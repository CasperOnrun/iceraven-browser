--- conflicted
+++ resolved
@@ -159,11 +159,7 @@
     else:
         raise ValueError("Unsupported version type: {}".format(version.version_type))
     parameters['release_type'] = release_type
-<<<<<<< HEAD
-    parameters['tasks_for'] = "action"
-=======
     parameters['tasks_for'] = 'action'
->>>>>>> edea181c
 
     parameters['pull_request_number'] = None
 
