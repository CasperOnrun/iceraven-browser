--- conflicted
+++ resolved
@@ -3320,116 +3320,6 @@
     </issue>
 
     <issue
-        id="UnusedResources"
-        message="The resource `R.string.studies_remove` appears to be unused"
-        errorLine1="    &lt;string name=&quot;studies_remove&quot;>Caccià&lt;/string>"
-        errorLine2="            ~~~~~~~~~~~~~~~~~~~~~~">
-        <location
-            file="src/main/res/values-co/strings.xml"
-            line="640"
-            column="13"/>
-    </issue>
-
-    <issue
-        id="UnusedResources"
-        message="The resource `R.string.studies_active` appears to be unused"
-        errorLine1="    &lt;string name=&quot;studies_active&quot;>Attivi&lt;/string>"
-        errorLine2="            ~~~~~~~~~~~~~~~~~~~~~~">
-        <location
-            file="src/main/res/values-co/strings.xml"
-            line="642"
-            column="13"/>
-    </issue>
-
-    <issue
-        id="UnusedResources"
-        message="The resource `R.string.studies_description` appears to be unused"
-        errorLine1="    &lt;string name=&quot;studies_description&quot;>Firefox pò installà è lancià studii di quandu in quandu.&lt;/string>"
-        errorLine2="            ~~~~~~~~~~~~~~~~~~~~~~">
-        <location
-            file="src/main/res/values-co/strings.xml"
-            line="644"
-            column="13"/>
-    </issue>
-
-    <issue
-        id="UnusedResources"
-        message="The resource `R.string.studies_learn_more` appears to be unused"
-        errorLine1="    &lt;string name=&quot;studies_learn_more&quot;>Sapene di più&lt;/string>"
-        errorLine2="            ~~~~~~~~~~~~~~~~~~~~~~">
-        <location
-            file="src/main/res/values-co/strings.xml"
-            line="646"
-            column="13"/>
-    </issue>
-
-    <issue
-        id="UnusedResources"
-        message="The resource `R.string.studies_restart_app` appears to be unused"
-        errorLine1="    &lt;string name=&quot;studies_restart_app&quot;>L’appiecazione hà da piantà per appiecà i cambiamenti&lt;/string>"
-        errorLine2="            ~~~~~~~~~~~~~~~~~~~~~~">
-        <location
-            file="src/main/res/values-co/strings.xml"
-            line="648"
-            column="13"/>
-    </issue>
-
-    <issue
-        id="UnusedResources"
-        message="The resource `R.string.studies_restart_dialog_ok` appears to be unused"
-        errorLine1="    &lt;string name=&quot;studies_restart_dialog_ok&quot;>Vai&lt;/string>"
-        errorLine2="            ~~~~~~~~~~~~~~~~~~~~~~">
-        <location
-            file="src/main/res/values-co/strings.xml"
-            line="650"
-            column="13"/>
-    </issue>
-
-    <issue
-        id="UnusedResources"
-        message="The resource `R.string.studies_restart_dialog_cancel` appears to be unused"
-        errorLine1="    &lt;string name=&quot;studies_restart_dialog_cancel&quot;>Abbandunà&lt;/string>"
-        errorLine2="            ~~~~~~~~~~~~~~~~~~~~~~">
-        <location
-            file="src/main/res/values-co/strings.xml"
-            line="653"
-            column="13"/>
-    </issue>
-
-    <issue
-        id="UnusedResources"
-        message="The resource `R.string.studies_on` appears to be unused"
-        errorLine1="    &lt;string name=&quot;studies_on&quot;>Attivati&lt;/string>"
-        errorLine2="            ~~~~~~~~~~~~~~~~~~~~~~">
-        <location
-            file="src/main/res/values-co/strings.xml"
-            line="983"
-            column="13"/>
-    </issue>
-
-    <issue
-        id="UnusedResources"
-        message="The resource `R.string.studies_off` appears to be unused"
-        errorLine1="    &lt;string name=&quot;studies_off&quot;>Disattivati&lt;/string>"
-        errorLine2="            ~~~~~~~~~~~~~~~~~~~~~~">
-        <location
-            file="src/main/res/values-co/strings.xml"
-            line="985"
-            column="13"/>
-    </issue>
-
-    <issue
-        id="UnusedResources"
-        message="The resource `R.string.enhanced_tracking_protection_details` appears to be unused"
-        errorLine1="    &lt;string name=&quot;enhanced_tracking_protection_details&quot;>Detaglii&lt;/string>"
-        errorLine2="            ~~~~~~~~~~~~~~~~~~~~~~">
-        <location
-            file="src/main/res/values-co/strings.xml"
-            line="985"
-            column="13"/>
-    </issue>
-
-    <issue
         id="ExtraTranslation"
         message="&quot;preference_enhanced_tracking_protection_standard&quot; is translated here but not found in default locale"
         errorLine1="    &lt;string name=&quot;preference_enhanced_tracking_protection_standard&quot;>Gaadanteejo (basiyaaɗo)&lt;/string>"
@@ -6133,3675 +6023,7 @@
         id="IconLocation"
         message="Found bitmap drawable `res/drawable/ic_jd.png` in densityless folder">
         <location
-<<<<<<< HEAD
-            file="src/main/res/values/dimens.xml"
-            line="76"
-            column="12"/>
-    </issue>
-
-    <issue
-        id="UnusedResources"
-        message="The resource `R.dimen.sign_in_button_padding` appears to be unused"
-        errorLine1="    &lt;dimen name=&quot;sign_in_button_padding&quot;>10dp&lt;/dimen>"
-        errorLine2="           ~~~~~~~~~~~~~~~~~~~~~~~~~~~~~">
-        <location
-            file="src/main/res/values/dimens.xml"
-            line="85"
-            column="12"/>
-    </issue>
-
-    <issue
-        id="UnusedResources"
-        message="The resource `R.dimen.sign_in_button_margin_top` appears to be unused"
-        errorLine1="    &lt;dimen name=&quot;sign_in_button_margin_top&quot;>32dp&lt;/dimen>"
-        errorLine2="           ~~~~~~~~~~~~~~~~~~~~~~~~~~~~~~~~">
-        <location
-            file="src/main/res/values/dimens.xml"
-            line="86"
-            column="12"/>
-    </issue>
-
-    <issue
-        id="UnusedResources"
-        message="The resource `R.dimen.sign_in_button_margin` appears to be unused"
-        errorLine1="    &lt;dimen name=&quot;sign_in_button_margin&quot;>16dp&lt;/dimen>"
-        errorLine2="           ~~~~~~~~~~~~~~~~~~~~~~~~~~~~">
-        <location
-            file="src/main/res/values/dimens.xml"
-            line="87"
-            column="12"/>
-    </issue>
-
-    <issue
-        id="UnusedResources"
-        message="The resource `R.dimen.search_fragment_clipboard_item_vertical_margin` appears to be unused"
-        errorLine1="    &lt;dimen name=&quot;search_fragment_clipboard_item_vertical_margin&quot;>8dp&lt;/dimen>"
-        errorLine2="           ~~~~~~~~~~~~~~~~~~~~~~~~~~~~~~~~~~~~~~~~~~~~~~~~~~~~~">
-        <location
-            file="src/main/res/values/dimens.xml"
-            line="112"
-            column="12"/>
-    </issue>
-
-    <issue
-        id="UnusedResources"
-        message="The resource `R.dimen.search_fragment_shortcuts_label_margin_horizontal` appears to be unused"
-        errorLine1="    &lt;dimen name=&quot;search_fragment_shortcuts_label_margin_horizontal&quot;>18dp&lt;/dimen>"
-        errorLine2="           ~~~~~~~~~~~~~~~~~~~~~~~~~~~~~~~~~~~~~~~~~~~~~~~~~~~~~~~~">
-        <location
-            file="src/main/res/values/dimens.xml"
-            line="114"
-            column="12"/>
-    </issue>
-
-    <issue
-        id="UnusedResources"
-        message="The resource `R.dimen.search_fragment_shortcuts_label_margin_vertical` appears to be unused"
-        errorLine1="    &lt;dimen name=&quot;search_fragment_shortcuts_label_margin_vertical&quot;>18dp&lt;/dimen>"
-        errorLine2="           ~~~~~~~~~~~~~~~~~~~~~~~~~~~~~~~~~~~~~~~~~~~~~~~~~~~~~~">
-        <location
-            file="src/main/res/values/dimens.xml"
-            line="115"
-            column="12"/>
-    </issue>
-
-    <issue
-        id="UnusedResources"
-        message="The resource `R.dimen.search_fragment_shortcuts_label_text_size` appears to be unused"
-        errorLine1="    &lt;dimen name=&quot;search_fragment_shortcuts_label_text_size&quot;>12sp&lt;/dimen>"
-        errorLine2="           ~~~~~~~~~~~~~~~~~~~~~~~~~~~~~~~~~~~~~~~~~~~~~~~~">
-        <location
-            file="src/main/res/values/dimens.xml"
-            line="122"
-            column="12"/>
-    </issue>
-
-    <issue
-        id="UnusedResources"
-        message="The resource `R.dimen.migration_default_text_size` appears to be unused"
-        errorLine1="    &lt;dimen name=&quot;migration_default_text_size&quot;>16sp&lt;/dimen>"
-        errorLine2="           ~~~~~~~~~~~~~~~~~~~~~~~~~~~~~~~~~~">
-        <location
-            file="src/main/res/values/dimens.xml"
-            line="153"
-            column="12"/>
-    </issue>
-
-    <issue
-        id="UnusedResources"
-        message="The resource `R.dimen.share_all_apps_list_padding_start` appears to be unused"
-        errorLine1="    &lt;dimen name=&quot;share_all_apps_list_padding_start&quot;>16dp&lt;/dimen>"
-        errorLine2="           ~~~~~~~~~~~~~~~~~~~~~~~~~~~~~~~~~~~~~~~~">
-        <location
-            file="src/main/res/values/dimens.xml"
-            line="168"
-            column="12"/>
-    </issue>
-
-    <issue
-        id="UnusedResources"
-        message="The resource `R.dimen.share_all_apps_list_padding_end` appears to be unused"
-        errorLine1="    &lt;dimen name=&quot;share_all_apps_list_padding_end&quot;>8dp&lt;/dimen>"
-        errorLine2="           ~~~~~~~~~~~~~~~~~~~~~~~~~~~~~~~~~~~~~~">
-        <location
-            file="src/main/res/values/dimens.xml"
-            line="169"
-            column="12"/>
-    </issue>
-
-    <issue
-        id="UnusedResources"
-        message="The resource `R.dimen.tab_tray_top_offset` appears to be unused"
-        errorLine1="    &lt;dimen name=&quot;tab_tray_top_offset&quot;>40dp&lt;/dimen>"
-        errorLine2="           ~~~~~~~~~~~~~~~~~~~~~~~~~~">
-        <location
-            file="src/main/res/values/dimens.xml"
-            line="182"
-            column="12"/>
-    </issue>
-
-    <issue
-        id="UnusedResources"
-        message="The resource `R.dimen.tab_tray_grid_item_selected_border_width` appears to be unused"
-        errorLine1="    &lt;dimen name=&quot;tab_tray_grid_item_selected_border_width&quot;>2dp&lt;/dimen>"
-        errorLine2="           ~~~~~~~~~~~~~~~~~~~~~~~~~~~~~~~~~~~~~~~~~~~~~~~">
-        <location
-            file="src/main/res/values/dimens.xml"
-            line="190"
-            column="12"/>
-    </issue>
-
-    <issue
-        id="UnusedResources"
-        message="The resource `R.dimen.tab_tray_favicon_border_radius` appears to be unused"
-        errorLine1="    &lt;dimen name=&quot;tab_tray_favicon_border_radius&quot;>4dp&lt;/dimen>"
-        errorLine2="           ~~~~~~~~~~~~~~~~~~~~~~~~~~~~~~~~~~~~~">
-        <location
-            file="src/main/res/values/dimens.xml"
-            line="191"
-            column="12"/>
-    </issue>
-
-    <issue
-        id="UnusedResources"
-        message="The resource `R.dimen.saved_logins_item_padding` appears to be unused"
-        errorLine1="    &lt;dimen name=&quot;saved_logins_item_padding&quot;>4dp&lt;/dimen>"
-        errorLine2="           ~~~~~~~~~~~~~~~~~~~~~~~~~~~~~~~~">
-        <location
-            file="src/main/res/values/dimens.xml"
-            line="204"
-            column="12"/>
-    </issue>
-
-    <issue
-        id="UnusedResources"
-        message="The resource `R.layout.fragment_edit_custom_search_engine` appears to be unused"
-        errorLine1="&lt;ScrollView"
-        errorLine2="^">
-        <location
-            file="src/main/res/layout/fragment_edit_custom_search_engine.xml"
-            line="6"
-            column="1"/>
-    </issue>
-
-    <issue
-        id="UnusedResources"
-        message="The resource `R.layout.fragment_search` appears to be unused"
-        errorLine1="&lt;androidx.constraintlayout.widget.ConstraintLayout xmlns:android=&quot;http://schemas.android.com/apk/res/android&quot;"
-        errorLine2="^">
-        <location
-            file="src/main/res/layout/fragment_search.xml"
-            line="5"
-            column="1"/>
-    </issue>
-
-    <issue
-        id="UnusedResources"
-        message="The resource `R.xml.home_scene` appears to be unused"
-        errorLine1="&lt;MotionScene"
-        errorLine2="^">
-        <location
-            file="src/main/res/xml/home_scene.xml"
-            line="5"
-            column="1"/>
-    </issue>
-
-    <issue
-        id="UnusedResources"
-        message="The resource `R.drawable.ic_accessibility` appears to be unused"
-        errorLine1="&lt;vector xmlns:android=&quot;http://schemas.android.com/apk/res/android&quot;"
-        errorLine2="^">
-        <location
-            file="src/main/res/drawable/ic_accessibility.xml"
-            line="5"
-            column="1"/>
-    </issue>
-
-    <issue
-        id="UnusedResources"
-        message="The resource `R.drawable.ic_alert` appears to be unused"
-        errorLine1="&lt;vector xmlns:android=&quot;http://schemas.android.com/apk/res/android&quot;"
-        errorLine2="^">
-        <location
-            file="src/main/res/drawable/ic_alert.xml"
-            line="5"
-            column="1"/>
-    </issue>
-
-    <issue
-        id="UnusedResources"
-        message="The resource `R.drawable.ic_confirm_email` appears to be unused"
-        errorLine1="&lt;vector xmlns:android=&quot;http://schemas.android.com/apk/res/android&quot;"
-        errorLine2="^">
-        <location
-            file="src/main/res/drawable/ic_confirm_email.xml"
-            line="5"
-            column="1"/>
-    </issue>
-
-    <issue
-        id="UnusedResources"
-        message="The resource `R.drawable.ic_cookies` appears to be unused"
-        errorLine1="&lt;vector xmlns:android=&quot;http://schemas.android.com/apk/res/android&quot;"
-        errorLine2="^">
-        <location
-            file="src/main/res/drawable/ic_cookies.xml"
-            line="5"
-            column="1"/>
-    </issue>
-
-    <issue
-        id="UnusedResources"
-        message="The resource `R.drawable.ic_cryptominers` appears to be unused"
-        errorLine1="&lt;vector xmlns:android=&quot;http://schemas.android.com/apk/res/android&quot;"
-        errorLine2="^">
-        <location
-            file="src/main/res/drawable/ic_cryptominers.xml"
-            line="5"
-            column="1"/>
-    </issue>
-
-    <issue
-        id="UnusedResources"
-        message="The resource `R.drawable.ic_data_collection` appears to be unused"
-        errorLine1="&lt;vector xmlns:android=&quot;http://schemas.android.com/apk/res/android&quot;"
-        errorLine2="^">
-        <location
-            file="src/main/res/drawable/ic_data_collection.xml"
-            line="5"
-            column="1"/>
-    </issue>
-
-    <issue
-        id="UnusedResources"
-        message="The resource `R.drawable.ic_download_default` appears to be unused"
-        errorLine1="&lt;vector xmlns:android=&quot;http://schemas.android.com/apk/res/android&quot;"
-        errorLine2="^">
-        <location
-            file="src/main/res/drawable/ic_download_default.xml"
-            line="4"
-            column="1"/>
-    </issue>
-
-    <issue
-        id="UnusedResources"
-        message="The resource `R.drawable.ic_drawer_pull_tab` appears to be unused"
-        errorLine1="&lt;inset xmlns:android=&quot;http://schemas.android.com/apk/res/android&quot;"
-        errorLine2="^">
-        <location
-            file="src/main/res/drawable/ic_drawer_pull_tab.xml"
-            line="5"
-            column="1"/>
-    </issue>
-
-    <issue
-        id="UnusedResources"
-        message="The resource `R.drawable.ic_energy` appears to be unused"
-        errorLine1="&lt;vector xmlns:android=&quot;http://schemas.android.com/apk/res/android&quot;"
-        errorLine2="^">
-        <location
-            file="src/main/res/drawable/ic_energy.xml"
-            line="5"
-            column="1"/>
-    </issue>
-
-    <issue
-        id="UnusedResources"
-        message="The resource `R.drawable.ic_fingerprinters` appears to be unused"
-        errorLine1="&lt;vector xmlns:android=&quot;http://schemas.android.com/apk/res/android&quot;"
-        errorLine2="^">
-        <location
-            file="src/main/res/drawable/ic_fingerprinters.xml"
-            line="5"
-            column="1"/>
-    </issue>
-
-    <issue
-        id="UnusedResources"
-        message="The resource `R.drawable.ic_formfill` appears to be unused"
-        errorLine1="&lt;vector xmlns:android=&quot;http://schemas.android.com/apk/res/android&quot;"
-        errorLine2="^">
-        <location
-            file="src/main/res/drawable/ic_formfill.xml"
-            line="5"
-            column="1"/>
-    </issue>
-
-    <issue
-        id="UnusedResources"
-        message="The resource `R.drawable.ic_language` appears to be unused"
-        errorLine1="&lt;vector xmlns:android=&quot;http://schemas.android.com/apk/res/android&quot;"
-        errorLine2="^">
-        <location
-            file="src/main/res/drawable/ic_language.xml"
-            line="5"
-            column="1"/>
-    </issue>
-
-    <issue
-        id="UnusedResources"
-        message="The resource `R.mipmap.ic_launcher_private` appears to be unused"
-        errorLine1="&lt;adaptive-icon xmlns:android=&quot;http://schemas.android.com/apk/res/android&quot;>"
-        errorLine2="^">
-        <location
-            file="src/main/res/mipmap-anydpi-v26/ic_launcher_private.xml"
-            line="6"
-            column="1"/>
-    </issue>
-
-    <issue
-        id="UnusedResources"
-        message="The resource `R.drawable.ic_onboarding_firefox_accounts` appears to be unused"
-        errorLine1="&lt;vector android:height=&quot;24dp&quot; android:viewportHeight=&quot;64&quot;"
-        errorLine2="^">
-        <location
-            file="src/main/res/drawable/ic_onboarding_firefox_accounts.xml"
-            line="5"
-            column="1"/>
-    </issue>
-
-    <issue
-        id="UnusedResources"
-        message="The resource `R.drawable.ic_pin` appears to be unused"
-        errorLine1="&lt;vector xmlns:android=&quot;http://schemas.android.com/apk/res/android&quot;"
-        errorLine2="^">
-        <location
-            file="src/main/res/drawable/ic_pin.xml"
-            line="5"
-            column="1"/>
-    </issue>
-
-    <issue
-        id="UnusedResources"
-        message="The resource `R.drawable.ic_report_issues` appears to be unused"
-        errorLine1="&lt;vector xmlns:android=&quot;http://schemas.android.com/apk/res/android&quot;"
-        errorLine2="^">
-        <location
-            file="src/main/res/drawable/ic_report_issues.xml"
-            line="5"
-            column="1"/>
-    </issue>
-
-    <issue
-        id="UnusedResources"
-        message="The resource `R.drawable.ic_screenshots` appears to be unused"
-        errorLine1="&lt;vector xmlns:android=&quot;http://schemas.android.com/apk/res/android&quot;"
-        errorLine2="^">
-        <location
-            file="src/main/res/drawable/ic_screenshots.xml"
-            line="5"
-            column="1"/>
-    </issue>
-
-    <issue
-        id="UnusedResources"
-        message="The resource `R.drawable.ic_send` appears to be unused"
-        errorLine1="&lt;vector xmlns:android=&quot;http://schemas.android.com/apk/res/android&quot;"
-        errorLine2="^">
-        <location
-            file="src/main/res/drawable/ic_send.xml"
-            line="5"
-            column="1"/>
-    </issue>
-
-    <issue
-        id="UnusedResources"
-        message="The resource `R.drawable.ic_shortcuts` appears to be unused"
-        errorLine1="&lt;vector xmlns:android=&quot;http://schemas.android.com/apk/res/android&quot;"
-        errorLine2="^">
-        <location
-            file="src/main/res/drawable/ic_shortcuts.xml"
-            line="5"
-            column="1"/>
-    </issue>
-
-    <issue
-        id="UnusedResources"
-        message="The resource `R.drawable.ic_social_media_trackers` appears to be unused"
-        errorLine1="&lt;vector xmlns:android=&quot;http://schemas.android.com/apk/res/android&quot;"
-        errorLine2="^">
-        <location
-            file="src/main/res/drawable/ic_social_media_trackers.xml"
-            line="5"
-            column="1"/>
-    </issue>
-
-    <issue
-        id="UnusedResources"
-        message="The resource `R.drawable.ic_tabs` appears to be unused"
-        errorLine1="&lt;vector xmlns:android=&quot;http://schemas.android.com/apk/res/android&quot;"
-        errorLine2="^">
-        <location
-            file="src/main/res/drawable/ic_tabs.xml"
-            line="5"
-            column="1"/>
-    </issue>
-
-    <issue
-        id="UnusedResources"
-        message="The resource `R.drawable.ic_tracking_content` appears to be unused"
-        errorLine1="&lt;vector xmlns:android=&quot;http://schemas.android.com/apk/res/android&quot;"
-        errorLine2="^">
-        <location
-            file="src/main/res/drawable/ic_tracking_content.xml"
-            line="5"
-            column="1"/>
-    </issue>
-
-    <issue
-        id="UnusedResources"
-        message="The resource `R.integer.strike_thru_start_offset` appears to be unused"
-        errorLine1="    &lt;integer name=&quot;strike_thru_start_offset&quot;>0&lt;/integer>"
-        errorLine2="             ~~~~~~~~~~~~~~~~~~~~~~~~~~~~~~~">
-        <location
-            file="src/main/res/values/integers.xml"
-            line="6"
-            column="14"/>
-    </issue>
-
-    <issue
-        id="UnusedResources"
-        message="The resource `R.integer.strike_thru_duration` appears to be unused"
-        errorLine1="    &lt;integer name=&quot;strike_thru_duration&quot;>500&lt;/integer>"
-        errorLine2="             ~~~~~~~~~~~~~~~~~~~~~~~~~~~">
-        <location
-            file="src/main/res/values/integers.xml"
-            line="7"
-            column="14"/>
-    </issue>
-
-    <issue
-        id="UnusedResources"
-        message="The resource `R.layout.layout_url_background` appears to be unused"
-        errorLine1="&lt;FrameLayout xmlns:android=&quot;http://schemas.android.com/apk/res/android&quot;"
-        errorLine2="^">
-        <location
-            file="src/main/res/layout/layout_url_background.xml"
-            line="5"
-            column="1"/>
-    </issue>
-
-    <issue
-        id="UnusedResources"
-        message="The resource `R.layout.list_element` appears to be unused"
-        errorLine1="&lt;androidx.constraintlayout.widget.ConstraintLayout"
-        errorLine2="^">
-        <location
-            file="src/main/res/layout/list_element.xml"
-            line="5"
-            column="1"/>
-    </issue>
-
-    <issue
-        id="UnusedResources"
-        message="The resource `R.drawable.locale_search_background` appears to be unused"
-        errorLine1="&lt;shape xmlns:android=&quot;http://schemas.android.com/apk/res/android&quot;>"
-        errorLine2="^">
-        <location
-            file="src/main/res/drawable/locale_search_background.xml"
-            line="2"
-            column="1"/>
-    </issue>
-
-    <issue
-        id="UnusedResources"
-        message="The resource `R.layout.mozac_browser_menu_item_switch` appears to be unused"
-        errorLine1="&lt;Switch xmlns:android=&quot;http://schemas.android.com/apk/res/android&quot;"
-        errorLine2="^">
-        <location
-            file="src/main/res/layout/mozac_browser_menu_item_switch.xml"
-            line="5"
-            column="1"/>
-    </issue>
-
-    <issue
-        id="UnusedResources"
-        message="The resource `R.drawable.notification_indicator` appears to be unused"
-        errorLine1="&lt;shape xmlns:android=&quot;http://schemas.android.com/apk/res/android&quot;"
-        errorLine2="^">
-        <location
-            file="src/main/res/drawable/notification_indicator.xml"
-            line="6"
-            column="1"/>
-    </issue>
-
-    <issue
-        id="UnusedResources"
-        message="The resource `R.anim.placeholder_animation` appears to be unused"
-        errorLine1="&lt;translate"
-        errorLine2="^">
-        <location
-            file="src/main/res/anim/placeholder_animation.xml"
-            line="5"
-            column="1"/>
-    </issue>
-
-    <issue
-        id="UnusedResources"
-        message="The resource `R.string.pref_key_feedback` appears to be unused"
-        errorLine1="    &lt;string name=&quot;pref_key_feedback&quot; translatable=&quot;false&quot;>pref_key_feedback&lt;/string>"
-        errorLine2="            ~~~~~~~~~~~~~~~~~~~~~~~~">
-        <location
-            file="src/main/res/values/preference_keys.xml"
-            line="44"
-            column="13"/>
-    </issue>
-
-    <issue
-        id="UnusedResources"
-        message="The resource `R.string.pref_key_have_read_fxa_account_json` appears to be unused"
-        errorLine1="    &lt;string name=&quot;pref_key_have_read_fxa_account_json&quot; translatable=&quot;false&quot;>pref_key_have_read_fxa_account_json&lt;/string>"
-        errorLine2="            ~~~~~~~~~~~~~~~~~~~~~~~~~~~~~~~~~~~~~~~~~~">
-        <location
-            file="src/main/res/values/preference_keys.xml"
-            line="51"
-            column="13"/>
-    </issue>
-
-    <issue
-        id="UnusedResources"
-        message="The resource `R.string.pref_key_private_mode` appears to be unused"
-        errorLine1="    &lt;string name=&quot;pref_key_private_mode&quot; translatable=&quot;false&quot;>pref_key_private_mode&lt;/string>"
-        errorLine2="            ~~~~~~~~~~~~~~~~~~~~~~~~~~~~">
-        <location
-            file="src/main/res/values/preference_keys.xml"
-            line="54"
-            column="13"/>
-    </issue>
-
-    <issue
-        id="UnusedResources"
-        message="The resource `R.string.pref_key_toolbar` appears to be unused"
-        errorLine1="    &lt;string name=&quot;pref_key_toolbar&quot; translatable=&quot;false&quot;>pref_key_toolbar&lt;/string>"
-        errorLine2="            ~~~~~~~~~~~~~~~~~~~~~~~">
-        <location
-            file="src/main/res/values/preference_keys.xml"
-            line="56"
-            column="13"/>
-    </issue>
-
-    <issue
-        id="UnusedResources"
-        message="The resource `R.string.pref_key_mozilla_location_service` appears to be unused"
-        errorLine1="    &lt;string name=&quot;pref_key_mozilla_location_service&quot; translatable=&quot;false&quot;>pref_key_mozilla_location_service&lt;/string>"
-        errorLine2="            ~~~~~~~~~~~~~~~~~~~~~~~~~~~~~~~~~~~~~~~~">
-        <location
-            file="src/main/res/values/preference_keys.xml"
-            line="77"
-            column="13"/>
-    </issue>
-
-    <issue
-        id="UnusedResources"
-        message="The resource `R.string.pref_key_fenix_health_report` appears to be unused"
-        errorLine1="    &lt;string name=&quot;pref_key_fenix_health_report&quot; translatable=&quot;false&quot;>pref_key_fenix_health_report&lt;/string>"
-        errorLine2="            ~~~~~~~~~~~~~~~~~~~~~~~~~~~~~~~~~~~">
-        <location
-            file="src/main/res/values/preference_keys.xml"
-            line="78"
-            column="13"/>
-    </issue>
-
-    <issue
-        id="UnusedResources"
-        message="The resource `R.string.search_widget_cfr_message` appears to be unused"
-        errorLine1="    &lt;string name=&quot;chrome_scheme&quot;>&quot;Brže dođite do Firefoxa. Dodajte widget na svoj Početni ekran.&lt;/string>"
-        errorLine2="            ~~~~~~~~~~~~~~~~~~~~">
-        <location
-            file="src/main/res/values-bs/strings.xml"
-            line="72"
-            column="13"/>
-    </issue>
-
-    <issue
-        id="UnusedResources"
-        message="The resource `R.string.browser_menu_new_tab` appears to be unused"
-        errorLine1="    &lt;string name=&quot;chrome_scheme&quot;>&quot;Yeni vərəq&lt;/string>"
-        errorLine2="            ~~~~~~~~~~~~~~~~~~~~">
-        <location
-            file="src/main/res/values-az/strings.xml"
-            line="74"
-            column="13"/>
-    </issue>
-
-    <issue
-        id="UnusedResources"
-        message="The resource `R.string.search_widget_cfr_pos_button_text` appears to be unused"
-        errorLine1="    &lt;string name=&quot;chrome_scheme&quot;>&quot;Dodaj widge&lt;/string>"
-        errorLine2="            ~~~~~~~~~~~~~~~~~~~~">
-        <location
-            file="src/main/res/values-bs/strings.xml"
-            line="74"
-            column="13"/>
-    </issue>
-
-    <issue
-        id="UnusedResources"
-        message="The resource `R.string.search_widget_cfr_neg_button_text` appears to be unused"
-        errorLine1="    &lt;string name=&quot;chrome_scheme&quot;>&quot;Ne sada&lt;/string>"
-        errorLine2="            ~~~~~~~~~~~~~~~~~~~~">
-        <location
-            file="src/main/res/values-bs/strings.xml"
-            line="76"
-            column="13"/>
-    </issue>
-
-    <issue
-        id="UnusedResources"
-        message="The resource `R.string.preferences_tracking_protection_turned_off_globally` appears to be unused"
-        errorLine1="    &lt;string name=&quot;chrome_scheme&quot;>&quot;Qlobal olaraq söndürülüb, açmaq üçün Tənzimləmələrə gedin.&lt;/string>"
-        errorLine2="            ~~~~~~~~~~~~~~~~~~~~">
-        <location
-            file="src/main/res/values-az/strings.xml"
-            line="285"
-            column="13"/>
-    </issue>
-
-    <issue
-        id="UnusedResources"
-        message="The resource `R.string.preferences_home_2` appears to be unused"
-        errorLine1="    &lt;string name=&quot;chrome_scheme&quot;>&quot;Pagina d’accolta&lt;/string>"
-        errorLine2="            ~~~~~~~~~~~~~~~~~~~~">
-        <location
-            file="src/main/res/values-co/strings.xml"
-            line="397"
-            column="13"/>
-    </issue>
-
-    <issue
-        id="UnusedResources"
-        message="The resource `R.string.bookmark_created_snackbar` appears to be unused"
-        errorLine1="    &lt;string name=&quot;chrome_scheme&quot;>&quot;Əlfəcin yaradıldı.&lt;/string>"
-        errorLine2="            ~~~~~~~~~~~~~~~~~~~~">
-        <location
-            file="src/main/res/values-az/strings.xml"
-            line="448"
-            column="13"/>
-    </issue>
-
-    <issue
-        id="UnusedResources"
-        message="The resource `R.string.library_synced_tabs` appears to be unused"
-        errorLine1="    &lt;string name=&quot;chrome_scheme&quot;>&quot;Sinhronizovani tabovi&lt;/string>"
-        errorLine2="            ~~~~~~~~~~~~~~~~~~~~">
-        <location
-            file="src/main/res/values-bs/strings.xml"
-            line="478"
-            column="13"/>
-    </issue>
-
-    <issue
-        id="UnusedResources"
-        message="The resource `R.string.download_empty_message` appears to be unused"
-        errorLine1="    &lt;string name=&quot;chrome_scheme&quot;>&quot;Nema preuzimanja&lt;/string>"
-        errorLine2="            ~~~~~~~~~~~~~~~~~~~~">
-        <location
-            file="src/main/res/values-bs/strings.xml"
-            line="630"
-            column="13"/>
-    </issue>
-
-    <issue
-        id="UnusedResources"
-        message="The resource `R.string.onboarding_firefox_account_header` appears to be unused"
-        errorLine1="    &lt;string name=&quot;chrome_scheme&quot;>&quot;%s səyyahınızdan daha çox şey əldə edin.&lt;/string>"
-        errorLine2="            ~~~~~~~~~~~~~~~~~~~~">
-        <location
-            file="src/main/res/values-az/strings.xml"
-            line="708"
-            column="13"/>
-    </issue>
-
-    <issue
-        id="UnusedResources"
-        message="The resource `R.string.onboarding_firefox_account_sign_in` appears to be unused"
-        errorLine1="    &lt;string name=&quot;chrome_scheme&quot;>&quot;Firefox-a daxil ol&lt;/string>"
-        errorLine2="            ~~~~~~~~~~~~~~~~~~~~">
-        <location
-            file="src/main/res/values-az/strings.xml"
-            line="710"
-            column="13"/>
-    </issue>
-
-    <issue
-        id="UnusedResources"
-        message="The resource `R.string.preferences_opening_screen` appears to be unused"
-        errorLine1="    &lt;string name=&quot;chrome_scheme&quot;>&quot;Screnu d’apertura&lt;/string>"
-        errorLine2="            ~~~~~~~~~~~~~~~~~~~~">
-        <location
-            file="src/main/res/values-co/strings.xml"
-            line="724"
-            column="13"/>
-    </issue>
-
-    <issue
-        id="UnusedResources"
-        message="The resource `R.string.opening_screen_homepage` appears to be unused"
-        errorLine1="    &lt;string name=&quot;chrome_scheme&quot;>&quot;Pagina d’accolta&lt;/string>"
-        errorLine2="            ~~~~~~~~~~~~~~~~~~~~">
-        <location
-            file="src/main/res/values-co/strings.xml"
-            line="728"
-            column="13"/>
-    </issue>
-
-    <issue
-        id="UnusedResources"
-        message="The resource `R.string.opening_screen_last_tab` appears to be unused"
-        errorLine1="    &lt;string name=&quot;chrome_scheme&quot;>&quot;Ultima unghjetta&lt;/string>"
-        errorLine2="            ~~~~~~~~~~~~~~~~~~~~">
-        <location
-            file="src/main/res/values-co/strings.xml"
-            line="732"
-            column="13"/>
-    </issue>
-
-    <issue
-        id="UnusedResources"
-        message="The resource `R.string.opening_screen_after_four_hours_of_inactivity` appears to be unused"
-        errorLine1="    &lt;string name=&quot;chrome_scheme&quot;>&quot;Pagina d’accolta dopu quattru ore d’inattività&lt;/string>"
-        errorLine2="            ~~~~~~~~~~~~~~~~~~~~">
-        <location
-            file="src/main/res/values-co/strings.xml"
-            line="736"
-            column="13"/>
-    </issue>
-
-    <issue
-        id="UnusedResources"
-        message="The resource `R.string.opening_screen_after_four_hours_of_inactivity` appears to be unused"
-        errorLine1="    &lt;string name=&quot;chrome_scheme&quot;>&quot;Pagina d’accolta dopu quattru ore d’inattività&lt;/string>"
-        errorLine2="            ~~~~~~~~~~~~~~~~~~~~">
-        <location
-            file="src/main/res/values-co/strings.xml"
-            line="736"
-            column="13"/>
-    </issue>
-
-    <issue
-        id="UnusedResources"
-        message="The resource `R.string.preferences_passwords_sync_logins_on` appears to be unused"
-        errorLine1="    &lt;string name=&quot;chrome_scheme&quot;>&quot;Aktiv&lt;/string>"
-        errorLine2="            ~~~~~~~~~~~~~~~~~~~~">
-        <location
-            file="src/main/res/values-az/strings.xml"
-            line="867"
-            column="13"/>
-    </issue>
-
-    <issue
-        id="UnusedResources"
-        message="The resource `R.string.preferences_passwords_sync_logins_on` appears to be unused"
-        errorLine1="    &lt;string name=&quot;chrome_scheme&quot;>&quot;Aktiv&lt;/string>"
-        errorLine2="            ~~~~~~~~~~~~~~~~~~~~">
-        <location
-            file="src/main/res/values-az/strings.xml"
-            line="867"
-            column="13"/>
-    </issue>
-
-    <issue
-        id="UnusedResources"
-        message="The resource `R.string.preferences_passwords_sync_logins_off` appears to be unused"
-        errorLine1="    &lt;string name=&quot;chrome_scheme&quot;>&quot;Sönülü&lt;/string>"
-        errorLine2="            ~~~~~~~~~~~~~~~~~~~~">
-        <location
-            file="src/main/res/values-az/strings.xml"
-            line="869"
-            column="13"/>
-    </issue>
-
-    <issue
-        id="UnusedResources"
-        message="The resource `R.string.onboarding_toolbar_position_header` appears to be unused"
-        errorLine1="    &lt;string name=&quot;chrome_scheme&quot;>&quot;অবস্থান নিন&lt;/string>"
-        errorLine2="            ~~~~~~~~~~~~~~~~~~~~">
-        <location
-            file="src/main/res/values-bn/strings.xml"
-            line="996"
-            column="13"/>
-    </issue>
-
-    <issue
-        id="UnusedResources"
-        message="The resource `R.string.onboarding_feature_section_header` appears to be unused"
-        errorLine1="    &lt;string name=&quot;chrome_scheme&quot;>&quot;Upoznajte %s&lt;/string>"
-        errorLine2="            ~~~~~~~~~~~~~~~~~~~~">
-        <location
-            file="src/main/res/values-bs/strings.xml"
-            line="1028"
-            column="13"/>
-    </issue>
-
-    <issue
-        id="UnusedResources"
-        message="The resource `R.string.onboarding_account_sign_in_header` appears to be unused"
-        errorLine1="    &lt;string name=&quot;chrome_scheme&quot;>&quot;Počnite sinhronizirati zabilješke, lozinke i još mnogo toga sa svojim Firefox računom.&lt;/string>"
-        errorLine2="            ~~~~~~~~~~~~~~~~~~~~">
-        <location
-            file="src/main/res/values-bs/strings.xml"
-            line="1037"
-            column="13"/>
-    </issue>
-
-    <issue
-        id="UnusedResources"
-        message="The resource `R.string.onboarding_manual_sign_in_learn_more` appears to be unused"
-        errorLine1="    &lt;string name=&quot;chrome_scheme&quot;>&quot;Saznajte više&lt;/string>"
-        errorLine2="            ~~~~~~~~~~~~~~~~~~~~">
-        <location
-            file="src/main/res/values-bs/strings.xml"
-            line="1039"
-            column="13"/>
-    </issue>
-
-    <issue
-        id="UnusedResources"
-        message="The resource `R.string.onboarding_firefox_account_auto_signin_header_2` appears to be unused"
-        errorLine1="    &lt;string name=&quot;chrome_scheme&quot;>&quot;Prijavljeni ste kao %s na drugim Firefox browseru na ovom telefonu. Da li se želite prijaviti s ovim računom?&lt;/string>"
-        errorLine2="            ~~~~~~~~~~~~~~~~~~~~">
-        <location
-            file="src/main/res/values-bs/strings.xml"
-            line="1043"
-            column="13"/>
-    </issue>
-
-    <issue
-        id="UnusedResources"
-        message="The resource `R.string.onboarding_tracking_protection_header_2` appears to be unused"
-        errorLine1="    &lt;string name=&quot;chrome_scheme&quot;>&quot;Automatska privatnost&lt;/string>"
-        errorLine2="            ~~~~~~~~~~~~~~~~~~~~">
-        <location
-            file="src/main/res/values-bs/strings.xml"
-            line="1057"
-            column="13"/>
-    </issue>
-
-    <issue
-        id="UnusedResources"
-        message="The resource `R.string.onboarding_tracking_protection_description_2` appears to be unused"
-        errorLine1="    &lt;string name=&quot;chrome_scheme&quot;>&quot;Postavke privatnosti i sigurnosti blokiraju trackere, malware i kompanije koje vas prate.&lt;/string>"
-        errorLine2="            ~~~~~~~~~~~~~~~~~~~~">
-        <location
-            file="src/main/res/values-bs/strings.xml"
-            line="1060"
-            column="13"/>
-    </issue>
-
-    <issue
-        id="UnusedResources"
-        message="The resource `R.string.onboarding_tracking_protection_standard_button_description_2` appears to be unused"
-        errorLine1="    &lt;string name=&quot;chrome_scheme&quot;>&quot;Blokira manje trackera. Stranice se normalno učitavaju.&lt;/string>"
-        errorLine2="            ~~~~~~~~~~~~~~~~~~~~">
-        <location
-            file="src/main/res/values-bs/strings.xml"
-            line="1064"
-            column="13"/>
-    </issue>
-
-    <issue
-        id="UnusedResources"
-        message="The resource `R.string.onboarding_tracking_protection_strict_button_description_2` appears to be unused"
-        errorLine1="    &lt;string name=&quot;chrome_scheme&quot;>&quot;Blokira više trackera, reklama i popupa. Stranice se brže učitavaju, ali neke funkcionalnosti možda neće raditi.&lt;/string>"
-        errorLine2="            ~~~~~~~~~~~~~~~~~~~~">
-        <location
-            file="src/main/res/values-bs/strings.xml"
-            line="1070"
-            column="13"/>
-    </issue>
-
-    <issue
-        id="UnusedResources"
-        message="The resource `R.string.onboarding_toolbar_position_description` appears to be unused"
-        errorLine1="    &lt;string name=&quot;chrome_scheme&quot;>&quot;Isprobajte jednoručno surafanje s alatnom trakom na dnu ili vrhu.&lt;/string>"
-        errorLine2="            ~~~~~~~~~~~~~~~~~~~~">
-        <location
-            file="src/main/res/values-bs/strings.xml"
-            line="1076"
-            column="13"/>
-    </issue>
-
-    <issue
-        id="UnusedResources"
-        message="The resource `R.string.onboarding_privacy_notice_description` appears to be unused"
-        errorLine1="    &lt;string name=&quot;chrome_scheme&quot;>&quot;%s smo dizajnirali da vam pruži kontrolu nad onim što dijelite
- 1091       online i što dijelite s nama.&lt;/string>"
-        errorLine2="            ~~~~~~~~~~~~~~~~~~~~">
-        <location
-            file="src/main/res/values-bs/strings.xml"
-            line="1090"
-            column="13"/>
-    </issue>
-
-    <issue
-        id="UnusedResources"
-        message="The resource `R.string.onboarding_theme_picker_description1` appears to be unused"
-        errorLine1="    &lt;string name=&quot;chrome_scheme&quot;>&quot;Štedite bateriju i vid omogućavanjem tamnog režima.&lt;/string>"
-        errorLine2="            ~~~~~~~~~~~~~~~~~~~~">
-        <location
-            file="src/main/res/values-bs/strings.xml"
-            line="1104"
-            column="13"/>
-    </issue>
-
-    <issue
-        id="UnusedResources"
-        message="The resource `R.string.preference_enhanced_tracking_protection_standard_description_3` appears to be unused"
-        errorLine1="    &lt;string name=&quot;chrome_scheme&quot;>&quot;Blokira manje trackera. Stranice se normalno učitavaju.&lt;/string>"
-        errorLine2="            ~~~~~~~~~~~~~~~~~~~~">
-        <location
-            file="src/main/res/values-bs/strings.xml"
-            line="1160"
-            column="13"/>
-    </issue>
-
-    <issue
-        id="UnusedResources"
-        message="The resource `R.string.preference_enhanced_tracking_protection_strict_description_2` appears to be unused"
-        errorLine1="    &lt;string name=&quot;chrome_scheme&quot;>&quot;Blokira više trackera, reklama i popupa. Stranice se brže učitavaju, ali neke funkcionalnosti možda neće raditi.&lt;/string>"
-        errorLine2="            ~~~~~~~~~~~~~~~~~~~~">
-        <location
-            file="src/main/res/values-bs/strings.xml"
-            line="1166"
-            column="13"/>
-    </issue>
-
-    <issue
-        id="UnusedResources"
-        message="The resource `R.string.add_to_homescreen_description` appears to be unused"
-        errorLine1="    &lt;string name=&quot;chrome_scheme&quot;>&quot;Ovu web stranicu možete lahko dodati na Početni ekran telefona za brz pristup istoj i da surfate brže s iskustvom sličnom aplikaciji.&lt;/string>"
-        errorLine2="            ~~~~~~~~~~~~~~~~~~~~">
-        <location
-            file="src/main/res/values-bs/strings.xml"
-            line="1286"
-            column="13"/>
-    </issue>
-
-    <issue
-        id="UnusedResources"
-        message="The resource `R.string.synced_tabs_connect_to_sync_account` appears to be unused"
-        errorLine1="    &lt;string name=&quot;chrome_scheme&quot;>&quot;Conetti un conto Firefox.&lt;/string>"
-        errorLine2="            ~~~~~~~~~~~~~~~~~~~~">
-        <location
-            file="src/main/res/values-lij/strings.xml"
-            line="1414"
-            column="13"/>
-    </issue>
-
-    <issue
-        id="UnusedResources"
-        message="The resource `R.string.no_collections_header1` appears to be unused"
-        errorLine1="    &lt;string name=&quot;chrome_scheme&quot;>&quot;Sakupite stvari koje su vam važne&lt;/string>"
-        errorLine2="            ~~~~~~~~~~~~~~~~~~~~">
-        <location
-            file="src/main/res/values-bs/strings.xml"
-            line="1548"
-            column="13"/>
-    </issue>
-
-    <issue
-        id="UnusedResources"
-        message="The resource `R.string.no_collections_description1` appears to be unused"
-        errorLine1="    &lt;string name=&quot;chrome_scheme&quot;>&quot;Grupišite slične pretrage, stranice i tabove za brži pristup kasnije.&lt;/string>"
-        errorLine2="            ~~~~~~~~~~~~~~~~~~~~">
-        <location
-            file="src/main/res/values-bs/strings.xml"
-            line="1550"
-            column="13"/>
-    </issue>
-
-    <issue
-        id="UnusedResources"
-        message="The resource `R.string.top_sites_toggle_top_recent_sites_3` appears to be unused"
-        errorLine1="    &lt;string name=&quot;Siti principale i più visitati&lt;/string>"
-        errorLine2="            ~~~~~~~~~~~~~~~~~~~~">
-        <location
-            file="src/main/res/values-co/strings.xml"
-            line="2002"
-            column="13"/>
-    </issue>
-
-    <issue
-        id="UnusedResources"
-        message="The resource `R.string.pref_key_cached_account` appears to be unused"
-        errorLine1="    &lt;string name=&quot;pref_key_cached_account&quot; translatable=&quot;false&quot;>pref_key_cached_account&lt;/string>"
-        errorLine2="            ~~~~~~~~~~~~~~~~~~~~~~~~~~~~~~">
-        <location
-            file="src/main/res/values/preference_keys.xml"
-            line="89"
-            column="13"/>
-    </issue>
-
-    <issue
-        id="UnusedResources"
-        message="The resource `R.string.pref_key_sync_pair` appears to be unused"
-        errorLine1="    &lt;string name=&quot;pref_key_sync_pair&quot; translatable=&quot;false&quot;>pref_key_sync_pair&lt;/string>"
-        errorLine2="            ~~~~~~~~~~~~~~~~~~~~~~~~~">
-        <location
-            file="src/main/res/values/preference_keys.xml"
-            line="90"
-            column="13"/>
-    </issue>
-
-    <issue
-        id="UnusedResources"
-        message="The resource `R.string.pref_key_sync_problem` appears to be unused"
-        errorLine1="    &lt;string name=&quot;pref_key_sync_problem&quot; translatable=&quot;false&quot;>pref_key_sync_problem&lt;/string>"
-        errorLine2="            ~~~~~~~~~~~~~~~~~~~~~~~~~~~~">
-        <location
-            file="src/main/res/values/preference_keys.xml"
-            line="92"
-            column="13"/>
-    </issue>
-
-    <issue
-        id="UnusedResources"
-        message="The resource `R.string.pref_key_optimize` appears to be unused"
-        errorLine1="    &lt;string name=&quot;pref_key_optimize&quot; translatable=&quot;false&quot;>pref_key_optimize&lt;/string>"
-        errorLine2="            ~~~~~~~~~~~~~~~~~~~~~~~~">
-        <location
-            file="src/main/res/values/preference_keys.xml"
-            line="116"
-            column="13"/>
-    </issue>
-
-    <issue
-        id="UnusedResources"
-        message="The resource `R.string.pref_key_recommended_settings` appears to be unused"
-        errorLine1="    &lt;string name=&quot;pref_key_recommended_settings&quot; translatable=&quot;false&quot;>pref_key_recommended_settings&lt;/string>"
-        errorLine2="            ~~~~~~~~~~~~~~~~~~~~~~~~~~~~~~~~~~~~">
-        <location
-            file="src/main/res/values/preference_keys.xml"
-            line="118"
-            column="13"/>
-    </issue>
-
-    <issue
-        id="UnusedResources"
-        message="The resource `R.string.pref_key_custom_settings` appears to be unused"
-        errorLine1="    &lt;string name=&quot;pref_key_custom_settings&quot; translatable=&quot;false&quot;>pref_key_custom_settings&lt;/string>"
-        errorLine2="            ~~~~~~~~~~~~~~~~~~~~~~~~~~~~~~~">
-        <location
-            file="src/main/res/values/preference_keys.xml"
-            line="119"
-            column="13"/>
-    </issue>
-
-    <issue
-        id="UnusedResources"
-        message="The resource `R.string.pref_key_category_phone_feature` appears to be unused"
-        errorLine1="    &lt;string name=&quot;pref_key_category_phone_feature&quot; translatable=&quot;false&quot;>pref_key_category_phone_feature&lt;/string>"
-        errorLine2="            ~~~~~~~~~~~~~~~~~~~~~~~~~~~~~~~~~~~~~~">
-        <location
-            file="src/main/res/values/preference_keys.xml"
-            line="129"
-            column="13"/>
-    </issue>
-
-    <issue
-        id="UnusedResources"
-        message="The resource `R.string.pref_key_password_sync_logins` appears to be unused"
-        errorLine1="    &lt;string name=&quot;pref_key_password_sync_logins&quot; translatable=&quot;false&quot;>pref_key_password_sync_logins&lt;/string>"
-        errorLine2="            ~~~~~~~~~~~~~~~~~~~~~~~~~~~~~~~~~~~~">
-        <location
-            file="src/main/res/values/preference_keys.xml"
-            line="176"
-            column="13"/>
-    </issue>
-
-    <issue
-        id="UnusedResources"
-        message="The resource `R.string.pref_key_bounce_quick_action` appears to be unused"
-        errorLine1="    &lt;string name=&quot;pref_key_bounce_quick_action&quot; translatable=&quot;false&quot;>pref_key_bounce_quick_action&lt;/string>"
-        errorLine2="            ~~~~~~~~~~~~~~~~~~~~~~~~~~~~~~~~~~~">
-        <location
-            file="src/main/res/values/preference_keys.xml"
-            line="197"
-            column="13"/>
-    </issue>
-
-    <issue
-        id="UnusedResources"
-        message="The resource `R.string.pref_key_reader_mode_notification` appears to be unused"
-        errorLine1="    &lt;string name=&quot;pref_key_reader_mode_notification&quot; translatable=&quot;false&quot;>pref_key_reader_mode_notification&lt;/string>"
-        errorLine2="            ~~~~~~~~~~~~~~~~~~~~~~~~~~~~~~~~~~~~~~~~">
-        <location
-            file="src/main/res/values/preference_keys.xml"
-            line="198"
-            column="13"/>
-    </issue>
-
-    <issue
-        id="UnusedResources"
-        message="The resource `R.string.pref_key_adjust_install_timestamp` appears to be unused"
-        errorLine1="    &lt;string name=&quot;pref_key_adjust_install_timestamp&quot; translatable=&quot;false&quot;>pref_key_adjust_install_timestamp&lt;/string>"
-        errorLine2="            ~~~~~~~~~~~~~~~~~~~~~~~~~~~~~~~~~~~~~~~~">
-        <location
-            file="src/main/res/values/preference_keys.xml"
-            line="203"
-            column="13"/>
-    </issue>
-
-    <issue
-        id="UnusedResources"
-        message="The resource `R.string.pref_key_testing_stage` appears to be unused"
-        errorLine1="    &lt;string name=&quot;pref_key_testing_stage&quot; translatable=&quot;false&quot;>pref_key_testing_stage&lt;/string>"
-        errorLine2="            ~~~~~~~~~~~~~~~~~~~~~~~~~~~~~">
-        <location
-            file="src/main/res/values/preference_keys.xml"
-            line="205"
-            column="13"/>
-    </issue>
-
-    <issue
-        id="UnusedResources"
-        message="The resource `R.string.pref_key_search_count` appears to be unused"
-        errorLine1="    &lt;string name=&quot;pref_key_search_count&quot; translatable=&quot;false&quot;>pref_key_search_count&lt;/string>"
-        errorLine2="            ~~~~~~~~~~~~~~~~~~~~~~~~~~~~">
-        <location
-            file="src/main/res/values/preference_keys.xml"
-            line="241"
-            column="13"/>
-    </issue>
-
-    <issue
-        id="UnusedResources"
-        message="The resource `R.layout.save_to_collection_button` appears to be unused"
-        errorLine1="&lt;com.google.android.material.button.MaterialButton"
-        errorLine2="^">
-        <location
-            file="src/main/res/layout/save_to_collection_button.xml"
-            line="5"
-            column="1"/>
-    </issue>
-
-    <issue
-        id="UnusedResources"
-        message="The resource `R.string.intent_extra_toolbar_color` appears to be unused"
-        errorLine1="    &lt;string name=&quot;intent_extra_toolbar_color&quot; translatable=&quot;false&quot;>android.support.customtabs.extra.TOOLBAR_COLOR&lt;/string>"
-        errorLine2="            ~~~~~~~~~~~~~~~~~~~~~~~~~~~~~~~~~">
-        <location
-            file="src/main/res/values/static_strings.xml"
-            line="12"
-            column="13"/>
-    </issue>
-
-    <issue
-        id="UnusedResources"
-        message="The resource `R.string.intent_extra_session` appears to be unused"
-        errorLine1="    &lt;string name=&quot;intent_extra_session&quot; translatable=&quot;false&quot;>android.support.customtabs.extra.SESSION&lt;/string>"
-        errorLine2="            ~~~~~~~~~~~~~~~~~~~~~~~~~~~">
-        <location
-            file="src/main/res/values/static_strings.xml"
-            line="13"
-            column="13"/>
-    </issue>
-
-    <issue
-        id="UnusedResources"
-        message="The resource `R.string.intent_extra_auth` appears to be unused"
-        errorLine1="    &lt;string name=&quot;intent_extra_auth&quot; translatable=&quot;false&quot;>support.customtabs.extra.AUTH&lt;/string>"
-        errorLine2="            ~~~~~~~~~~~~~~~~~~~~~~~~">
-        <location
-            file="src/main/res/values/static_strings.xml"
-            line="14"
-            column="13"/>
-    </issue>
-
-    <issue
-        id="UnusedResources"
-        message="The resource `R.string.preferences_debug_synced_tabs_tabs_tray` appears to be unused"
-        errorLine1="    &lt;string name=&quot;preferences_debug_synced_tabs_tabs_tray&quot;>Show Synced Tabs in the tabs tray&lt;/string>"
-        errorLine2="            ~~~~~~~~~~~~~~~~~~~~~~~~~~~~~~~~~~~~~~~~~~~~~~">
-        <location
-            file="src/main/res/values/static_strings.xml"
-            line="59"
-            column="13"/>
-    </issue>
-
-    <issue
-        id="UnusedResources"
-        message="The resource `R.string.debug_info_telemetry_title` appears to be unused"
-        errorLine1="    &lt;string name=&quot;debug_info_telemetry_title&quot; translatable=&quot;false&quot;>Telemetry&lt;/string>"
-        errorLine2="            ~~~~~~~~~~~~~~~~~~~~~~~~~~~~~~~~~">
-        <location
-            file="src/main/res/values/static_strings.xml"
-            line="84"
-            column="13"/>
-    </issue>
-
-    <issue
-        id="UnusedResources"
-        message="The resource `R.string.app_name_private_2` appears to be unused"
-        errorLine1="    &lt;string name=&quot;app_name_private_2&quot;>Firefox Preview Príobháideach&lt;/string>"
-        errorLine2="            ~~~~~~~~~~~~~~~~~~~~~~~~~">
-        <location
-            file="src/main/res/values-ga-rIE/strings.xml"
-            line="4"
-            column="13"/>
-    </issue>
-
-    <issue
-        id="UnusedResources"
-        message="The resource `R.string.app_name_private_3` appears to be unused"
-        errorLine1="    &lt;string name=&quot;app_name_private_3&quot;>Firefox Preview (Príobháideach)&lt;/string>"
-        errorLine2="            ~~~~~~~~~~~~~~~~~~~~~~~~~">
-        <location
-            file="src/main/res/values-ga-rIE/strings.xml"
-            line="6"
-            column="13"/>
-    </issue>
-
-    <issue
-        id="UnusedResources"
-        message="The resource `R.string.no_open_tabs_header_2` appears to be unused"
-        errorLine1="    &lt;string name=&quot;no_open_tabs_header_2&quot;>Alaa tabbe udditiiɗe&lt;/string>"
-        errorLine2="            ~~~~~~~~~~~~~~~~~~~~~~~~~~~~">
-        <location
-            file="src/main/res/values-ff/strings.xml"
-            line="17"
-            column="13"/>
-    </issue>
-
-    <issue
-        id="UnusedResources"
-        message="The resource `R.string.open_tab_tray_single` appears to be unused"
-        errorLine1="    &lt;string name=&quot;open_tab_tray_single&quot;>1 open tab. Tap to switch tabs.&lt;/string>"
-        errorLine2="            ~~~~~~~~~~~~~~~~~~~~~~~~~~~">
-        <location
-            file="src/main/res/values/strings.xml"
-            line="24"
-            column="13"/>
-    </issue>
-
-    <issue
-        id="UnusedResources"
-        message="The resource `R.string.open_tab_tray_plural` appears to be unused"
-        errorLine1="    &lt;string name=&quot;open_tab_tray_plural&quot;>%1$s open tabs. Tap to switch tabs.&lt;/string>"
-        errorLine2="            ~~~~~~~~~~~~~~~~~~~~~~~~~~~">
-        <location
-            file="src/main/res/values/strings.xml"
-            line="26"
-            column="13"/>
-    </issue>
-
-    <issue
-        id="UnusedResources"
-        message="The resource `R.string.private_browsing_placeholder_description` appears to be unused"
-        errorLine1="    &lt;string name=&quot;private_browsing_placeholder_description&quot;>"
-        errorLine2="            ~~~~~~~~~~~~~~~~~~~~~~~~~~~~~~~~~~~~~~~~~~~~~~~">
-        <location
-            file="src/main/res/values-ga-rIE/strings.xml"
-            line="26"
-            column="13"/>
-    </issue>
-
-    <issue
-        id="UnusedResources"
-        message="The resource `R.string.tab_tray_item_selected_multiselect_content_description` appears to be unused"
-        errorLine1="    &lt;string name=&quot;tab_tray_item_selected_multiselect_content_description&quot;>Selected %1$s&lt;/string>"
-        errorLine2="            ~~~~~~~~~~~~~~~~~~~~~~~~~~~~~~~~~~~~~~~~~~~~~~~~~~~~~~~~~~~~~">
-        <location
-            file="src/main/res/values/strings.xml"
-            line="40"
-            column="13"/>
-    </issue>
-
-    <issue
-        id="UnusedResources"
-        message="The resource `R.string.tab_tray_item_unselected_multiselect_content_description` appears to be unused"
-        errorLine1="    &lt;string name=&quot;tab_tray_item_unselected_multiselect_content_description&quot;>Unselected %1$s&lt;/string>"
-        errorLine2="            ~~~~~~~~~~~~~~~~~~~~~~~~~~~~~~~~~~~~~~~~~~~~~~~~~~~~~~~~~~~~~~~">
-        <location
-            file="src/main/res/values/strings.xml"
-            line="42"
-            column="13"/>
-    </issue>
-
-    <issue
-        id="UnusedResources"
-        message="The resource `R.string.tab_tray_exit_multiselect_content_description` appears to be unused"
-        errorLine1="    &lt;string name=&quot;tab_tray_exit_multiselect_content_description&quot;>Exited multiselect mode&lt;/string>"
-        errorLine2="            ~~~~~~~~~~~~~~~~~~~~~~~~~~~~~~~~~~~~~~~~~~~~~~~~~~~~">
-        <location
-            file="src/main/res/values/strings.xml"
-            line="44"
-            column="13"/>
-    </issue>
-
-    <issue
-        id="UnusedResources"
-        message="The resource `R.string.tab_tray_enter_multiselect_content_description` appears to be unused"
-        errorLine1="    &lt;string name=&quot;tab_tray_enter_multiselect_content_description&quot;>Entered multiselect mode, select tabs to save to a collection&lt;/string>"
-        errorLine2="            ~~~~~~~~~~~~~~~~~~~~~~~~~~~~~~~~~~~~~~~~~~~~~~~~~~~~~">
-        <location
-            file="src/main/res/values/strings.xml"
-            line="46"
-            column="13"/>
-    </issue>
-
-    <issue
-        id="UnusedResources"
-        message="The resource `R.string.private_browsing_title` appears to be unused"
-        errorLine1="    &lt;string name=&quot;private_browsing_title&quot;>You’re in a private session&lt;/string>"
-        errorLine2="            ~~~~~~~~~~~~~~~~~~~~~~~~~~~~~">
-        <location
-            file="src/main/res/values/strings.xml"
-            line="65"
-            column="13"/>
-    </issue>
-
-    <issue
-        id="UnusedResources"
-        message="The resource `R.string.browser_menu_addon_manager` appears to be unused"
-        errorLine1="    &lt;string name=&quot;browser_menu_addon_manager&quot;>Bainisteoir na mBreiseán&lt;/string>"
-        errorLine2="            ~~~~~~~~~~~~~~~~~~~~~~~~~~~~~~~~~">
-        <location
-            file="src/main/res/values-ga-rIE/strings.xml"
-            line="66"
-            column="13"/>
-    </issue>
-
-    <issue
-        id="UnusedResources"
-        message="The resource `R.string.private_browsing_delete_session` appears to be unused"
-        errorLine1="    &lt;string name=&quot;private_browsing_delete_session&quot;>Delete session&lt;/string>"
-        errorLine2="            ~~~~~~~~~~~~~~~~~~~~~~~~~~~~~~~~~~~~~~">
-        <location
-            file="src/main/res/values/strings.xml"
-            line="74"
-            column="13"/>
-    </issue>
-
-    <issue
-        id="UnusedResources"
-        message="The resource `R.string.search_widget_cfr_message` appears to be unused"
-        errorLine1="    &lt;string name=&quot;search_widget_cfr_message&quot;>Accede a Firefox mas rapido. Anyade un widget en a tuya pantalla d’inicio.&lt;/string>"
-        errorLine2="            ~~~~~~~~~~~~~~~~~~~~~~~~~~~~~~~~">
-        <location
-            file="src/main/res/values-an/strings.xml"
-            line="75"
-            column="13"/>
-    </issue>
-
-    <issue
-        id="UnusedResources"
-        message="The resource `R.string.browser_menu_your_library` appears to be unused"
-        errorLine1="    &lt;string name=&quot;browser_menu_your_library&quot;>Do Leabharlann&lt;/string>"
-        errorLine2="            ~~~~~~~~~~~~~~~~~~~~~~~~~~~~~~~~">
-        <location
-            file="src/main/res/values-ga-rIE/strings.xml"
-            line="76"
-            column="13"/>
-    </issue>
-
-    <issue
-        id="UnusedResources"
-        message="The resource `R.string.search_widget_cfr_pos_button_text` appears to be unused"
-        errorLine1="    &lt;string name=&quot;search_widget_cfr_pos_button_text&quot;>Anyadir widget&lt;/string>"
-        errorLine2="            ~~~~~~~~~~~~~~~~~~~~~~~~~~~~~~~~~~~~~~~~">
-        <location
-            file="src/main/res/values-an/strings.xml"
-            line="77"
-            column="13"/>
-    </issue>
-
-    <issue
-        id="UnusedResources"
-        message="The resource `R.string.search_widget_cfr_neg_button_text` appears to be unused"
-        errorLine1="    &lt;string name=&quot;search_widget_cfr_neg_button_text&quot;>Agora no&lt;/string>"
-        errorLine2="            ~~~~~~~~~~~~~~~~~~~~~~~~~~~~~~~~~~~~~~~~">
-        <location
-            file="src/main/res/values-an/strings.xml"
-            line="79"
-            column="13"/>
-    </issue>
-
-    <issue
-        id="UnusedResources"
-        message="The resource `R.string.tab_tray_grid_view_banner_positive_button_text` appears to be unused"
-        errorLine1="    &lt;string name=&quot;tab_tray_grid_view_banner_positive_button_text&quot;>সেটিং এ যাও&lt;/string>"
-        errorLine2="            ~~~~~~~~~~~~~~~~~~~~~~~~~~~~~~~~~~~~~~~~~~~~~~~~~~~~~">
-        <location
-            file="src/main/res/values-bn/strings.xml"
-            line="79"
-            column="13"/>
-    </issue>
-
-    <issue
-        id="UnusedResources"
-        message="The resource `R.string.tab_tray_grid_view_banner_negative_button_text` appears to be unused"
-        errorLine1="    &lt;string name=&quot;tab_tray_grid_view_banner_negative_button_text&quot;>বাতিল&lt;/string>"
-        errorLine2="            ~~~~~~~~~~~~~~~~~~~~~~~~~~~~~~~~~~~~~~~~~~~~~~~~~~~~~">
-        <location
-            file="src/main/res/values-bn/strings.xml"
-            line="81"
-            column="13"/>
-    </issue>
-
-    <issue
-        id="UnusedResources"
-        message="The resource `R.string.browser_menu_report_issue` appears to be unused"
-        errorLine1="    &lt;string name=&quot;browser_menu_report_issue&quot;>Jaŋto caɗeele lowre&lt;/string>"
-        errorLine2="            ~~~~~~~~~~~~~~~~~~~~~~~~~~~~~~~~">
-        <location
-            file="src/main/res/values-ff/strings.xml"
-            line="87"
-            column="13"/>
-    </issue>
-
-    <issue
-        id="UnusedResources"
-        message="The resource `R.string.browser_menu_save_to_collection` appears to be unused"
-        errorLine1="    &lt;string name=&quot;browser_menu_save_to_collection&quot;>Cuir le Bailiúchán&lt;/string>"
-        errorLine2="            ~~~~~~~~~~~~~~~~~~~~~~~~~~~~~~~~~~~~~~">
-        <location
-            file="src/main/res/values-ga-rIE/strings.xml"
-            line="90"
-            column="13"/>
-    </issue>
-
-    <issue
-        id="UnusedResources"
-        message="The resource `R.string.tab_tray_grid_view_banner_message` appears to be unused"
-        errorLine1="    &lt;string name=&quot;tab_tray_grid_view_banner_message&quot;>Cambiar a disposición das lapelas abertas. Vaia á configuración e seleccione a grade na vista de lapelas.&lt;/string>"
-        errorLine2="            ~~~~~~~~~~~~~~~~~~~~~~~~~~~~~~~~~~~~~~~~">
-        <location
-            file="src/main/res/values-gl/strings.xml"
-            line="100"
-            column="13"/>
-    </issue>
-
-    <issue
-        id="UnusedResources"
-        message="The resource `R.string.home_screen_top_sites_heading` appears to be unused"
-        errorLine1="    &lt;string name=&quot;home_screen_top_sites_heading&quot;>Top sites&lt;/string>"
-        errorLine2="            ~~~~~~~~~~~~~~~~~~~~~~~~~~~~~~~~~~~~">
-        <location
-            file="src/main/res/values/strings.xml"
-            line="112"
-            column="13"/>
-    </issue>
-
-    <issue
-        id="UnusedResources"
-        message="The resource `R.string.search_shortcuts_button` appears to be unused"
-        errorLine1="    &lt;string name=&quot;search_shortcuts_button&quot;>Codorɗe&lt;/string>"
-        errorLine2="            ~~~~~~~~~~~~~~~~~~~~~~~~~~~~~~">
-        <location
-            file="src/main/res/values-ff/strings.xml"
-            line="120"
-            column="13"/>
-    </issue>
-
-    <issue
-        id="UnusedResources"
-        message="The resource `R.string.search_shortcuts_search_with` appears to be unused"
-        errorLine1="    &lt;string name=&quot;search_shortcuts_search_with&quot;>Yiylo e:&lt;/string>"
-        errorLine2="            ~~~~~~~~~~~~~~~~~~~~~~~~~~~~~~~~~~~">
-        <location
-            file="src/main/res/values-ff/strings.xml"
-            line="124"
-            column="13"/>
-    </issue>
-
-    <issue
-        id="UnusedResources"
-        message="The resource `R.string.search_shortcuts_search_with_2` appears to be unused"
-        errorLine1="    &lt;string name=&quot;search_shortcuts_search_with_2&quot;>Ngol laawol, yiylo e:&lt;/string>"
-        errorLine2="            ~~~~~~~~~~~~~~~~~~~~~~~~~~~~~~~~~~~~~">
-        <location
-            file="src/main/res/values-ff/strings.xml"
-            line="126"
-            column="13"/>
-    </issue>
-
-    <issue
-        id="UnusedResources"
-        message="The resource `R.string.browser_tabs_button` appears to be unused"
-        errorLine1="    &lt;string name=&quot;browser_tabs_button&quot;>Open Tabs&lt;/string>"
-        errorLine2="            ~~~~~~~~~~~~~~~~~~~~~~~~~~">
-        <location
-            file="src/main/res/values/strings.xml"
-            line="127"
-            column="13"/>
-    </issue>
-
-    <issue
-        id="UnusedResources"
-        message="The resource `R.string.browser_menu_bookmark` appears to be unused"
-        errorLine1="    &lt;string name=&quot;browser_menu_bookmark&quot;>Bookmark&lt;/string>"
-        errorLine2="            ~~~~~~~~~~~~~~~~~~~~~~~~~~~~">
-        <location
-            file="src/main/res/values/strings.xml"
-            line="137"
-            column="13"/>
-    </issue>
-
-    <issue
-        id="UnusedResources"
-        message="The resource `R.string.browser_menu_edit_bookmark` appears to be unused"
-        errorLine1="    &lt;string name=&quot;browser_menu_edit_bookmark&quot;>Edit bookmark&lt;/string>"
-        errorLine2="            ~~~~~~~~~~~~~~~~~~~~~~~~~~~~~~~~~">
-        <location
-            file="src/main/res/values/strings.xml"
-            line="139"
-            column="13"/>
-    </issue>
-
-    <issue
-        id="UnusedResources"
-        message="The resource `R.string.browser_menu_extensions` appears to be unused"
-        errorLine1="    &lt;string name=&quot;browser_menu_extensions&quot;>Extensions&lt;/string>"
-        errorLine2="            ~~~~~~~~~~~~~~~~~~~~~~~~~~~~~~">
-        <location
-            file="src/main/res/values/strings.xml"
-            line="143"
-            column="13"/>
-    </issue>
-
-    <issue
-        id="UnusedResources"
-        message="The resource `R.string.search_engines_shortcut_button` appears to be unused"
-        errorLine1="    &lt;string name=&quot;search_engines_shortcut_button&quot;>ಸರ್ಚ್ ಎಂಜಿನ್&lt;/string>"
-        errorLine2="            ~~~~~~~~~~~~~~~~~~~~~~~~~~~~~~~~~~~~~">
-        <location
-            file="src/main/res/values-kn/strings.xml"
-            line="145"
-            column="13"/>
-    </issue>
-
-    <issue
-        id="UnusedResources"
-        message="The resource `R.string.browser_menu_new_tab` appears to be unused"
-        errorLine1="    &lt;string name=&quot;browser_menu_new_tab&quot;>Nueva pestanya&lt;/string>"
-        errorLine2="            ~~~~~~~~~~~~~~~~~~~~~~~~~~~">
-        <location
-            file="src/main/res/values-an/strings.xml"
-            line="153"
-            column="13"/>
-    </issue>
-
-    <issue
-        id="UnusedResources"
-        message="The resource `R.string.browser_menu_private_tab` appears to be unused"
-        errorLine1="    &lt;string name=&quot;browser_menu_private_tab&quot;>Private tab&lt;/string>"
-        errorLine2="            ~~~~~~~~~~~~~~~~~~~~~~~~~~~~~~~">
-        <location
-            file="src/main/res/values/strings.xml"
-            line="167"
-            column="13"/>
-    </issue>
-
-    <issue
-        id="UnusedResources"
-        message="The resource `R.string.menu_share_with` appears to be unused"
-        errorLine1="    &lt;string name=&quot;menu_share_with&quot;>Share with…&lt;/string>"
-        errorLine2="            ~~~~~~~~~~~~~~~~~~~~~~">
-        <location
-            file="src/main/res/values/strings.xml"
-            line="173"
-            column="13"/>
-    </issue>
-
-    <issue
-        id="UnusedResources"
-        message="The resource `R.string.browser_menu_read_appearance` appears to be unused"
-        errorLine1="    &lt;string name=&quot;browser_menu_read_appearance&quot;>Appearance&lt;/string>"
-        errorLine2="            ~~~~~~~~~~~~~~~~~~~~~~~~~~~~~~~~~~~">
-        <location
-            file="src/main/res/values/strings.xml"
-            line="190"
-            column="13"/>
-    </issue>
-
-    <issue
-        id="UnusedResources"
-        message="The resource `R.string.unknown_scheme_error_message` appears to be unused"
-        errorLine1="    &lt;string name=&quot;unknown_scheme_error_message&quot;>Unable to connect. Unrecognizable URL scheme.&lt;/string>"
-        errorLine2="            ~~~~~~~~~~~~~~~~~~~~~~~~~~~~~~~~~~~">
-        <location
-            file="src/main/res/values/strings.xml"
-            line="205"
-            column="13"/>
-    </issue>
-
-    <issue
-        id="UnusedResources"
-        message="The resource `R.string.a11y_search_icon_content_description` appears to be unused"
-        errorLine1="    &lt;string name=&quot;a11y_search_icon_content_description&quot;>Search&lt;/string>"
-        errorLine2="            ~~~~~~~~~~~~~~~~~~~~~~~~~~~~~~~~~~~~~~~~~~~">
-        <location
-            file="src/main/res/values/strings.xml"
-            line="211"
-            column="13"/>
-    </issue>
-
-    <issue
-        id="UnusedResources"
-        message="The resource `R.string.search_engines_search_with` appears to be unused"
-        errorLine1="    &lt;string name=&quot;search_engines_search_with&quot;>This time, search with:&lt;/string>"
-        errorLine2="            ~~~~~~~~~~~~~~~~~~~~~~~~~~~~~~~~~">
-        <location
-            file="src/main/res/values/strings.xml"
-            line="225"
-            column="13"/>
-    </issue>
-
-    <issue
-        id="UnusedResources"
-        message="The resource `R.string.preferences_show_search_shortcuts` appears to be unused"
-        errorLine1="    &lt;string name=&quot;preferences_show_search_shortcuts&quot;>Hollu codorɗe njiilaw&lt;/string>"
-        errorLine2="            ~~~~~~~~~~~~~~~~~~~~~~~~~~~~~~~~~~~~~~~~">
-        <location
-            file="src/main/res/values-ff/strings.xml"
-            line="227"
-            column="13"/>
-    </issue>
-
-    <issue
-        id="UnusedResources"
-        message="The resource `R.string.settings` appears to be unused"
-        errorLine1="    &lt;string name=&quot;settings&quot;>Settings&lt;/string>"
-        errorLine2="            ~~~~~~~~~~~~~~~">
-        <location
-            file="src/main/res/values/strings.xml"
-            line="255"
-            column="13"/>
-    </issue>
-
-    <issue
-        id="UnusedResources"
-        message="The resource `R.string.preferences_category_basics` appears to be unused"
-        errorLine1="    &lt;string name=&quot;preferences_category_basics&quot;>Basics&lt;/string>"
-        errorLine2="            ~~~~~~~~~~~~~~~~~~~~~~~~~~~~~~~~~~">
-        <location
-            file="src/main/res/values/strings.xml"
-            line="257"
-            column="13"/>
-    </issue>
-
-    <issue
-        id="UnusedResources"
-        message="The resource `R.string.preferences_help` appears to be unused"
-        errorLine1="    &lt;string name=&quot;preferences_help&quot;>Help&lt;/string>"
-        errorLine2="            ~~~~~~~~~~~~~~~~~~~~~~~">
-        <location
-            file="src/main/res/values/strings.xml"
-            line="269"
-            column="13"/>
-    </issue>
-
-    <issue
-        id="UnusedResources"
-        message="The resource `R.string.preferences_feedback` appears to be unused"
-        errorLine1="    &lt;string name=&quot;preferences_feedback&quot;>Give feedback&lt;/string>"
-        errorLine2="            ~~~~~~~~~~~~~~~~~~~~~~~~~~~">
-        <location
-            file="src/main/res/values/strings.xml"
-            line="273"
-            column="13"/>
-    </issue>
-
-    <issue
-        id="UnusedResources"
-        message="The resource `R.string.preferences_your_rights` appears to be unused"
-        errorLine1="    &lt;string name=&quot;preferences_your_rights&quot;>Your Rights&lt;/string>"
-        errorLine2="            ~~~~~~~~~~~~~~~~~~~~~~~~~~~~~~">
-        <location
-            file="src/main/res/values/strings.xml"
-            line="278"
-            column="13"/>
-    </issue>
-
-    <issue
-        id="UnusedResources"
-        message="The resource `R.string.default_device_name` appears to be unused"
-        errorLine1="    &lt;string name=&quot;default_device_name&quot;>%s ar %s %s&lt;/string>"
-        errorLine2="            ~~~~~~~~~~~~~~~~~~~~~~~~~~">
-        <location
-            file="src/main/res/values-ga-rIE/strings.xml"
-            line="280"
-            column="13"/>
-    </issue>
-
-    <issue
-        id="UnusedResources"
-        message="The resource `R.string.preferences_passwords` appears to be unused"
-        errorLine1="    &lt;string name=&quot;preferences_passwords&quot;>Passwords&lt;/string>"
-        errorLine2="            ~~~~~~~~~~~~~~~~~~~~~~~~~~~~">
-        <location
-            file="src/main/res/values/strings.xml"
-            line="280"
-            column="13"/>
-    </issue>
-
-    <issue
-        id="UnusedResources"
-        message="The resource `R.string.preferences_credit_cards_addresses` appears to be unused"
-        errorLine1="    &lt;string name=&quot;preferences_credit_cards_addresses&quot;>Credit cards and addresses&lt;/string>"
-        errorLine2="            ~~~~~~~~~~~~~~~~~~~~~~~~~~~~~~~~~~~~~~~~~">
-        <location
-            file="src/main/res/values/strings.xml"
-            line="282"
-            column="13"/>
-    </issue>
-
-    <issue
-        id="UnusedResources"
-        message="The resource `R.string.preferences_category_privacy` appears to be unused"
-        errorLine1="    &lt;string name=&quot;preferences_category_privacy&quot;>Privacy&lt;/string>"
-        errorLine2="            ~~~~~~~~~~~~~~~~~~~~~~~~~~~~~~~~~~~">
-        <location
-            file="src/main/res/values/strings.xml"
-            line="288"
-            column="13"/>
-    </issue>
-
-    <issue
-        id="UnusedResources"
-        message="The resource `R.string.preferences_sign_in` appears to be unused"
-        errorLine1="    &lt;string name=&quot;preferences_sign_in&quot;>Sign in&lt;/string>"
-        errorLine2="            ~~~~~~~~~~~~~~~~~~~~~~~~~~">
-        <location
-            file="src/main/res/values/strings.xml"
-            line="314"
-            column="13"/>
-    </issue>
-
-    <issue
-        id="UnusedResources"
-        message="The resource `R.string.pair_instructions` appears to be unused"
-        errorLine1="    &lt;string name=&quot;pair_instructions&quot;>&lt;![CDATA[Yillo &lt;b>firefox.com/pair&lt;/b> nder Firefox e ordinateer maa ngam heɓde kod QR maa.]]&gt;&lt;/string>"
-        errorLine2="            ~~~~~~~~~~~~~~~~~~~~~~~~">
-        <location
-            file="src/main/res/values-ff/strings.xml"
-            line="334"
-            column="13"/>
-    </issue>
-
-    <issue
-        id="UnusedResources"
-        message="The resource `R.string.preferences_privacy_link` appears to be unused"
-        errorLine1="    &lt;string name=&quot;preferences_privacy_link&quot;>Privacy notice&lt;/string>"
-        errorLine2="            ~~~~~~~~~~~~~~~~~~~~~~~~~~~~~~~">
-        <location
-            file="src/main/res/values/strings.xml"
-            line="338"
-            column="13"/>
-    </issue>
-
-    <issue
-        id="UnusedResources"
-        message="The resource `R.string.developer_tools_category` appears to be unused"
-        errorLine1="    &lt;string name=&quot;developer_tools_category&quot;>Developer tools&lt;/string>"
-        errorLine2="            ~~~~~~~~~~~~~~~~~~~~~~~~~~~~~~~">
-        <location
-            file="src/main/res/values/strings.xml"
-            line="340"
-            column="13"/>
-    </issue>
-
-    <issue
-        id="UnusedResources"
-        message="The resource `R.string.library_title` appears to be unused"
-        errorLine1="    &lt;string name=&quot;library_title&quot;>Leabharlann&lt;/string>"
-        errorLine2="            ~~~~~~~~~~~~~~~~~~~~">
-        <location
-            file="src/main/res/values-ga-rIE/strings.xml"
-            line="398"
-            column="13"/>
-    </issue>
-
-    <issue
-        id="UnusedResources"
-        message="The resource `R.string.preferences_tracking_protection_turned_off_globally` appears to be unused"
-        errorLine1="    &lt;string name=&quot;preferences_tracking_protection_turned_off_globally&quot;>Se desactivó en cheneral, veye a Achustes pa activar-lo.&lt;/string>"
-        errorLine2="            ~~~~~~~~~~~~~~~~~~~~~~~~~~~~~~~~~~~~~~~~~~~~~~~~~~~~~~~~~~">
-        <location
-            file="src/main/res/values-an/strings.xml"
-            line="406"
-            column="13"/>
-    </issue>
-
-    <issue
-        id="UnusedResources"
-        message="The resource `R.string.tabs_menu_save_to_collection` appears to be unused"
-        errorLine1="    &lt;string name=&quot;tabs_menu_save_to_collection&quot;>Cuir le bailiúchán&lt;/string>"
-        errorLine2="            ~~~~~~~~~~~~~~~~~~~~~~~~~~~~~~~~~~~">
-        <location
-            file="src/main/res/values-ga-rIE/strings.xml"
-            line="426"
-            column="13"/>
-    </issue>
-
-    <issue
-        id="UnusedResources"
-        message="The resource `R.string.fxa_tabs_received_notification_name` appears to be unused"
-        errorLine1="    &lt;string name=&quot;fxa_tabs_received_notification_name&quot;>Tabs Received&lt;/string>"
-        errorLine2="            ~~~~~~~~~~~~~~~~~~~~~~~~~~~~~~~~~~~~~~~~~~">
-        <location
-            file="src/main/res/values/strings.xml"
-            line="448"
-            column="13"/>
-    </issue>
-
-    <issue
-        id="UnusedResources"
-        message="The resource `R.string.preferences_tracking_protection_settings` appears to be unused"
-        errorLine1="    &lt;string name=&quot;preferences_tracking_protection_settings&quot;>Tracking Protection&lt;/string>"
-        errorLine2="            ~~~~~~~~~~~~~~~~~~~~~~~~~~~~~~~~~~~~~~~~~~~~~~~">
-        <location
-            file="src/main/res/values/strings.xml"
-            line="454"
-            column="13"/>
-    </issue>
-
-    <issue
-        id="UnusedResources"
-        message="The resource `R.string.preferences_tracking_protection` appears to be unused"
-        errorLine1="    &lt;string name=&quot;preferences_tracking_protection&quot;>Tracking Protection&lt;/string>"
-        errorLine2="            ~~~~~~~~~~~~~~~~~~~~~~~~~~~~~~~~~~~~~~">
-        <location
-            file="src/main/res/values/strings.xml"
-            line="456"
-            column="13"/>
-    </issue>
-
-    <issue
-        id="UnusedResources"
-        message="The resource `R.string.preferences_tracking_protection_description` appears to be unused"
-        errorLine1="    &lt;string name=&quot;preferences_tracking_protection_description&quot;>Block content and scripts that track you online&lt;/string>"
-        errorLine2="            ~~~~~~~~~~~~~~~~~~~~~~~~~~~~~~~~~~~~~~~~~~~~~~~~~~">
-        <location
-            file="src/main/res/values/strings.xml"
-            line="458"
-            column="13"/>
-    </issue>
-
-    <issue
-        id="UnusedResources"
-        message="The resource `R.string.preferences_tracking_protection_exceptions_description` appears to be unused"
-        errorLine1="    &lt;string name=&quot;preferences_tracking_protection_exceptions_description&quot;>Tracking Protection is off for these websites&lt;/string>"
-        errorLine2="            ~~~~~~~~~~~~~~~~~~~~~~~~~~~~~~~~~~~~~~~~~~~~~~~~~~~~~~~~~~~~~">
-        <location
-            file="src/main/res/values/strings.xml"
-            line="462"
-            column="13"/>
-    </issue>
-
-    <issue
-        id="UnusedResources"
-        message="The resource `R.string.preferences_telemetry` appears to be unused"
-        errorLine1="    &lt;string name=&quot;preferences_telemetry&quot;>Telemetry&lt;/string>"
-        errorLine2="            ~~~~~~~~~~~~~~~~~~~~~~~~~~~~">
-        <location
-            file="src/main/res/values/strings.xml"
-            line="471"
-            column="13"/>
-    </issue>
-
-    <issue
-        id="UnusedResources"
-        message="The resource `R.string.preferences_marketing_data_description` appears to be unused"
-        errorLine1="    &lt;string name=&quot;preferences_marketing_data_description&quot;>Shares data about what features you use in %1$s with Leanplum, our mobile marketing vendor.&lt;/string>"
-        errorLine2="            ~~~~~~~~~~~~~~~~~~~~~~~~~~~~~~~~~~~~~~~~~~~~~">
-        <location
-            file="src/main/res/values/strings.xml"
-            line="479"
-            column="13"/>
-    </issue>
-
-    <issue
-        id="UnusedResources"
-        message="The resource `R.string.preference_experiments` appears to be unused"
-        errorLine1="    &lt;string name=&quot;preference_experiments&quot;>Experiments&lt;/string>"
-        errorLine2="            ~~~~~~~~~~~~~~~~~~~~~~~~~~~~~">
-        <location
-            file="src/main/res/values/strings.xml"
-            line="487"
-            column="13"/>
-    </issue>
-
-    <issue
-        id="UnusedResources"
-        message="The resource `R.string.preference_experiments_summary` appears to be unused"
-        errorLine1="    &lt;string name=&quot;preference_experiments_summary&quot;>Allows Mozilla to install and collect data for experimental features&lt;/string>"
-        errorLine2="            ~~~~~~~~~~~~~~~~~~~~~~~~~~~~~~~~~~~~~">
-        <location
-            file="src/main/res/values/strings.xml"
-            line="489"
-            column="13"/>
-    </issue>
-
-    <issue
-        id="UnusedResources"
-        message="The resource `R.string.preferences_crash_reporter` appears to be unused"
-        errorLine1="    &lt;string name=&quot;preferences_crash_reporter&quot;>Crash reporter&lt;/string>"
-        errorLine2="            ~~~~~~~~~~~~~~~~~~~~~~~~~~~~~~~~~">
-        <location
-            file="src/main/res/values/strings.xml"
-            line="491"
-            column="13"/>
-    </issue>
-
-    <issue
-        id="UnusedResources"
-        message="The resource `R.string.preferences_mozilla_location_service` appears to be unused"
-        errorLine1="    &lt;string name=&quot;preferences_mozilla_location_service&quot;>Mozilla location service&lt;/string>"
-        errorLine2="            ~~~~~~~~~~~~~~~~~~~~~~~~~~~~~~~~~~~~~~~~~~~">
-        <location
-            file="src/main/res/values/strings.xml"
-            line="493"
-            column="13"/>
-    </issue>
-
-    <issue
-        id="UnusedResources"
-        message="The resource `R.string.preferences_fenix_health_report` appears to be unused"
-        errorLine1="    &lt;string name=&quot;preferences_fenix_health_report&quot;>%s health report&lt;/string>"
-        errorLine2="            ~~~~~~~~~~~~~~~~~~~~~~~~~~~~~~~~~~~~~~">
-        <location
-            file="src/main/res/values/strings.xml"
-            line="495"
-            column="13"/>
-    </issue>
-
-    <issue
-        id="UnusedResources"
-        message="The resource `R.string.library_synced_tabs` appears to be unused"
-        errorLine1="    &lt;string name=&quot;library_synced_tabs&quot;>Pestanyas sincronizadas&lt;/string>"
-        errorLine2="            ~~~~~~~~~~~~~~~~~~~~~~~~~~">
-        <location
-            file="src/main/res/values-an/strings.xml"
-            line="496"
-            column="13"/>
-    </issue>
-
-    <issue
-        id="UnusedResources"
-        message="The resource `R.string.preferences_sync_pair` appears to be unused"
-        errorLine1="    &lt;string name=&quot;preferences_sync_pair&quot;>Scan pairing code in desktop Firefox&lt;/string>"
-        errorLine2="            ~~~~~~~~~~~~~~~~~~~~~~~~~~~~">
-        <location
-            file="src/main/res/values/strings.xml"
-            line="501"
-            column="13"/>
-    </issue>
-
-    <issue
-        id="UnusedResources"
-        message="The resource `R.string.preferences_sync_sign_in` appears to be unused"
-        errorLine1="    &lt;string name=&quot;preferences_sync_sign_in&quot;>Sign in&lt;/string>"
-        errorLine2="            ~~~~~~~~~~~~~~~~~~~~~~~~~~~~~~~">
-        <location
-            file="src/main/res/values/strings.xml"
-            line="503"
-            column="13"/>
-    </issue>
-
-    <issue
-        id="UnusedResources"
-        message="The resource `R.string.pair_open_camera` appears to be unused"
-        errorLine1="    &lt;string name=&quot;pair_open_camera&quot;>Open Camera&lt;/string>"
-        errorLine2="            ~~~~~~~~~~~~~~~~~~~~~~~">
-        <location
-            file="src/main/res/values/strings.xml"
-            line="513"
-            column="13"/>
-    </issue>
-
-    <issue
-        id="UnusedResources"
-        message="The resource `R.string.pair_cancel` appears to be unused"
-        errorLine1="    &lt;string name=&quot;pair_cancel&quot;>Cancel&lt;/string>"
-        errorLine2="            ~~~~~~~~~~~~~~~~~~">
-        <location
-            file="src/main/res/values/strings.xml"
-            line="515"
-            column="13"/>
-    </issue>
-
-    <issue
-        id="UnusedResources"
-        message="The resource `R.string.library_sessions` appears to be unused"
-        errorLine1="    &lt;string name=&quot;library_sessions&quot;>Sessions&lt;/string>"
-        errorLine2="            ~~~~~~~~~~~~~~~~~~~~~~~">
-        <location
-            file="src/main/res/values/strings.xml"
-            line="545"
-            column="13"/>
-    </issue>
-
-    <issue
-        id="UnusedResources"
-        message="The resource `R.string.library_screenshots` appears to be unused"
-        errorLine1="    &lt;string name=&quot;library_screenshots&quot;>Screenshots&lt;/string>"
-        errorLine2="            ~~~~~~~~~~~~~~~~~~~~~~~~~~">
-        <location
-            file="src/main/res/values/strings.xml"
-            line="547"
-            column="13"/>
-    </issue>
-
-    <issue
-        id="UnusedResources"
-        message="The resource `R.string.bookmark_deletion_multiple_snackbar_message` appears to be unused"
-        errorLine1="    &lt;string name=&quot;bookmark_deletion_multiple_snackbar_message&quot;>Leabharmharcanna roghnaithe á scriosadh&lt;/string>"
-        errorLine2="            ~~~~~~~~~~~~~~~~~~~~~~~~~~~~~~~~~~~~~~~~~~~~~~~~~~">
-        <location
-            file="src/main/res/values-ga-rIE/strings.xml"
-            line="557"
-            column="13"/>
-    </issue>
-
-    <issue
-        id="UnusedResources"
-        message="The resource `R.string.library_find_in_page` appears to be unused"
-        errorLine1="    &lt;string name=&quot;library_find_in_page&quot;>Find in page&lt;/string>"
-        errorLine2="            ~~~~~~~~~~~~~~~~~~~~~~~~~~~">
-        <location
-            file="src/main/res/values/strings.xml"
-            line="565"
-            column="13"/>
-    </issue>
-
-    <issue
-        id="UnusedResources"
-        message="The resource `R.string.library_reading_list` appears to be unused"
-        errorLine1="    &lt;string name=&quot;library_reading_list&quot;>Reading List&lt;/string>"
-        errorLine2="            ~~~~~~~~~~~~~~~~~~~~~~~~~~~">
-        <location
-            file="src/main/res/values/strings.xml"
-            line="567"
-            column="13"/>
-    </issue>
-
-    <issue
-        id="UnusedResources"
-        message="The resource `R.string.library_search` appears to be unused"
-        errorLine1="    &lt;string name=&quot;library_search&quot;>Search&lt;/string>"
-        errorLine2="            ~~~~~~~~~~~~~~~~~~~~~">
-        <location
-            file="src/main/res/values/strings.xml"
-            line="569"
-            column="13"/>
-    </issue>
-
-    <issue
-        id="UnusedResources"
-        message="The resource `R.string.content_description_history_menu` appears to be unused"
-        errorLine1="    &lt;string name=&quot;content_description_history_menu&quot;>History item menu&lt;/string>"
-        errorLine2="            ~~~~~~~~~~~~~~~~~~~~~~~~~~~~~~~~~~~~~~~">
-        <location
-            file="src/main/res/values/strings.xml"
-            line="573"
-            column="13"/>
-    </issue>
-
-    <issue
-        id="UnusedResources"
-        message="The resource `R.string.preference_option_autoplay_blocked` appears to be unused"
-        errorLine1="    &lt;string name=&quot;preference_option_autoplay_blocked&quot;>Cosc ar fhís agus ar fhuaim&lt;/string>"
-        errorLine2="            ~~~~~~~~~~~~~~~~~~~~~~~~~~~~~~~~~~~~~~~~~">
-        <location
-            file="src/main/res/values-ga-rIE/strings.xml"
-            line="605"
-            column="13"/>
-    </issue>
-
-    <issue
-        id="UnusedResources"
-        message="The resource `R.string.preference_option_autoplay_allowed` appears to be unused"
-        errorLine1="    &lt;string name=&quot;preference_option_autoplay_allowed&quot;>Fís agus fuaim ceadaithe&lt;/string>"
-        errorLine2="            ~~~~~~~~~~~~~~~~~~~~~~~~~~~~~~~~~~~~~~~~~">
-        <location
-            file="src/main/res/values-ga-rIE/strings.xml"
-            line="607"
-            column="13"/>
-    </issue>
-
-    <issue
-        id="UnusedResources"
-        message="The resource `R.string.collections_description` appears to be unused"
-        errorLine1="    &lt;string name=&quot;collections_description&quot;>Bailigh na rudaí atá tábhachtach duit. Le tosú, sábháil na cluaisíní oscailte mar bhailiúchán nua.&lt;/string>"
-        errorLine2="            ~~~~~~~~~~~~~~~~~~~~~~~~~~~~~~">
-        <location
-            file="src/main/res/values-ga-rIE/strings.xml"
-            line="615"
-            column="13"/>
-    </issue>
-
-    <issue
-        id="UnusedResources"
-        message="The resource `R.string.no_collections_header` appears to be unused"
-        errorLine1="    &lt;string name=&quot;no_collections_header&quot;>Níl aon bhailiúchán agat&lt;/string>"
-        errorLine2="            ~~~~~~~~~~~~~~~~~~~~~~~~~~~~">
-        <location
-            file="src/main/res/values-ga-rIE/strings.xml"
-            line="621"
-            column="13"/>
-    </issue>
-
-    <issue
-        id="UnusedResources"
-        message="The resource `R.string.no_collections_description` appears to be unused"
-        errorLine1="    &lt;string name=&quot;no_collections_description&quot;>Taispeánfar do chuid bailiúchán anseo.&lt;/string>"
-        errorLine2="            ~~~~~~~~~~~~~~~~~~~~~~~~~~~~~~~~~">
-        <location
-            file="src/main/res/values-ga-rIE/strings.xml"
-            line="623"
-            column="13"/>
-    </issue>
-
-    <issue
-        id="UnusedResources"
-        message="The resource `R.string.download_empty_message` appears to be unused"
-        errorLine1="    &lt;string name=&quot;download_empty_message&quot;>No bi ha descargas aquí&lt;/string>"
-        errorLine2="            ~~~~~~~~~~~~~~~~~~~~~~~~~~~~~">
-        <location
-            file="src/main/res/values-an/strings.xml"
-            line="648"
-            column="13"/>
-    </issue>
-
-    <issue
-        id="UnusedResources"
-        message="The resource `R.string.tabs_header_private_title` appears to be unused"
-        errorLine1="    &lt;string name=&quot;tabs_header_private_title&quot;>Private session&lt;/string>"
-        errorLine2="            ~~~~~~~~~~~~~~~~~~~~~~~~~~~~~~~~">
-        <location
-            file="src/main/res/values/strings.xml"
-            line="650"
-            column="13"/>
-    </issue>
-
-    <issue
-        id="UnusedResources"
-        message="The resource `R.string.tab_tray_title` appears to be unused"
-        errorLine1="    &lt;string name=&quot;tab_tray_title&quot;>Open Tabs&lt;/string>"
-        errorLine2="            ~~~~~~~~~~~~~~~~~~~~~">
-        <location
-            file="src/main/res/values/strings.xml"
-            line="664"
-            column="13"/>
-    </issue>
-
-    <issue
-        id="UnusedResources"
-        message="The resource `R.string.tab_tray_menu_item_save` appears to be unused"
-        errorLine1="    &lt;string name=&quot;tab_tray_menu_item_save&quot;>Save to collection&lt;/string>"
-        errorLine2="            ~~~~~~~~~~~~~~~~~~~~~~~~~~~~~~">
-        <location
-            file="src/main/res/values/strings.xml"
-            line="666"
-            column="13"/>
-    </issue>
-
-    <issue
-        id="UnusedResources"
-        message="The resource `R.string.tab_tray_menu_select` appears to be unused"
-        errorLine1="    &lt;string name=&quot;tab_tray_menu_select&quot;>Select&lt;/string>"
-        errorLine2="            ~~~~~~~~~~~~~~~~~~~~~~~~~~~">
-        <location
-            file="src/main/res/values/strings.xml"
-            line="668"
-            column="13"/>
-    </issue>
-
-    <issue
-        id="UnusedResources"
-        message="The resource `R.string.tab_tray_menu_open_new_tab` appears to be unused"
-        errorLine1="    &lt;string name=&quot;tab_tray_menu_open_new_tab&quot;>New tab&lt;/string>"
-        errorLine2="            ~~~~~~~~~~~~~~~~~~~~~~~~~~~~~~~~~">
-        <location
-            file="src/main/res/values/strings.xml"
-            line="682"
-            column="13"/>
-    </issue>
-
-    <issue
-        id="UnusedResources"
-        message="The resource `R.string.tab_tray_menu_home` appears to be unused"
-        errorLine1="    &lt;string name=&quot;tab_tray_menu_home&quot;>Go home&lt;/string>"
-        errorLine2="            ~~~~~~~~~~~~~~~~~~~~~~~~~">
-        <location
-            file="src/main/res/values/strings.xml"
-            line="684"
-            column="13"/>
-    </issue>
-
-    <issue
-        id="UnusedResources"
-        message="The resource `R.string.tab_tray_menu_toggle` appears to be unused"
-        errorLine1="    &lt;string name=&quot;tab_tray_menu_toggle&quot;>Toggle tab mode&lt;/string>"
-        errorLine2="            ~~~~~~~~~~~~~~~~~~~~~~~~~~~">
-        <location
-            file="src/main/res/values/strings.xml"
-            line="686"
-            column="13"/>
-    </issue>
-
-    <issue
-        id="UnusedResources"
-        message="The resource `R.string.bookmark_created_snackbar` appears to be unused"
-        errorLine1="    &lt;string name=&quot;bookmark_created_snackbar&quot;>S’ha creyau lo marcapachinas.&lt;/string>"
-        errorLine2="            ~~~~~~~~~~~~~~~~~~~~~~~~~~~~~~~~">
-        <location
-            file="src/main/res/values-an/strings.xml"
-            line="687"
-            column="13"/>
-    </issue>
-
-    <issue
-        id="UnusedResources"
-        message="The resource `R.string.tabs_menu_close_all_tabs` appears to be unused"
-        errorLine1="    &lt;string name=&quot;tabs_menu_close_all_tabs&quot;>Close all tabs&lt;/string>"
-        errorLine2="            ~~~~~~~~~~~~~~~~~~~~~~~~~~~~~~~">
-        <location
-            file="src/main/res/values/strings.xml"
-            line="706"
-            column="13"/>
-    </issue>
-
-    <issue
-        id="UnusedResources"
-        message="The resource `R.string.tabs_menu_share_tabs` appears to be unused"
-        errorLine1="    &lt;string name=&quot;tabs_menu_share_tabs&quot;>Share tabs&lt;/string>"
-        errorLine2="            ~~~~~~~~~~~~~~~~~~~~~~~~~~~">
-        <location
-            file="src/main/res/values/strings.xml"
-            line="708"
-            column="13"/>
-    </issue>
-
-    <issue
-        id="UnusedResources"
-        message="The resource `R.string.tab_share` appears to be unused"
-        errorLine1="    &lt;string name=&quot;tab_share&quot;>Share tab&lt;/string>"
-        errorLine2="            ~~~~~~~~~~~~~~~~">
-        <location
-            file="src/main/res/values/strings.xml"
-            line="714"
-            column="13"/>
-    </issue>
-
-    <issue
-        id="UnusedResources"
-        message="The resource `R.string.current_session_delete` appears to be unused"
-        errorLine1="    &lt;string name=&quot;current_session_delete&quot;>Delete&lt;/string>"
-        errorLine2="            ~~~~~~~~~~~~~~~~~~~~~~~~~~~~~">
-        <location
-            file="src/main/res/values/strings.xml"
-            line="716"
-            column="13"/>
-    </issue>
-
-    <issue
-        id="UnusedResources"
-        message="The resource `R.string.current_session_save` appears to be unused"
-        errorLine1="    &lt;string name=&quot;current_session_save&quot;>Save&lt;/string>"
-        errorLine2="            ~~~~~~~~~~~~~~~~~~~~~~~~~~~">
-        <location
-            file="src/main/res/values/strings.xml"
-            line="718"
-            column="13"/>
-    </issue>
-
-    <issue
-        id="UnusedResources"
-        message="The resource `R.string.current_session_share` appears to be unused"
-        errorLine1="    &lt;string name=&quot;current_session_share&quot;>Share&lt;/string>"
-        errorLine2="            ~~~~~~~~~~~~~~~~~~~~~~~~~~~~">
-        <location
-            file="src/main/res/values/strings.xml"
-            line="720"
-            column="13"/>
-    </issue>
-
-    <issue
-        id="UnusedResources"
-        message="The resource `R.string.current_session_image` appears to be unused"
-        errorLine1="    &lt;string name=&quot;current_session_image&quot;>Current session image&lt;/string>"
-        errorLine2="            ~~~~~~~~~~~~~~~~~~~~~~~~~~~~">
-        <location
-            file="src/main/res/values/strings.xml"
-            line="722"
-            column="13"/>
-    </issue>
-
-    <issue
-        id="UnusedResources"
-        message="The resource `R.string.save_to_collection` appears to be unused"
-        errorLine1="    &lt;string name=&quot;save_to_collection&quot;>Save to collection&lt;/string>"
-        errorLine2="            ~~~~~~~~~~~~~~~~~~~~~~~~~">
-        <location
-            file="src/main/res/values/strings.xml"
-            line="724"
-            column="13"/>
-    </issue>
-
-    <issue
-        id="UnusedResources"
-        message="The resource `R.string.preferences_delete_browsing_data_tabs_title` appears to be unused"
-        errorLine1="    &lt;string name=&quot;preferences_delete_browsing_data_tabs_title&quot;>Tabbe udditiiɗe&lt;/string>"
-        errorLine2="            ~~~~~~~~~~~~~~~~~~~~~~~~~~~~~~~~~~~~~~~~~~~~~~~~~~">
-        <location
-            file="src/main/res/values-ff/strings.xml"
-            line="725"
-            column="13"/>
-    </issue>
-
-    <issue
-        id="UnusedResources"
-        message="The resource `R.string.tab_tray_save_to_collection` appears to be unused"
-        errorLine1="    &lt;string name=&quot;tab_tray_save_to_collection&quot;>Save&lt;/string>"
-        errorLine2="            ~~~~~~~~~~~~~~~~~~~~~~~~~~~~~~~~~~">
-        <location
-            file="src/main/res/values/strings.xml"
-            line="742"
-            column="13"/>
-    </issue>
-
-    <issue
-        id="UnusedResources"
-        message="The resource `R.string.history_delete_all_dialog` appears to be unused"
-        errorLine1="    &lt;string name=&quot;history_delete_all_dialog&quot;>Are you sure you want to clear your history?&lt;/string>"
-        errorLine2="            ~~~~~~~~~~~~~~~~~~~~~~~~~~~~~~~~">
-        <location
-            file="src/main/res/values/strings.xml"
-            line="748"
-            column="13"/>
-    </issue>
-
-    <issue
-        id="UnusedResources"
-        message="The resource `R.string.history_clear_dialog` appears to be unused"
-        errorLine1="    &lt;string name=&quot;history_clear_dialog&quot;>Clear&lt;/string>"
-        errorLine2="            ~~~~~~~~~~~~~~~~~~~~~~~~~~~">
-        <location
-            file="src/main/res/values/strings.xml"
-            line="754"
-            column="13"/>
-    </issue>
-
-    <issue
-        id="UnusedResources"
-        message="The resource `R.string.preferences_delete_browsing_data_on_quit_browsing_history` appears to be unused"
-        errorLine1="    &lt;string name=&quot;preferences_delete_browsing_data_on_quit_browsing_history&quot;>Aslol banngogol&lt;/string>"
-        errorLine2="            ~~~~~~~~~~~~~~~~~~~~~~~~~~~~~~~~~~~~~~~~~~~~~~~~~~~~~~~~~~~~~~~~">
-        <location
-            file="src/main/res/values-ff/strings.xml"
-            line="756"
-            column="13"/>
-    </issue>
-
-    <issue
-        id="UnusedResources"
-        message="The resource `R.string.preference_accessibility_auto_size` appears to be unused"
-        errorLine1="    &lt;string name=&quot;preference_accessibility_auto_size&quot;>Clómhéid Uathoibríoch&lt;/string>"
-        errorLine2="            ~~~~~~~~~~~~~~~~~~~~~~~~~~~~~~~~~~~~~~~~~">
-        <location
-            file="src/main/res/values-ga-rIE/strings.xml"
-            line="764"
-            column="13"/>
-    </issue>
-
-    <issue
-        id="UnusedResources"
-        message="The resource `R.string.history_delete_some` appears to be unused"
-        errorLine1="    &lt;string name=&quot;history_delete_some&quot;>Delete %1$d items&lt;/string>"
-        errorLine2="            ~~~~~~~~~~~~~~~~~~~~~~~~~~">
-        <location
-            file="src/main/res/values/strings.xml"
-            line="770"
-            column="13"/>
-    </issue>
-
-    <issue
-        id="UnusedResources"
-        message="The resource `R.string.history_24_hours` appears to be unused"
-        errorLine1="    &lt;string name=&quot;history_24_hours&quot;>Last 24 hours&lt;/string>"
-        errorLine2="            ~~~~~~~~~~~~~~~~~~~~~~~">
-        <location
-            file="src/main/res/values/strings.xml"
-            line="776"
-            column="13"/>
-    </issue>
-
-    <issue
-        id="UnusedResources"
-        message="The resource `R.string.tip_firefox_preview_moved_button` appears to be unused"
-        errorLine1="    &lt;string name=&quot;tip_firefox_preview_moved_button&quot;>Heɓ wanngorde Mozilla Firefox&lt;/string>"
-        errorLine2="            ~~~~~~~~~~~~~~~~~~~~~~~~~~~~~~~~~~~~~~~">
-        <location
-            file="src/main/res/values-ff/strings.xml"
-            line="780"
-            column="13"/>
-    </issue>
-
-    <issue
-        id="UnusedResources"
-        message="The resource `R.string.download_menu_open` appears to be unused"
-        errorLine1="    &lt;string name=&quot;download_menu_open&quot;>Open&lt;/string>"
-        errorLine2="            ~~~~~~~~~~~~~~~~~~~~~~~~~">
-        <location
-            file="src/main/res/values/strings.xml"
-            line="801"
-            column="13"/>
-    </issue>
-
-    <issue
-        id="UnusedResources"
-        message="The resource `R.string.tab_crash_description` appears to be unused"
-        errorLine1="    &lt;string name=&quot;tab_crash_description&quot;>You can attempt to restore or close this tab below.&lt;/string>"
-        errorLine2="            ~~~~~~~~~~~~~~~~~~~~~~~~~~~~">
-        <location
-            file="src/main/res/values/strings.xml"
-            line="810"
-            column="13"/>
-    </issue>
-
-    <issue
-        id="UnusedResources"
-        message="The resource `R.string.content_description_session_menu` appears to be unused"
-        errorLine1="    &lt;string name=&quot;content_description_session_menu&quot;>Session options&lt;/string>"
-        errorLine2="            ~~~~~~~~~~~~~~~~~~~~~~~~~~~~~~~~~~~~~~~">
-        <location
-            file="src/main/res/values/strings.xml"
-            line="819"
-            column="13"/>
-    </issue>
-
-    <issue
-        id="UnusedResources"
-        message="The resource `R.string.content_description_session_share` appears to be unused"
-        errorLine1="    &lt;string name=&quot;content_description_session_share&quot;>Share session&lt;/string>"
-        errorLine2="            ~~~~~~~~~~~~~~~~~~~~~~~~~~~~~~~~~~~~~~~~">
-        <location
-            file="src/main/res/values/strings.xml"
-            line="822"
-            column="13"/>
-    </issue>
-
-    <issue
-        id="UnusedResources"
-        message="The resource `R.string.bookmark_menu_content_description` appears to be unused"
-        errorLine1="    &lt;string name=&quot;bookmark_menu_content_description&quot;>Bookmark menu&lt;/string>"
-        errorLine2="            ~~~~~~~~~~~~~~~~~~~~~~~~~~~~~~~~~~~~~~~~">
-        <location
-            file="src/main/res/values/strings.xml"
-            line="826"
-            column="13"/>
-    </issue>
-
-    <issue
-        id="UnusedResources"
-        message="The resource `R.string.onboarding_tracking_protection_header` appears to be unused"
-        errorLine1="    &lt;string name=&quot;onboarding_tracking_protection_header&quot;>Reen hoore maa&lt;/string>"
-        errorLine2="            ~~~~~~~~~~~~~~~~~~~~~~~~~~~~~~~~~~~~~~~~~~~~">
-        <location
-            file="src/main/res/values-ff/strings.xml"
-            line="827"
-            column="13"/>
-    </issue>
-
-    <issue
-        id="UnusedResources"
-        message="The resource `R.string.bookmark_edit` appears to be unused"
-        errorLine1="    &lt;string name=&quot;bookmark_edit&quot;>Edit bookmark&lt;/string>"
-        errorLine2="            ~~~~~~~~~~~~~~~~~~~~">
-        <location
-            file="src/main/res/values/strings.xml"
-            line="828"
-            column="13"/>
-    </issue>
-
-    <issue
-        id="UnusedResources"
-        message="The resource `R.string.bookmark_select_folder` appears to be unused"
-        errorLine1="    &lt;string name=&quot;bookmark_select_folder&quot;>Select folder&lt;/string>"
-        errorLine2="            ~~~~~~~~~~~~~~~~~~~~~~~~~~~~~">
-        <location
-            file="src/main/res/values/strings.xml"
-            line="830"
-            column="13"/>
-    </issue>
-
-    <issue
-        id="UnusedResources"
-        message="The resource `R.string.onboarding_tracking_protection_description1` appears to be unused"
-        errorLine1="    &lt;string name=&quot;onboarding_tracking_protection_description1&quot;>%s ina walla haɗde lowe geese ndewindo maa e ceŋogol.&lt;/string>"
-        errorLine2="            ~~~~~~~~~~~~~~~~~~~~~~~~~~~~~~~~~~~~~~~~~~~~~~~~~~">
-        <location
-            file="src/main/res/values-ff/strings.xml"
-            line="830"
-            column="13"/>
-    </issue>
-
-    <issue
-        id="UnusedResources"
-        message="The resource `R.string.onboarding_tracking_protection_standard_button` appears to be unused"
-        errorLine1="    &lt;string name=&quot;onboarding_tracking_protection_standard_button&quot;>Gaadanteejo&lt;/string>"
-        errorLine2="            ~~~~~~~~~~~~~~~~~~~~~~~~~~~~~~~~~~~~~~~~~~~~~~~~~~~~~">
-        <location
-            file="src/main/res/values-ff/strings.xml"
-            line="833"
-            column="13"/>
-    </issue>
-
-    <issue
-        id="UnusedResources"
-        message="The resource `R.string.bookmark_delete_folder_snackbar` appears to be unused"
-        errorLine1="    &lt;string name=&quot;bookmark_delete_folder_snackbar&quot;>Deleted %1$s&lt;/string>"
-        errorLine2="            ~~~~~~~~~~~~~~~~~~~~~~~~~~~~~~~~~~~~~~">
-        <location
-            file="src/main/res/values/strings.xml"
-            line="836"
-            column="13"/>
-    </issue>
-
-    <issue
-        id="UnusedResources"
-        message="The resource `R.string.onboarding_tracking_protection_standard_button_description` appears to be unused"
-        errorLine1="    &lt;string name=&quot;onboarding_tracking_protection_standard_button_description&quot;>Ina daaƴa rewindotooɓe famarɓe kono ina yamira kelle yo loow no haanirta&lt;/string>"
-        errorLine2="            ~~~~~~~~~~~~~~~~~~~~~~~~~~~~~~~~~~~~~~~~~~~~~~~~~~~~~~~~~~~~~~~~~">
-        <location
-            file="src/main/res/values-ff/strings.xml"
-            line="836"
-            column="13"/>
-    </issue>
-
-    <issue
-        id="UnusedResources"
-        message="The resource `R.string.bookmark_menu_select_button` appears to be unused"
-        errorLine1="    &lt;string name=&quot;bookmark_menu_select_button&quot;>Select&lt;/string>"
-        errorLine2="            ~~~~~~~~~~~~~~~~~~~~~~~~~~~~~~~~~~">
-        <location
-            file="src/main/res/values/strings.xml"
-            line="846"
-            column="13"/>
-    </issue>
-
-    <issue
-        id="UnusedResources"
-        message="The resource `R.string.onboarding_tracking_protection_strict_button_description` appears to be unused"
-        errorLine1="    &lt;string name=&quot;onboarding_tracking_protection_strict_button_description&quot;>Cuireann sé seo cosc ar níos mó lorgairí, rud a thugann cosaint agus feidhmíocht níos fearr, ach d\&apos;fhéadfadh sé suímh áirithe a bhriseadh&lt;/string>"
-        errorLine2="            ~~~~~~~~~~~~~~~~~~~~~~~~~~~~~~~~~~~~~~~~~~~~~~~~~~~~~~~~~~~~~~~">
-        <location
-            file="src/main/res/values-ga-rIE/strings.xml"
-            line="868"
-            column="13"/>
-    </issue>
-
-    <issue
-        id="UnusedResources"
-        message="The resource `R.string.permissions_header` appears to be unused"
-        errorLine1="    &lt;string name=&quot;permissions_header&quot;>Permissions&lt;/string>"
-        errorLine2="            ~~~~~~~~~~~~~~~~~~~~~~~~~">
-        <location
-            file="src/main/res/values/strings.xml"
-            line="896"
-            column="13"/>
-    </issue>
-
-    <issue
-        id="UnusedResources"
-        message="The resource `R.string.quick_settings_sheet_manage_site_permissions` appears to be unused"
-        errorLine1="    &lt;string name=&quot;quick_settings_sheet_manage_site_permissions&quot;>Manage site permissions&lt;/string>"
-        errorLine2="            ~~~~~~~~~~~~~~~~~~~~~~~~~~~~~~~~~~~~~~~~~~~~~~~~~~~">
-        <location
-            file="src/main/res/values/strings.xml"
-            line="906"
-            column="13"/>
-    </issue>
-
-    <issue
-        id="UnusedResources"
-        message="The resource `R.string.preference_enhanced_tracking_protection_standard_option` appears to be unused"
-        errorLine1="    &lt;string name=&quot;preference_enhanced_tracking_protection_standard_option&quot;>Gaadanteejo&lt;/string>"
-        errorLine2="            ~~~~~~~~~~~~~~~~~~~~~~~~~~~~~~~~~~~~~~~~~~~~~~~~~~~~~~~~~~~~~~">
-        <location
-            file="src/main/res/values-ff/strings.xml"
-            line="911"
-            column="13"/>
-    </issue>
-
-    <issue
-        id="UnusedResources"
-        message="The resource `R.string.preference_enhanced_tracking_protection_standard` appears to be unused"
-        errorLine1="    &lt;string name=&quot;preference_enhanced_tracking_protection_standard&quot;>Gaadanteejo (basiyaaɗo)&lt;/string>"
-        errorLine2="            ~~~~~~~~~~~~~~~~~~~~~~~~~~~~~~~~~~~~~~~~~~~~~~~~~~~~~~~">
-        <location
-            file="src/main/res/values-ff/strings.xml"
-            line="913"
-            column="13"/>
-    </issue>
-
-    <issue
-        id="UnusedResources"
-        message="The resource `R.string.preference_enhanced_tracking_protection_standard_description` appears to be unused"
-        errorLine1="    &lt;string name=&quot;preference_enhanced_tracking_protection_standard_description&quot;>Cothrom na Féinne do chosaint agus d\&apos;fheidhmíocht.&lt;/string>"
-        errorLine2="            ~~~~~~~~~~~~~~~~~~~~~~~~~~~~~~~~~~~~~~~~~~~~~~~~~~~~~~~~~~~~~~~~~~~">
-        <location
-            file="src/main/res/values-ga-rIE/strings.xml"
-            line="953"
-            column="13"/>
-    </issue>
-
-    <issue
-        id="UnusedResources"
-        message="The resource `R.string.preference_enhanced_tracking_protection_standard_description_2` appears to be unused"
-        errorLine1="    &lt;string name=&quot;preference_enhanced_tracking_protection_standard_description_2&quot;>Lódálfar leathanaigh mar is gnáth, ach cuirfear cosc ar níos lú lorgairí.&lt;/string>"
-        errorLine2="            ~~~~~~~~~~~~~~~~~~~~~~~~~~~~~~~~~~~~~~~~~~~~~~~~~~~~~~~~~~~~~~~~~~~~~">
-        <location
-            file="src/main/res/values-ga-rIE/strings.xml"
-            line="955"
-            column="13"/>
-    </issue>
-
-    <issue
-        id="UnusedResources"
-        message="The resource `R.string.preference_enhanced_tracking_protection_strict_default` appears to be unused"
-        errorLine1="    &lt;string name=&quot;preference_enhanced_tracking_protection_strict_default&quot;>Dian (Réamhshocrú)&lt;/string>"
-        errorLine2="            ~~~~~~~~~~~~~~~~~~~~~~~~~~~~~~~~~~~~~~~~~~~~~~~~~~~~~~~~~~~~~">
-        <location
-            file="src/main/res/values-ga-rIE/strings.xml"
-            line="961"
-            column="13"/>
-    </issue>
-
-    <issue
-        id="UnusedResources"
-        message="The resource `R.string.preference_enhanced_tracking_protection_strict_default_description` appears to be unused"
-        errorLine1="    &lt;string name=&quot;preference_enhanced_tracking_protection_strict_default_description&quot;>Cosaint níos láidre agus feidhmíocht níos sciobtha, ach ní fheidhmeoidh suímh áirithe mar ba cheart.&lt;/string>"
-        errorLine2="            ~~~~~~~~~~~~~~~~~~~~~~~~~~~~~~~~~~~~~~~~~~~~~~~~~~~~~~~~~~~~~~~~~~~~~~~~~">
-        <location
-            file="src/main/res/values-ga-rIE/strings.xml"
-            line="963"
-            column="13"/>
-    </issue>
-
-    <issue
-        id="UnusedResources"
-        message="The resource `R.string.preference_enhanced_tracking_protection_strict_recommended` appears to be unused"
-        errorLine1="    &lt;string name=&quot;preference_enhanced_tracking_protection_strict_recommended&quot;>Dian (molta)&lt;/string>"
-        errorLine2="            ~~~~~~~~~~~~~~~~~~~~~~~~~~~~~~~~~~~~~~~~~~~~~~~~~~~~~~~~~~~~~~~~~">
-        <location
-            file="src/main/res/values-ga-rIE/strings.xml"
-            line="965"
-            column="13"/>
-    </issue>
-
-    <issue
-        id="UnusedResources"
-        message="The resource `R.string.preference_enhanced_tracking_protection_strict_description` appears to be unused"
-        errorLine1="    &lt;string name=&quot;preference_enhanced_tracking_protection_strict_description&quot;>Cosaint níos láidre, ach d\&apos;fhéadfadh sé suímh nó ábhar a bhriseadh.&lt;/string>"
-        errorLine2="            ~~~~~~~~~~~~~~~~~~~~~~~~~~~~~~~~~~~~~~~~~~~~~~~~~~~~~~~~~~~~~~~~~">
-        <location
-            file="src/main/res/values-ga-rIE/strings.xml"
-            line="967"
-            column="13"/>
-    </issue>
-
-    <issue
-        id="UnusedResources"
-        message="The resource `R.string.preference_enhanced_tracking_protection_custom_description` appears to be unused"
-        errorLine1="    &lt;string name=&quot;preference_enhanced_tracking_protection_custom_description&quot;>Roghnaigh na lorgairí agus na scripteanna le cosc a chur orthu&lt;/string>"
-        errorLine2="            ~~~~~~~~~~~~~~~~~~~~~~~~~~~~~~~~~~~~~~~~~~~~~~~~~~~~~~~~~~~~~~~~~">
-        <location
-            file="src/main/res/values-ga-rIE/strings.xml"
-            line="973"
-            column="13"/>
-    </issue>
-
-    <issue
-        id="UnusedResources"
-        message="The resource `R.string.etp_onboarding_message_2` appears to be unused"
-        errorLine1="    &lt;string name=&quot;etp_onboarding_message_2&quot;>Cuireann %s cosc ar lorgairí ar an suíomh seo nuair atá an sciath corcra. Tapáil í chun na lorgairí coiscthe a fheiceáil.&lt;/string>"
-        errorLine2="            ~~~~~~~~~~~~~~~~~~~~~~~~~~~~~~~">
-        <location
-            file="src/main/res/values-ga-rIE/strings.xml"
-            line="1001"
-            column="13"/>
-    </issue>
-
-    <issue
-        id="UnusedResources"
-        message="The resource `R.string.share_header` appears to be unused"
-        errorLine1="    &lt;string name=&quot;share_header&quot;>Send and Share&lt;/string>"
-        errorLine2="            ~~~~~~~~~~~~~~~~~~~">
-        <location
-            file="src/main/res/values/strings.xml"
-            line="1011"
-            column="13"/>
-    </issue>
-
-    <issue
-        id="UnusedResources"
-        message="The resource `R.string.share_link_subheader` appears to be unused"
-        errorLine1="    &lt;string name=&quot;share_link_subheader&quot;>Share a link&lt;/string>"
-        errorLine2="            ~~~~~~~~~~~~~~~~~~~~~~~~~~~">
-        <location
-            file="src/main/res/values/strings.xml"
-            line="1018"
-            column="13"/>
-    </issue>
-
-    <issue
-        id="UnusedResources"
-        message="The resource `R.string.onboarding_feature_section_header` appears to be unused"
-        errorLine1="    &lt;string name=&quot;onboarding_feature_section_header&quot;>Conoixe a %s&lt;/string>"
-        errorLine2="            ~~~~~~~~~~~~~~~~~~~~~~~~~~~~~~~~~~~~~~~~">
-        <location
-            file="src/main/res/values-an/strings.xml"
-            line="1043"
-            column="13"/>
-    </issue>
-
-    <issue
-        id="UnusedResources"
-        message="The resource `R.string.onboarding_account_sign_in_header` appears to be unused"
-        errorLine1="    &lt;string name=&quot;onboarding_account_sign_in_header&quot;>Encomienza la sincronización d\&apos;as adrezas d\&apos;interés, las contrasenyas y muito mas con a tuya cuenta d\&apos;o Firefox.&lt;/string>"
-        errorLine2="            ~~~~~~~~~~~~~~~~~~~~~~~~~~~~~~~~~~~~~~~~">
-        <location
-            file="src/main/res/values-an/strings.xml"
-            line="1052"
-            column="13"/>
-    </issue>
-
-    <issue
-        id="UnusedResources"
-        message="The resource `R.string.notification_pbm_channel_name` appears to be unused"
-        errorLine1="    &lt;string name=&quot;notification_pbm_channel_name&quot;>Private browsing session&lt;/string>"
-        errorLine2="            ~~~~~~~~~~~~~~~~~~~~~~~~~~~~~~~~~~~~">
-        <location
-            file="src/main/res/values/strings.xml"
-            line="1054"
-            column="13"/>
-    </issue>
-
-    <issue
-        id="UnusedResources"
-        message="The resource `R.string.onboarding_manual_sign_in_learn_more` appears to be unused"
-        errorLine1="    &lt;string name=&quot;onboarding_manual_sign_in_learn_more&quot;>Saber-ne mas&lt;/string>"
-        errorLine2="            ~~~~~~~~~~~~~~~~~~~~~~~~~~~~~~~~~~~~~~~~~~~">
-        <location
-            file="src/main/res/values-an/strings.xml"
-            line="1054"
-            column="13"/>
-    </issue>
-
-    <issue
-        id="UnusedResources"
-        message="The resource `R.string.notification_pbm_delete_text` appears to be unused"
-        errorLine1="    &lt;string name=&quot;notification_pbm_delete_text&quot;>Delete private tabs&lt;/string>"
-        errorLine2="            ~~~~~~~~~~~~~~~~~~~~~~~~~~~~~~~~~~~">
-        <location
-            file="src/main/res/values/strings.xml"
-            line="1056"
-            column="13"/>
-    </issue>
-
-    <issue
-        id="UnusedResources"
-        message="The resource `R.string.notification_pbm_action_open` appears to be unused"
-        errorLine1="    &lt;string name=&quot;notification_pbm_action_open&quot;>Open&lt;/string>"
-        errorLine2="            ~~~~~~~~~~~~~~~~~~~~~~~~~~~~~~~~~~~">
-        <location
-            file="src/main/res/values/strings.xml"
-            line="1060"
-            column="13"/>
-    </issue>
-
-    <issue
-        id="UnusedResources"
-        message="The resource `R.string.onboarding_firefox_account_sign_in` appears to be unused"
-        errorLine1="    &lt;string name=&quot;onboarding_firefox_account_sign_in&quot;>Iniciar sesión en Firefox&lt;/string>"
-        errorLine2="            ~~~~~~~~~~~~~~~~~~~~~~~~~~~~~~~~~~~~~~~~~">
-        <location
-            file="src/main/res/values-an/strings.xml"
-            line="1060"
-            column="13"/>
-    </issue>
-
-    <issue
-        id="UnusedResources"
-        message="The resource `R.string.notification_pbm_action_delete_and_open` appears to be unused"
-        errorLine1="    &lt;string name=&quot;notification_pbm_action_delete_and_open&quot;>Delete and Open&lt;/string>"
-        errorLine2="            ~~~~~~~~~~~~~~~~~~~~~~~~~~~~~~~~~~~~~~~~~~~~~~">
-        <location
-            file="src/main/res/values/strings.xml"
-            line="1062"
-            column="13"/>
-    </issue>
-
-    <issue
-        id="UnusedResources"
-        message="The resource `R.string.notification_powered_by_channel_name` appears to be unused"
-        errorLine1="    &lt;string name=&quot;notification_powered_by_channel_name&quot;>Powered By&lt;/string>"
-        errorLine2="            ~~~~~~~~~~~~~~~~~~~~~~~~~~~~~~~~~~~~~~~~~~~">
-        <location
-            file="src/main/res/values/strings.xml"
-            line="1064"
-            column="13"/>
-    </issue>
-
-    <issue
-        id="UnusedResources"
-        message="The resource `R.string.onboarding_tracking_protection_header_2` appears to be unused"
-        errorLine1="    &lt;string name=&quot;onboarding_tracking_protection_header_2&quot;>Privacidat automatica&lt;/string>"
-        errorLine2="            ~~~~~~~~~~~~~~~~~~~~~~~~~~~~~~~~~~~~~~~~~~~~~~">
-        <location
-            file="src/main/res/values-an/strings.xml"
-            line="1068"
-            column="13"/>
-    </issue>
-
-    <issue
-        id="UnusedResources"
-        message="The resource `R.string.onboarding_tracking_protection_description_2` appears to be unused"
-        errorLine1="    &lt;string name=&quot;onboarding_tracking_protection_description_2&quot;>La configuración de privacidat y seguranza bloca los elementos de seguimiento, los programas maliciosos y las companyías que te siguen.&lt;/string>"
-        errorLine2="            ~~~~~~~~~~~~~~~~~~~~~~~~~~~~~~~~~~~~~~~~~~~~~~~~~~~">
-        <location
-            file="src/main/res/values-an/strings.xml"
-            line="1071"
-            column="13"/>
-    </issue>
-
-    <issue
-        id="UnusedResources"
-        message="The resource `R.string.onboarding_tracking_protection_standard_button_description_2` appears to be unused"
-        errorLine1="    &lt;string name=&quot;onboarding_tracking_protection_standard_button_description_2&quot;>Bloca menos elementos de seguimiento. Las pachinas se cargarán con normalidat.&lt;/string>"
-        errorLine2="            ~~~~~~~~~~~~~~~~~~~~~~~~~~~~~~~~~~~~~~~~~~~~~~~~~~~~~~~~~~~~~~~~~~~">
-        <location
-            file="src/main/res/values-an/strings.xml"
-            line="1075"
-            column="13"/>
-    </issue>
-
-    <issue
-        id="UnusedResources"
-        message="The resource `R.string.snackbar_tab_deleted` appears to be unused"
-        errorLine1="    &lt;string name=&quot;snackbar_tab_deleted&quot;>Tab deleted&lt;/string>"
-        errorLine2="            ~~~~~~~~~~~~~~~~~~~~~~~~~~~">
-        <location
-            file="src/main/res/values/strings.xml"
-            line="1080"
-            column="13"/>
-    </issue>
-
-    <issue
-        id="UnusedResources"
-        message="The resource `R.string.onboarding_tracking_protection_strict_button_description_2` appears to be unused"
-        errorLine1="    &lt;string name=&quot;onboarding_tracking_protection_strict_button_description_2&quot;>Bloca mas elementos de seguimiento, anuncios y finestras emerchents. Las pachinas se cargan mas rapido, pero se puede perder bella funcionalidat.&lt;/string>"
-        errorLine2="            ~~~~~~~~~~~~~~~~~~~~~~~~~~~~~~~~~~~~~~~~~~~~~~~~~~~~~~~~~~~~~~~~~">
-        <location
-            file="src/main/res/values-an/strings.xml"
-            line="1081"
-            column="13"/>
-    </issue>
-
-    <issue
-        id="UnusedResources"
-        message="The resource `R.string.snackbar_tabs_deleted` appears to be unused"
-        errorLine1="    &lt;string name=&quot;snackbar_tabs_deleted&quot;>Tabs deleted&lt;/string>"
-        errorLine2="            ~~~~~~~~~~~~~~~~~~~~~~~~~~~~">
-        <location
-            file="src/main/res/values/strings.xml"
-            line="1082"
-            column="13"/>
-    </issue>
-
-    <issue
-        id="UnusedResources"
-        message="The resource `R.string.onboarding_toolbar_position_header` appears to be unused"
-        errorLine1="    &lt;string name=&quot;onboarding_toolbar_position_header&quot;>Prene una posición&lt;/string>"
-        errorLine2="            ~~~~~~~~~~~~~~~~~~~~~~~~~~~~~~~~~~~~~~~~~">
-        <location
-            file="src/main/res/values-an/strings.xml"
-            line="1085"
-            column="13"/>
-    </issue>
-
-    <issue
-        id="UnusedResources"
-        message="The resource `R.string.onboarding_toolbar_position_description` appears to be unused"
-        errorLine1="    &lt;string name=&quot;onboarding_toolbar_position_description&quot;>Preba la navegación con una sola man con a barra de ferramientas inferior u mueve-la a la parte superior.&lt;/string>"
-        errorLine2="            ~~~~~~~~~~~~~~~~~~~~~~~~~~~~~~~~~~~~~~~~~~~~~~">
-        <location
-            file="src/main/res/values-an/strings.xml"
-            line="1087"
-            column="13"/>
-    </issue>
-
-    <issue
-        id="UnusedResources"
-        message="The resource `R.string.snackbar_message_tabs_closed` appears to be unused"
-        errorLine1="    &lt;string name=&quot;snackbar_message_tabs_closed&quot;>Tabs closed!&lt;/string>"
-        errorLine2="            ~~~~~~~~~~~~~~~~~~~~~~~~~~~~~~~~~~~">
-        <location
-            file="src/main/res/values/strings.xml"
-            line="1088"
-            column="13"/>
-    </issue>
-
-    <issue
-        id="UnusedResources"
-        message="The resource `R.string.snackbar_message_bookmarks_view` appears to be unused"
-        errorLine1="    &lt;string name=&quot;snackbar_message_bookmarks_view&quot;>View&lt;/string>"
-        errorLine2="            ~~~~~~~~~~~~~~~~~~~~~~~~~~~~~~~~~~~~~~">
-        <location
-            file="src/main/res/values/strings.xml"
-            line="1092"
-            column="13"/>
-    </issue>
-
-    <issue
-        id="UnusedResources"
-        message="The resource `R.string.snackbar_private_tabs_deleted` appears to be unused"
-        errorLine1="    &lt;string name=&quot;snackbar_private_tabs_deleted&quot;>Private tabs deleted&lt;/string>"
-        errorLine2="            ~~~~~~~~~~~~~~~~~~~~~~~~~~~~~~~~~~~~">
-        <location
-            file="src/main/res/values/strings.xml"
-            line="1100"
-            column="13"/>
-    </issue>
-
-    <issue
-        id="UnusedResources"
-        message="The resource `R.string.onboarding_privacy_notice_description` appears to be unused"
-        errorLine1="    &lt;string name=&quot;onboarding_privacy_notice_description&quot;>Hemos disenyau %s pa dar-te control sobre lo que compartes"
-        errorLine2="            ~~~~~~~~~~~~~~~~~~~~~~~~~~~~~~~~~~~~~~~~~~~~">
-        <location
-            file="src/main/res/values-an/strings.xml"
-            line="1101"
-            column="13"/>
-    </issue>
-
-    <issue
-        id="UnusedResources"
-        message="The resource `R.string.snackbar_top_site_removed` appears to be unused"
-        errorLine1="    &lt;string name=&quot;snackbar_top_site_removed&quot;>Site removed&lt;/string>"
-        errorLine2="            ~~~~~~~~~~~~~~~~~~~~~~~~~~~~~~~~">
-        <location
-            file="src/main/res/values/strings.xml"
-            line="1104"
-            column="13"/>
-    </issue>
-
-    <issue
-        id="UnusedResources"
-        message="The resource `R.string.a11y_dialog_deleted_undo` appears to be unused"
-        errorLine1="    &lt;string name=&quot;a11y_dialog_deleted_undo&quot;>Undo&lt;/string>"
-        errorLine2="            ~~~~~~~~~~~~~~~~~~~~~~~~~~~~~~~">
-        <location
-            file="src/main/res/values/strings.xml"
-            line="1106"
-            column="13"/>
-    </issue>
-
-    <issue
-        id="UnusedResources"
-        message="The resource `R.string.a11y_dialog_deleted_confirm` appears to be unused"
-        errorLine1="    &lt;string name=&quot;a11y_dialog_deleted_confirm&quot;>Confirm&lt;/string>"
-        errorLine2="            ~~~~~~~~~~~~~~~~~~~~~~~~~~~~~~~~~~">
-        <location
-            file="src/main/res/values/strings.xml"
-            line="1108"
-            column="13"/>
-    </issue>
-
-    <issue
-        id="UnusedResources"
-        message="The resource `R.string.onboarding_theme_picker_description1` appears to be unused"
-        errorLine1="    &lt;string name=&quot;onboarding_theme_picker_description1&quot;>Cabida un poquet de batería y descansa la vista activando lo modo fosco.&lt;/string>"
-        errorLine2="            ~~~~~~~~~~~~~~~~~~~~~~~~~~~~~~~~~~~~~~~~~~~">
-        <location
-            file="src/main/res/values-an/strings.xml"
-            line="1115"
-            column="13"/>
-    </issue>
-
-    <issue
-        id="UnusedResources"
-        message="The resource `R.string.preferences_delete_browsing_data_browsing_history_title` appears to be unused"
-        errorLine1="    &lt;string name=&quot;preferences_delete_browsing_data_browsing_history_title&quot;>History&lt;/string>"
-        errorLine2="            ~~~~~~~~~~~~~~~~~~~~~~~~~~~~~~~~~~~~~~~~~~~~~~~~~~~~~~~~~~~~~~">
-        <location
-            file="src/main/res/values/strings.xml"
-            line="1154"
-            column="13"/>
-    </issue>
-
-    <issue
-        id="UnusedResources"
-        message="The resource `R.string.preferences_delete_browsing_data_browsing_history_subtitle` appears to be unused"
-        errorLine1="    &lt;string name=&quot;preferences_delete_browsing_data_browsing_history_subtitle&quot;>%d pages&lt;/string>"
-        errorLine2="            ~~~~~~~~~~~~~~~~~~~~~~~~~~~~~~~~~~~~~~~~~~~~~~~~~~~~~~~~~~~~~~~~~">
-        <location
-            file="src/main/res/values/strings.xml"
-            line="1157"
-            column="13"/>
-    </issue>
-
-    <issue
-        id="UnusedResources"
-        message="The resource `R.string.preference_enhanced_tracking_protection_standard_description_3` appears to be unused"
-        errorLine1="    &lt;string name=&quot;preference_enhanced_tracking_protection_standard_description_3&quot;>Bloca menos elementos de seguimiento. Las pachinas se cargarán con normalidat.&lt;/string>"
-        errorLine2="            ~~~~~~~~~~~~~~~~~~~~~~~~~~~~~~~~~~~~~~~~~~~~~~~~~~~~~~~~~~~~~~~~~~~~~">
-        <location
-            file="src/main/res/values-an/strings.xml"
-            line="1168"
-            column="13"/>
-    </issue>
-
-    <issue
-        id="UnusedResources"
-        message="The resource `R.string.preference_enhanced_tracking_protection_strict_description_2` appears to be unused"
-        errorLine1="    &lt;string name=&quot;preference_enhanced_tracking_protection_strict_description_2&quot;>Bloca mas elementos de seguimiento, anuncios y finestras emerchents. Las pachinas se cargan mas rapido, pero se puede perder bella funcionalidat.&lt;/string>"
-        errorLine2="            ~~~~~~~~~~~~~~~~~~~~~~~~~~~~~~~~~~~~~~~~~~~~~~~~~~~~~~~~~~~~~~~~~~~">
-        <location
-            file="src/main/res/values-an/strings.xml"
-            line="1174"
-            column="13"/>
-    </issue>
-
-    <issue
-        id="UnusedResources"
-        message="The resource `R.string.preference_summary_delete_browsing_data_on_quit` appears to be unused"
-        errorLine1="    &lt;string name=&quot;preference_summary_delete_browsing_data_on_quit&quot;>Automatically deletes browsing data when you select &quot;Quit&quot; from the main menu&lt;/string>"
-        errorLine2="            ~~~~~~~~~~~~~~~~~~~~~~~~~~~~~~~~~~~~~~~~~~~~~~~~~~~~~~">
-        <location
-            file="src/main/res/values/strings.xml"
-            line="1175"
-            column="13"/>
-    </issue>
-
-    <issue
-        id="UnusedResources"
-        message="The resource `R.string.onboarding_fxa_section_header` appears to be unused"
-        errorLine1="    &lt;string name=&quot;onboarding_fxa_section_header&quot;>Already have an account?&lt;/string>"
-        errorLine2="            ~~~~~~~~~~~~~~~~~~~~~~~~~~~~~~~~~~~~">
-        <location
-            file="src/main/res/values/strings.xml"
-            line="1227"
-            column="13"/>
-    </issue>
-
-    <issue
-        id="UnusedResources"
-        message="The resource `R.string.onboarding_firefox_account_stay_signed_out` appears to be unused"
-        errorLine1="    &lt;string name=&quot;onboarding_firefox_account_stay_signed_out&quot;>Stay signed out&lt;/string>"
-        errorLine2="            ~~~~~~~~~~~~~~~~~~~~~~~~~~~~~~~~~~~~~~~~~~~~~~~~~">
-        <location
-            file="src/main/res/values/strings.xml"
-            line="1250"
-            column="13"/>
-    </issue>
-
-    <issue
-        id="UnusedResources"
-        message="The resource `R.string.onboarding_tracking_protection_strict_button` appears to be unused"
-        errorLine1="    &lt;string name=&quot;onboarding_tracking_protection_strict_button&quot;>Strict (recommended)&lt;/string>"
-        errorLine2="            ~~~~~~~~~~~~~~~~~~~~~~~~~~~~~~~~~~~~~~~~~~~~~~~~~~~">
-        <location
-            file="src/main/res/values/strings.xml"
-            line="1264"
-            column="13"/>
-    </issue>
-
-    <issue
-        id="UnusedResources"
-        message="The resource `R.string.preferences_passwords_sync_logins_on` appears to be unused"
-        errorLine1="    &lt;string name=&quot;preferences_passwords_sync_logins_on&quot;>Activau&lt;/string>"
-        errorLine2="            ~~~~~~~~~~~~~~~~~~~~~~~~~~~~~~~~~~~~~~~~~~~">
-        <location
-            file="src/main/res/values-an/strings.xml"
-            line="1306"
-            column="13"/>
-    </issue>
-
-    <issue
-        id="UnusedResources"
-        message="The resource `R.string.preferences_passwords_sync_logins_off` appears to be unused"
-        errorLine1="    &lt;string name=&quot;preferences_passwords_sync_logins_off&quot;>Desactivau&lt;/string>"
-        errorLine2="            ~~~~~~~~~~~~~~~~~~~~~~~~~~~~~~~~~~~~~~~~~~~~">
-        <location
-            file="src/main/res/values-an/strings.xml"
-            line="1308"
-            column="13"/>
-    </issue>
-
-    <issue
-        id="UnusedResources"
-        message="The resource `R.string.sign_out_confirmation_message` appears to be unused"
-        errorLine1="    &lt;string name=&quot;sign_out_confirmation_message&quot;>Firefox will stop syncing with your account, but won’t delete any of your browsing data on this device.&lt;/string>"
-        errorLine2="            ~~~~~~~~~~~~~~~~~~~~~~~~~~~~~~~~~~~~">
-        <location
-            file="src/main/res/values/strings.xml"
-            line="1330"
-            column="13"/>
-    </issue>
-
-    <issue
-        id="UnusedResources"
-        message="The resource `R.string.preference_enhanced_tracking_protection_custom_tracking_content_3` appears to be unused"
-        errorLine1="    &lt;string name=&quot;preference_enhanced_tracking_protection_custom_tracking_content_3&quot;>Only in Custom tabs&lt;/string>"
-        errorLine2="            ~~~~~~~~~~~~~~~~~~~~~~~~~~~~~~~~~~~~~~~~~~~~~~~~~~~~~~~~~~~~~~~~~~~~~~~~">
-        <location
-            file="src/main/res/values/strings.xml"
-            line="1387"
-            column="13"/>
-    </issue>
-
-    <issue
-        id="UnusedResources"
-        message="The resource `R.string.synced_tabs_connect_to_sync_account` appears to be unused"
-        errorLine1="    &lt;string name=&quot;synced_tabs_connect_to_sync_account&quot;>Tengjast við Firefox reikning.&lt;/string>"
-        errorLine2="            ~~~~~~~~~~~~~~~~~~~~~~~~~~~~~~~~~~~~~~~~~~">
-        <location
-            file="src/main/res/values-is/strings.xml"
-            line="1427"
-            column="13"/>
-    </issue>
-
-    <issue
-        id="UnusedResources"
-        message="The resource `R.string.about_your_rights` appears to be unused"
-        errorLine1="    &lt;string name=&quot;about_your_rights&quot;>Your rights&lt;/string>"
-        errorLine2="            ~~~~~~~~~~~~~~~~~~~~~~~~">
-        <location
-            file="src/main/res/values/strings.xml"
-            line="1430"
-            column="13"/>
-    </issue>
-
-    <issue
-        id="UnusedResources"
-        message="The resource `R.string.about_open_source_licenses` appears to be unused"
-        errorLine1="    &lt;string name=&quot;about_open_source_licenses&quot;>Open source libraries we use&lt;/string>"
-        errorLine2="            ~~~~~~~~~~~~~~~~~~~~~~~~~~~~~~~~~">
-        <location
-            file="src/main/res/values/strings.xml"
-            line="1432"
-            column="13"/>
-    </issue>
-
-    <issue
-        id="UnusedResources"
-        message="The resource `R.string.tab_counter_content_description_one_tab` appears to be unused"
-        errorLine1="    &lt;string name=&quot;tab_counter_content_description_one_tab&quot;>1 tab&lt;/string>"
-        errorLine2="            ~~~~~~~~~~~~~~~~~~~~~~~~~~~~~~~~~~~~~~~~~~~~~~">
-        <location
-            file="src/main/res/values/strings.xml"
-            line="1461"
-            column="13"/>
-    </issue>
-
-    <issue
-        id="UnusedResources"
-        message="The resource `R.string.tab_counter_content_description_multi_tab` appears to be unused"
-        errorLine1="    &lt;string name=&quot;tab_counter_content_description_multi_tab&quot;>%d tabs&lt;/string>"
-        errorLine2="            ~~~~~~~~~~~~~~~~~~~~~~~~~~~~~~~~~~~~~~~~~~~~~~~~">
-        <location
-            file="src/main/res/values/strings.xml"
-            line="1463"
-            column="13"/>
-    </issue>
-
-    <issue
-        id="UnusedResources"
-        message="The resource `R.string.preferences_passwords_sync_logins_reconnect` appears to be unused"
-        errorLine1="    &lt;string name=&quot;preferences_passwords_sync_logins_reconnect&quot;>Reconnect&lt;/string>"
-        errorLine2="            ~~~~~~~~~~~~~~~~~~~~~~~~~~~~~~~~~~~~~~~~~~~~~~~~~~">
-        <location
-            file="src/main/res/values/strings.xml"
-            line="1514"
-            column="13"/>
-    </issue>
-
-    <issue
-        id="UnusedResources"
-        message="The resource `R.string.preferences_passwords_sync_logins_sign_in` appears to be unused"
-        errorLine1="    &lt;string name=&quot;preferences_passwords_sync_logins_sign_in&quot;>Sign in to Sync&lt;/string>"
-        errorLine2="            ~~~~~~~~~~~~~~~~~~~~~~~~~~~~~~~~~~~~~~~~~~~~~~~~">
-        <location
-            file="src/main/res/values/strings.xml"
-            line="1516"
-            column="13"/>
-    </issue>
-
-    <issue
-        id="UnusedResources"
-        message="The resource `R.string.top_sites_max_limit_content` appears to be unused"
-        errorLine1="    &lt;string name=&quot;top_sites_max_limit_content&quot;>Da dodate novu top stranicu, uklonite jednu. Pritisnite stranicu i držite, pa izaberite uklanjanje.&lt;/string>"
-        errorLine2="            ~~~~~~~~~~~~~~~~~~~~~~~~~~~~~~~~~~">
-        <location
-            file="src/main/res/values-bs/strings.xml"
-            line="1533"
-            column="13"/>
-    </issue>
-
-    <issue
-        id="UnusedResources"
-        message="The resource `R.string.preferences_passwords_saved_logins_alphabetically` appears to be unused"
-        errorLine1="    &lt;string name=&quot;preferences_passwords_saved_logins_alphabetically&quot;>Alphabetically&lt;/string>"
-        errorLine2="            ~~~~~~~~~~~~~~~~~~~~~~~~~~~~~~~~~~~~~~~~~~~~~~~~~~~~~~~~">
-        <location
-            file="src/main/res/values/strings.xml"
-            line="1534"
-            column="13"/>
-    </issue>
-
-    <issue
-        id="UnusedResources"
-        message="The resource `R.string.preferences_passwords_saved_logins_recently_used` appears to be unused"
-        errorLine1="    &lt;string name=&quot;preferences_passwords_saved_logins_recently_used&quot;>Recently used&lt;/string>"
-        errorLine2="            ~~~~~~~~~~~~~~~~~~~~~~~~~~~~~~~~~~~~~~~~~~~~~~~~~~~~~~~">
-        <location
-            file="src/main/res/values/strings.xml"
-            line="1536"
-            column="13"/>
-    </issue>
-
-    <issue
-        id="UnusedResources"
-        message="The resource `R.string.preferences_passwords_saved_logins_enter_pin` appears to be unused"
-        errorLine1="    &lt;string name=&quot;preferences_passwords_saved_logins_enter_pin&quot;>Re-enter your PIN&lt;/string>"
-        errorLine2="            ~~~~~~~~~~~~~~~~~~~~~~~~~~~~~~~~~~~~~~~~~~~~~~~~~~~">
-        <location
-            file="src/main/res/values/strings.xml"
-            line="1544"
-            column="13"/>
-    </issue>
-
-    <issue
-        id="UnusedResources"
-        message="The resource `R.string.preferences_passwords_saved_logins_enter_pin_description` appears to be unused"
-        errorLine1="    &lt;string name=&quot;preferences_passwords_saved_logins_enter_pin_description&quot;>Unlock to view your saved logins&lt;/string>"
-        errorLine2="            ~~~~~~~~~~~~~~~~~~~~~~~~~~~~~~~~~~~~~~~~~~~~~~~~~~~~~~~~~~~~~~~">
-        <location
-            file="src/main/res/values/strings.xml"
-            line="1546"
-            column="13"/>
-    </issue>
-
-    <issue
-        id="UnusedResources"
-        message="The resource `R.string.logins_insecure_connection_warning` appears to be unused"
-        errorLine1="    &lt;string name=&quot;logins_insecure_connection_warning&quot;>This connection is not secure. Logins entered here could be compromised.&lt;/string>"
-        errorLine2="            ~~~~~~~~~~~~~~~~~~~~~~~~~~~~~~~~~~~~~~~~~">
-        <location
-            file="src/main/res/values/strings.xml"
-            line="1548"
-            column="13"/>
-    </issue>
-
-    <issue
-        id="UnusedResources"
-        message="The resource `R.string.onboarding_firefox_account_header` appears to be unused"
-        errorLine1="    &lt;string name=&quot;onboarding_firefox_account_header&quot;>Quita-le lo millor provecho a %s.&lt;/string>"
-        errorLine2="            ~~~~~~~~~~~~~~~~~~~~~~~~~~~~~~~~~~~~~~~~">
-        <location
-            file="src/main/res/values-an/strings.xml"
-            line="1549"
-            column="13"/>
-    </issue>
-
-    <issue
-        id="UnusedResources"
-        message="The resource `R.string.logins_insecure_connection_warning_learn_more` appears to be unused"
-        errorLine1="    &lt;string name=&quot;logins_insecure_connection_warning_learn_more&quot;>Learn more&lt;/string>"
-        errorLine2="            ~~~~~~~~~~~~~~~~~~~~~~~~~~~~~~~~~~~~~~~~~~~~~~~~~~~~">
-        <location
-            file="src/main/res/values/strings.xml"
-            line="1550"
-            column="13"/>
-    </issue>
-
-    <issue
-        id="UnusedResources"
-        message="The resource `R.string.logins_doorhanger_save` appears to be unused"
-        errorLine1="    &lt;string name=&quot;logins_doorhanger_save&quot;>Do you want %s to save this login?&lt;/string>"
-        errorLine2="            ~~~~~~~~~~~~~~~~~~~~~~~~~~~~~">
-        <location
-            file="src/main/res/values/strings.xml"
-            line="1552"
-            column="13"/>
-    </issue>
-
-    <issue
-        id="UnusedResources"
-        message="The resource `R.string.no_collections_header1` appears to be unused"
-        errorLine1="    &lt;string name=&quot;no_collections_header1&quot;>Colecciona las cosetas que t’importan&lt;/string>"
-        errorLine2="            ~~~~~~~~~~~~~~~~~~~~~~~~~~~~~">
-        <location
-            file="src/main/res/values-an/strings.xml"
-            line="1552"
-            column="13"/>
-    </issue>
-
-    <issue
-        id="UnusedResources"
-        message="The resource `R.string.logins_doorhanger_save_confirmation` appears to be unused"
-        errorLine1="    &lt;string name=&quot;logins_doorhanger_save_confirmation&quot;>Save&lt;/string>"
-        errorLine2="            ~~~~~~~~~~~~~~~~~~~~~~~~~~~~~~~~~~~~~~~~~~">
-        <location
-            file="src/main/res/values/strings.xml"
-            line="1554"
-            column="13"/>
-    </issue>
-
-    <issue
-        id="UnusedResources"
-        message="The resource `R.string.no_collections_description1` appears to be unused"
-        errorLine1="    &lt;string name=&quot;no_collections_description1&quot;>Agrupa busquedas, puestos y pestanyas semellants pa un acceso rapido mas tarde.&lt;/string>"
-        errorLine2="            ~~~~~~~~~~~~~~~~~~~~~~~~~~~~~~~~~~">
-        <location
-            file="src/main/res/values-an/strings.xml"
-            line="1554"
-            column="13"/>
-    </issue>
-
-    <issue
-        id="UnusedResources"
-        message="The resource `R.string.logins_doorhanger_save_dont_save` appears to be unused"
-        errorLine1="    &lt;string name=&quot;logins_doorhanger_save_dont_save&quot;>Don’t save&lt;/string>"
-        errorLine2="            ~~~~~~~~~~~~~~~~~~~~~~~~~~~~~~~~~~~~~~~">
-        <location
-            file="src/main/res/values/strings.xml"
-            line="1556"
-            column="13"/>
-    </issue>
-
-    <issue
-        id="UnusedResources"
-        message="The resource `R.string.onboarding_firefox_account_auto_signin_header_2` appears to be unused"
-        errorLine1="    &lt;string name=&quot;onboarding_firefox_account_auto_signin_header_2&quot;>Ya has iniciau sesión como %s en unatro navegador Firefox d’este telefono. Quiers iniciar sesión con esta cuenta?&lt;/string>"
-        errorLine2="            ~~~~~~~~~~~~~~~~~~~~~~~~~~~~~~~~~~~~~~~~~~~~~~~~~~~~~~">
-        <location
-            file="src/main/res/values-an/strings.xml"
-            line="1556"
-            column="13"/>
-    </issue>
-
-    <issue
-        id="UnusedResources"
-        message="The resource `R.string.add_to_homescreen_description` appears to be unused"
-        errorLine1="    &lt;string name=&quot;add_to_homescreen_description&quot;>Puetz anyadir facilment este puesto web a la tuya pachina d’inicio pa tener-ie acceso instantanio y navegar rapidament como si estase una aplicación.&lt;/string>"
-        errorLine2="            ~~~~~~~~~~~~~~~~~~~~~~~~~~~~~~~~~~~~">
-        <location
-            file="src/main/res/values-an/strings.xml"
-            line="1558"
-            column="13"/>
-    </issue>
-
-    <issue
-        id="UnusedResources"
-        message="The resource `R.string.logins_site_copied` appears to be unused"
-        errorLine1="    &lt;string name=&quot;logins_site_copied&quot;>Site copied to clipboard&lt;/string>"
-        errorLine2="            ~~~~~~~~~~~~~~~~~~~~~~~~~">
-        <location
-            file="src/main/res/values/strings.xml"
-            line="1562"
-            column="13"/>
-    </issue>
-
-    <issue
-        id="UnusedResources"
-        message="The resource `R.string.saved_login_copy_site` appears to be unused"
-        errorLine1="    &lt;string name=&quot;saved_login_copy_site&quot;>Copy site&lt;/string>"
-        errorLine2="            ~~~~~~~~~~~~~~~~~~~~~~~~~~~~">
-        <location
-            file="src/main/res/values/strings.xml"
-            line="1574"
-            column="13"/>
-    </issue>
-
-    <issue
-        id="UnusedResources"
-        message="The resource `R.string.credit_cards_card_nickname` appears to be unused"
-        errorLine1="    &lt;string name=&quot;credit_cards_card_nickname&quot;>Card Nickname&lt;/string>"
-        errorLine2="            ~~~~~~~~~~~~~~~~~~~~~~~~~~~~~~~~~">
-        <location
-            file="src/main/res/values/strings.xml"
-            line="1634"
-            column="13"/>
-    </issue>
-
-    <issue
-        id="UnusedResources"
-        message="The resource `R.string.search_add_custom_engine_learn_more_label` appears to be unused"
-        errorLine1="    &lt;string name=&quot;search_add_custom_engine_learn_more_label&quot;>Learn More&lt;/string>"
-        errorLine2="            ~~~~~~~~~~~~~~~~~~~~~~~~~~~~~~~~~~~~~~~~~~~~~~~~">
-        <location
-            file="src/main/res/values/strings.xml"
-            line="1688"
-            column="13"/>
-    </issue>
-
-    <issue
-        id="UnusedResources"
-        message="The resource `R.string.search_add_custom_engine_learn_more_description` appears to be unused"
-        errorLine1="    &lt;string name=&quot;search_add_custom_engine_learn_more_description&quot;>Learn more link&lt;/string>"
-        errorLine2="            ~~~~~~~~~~~~~~~~~~~~~~~~~~~~~~~~~~~~~~~~~~~~~~~~~~~~~~">
-        <location
-            file="src/main/res/values/strings.xml"
-            line="1692"
-            column="13"/>
-    </issue>
-
-    <issue
-        id="UnusedResources"
-        message="The resource `R.string.search_add_custom_engine_error_existing_name` appears to be unused"
-        errorLine1="    &lt;string name=&quot;search_add_custom_engine_error_existing_name&quot;>Search engine with name “%s” already exists.&lt;/string>"
-        errorLine2="            ~~~~~~~~~~~~~~~~~~~~~~~~~~~~~~~~~~~~~~~~~~~~~~~~~~~">
-        <location
-            file="src/main/res/values/strings.xml"
-            line="1697"
-            column="13"/>
-    </issue>
-
-    <issue
-        id="UnusedResources"
-        message="The resource `R.string.pocket_top_articles` appears to be unused"
-        errorLine1="    &lt;string name=&quot;pocket_top_articles&quot;>Top Articles&lt;/string>"
-        errorLine2="            ~~~~~~~~~~~~~~~~~~~~~~~~~~">
-        <location
-            file="src/main/res/values/strings.xml"
-            line="1750"
-            column="13"/>
-    </issue>
-
-    <issue
-        id="UnusedResources"
-        message="The resource `R.string.discard_changes` appears to be unused"
-        errorLine1="    &lt;string name=&quot;discard_changes&quot;>Discard changes&lt;/string>"
-        errorLine2="            ~~~~~~~~~~~~~~~~~~~~~~">
-        <location
-            file="src/main/res/values/strings.xml"
-            line="1777"
-            column="13"/>
-    </issue>
-
-    <issue
-        id="UnusedResources"
-        message="The resource `R.style.Header12TextStyle` appears to be unused"
-        errorLine1="    &lt;style name=&quot;Header12TextStyle&quot; parent=&quot;TextAppearance.MaterialComponents.Body2&quot;>"
-        errorLine2="           ~~~~~~~~~~~~~~~~~~~~~~~~">
-        <location
-            file="src/main/res/values/styles.xml"
-            line="417"
-            column="12"/>
-    </issue>
-
-    <issue
-        id="UnusedResources"
-        message="The resource `R.style.SubtitleTextStyle` appears to be unused"
-        errorLine1="    &lt;style name=&quot;SubtitleTextStyle&quot; parent=&quot;TextAppearance.MaterialComponents.Body1&quot;>"
-        errorLine2="           ~~~~~~~~~~~~~~~~~~~~~~~~">
-        <location
-            file="src/main/res/values/styles.xml"
-            line="445"
-            column="12"/>
-    </issue>
-
-    <issue
-        id="UnusedResources"
-        message="The resource `R.style.SearchEngineShortcutsLabelStyle` appears to be unused"
-        errorLine1="    &lt;style name=&quot;SearchEngineShortcutsLabelStyle&quot;>"
-        errorLine2="           ~~~~~~~~~~~~~~~~~~~~~~~~~~~~~~~~~~~~~~">
-        <location
-            file="src/main/res/values/styles.xml"
-            line="528"
-            column="12"/>
-    </issue>
-
-    <issue
-        id="UnusedResources"
-        message="The resource `R.drawable.sync_error_background_with_ripple` appears to be unused"
-        errorLine1="&lt;ripple xmlns:android=&quot;http://schemas.android.com/apk/res/android&quot;"
-        errorLine2="^">
-        <location
-            file="src/main/res/drawable/sync_error_background_with_ripple.xml"
-            line="4"
-            column="1"/>
-    </issue>
-
-    <issue
-        id="UnusedResources"
-        message="The resource `R.layout.synced_tabs_tray_list` appears to be unused"
-        errorLine1="&lt;androidx.recyclerview.widget.RecyclerView"
-        errorLine2="^">
-        <location
-            file="src/main/res/layout/synced_tabs_tray_list.xml"
-            line="2"
-            column="1"/>
-    </issue>
-
-    <issue
-        id="UnusedResources"
-        message="The resource `R.layout.tab_header` appears to be unused"
-        errorLine1="&lt;androidx.constraintlayout.widget.ConstraintLayout"
-        errorLine2="^">
-        <location
-            file="src/main/res/layout/tab_header.xml"
-            line="5"
-            column="1"/>
-    </issue>
-
-    <issue
-        id="UnusedResources"
-        message="The resource `R.layout.tab_history_list_item` appears to be unused"
-        errorLine1="&lt;org.mozilla.fenix.library.LibrarySiteItemView"
-        errorLine2="^">
-        <location
-            file="src/main/res/layout/tab_history_list_item.xml"
-            line="5"
-            column="1"/>
-    </issue>
-
-    <issue
-        id="UnusedResources"
-        message="The resource `R.layout.tab_list_row` appears to be unused"
-        errorLine1="&lt;androidx.cardview.widget.CardView xmlns:android=&quot;http://schemas.android.com/apk/res/android&quot;"
-        errorLine2="^">
-        <location
-            file="src/main/res/layout/tab_list_row.xml"
-            line="5"
-            column="1"/>
-    </issue>
-
-    <issue
-        id="UnusedResources"
-        message="The resource `R.menu.tab_tray_menu` appears to be unused"
-        errorLine1="&lt;menu xmlns:android=&quot;http://schemas.android.com/apk/res/android&quot;"
-        errorLine2="^">
-        <location
-            file="src/main/res/menu/tab_tray_menu.xml"
-            line="5"
-            column="1"/>
-    </issue>
-
-    <issue
-        id="UnusedResources"
-        message="The resource `R.layout.tabs_tray_tab_counter` appears to be unused"
-        errorLine1="&lt;FrameLayout"
-        errorLine2="^">
-        <location
-            file="src/main/res/layout/tabs_tray_tab_counter.xml"
-            line="5"
-            column="1"/>
-    </issue>
-
-    <issue
-        id="UnusedResources"
-        message="The resource `R.layout.top_sites_header` appears to be unused"
-        errorLine1="&lt;androidx.constraintlayout.widget.ConstraintLayout"
-        errorLine2="^">
-        <location
-            file="src/main/res/layout/top_sites_header.xml"
-            line="5"
-            column="1"/>
-    </issue>
-
-    <issue
-        id="UnusedResources"
-        message="The resource `R.xml.turn_on_sync_preferences` appears to be unused"
-        errorLine1="&lt;androidx.preference.PreferenceScreen xmlns:android=&quot;http://schemas.android.com/apk/res/android&quot;>"
-        errorLine2="^">
-        <location
-            file="src/main/res/xml/turn_on_sync_preferences.xml"
-            line="5"
-            column="1"/>
-    </issue>
-
-    <issue
-        id="UnusedResources"
-        message="The resource `R.drawable.url_background` appears to be unused"
-        errorLine1="&lt;shape xmlns:android=&quot;http://schemas.android.com/apk/res/android&quot;>"
-        errorLine2="^">
-        <location
-            file="src/main/res/drawable/url_background.xml"
-            line="5"
-            column="1"/>
-    </issue>
-
-    <issue
-        id="UnusedResources"
-        message="The resource `R.anim.zoom_in_fade` appears to be unused"
-        errorLine1="&lt;set xmlns:android=&quot;http://schemas.android.com/apk/res/android&quot;>"
-        errorLine2="^">
-        <location
-            file="src/main/res/anim/zoom_in_fade.xml"
-            line="5"
-            column="1"/>
-    </issue>
-
-    <issue
-        id="UnusedResources"
-        message="The resource `R.anim.zoom_out_fade` appears to be unused"
-        errorLine1="&lt;set xmlns:android=&quot;http://schemas.android.com/apk/res/android&quot;>"
-        errorLine2="^">
-        <location
-            file="src/main/res/anim/zoom_out_fade.xml"
-            line="5"
-            column="1"/>
-    </issue>
-
-    <issue
-        id="IconXmlAndPng"
-        message="The following images appear both as density independent `.xml` files and as bitmap files: /Users/rotbolt/AndroidStudioProjects/fenix/app/src/main/res/drawable-hdpi/ic_logo_wordmark_normal.png, /Users/rotbolt/AndroidStudioProjects/fenix/app/src/main/res/drawable-night/ic_logo_wordmark_normal.xml">
-        <location
-            file="src/main/res/drawable-xxxhdpi/ic_logo_wordmark_normal.png"/>
-        <location
-            file="src/main/res/drawable-xxhdpi/ic_logo_wordmark_normal.png"/>
-        <location
-            file="src/main/res/drawable-xhdpi/ic_logo_wordmark_normal.png"/>
-        <location
-            file="src/main/res/drawable-night/ic_logo_wordmark_normal.xml"/>
-        <location
-            file="src/main/res/drawable-mdpi/ic_logo_wordmark_normal.png"/>
-        <location
-            file="src/main/res/drawable-hdpi/ic_logo_wordmark_normal.png"/>
-    </issue>
-
-    <issue
-        id="ConvertToWebp"
-        message="One or more images in this project can be converted to the WebP format which typically results in smaller file sizes, even for lossless conversion">
-        <location
-            file="src/debug/res/mipmap-xxxhdpi/ic_launcher_round.png"/>
-    </issue>
-
-    <issue
-        id="ConvertToWebp"
-        message="One or more images in this project can be converted to the WebP format which typically results in smaller file sizes, even for lossless conversion">
-        <location
-            file="src/main/res/drawable-xxxhdpi/ic_logo_wordmark_private.png"/>
-=======
             file="src/main/res/drawable/ic_jd.png"/>
->>>>>>> 5a685e67
     </issue>
 
     <issue
