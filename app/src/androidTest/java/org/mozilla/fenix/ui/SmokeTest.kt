--- conflicted
+++ resolved
@@ -1,1504 +1,1455 @@
-/* This Source Code Form is subject to the terms of the Mozilla Public
- * License, v. 2.0. If a copy of the MPL was not distributed with this
- * file, You can obtain one at http://mozilla.org/MPL/2.0/. */
-
-package org.mozilla.fenix.ui
-
-import android.view.View
-import androidx.compose.ui.test.junit4.AndroidComposeTestRule
-import androidx.core.net.toUri
-import androidx.test.espresso.IdlingRegistry
-import androidx.test.platform.app.InstrumentationRegistry
-import androidx.test.rule.ActivityTestRule
-import androidx.test.rule.GrantPermissionRule
-import androidx.test.uiautomator.UiDevice
-import mozilla.components.browser.state.store.BrowserStore
-import mozilla.components.concept.engine.mediasession.MediaSession
-import okhttp3.mockwebserver.MockWebServer
-import org.junit.After
-import org.junit.Before
-import org.junit.Ignore
-import org.junit.Rule
-import org.junit.Test
-import org.mozilla.fenix.IntentReceiverActivity
-import org.mozilla.fenix.R
-import org.mozilla.fenix.ext.components
-import org.mozilla.fenix.ext.settings
-import org.mozilla.fenix.helpers.AndroidAssetDispatcher
-import org.mozilla.fenix.helpers.Constants.PackageName.YOUTUBE_APP
-import org.mozilla.fenix.helpers.FeatureSettingsHelper
-import org.mozilla.fenix.helpers.HomeActivityIntentTestRule
-import org.mozilla.fenix.helpers.RecyclerViewIdlingResource
-import org.mozilla.fenix.helpers.TestAssetHelper
-import org.mozilla.fenix.helpers.TestAssetHelper.downloadFileName
-import org.mozilla.fenix.helpers.TestHelper
-import org.mozilla.fenix.helpers.TestHelper.appName
-import org.mozilla.fenix.helpers.TestHelper.assertExternalAppOpens
-import org.mozilla.fenix.helpers.TestHelper.createCustomTabIntent
-import org.mozilla.fenix.helpers.TestHelper.deleteDownloadFromStorage
-import org.mozilla.fenix.helpers.TestHelper.isPackageInstalled
-import org.mozilla.fenix.helpers.TestHelper.restartApp
-import org.mozilla.fenix.helpers.TestHelper.returnToBrowser
-import org.mozilla.fenix.helpers.TestHelper.scrollToElementByText
-import org.mozilla.fenix.helpers.ViewVisibilityIdlingResource
-import org.mozilla.fenix.ui.robots.browserScreen
-import org.mozilla.fenix.ui.robots.clickTabCrashedRestoreButton
-import org.mozilla.fenix.ui.robots.collectionRobot
-import org.mozilla.fenix.ui.robots.customTabScreen
-import org.mozilla.fenix.ui.robots.downloadRobot
-import org.mozilla.fenix.ui.robots.enhancedTrackingProtection
-import org.mozilla.fenix.ui.robots.homeScreen
-import org.mozilla.fenix.ui.robots.navigationToolbar
-import org.mozilla.fenix.ui.robots.notificationShade
-import org.mozilla.fenix.ui.robots.openEditURLView
-import org.mozilla.fenix.ui.robots.searchScreen
-import org.mozilla.fenix.ui.robots.tabDrawer
-import org.mozilla.fenix.ui.util.FRENCH_LANGUAGE_HEADER
-import org.mozilla.fenix.ui.util.FRENCH_SYSTEM_LOCALE_OPTION
-import org.mozilla.fenix.ui.util.ROMANIAN_LANGUAGE_HEADER
-import org.mozilla.fenix.ui.util.STRING_ONBOARDING_TRACKING_PROTECTION_HEADER
-
-/**
- * Test Suite that contains tests defined as part of the Smoke and Sanity check defined in Test rail.
- * These tests will verify different functionalities of the app as a way to quickly detect regressions in main areas
- */
-@Suppress("ForbiddenComment")
-class SmokeTest {
-    private val mDevice = UiDevice.getInstance(InstrumentationRegistry.getInstrumentation())
-    private lateinit var mockWebServer: MockWebServer
-    private var awesomeBar: ViewVisibilityIdlingResource? = null
-    private var addonsListIdlingResource: RecyclerViewIdlingResource? = null
-    private var recentlyClosedTabsListIdlingResource: RecyclerViewIdlingResource? = null
-    private var readerViewNotification: ViewVisibilityIdlingResource? = null
-    private val collectionName = "First Collection"
-    private var bookmarksListIdlingResource: RecyclerViewIdlingResource? = null
-    private var localeListIdlingResource: RecyclerViewIdlingResource? = null
-    private val customMenuItem = "TestMenuItem"
-
-    // This finds the dialog fragment child of the homeFragment, otherwise the awesomeBar would return null
-    private fun getAwesomebarView(): View? {
-        val homeFragment = activityTestRule.activity.supportFragmentManager.primaryNavigationFragment
-        val searchDialogFragment = homeFragment?.childFragmentManager?.fragments?.first {
-            it.javaClass.simpleName == "SearchDialogFragment"
-        }
-        return searchDialogFragment?.view?.findViewById(R.id.awesome_bar)
-    }
-
-    private lateinit var browserStore: BrowserStore
-
-    private val featureSettingsHelper = FeatureSettingsHelper()
-
-    @get:Rule
-    val activityTestRule = AndroidComposeTestRule(
-        HomeActivityIntentTestRule(),
-        { it.activity }
-    )
-
-    @get: Rule
-    val intentReceiverActivityTestRule = ActivityTestRule(
-        IntentReceiverActivity::class.java, true, false
-    )
-
-    @get:Rule
-    var mGrantPermissions = GrantPermissionRule.grant(
-        android.Manifest.permission.WRITE_EXTERNAL_STORAGE,
-        android.Manifest.permission.READ_EXTERNAL_STORAGE
-    )
-
-    @Before
-    fun setUp() {
-        // Initializing this as part of class construction, below the rule would throw a NPE
-        // So we are initializing this here instead of in all related tests.
-        browserStore = activityTestRule.activity.components.core.store
-
-<<<<<<< HEAD
-        activityTestRule.activity.applicationContext.settings().shouldShowJumpBackInCFR = false
-=======
-        // disabling the new homepage pop-up that interferes with the tests.
-        featureSettingsHelper.setJumpBackCFREnabled(false)
-
->>>>>>> c72675e6
-        mockWebServer = MockWebServer().apply {
-            dispatcher = AndroidAssetDispatcher()
-            start()
-        }
-    }
-
-    @After
-    fun tearDown() {
-        mockWebServer.shutdown()
-
-        if (awesomeBar != null) {
-            IdlingRegistry.getInstance().unregister(awesomeBar!!)
-        }
-
-        if (addonsListIdlingResource != null) {
-            IdlingRegistry.getInstance().unregister(addonsListIdlingResource!!)
-        }
-
-        if (recentlyClosedTabsListIdlingResource != null) {
-            IdlingRegistry.getInstance().unregister(recentlyClosedTabsListIdlingResource!!)
-        }
-
-        deleteDownloadFromStorage(downloadFileName)
-
-        if (bookmarksListIdlingResource != null) {
-            IdlingRegistry.getInstance().unregister(bookmarksListIdlingResource!!)
-        }
-
-        if (readerViewNotification != null) {
-            IdlingRegistry.getInstance().unregister(readerViewNotification)
-        }
-
-        if (localeListIdlingResource != null) {
-            IdlingRegistry.getInstance().unregister(localeListIdlingResource)
-        }
-
-        // resetting modified features enabled setting to default
-        featureSettingsHelper.resetAllFeatureFlags()
-    }
-
-    // Verifies the first run onboarding screen
-    @Test
-    fun firstRunScreenTest() {
-        homeScreen {
-            verifyHomeScreen()
-            verifyNavigationToolbar()
-            verifyHomePrivateBrowsingButton()
-            verifyHomeMenu()
-            verifyHomeWordmark()
-
-            verifyWelcomeHeader()
-            // Sign in to Firefox
-            verifyStartSyncHeader()
-            verifyAccountsSignInButton()
-
-            // Always-on privacy
-            scrollToElementByText(STRING_ONBOARDING_TRACKING_PROTECTION_HEADER)
-            verifyAutomaticPrivacyHeader()
-            verifyAutomaticPrivacyText()
-
-            // Choose your theme
-            verifyChooseThemeHeader()
-            verifyChooseThemeText()
-            verifyDarkThemeDescription()
-            verifyDarkThemeToggle()
-            verifyLightThemeDescription()
-            verifyLightThemeToggle()
-
-            // Pick your toolbar placement
-            verifyTakePositionHeader()
-            verifyTakePositionElements()
-
-            // Your privacy
-            verifyYourPrivacyHeader()
-            verifyYourPrivacyText()
-            verifyPrivacyNoticeButton()
-
-            // Start Browsing
-            verifyStartBrowsingButton()
-        }
-    }
-
-    @Test
-    // Verifies the functionality of the onboarding Start Browsing button
-    fun startBrowsingButtonTest() {
-        homeScreen {
-            verifyStartBrowsingButton()
-        }.clickStartBrowsingButton {
-            verifySearchView()
-        }
-    }
-
-    @Test
-    /* Verifies the nav bar:
-     - opening a web page
-     - the existence of nav bar items
-     - editing the url bar
-     - the tab drawer button
-     - opening a new search and dismissing the nav bar
-    */
-    fun verifyBasicNavigationToolbarFunctionality() {
-        val defaultWebPage = TestAssetHelper.getGenericAsset(mockWebServer, 1)
-
-        homeScreen {
-            navigationToolbar {
-            }.enterURLAndEnterToBrowser(defaultWebPage.url) {
-                mDevice.waitForIdle()
-                verifyNavURLBarItems()
-            }.openNavigationToolbar {
-            }.goBackToWebsite {
-            }.openTabDrawer {
-                verifyExistingTabList()
-            }.openNewTab {
-            }.dismissSearchBar {
-                verifyHomeScreen()
-            }
-        }
-    }
-
-    @Test
-    // Verifies the list of items in a tab's 3 dot menu
-    fun verifyPageMainMenuItemsTest() {
-        val defaultWebPage = TestAssetHelper.getGenericAsset(mockWebServer, 1)
-
-        navigationToolbar {
-        }.enterURLAndEnterToBrowser(defaultWebPage.url) {
-        }.openThreeDotMenu {
-            verifyPageThreeDotMainMenuItems()
-        }
-    }
-
-    // Could be removed when more smoke tests from the History category are added
-    @Test
-    // Verifies the History menu opens from a tab's 3 dot menu
-    fun openMainMenuHistoryItemTest() {
-        val defaultWebPage = TestAssetHelper.getGenericAsset(mockWebServer, 1)
-
-        navigationToolbar {
-        }.enterURLAndEnterToBrowser(defaultWebPage.url) {
-        }.openThreeDotMenu {
-        }.openHistory {
-            verifyHistoryListExists()
-        }
-    }
-
-    // Could be removed when more smoke tests from the Bookmarks category are added
-    @Test
-    // Verifies the Bookmarks menu opens from a tab's 3 dot menu
-    fun openMainMenuBookmarksItemTest() {
-        val defaultWebPage = TestAssetHelper.getGenericAsset(mockWebServer, 1)
-
-        navigationToolbar {
-        }.enterURLAndEnterToBrowser(defaultWebPage.url) {
-        }.openThreeDotMenu {
-        }.openBookmarks {
-            verifyBookmarksMenuView()
-        }
-    }
-
-    @Test
-    // Verifies the Synced tabs menu or Sync Sign In menu opens from a tab's 3 dot menu.
-    // The test is assuming we are NOT signed in.
-    fun openMainMenuSyncItemTest() {
-        val defaultWebPage = TestAssetHelper.getGenericAsset(mockWebServer, 1)
-
-        navigationToolbar {
-        }.enterURLAndEnterToBrowser(defaultWebPage.url) {
-            mDevice.waitForIdle()
-        }.openThreeDotMenu {
-        }.openSyncSignIn {
-            verifyTurnOnSyncMenu()
-        }
-    }
-
-    @Test
-    // Test running on beta/release builds in CI:
-    // caution when making changes to it, so they don't block the builds
-    // Verifies the Settings menu opens from a tab's 3 dot menu
-    fun openMainMenuSettingsItemTest() {
-        val defaultWebPage = TestAssetHelper.getGenericAsset(mockWebServer, 1)
-
-        navigationToolbar {
-        }.enterURLAndEnterToBrowser(defaultWebPage.url) {
-        }.openThreeDotMenu {
-        }.openSettings {
-            verifySettingsView()
-        }
-    }
-
-    @Test
-    // Verifies the Find in page option in a tab's 3 dot menu
-    fun openMainMenuFindInPageTest() {
-        val defaultWebPage = TestAssetHelper.getGenericAsset(mockWebServer, 1)
-
-        navigationToolbar {
-        }.enterURLAndEnterToBrowser(defaultWebPage.url) {
-        }.openThreeDotMenu {
-        }.openFindInPage {
-            verifyFindInPageSearchBarItems()
-        }
-    }
-
-    @Test
-    // Verifies the Add to top sites option in a tab's 3 dot menu
-    fun openMainMenuAddTopSiteTest() {
-<<<<<<< HEAD
-        val settings = activityTestRule.activity.applicationContext.settings()
-        settings.shouldShowJumpBackInCFR = false
-
-=======
->>>>>>> c72675e6
-        val defaultWebPage = TestAssetHelper.getGenericAsset(mockWebServer, 1)
-
-        navigationToolbar {
-        }.enterURLAndEnterToBrowser(defaultWebPage.url) {
-        }.openThreeDotMenu {
-            expandMenu()
-        }.addToFirefoxHome {
-            verifySnackBarText("Added to top sites!")
-        }.goToHomescreen {
-            verifyExistingTopSitesTabs(defaultWebPage.title)
-        }
-    }
-
-    @Test
-    // Verifies the Add to home screen option in a tab's 3 dot menu
-    fun mainMenuAddToHomeScreenTest() {
-        val website = TestAssetHelper.getGenericAsset(mockWebServer, 1)
-
-        homeScreen {
-        }.openNavigationToolbar {
-        }.enterURLAndEnterToBrowser(website.url) {
-        }.openThreeDotMenu {
-            expandMenu()
-        }.openAddToHomeScreen {
-            clickCancelShortcutButton()
-        }
-
-        browserScreen {
-        }.openThreeDotMenu {
-            expandMenu()
-        }.openAddToHomeScreen {
-            verifyShortcutNameField("Test_Page_1")
-            addShortcutName("Test Page")
-            clickAddShortcutButton()
-            clickAddAutomaticallyButton()
-        }.openHomeScreenShortcut("Test Page") {
-        }
-    }
-
-    @Test
-    // Verifies the Add to collection option in a tab's 3 dot menu
-    fun openMainMenuAddToCollectionTest() {
-        val defaultWebPage = TestAssetHelper.getGenericAsset(mockWebServer, 1)
-
-        navigationToolbar {
-        }.enterURLAndEnterToBrowser(defaultWebPage.url) {
-        }.openThreeDotMenu {
-        }.openSaveToCollection {
-            verifyCollectionNameTextField()
-        }
-    }
-
-    @Test
-    // Verifies the Bookmark button in a tab's 3 dot menu
-    fun mainMenuBookmarkButtonTest() {
-        val defaultWebPage = TestAssetHelper.getGenericAsset(mockWebServer, 1)
-
-        navigationToolbar {
-        }.enterURLAndEnterToBrowser(defaultWebPage.url) {
-        }.openThreeDotMenu {
-        }.bookmarkPage {
-            verifySnackBarText("Bookmark saved!")
-        }
-    }
-
-    @Test
-    // Verifies the Open in app button when an app is installed
-    fun mainMenuOpenInAppTest() {
-        val youtubeUrl = "m.youtube.com"
-        if (isPackageInstalled(YOUTUBE_APP)) {
-            navigationToolbar {
-            }.enterURLAndEnterToBrowser(youtubeUrl.toUri()) {
-                verifyNotificationDotOnMainMenu()
-            }.openThreeDotMenu {
-            }.clickOpenInApp {
-                assertExternalAppOpens(YOUTUBE_APP)
-                returnToBrowser()
-                verifyUrl(youtubeUrl)
-            }
-        }
-    }
-
-    @Test
-    // Verifies the Desktop site toggle in a tab's 3 dot menu
-    fun mainMenuDesktopSiteTest() {
-        val defaultWebPage = TestAssetHelper.getGenericAsset(mockWebServer, 1)
-
-        navigationToolbar {
-        }.enterURLAndEnterToBrowser(defaultWebPage.url) {
-        }.openThreeDotMenu {
-        }.switchDesktopSiteMode {
-        }.openThreeDotMenu {
-            verifyDesktopSiteModeEnabled(true)
-        }
-    }
-
-    @Test
-    // Verifies the Share button in a tab's 3 dot menu
-    fun mainMenuShareButtonTest() {
-        val defaultWebPage = TestAssetHelper.getGenericAsset(mockWebServer, 1)
-
-        navigationToolbar {
-        }.enterURLAndEnterToBrowser(defaultWebPage.url) {
-        }.openThreeDotMenu {
-        }.sharePage {
-            verifyShareAppsLayout()
-        }
-    }
-
-    @Test
-    // Verifies the refresh button in a tab's 3 dot menu
-    fun mainMenuRefreshButtonTest() {
-        val refreshWebPage = TestAssetHelper.getRefreshAsset(mockWebServer)
-
-        navigationToolbar {
-        }.enterURLAndEnterToBrowser(refreshWebPage.url) {
-            mDevice.waitForIdle()
-        }.openThreeDotMenu {
-            verifyThreeDotMenuExists()
-        }.refreshPage {
-            verifyPageContent("REFRESHED")
-        }
-    }
-
-    @Test
-    fun customTrackingProtectionSettingsTest() {
-        val genericWebPage = TestAssetHelper.getGenericAsset(mockWebServer, 1)
-        val trackingPage = TestAssetHelper.getEnhancedTrackingProtectionAsset(mockWebServer)
-
-        homeScreen {
-        }.openThreeDotMenu {
-        }.openSettings {
-        }.openEnhancedTrackingProtectionSubMenu {
-            verifyEnhancedTrackingProtectionOptions()
-            selectTrackingProtectionOption("Custom")
-            verifyCustomTrackingProtectionSettings()
-        }.goBackToHomeScreen {}
-
-        navigationToolbar {
-            // browsing a basic page to allow GV to load on a fresh run
-        }.enterURLAndEnterToBrowser(genericWebPage.url) {
-        }.openNavigationToolbar {
-        }.enterURLAndEnterToBrowser(trackingPage.url) {}
-
-        enhancedTrackingProtection {
-        }.openEnhancedTrackingProtectionSheet {
-        }.openDetails {
-            verifyTrackingCookiesBlocked()
-            verifyCryptominersBlocked()
-            verifyFingerprintersBlocked()
-            verifyTrackingContentBlocked()
-            viewTrackingContentBlockList()
-        }
-    }
-
-    @Test
-    // Verifies changing the default engine from the Search Shortcut menu
-    fun verifySearchEngineCanBeChangedTemporarilyUsingShortcuts() {
-        val defaultWebPage = TestAssetHelper.getGenericAsset(mockWebServer, 1)
-
-        homeScreen {
-        }.openSearch {
-            verifyKeyboardVisibility()
-            clickSearchEngineShortcutButton()
-            verifySearchEngineList(activityTestRule)
-            changeDefaultSearchEngine(activityTestRule, "Amazon.com")
-            verifySearchEngineIcon("Amazon.com")
-        }.goToSearchEngine {
-            mDevice.waitForIdle()
-        }.enterURLAndEnterToBrowser(defaultWebPage.url) {
-        }.openTabDrawer {
-        }.openNewTab {
-            clickSearchEngineShortcutButton()
-            mDevice.waitForIdle()
-            changeDefaultSearchEngine(activityTestRule, "Bing")
-            verifySearchEngineIcon("Bing")
-        }.goToSearchEngine {
-            mDevice.waitForIdle()
-        }.enterURLAndEnterToBrowser(defaultWebPage.url) {
-        }.openTabDrawer {
-        }.openNewTab {
-            clickSearchEngineShortcutButton()
-            mDevice.waitForIdle()
-            changeDefaultSearchEngine(activityTestRule, "DuckDuckGo")
-            verifySearchEngineIcon("DuckDuckGo")
-        }.goToSearchEngine {
-            mDevice.waitForIdle()
-        }.enterURLAndEnterToBrowser(defaultWebPage.url) {
-        }.openTabDrawer {
-        }.openNewTab {
-            clickSearchEngineShortcutButton()
-            changeDefaultSearchEngine(activityTestRule, "Wikipedia")
-            verifySearchEngineIcon("Wikipedia")
-        }.goToSearchEngine {
-            mDevice.waitForIdle()
-        }.enterURLAndEnterToBrowser(defaultWebPage.url) {
-        }.openTabDrawer {
-            // Checking whether the next search will be with default or not
-        }.openNewTab {
-        }.goToSearchEngine {
-            mDevice.waitForIdle()
-        }.enterURLAndEnterToBrowser(defaultWebPage.url) {
-        }.openNavigationToolbar {
-        }.clickUrlbar {
-            verifyDefaultSearchEngine("Google")
-        }
-    }
-
-    @Test
-    // Ads a new search engine from the list of custom engines
-    fun addPredefinedSearchEngineTest() {
-        homeScreen {
-        }.openThreeDotMenu {
-        }.openSettings {
-        }.openSearchSubMenu {
-            openAddSearchEngineMenu()
-            verifyAddSearchEngineList()
-            addNewSearchEngine("YouTube")
-            verifyEngineListContains("YouTube")
-        }.goBack {
-        }.goBack {
-        }.openSearch {
-            verifyKeyboardVisibility()
-            clickSearchEngineShortcutButton()
-            activityTestRule.waitForIdle()
-            verifyEnginesListShortcutContains(activityTestRule, "YouTube")
-        }
-    }
-
-    @Ignore("Failing intermittently https://github.com/mozilla-mobile/fenix/issues/22256")
-    @Test
-    // Verifies setting as default a customized search engine name and URL
-    fun editCustomSearchEngineTest() {
-        val searchEngine = object {
-            var title = "Elefant"
-            var url = "https://www.elefant.ro/search?SearchTerm=%s"
-            var newTitle = "Test"
-        }
-
-        homeScreen {
-        }.openThreeDotMenu {
-        }.openSettings {
-        }.openSearchSubMenu {
-            openAddSearchEngineMenu()
-            selectAddCustomSearchEngine()
-            typeCustomEngineDetails(searchEngine.title, searchEngine.url)
-            saveNewSearchEngine()
-            openEngineOverflowMenu(searchEngine.title)
-            clickEdit()
-            typeCustomEngineDetails(searchEngine.newTitle, searchEngine.url)
-            saveEditSearchEngine()
-            changeDefaultSearchEngine(searchEngine.newTitle)
-        }.goBack {
-        }.goBack {
-        }.openSearch {
-            verifyDefaultSearchEngine(searchEngine.newTitle)
-            clickSearchEngineShortcutButton()
-            verifyEnginesListShortcutContains(activityTestRule, searchEngine.newTitle)
-        }
-    }
-
-    @Test
-    // Test running on beta/release builds in CI:
-    // caution when making changes to it, so they don't block the builds
-    // Goes through the settings and changes the search suggestion toggle, then verifies it changes.
-    fun toggleSearchSuggestions() {
-
-        homeScreen {
-        }.openSearch {
-            typeSearch("mozilla")
-            verifySearchEngineSuggestionResults(activityTestRule, "mozilla firefox")
-        }.dismissSearchBar {
-        }.openThreeDotMenu {
-        }.openSettings {
-        }.openSearchSubMenu {
-            disableShowSearchSuggestions()
-        }.goBack {
-        }.goBack {
-        }.openSearch {
-            typeSearch("mozilla")
-            verifyNoSuggestionsAreDisplayed(activityTestRule, "mozilla firefox")
-        }
-    }
-
-    @Test
-    // Swipes the nav bar left/right to switch between tabs
-    fun swipeToSwitchTabTest() {
-        val firstWebPage = TestAssetHelper.getGenericAsset(mockWebServer, 1)
-        val secondWebPage = TestAssetHelper.getGenericAsset(mockWebServer, 2)
-
-        navigationToolbar {
-        }.enterURLAndEnterToBrowser(firstWebPage.url) {
-        }.openTabDrawer {
-        }.openNewTab {
-        }.submitQuery(secondWebPage.url.toString()) {
-            swipeNavBarRight(secondWebPage.url.toString())
-            verifyUrl(firstWebPage.url.toString())
-            swipeNavBarLeft(firstWebPage.url.toString())
-            verifyUrl(secondWebPage.url.toString())
-        }
-    }
-
-    @Test
-    // Saves a login, then changes it and verifies the update
-    fun updateSavedLoginTest() {
-        val saveLoginTest =
-            TestAssetHelper.getSaveLoginAsset(mockWebServer)
-
-        navigationToolbar {
-        }.enterURLAndEnterToBrowser(saveLoginTest.url) {
-            verifySaveLoginPromptIsShown()
-            // Click Save to save the login
-            saveLoginFromPrompt("Save")
-        }.openNavigationToolbar {
-        }.enterURLAndEnterToBrowser(saveLoginTest.url) {
-            enterPassword("test")
-            verifyUpdateLoginPromptIsShown()
-            // Click Update to change the saved password
-            saveLoginFromPrompt("Update")
-        }.openThreeDotMenu {
-        }.openSettings {
-            TestHelper.scrollToElementByText("Logins and passwords")
-        }.openLoginsAndPasswordSubMenu {
-        }.openSavedLogins {
-            verifySecurityPromptForLogins()
-            tapSetupLater()
-            // Verify that the login appears correctly
-            verifySavedLoginFromPrompt()
-            viewSavedLoginDetails()
-            revealPassword()
-            verifyPasswordSaved("test") // failing here locally
-        }
-    }
-
-    @Test
-    // Verifies that you can go to System settings and change app's permissions from inside the app
-    fun redirectToAppPermissionsSystemSettingsTest() {
-        homeScreen {
-        }.openThreeDotMenu {
-        }.openSettings {
-        }.openSettingsSubMenuSitePermissions {
-        }.openCamera {
-            verifyBlockedByAndroid()
-        }.goBack {
-        }.openLocation {
-            verifyBlockedByAndroid()
-        }.goBack {
-        }.openMicrophone {
-            verifyBlockedByAndroid()
-            clickGoToSettingsButton()
-            openAppSystemPermissionsSettings()
-            switchAppPermissionSystemSetting("Camera")
-            switchAppPermissionSystemSetting("Location")
-            switchAppPermissionSystemSetting("Microphone")
-            mDevice.pressBack()
-            mDevice.pressBack()
-            verifyUnblockedByAndroid()
-        }.goBack {
-        }.openLocation {
-            verifyUnblockedByAndroid()
-        }.goBack {
-        }.openCamera {
-            verifyUnblockedByAndroid()
-        }
-    }
-
-    @Test
-    // Installs uBlock add-on and checks that the app doesn't crash while loading pages with trackers
-    fun noCrashWithAddonInstalledTest() {
-        // setting ETP to Strict mode to test it works with add-ons
-        activityTestRule.activity.settings().setStrictETP()
-
-        val addonName = "uBlock Origin"
-        val trackingProtectionPage =
-            TestAssetHelper.getEnhancedTrackingProtectionAsset(mockWebServer)
-
-        homeScreen {
-        }.openThreeDotMenu {
-        }.openAddonsManagerMenu {
-            addonsListIdlingResource =
-                RecyclerViewIdlingResource(
-                    activityTestRule.activity.findViewById(R.id.add_ons_list),
-                    1
-                )
-            IdlingRegistry.getInstance().register(addonsListIdlingResource!!)
-            clickInstallAddon(addonName)
-            acceptInstallAddon()
-            verifyDownloadAddonPrompt(addonName, activityTestRule.activityRule)
-            IdlingRegistry.getInstance().unregister(addonsListIdlingResource!!)
-        }.goBack {
-        }.openNavigationToolbar {
-        }.enterURLAndEnterToBrowser(trackingProtectionPage.url) {
-            verifyPageContent(trackingProtectionPage.content)
-        }
-    }
-
-    @Test
-    // This test verifies the Recently Closed Tabs List and items
-    fun verifyRecentlyClosedTabsListTest() {
-        val website = TestAssetHelper.getGenericAsset(mockWebServer, 1)
-
-        homeScreen {
-        }.openNavigationToolbar {
-        }.enterURLAndEnterToBrowser(website.url) {
-            mDevice.waitForIdle()
-        }.openTabDrawer {
-            closeTab()
-        }.openTabDrawer {
-        }.openRecentlyClosedTabs {
-            waitForListToExist()
-            recentlyClosedTabsListIdlingResource =
-                RecyclerViewIdlingResource(activityTestRule.activity.findViewById(R.id.recently_closed_list), 1)
-            IdlingRegistry.getInstance().register(recentlyClosedTabsListIdlingResource!!)
-            verifyRecentlyClosedTabsMenuView()
-            IdlingRegistry.getInstance().unregister(recentlyClosedTabsListIdlingResource!!)
-            verifyRecentlyClosedTabsPageTitle("Test_Page_1")
-            verifyRecentlyClosedTabsUrl(website.url)
-        }
-    }
-
-    @Test
-    // Verifies the Open in a new tab option from the Recently Closed Tabs overflow menu
-    fun openRecentlyClosedTabsInNewTabTest() {
-        val website = TestAssetHelper.getGenericAsset(mockWebServer, 1)
-
-        homeScreen {
-        }.openNavigationToolbar {
-        }.enterURLAndEnterToBrowser(website.url) {
-            mDevice.waitForIdle()
-        }.openTabDrawer {
-            closeTab()
-        }.openTabDrawer {
-        }.openRecentlyClosedTabs {
-            waitForListToExist()
-            recentlyClosedTabsListIdlingResource =
-                RecyclerViewIdlingResource(activityTestRule.activity.findViewById(R.id.recently_closed_list), 1)
-            IdlingRegistry.getInstance().register(recentlyClosedTabsListIdlingResource!!)
-            verifyRecentlyClosedTabsMenuView()
-            IdlingRegistry.getInstance().unregister(recentlyClosedTabsListIdlingResource!!)
-        }.clickOpenInNewTab {
-            verifyUrl(website.url.toString())
-        }.openTabDrawer {
-            verifyNormalModeSelected()
-        }
-    }
-
-    @Test
-    // Verifies the delete button from the Recently Closed Tabs
-    fun deleteRecentlyClosedTabsItemTest() {
-        val website = TestAssetHelper.getGenericAsset(mockWebServer, 1)
-
-        homeScreen {
-        }.openNavigationToolbar {
-        }.enterURLAndEnterToBrowser(website.url) {
-            mDevice.waitForIdle()
-        }.openTabDrawer {
-            closeTab()
-        }.openTabDrawer {
-        }.openRecentlyClosedTabs {
-            waitForListToExist()
-            recentlyClosedTabsListIdlingResource =
-                RecyclerViewIdlingResource(activityTestRule.activity.findViewById(R.id.recently_closed_list), 1)
-            IdlingRegistry.getInstance().register(recentlyClosedTabsListIdlingResource!!)
-            verifyRecentlyClosedTabsMenuView()
-            IdlingRegistry.getInstance().unregister(recentlyClosedTabsListIdlingResource!!)
-            clickDeleteRecentlyClosedTabs()
-            verifyEmptyRecentlyClosedTabsList()
-        }
-    }
-
-    @Test
-    /* Verifies downloads in the Downloads Menu:
-      - downloads appear in the list
-      - deleting a download from device storage, removes it from the Downloads Menu too
-    */
-    fun manageDownloadsInDownloadsMenuTest() {
-        val downloadWebPage = TestAssetHelper.getDownloadAsset(mockWebServer)
-
-        navigationToolbar {
-        }.enterURLAndEnterToBrowser(downloadWebPage.url) {
-            mDevice.waitForIdle()
-        }
-
-        downloadRobot {
-            verifyDownloadPrompt()
-        }.clickDownload {
-            mDevice.waitForIdle()
-            verifyDownloadNotificationPopup()
-        }
-
-        browserScreen {
-        }.openThreeDotMenu {
-        }.openDownloadsManager {
-            waitForDownloadsListToExist()
-            verifyDownloadedFileName(downloadFileName)
-            verifyDownloadedFileIcon()
-            deleteDownloadFromStorage(downloadFileName)
-        }.exitDownloadsManagerToBrowser {
-        }.openThreeDotMenu {
-        }.openDownloadsManager {
-            verifyEmptyDownloadsList()
-        }
-    }
-
-    @Test
-    fun createFirstCollectionTest() {
-<<<<<<< HEAD
-        val settings = activityTestRule.activity.applicationContext.settings()
-        settings.shouldShowJumpBackInCFR = false
-=======
-        // disabling these features to have better visibility of Collections
-        featureSettingsHelper.setRecentTabsFeatureEnabled(false)
-        featureSettingsHelper.setPocketEnabled(false)
-
->>>>>>> c72675e6
-        val firstWebPage = TestAssetHelper.getGenericAsset(mockWebServer, 1)
-        val secondWebPage = TestAssetHelper.getGenericAsset(mockWebServer, 2)
-
-        navigationToolbar {
-        }.enterURLAndEnterToBrowser(firstWebPage.url) {
-            mDevice.waitForIdle()
-        }.openTabDrawer {
-        }.openNewTab {
-        }.submitQuery(secondWebPage.url.toString()) {
-            mDevice.waitForIdle()
-        }.goToHomescreen {
-        }.clickSaveTabsToCollectionButton {
-            longClickTab(firstWebPage.title)
-            selectTab(secondWebPage.title)
-        }.clickSaveCollection {
-            typeCollectionNameAndSave(collectionName)
-        }
-
-        tabDrawer {
-            verifySnackBarText("Collection saved!")
-            snackBarButtonClick("VIEW")
-        }
-
-        homeScreen {
-            verifyCollectionIsDisplayed(collectionName)
-            verifyCollectionIcon()
-        }
-    }
-
-    @Test
-    fun verifyExpandedCollectionItemsTest() {
-<<<<<<< HEAD
-        val settings = activityTestRule.activity.applicationContext.settings()
-        settings.shouldShowJumpBackInCFR = false
-=======
-        // disabling these features to have better visibility of Collections
-        featureSettingsHelper.setRecentTabsFeatureEnabled(false)
-        featureSettingsHelper.setPocketEnabled(false)
-
->>>>>>> c72675e6
-        val webPage = TestAssetHelper.getGenericAsset(mockWebServer, 1)
-
-        navigationToolbar {
-        }.enterURLAndEnterToBrowser(webPage.url) {
-        }.openTabDrawer {
-            createCollection(webPage.title, collectionName)
-            snackBarButtonClick("VIEW")
-        }
-
-        homeScreen {
-            verifyCollectionIsDisplayed(collectionName)
-            verifyCollectionIcon()
-        }.expandCollection(collectionName) {
-            verifyTabSavedInCollection(webPage.title)
-            verifyCollectionTabLogo()
-            verifyCollectionTabUrl()
-            verifyShareCollectionButtonIsVisible(true)
-            verifyCollectionMenuIsVisible(true)
-            verifyCollectionItemRemoveButtonIsVisible(webPage.title, true)
-        }.collapseCollection(collectionName) {}
-
-        collectionRobot {
-            verifyTabSavedInCollection(webPage.title, false)
-            verifyShareCollectionButtonIsVisible(false)
-            verifyCollectionMenuIsVisible(false)
-        }
-    }
-
-    @Test
-    fun openAllTabsInCollectionTest() {
-        val webPage = TestAssetHelper.getGenericAsset(mockWebServer, 1)
-
-        navigationToolbar {
-        }.enterURLAndEnterToBrowser(webPage.url) {
-        }.openTabDrawer {
-            createCollection(webPage.title, collectionName)
-            verifySnackBarText("Collection saved!")
-            closeTab()
-        }
-
-        homeScreen {
-        }.expandCollection(collectionName) {
-            clickCollectionThreeDotButton()
-            selectOpenTabs()
-        }
-        tabDrawer {
-            verifyExistingOpenTabs(webPage.title)
-        }
-    }
-
-    @Test
-    fun shareCollectionTest() {
-<<<<<<< HEAD
-        val settings = activityTestRule.activity.applicationContext.settings()
-        settings.shouldShowJumpBackInCFR = false
-
-=======
->>>>>>> c72675e6
-        val webPage = TestAssetHelper.getGenericAsset(mockWebServer, 1)
-
-        navigationToolbar {
-        }.enterURLAndEnterToBrowser(webPage.url) {
-        }.openTabDrawer {
-            createCollection(webPage.title, collectionName)
-            snackBarButtonClick("VIEW")
-        }
-
-        homeScreen {
-        }.expandCollection(collectionName) {
-            clickShareCollectionButton()
-        }
-
-        homeScreen {
-            verifyShareTabsOverlay()
-        }
-    }
-
-    @Test
-    // Test running on beta/release builds in CI:
-    // caution when making changes to it, so they don't block the builds
-    fun deleteCollectionTest() {
-<<<<<<< HEAD
-        val settings = activityTestRule.activity.applicationContext.settings()
-        settings.shouldShowJumpBackInCFR = false
-=======
->>>>>>> c72675e6
-        val webPage = TestAssetHelper.getGenericAsset(mockWebServer, 1)
-
-        navigationToolbar {
-        }.enterURLAndEnterToBrowser(webPage.url) {
-        }.openTabDrawer {
-            createCollection(webPage.title, collectionName)
-            snackBarButtonClick("VIEW")
-        }
-
-        homeScreen {
-        }.expandCollection(collectionName) {
-            clickCollectionThreeDotButton()
-            selectDeleteCollection()
-        }
-
-        homeScreen {
-            verifySnackBarText("Collection deleted")
-            verifyNoCollectionsText()
-        }
-    }
-
-    @Test
-    // Verifies that deleting a Bookmarks folder also removes the item from inside it.
-    fun deleteNonEmptyBookmarkFolderTest() {
-        val website = TestAssetHelper.getGenericAsset(mockWebServer, 1)
-
-        browserScreen {
-            createBookmark(website.url)
-        }.openThreeDotMenu {
-        }.openBookmarks {
-            bookmarksListIdlingResource =
-                RecyclerViewIdlingResource(activityTestRule.activity.findViewById(R.id.bookmark_list), 1)
-            IdlingRegistry.getInstance().register(bookmarksListIdlingResource!!)
-            verifyBookmarkTitle("Test_Page_1")
-            createFolder("My Folder")
-            verifyFolderTitle("My Folder")
-            IdlingRegistry.getInstance().unregister(bookmarksListIdlingResource!!)
-        }.openThreeDotMenu("Test_Page_1") {
-        }.clickEdit {
-            clickParentFolderSelector()
-            selectFolder("My Folder")
-            navigateUp()
-            saveEditBookmark()
-        }.openThreeDotMenu("My Folder") {
-        }.clickDelete {
-            cancelFolderDeletion()
-            verifyFolderTitle("My Folder")
-        }.openThreeDotMenu("My Folder") {
-        }.clickDelete {
-            confirmDeletion()
-            verifyDeleteSnackBarText()
-            navigateUp()
-        }
-
-        browserScreen {
-        }.openThreeDotMenu {
-            verifyBookmarksButton()
-        }
-    }
-
-    @Test
-    fun shareTabsFromTabsTrayTest() {
-        val website = TestAssetHelper.getGenericAsset(mockWebServer, 1)
-
-        homeScreen {
-        }.openNavigationToolbar {
-        }.enterURLAndEnterToBrowser(website.url) {
-            mDevice.waitForIdle()
-        }.openTabDrawer {
-            verifyNormalModeSelected()
-            verifyExistingTabList()
-            verifyExistingOpenTabs("Test_Page_1")
-            verifyTabTrayOverflowMenu(true)
-        }.openTabsListThreeDotMenu {
-            verifyShareAllTabsButton()
-            clickShareAllTabsButton()
-            verifyShareTabsOverlay()
-        }
-    }
-
-    @Test
-    fun emptyTabsTrayViewPrivateBrowsingTest() {
-        homeScreen {
-        }.dismissOnboarding()
-
-        homeScreen {
-        }.openTabDrawer {
-        }.toggleToPrivateTabs() {
-            verifyPrivateModeSelected()
-            verifyNormalBrowsingButtonIsDisplayed()
-            verifyNoTabsOpened()
-            verifyTabTrayOverflowMenu(true)
-            verifyNewTabButton()
-        }.openTabsListThreeDotMenu {
-            verifyTabSettingsButton()
-            verifyRecentlyClosedTabsButton()
-        }
-    }
-
-    @Test
-    fun privateTabsTrayWithOpenedTabTest() {
-        val website = TestAssetHelper.getGenericAsset(mockWebServer, 1)
-
-        homeScreen {
-        }.togglePrivateBrowsingMode()
-
-        homeScreen {
-        }.openNavigationToolbar {
-        }.enterURLAndEnterToBrowser(website.url) {
-            mDevice.waitForIdle()
-        }.openTabDrawer {
-            verifyPrivateModeSelected()
-            verifyNormalBrowsingButtonIsDisplayed()
-            verifyExistingTabList()
-            verifyExistingOpenTabs("Test_Page_1")
-            verifyCloseTabsButton("Test_Page_1")
-            verifyOpenedTabThumbnail()
-            verifyTabTrayOverflowMenu(true)
-            verifyNewTabButton()
-        }
-    }
-
-    @Test
-    // Test running on beta/release builds in CI:
-    // caution when making changes to it, so they don't block the builds
-    fun noHistoryInPrivateBrowsingTest() {
-        val website = TestAssetHelper.getGenericAsset(mockWebServer, 1)
-
-        homeScreen {
-        }.togglePrivateBrowsingMode()
-
-        homeScreen {
-        }.openNavigationToolbar {
-        }.enterURLAndEnterToBrowser(website.url) {
-            mDevice.waitForIdle()
-        }.openThreeDotMenu {
-        }.openHistory {
-            verifyEmptyHistoryView()
-        }
-    }
-
-    @Test
-    fun addPrivateBrowsingShortcutTest() {
-        homeScreen {
-        }.dismissOnboarding()
-
-        homeScreen {
-        }.triggerPrivateBrowsingShortcutPrompt {
-            verifyNoThanksPrivateBrowsingShortcutButton()
-            verifyAddPrivateBrowsingShortcutButton()
-            clickAddPrivateBrowsingShortcutButton()
-            clickAddAutomaticallyButton()
-        }.openHomeScreenShortcut("Private $appName") {}
-        searchScreen {
-            verifySearchView()
-        }.dismissSearchBar {
-            verifyPrivateSessionMessage()
-        }
-    }
-
-    @Test
-    @Ignore("To be re-enabled later. See https://github.com/mozilla-mobile/fenix/issues/20716")
-    fun mainMenuInstallPWATest() {
-        val pwaPage = "https://mozilla-mobile.github.io/testapp/"
-
-        navigationToolbar {
-        }.enterURLAndEnterToBrowser(pwaPage.toUri()) {
-            verifyNotificationDotOnMainMenu()
-        }.openThreeDotMenu {
-        }.clickInstall {
-            clickAddAutomaticallyButton()
-        }.openHomeScreenShortcut("yay app") {
-            mDevice.waitForIdle()
-            verifyNavURLBarHidden()
-        }
-    }
-
-    @Test
-    // Verifies that reader mode is detected and the custom appearance controls are displayed
-    fun verifyReaderViewAppearanceUI() {
-        val readerViewPage =
-            TestAssetHelper.getLoremIpsumAsset(mockWebServer)
-        val estimatedReadingTime = "1 - 2 minutes"
-
-        navigationToolbar {
-        }.enterURLAndEnterToBrowser(readerViewPage.url) {
-            org.mozilla.fenix.ui.robots.mDevice.waitForIdle()
-        }
-
-        readerViewNotification = ViewVisibilityIdlingResource(
-            activityTestRule.activity.findViewById(R.id.mozac_browser_toolbar_page_actions),
-            View.VISIBLE
-        )
-
-        IdlingRegistry.getInstance().register(readerViewNotification)
-
-        navigationToolbar {
-            verifyReaderViewDetected(true)
-            toggleReaderView()
-            mDevice.waitForIdle()
-        }
-
-        browserScreen {
-            verifyPageContent(estimatedReadingTime)
-        }.openThreeDotMenu {
-            verifyReaderViewAppearance(true)
-        }.openReaderViewAppearance {
-            verifyAppearanceFontGroup(true)
-            verifyAppearanceFontSansSerif(true)
-            verifyAppearanceFontSerif(true)
-            verifyAppearanceFontIncrease(true)
-            verifyAppearanceFontDecrease(true)
-            verifyAppearanceColorGroup(true)
-            verifyAppearanceColorDark(true)
-            verifyAppearanceColorLight(true)
-            verifyAppearanceColorSepia(true)
-        }
-    }
-
-    @Test
-    fun closeTabCrashedReporterTest() {
-
-        homeScreen {
-        }.openNavigationToolbar {
-        }.openTabCrashReporter {
-        }.clickTabCrashedCloseButton {
-        }.openTabDrawer {
-            verifyNoTabsOpened()
-        }
-    }
-
-    @Ignore("Test failure caused by: https://github.com/mozilla-mobile/fenix/issues/19964")
-    @Test
-    fun restoreTabCrashedReporterTest() {
-        val website = TestAssetHelper.getGenericAsset(mockWebServer, 1)
-
-        homeScreen {
-        }.openNavigationToolbar {
-        }.enterURLAndEnterToBrowser(website.url) {}
-
-        navigationToolbar {
-        }.openTabCrashReporter {
-            clickTabCrashedRestoreButton()
-            verifyPageContent(website.content)
-        }
-    }
-
-    @Test
-    // Verifies the main menu of a custom tab with a custom menu item
-    fun customTabMenuItemsTest() {
-        val customTabPage = TestAssetHelper.getGenericAsset(mockWebServer, 1)
-
-        intentReceiverActivityTestRule.launchActivity(
-            createCustomTabIntent(
-                customTabPage.url.toString(),
-                customMenuItem
-            )
-        )
-
-        customTabScreen {
-            verifyCustomTabCloseButton()
-        }.openMainMenu {
-            verifyPoweredByTextIsDisplayed()
-            verifyCustomMenuItem(customMenuItem)
-            verifyDesktopSiteButtonExists()
-            verifyFindInPageButtonExists()
-            verifyOpenInBrowserButtonExists()
-            verifyBackButtonExists()
-            verifyForwardButtonExists()
-            verifyRefreshButtonExists()
-        }
-    }
-
-    @Test
-    // The test opens a link in a custom tab then sends it to the browser
-    fun openCustomTabInBrowserTest() {
-        val customTabPage = TestAssetHelper.getGenericAsset(mockWebServer, 1)
-
-        intentReceiverActivityTestRule.launchActivity(
-            createCustomTabIntent(
-                customTabPage.url.toString()
-            )
-        )
-
-        customTabScreen {
-            verifyCustomTabCloseButton()
-        }.openMainMenu {
-        }.clickOpenInBrowserButton {
-            verifyTabCounter("1")
-        }
-    }
-
-    @Test
-    fun audioPlaybackSystemNotificationTest() {
-        val audioTestPage = TestAssetHelper.getAudioPageAsset(mockWebServer)
-
-        navigationToolbar {
-        }.enterURLAndEnterToBrowser(audioTestPage.url) {
-            mDevice.waitForIdle()
-            clickMediaPlayerPlayButton()
-            assertPlaybackState(browserStore, MediaSession.PlaybackState.PLAYING)
-        }.openNotificationShade {
-            verifySystemNotificationExists(audioTestPage.title)
-            clickMediaSystemNotificationControlButton("Pause")
-            verifyMediaSystemNotificationButtonState("Play")
-        }
-
-        mDevice.pressBack()
-
-        browserScreen {
-            assertPlaybackState(browserStore, MediaSession.PlaybackState.PAUSED)
-        }.openTabDrawer {
-            closeTab()
-        }
-
-        mDevice.openNotification()
-
-        notificationShade {
-            verifySystemNotificationGone(audioTestPage.title)
-        }
-
-        // close notification shade before the next test
-        mDevice.pressBack()
-    }
-
-    @Test
-    fun tabMediaControlButtonTest() {
-        val audioTestPage = TestAssetHelper.getAudioPageAsset(mockWebServer)
-
-        navigationToolbar {
-        }.enterURLAndEnterToBrowser(audioTestPage.url) {
-            mDevice.waitForIdle()
-            clickMediaPlayerPlayButton()
-            assertPlaybackState(browserStore, MediaSession.PlaybackState.PLAYING)
-        }.openTabDrawer {
-            verifyTabMediaControlButtonState("Pause")
-            clickTabMediaControlButton("Pause")
-            verifyTabMediaControlButtonState("Play")
-        }.openTab(audioTestPage.title) {
-            assertPlaybackState(browserStore, MediaSession.PlaybackState.PAUSED)
-        }
-    }
-
-    @Test
-    // For API>23
-    // Verifies the default browser switch opens the system default apps menu.
-    fun changeDefaultBrowserSetting() {
-        homeScreen {
-        }.openThreeDotMenu {
-        }.openSettings {
-            verifyDefaultBrowserIsDisaled()
-            clickDefaultBrowserSwitch()
-            verifyAndroidDefaultAppsMenuAppears()
-        }
-    }
-
-    @Test
-    fun copyTextTest() {
-        val genericURL = TestAssetHelper.getGenericAsset(mockWebServer, 1)
-
-        navigationToolbar {
-        }.enterURLAndEnterToBrowser(genericURL.url) {
-            longClickAndCopyText("content")
-        }.openNavigationToolbar {
-            openEditURLView()
-        }
-
-        searchScreen {
-            clickClearButton()
-            longClickToolbar()
-            clickPasteText()
-            verifyPastedToolbarText("content")
-        }
-    }
-
-    @Test
-    fun selectAllAndCopyTextTest() {
-        val genericURL = TestAssetHelper.getGenericAsset(mockWebServer, 1)
-
-        navigationToolbar {
-        }.enterURLAndEnterToBrowser(genericURL.url) {
-            longClickAndCopyText("content", true)
-        }.openNavigationToolbar {
-            openEditURLView()
-        }
-
-        searchScreen {
-            clickClearButton()
-            longClickToolbar()
-            clickPasteText()
-            verifyPastedToolbarText("Page content: 1")
-        }
-    }
-
-    @Test
-    fun switchLanguageTest() {
-        homeScreen {
-        }.openThreeDotMenu {
-        }.openSettings {
-        }.openLanguageSubMenu {
-            localeListIdlingResource =
-                RecyclerViewIdlingResource(
-                    activityTestRule.activity.findViewById(R.id.locale_list),
-                    2
-                )
-            IdlingRegistry.getInstance().register(localeListIdlingResource)
-            selectLanguage("Romanian")
-            verifyLanguageHeaderIsTranslated(ROMANIAN_LANGUAGE_HEADER)
-            selectLanguage("Français")
-            verifyLanguageHeaderIsTranslated(FRENCH_LANGUAGE_HEADER)
-            selectLanguage(FRENCH_SYSTEM_LOCALE_OPTION)
-            verifyLanguageHeaderIsTranslated("Language")
-            IdlingRegistry.getInstance().unregister(localeListIdlingResource)
-        }
-    }
-
-    @Test
-    fun goToHomeScreenBottomToolbarTest() {
-<<<<<<< HEAD
-        val settings = activityTestRule.activity.applicationContext.settings()
-        settings.shouldShowJumpBackInCFR = false
-=======
->>>>>>> c72675e6
-        val genericURL = TestAssetHelper.getGenericAsset(mockWebServer, 1)
-
-        navigationToolbar {
-        }.enterURLAndEnterToBrowser(genericURL.url) {
-            mDevice.waitForIdle()
-        }.goToHomescreen {
-            verifyHomeScreen()
-        }
-    }
-
-    @Test
-    fun goToHomeScreenTopToolbarTest() {
-<<<<<<< HEAD
-        val settings = activityTestRule.activity.applicationContext.settings()
-        settings.shouldShowJumpBackInCFR = false
-
-=======
->>>>>>> c72675e6
-        val genericURL = TestAssetHelper.getGenericAsset(mockWebServer, 1)
-
-        homeScreen {
-        }.openThreeDotMenu {
-        }.openSettings {
-        }.openCustomizeSubMenu {
-            clickTopToolbarToggle()
-        }.goBack {
-        }.goBack {
-        }.openNavigationToolbar {
-        }.enterURLAndEnterToBrowser(genericURL.url) {
-            mDevice.waitForIdle()
-        }.goToHomescreen {
-            verifyHomeScreen()
-        }
-    }
-
-    @Test
-    fun goToHomeScreenBottomToolbarPrivateModeTest() {
-        val genericURL = TestAssetHelper.getGenericAsset(mockWebServer, 1)
-
-        homeScreen {
-            togglePrivateBrowsingModeOnOff()
-        }
-
-        navigationToolbar {
-        }.enterURLAndEnterToBrowser(genericURL.url) {
-            mDevice.waitForIdle()
-        }.goToHomescreen {
-            verifyHomeScreen()
-        }
-    }
-
-    @Test
-    fun goToHomeScreenTopToolbarPrivateModeTest() {
-        val genericURL = TestAssetHelper.getGenericAsset(mockWebServer, 1)
-
-        homeScreen {
-            togglePrivateBrowsingModeOnOff()
-        }.openThreeDotMenu {
-        }.openSettings {
-        }.openCustomizeSubMenu {
-            clickTopToolbarToggle()
-        }.goBack {
-        }.goBack {
-        }.openNavigationToolbar {
-        }.enterURLAndEnterToBrowser(genericURL.url) {
-            mDevice.waitForIdle()
-        }.goToHomescreen {
-            verifyHomeScreen()
-        }
-    }
-
-    @Test
-    fun tabsSettingsMenuItemsTest() {
-        homeScreen {
-        }.openThreeDotMenu {
-        }.openSettings {
-        }.openTabsSubMenu {
-            verifyTabViewOptions()
-            verifyCloseTabsOptions()
-            verifyMoveOldTabsToInactiveOptions()
-        }
-    }
-
-    @Test
-<<<<<<< HEAD
-    fun alwaysStartOnHomeTest() {
-        val settings = activityTestRule.activity.applicationContext.settings()
-        settings.shouldShowJumpBackInCFR = false
-=======
-    fun startOnHomepageTest() {
->>>>>>> c72675e6
-        val genericURL = TestAssetHelper.getGenericAsset(mockWebServer, 1)
-
-        navigationToolbar {
-        }.enterURLAndEnterToBrowser(genericURL.url) {
-            mDevice.waitForIdle()
-        }.openThreeDotMenu {
-        }.openSettings {
-        }.openHomepageSubMenu {
-            clickStartOnHomepageButton()
-        }
-
-        restartApp(activityTestRule.activityRule)
-
-        homeScreen {
-            verifyHomeScreen()
-        }
-    }
-}
+/* This Source Code Form is subject to the terms of the Mozilla Public
+ * License, v. 2.0. If a copy of the MPL was not distributed with this
+ * file, You can obtain one at http://mozilla.org/MPL/2.0/. */
+
+package org.mozilla.fenix.ui
+
+import android.view.View
+import androidx.compose.ui.test.junit4.AndroidComposeTestRule
+import androidx.core.net.toUri
+import androidx.test.espresso.IdlingRegistry
+import androidx.test.platform.app.InstrumentationRegistry
+import androidx.test.rule.ActivityTestRule
+import androidx.test.rule.GrantPermissionRule
+import androidx.test.uiautomator.UiDevice
+import mozilla.components.browser.state.store.BrowserStore
+import mozilla.components.concept.engine.mediasession.MediaSession
+import okhttp3.mockwebserver.MockWebServer
+import org.junit.After
+import org.junit.Before
+import org.junit.Ignore
+import org.junit.Rule
+import org.junit.Test
+import org.mozilla.fenix.IntentReceiverActivity
+import org.mozilla.fenix.R
+import org.mozilla.fenix.ext.components
+import org.mozilla.fenix.ext.settings
+import org.mozilla.fenix.helpers.AndroidAssetDispatcher
+import org.mozilla.fenix.helpers.Constants.PackageName.YOUTUBE_APP
+import org.mozilla.fenix.helpers.FeatureSettingsHelper
+import org.mozilla.fenix.helpers.HomeActivityIntentTestRule
+import org.mozilla.fenix.helpers.RecyclerViewIdlingResource
+import org.mozilla.fenix.helpers.TestAssetHelper
+import org.mozilla.fenix.helpers.TestAssetHelper.downloadFileName
+import org.mozilla.fenix.helpers.TestHelper
+import org.mozilla.fenix.helpers.TestHelper.appName
+import org.mozilla.fenix.helpers.TestHelper.assertExternalAppOpens
+import org.mozilla.fenix.helpers.TestHelper.createCustomTabIntent
+import org.mozilla.fenix.helpers.TestHelper.deleteDownloadFromStorage
+import org.mozilla.fenix.helpers.TestHelper.isPackageInstalled
+import org.mozilla.fenix.helpers.TestHelper.restartApp
+import org.mozilla.fenix.helpers.TestHelper.returnToBrowser
+import org.mozilla.fenix.helpers.TestHelper.scrollToElementByText
+import org.mozilla.fenix.helpers.ViewVisibilityIdlingResource
+import org.mozilla.fenix.ui.robots.browserScreen
+import org.mozilla.fenix.ui.robots.clickTabCrashedRestoreButton
+import org.mozilla.fenix.ui.robots.collectionRobot
+import org.mozilla.fenix.ui.robots.customTabScreen
+import org.mozilla.fenix.ui.robots.downloadRobot
+import org.mozilla.fenix.ui.robots.enhancedTrackingProtection
+import org.mozilla.fenix.ui.robots.homeScreen
+import org.mozilla.fenix.ui.robots.navigationToolbar
+import org.mozilla.fenix.ui.robots.notificationShade
+import org.mozilla.fenix.ui.robots.openEditURLView
+import org.mozilla.fenix.ui.robots.searchScreen
+import org.mozilla.fenix.ui.robots.tabDrawer
+import org.mozilla.fenix.ui.util.FRENCH_LANGUAGE_HEADER
+import org.mozilla.fenix.ui.util.FRENCH_SYSTEM_LOCALE_OPTION
+import org.mozilla.fenix.ui.util.ROMANIAN_LANGUAGE_HEADER
+import org.mozilla.fenix.ui.util.STRING_ONBOARDING_TRACKING_PROTECTION_HEADER
+
+/**
+ * Test Suite that contains tests defined as part of the Smoke and Sanity check defined in Test rail.
+ * These tests will verify different functionalities of the app as a way to quickly detect regressions in main areas
+ */
+@Suppress("ForbiddenComment")
+class SmokeTest {
+    private val mDevice = UiDevice.getInstance(InstrumentationRegistry.getInstrumentation())
+    private lateinit var mockWebServer: MockWebServer
+    private var awesomeBar: ViewVisibilityIdlingResource? = null
+    private var addonsListIdlingResource: RecyclerViewIdlingResource? = null
+    private var recentlyClosedTabsListIdlingResource: RecyclerViewIdlingResource? = null
+    private var readerViewNotification: ViewVisibilityIdlingResource? = null
+    private val collectionName = "First Collection"
+    private var bookmarksListIdlingResource: RecyclerViewIdlingResource? = null
+    private var localeListIdlingResource: RecyclerViewIdlingResource? = null
+    private val customMenuItem = "TestMenuItem"
+
+    // This finds the dialog fragment child of the homeFragment, otherwise the awesomeBar would return null
+    private fun getAwesomebarView(): View? {
+        val homeFragment = activityTestRule.activity.supportFragmentManager.primaryNavigationFragment
+        val searchDialogFragment = homeFragment?.childFragmentManager?.fragments?.first {
+            it.javaClass.simpleName == "SearchDialogFragment"
+        }
+        return searchDialogFragment?.view?.findViewById(R.id.awesome_bar)
+    }
+
+    private lateinit var browserStore: BrowserStore
+
+    private val featureSettingsHelper = FeatureSettingsHelper()
+
+    @get:Rule
+    val activityTestRule = AndroidComposeTestRule(
+        HomeActivityIntentTestRule(),
+        { it.activity }
+    )
+
+    @get: Rule
+    val intentReceiverActivityTestRule = ActivityTestRule(
+        IntentReceiverActivity::class.java, true, false
+    )
+
+    @get:Rule
+    var mGrantPermissions = GrantPermissionRule.grant(
+        android.Manifest.permission.WRITE_EXTERNAL_STORAGE,
+        android.Manifest.permission.READ_EXTERNAL_STORAGE
+    )
+
+    @Before
+    fun setUp() {
+        // Initializing this as part of class construction, below the rule would throw a NPE
+        // So we are initializing this here instead of in all related tests.
+        browserStore = activityTestRule.activity.components.core.store
+
+        // disabling the new homepage pop-up that interferes with the tests.
+        featureSettingsHelper.setJumpBackCFREnabled(false)
+
+        mockWebServer = MockWebServer().apply {
+            dispatcher = AndroidAssetDispatcher()
+            start()
+        }
+    }
+
+    @After
+    fun tearDown() {
+        mockWebServer.shutdown()
+
+        if (awesomeBar != null) {
+            IdlingRegistry.getInstance().unregister(awesomeBar!!)
+        }
+
+        if (addonsListIdlingResource != null) {
+            IdlingRegistry.getInstance().unregister(addonsListIdlingResource!!)
+        }
+
+        if (recentlyClosedTabsListIdlingResource != null) {
+            IdlingRegistry.getInstance().unregister(recentlyClosedTabsListIdlingResource!!)
+        }
+
+        deleteDownloadFromStorage(downloadFileName)
+
+        if (bookmarksListIdlingResource != null) {
+            IdlingRegistry.getInstance().unregister(bookmarksListIdlingResource!!)
+        }
+
+        if (readerViewNotification != null) {
+            IdlingRegistry.getInstance().unregister(readerViewNotification)
+        }
+
+        if (localeListIdlingResource != null) {
+            IdlingRegistry.getInstance().unregister(localeListIdlingResource)
+        }
+
+        // resetting modified features enabled setting to default
+        featureSettingsHelper.resetAllFeatureFlags()
+    }
+
+    // Verifies the first run onboarding screen
+    @Test
+    fun firstRunScreenTest() {
+        homeScreen {
+            verifyHomeScreen()
+            verifyNavigationToolbar()
+            verifyHomePrivateBrowsingButton()
+            verifyHomeMenu()
+            verifyHomeWordmark()
+
+            verifyWelcomeHeader()
+            // Sign in to Firefox
+            verifyStartSyncHeader()
+            verifyAccountsSignInButton()
+
+            // Always-on privacy
+            scrollToElementByText(STRING_ONBOARDING_TRACKING_PROTECTION_HEADER)
+            verifyAutomaticPrivacyHeader()
+            verifyAutomaticPrivacyText()
+
+            // Choose your theme
+            verifyChooseThemeHeader()
+            verifyChooseThemeText()
+            verifyDarkThemeDescription()
+            verifyDarkThemeToggle()
+            verifyLightThemeDescription()
+            verifyLightThemeToggle()
+
+            // Pick your toolbar placement
+            verifyTakePositionHeader()
+            verifyTakePositionElements()
+
+            // Your privacy
+            verifyYourPrivacyHeader()
+            verifyYourPrivacyText()
+            verifyPrivacyNoticeButton()
+
+            // Start Browsing
+            verifyStartBrowsingButton()
+        }
+    }
+
+    @Test
+    // Verifies the functionality of the onboarding Start Browsing button
+    fun startBrowsingButtonTest() {
+        homeScreen {
+            verifyStartBrowsingButton()
+        }.clickStartBrowsingButton {
+            verifySearchView()
+        }
+    }
+
+    @Test
+    /* Verifies the nav bar:
+     - opening a web page
+     - the existence of nav bar items
+     - editing the url bar
+     - the tab drawer button
+     - opening a new search and dismissing the nav bar
+    */
+    fun verifyBasicNavigationToolbarFunctionality() {
+        val defaultWebPage = TestAssetHelper.getGenericAsset(mockWebServer, 1)
+
+        homeScreen {
+            navigationToolbar {
+            }.enterURLAndEnterToBrowser(defaultWebPage.url) {
+                mDevice.waitForIdle()
+                verifyNavURLBarItems()
+            }.openNavigationToolbar {
+            }.goBackToWebsite {
+            }.openTabDrawer {
+                verifyExistingTabList()
+            }.openNewTab {
+            }.dismissSearchBar {
+                verifyHomeScreen()
+            }
+        }
+    }
+
+    @Test
+    // Verifies the list of items in a tab's 3 dot menu
+    fun verifyPageMainMenuItemsTest() {
+        val defaultWebPage = TestAssetHelper.getGenericAsset(mockWebServer, 1)
+
+        navigationToolbar {
+        }.enterURLAndEnterToBrowser(defaultWebPage.url) {
+        }.openThreeDotMenu {
+            verifyPageThreeDotMainMenuItems()
+        }
+    }
+
+    // Could be removed when more smoke tests from the History category are added
+    @Test
+    // Verifies the History menu opens from a tab's 3 dot menu
+    fun openMainMenuHistoryItemTest() {
+        val defaultWebPage = TestAssetHelper.getGenericAsset(mockWebServer, 1)
+
+        navigationToolbar {
+        }.enterURLAndEnterToBrowser(defaultWebPage.url) {
+        }.openThreeDotMenu {
+        }.openHistory {
+            verifyHistoryListExists()
+        }
+    }
+
+    // Could be removed when more smoke tests from the Bookmarks category are added
+    @Test
+    // Verifies the Bookmarks menu opens from a tab's 3 dot menu
+    fun openMainMenuBookmarksItemTest() {
+        val defaultWebPage = TestAssetHelper.getGenericAsset(mockWebServer, 1)
+
+        navigationToolbar {
+        }.enterURLAndEnterToBrowser(defaultWebPage.url) {
+        }.openThreeDotMenu {
+        }.openBookmarks {
+            verifyBookmarksMenuView()
+        }
+    }
+
+    @Test
+    // Verifies the Synced tabs menu or Sync Sign In menu opens from a tab's 3 dot menu.
+    // The test is assuming we are NOT signed in.
+    fun openMainMenuSyncItemTest() {
+        val defaultWebPage = TestAssetHelper.getGenericAsset(mockWebServer, 1)
+
+        navigationToolbar {
+        }.enterURLAndEnterToBrowser(defaultWebPage.url) {
+            mDevice.waitForIdle()
+        }.openThreeDotMenu {
+        }.openSyncSignIn {
+            verifyTurnOnSyncMenu()
+        }
+    }
+
+    @Test
+    // Test running on beta/release builds in CI:
+    // caution when making changes to it, so they don't block the builds
+    // Verifies the Settings menu opens from a tab's 3 dot menu
+    fun openMainMenuSettingsItemTest() {
+        val defaultWebPage = TestAssetHelper.getGenericAsset(mockWebServer, 1)
+
+        navigationToolbar {
+        }.enterURLAndEnterToBrowser(defaultWebPage.url) {
+        }.openThreeDotMenu {
+        }.openSettings {
+            verifySettingsView()
+        }
+    }
+
+    @Test
+    // Verifies the Find in page option in a tab's 3 dot menu
+    fun openMainMenuFindInPageTest() {
+        val defaultWebPage = TestAssetHelper.getGenericAsset(mockWebServer, 1)
+
+        navigationToolbar {
+        }.enterURLAndEnterToBrowser(defaultWebPage.url) {
+        }.openThreeDotMenu {
+        }.openFindInPage {
+            verifyFindInPageSearchBarItems()
+        }
+    }
+
+    @Test
+    // Verifies the Add to top sites option in a tab's 3 dot menu
+    fun openMainMenuAddTopSiteTest() {
+        val defaultWebPage = TestAssetHelper.getGenericAsset(mockWebServer, 1)
+
+        navigationToolbar {
+        }.enterURLAndEnterToBrowser(defaultWebPage.url) {
+        }.openThreeDotMenu {
+            expandMenu()
+        }.addToFirefoxHome {
+            verifySnackBarText("Added to top sites!")
+        }.goToHomescreen {
+            verifyExistingTopSitesTabs(defaultWebPage.title)
+        }
+    }
+
+    @Test
+    // Verifies the Add to home screen option in a tab's 3 dot menu
+    fun mainMenuAddToHomeScreenTest() {
+        val website = TestAssetHelper.getGenericAsset(mockWebServer, 1)
+
+        homeScreen {
+        }.openNavigationToolbar {
+        }.enterURLAndEnterToBrowser(website.url) {
+        }.openThreeDotMenu {
+            expandMenu()
+        }.openAddToHomeScreen {
+            clickCancelShortcutButton()
+        }
+
+        browserScreen {
+        }.openThreeDotMenu {
+            expandMenu()
+        }.openAddToHomeScreen {
+            verifyShortcutNameField("Test_Page_1")
+            addShortcutName("Test Page")
+            clickAddShortcutButton()
+            clickAddAutomaticallyButton()
+        }.openHomeScreenShortcut("Test Page") {
+        }
+    }
+
+    @Test
+    // Verifies the Add to collection option in a tab's 3 dot menu
+    fun openMainMenuAddToCollectionTest() {
+        val defaultWebPage = TestAssetHelper.getGenericAsset(mockWebServer, 1)
+
+        navigationToolbar {
+        }.enterURLAndEnterToBrowser(defaultWebPage.url) {
+        }.openThreeDotMenu {
+        }.openSaveToCollection {
+            verifyCollectionNameTextField()
+        }
+    }
+
+    @Test
+    // Verifies the Bookmark button in a tab's 3 dot menu
+    fun mainMenuBookmarkButtonTest() {
+        val defaultWebPage = TestAssetHelper.getGenericAsset(mockWebServer, 1)
+
+        navigationToolbar {
+        }.enterURLAndEnterToBrowser(defaultWebPage.url) {
+        }.openThreeDotMenu {
+        }.bookmarkPage {
+            verifySnackBarText("Bookmark saved!")
+        }
+    }
+
+    @Test
+    // Verifies the Open in app button when an app is installed
+    fun mainMenuOpenInAppTest() {
+        val youtubeUrl = "m.youtube.com"
+        if (isPackageInstalled(YOUTUBE_APP)) {
+            navigationToolbar {
+            }.enterURLAndEnterToBrowser(youtubeUrl.toUri()) {
+                verifyNotificationDotOnMainMenu()
+            }.openThreeDotMenu {
+            }.clickOpenInApp {
+                assertExternalAppOpens(YOUTUBE_APP)
+                returnToBrowser()
+                verifyUrl(youtubeUrl)
+            }
+        }
+    }
+
+    @Test
+    // Verifies the Desktop site toggle in a tab's 3 dot menu
+    fun mainMenuDesktopSiteTest() {
+        val defaultWebPage = TestAssetHelper.getGenericAsset(mockWebServer, 1)
+
+        navigationToolbar {
+        }.enterURLAndEnterToBrowser(defaultWebPage.url) {
+        }.openThreeDotMenu {
+        }.switchDesktopSiteMode {
+        }.openThreeDotMenu {
+            verifyDesktopSiteModeEnabled(true)
+        }
+    }
+
+    @Test
+    // Verifies the Share button in a tab's 3 dot menu
+    fun mainMenuShareButtonTest() {
+        val defaultWebPage = TestAssetHelper.getGenericAsset(mockWebServer, 1)
+
+        navigationToolbar {
+        }.enterURLAndEnterToBrowser(defaultWebPage.url) {
+        }.openThreeDotMenu {
+        }.sharePage {
+            verifyShareAppsLayout()
+        }
+    }
+
+    @Test
+    // Verifies the refresh button in a tab's 3 dot menu
+    fun mainMenuRefreshButtonTest() {
+        val refreshWebPage = TestAssetHelper.getRefreshAsset(mockWebServer)
+
+        navigationToolbar {
+        }.enterURLAndEnterToBrowser(refreshWebPage.url) {
+            mDevice.waitForIdle()
+        }.openThreeDotMenu {
+            verifyThreeDotMenuExists()
+        }.refreshPage {
+            verifyPageContent("REFRESHED")
+        }
+    }
+
+    @Test
+    fun customTrackingProtectionSettingsTest() {
+        val genericWebPage = TestAssetHelper.getGenericAsset(mockWebServer, 1)
+        val trackingPage = TestAssetHelper.getEnhancedTrackingProtectionAsset(mockWebServer)
+
+        homeScreen {
+        }.openThreeDotMenu {
+        }.openSettings {
+        }.openEnhancedTrackingProtectionSubMenu {
+            verifyEnhancedTrackingProtectionOptions()
+            selectTrackingProtectionOption("Custom")
+            verifyCustomTrackingProtectionSettings()
+        }.goBackToHomeScreen {}
+
+        navigationToolbar {
+            // browsing a basic page to allow GV to load on a fresh run
+        }.enterURLAndEnterToBrowser(genericWebPage.url) {
+        }.openNavigationToolbar {
+        }.enterURLAndEnterToBrowser(trackingPage.url) {}
+
+        enhancedTrackingProtection {
+        }.openEnhancedTrackingProtectionSheet {
+        }.openDetails {
+            verifyTrackingCookiesBlocked()
+            verifyCryptominersBlocked()
+            verifyFingerprintersBlocked()
+            verifyTrackingContentBlocked()
+            viewTrackingContentBlockList()
+        }
+    }
+
+    @Test
+    // Verifies changing the default engine from the Search Shortcut menu
+    fun verifySearchEngineCanBeChangedTemporarilyUsingShortcuts() {
+        val defaultWebPage = TestAssetHelper.getGenericAsset(mockWebServer, 1)
+
+        homeScreen {
+        }.openSearch {
+            verifyKeyboardVisibility()
+            clickSearchEngineShortcutButton()
+            verifySearchEngineList(activityTestRule)
+            changeDefaultSearchEngine(activityTestRule, "Amazon.com")
+            verifySearchEngineIcon("Amazon.com")
+        }.goToSearchEngine {
+            mDevice.waitForIdle()
+        }.enterURLAndEnterToBrowser(defaultWebPage.url) {
+        }.openTabDrawer {
+        }.openNewTab {
+            clickSearchEngineShortcutButton()
+            mDevice.waitForIdle()
+            changeDefaultSearchEngine(activityTestRule, "Bing")
+            verifySearchEngineIcon("Bing")
+        }.goToSearchEngine {
+            mDevice.waitForIdle()
+        }.enterURLAndEnterToBrowser(defaultWebPage.url) {
+        }.openTabDrawer {
+        }.openNewTab {
+            clickSearchEngineShortcutButton()
+            mDevice.waitForIdle()
+            changeDefaultSearchEngine(activityTestRule, "DuckDuckGo")
+            verifySearchEngineIcon("DuckDuckGo")
+        }.goToSearchEngine {
+            mDevice.waitForIdle()
+        }.enterURLAndEnterToBrowser(defaultWebPage.url) {
+        }.openTabDrawer {
+        }.openNewTab {
+            clickSearchEngineShortcutButton()
+            changeDefaultSearchEngine(activityTestRule, "Wikipedia")
+            verifySearchEngineIcon("Wikipedia")
+        }.goToSearchEngine {
+            mDevice.waitForIdle()
+        }.enterURLAndEnterToBrowser(defaultWebPage.url) {
+        }.openTabDrawer {
+            // Checking whether the next search will be with default or not
+        }.openNewTab {
+        }.goToSearchEngine {
+            mDevice.waitForIdle()
+        }.enterURLAndEnterToBrowser(defaultWebPage.url) {
+        }.openNavigationToolbar {
+        }.clickUrlbar {
+            verifyDefaultSearchEngine("Google")
+        }
+    }
+
+    @Test
+    // Ads a new search engine from the list of custom engines
+    fun addPredefinedSearchEngineTest() {
+        homeScreen {
+        }.openThreeDotMenu {
+        }.openSettings {
+        }.openSearchSubMenu {
+            openAddSearchEngineMenu()
+            verifyAddSearchEngineList()
+            addNewSearchEngine("YouTube")
+            verifyEngineListContains("YouTube")
+        }.goBack {
+        }.goBack {
+        }.openSearch {
+            verifyKeyboardVisibility()
+            clickSearchEngineShortcutButton()
+            activityTestRule.waitForIdle()
+            verifyEnginesListShortcutContains(activityTestRule, "YouTube")
+        }
+    }
+
+    @Ignore("Failing intermittently https://github.com/mozilla-mobile/fenix/issues/22256")
+    @Test
+    // Verifies setting as default a customized search engine name and URL
+    fun editCustomSearchEngineTest() {
+        val searchEngine = object {
+            var title = "Elefant"
+            var url = "https://www.elefant.ro/search?SearchTerm=%s"
+            var newTitle = "Test"
+        }
+
+        homeScreen {
+        }.openThreeDotMenu {
+        }.openSettings {
+        }.openSearchSubMenu {
+            openAddSearchEngineMenu()
+            selectAddCustomSearchEngine()
+            typeCustomEngineDetails(searchEngine.title, searchEngine.url)
+            saveNewSearchEngine()
+            openEngineOverflowMenu(searchEngine.title)
+            clickEdit()
+            typeCustomEngineDetails(searchEngine.newTitle, searchEngine.url)
+            saveEditSearchEngine()
+            changeDefaultSearchEngine(searchEngine.newTitle)
+        }.goBack {
+        }.goBack {
+        }.openSearch {
+            verifyDefaultSearchEngine(searchEngine.newTitle)
+            clickSearchEngineShortcutButton()
+            verifyEnginesListShortcutContains(activityTestRule, searchEngine.newTitle)
+        }
+    }
+
+    @Test
+    // Test running on beta/release builds in CI:
+    // caution when making changes to it, so they don't block the builds
+    // Goes through the settings and changes the search suggestion toggle, then verifies it changes.
+    fun toggleSearchSuggestions() {
+
+        homeScreen {
+        }.openSearch {
+            typeSearch("mozilla")
+            verifySearchEngineSuggestionResults(activityTestRule, "mozilla firefox")
+        }.dismissSearchBar {
+        }.openThreeDotMenu {
+        }.openSettings {
+        }.openSearchSubMenu {
+            disableShowSearchSuggestions()
+        }.goBack {
+        }.goBack {
+        }.openSearch {
+            typeSearch("mozilla")
+            verifyNoSuggestionsAreDisplayed(activityTestRule, "mozilla firefox")
+        }
+    }
+
+    @Test
+    // Swipes the nav bar left/right to switch between tabs
+    fun swipeToSwitchTabTest() {
+        val firstWebPage = TestAssetHelper.getGenericAsset(mockWebServer, 1)
+        val secondWebPage = TestAssetHelper.getGenericAsset(mockWebServer, 2)
+
+        navigationToolbar {
+        }.enterURLAndEnterToBrowser(firstWebPage.url) {
+        }.openTabDrawer {
+        }.openNewTab {
+        }.submitQuery(secondWebPage.url.toString()) {
+            swipeNavBarRight(secondWebPage.url.toString())
+            verifyUrl(firstWebPage.url.toString())
+            swipeNavBarLeft(firstWebPage.url.toString())
+            verifyUrl(secondWebPage.url.toString())
+        }
+    }
+
+    @Test
+    // Saves a login, then changes it and verifies the update
+    fun updateSavedLoginTest() {
+        val saveLoginTest =
+            TestAssetHelper.getSaveLoginAsset(mockWebServer)
+
+        navigationToolbar {
+        }.enterURLAndEnterToBrowser(saveLoginTest.url) {
+            verifySaveLoginPromptIsShown()
+            // Click Save to save the login
+            saveLoginFromPrompt("Save")
+        }.openNavigationToolbar {
+        }.enterURLAndEnterToBrowser(saveLoginTest.url) {
+            enterPassword("test")
+            verifyUpdateLoginPromptIsShown()
+            // Click Update to change the saved password
+            saveLoginFromPrompt("Update")
+        }.openThreeDotMenu {
+        }.openSettings {
+            TestHelper.scrollToElementByText("Logins and passwords")
+        }.openLoginsAndPasswordSubMenu {
+        }.openSavedLogins {
+            verifySecurityPromptForLogins()
+            tapSetupLater()
+            // Verify that the login appears correctly
+            verifySavedLoginFromPrompt()
+            viewSavedLoginDetails()
+            revealPassword()
+            verifyPasswordSaved("test") // failing here locally
+        }
+    }
+
+    @Test
+    // Verifies that you can go to System settings and change app's permissions from inside the app
+    fun redirectToAppPermissionsSystemSettingsTest() {
+        homeScreen {
+        }.openThreeDotMenu {
+        }.openSettings {
+        }.openSettingsSubMenuSitePermissions {
+        }.openCamera {
+            verifyBlockedByAndroid()
+        }.goBack {
+        }.openLocation {
+            verifyBlockedByAndroid()
+        }.goBack {
+        }.openMicrophone {
+            verifyBlockedByAndroid()
+            clickGoToSettingsButton()
+            openAppSystemPermissionsSettings()
+            switchAppPermissionSystemSetting("Camera")
+            switchAppPermissionSystemSetting("Location")
+            switchAppPermissionSystemSetting("Microphone")
+            mDevice.pressBack()
+            mDevice.pressBack()
+            verifyUnblockedByAndroid()
+        }.goBack {
+        }.openLocation {
+            verifyUnblockedByAndroid()
+        }.goBack {
+        }.openCamera {
+            verifyUnblockedByAndroid()
+        }
+    }
+
+    @Test
+    // Installs uBlock add-on and checks that the app doesn't crash while loading pages with trackers
+    fun noCrashWithAddonInstalledTest() {
+        // setting ETP to Strict mode to test it works with add-ons
+        activityTestRule.activity.settings().setStrictETP()
+
+        val addonName = "uBlock Origin"
+        val trackingProtectionPage =
+            TestAssetHelper.getEnhancedTrackingProtectionAsset(mockWebServer)
+
+        homeScreen {
+        }.openThreeDotMenu {
+        }.openAddonsManagerMenu {
+            addonsListIdlingResource =
+                RecyclerViewIdlingResource(
+                    activityTestRule.activity.findViewById(R.id.add_ons_list),
+                    1
+                )
+            IdlingRegistry.getInstance().register(addonsListIdlingResource!!)
+            clickInstallAddon(addonName)
+            acceptInstallAddon()
+            verifyDownloadAddonPrompt(addonName, activityTestRule.activityRule)
+            IdlingRegistry.getInstance().unregister(addonsListIdlingResource!!)
+        }.goBack {
+        }.openNavigationToolbar {
+        }.enterURLAndEnterToBrowser(trackingProtectionPage.url) {
+            verifyPageContent(trackingProtectionPage.content)
+        }
+    }
+
+    @Test
+    // This test verifies the Recently Closed Tabs List and items
+    fun verifyRecentlyClosedTabsListTest() {
+        val website = TestAssetHelper.getGenericAsset(mockWebServer, 1)
+
+        homeScreen {
+        }.openNavigationToolbar {
+        }.enterURLAndEnterToBrowser(website.url) {
+            mDevice.waitForIdle()
+        }.openTabDrawer {
+            closeTab()
+        }.openTabDrawer {
+        }.openRecentlyClosedTabs {
+            waitForListToExist()
+            recentlyClosedTabsListIdlingResource =
+                RecyclerViewIdlingResource(activityTestRule.activity.findViewById(R.id.recently_closed_list), 1)
+            IdlingRegistry.getInstance().register(recentlyClosedTabsListIdlingResource!!)
+            verifyRecentlyClosedTabsMenuView()
+            IdlingRegistry.getInstance().unregister(recentlyClosedTabsListIdlingResource!!)
+            verifyRecentlyClosedTabsPageTitle("Test_Page_1")
+            verifyRecentlyClosedTabsUrl(website.url)
+        }
+    }
+
+    @Test
+    // Verifies the Open in a new tab option from the Recently Closed Tabs overflow menu
+    fun openRecentlyClosedTabsInNewTabTest() {
+        val website = TestAssetHelper.getGenericAsset(mockWebServer, 1)
+
+        homeScreen {
+        }.openNavigationToolbar {
+        }.enterURLAndEnterToBrowser(website.url) {
+            mDevice.waitForIdle()
+        }.openTabDrawer {
+            closeTab()
+        }.openTabDrawer {
+        }.openRecentlyClosedTabs {
+            waitForListToExist()
+            recentlyClosedTabsListIdlingResource =
+                RecyclerViewIdlingResource(activityTestRule.activity.findViewById(R.id.recently_closed_list), 1)
+            IdlingRegistry.getInstance().register(recentlyClosedTabsListIdlingResource!!)
+            verifyRecentlyClosedTabsMenuView()
+            IdlingRegistry.getInstance().unregister(recentlyClosedTabsListIdlingResource!!)
+        }.clickOpenInNewTab {
+            verifyUrl(website.url.toString())
+        }.openTabDrawer {
+            verifyNormalModeSelected()
+        }
+    }
+
+    @Test
+    // Verifies the delete button from the Recently Closed Tabs
+    fun deleteRecentlyClosedTabsItemTest() {
+        val website = TestAssetHelper.getGenericAsset(mockWebServer, 1)
+
+        homeScreen {
+        }.openNavigationToolbar {
+        }.enterURLAndEnterToBrowser(website.url) {
+            mDevice.waitForIdle()
+        }.openTabDrawer {
+            closeTab()
+        }.openTabDrawer {
+        }.openRecentlyClosedTabs {
+            waitForListToExist()
+            recentlyClosedTabsListIdlingResource =
+                RecyclerViewIdlingResource(activityTestRule.activity.findViewById(R.id.recently_closed_list), 1)
+            IdlingRegistry.getInstance().register(recentlyClosedTabsListIdlingResource!!)
+            verifyRecentlyClosedTabsMenuView()
+            IdlingRegistry.getInstance().unregister(recentlyClosedTabsListIdlingResource!!)
+            clickDeleteRecentlyClosedTabs()
+            verifyEmptyRecentlyClosedTabsList()
+        }
+    }
+
+    @Test
+    /* Verifies downloads in the Downloads Menu:
+      - downloads appear in the list
+      - deleting a download from device storage, removes it from the Downloads Menu too
+    */
+    fun manageDownloadsInDownloadsMenuTest() {
+        val downloadWebPage = TestAssetHelper.getDownloadAsset(mockWebServer)
+
+        navigationToolbar {
+        }.enterURLAndEnterToBrowser(downloadWebPage.url) {
+            mDevice.waitForIdle()
+        }
+
+        downloadRobot {
+            verifyDownloadPrompt()
+        }.clickDownload {
+            mDevice.waitForIdle()
+            verifyDownloadNotificationPopup()
+        }
+
+        browserScreen {
+        }.openThreeDotMenu {
+        }.openDownloadsManager {
+            waitForDownloadsListToExist()
+            verifyDownloadedFileName(downloadFileName)
+            verifyDownloadedFileIcon()
+            deleteDownloadFromStorage(downloadFileName)
+        }.exitDownloadsManagerToBrowser {
+        }.openThreeDotMenu {
+        }.openDownloadsManager {
+            verifyEmptyDownloadsList()
+        }
+    }
+
+    @Test
+    fun createFirstCollectionTest() {
+        // disabling these features to have better visibility of Collections
+        featureSettingsHelper.setRecentTabsFeatureEnabled(false)
+        featureSettingsHelper.setPocketEnabled(false)
+
+        val firstWebPage = TestAssetHelper.getGenericAsset(mockWebServer, 1)
+        val secondWebPage = TestAssetHelper.getGenericAsset(mockWebServer, 2)
+
+        navigationToolbar {
+        }.enterURLAndEnterToBrowser(firstWebPage.url) {
+            mDevice.waitForIdle()
+        }.openTabDrawer {
+        }.openNewTab {
+        }.submitQuery(secondWebPage.url.toString()) {
+            mDevice.waitForIdle()
+        }.goToHomescreen {
+        }.clickSaveTabsToCollectionButton {
+            longClickTab(firstWebPage.title)
+            selectTab(secondWebPage.title)
+        }.clickSaveCollection {
+            typeCollectionNameAndSave(collectionName)
+        }
+
+        tabDrawer {
+            verifySnackBarText("Collection saved!")
+            snackBarButtonClick("VIEW")
+        }
+
+        homeScreen {
+            verifyCollectionIsDisplayed(collectionName)
+            verifyCollectionIcon()
+        }
+    }
+
+    @Test
+    fun verifyExpandedCollectionItemsTest() {
+        // disabling these features to have better visibility of Collections
+        featureSettingsHelper.setRecentTabsFeatureEnabled(false)
+        featureSettingsHelper.setPocketEnabled(false)
+
+        val webPage = TestAssetHelper.getGenericAsset(mockWebServer, 1)
+
+        navigationToolbar {
+        }.enterURLAndEnterToBrowser(webPage.url) {
+        }.openTabDrawer {
+            createCollection(webPage.title, collectionName)
+            snackBarButtonClick("VIEW")
+        }
+
+        homeScreen {
+            verifyCollectionIsDisplayed(collectionName)
+            verifyCollectionIcon()
+        }.expandCollection(collectionName) {
+            verifyTabSavedInCollection(webPage.title)
+            verifyCollectionTabLogo()
+            verifyCollectionTabUrl()
+            verifyShareCollectionButtonIsVisible(true)
+            verifyCollectionMenuIsVisible(true)
+            verifyCollectionItemRemoveButtonIsVisible(webPage.title, true)
+        }.collapseCollection(collectionName) {}
+
+        collectionRobot {
+            verifyTabSavedInCollection(webPage.title, false)
+            verifyShareCollectionButtonIsVisible(false)
+            verifyCollectionMenuIsVisible(false)
+        }
+    }
+
+    @Test
+    fun openAllTabsInCollectionTest() {
+        val webPage = TestAssetHelper.getGenericAsset(mockWebServer, 1)
+
+        navigationToolbar {
+        }.enterURLAndEnterToBrowser(webPage.url) {
+        }.openTabDrawer {
+            createCollection(webPage.title, collectionName)
+            verifySnackBarText("Collection saved!")
+            closeTab()
+        }
+
+        homeScreen {
+        }.expandCollection(collectionName) {
+            clickCollectionThreeDotButton()
+            selectOpenTabs()
+        }
+        tabDrawer {
+            verifyExistingOpenTabs(webPage.title)
+        }
+    }
+
+    @Test
+    fun shareCollectionTest() {
+        val webPage = TestAssetHelper.getGenericAsset(mockWebServer, 1)
+
+        navigationToolbar {
+        }.enterURLAndEnterToBrowser(webPage.url) {
+        }.openTabDrawer {
+            createCollection(webPage.title, collectionName)
+            snackBarButtonClick("VIEW")
+        }
+
+        homeScreen {
+        }.expandCollection(collectionName) {
+            clickShareCollectionButton()
+        }
+
+        homeScreen {
+            verifyShareTabsOverlay()
+        }
+    }
+
+    @Test
+    // Test running on beta/release builds in CI:
+    // caution when making changes to it, so they don't block the builds
+    fun deleteCollectionTest() {
+        val webPage = TestAssetHelper.getGenericAsset(mockWebServer, 1)
+
+        navigationToolbar {
+        }.enterURLAndEnterToBrowser(webPage.url) {
+        }.openTabDrawer {
+            createCollection(webPage.title, collectionName)
+            snackBarButtonClick("VIEW")
+        }
+
+        homeScreen {
+        }.expandCollection(collectionName) {
+            clickCollectionThreeDotButton()
+            selectDeleteCollection()
+        }
+
+        homeScreen {
+            verifySnackBarText("Collection deleted")
+            verifyNoCollectionsText()
+        }
+    }
+
+    @Test
+    // Verifies that deleting a Bookmarks folder also removes the item from inside it.
+    fun deleteNonEmptyBookmarkFolderTest() {
+        val website = TestAssetHelper.getGenericAsset(mockWebServer, 1)
+
+        browserScreen {
+            createBookmark(website.url)
+        }.openThreeDotMenu {
+        }.openBookmarks {
+            bookmarksListIdlingResource =
+                RecyclerViewIdlingResource(activityTestRule.activity.findViewById(R.id.bookmark_list), 1)
+            IdlingRegistry.getInstance().register(bookmarksListIdlingResource!!)
+            verifyBookmarkTitle("Test_Page_1")
+            createFolder("My Folder")
+            verifyFolderTitle("My Folder")
+            IdlingRegistry.getInstance().unregister(bookmarksListIdlingResource!!)
+        }.openThreeDotMenu("Test_Page_1") {
+        }.clickEdit {
+            clickParentFolderSelector()
+            selectFolder("My Folder")
+            navigateUp()
+            saveEditBookmark()
+        }.openThreeDotMenu("My Folder") {
+        }.clickDelete {
+            cancelFolderDeletion()
+            verifyFolderTitle("My Folder")
+        }.openThreeDotMenu("My Folder") {
+        }.clickDelete {
+            confirmDeletion()
+            verifyDeleteSnackBarText()
+            navigateUp()
+        }
+
+        browserScreen {
+        }.openThreeDotMenu {
+            verifyBookmarksButton()
+        }
+    }
+
+    @Test
+    fun shareTabsFromTabsTrayTest() {
+        val website = TestAssetHelper.getGenericAsset(mockWebServer, 1)
+
+        homeScreen {
+        }.openNavigationToolbar {
+        }.enterURLAndEnterToBrowser(website.url) {
+            mDevice.waitForIdle()
+        }.openTabDrawer {
+            verifyNormalModeSelected()
+            verifyExistingTabList()
+            verifyExistingOpenTabs("Test_Page_1")
+            verifyTabTrayOverflowMenu(true)
+        }.openTabsListThreeDotMenu {
+            verifyShareAllTabsButton()
+            clickShareAllTabsButton()
+            verifyShareTabsOverlay()
+        }
+    }
+
+    @Test
+    fun emptyTabsTrayViewPrivateBrowsingTest() {
+        homeScreen {
+        }.dismissOnboarding()
+
+        homeScreen {
+        }.openTabDrawer {
+        }.toggleToPrivateTabs() {
+            verifyPrivateModeSelected()
+            verifyNormalBrowsingButtonIsDisplayed()
+            verifyNoTabsOpened()
+            verifyTabTrayOverflowMenu(true)
+            verifyNewTabButton()
+        }.openTabsListThreeDotMenu {
+            verifyTabSettingsButton()
+            verifyRecentlyClosedTabsButton()
+        }
+    }
+
+    @Test
+    fun privateTabsTrayWithOpenedTabTest() {
+        val website = TestAssetHelper.getGenericAsset(mockWebServer, 1)
+
+        homeScreen {
+        }.togglePrivateBrowsingMode()
+
+        homeScreen {
+        }.openNavigationToolbar {
+        }.enterURLAndEnterToBrowser(website.url) {
+            mDevice.waitForIdle()
+        }.openTabDrawer {
+            verifyPrivateModeSelected()
+            verifyNormalBrowsingButtonIsDisplayed()
+            verifyExistingTabList()
+            verifyExistingOpenTabs("Test_Page_1")
+            verifyCloseTabsButton("Test_Page_1")
+            verifyOpenedTabThumbnail()
+            verifyTabTrayOverflowMenu(true)
+            verifyNewTabButton()
+        }
+    }
+
+    @Test
+    // Test running on beta/release builds in CI:
+    // caution when making changes to it, so they don't block the builds
+    fun noHistoryInPrivateBrowsingTest() {
+        val website = TestAssetHelper.getGenericAsset(mockWebServer, 1)
+
+        homeScreen {
+        }.togglePrivateBrowsingMode()
+
+        homeScreen {
+        }.openNavigationToolbar {
+        }.enterURLAndEnterToBrowser(website.url) {
+            mDevice.waitForIdle()
+        }.openThreeDotMenu {
+        }.openHistory {
+            verifyEmptyHistoryView()
+        }
+    }
+
+    @Test
+    fun addPrivateBrowsingShortcutTest() {
+        homeScreen {
+        }.dismissOnboarding()
+
+        homeScreen {
+        }.triggerPrivateBrowsingShortcutPrompt {
+            verifyNoThanksPrivateBrowsingShortcutButton()
+            verifyAddPrivateBrowsingShortcutButton()
+            clickAddPrivateBrowsingShortcutButton()
+            clickAddAutomaticallyButton()
+        }.openHomeScreenShortcut("Private $appName") {}
+        searchScreen {
+            verifySearchView()
+        }.dismissSearchBar {
+            verifyPrivateSessionMessage()
+        }
+    }
+
+    @Test
+    fun mainMenuInstallPWATest() {
+        val pwaPage = "https://mozilla-mobile.github.io/testapp/"
+
+        navigationToolbar {
+        }.enterURLAndEnterToBrowser(pwaPage.toUri()) {
+            verifyNotificationDotOnMainMenu()
+        }.openThreeDotMenu {
+        }.clickInstall {
+            clickAddAutomaticallyButton()
+        }.openHomeScreenShortcut("yay app") {
+            mDevice.waitForIdle()
+            verifyNavURLBarHidden()
+        }
+    }
+
+    @Test
+    // Verifies that reader mode is detected and the custom appearance controls are displayed
+    fun verifyReaderViewAppearanceUI() {
+        val readerViewPage =
+            TestAssetHelper.getLoremIpsumAsset(mockWebServer)
+        val estimatedReadingTime = "1 - 2 minutes"
+
+        navigationToolbar {
+        }.enterURLAndEnterToBrowser(readerViewPage.url) {
+            org.mozilla.fenix.ui.robots.mDevice.waitForIdle()
+        }
+
+        readerViewNotification = ViewVisibilityIdlingResource(
+            activityTestRule.activity.findViewById(R.id.mozac_browser_toolbar_page_actions),
+            View.VISIBLE
+        )
+
+        IdlingRegistry.getInstance().register(readerViewNotification)
+
+        navigationToolbar {
+            verifyReaderViewDetected(true)
+            toggleReaderView()
+            mDevice.waitForIdle()
+        }
+
+        browserScreen {
+            verifyPageContent(estimatedReadingTime)
+        }.openThreeDotMenu {
+            verifyReaderViewAppearance(true)
+        }.openReaderViewAppearance {
+            verifyAppearanceFontGroup(true)
+            verifyAppearanceFontSansSerif(true)
+            verifyAppearanceFontSerif(true)
+            verifyAppearanceFontIncrease(true)
+            verifyAppearanceFontDecrease(true)
+            verifyAppearanceColorGroup(true)
+            verifyAppearanceColorDark(true)
+            verifyAppearanceColorLight(true)
+            verifyAppearanceColorSepia(true)
+        }
+    }
+
+    @Test
+    fun closeTabCrashedReporterTest() {
+
+        homeScreen {
+        }.openNavigationToolbar {
+        }.openTabCrashReporter {
+        }.clickTabCrashedCloseButton {
+        }.openTabDrawer {
+            verifyNoTabsOpened()
+        }
+    }
+
+    @Ignore("Test failure caused by: https://github.com/mozilla-mobile/fenix/issues/19964")
+    @Test
+    fun restoreTabCrashedReporterTest() {
+        val website = TestAssetHelper.getGenericAsset(mockWebServer, 1)
+
+        homeScreen {
+        }.openNavigationToolbar {
+        }.enterURLAndEnterToBrowser(website.url) {}
+
+        navigationToolbar {
+        }.openTabCrashReporter {
+            clickTabCrashedRestoreButton()
+            verifyPageContent(website.content)
+        }
+    }
+
+    @Test
+    // Verifies the main menu of a custom tab with a custom menu item
+    fun customTabMenuItemsTest() {
+        val customTabPage = TestAssetHelper.getGenericAsset(mockWebServer, 1)
+
+        intentReceiverActivityTestRule.launchActivity(
+            createCustomTabIntent(
+                customTabPage.url.toString(),
+                customMenuItem
+            )
+        )
+
+        customTabScreen {
+            verifyCustomTabCloseButton()
+        }.openMainMenu {
+            verifyPoweredByTextIsDisplayed()
+            verifyCustomMenuItem(customMenuItem)
+            verifyDesktopSiteButtonExists()
+            verifyFindInPageButtonExists()
+            verifyOpenInBrowserButtonExists()
+            verifyBackButtonExists()
+            verifyForwardButtonExists()
+            verifyRefreshButtonExists()
+        }
+    }
+
+    @Test
+    // The test opens a link in a custom tab then sends it to the browser
+    fun openCustomTabInBrowserTest() {
+        val customTabPage = TestAssetHelper.getGenericAsset(mockWebServer, 1)
+
+        intentReceiverActivityTestRule.launchActivity(
+            createCustomTabIntent(
+                customTabPage.url.toString()
+            )
+        )
+
+        customTabScreen {
+            verifyCustomTabCloseButton()
+        }.openMainMenu {
+        }.clickOpenInBrowserButton {
+            verifyTabCounter("1")
+        }
+    }
+
+    @Test
+    fun audioPlaybackSystemNotificationTest() {
+        val audioTestPage = TestAssetHelper.getAudioPageAsset(mockWebServer)
+
+        navigationToolbar {
+        }.enterURLAndEnterToBrowser(audioTestPage.url) {
+            mDevice.waitForIdle()
+            clickMediaPlayerPlayButton()
+            assertPlaybackState(browserStore, MediaSession.PlaybackState.PLAYING)
+        }.openNotificationShade {
+            verifySystemNotificationExists(audioTestPage.title)
+            clickMediaSystemNotificationControlButton("Pause")
+            verifyMediaSystemNotificationButtonState("Play")
+        }
+
+        mDevice.pressBack()
+
+        browserScreen {
+            assertPlaybackState(browserStore, MediaSession.PlaybackState.PAUSED)
+        }.openTabDrawer {
+            closeTab()
+        }
+
+        mDevice.openNotification()
+
+        notificationShade {
+            verifySystemNotificationGone(audioTestPage.title)
+        }
+
+        // close notification shade before the next test
+        mDevice.pressBack()
+    }
+
+    @Test
+    fun tabMediaControlButtonTest() {
+        val audioTestPage = TestAssetHelper.getAudioPageAsset(mockWebServer)
+
+        navigationToolbar {
+        }.enterURLAndEnterToBrowser(audioTestPage.url) {
+            mDevice.waitForIdle()
+            clickMediaPlayerPlayButton()
+            assertPlaybackState(browserStore, MediaSession.PlaybackState.PLAYING)
+        }.openTabDrawer {
+            verifyTabMediaControlButtonState("Pause")
+            clickTabMediaControlButton("Pause")
+            verifyTabMediaControlButtonState("Play")
+        }.openTab(audioTestPage.title) {
+            assertPlaybackState(browserStore, MediaSession.PlaybackState.PAUSED)
+        }
+    }
+
+    @Test
+    // For API>23
+    // Verifies the default browser switch opens the system default apps menu.
+    fun changeDefaultBrowserSetting() {
+        homeScreen {
+        }.openThreeDotMenu {
+        }.openSettings {
+            verifyDefaultBrowserIsDisaled()
+            clickDefaultBrowserSwitch()
+            verifyAndroidDefaultAppsMenuAppears()
+        }
+    }
+
+    @Test
+    fun copyTextTest() {
+        val genericURL = TestAssetHelper.getGenericAsset(mockWebServer, 1)
+
+        navigationToolbar {
+        }.enterURLAndEnterToBrowser(genericURL.url) {
+            longClickAndCopyText("content")
+        }.openNavigationToolbar {
+            openEditURLView()
+        }
+
+        searchScreen {
+            clickClearButton()
+            longClickToolbar()
+            clickPasteText()
+            verifyPastedToolbarText("content")
+        }
+    }
+
+    @Test
+    fun selectAllAndCopyTextTest() {
+        val genericURL = TestAssetHelper.getGenericAsset(mockWebServer, 1)
+
+        navigationToolbar {
+        }.enterURLAndEnterToBrowser(genericURL.url) {
+            longClickAndCopyText("content", true)
+        }.openNavigationToolbar {
+            openEditURLView()
+        }
+
+        searchScreen {
+            clickClearButton()
+            longClickToolbar()
+            clickPasteText()
+            verifyPastedToolbarText("Page content: 1")
+        }
+    }
+
+    @Test
+    fun switchLanguageTest() {
+        homeScreen {
+        }.openThreeDotMenu {
+        }.openSettings {
+        }.openLanguageSubMenu {
+            localeListIdlingResource =
+                RecyclerViewIdlingResource(
+                    activityTestRule.activity.findViewById(R.id.locale_list),
+                    2
+                )
+            IdlingRegistry.getInstance().register(localeListIdlingResource)
+            selectLanguage("Romanian")
+            verifyLanguageHeaderIsTranslated(ROMANIAN_LANGUAGE_HEADER)
+            selectLanguage("Français")
+            verifyLanguageHeaderIsTranslated(FRENCH_LANGUAGE_HEADER)
+            selectLanguage(FRENCH_SYSTEM_LOCALE_OPTION)
+            verifyLanguageHeaderIsTranslated("Language")
+            IdlingRegistry.getInstance().unregister(localeListIdlingResource)
+        }
+    }
+
+    @Test
+    fun goToHomeScreenBottomToolbarTest() {
+        val genericURL = TestAssetHelper.getGenericAsset(mockWebServer, 1)
+
+        navigationToolbar {
+        }.enterURLAndEnterToBrowser(genericURL.url) {
+            mDevice.waitForIdle()
+        }.goToHomescreen {
+            verifyHomeScreen()
+        }
+    }
+
+    @Test
+    fun goToHomeScreenTopToolbarTest() {
+        val genericURL = TestAssetHelper.getGenericAsset(mockWebServer, 1)
+
+        homeScreen {
+        }.openThreeDotMenu {
+        }.openSettings {
+        }.openCustomizeSubMenu {
+            clickTopToolbarToggle()
+        }.goBack {
+        }.goBack {
+        }.openNavigationToolbar {
+        }.enterURLAndEnterToBrowser(genericURL.url) {
+            mDevice.waitForIdle()
+        }.goToHomescreen {
+            verifyHomeScreen()
+        }
+    }
+
+    @Test
+    fun goToHomeScreenBottomToolbarPrivateModeTest() {
+        val genericURL = TestAssetHelper.getGenericAsset(mockWebServer, 1)
+
+        homeScreen {
+            togglePrivateBrowsingModeOnOff()
+        }
+
+        navigationToolbar {
+        }.enterURLAndEnterToBrowser(genericURL.url) {
+            mDevice.waitForIdle()
+        }.goToHomescreen {
+            verifyHomeScreen()
+        }
+    }
+
+    @Test
+    fun goToHomeScreenTopToolbarPrivateModeTest() {
+        val genericURL = TestAssetHelper.getGenericAsset(mockWebServer, 1)
+
+        homeScreen {
+            togglePrivateBrowsingModeOnOff()
+        }.openThreeDotMenu {
+        }.openSettings {
+        }.openCustomizeSubMenu {
+            clickTopToolbarToggle()
+        }.goBack {
+        }.goBack {
+        }.openNavigationToolbar {
+        }.enterURLAndEnterToBrowser(genericURL.url) {
+            mDevice.waitForIdle()
+        }.goToHomescreen {
+            verifyHomeScreen()
+        }
+    }
+
+    @Test
+    fun tabsSettingsMenuItemsTest() {
+        homeScreen {
+        }.openThreeDotMenu {
+        }.openSettings {
+        }.openTabsSubMenu {
+            verifyTabViewOptions()
+            verifyCloseTabsOptions()
+            verifyMoveOldTabsToInactiveOptions()
+        }
+    }
+
+    @Test
+    fun startOnHomepageTest() {
+        val genericURL = TestAssetHelper.getGenericAsset(mockWebServer, 1)
+
+        navigationToolbar {
+        }.enterURLAndEnterToBrowser(genericURL.url) {
+            mDevice.waitForIdle()
+        }.openThreeDotMenu {
+        }.openSettings {
+        }.openHomepageSubMenu {
+            clickStartOnHomepageButton()
+        }
+
+        restartApp(activityTestRule.activityRule)
+
+        homeScreen {
+            verifyHomeScreen()
+        }
+    }
+}