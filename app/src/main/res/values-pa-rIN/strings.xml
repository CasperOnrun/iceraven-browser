--- conflicted
+++ resolved
@@ -1647,11 +1647,8 @@
     <!-- Error message for credit card number validation -->
     <string name="credit_cards_number_validation_error_message">ਵਾਜਬ ਕਰੈਡਿਟ ਕਾਰਡ ਨੰਬਰ ਦਿਓ ਜੀ</string>
 
-<<<<<<< HEAD
-=======
     <!-- Error message for credit card name on card validation -->
     <string name="credit_cards_name_on_card_validation_error_message">ਇਹ ਖੇਤਰ ਭਰੋ</string>
->>>>>>> 637485e2
     <!-- Message displayed in biometric prompt displayed for authentication before allowing users to view their saved credit cards -->
     <string name="credit_cards_biometric_prompt_message">ਆਪਣੇ ਸੰਭਾਲੇ ਹੋਏ ਕਾਰਡ ਵੇਖਣ ਲਈ ਅਣ-ਲਾਕ ਕਰੋ</string>
     <!-- Title of warning dialog if users have no device authentication set up -->
