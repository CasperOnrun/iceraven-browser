--- conflicted
+++ resolved
@@ -185,14 +185,11 @@
 
     <!-- Browser menu button to show reader view appearance controls e.g. the used font type and size -->
     <string name="browser_menu_customize_reader_view">ਪੜ੍ਹਨ ਝਲਕ ਨੂੰ ਕਸਟਮਾਈਜ਼ ਕਰੋ</string>
-<<<<<<< HEAD
-=======
     <!-- Browser menu label for adding a bookmark -->
     <string name="browser_menu_add">ਜੋੜੋ</string>
     <!-- Browser menu label for editing a bookmark -->
     <string name="browser_menu_edit">ਸੋਧੋ</string>
 
->>>>>>> a439894a
     <!-- Error message to show when the user tries to access a scheme not
         handled by the app (Ex: blob, tel etc) -->
     <string name="unknown_scheme_error_message">ਕਨੈਕਟ ਕਰਨ ਲਈ ਅਸਮਰੱਥ। ਬੇਪਛਾਣ URL ਸਕੀਮ।</string>
