--- conflicted
+++ resolved
@@ -354,8 +354,6 @@
     <!-- Summary for the preference for rejecting all cookies whenever possible. -->
     <string name="reduce_cookie_banner_summary">Firefox ਆਪਣੇ-ਆਪ ਕੂਕੀਜ਼ ਬੈਨਰ ਲਈ ਕੂਕੀਜ਼ ਬੇਨਤੀਆਂ ਨੂੰ ਇਨਕਾਰ ਕਰਨ ਦੀ ਕੋਸ਼ਿਸ ਕਰਦਾ ਹੈ। ਜੇ ਇਨਕਾਰ ਕਰਨ ਦੀ ਚੋਣ ਨਹੀਂ ਮੌਜੂਦ ਹੁੰਦੀ ਤਾਂ Firefox ਬੈਨਰ ਨੂੰ ਖਾਰਜ ਕਰਨ ਵਾਸਤੇ ਸਾਰੇ ਕੂਕੀਜ਼ ਨੂੰ ਮਨਜ਼ੂਰ ਵੀ ਕਰ ਸਕਦਾ ਹੈ।</string>
 
-<<<<<<< HEAD
-=======
     <!-- Text for indicating cookie banner handling is off this site, this is shown as part of the protections panel with the tracking protection toggle -->
     <string name="reduce_cookie_banner_off_for_site">ਇਸ ਸਾਈਟ ਲਈ ਬੰਦ</string>
     <!-- Text for indicating cookie banner handling is on this site, this is shown as part of the protections panel with the tracking protection toggle -->
@@ -371,7 +369,6 @@
     <!-- Long text for a detail explanation indicating what will happen if cookie banner handling is on for a site, this is shown as part of the cookie banner panel in the toolbar. The first and second parameter are the application name -->
     <string name="reduce_cookie_banner_details_panel_description_on_for_site">%1$s ਆਪਣੇ-ਆਪ ਕੁਕੀਆਂ ਦੀਆਂ ਬੇਨਤੀਆਂ ਨੂੰ ਨਾਮੰਨਜੂਰ ਕਰਨ ਦੀ ਕੋਸ਼ਿਸ ਕਰ ਸਕਦਾ ਹੈ। ਜੇ ਨਾਮੰਨਜੂਰ ਕਰਨ ਦੀ ਚੋਣ ਮੌਜੂਦ ਨਹੀਂ ਹੁੰਦੀ ਤਾਂ ਝੰਡੀ ਨੂੰ ਖਾਰਜ ਕਰਨ ਵਾਸਤੇ %2$s ਸਾਰੀਆਂ ਕੁਕੀਆਂ ਨੂੰ ਮੰਨਜ਼ੂਰ ਵੀ ਕਰ ਸਕਦਾ ਹੈ।</string>
 
->>>>>>> 8f4899e3
     <!-- Description of the preference to enable "HTTPS-Only" mode. -->
     <string name="preferences_https_only_summary">ਵਾਧਾ ਕੀਤੀ ਸੁਰੱਖਿਆ ਲਈ HTTPS ਇੰਕ੍ਰਿਪਸ਼ਨ ਪਰੋਟੋਕਾਲ ਵਰਤ ਕੇ ਸਾਈਟਾਂ ਨਾਲ ਕਨੈਕਟ ਕਰਨ ਦੀ ਆਪਣੇ-ਆਪ ਕੋਸ਼ਿਸ਼ ਕਰੋ।</string>
     <!-- Summary of tracking protection preference if tracking protection is set to on -->
