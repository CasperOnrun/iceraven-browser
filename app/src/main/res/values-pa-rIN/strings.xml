<?xml version="1.0" encoding="utf-8"?>
<resources>

    <!-- App name for private browsing mode. The first parameter is the name of the app defined in app_name (for example: Fenix)-->
    <string name="app_name_private_5">ਪ੍ਰਾਈਵੇਟ %s</string>
    <!-- App name for private browsing mode. The first parameter is the name of the app defined in app_name (for example: Fenix)-->
    <string name="app_name_private_4">%s (ਪ੍ਰਾਈਵੇਟ)</string>
    <!-- Home Fragment -->
    <!-- Content description (not visible, for screen readers etc.): "Three dot" menu button. -->
    <string name="content_description_menu">ਹੋਰ ਚੋਣਾਂ</string>

    <!-- Content description (not visible, for screen readers etc.): "Private Browsing" menu button. -->
    <string name="content_description_private_browsing_button">ਪ੍ਰਾਈਵੇਟ ਬਰਾਊਜ਼ ਕਰਨਾ ਸਮਰੱਥ ਕਰੋ</string>
    <!-- Content description (not visible, for screen readers etc.): "Private Browsing" menu button. -->
    <string name="content_description_disable_private_browsing_button">ਪ੍ਰਾਈਵੇਟ ਬਰਾਊਜ਼ ਕਰਨਾ ਅਸਮਰੱਥ ਕਰੋ</string>
    <!-- Placeholder text shown in the search bar before a user enters text -->
    <string name="search_hint">ਖੋਜੋ ਜਾਂ ਸਿਰਨਾਵਾਂ ਦਿਓ</string>
    <!-- No Open Tabs Message Description -->
    <string name="no_open_tabs_description">ਤੁਹਾਡੀਆਂ ਖੁੱਲ੍ਹੀਆਂ ਟੈਬਾਂ ਨੂੰ ਇੱਥੇ ਵਿਖਾਇਆ ਜਾਵੇਗਾ।</string>

    <!-- No Private Tabs Message Description -->
    <string name="no_private_tabs_description">ਤੁਹਾਡੀਆਂ ਪ੍ਰਾਈਵੇਟ ਟੈਬਾਂ ਨੂੰ ਇੱਥੇ ਵਿਖਾਇਆ ਜਾਵੇਗਾ।</string>
    <!-- Message announced to the user when tab tray is selected with 1 tab -->
    <string name="open_tab_tray_single">1 ਟੈਬ ਖੁੱਲ੍ਹੀ। ਟੈਬਾਂ ਲਈ ਸਵਿੱਚ ਕਰਨ ਵਾਸਤੇ ਟੈਪ ਕਰੋ।</string>
    <!-- Message announced to the user when tab tray is selected with 0 or 2+ tabs -->
    <string name="open_tab_tray_plural">%1$s ਟੈਬਾਂ ਖੁੱਲ੍ਹੀ। ਟੈਬਾਂ ਲਈ ਸਵਿੱਚ ਕਰਨ ਵਾਸਤੇ ਟੈਪ ਕਰੋ।</string>

    <!-- Tab tray multi select title in app bar. The first parameter is the number of tabs selected -->
    <string name="tab_tray_multi_select_title">%1$d ਚੁਣੀਆਂ</string>
    <!-- Label of button in create collection dialog for creating a new collection  -->
    <string name="tab_tray_add_new_collection">ਨਵਾਂ ਭੰਡਾਰ ਜੋੜੋ</string>
    <!-- Label of editable text in create collection dialog for naming a new collection  -->
    <string name="tab_tray_add_new_collection_name">ਨਾਂ</string>

    <!-- Label of button in save to collection dialog for selecting a current collection  -->
    <string name="tab_tray_select_collection">ਭੰਡਾਰ ਚੁਣੋ</string>
    <!-- Content description for close button while in multiselect mode in tab tray -->
    <string name="tab_tray_close_multiselect_content_description">ਬਹੁ-ਚੋਣ ਢੰਗ ਵਿੱਚੋਂ ਬਾਹਰ ਜਾਓ</string>
    <!-- Content description for save to collection button while in multiselect mode in tab tray -->
    <string name="tab_tray_collection_button_multiselect_content_description">ਚੁਣੀਆਂ ਟੈਬਾਂ ਨੂੰ ਭੰਡਾਰ ਵਿੱਚ ਸੰਭਾਲੋ</string>
    <!-- Content description for checkmark while tab is selected while in multiselect mode in tab tray. The first parameter is the title of the tab selected -->
    <string name="tab_tray_item_selected_multiselect_content_description">%1$s ਚੁਣੀ</string>
    <!-- Content description when tab is unselected while in multiselect mode in tab tray. The first parameter is the title of the tab unselected -->
    <string name="tab_tray_item_unselected_multiselect_content_description">%1$s ਨਹੀਂ ਚੁਣੀ</string>
    <!-- Content description announcement when exiting multiselect mode in tab tray -->
    <string name="tab_tray_exit_multiselect_content_description">ਬਹੁ-ਚੋਣ ਢੰਗ ਤੋਂ ਬਾਹਰ ਗਏ</string>
    <!-- Content description announcement when entering multiselect mode in tab tray -->
    <string name="tab_tray_enter_multiselect_content_description">ਬਹੁ-ਚੋਣ ਢੰਗ ਵਿੱਚ ਹੋ, ਚੁਣੀਆਂ ਟੈਬਾਂ ਨੂੰ ਭੰਡਾਰ ਵਿੱਚ ਸੰਭਾਲਿਆ ਜਾਵੇਗਾ।</string>
    <!-- Content description on checkmark while tab is selected in multiselect mode in tab tray -->
    <string name="tab_tray_multiselect_selected_content_description">ਚੁਣੇ ਹੋਏ</string>

    <!-- About content. The first parameter is the name of the application. (For example: Fenix) -->
    <string name="about_content">%1$s ਮੌਜ਼ੀਲਾ ਵਲੋਂ ਤਿਆਰ ਕੀਤਾ</string>

    <!-- Private Browsing -->
    <!-- Title for private session option -->
    <string name="private_browsing_title">ਤੁਸੀਂ ਪ੍ਰਾਈਵੇਟ ਸ਼ੈਸ਼ਨ ‘ਚ ਹੋ</string>
    <!-- Explanation for private browsing displayed to users on home view when they first enable private mode
        The first parameter is the name of the app defined in app_name (for example: Fenix) -->
    <string name="private_browsing_placeholder_description_2">¶
         ਜਦੋਂ ਤੁਸੀਂ ਸਾਰੀਆਂ ਪ੍ਰਾਈਵੇਟ ਟੈਬਾਂ ਨੂੰ ਬੰਦ ਕਰਦੇ ਹੋ ਜਾਂ ਐਪ ਤੋਂ ਬਾਹਰ ਜਾਂਦੇ ਹੋ ਤਾਂ %1$s ਤੁਹਾਡੀ ਖੋਜ ਅਤੇ ਬਰਾਊਜ਼ਿੰਗ ਅਤੀਤ ਨੂੰ ਸਾਫ ਕਰਦਾ ਹੈ। ਹਾਲਾਂਕਿ ਇਹ ਤੁਹਾਨੂੰ ਵੈਬਸਾਈਟਾਂ ਜਾਂ ਤੁਹਾਡੇ ਇੰਟਰਨੈੱਟ ਦੇਣ ਵਾਲੇ ਲਈ ਅਣਪਛਾਤਾ ਨਹੀਂ ਬਣਾਉਂਦਾ, ਪਰ ਇਸ ਨਾਲ
ਇਸ ਡਿਵਾਈਸ ਨੂੰ ਵਰਤੇ ਵਾਲੇ ਕਿਸੇ ਤੋਂ ਵੀ ਤੁਹਾਡੇ ਵਲੋਂ ਆਨਲਾਈਨ ਕੀਤੇ ਨੂੰ ਪ੍ਰਾਈਵੇਟ ਰੱਖਣਾ ਹੋਰ ਸੌਖਾ ਹੋ ਜਾਂਦਾ ਹੈ।</string>
    <string name="private_browsing_common_myths">
       ਪ੍ਰਾਈਵੇਟ ਟੈਬਾਂ ਬਾਰੇ ਆਮ ਫ਼ਰਜ਼ੀ ਗੱਲਾਂ
    </string>
    <!-- Delete session button to erase your history in a private session -->
    <string name="private_browsing_delete_session">ਸ਼ੈਸ਼ਨ ਹਟਾਓ</string>

    <!-- Private mode shortcut "contextual feature recommendation" (CFR) -->
    <!-- Text for the main message -->
    <string name="cfr_message">ਤੁਹਾਡੀ ਮੁੱਖ ਸਕਰੀਨ ਤੋਂ ਪ੍ਰਾਈਵੇਟ ਟੈਬਾਂ ਖੋਲ੍ਹਣ ਲਈ ਸ਼ਾਰਟਕੱਟ ਜੋੜੋ।</string>
    <!-- Text for the positive button -->
    <string name="cfr_pos_button_text">ਸ਼ਾਰਟਕੱਟ ਜੋੜੋ</string>
    <!-- Text for the negative button -->
    <string name="cfr_neg_button_text">ਨਹੀਂ, ਧੰਨਵਾਦ</string>

    <!-- Open in App "contextual feature recommendation" (CFR) -->
    <!-- Text for the info message. 'Firefox' intentionally hardcoded here.-->
    <string name="open_in_app_cfr_info_message">ਤੁਸੀਂ ਐਪਾਂ ਵਿਚਲੇ ਲਿੰਕਾਂ ਨੂੰ ਆਪਣੇ-ਆਪ Firefox ਨਾਲ ਖੋਲ੍ਹਣ ਲਈ ਸੈੱਟ ਕਰੋ।</string>
    <!-- Text for the positive action button -->
    <string name="open_in_app_cfr_positive_button_text">ਸੈਟਿੰਗਾਂ ਉੱਤੇ ਜਾਓ</string>
    <!-- Text for the negative action button -->
    <string name="open_in_app_cfr_negative_button_text">ਖ਼ਾਰਜ ਕਰੋ</string>

    <!-- Text for the info dialog when camera permissions have been denied but user tries to access a camera feature. -->
    <string name="camera_permissions_needed_message">ਕੈਮਰੇ ਲਈ ਪਹੁੰਚ ਚਾਹੀਦੀ ਹੈ। Android ਸੈਟਿੰਗਾਂ ਉੱਤੇ ਜਾਓ, ਇਜਾਜ਼ਤਾਂ ਨੂੰ
ਛੂਹੋ ਅਤੇ ਇਜਾਜ਼ਤ ਨੂੰ ਛੂਹੋ।</string>
    <!-- Text for the positive action button to go to Android Settings to grant permissions. -->
    <string name="camera_permissions_needed_positive_button_text">ਸੈਟਿੰਗਾਂ ਉੱਤੇ ਜਾਓ</string>
    <!-- Text for the negative action button to dismiss the dialog. -->
    <string name="camera_permissions_needed_negative_button_text">ਖ਼ਾਰਜ ਕਰੋ</string>

    <!-- Text for the banner message to tell users about our auto close feature. -->
    <string name="tab_tray_close_tabs_banner_message">ਖੋਲ੍ਹੀਆਂ ਟੈਬਾਂ ਨੂੰ ਆਪਣੇ-ਆਪ ਬੰਦ ਕਰਨਾ ਨਿਯਤ ਕਰੋ, ਜੋ ਕਿ ਪਿਛਲੇ ਦਿਨ, ਹਫ਼ਤੇ ਜਾਂ ਮਹੀਨੇ ਵਿੱਚ 
ਵੇਖੀਆਂ ਗਈਆਂ।</string>
    <!-- Text for the positive action button to go to Settings for auto close tabs. -->
    <string name="tab_tray_close_tabs_banner_positive_button_text">ਚੋਣਾਂ ਵੇਖੋ</string>
    <!-- Text for the negative action button to dismiss the Close Tabs Banner. -->
    <string name="tab_tray_close_tabs_banner_negative_button_text">ਖ਼ਾਰਜ ਕਰੋ</string>

    <!-- Home screen icons - Long press shortcuts -->
    <!-- Shortcut action to open new tab -->
    <string name="home_screen_shortcut_open_new_tab_2">ਨਵੀਂ ਟੈਬ</string>
    <!-- Shortcut action to open new private tab -->
    <string name="home_screen_shortcut_open_new_private_tab_2">ਨਵੀਂ ਪ੍ਰਾਈਵੇਟ ਟੈਬ</string>

    <!-- Heading for the Top Sites block -->
    <string name="home_screen_top_sites_heading">ਸਿਖਰਲੀਆਂ ਸਾਈਟਾਂ</string>

    <!-- Browser Fragment -->
    <!-- Content description (not visible, for screen readers etc.): Navigate to open tabs -->
    <string name="browser_tabs_button">ਟੈਬਾਂ ਖੋਲ੍ਹੋ</string>
    <!-- Content description (not visible, for screen readers etc.): Navigate backward (browsing history) -->
    <string name="browser_menu_back">ਪਿੱਛੇ</string>
    <!-- Content description (not visible, for screen readers etc.): Navigate forward (browsing history) -->
    <string name="browser_menu_forward">ਅੱਗੇ</string>
    <!-- Content description (not visible, for screen readers etc.): Refresh current website -->
    <string name="browser_menu_refresh">ਤਾਜ਼ਾ ਕਰੋ</string>
    <!-- Content description (not visible, for screen readers etc.): Stop loading current website -->
    <string name="browser_menu_stop">ਰੋਕੋ</string>
    <!-- Content description (not visible, for screen readers etc.): Bookmark the current page -->
    <string name="browser_menu_bookmark">ਬੁੱਕਮਾਰਕ</string>
    <!-- Content description (not visible, for screen readers etc.): Un-bookmark the current page -->
    <string name="browser_menu_edit_bookmark">ਬੁੱਕਮਾਰਕ ਸੋਧੋ</string>
    <!-- Browser menu button that opens the addon manager -->
    <string name="browser_menu_add_ons">ਐਡ-ਆਨ</string>
    <!-- Browser menu button that opens the addon extensions manager -->
    <string name="browser_menu_extensions">ਇਕਸਟੈਨਸ਼ਨਾਂ</string>
    <!-- Text displayed when there are no add-ons to be shown -->
    <string name="no_add_ons">ਕੋਈ ਐਡ-ਆਨ ਨਹੀਂ ਹੈ</string>
    <!-- Browser menu button that sends a user to help articles -->
    <string name="browser_menu_help">ਮਦਦ</string>
    <!-- Browser menu button that sends a to a the what's new article -->
    <string name="browser_menu_whats_new">ਨਵਾਂ ਕੀ ਹੈ</string>
    <!-- Browser menu button that opens the settings menu -->
    <string name="browser_menu_settings">ਸੈਟਿੰਗਾਂ</string>
    <!-- Browser menu button that opens a user's library -->
    <string name="browser_menu_library">ਲਾਇਬਰੇਰੀ</string>
    <!-- Browser menu toggle that requests a desktop site -->
    <string name="browser_menu_desktop_site">ਡੈਸਕਟਾਪ ਸਾਈਟ</string>
    <!-- Browser menu toggle that adds a shortcut to the site on the device home screen. -->
    <string name="browser_menu_add_to_homescreen">ਮੁੱਖ ਸਕਰੀਨ ‘ਤੇ ਜੋੜੋ</string>
    <!-- Browser menu toggle that installs a Progressive Web App shortcut to the site on the device home screen. -->
    <string name="browser_menu_install_on_homescreen">ਇੰਸਟਾਲ ਕਰੋ</string>
    <!-- Menu option on the toolbar that takes you to synced tabs page-->
    <string name="synced_tabs">ਸਿੰਕ ਕੀਤੀਆਂ ਟੈਬਾਂ</string>
    <!-- Content description (not visible, for screen readers etc.) for the Resync tabs button -->
    <string name="resync_button_content_description">ਮੁੜ-ਸਿੰਕ ਕਰੋ</string>
    <!-- Browser menu button that opens the find in page menu -->
    <string name="browser_menu_find_in_page">ਸਫ਼ੇ ‘ਚ ਲੱਭੋ</string>
    <!-- Browser menu button that creates a private tab -->
    <string name="browser_menu_private_tab">ਪ੍ਰਾਈਵੇਟ ਟੈਬ</string>

    <!-- Browser menu button that saves the current tab to a collection -->
    <string name="browser_menu_save_to_collection_2">ਭੰਡਾਰ ‘ਚ ਸੰਭਾਲੋ</string>
    <!-- Browser menu button that open a share menu to share the current site -->
    <string name="browser_menu_share">ਸਾਂਝਾ ਕਰੋ</string>
    <!-- Share menu title, displayed when a user is sharing their current site -->
    <string name="menu_share_with">…ਨਾਲ ਸਾਂਝਾ ਕਰੋ</string>
    <!-- Browser menu button shown in custom tabs that opens the current tab in Fenix
        The first parameter is the name of the app defined in app_name (for example: Fenix) -->
    <string name="browser_menu_open_in_fenix">%1$s ‘ਚ ਖੋਲ੍ਹੋ</string>
    <!-- Browser menu text shown in custom tabs to indicate this is a Fenix tab
        The first parameter is the name of the app defined in app_name (for example: Fenix) -->
    <string name="browser_menu_powered_by">%1$s ਵਲੋਂ POWERED</string>

    <!-- Browser menu text shown in custom tabs to indicate this is a Fenix tab
        The first parameter is the name of the app defined in app_name (for example: Fenix) -->
    <string name="browser_menu_powered_by2">%1$s ਵਲੋਂ ਤਿਆਰ ਕੀਤਾ</string>
    <!-- Browser menu button to put the current page in reader mode -->
    <string name="browser_menu_read">ਪੜ੍ਹਾਕੂ ਝਲਕ</string>
    <!-- Browser menu button content description to close reader mode and return the user to the regular browser -->
    <string name="browser_menu_read_close">ਪੜ੍ਹਨ ਝਲਕ ਬੰਦ ਕਰੋ</string>
    <!-- Browser menu button to open the current page in an external app -->
    <string name="browser_menu_open_app_link">ਐਪ ਵਿੱਚ ਖੋਲ੍ਹੋ</string>
    <!-- Browser menu button to configure reader mode appearance e.g. the used font type and size -->
    <string name="browser_menu_read_appearance">ਦਿੱਖ</string>

    <!-- Browser menu button to show reader view appearance controls e.g. the used font type and size -->
    <string name="browser_menu_customize_reader_view">ਪੜ੍ਹਨ ਝਲਕ ਨੂੰ ਕਸਟਮਾਈਜ਼ ਕਰੋ</string>
    <!-- Browser menu label for adding a bookmark -->
    <string name="browser_menu_add">ਜੋੜੋ</string>
    <!-- Browser menu label for editing a bookmark -->
    <string name="browser_menu_edit">ਸੋਧੋ</string>

    <!-- Error message to show when the user tries to access a scheme not
        handled by the app (Ex: blob, tel etc) -->
    <string name="unknown_scheme_error_message">ਕਨੈਕਟ ਕਰਨ ਲਈ ਅਸਮਰੱਥ। ਬੇਪਛਾਣ URL ਸਕੀਮ।</string>

    <!-- Locale Settings Fragment -->
    <!-- Content description for tick mark on selected language -->
    <string name="a11y_selected_locale_content_description">ਚੁਣੀ ਭਾਸ਼ਾ</string>
    <!-- Content description for search icon -->
    <string name="a11y_search_icon_content_description">ਖੋਜੋ</string>
    <!-- Text for default locale item -->
    <string name="default_locale_text">ਡਿਵਾਈਸ ਦੀ ਭਾਸ਼ਾ ਮੁਤਾਬਕ</string>
    <!-- Placeholder text shown in the search bar before a user enters text -->
    <string name="locale_search_hint">ਖੋਜ ਭਾਸ਼ਾ</string>

    <!-- Search Fragment -->
    <!-- Button in the search view that lets a user search by scanning a QR code -->
    <string name="search_scan_button">ਸਕੈਨ ਕਰੋ</string>
    <!-- Button in the search view that lets a user change their search engine -->
    <string name="search_engine_button">ਖੋਜ ਇੰਜਣ</string>
    <!-- Button in the search view when shortcuts are displayed that takes a user to the search engine settings -->
    <string name="search_shortcuts_engine_settings">ਖੋਜ ਇੰਜਣ ਸੈਟਿੰਗਾਂ</string>
    <!-- Header displayed when selecting a shortcut search engine -->
    <string name="search_engines_search_with">ਇਸ ਵੇਲੇ, ਇਸ ਨਾਲ ਖੋਜੋ:</string>
    <!-- Button in the search view that lets a user navigate to the site in their clipboard -->
    <string name="awesomebar_clipboard_title">ਕਲਿੱਪਬੋਰਡ ਤੋਂ ਲਿੰਕ ਭਰੋ</string>

    <!-- Button in the search suggestions onboarding that allows search suggestions in private sessions -->
    <string name="search_suggestions_onboarding_allow_button">ਮਨਜ਼ੂਰ</string>
    <!-- Button in the search suggestions onboarding that does not allow search suggestions in private sessions -->
    <string name="search_suggestions_onboarding_do_not_allow_button">ਇਜਾਜ਼ਤ ਨਾ ਦਿਓ</string>
    <!-- Search suggestion onboarding hint title text -->
    <string name="search_suggestions_onboarding_title">ਪ੍ਰਾਈਵੇਟ ਸ਼ੈਸ਼ਨਾਂ ਵਿੱਚ ਖੋਜ ਸੁਝਾਆਵਾਂ ਦੀ ਇਜਾਜ਼ਤ ਦੇਣੀ ਹੈ?</string>
    <!-- Search suggestion onboarding hint description text, first parameter is the name of the app defined in app_name (for example: Fenix)-->
    <string name="search_suggestions_onboarding_text">%s ਤੁਹਾਡੇ ਵਲੋਂ ਸਿਰਨਾਵਾਂ ਪੱਟੀ ਵਿੱਚ ਲਿਖੀ ਹਰ ਚੀਜ਼ ਨੂੰ ਤੁਹਾਡੇ ਮੂਲ ਖੋਜ ਇੰਜਣ ਨਾਲ ਸਾਂਝਾ ਕਰੇਗਾ।</string>
    <!-- Search suggestion onboarding hint Learn more link text -->
    <string name="search_suggestions_onboarding_learn_more_link">ਹੋਰ ਜਾਣੋ</string>

    <!-- Search engine suggestion title text. The first parameter is the name of teh suggested engine-->
    <string name="search_engine_suggestions_title">%s ਖੋਜ</string>
    <!-- Search engine suggestion description text -->
    <string name="search_engine_suggestions_description">ਸਿਰਨਾਵਾਂ ਪੱਟੀ ਵਿੱਚੋਂ ਸਿ਼ੱਧਾ ਖੋਜੋ</string>

    <!-- Search Widget -->
    <!-- Content description for searching with a widget. Firefox is intentionally hardcoded.-->
    <string name="search_widget_content_description">ਨਵੀਂ Firefox ਟੈਬ ਖੋਲ੍ਹੋ</string>
    <!-- Text preview for smaller sized widgets -->
    <string name="search_widget_text_short">ਖੋਜੋ</string>
    <!-- Text preview for larger sized widgets -->
    <string name="search_widget_text_long">ਵੈੱਬ ‘ਤੇ ਖੋਜੋ</string>

    <!-- Content description (not visible, for screen readers etc.): Voice search -->
    <string name="search_widget_voice">ਆਵਾਜ਼ ਰਾਹੀਂ ਖੋਜੋ</string>

    <!-- Preferences -->
    <!-- Title for the settings page-->
    <string name="settings">ਸੈਟਿੰਗਾਂ</string>
    <!-- Preference category for basic settings -->
    <string name="preferences_category_basics">ਮੂਲ</string>
    <!-- Preference category for general settings -->
    <string name="preferences_category_general">ਆਮ</string>
    <!-- Preference category for all links about Fenix -->
    <string name="preferences_category_about">ਇਸ ਬਾਰੇ</string>
    <!-- Preference for settings related to changing the default search engine -->
    <string name="preferences_default_search_engine">ਮੂਲ ਖੋਜ ਇੰਜਣ</string>
    <!-- Preference for settings related to Search -->
    <string name="preferences_search">ਖੋਜੋ</string>
    <!-- Preference for settings related to Search address bar -->
    <string name="preferences_search_address_bar">ਸਿਰਨਾਵਾਂ ਪੱਟੀ</string>
    <!-- Preference linking to help about Fenix -->
    <string name="preferences_help">ਮਦਦ</string>
    <!-- Preference link to rating Fenix on the Play Store -->
    <string name="preferences_rate">ਗੂਗਲ ਪਲੇਅ ‘ਤੇ ਦਰਜਾ ਦਿਓ</string>
    <!-- Preference for giving feedback about Fenix -->
    <string name="preferences_feedback">ਸੁਝਾਅ ਦਿਓ</string>
    <!-- Preference linking to about page for Fenix
        The first parameter is the name of the app defined in app_name (for example: Fenix) -->
    <string name="preferences_about">%1$s ਬਾਰੇ</string>
    <!-- Preference linking to the your rights SUMO page -->
    <string name="preferences_your_rights">ਤੁਹਾਡੇ ਹੱਕ</string>
    <!-- Preference for settings related to saved passwords -->
    <string name="preferences_passwords">ਪਾਸਵਰਡ</string>
    <!-- Preference for settings related to saved credit cards and addresses -->
    <string name="preferences_credit_cards_addresses">ਕਰੈਡਿਟ ਕਾਰਡ ਤੇ ਸਿਰਨਾਵੇਂ</string>
    <!-- Preference for settings related to changing the default browser -->
    <string name="preferences_set_as_default_browser">ਮੂਲ ਬਰਾਊਜ਼ਰ ਵਜੋਂ ਨਿਯਤ ਕਰੋ</string>
    <!-- Preference category for advanced settings -->
    <string name="preferences_category_advanced">ਤਕਨੀਕੀ</string>
    <!-- Preference category for privacy settings -->
    <string name="preferences_category_privacy">ਪਰਦੇਦਾਰੀ</string>
    <!-- Preference category for privacy and security settings -->
    <string name="preferences_category_privacy_security">ਪਰਦੇਦਾਰੀ ਤੇ ਸੁਰੱਖਿਆ</string>
    <!-- Preference for advanced site permissions -->
    <string name="preferences_site_permissions">ਸਾਈਟ ਇਜਾਜ਼ਤਾਂ</string>
    <!-- Preference for private browsing options -->
    <string name="preferences_private_browsing_options">ਪ੍ਰਾਈਵੇਟ ਬਰਾਊਜ਼ਿੰਗ</string>
    <!-- Preference for opening links in a private tab-->
    <string name="preferences_open_links_in_a_private_tab">ਲਿੰਕ ਪ੍ਰਾਈਵੇਟ ਟੈਬ ਵਿੱਚ ਖੋਲ੍ਹੋ</string>
    <!-- Preference for allowing screenshots to be taken while in a private tab-->
    <string name="preferences_allow_screenshots_in_private_mode">ਪ੍ਰਾਈਵੇਟ ਬ੍ਰਾਊਜ਼ਿੰਗ ਵਿੱਚ ਸਕਰੀਨਸ਼ਾਟ ਮਨਜ਼ੂਰ ਕਰੋ</string>
    <!-- Will inform the user of the risk of activating Allow screenshots in private browsing option -->
    <string name="preferences_screenshots_in_private_mode_disclaimer">ਜੇ ਇਜਾਜ਼ਤ ਦਿੱਤੀ ਤਾਂ ਪ੍ਰਾਈਵੇਟ ਟੈਬਾਂ ਉਦੋਂ ਵੀ ਦਿਖਾਈ ਦੇਣਗੀਆਂ, ਜਦੋਂ ਕਈ ਐਪਾਂ ਖੁੱਲ੍ਹੀਆਂ ਹੁੰਦੀਆਂ ਹਨ</string>
    <!-- Preference for adding private browsing shortcut -->
    <string name="preferences_add_private_browsing_shortcut">ਪ੍ਰਾਈਵੇਟ ਬਰਾਊਜ਼ਿੰਗ ਸ਼ਾਰਟਕੱਟ ਜੋੜੋ</string>
    <!-- Preference for accessibility -->
    <string name="preferences_accessibility">ਅਸੈਸਬਿਲਟੀ</string>
    <!-- Preference to override the Firefox Account server -->
    <string name="preferences_override_fxa_server">ਕਸਟਮ ਫਾਇਰਫਾਕਸ ਖਾਤਾ ਸਰਵਰ</string>
    <!-- Preference to override the Sync token server -->
    <string name="preferences_override_sync_tokenserver">ਪਸੰਦੀਦਾ ਸਿੰਕ ਸਰਵਰ</string>
    <!-- Toast shown after updating the FxA/Sync server override preferences -->
    <string name="toast_override_fxa_sync_server_done">Firefox ਖਾਤਾ/ਸਿੰਕ ਸਰਵਰ ਸੋਧਿਆ ਗਿਆ ਹੈ। ਤਬਦੀਲੀਆਂ ਲਾਗੂ ਕਰਨ ਲਈ ਐਪਲੀਕੇਸ਼ਨ ਤੋਂ ਬਾਹਰ ਜਾਓ…</string>
    <!-- Preference category for account information -->
    <string name="preferences_category_account">ਖਾਤਾ</string>
    <!-- Preference shown on banner to sign into account -->
    <string name="preferences_sign_in">ਸਾਈਨ ਇਨ</string>
    <!-- Preference for changing where the toolbar is positioned -->
    <string name="preferences_toolbar">ਟੂਲਬਾਰ</string>
    <!-- Preference for changing default theme to dark or light mode -->
    <string name="preferences_theme">ਥੀਮ</string>
    <!-- Preference for customizing the home screen -->
    <string name="preferences_home">ਮੁੱਖ ਸਫ਼ਾ</string>
    <!-- Preference for gestures based actions -->
    <string name="preferences_gestures">ਇਸ਼ਾਰੇ</string>
    <!-- Preference for settings related to visual options -->
    <string name="preferences_customize">ਪਸੰਦੀਦਾ</string>
    <!-- Preference description for banner about signing in -->
    <string name="preferences_sign_in_description">ਆਪਣੇ ਫਾਇਰਫਾਕਸ ਖਾਤੇ ਨਾਲ ਬੁੱਕਮਾਰਕ, ਅਤੀਤ ਅਤੇ ਹੋਰ ਨੂੰ ਸਿੰਕ ਕਰੋ</string>
    <!-- Preference shown instead of account display name while account profile information isn't available yet. -->
    <string name="preferences_account_default_name">ਫਾਇਰਫਾਕਸ ਖਾਤਾ</string>
    <!-- Preference text for account title when there was an error syncing FxA -->
    <string name="preferences_account_sync_error">ਸਿੰਕ ਕਰਨ ਨੂੰ ਬਹਾਲ ਕਰਨ ਲਈ ਮੁੜ-ਕਨੈਕਟ ਕਰੋ</string>
    <!-- Preference for language -->
    <string name="preferences_language">ਭਾਸ਼ਾ</string>
    <!-- Preference for data choices -->
    <string name="preferences_data_choices">ਡਾਟਾ ਚੋਣਾਂ</string>
    <!-- Preference for data collection -->
    <string name="preferences_data_collection">ਡਾਟਾ ਭੰਡਾਰ</string>
    <!-- Preference linking to the privacy notice -->
    <string name="preferences_privacy_link">ਪਰਦੇਦਾਰੀ ਸੂਚਨਾ</string>
    <!-- Preference category for developer tools -->
    <string name="developer_tools_category">ਡਿਵੈਲਪਰ ਸੰਦ</string>
    <!-- Preference for developers -->
    <string name="preferences_remote_debugging">USB ਰਾਹੀਂ ਰਿਮੋਟ ਡੀਬੱਗ ਕਰਨਾ</string>
    <!-- Preference title for switch preference to show search engines -->
    <string name="preferences_show_search_engines">ਖੋਜ ਇੰਜਣ ਵੇਖੋ</string>
    <!-- Preference title for switch preference to show search suggestions -->
    <string name="preferences_show_search_suggestions">ਖੋਜ ਸੁਝਾਅ ਵੇਖਾਓ</string>
    <!-- Preference title for switch preference to show voice search button -->
    <string name="preferences_show_voice_search">ਅਵਾਜ਼ੀ ਖੋਜ ਵਿਖਾਓ</string>
    <!-- Preference title for switch preference to show search suggestions also in private mode -->
    <string name="preferences_show_search_suggestions_in_private">ਪ੍ਰਾਈਵੇਟ ਸ਼ੈਸ਼ਨ ਵਿੱਚ ਵੇਖਾਓ</string>
    <!-- Preference title for switch preference to show a clipboard suggestion when searching -->
    <string name="preferences_show_clipboard_suggestions">ਕਲਿੱਪਬੋਰਡ ਸੁਝਾਅ ਵੇਖਾਓ</string>
    <!-- Preference title for switch preference to suggest browsing history when searching -->
    <string name="preferences_search_browsing_history">ਬਰਾਊਜ਼ਿੰਗ ਅਤੀਤ ਖੋਜੋ</string>
    <!-- Preference title for switch preference to suggest bookmarks when searching -->
    <string name="preferences_search_bookmarks">ਬੁੱਕਮਾਰਕ ਖੋਜੋ</string>
    <!-- Preference title for switch preference to suggest synced tabs when searching -->
    <string name="preferences_search_synced_tabs">ਸਿੰਕ ਕੀਤੀਆਂ ਟੈਬਾਂ ਨੂੰ ਖੋਲ੍ਹੋ</string>
    <!-- Preference for account settings -->
    <string name="preferences_account_settings">ਖਾਤਾ ਸੈਟਿੰਗਾਂ</string>

    <!-- Preference for enabling url autocomplete-->
    <string name="preferences_enable_autocomplete_urls">ਆਪੇ-ਪੂਰਨ URL</string>
    <!-- Preference for open links in third party apps -->
    <string name="preferences_open_links_in_apps">ਲਿੰਕ ਐਪਾਂ ਵਿੱਚ ਖੋਲ੍ਹੋ</string>

    <!-- Preference for open download with an external download manager app -->
    <string name="preferences_external_download_manager">ਬਾਹਰੀ ਡਾਊਨਲੋਡ ਮੈਨੇਜਰ</string>
    <!-- Preference for add_ons -->
    <string name="preferences_addons">ਐਡ-ਆਨ</string>

    <!-- Preference for notifications -->
    <string name="preferences_notifications">ਨੋਟੀਫਿਕੇਸ਼ਨ</string>

    <!-- Add-on Preferences -->
    <!-- Preference to customize the configured AMO (addons.mozilla.org) collection -->
    <string name="preferences_customize_amo_collection">ਕਸਟਮ ਐਡ-ਆਨ ਭੰਡਾਰ</string>
    <!-- Button caption to confirm the add-on collection configuration -->
    <string name="customize_addon_collection_ok">ਠੀਕ ਹੈ</string>
    <!-- Button caption to abort the add-on collection configuration -->
    <string name="customize_addon_collection_cancel">ਰੱਦ ਕਰੋ</string>
    <!-- Hint displayed on input field for custom collection name -->
    <string name="customize_addon_collection_hint">ਭੰਡਾਰ ਦਾ ਨਾਂ</string>
    <!-- Hint displayed on input field for custom collection user ID-->
    <string name="customize_addon_collection_user_hint">ਭੰਡਾਰ ਮਾਲਕ (ਵਰਤੋਂਕਾਰ ID)</string>

    <!-- Toast shown after confirming the custom add-on collection configuration -->
    <string name="toast_customize_addon_collection_done">ਐਡ-ਆਨ ਭੰਡਾਰ ਸੋਧਿਆ ਗਿਆ। ਤਬਦੀਲੀਆਂ ਲਾਗੂ ਕਰਨ ਲਈ ਐਪਲੀਕੇਸ਼ਨ ਨੂੰ
ਬੰਦ ਕੀਤਾ ਜਾ ਰਿਹਾ ਹੈ…</string>

    <!-- Add-on Installation from AMO-->
    <!-- Error displayed when user attempts to install an add-on from AMO (addons.mozilla.org) that is not supported -->
    <string name="addon_not_supported_error">ਐਡ-ਆਨ ਸਹਾਇਕ ਨਹੀਂ ਹੈ</string>
    <!-- Error displayed when user attempts to install an add-on from AMO (addons.mozilla.org) that is already installed -->
    <string name="addon_already_installed">ਐਡ-ਆਨ ਪਹਿਲਾਂ ਹੀ ਇੰਸਟਾਲ ਹੈ</string>

    <!-- Account Preferences -->
    <!-- Preference for triggering sync -->
    <string name="preferences_sync_now">ਹੁਣੇ ਸਿੰਕ ਕਰੋ</string>
    <!-- Preference category for sync -->
    <string name="preferences_sync_category">ਚੁਣੋ ਕਿ ਕੀ ਸਿੰਕ ਕਰਨਾ ਹੈ</string>
    <!-- Preference for syncing history -->
    <string name="preferences_sync_history">ਅਤੀਤ</string>
    <!-- Preference for syncing bookmarks -->
    <string name="preferences_sync_bookmarks">ਬੁੱਕਮਾਰਕ</string>
    <!-- Preference for syncing logins -->
    <string name="preferences_sync_logins">ਲਾਗਇਨ</string>
    <!-- Preference for syncing tabs -->
    <string name="preferences_sync_tabs_2">ਟੈਬਾਂ ਖੋਲ੍ਹੋ</string>
    <!-- Preference for signing out -->
    <string name="preferences_sign_out">ਸਾਈਨ ਆਉਟ</string>
    <!-- Preference displays and allows changing current FxA device name -->
    <string name="preferences_sync_device_name">ਡਿਵਾਈਸ ਦਾ ਨਾਂ</string>
    <!-- Text shown when user enters empty device name -->
    <string name="empty_device_name_error">ਡਿਵਾਈਸ ਦਾ ਨਾਂ ਖਾਲੀ ਨਹੀਂ ਹੋ ਸਕਦਾ ਹੈ।</string>
    <!-- Label indicating that sync is in progress -->
    <string name="sync_syncing_in_progress">…ਸਿੰਕ ਕੀਤਾ ਜਾ ਰਿਹਾ ਹੈ</string>

    <!-- Label summary indicating that sync failed. The first parameter is the date stamp showing last time it succeeded -->
    <string name="sync_failed_summary">ਸਿੰਕ ਅਸਫ਼ਲ ਹੈ। ਆਖਰੀ ਕਾਮਯਾਬ: %s</string>
    <!-- Label summary showing never synced -->
    <string name="sync_failed_never_synced_summary">ਸਿੰਕ ਅਸਫ਼ਲ ਹੈ। ਆਖਰੀ ਸਿੰਕ: ਕਦੇ ਵੀ ਨਹੀਂ</string>
    <!-- Label summary the date we last synced. The first parameter is date stamp showing last time synced -->
    <string name="sync_last_synced_summary">ਆਖਰੀ ਵਾਰ ਕੀਤਾ ਸਿੰਕ: %s</string>
    <!-- Label summary showing never synced -->
    <string name="sync_never_synced_summary">ਆਖਰੀ ਵਾਰ ਕੀਤਾ ਸਿੰਕ: ਕਦੇ ਨਹੀਂ</string>

    <!-- Text for displaying the default device name.
        The first parameter is the application name, the second is the device manufacturer name
        and the third is the device model. -->
    <string name="default_device_name_2">%2$s %3$s ਉੱਤੇ %1$s</string>

    <!-- Preference for syncing credit cards -->
    <string name="preferences_sync_credit_cards">ਕਰੈਡਿਟ ਕਾਰਡ</string>
    <!-- Preference for syncing addresses -->
    <string name="preferences_sync_address">ਸਿਰਨਾਵੇਂ</string>

    <!-- Send Tab -->
    <!-- Name of the "receive tabs" notification channel. Displayed in the "App notifications" system settings for the app -->
    <string name="fxa_received_tab_channel_name">ਮਿਲੀਆਂ ਟੈਬਾਂ</string>
    <!-- Description of the "receive tabs" notification channel. Displayed in the "App notifications" system settings for the app -->
    <string name="fxa_received_tab_channel_description">ਹੋਰ ਫਾਇਰਫਾਕਸ ਡਿਵਾਈਸਾਂ ਤੋਂ ਮਿਲੀਆਂ ਟੈਬਾਂ ਲਈ ਸੂਚਨਾਵਾਂ ਹਨ।</string>
    <!--  The body for these is the URL of the tab received  -->
    <string name="fxa_tab_received_notification_name">ਟੈਬ ਮਿਲੀ</string>
    <!-- When multiple tabs have been received -->
    <string name="fxa_tabs_received_notification_name">ਟੈਬਾਂ ਮਿਲੀਆਂ</string>
    <!-- %s is the device name -->
    <string name="fxa_tab_received_from_notification_name">%s ਤੋਂ ਟੈਬ</string>

    <!-- Advanced Preferences -->
    <!-- Preference for tracking protection settings -->
    <string name="preferences_tracking_protection_settings">ਟਰੈਕ ਹੋਣ ਤੋਂ ਸੁਰੱਖਿਆ</string>
    <!-- Preference switch for tracking protection -->
    <string name="preferences_tracking_protection">ਟਰੈਕ ਹੋਣ ਤੋਂ ਸੁਰੱਖਿਆ</string>
    <!-- Preference switch description for tracking protection -->
    <string name="preferences_tracking_protection_description">ਸਮੱਗਰੀ ਅਤੇ ਸਕ੍ਰਿਪਟਾਂ ਉੱਤੇ ਪਾਬੰਦੀ ਲਗਾਓ, ਜੋ ਕਿ ਤੁਹਾਨੂੰ ਆਨਲਾਈਨ ਟਰੈਕ ਕਰਦੇ ਹਨ</string>
    <!-- Preference for tracking protection exceptions -->
    <string name="preferences_tracking_protection_exceptions">ਛੋਟਾਂ</string>

    <!-- Preference description for tracking protection exceptions -->
    <string name="preferences_tracking_protection_exceptions_description">ਇਹਨਾਂ ਵੈੱਬਸਾਈਟਾਂ ਲਈ ਟਰੈਕ ਹੋਣ ਤੋਂ ਸੁਰੱਖਿਆ ਬੰਦ ਹੈ</string>
    <!-- Button in Exceptions Preference to turn on tracking protection for all sites (remove all exceptions) -->
    <string name="preferences_tracking_protection_exceptions_turn_on_for_all">ਸਾਰੀਆਂ ਸਾਈਟਾਂ ਲਈ ਚਾਲੂ ਕਰੋ</string>

    <!-- Text displayed when there are no exceptions -->
    <string name="exceptions_empty_message_description">ਛੋਟਾਂ ਚੁਣੀਆਂ ਸਾਈਟਾਂ ਲਈ ਤੁਹਾਨੂੰ ਟਰੈਕਿੰਗ ਸੁਰੱਖਿਆ ਨੂੰ ਅਸਮਰੱਥ ਕਰਨ ਦਿੰਦੀਆਂ ਹਨ।</string>
    <!-- Text displayed when there are no exceptions, with learn more link that brings users to a tracking protection SUMO page -->
    <string name="exceptions_empty_message_learn_more_link">ਹੋਰ ਸਿੱਖੋ</string>

    <!-- Preference switch for Telemetry -->
    <string name="preferences_telemetry">ਟੈਲੀਮੈਟਰੀ</string>
    <!-- Preference switch for usage and technical data collection -->
    <string name="preference_usage_data">ਵਰਤੋਂ ਅਤੇ ਤਕਨੀਕੀ ਡਾਟਾ</string>
    <!-- Preference description for usage and technical data collection -->
    <string name="preferences_usage_data_description">ਸਾਨੂੰ %1$s ਵਧੀਆ ਬਣਾਉਣ ਲਈ ਆਪਣੇ ਬਰਾਊਜ਼ਰ ਦੀ ਕਾਰਗੁਜ਼ਾਰੀ, ਵਰਤੋ, ਹਾਰਡਵੇਅਰ ਅਤੇ ਪਸੰਦ ਬਦਲਣ ਦਾ ਡਾਟਾ ਸਾਂਝਾ ਕਰੋ</string>
    <!-- Preference switch for marketing data collection -->
    <string name="preferences_marketing_data">ਮਾਰਕੀਟਿੰਗ ਡਾਟਾ</string>
    <!-- Preference description for marketing data collection, parameter is the app name (e.g. Firefox) -->
    <string name="preferences_marketing_data_description">%1$s ਵਿੱਚ ਕਿਹੜੇ ਫੀਚਰ ਤੁਸੀਂ ਵਰਤਦੇ ਹੋ, ਬਾਰੇ ਡਾਟੇ ਨੂੰ Leanplum, ਸਾਡੇ ਮਾਰਕੀਟਿੰਗ ਵੇਂਡਰ ਨਾਲ ਸਾਂਝਾ ਕਰਦਾ ਹੈ।</string>
    <!-- Preference description for marketing data collection -->
    <string name="preferences_marketing_data_description2">ਕੁਝ ਅਨੁਕੂਲ ਬਣਾ ਕੇ ਮੁੱਢਲਾ ਵਰਤੋਂ ਡਾਟਾ ਸਾਡੇ ਮੋਬਾਈਲ ਮਾਰਕੀਟਿੰਗ ਵੇਂਡਰ ਨਾਲ ਸਾਂਝਾ ਕਰਦਾ ਹੈ</string>
    <!-- Title for studies preferences -->
    <string name="preference_experiments_2">ਅਧਿਐਨ</string>
    <!-- Summary for studies preferences -->
    <string name="preference_experiments_summary_2">Mozilla ਨੂੰ ਅਧਿਐਨ ਇੰਸਟਾਲ ਕਰਨ ਤੇ ਚਲਾਉਣ ਦੇ ਇਜਾਜ਼ਤ ਦਿਓ</string>
    <!-- Title for experiments preferences -->
    <string name="preference_experiments">ਤਜਰਬੇ</string>
    <!-- Summary for experiments preferences -->
    <string name="preference_experiments_summary">ਮੋਜ਼ੀਲਾ ਨੂੰ ਤਜਰਬੇ ਅਧੀਨ ਫ਼ੀਚਰ ਇੰਸਟਾਲ ਕਰਨ ਅਤੇ  ਡਾਟਾ ਇਕੱਤਰ ਕਰਨ ਦੀ ਇਜਾਜ਼ਤ ਦਿੰਦਾ ਹੈ</string>
    <!-- Preference switch for crash reporter -->
    <string name="preferences_crash_reporter">ਕਰੈਸ਼ ਰਿਪੋਰਟਰ</string>
    <!-- Preference switch for Mozilla location service -->
    <string name="preferences_mozilla_location_service">ਮੋਜ਼ੀਲਾ ਟਿਕਾਣਾ ਸੇਵਾ</string>
    <!-- Preference switch for app health report. The first parameter is the name of the application (For example: Fenix) -->
    <string name="preferences_fenix_health_report">%s ਸਿਹਤ ਰਿਪੋਰਟ</string>

    <!-- Turn On Sync Preferences -->
    <!-- Header of the Turn on Sync preference view -->
    <string name="preferences_sync">ਸਿੰਕ ਚਾਲੂ ਹੈ</string>
    <!-- Preference for pairing -->
    <string name="preferences_sync_pair">ਡੈਸਕਟਾਪ ਫਾਇਰਫਾਕਸ ‘ਚ ਪੇਅਰ ਕਰਨ ਵਾਲਾ ਕੋਡ ਸਕੈਨ ਕਰੋ</string>
    <!-- Preference for account login -->
    <string name="preferences_sync_sign_in">ਸਾਈਨ ਇਨ</string>

    <!-- Preference for reconnecting to FxA sync -->
    <string name="preferences_sync_sign_in_to_reconnect">ਮੁੜ-ਕਨੈਕਟ ਕਰਨ ਲਈ ਸਾਈਨ ਇਨ ਕਰੋ</string>
    <!-- Preference for removing FxA account -->
    <string name="preferences_sync_remove_account">ਖਾਤਾ ਹਟਾਓ</string>

    <!-- Pairing Feature strings -->
    <!-- Instructions on how to access pairing -->
    <string name="pair_instructions_2"><![CDATA[<b>firefox.com/pair</b> ਉੱਤੇ ਵਿਖਾਏ QR ਕੋਡ ਨੂੰ ਸਕੈਨ ਕਰੋ]]></string>
    <!-- Button to open camera for pairing -->
    <string name="pair_open_camera">ਕੈਮਰਾ ਖੋਲ੍ਹੋ</string>
    <!-- Button to cancel pairing -->
    <string name="pair_cancel">ਰੱਦ ਕਰੋ</string>

    <!-- Toolbar Preferences -->
    <!-- Preference for using top toolbar -->
    <string name="preference_top_toolbar">ਉੱਤੇ</string>
    <!-- Preference for using bottom toolbar -->
    <string name="preference_bottom_toolbar">ਹੇਠਾਂ</string>

    <!-- Theme Preferences -->
    <!-- Preference for using light theme -->
    <string name="preference_light_theme">ਹਲਕਾ</string>
    <!-- Preference for using dark theme -->
    <string name="preference_dark_theme">ਗੂੜ੍ਹਾ</string>
    <!-- Preference for using using dark or light theme automatically set by battery -->
    <string name="preference_auto_battery_theme">ਬੈਟਰੀ ਬੱਚਤਕਾਰ ਵਲੋਂ ਨਿਯਤ ਕੀਤਾ</string>
    <!-- Preference for using following device theme -->
    <string name="preference_follow_device_theme">ਡਿਵਾਈਸ ਥੀਮ ਦੇ ਮੁਤਾਬਕ</string>

    <!-- Gestures Preferences-->
    <!-- Preferences for using pull to refresh in a webpage -->
    <string name="preference_gestures_website_pull_to_refresh">ਤਾਜ਼ਾ  ਕਰਨ ਲਈ ਖਿੱਚੋ</string>

    <!-- Preference for using the dynamic toolbar -->
    <string name="preference_gestures_dynamic_toolbar">ਟੂਲਬਾਰ ਲੁਕਾਉਣ ਲਈ ਸਕਰੋਲ ਕਰੋ</string>
    <!-- Preference for switching tabs by swiping horizontally on the toolbar -->
    <string name="preference_gestures_swipe_toolbar_switch_tabs">ਟੈਬਾਂ ਵਿੱਚ ਬਦਲਣ ਲਈ ਟੂਲਬਾਰ ਨੂੰ ਪਾਸੇ ਵੱਲ ਸਰਕਾਓ</string>
    <!-- Preference for showing the opened tabs by swiping up on the toolbar-->
    <string name="preference_gestures_swipe_toolbar_show_tabs">ਟੈਬਾਂ ਖੋਲ੍ਹਣ ਲਈ ਟੂਲਬਾਰ ਉੱਤੇ ਵੱਲ ਸਰਕਾਓ</string>

    <!-- Library -->
    <!-- Option in Library to open Sessions page -->
    <string name="library_sessions">ਸ਼ੈਸ਼ਨ</string>
    <!-- Option in Library to open Screenshots page -->
    <string name="library_screenshots">ਸਕਰੀਨਸ਼ਾਟ</string>
    <!-- Option in Library to open Downloads page -->
    <string name="library_downloads">ਡਾਊਨਲੋਡ</string>
    <!-- Option in library to open Bookmarks page -->
    <string name="library_bookmarks">ਬੁੱਕਮਾਰਕ</string>
    <!-- Option in library to open Desktop Bookmarks root page -->
    <string name="library_desktop_bookmarks_root">ਡੈਸਕਟਾਪ ਬੁੱਕਮਾਰਕ</string>
    <!-- Option in library to open Desktop Bookmarks "menu" page -->
    <string name="library_desktop_bookmarks_menu">ਬੁੱਕਮਾਰਕ ਮੇਨੂ</string>


    <!-- Option in library to open Desktop Bookmarks "toolbar" page -->
    <string name="library_desktop_bookmarks_toolbar">ਬੁੱਕਮਾਰਕ ਟੂਲਬਾਰ</string>
    <!-- Option in library to open Desktop Bookmarks "unfiled" page -->
    <string name="library_desktop_bookmarks_unfiled">ਹੋਰ ਬੁੱਕਮਾਰਕ</string>
    <!-- Option in Library to open History page -->
    <string name="library_history">ਅਤੀਤ</string>
    <!-- Option in Library to open a new tab -->
    <string name="library_new_tab">ਨਵੀਂ ਟੈਬ</string>
    <!-- Option in Library to find text in page -->
    <string name="library_find_in_page">ਸਫ਼ੇ ‘ਚ ਲੱਭੋ</string>
    <!-- Option in Library to open Reading List -->
    <string name="library_reading_list">ਪੜ੍ਹਨ ਸੂਚੀ</string>
    <!-- Menu Item Label for Search in Library -->
    <string name="library_search">ਖੋਜੋ</string>
    <!-- Settings Page Title -->
    <string name="settings_title">ਸੈਟਿੰਗਾਂ</string>
    <!-- Content description (not visible, for screen readers etc.): "Menu icon for items on a history item" -->
    <string name="content_description_history_menu">ਅਤੀਤ ਆਈਟਮ ਮੇਨੂ</string>
    <!-- Content description (not visible, for screen readers etc.): "Close button for library settings" -->
    <string name="content_description_close_button">ਬੰਦ ਕਰੋ</string>

    <!-- Option in library for Recently Closed Tabs -->
    <string name="library_recently_closed_tabs">ਤਾਜ਼ਾ ਬੰਦ ਕੀਤੀਆਂ ਟੈਬਾਂ</string>
    <!-- Option in library to open Recently Closed Tabs page -->
    <string name="recently_closed_show_full_history">ਸਾਰੇ ਅਤੀਤ ਨੂੰ ਵੇਖੋ</string>
    <!-- Text to show users they have multiple tabs saved in the Recently Closed Tabs section of history.
    %d is a placeholder for the number of tabs selected. -->
    <string name="recently_closed_tabs">%d ਟੈਬਾਂ</string>
    <!-- Text to show users they have one tab saved in the Recently Closed Tabs section of history.
    %d is a placeholder for the number of tabs selected. -->
    <string name="recently_closed_tab">%d ਟੈਬ</string>

    <!-- Recently closed tabs screen message when there are no recently closed tabs -->
    <string name="recently_closed_empty_message">ਇੱਥੇ ਕੋਈ ਵੀ ਤਾਜ਼ਾ ਬੰਦ ਕੀਤੀਆਂ ਟੈਬਾਂ ਨਹੀਂ ਹਨ</string>

    <!-- Tab Management -->
    <!-- Title of preference for tabs management -->
    <string name="preferences_tabs">ਟੈਬਾਂ</string>
    <!-- Title of preference that allows a user to specify the tab view -->
    <string name="preferences_tab_view">ਟੈਬ ਵੇਖੋ</string>
    <!-- Option for a list tab view -->
    <string name="tab_view_list">ਸੂਚੀ</string>
    <!-- Option for a grid tab view -->
    <string name="tab_view_grid">ਗਰਿੱਡ</string>
    <!-- Title of preference that allows a user to auto close tabs after a specified amount of time -->
    <string name="preferences_close_tabs">ਟੈਬਾਂ ਨੂੰ ਬੰਦ ਕਰੋ</string>
    <!-- Option for auto closing tabs that will never auto close tabs, always allows user to manually close tabs -->
    <string name="close_tabs_manually">ਖੁਦ</string>
    <!-- Option for auto closing tabs that will auto close tabs after one day -->
    <string name="close_tabs_after_one_day">ਇੱਕ ਦਿਨ ਬਾਅਦ</string>
    <!-- Option for auto closing tabs that will auto close tabs after one week -->
    <string name="close_tabs_after_one_week">ਇੱਕ ਹਫ਼ਤੇ ਬਾਅਦ</string>
    <!-- Option for auto closing tabs that will auto close tabs after one month -->
    <string name="close_tabs_after_one_month">ਇੱਕ ਮਹੀਨੇ ਬਾਅਦ</string>

    <!-- Summary for tabs preference when auto closing tabs setting is set to manual close-->
    <string name="close_tabs_manually_summary">ਖੁਦ ਬੰਦ ਕਰੋ</string>
    <!-- Summary for tabs preference when auto closing tabs setting is set to auto close tabs after one day-->
    <string name="close_tabs_after_one_day_summary">ਇੱਕ ਦਿਨ ਬਾਅਦ ਬੰਦ ਕਰੋ</string>
    <!-- Summary for tabs preference when auto closing tabs setting is set to auto close tabs after one week-->
    <string name="close_tabs_after_one_week_summary">ਇੱਕ ਹਫ਼ਤੇ ਬਾਅਦ ਬੰਦ ਕਰੋ</string>
    <!-- Summary for tabs preference when auto closing tabs setting is set to auto close tabs after one month-->
    <string name="close_tabs_after_one_month_summary">ਇੱਕ ਮਹੀਨੇ ਬਾਅਦ ਬੰਦ ਕਰੋ</string>

    <!-- Sessions -->
    <!-- Title for the list of tabs -->
    <string name="tab_header_label">ਟੈਬਾਂ ਖੋਲ੍ਹੋ</string>
    <!-- Title for the list of tabs in the current private session -->
    <string name="tabs_header_private_title">ਪ੍ਰਾਈਵੇਟ ਸ਼ੈਸ਼ਨ</string>
    <!-- Title for the list of tabs in the current private session -->
    <string name="tabs_header_private_tabs_title">ਪ੍ਰਾਈਵੇਟ ਟੈਬਾਂ</string>
    <!-- Title for the list of tabs in the synced tabs -->
    <string name="tabs_header_synced_tabs_title">ਸਿੰਕ ਕੀਤੀਆਂ ਟੈਬਾਂ</string>
    <!-- Content description (not visible, for screen readers etc.): Add tab button. Adds a news tab when pressed -->
    <string name="add_tab">ਟੈਬ ਜੋੜੋ</string>
    <!-- Content description (not visible, for screen readers etc.): Add tab button. Adds a news tab when pressed -->
    <string name="add_private_tab">ਪ੍ਰਾਈਵੇਟ ਟੈਬ ਜੋੜੋ</string>
    <!-- Text for the new tab button to indicate adding a new private tab in the tab -->
    <string name="tab_drawer_fab_content">ਪ੍ਰਾਈਵੇਟ</string>
    <!-- Text for the new tab button to indicate syncing command on the synced tabs page -->
    <string name="tab_drawer_fab_sync">ਸਿੰਕ</string>
    <!-- Text shown as the title of the open tab tray -->
    <string name="tab_tray_title">ਟੈਬਾਂ ਖੋਲ੍ਹੋ</string>
    <!-- Text shown in the menu for saving tabs to a collection -->
    <string name="tab_tray_menu_item_save">ਭੰਡਾਰ ਵਿੱਚ ਸੰਭਾਲੋ</string>
    <!-- Text shown in the menu for the collection selector -->
    <string name="tab_tray_menu_select">ਚੁਣੋ</string>
    <!-- Text shown in the menu for sharing all tabs -->
    <string name="tab_tray_menu_item_share">ਸਾਰੀਆਂ ਟੈਬਾਂ ਸਾਂਝੀਆਂ ਕਰੋ</string>
    <!-- Text shown in the menu to view recently closed tabs -->
    <string name="tab_tray_menu_recently_closed">ਤਾਜ਼ਾ ਬੰਦ ਕੀਤੀਆਂ ਟੈਬਾਂ</string>
    <!-- Text shown in the menu to view account settings -->
    <string name="tab_tray_menu_account_settings">ਖਾਤਾ ਸੈਟਿੰਗਾਂ</string>
    <!-- Text shown in the menu to view tab settings -->
    <string name="tab_tray_menu_tab_settings">ਟੈਬ ਸੈਟਿੰਗਾਂ</string>
    <!-- Text shown in the menu for closing all tabs -->
    <string name="tab_tray_menu_item_close">ਸਾਰੀਆਂ ਟੈਬਾਂ ਬੰਦ ਕਰੋ</string>
    <!-- Shortcut action to open new tab -->
    <string name="tab_tray_menu_open_new_tab">ਨਵੀਂ ਟੈਬ</string>
    <!-- Shortcut action to open the home screen -->
    <string name="tab_tray_menu_home">ਮੁੱਖ ਸਫ਼ੇ ਉੱਤੇ ਜਾਓ</string>
    <!-- Shortcut action to toggle private mode -->
    <string name="tab_tray_menu_toggle">ਟੈਬ ਢੰਗ ਨੂੰ ਬਦਲੋ</string>
    <!-- Text shown in the multiselect menu for bookmarking selected tabs. -->
    <string name="tab_tray_multiselect_menu_item_bookmark">ਬੁੱਕਮਾਰਕ</string>
    <!-- Text shown in the multiselect menu for closing selected tabs. -->
    <string name="tab_tray_multiselect_menu_item_close">ਬੰਦ ਕਰੋ</string>
    <!-- Content description for tabs tray multiselect share button -->
    <string name="tab_tray_multiselect_share_content_description">ਚੁਣੀਆਂ ਟੈਬਾਂ ਸਾਂਝੀਆਂ ਕਰੋ</string>
    <!-- Content description for tabs tray multiselect menu -->
    <string name="tab_tray_multiselect_menu_content_description">ਚੁਣੀਆਂ ਟੈਬਾਂ ਦਾ ਮੇਨੂ</string>
    <!-- Content description (not visible, for screen readers etc.): Removes tab from collection button. Removes the selected tab from collection when pressed -->
    <string name="remove_tab_from_collection">ਟੈਬ ਨੂੰ ਭੰਡਾਰ ਵਿੱਚੋਂ ਹਟਾਓ</string>
    <!-- Text for button to enter multiselect mode in tabs tray -->
    <string name="tabs_tray_select_tabs">ਟੈਬਾਂ ਚੁਣੋ</string>
    <!-- Content description (not visible, for screen readers etc.): Close tab button. Closes the current session when pressed -->
    <string name="close_tab">ਟੈਬ ਬੰਦ ਕਰੋ</string>
    <!-- Content description (not visible, for screen readers etc.): Close tab <title> button. First parameter is tab title  -->
    <string name="close_tab_title">%s ਟੈਬ ਬੰਦ ਕਰੋ</string>
    <!-- Content description (not visible, for screen readers etc.): Opens the open tabs menu when pressed -->
    <string name="open_tabs_menu">ਟੈਬ ਮੇਨੂ ਖੋਲ੍ਹੋ</string>
    <!-- Open tabs menu item to close all tabs -->
    <string name="tabs_menu_close_all_tabs">ਸਾਰੀਆਂ ਟੈਬਾਂ ਬੰਦ ਕਰੋ</string>
    <!-- Open tabs menu item to share all tabs -->
    <string name="tabs_menu_share_tabs">ਟੈਬਾਂ ਸਾਂਝੀਆਂ ਕਰੋ</string>
    <!-- Open tabs menu item to save tabs to collection -->
    <string name="tabs_menu_save_to_collection1">ਟੈਬਾਂ ਨੂੰ ਭੰਡਾਰ ਵਿੱਚ ਸੰਭਾਲੋ</string>
    <!-- Content description (not visible, for screen readers etc.): Opens the tab menu when pressed -->
    <string name="tab_menu">ਟੈਬ ਮੇਨੂ</string>
    <!-- Tab menu item to share the tab -->
    <string name="tab_share">ਟੈਬ ਸਾਂਝੀ ਕਰੋ</string>
    <!-- Button in the current session menu. Deletes the session when pressed -->
    <string name="current_session_delete">ਹਟਾਓ</string>
    <!-- Button in the current session menu. Saves the session when pressed -->
    <string name="current_session_save">ਸੰਭਾਲੋ</string>
    <!-- Button in the current session menu. Opens the share menu when pressed -->
    <string name="current_session_share">ਸਾਂਝਾ ਕਰੋ</string>
    <!-- Content description (not visible, for screen readers etc.): Title icon for current session menu -->
    <string name="current_session_image">ਮੌਜੂਦਾ ਸ਼ੈਸ਼ਨ ਚਿੱਤਰ</string>
    <!-- Button to save the current set of tabs into a collection -->
    <string name="save_to_collection">ਭੰਡਾਰ ‘ਚ ਸੰਭਾਲੋ</string>
    <!-- Text for the menu button to delete a collection -->
    <string name="collection_delete">ਭੰਡਾਰ ਹਟਾਓ</string>
    <!-- Text for the menu button to rename a collection -->
    <string name="collection_rename">ਭੰਡਾਰ ਦਾ ਨਾਂ ਬਦਲੋ</string>
    <!-- Text for the button to open tabs of the selected collection -->
    <string name="collection_open_tabs">ਟੈਬਾਂ ਖੋਲ੍ਹੋ</string>


    <!-- Hint for adding name of a collection -->
    <string name="collection_name_hint">ਭੰਡਾਰ ਦਾ ਨਾਂ</string>
    <!-- Text for the menu button to rename a top site -->
	<string name="rename_top_site">ਨਾਂ ਬਦਲੋ</string>
	<!-- Text for the menu button to remove a top site -->
	<string name="remove_top_site">ਹਟਾਓ</string>

    <!-- Text for the menu button to delete a top site from history -->
    <string name="delete_from_history">ਅਤੀਤ ਵਿੱਚੋਂ ਹਟਾਓ</string>
    <!-- Postfix for private WebApp titles, placeholder is replaced with app name -->
    <string name="pwa_site_controls_title_private">%1$s (ਪ੍ਰਾਈਵੇਟ ਮੋਡ)</string>

    <!-- Button in the current tab tray header in multiselect mode. Saved the selected tabs to a collection when pressed. -->
    <string name="tab_tray_save_to_collection">ਸੰਭਾਲੋ</string>

    <!-- History -->
    <!-- Text for the button to clear all history -->
    <string name="history_delete_all">ਅਤੀਤ ਹਟਾਓ</string>
    <!-- Text for the dialog to confirm clearing all history -->
    <string name="history_delete_all_dialog">ਕੀ ਤੁਸੀਂ ਆਪਣੇ ਅਤੀਤ ਨੂੰ ਹਟਾਉਣਾ ਚਾਹੁੰਦੇ ਹੋ?</string>
    <!-- Text for the snackbar to confirm that multiple browsing history items has been deleted -->
    <string name="history_delete_multiple_items_snackbar">ਅਤੀਤ ਹਟਾਇਆ ਗਿਆ</string>
    <!-- Text for the snackbar to confirm that a single browsing history item has been deleted. The first parameter is the shortened URL of the deleted history item. -->
    <string name="history_delete_single_item_snackbar">%1$s ਨੂੰ ਹਟਾਇਆ</string>
    <!-- Text for positive action to delete history in deleting history dialog -->
    <string name="history_clear_dialog">ਸਾਫ਼ ਕਰੋ</string>
    <!-- History overflow menu copy button -->
    <string name="history_menu_copy_button">ਕਾਪੀ ਕਰੋ</string>
    <!-- History overflow menu share button -->
    <string name="history_menu_share_button">ਸਾਂਝਾ ਕਰੋ</string>
    <!-- History overflow menu open in new tab button -->
    <string name="history_menu_open_in_new_tab_button">ਨਵੀਂ ਟੈਬ ‘ਚ ਖੋਲ੍ਹੋ</string>
    <!-- History overflow menu open in private tab button -->
    <string name="history_menu_open_in_private_tab_button">ਪ੍ਰਾਈਵੇਟ ਟੈਬ ‘ਚ ਖੋਲ੍ਹੋ</string>
    <!-- Text for the button to delete a single history item -->
    <string name="history_delete_item">ਹਟਾਓ</string>
    <!-- History multi select title in app bar
    The first parameter is the number of bookmarks selected -->
    <string name="history_multi_select_title">%1$d ਚੁਣੇ</string>
    <!-- Text for the button to clear selected history items. The first parameter
        is a digit showing the number of items you have selected -->
    <string name="history_delete_some">%1$d ਚੀਜ਼ਾਂ ਹਟਾਓ</string>
    <!-- Text for the header that groups the history for today -->
    <string name="history_today">ਅੱਜ</string>
    <!-- Text for the header that groups the history for yesterday -->
    <string name="history_yesterday">ਕੱਲ੍ਹ</string>
    <!-- Text for the header that groups the history for last 24 hours -->
    <string name="history_24_hours">ਪਿਛਲੇ 24 ਘੰਟੇ</string>
    <!-- Text for the header that groups the history the past 7 days -->
    <string name="history_7_days">ਪਿਛਲੇ 7 ਦਿਨ</string>
    <!-- Text for the header that groups the history the past 30 days -->
    <string name="history_30_days">ਪਿਛਲੇ 30 ਦਿਨ</string>
    <!-- Text for the header that groups the history older than the last month -->
    <string name="history_older">ਹੋਰ ਪੁਰਾਣੇ</string>

    <!-- Text shown when no history exists -->
    <string name="history_empty_message">ਇ਼ੱਥੇ ਕੋਈ ਅਤੀਤ ਨਹੀਂ ਹੈ</string>

    <!-- Downloads -->
    <!-- Text for the button to clear all downloads -->
    <string name="download_delete_all">ਡਾਊਨਲੋਡ ਹਟਾਓ</string>
    <!-- Text for the dialog to confirm clearing all downloads -->
    <string name="download_delete_all_dialog">ਕੀ ਤੁਸੀਂ ਆਪਣੇ ਡਾਊਨਲੋਡਾਂ ਨੂੰ ਹਟਾਉਣਾ ਚਾਹੁੰਦੇ ਹੋ?</string>
    <!-- Text for the snackbar to confirm that multiple downloads items have been removed -->
    <string name="download_delete_multiple_items_snackbar_1">ਡਾਊਨਲੋਡ ਹਟਾਏ ਗਏ</string>
    <!-- Text for the snackbar to confirm that a single download item has been removed. The first parameter is the name of the download item. -->
    <string name="download_delete_single_item_snackbar">%1$s ਹਟਾਏ</string>
    <!-- Text shown when no download exists -->
    <string name="download_empty_message_1">ਕੋਈ ਡਾਊਨਲੋਡ ਕੀਤੀ ਫਾਇਲ ਨਹੀਂ ਹੈ</string>
    <!-- History multi select title in app bar
    The first parameter is the number of downloads selected -->
    <string name="download_multi_select_title">%1$d ਚੁਣੇ</string>

    <!-- History overflow menu open in new tab button -->
    <string name="download_menu_open">ਖੋਲ੍ਹੋ</string>


    <!-- Text for the button to remove a single download item -->
    <string name="download_delete_item_1">ਹਟਾਓ</string>


    <!-- Crashes -->
    <!-- Title text displayed on the tab crash page. This first parameter is the name of the application (For example: Fenix) -->
    <string name="tab_crash_title_2">ਅਫ਼ਸੋਸ ਹੈ। %1$s ਉਸ ਸਫ਼ੇ ਨੂੰ ਲੋਡ ਨਹੀਂ ਕਰ ਸਕਦਾ ਹੈ।</string>
    <!-- Description text displayed on the tab crash page -->
    <string name="tab_crash_description">ਤੁਸੀਂ ਬਹਾਲ ਕਰਨ ਦੀ ਕੋਸ਼ਿਸ਼ ਕਰ ਸਕਦੇ ਹੋ ਜਾਂ ਹੇਠਾਂ ਇਹ ਟੈਬ ਬੰਦ ਕਰ ਸਕਦੇ ਹੋ।</string>
    <!-- Send crash report checkbox text on the tab crash page -->
    <string name="tab_crash_send_report">ਕਰੈਸ਼ ਰਿਪੋਰਟ ਮੌਜ਼ੀਲਾ ਨੂੰ ਭੇਜੋ</string>
    <!-- Close tab button text on the tab crash page -->
    <string name="tab_crash_close">ਟੈਬ ਬੰਦ ਕਰੋ</string>
    <!-- Restore tab button text on the tab crash page -->
    <string name="tab_crash_restore">ਟੈਬ ਬਹਾਲ ਕਰੋ</string>

    <!-- Content Description for session item menu button -->
    <string name="content_description_session_menu">ਸ਼ੈਸ਼ਨ ਚੋਣਾਂ</string>

    <!-- Content Description for session item share button -->
    <string name="content_description_session_share">ਸ਼ੈਸ਼ਨ ਸਾਂਝਾ ਕਰੋ</string>

    <!-- Bookmarks -->
    <!-- Content description for bookmarks library menu -->
    <string name="bookmark_menu_content_description">ਬੁੱਕਮਾਰਕ ਮੇਨੂ</string>
    <!-- Screen title for editing bookmarks -->
    <string name="bookmark_edit">ਬੁੱਕਮਾਰਕ ਸੋਧੋ</string>
    <!-- Screen title for selecting a bookmarks folder -->
    <string name="bookmark_select_folder">ਫੋਲਡਰ ਚੁਣੋ</string>
    <!-- Confirmation message for a dialog confirming if the user wants to delete the selected folder -->
    <string name="bookmark_delete_folder_confirmation_dialog">ਕੀ ਤੁਸੀਂ ਇਹ ਫੋਲਡਰ ਨੂੰ ਹਟਾਉਣਾ ਚਾਹੁੰਦੇ ਹੋ?</string>
    <!-- Confirmation message for a dialog confirming if the user wants to delete multiple items including folders. Parameter will be replaced by app name. -->
    <string name="bookmark_delete_multiple_folders_confirmation_dialog">%s ਚੁਣੀਆਂ ਚੀਜ਼ਾਂ ਨੂੰ ਹਟਾਏਗਾ।</string>
    <!-- Snackbar title shown after a folder has been deleted. This first parameter is the name of the deleted folder -->
    <string name="bookmark_delete_folder_snackbar">%1$s ਨੂੰ ਹਟਾਇਆ</string>
    <!-- Screen title for adding a bookmarks folder -->
    <string name="bookmark_add_folder">ਫੋਲਡਰ ਜੋੜੋ</string>
    <!-- Snackbar title shown after a bookmark has been created. -->
    <string name="bookmark_saved_snackbar">ਬੁੱਕਮਾਰਕ ਸੰਭਾਲਿਆ!</string>
    <!-- Snackbar edit button shown after a bookmark has been created. -->
    <string name="edit_bookmark_snackbar_action">ਸੋਧੋ</string>
    <!-- Bookmark overflow menu edit button -->
    <string name="bookmark_menu_edit_button">ਸੋਧੋ</string>
    <!-- Bookmark overflow menu select button -->
    <string name="bookmark_menu_select_button">ਚੁਣੋ</string>
    <!-- Bookmark overflow menu copy button -->
    <string name="bookmark_menu_copy_button">ਨਕਲ ਕਰੋ</string>
    <!-- Bookmark overflow menu share button -->
    <string name="bookmark_menu_share_button">ਸਾਂਝਾ ਕਰੋ</string>
    <!-- Bookmark overflow menu open in new tab button -->
    <string name="bookmark_menu_open_in_new_tab_button">ਨਵੀਂ ਟੈਬ ‘ਚ ਖੋਲ੍ਹੋ</string>
    <!-- Bookmark overflow menu open in private tab button -->
    <string name="bookmark_menu_open_in_private_tab_button">ਪ੍ਰਾਈਵੇਟ ਟੈਬ ‘ਚ ਖੋਲ੍ਹੋ</string>
    <!-- Bookmark overflow menu delete button -->
    <string name="bookmark_menu_delete_button">ਹਟਾਓ</string>
    <!--Bookmark overflow menu save button -->
    <string name="bookmark_menu_save_button">ਸੰਭਾਲੋ</string>
    <!-- Bookmark multi select title in app bar
     The first parameter is the number of bookmarks selected -->
    <string name="bookmarks_multi_select_title">%1$d ਚੁਣੇ</string>
    <!-- Bookmark editing screen title -->
    <string name="edit_bookmark_fragment_title">ਬੁੱਕਮਾਰਕ ਸੋਧੋ</string>
    <!-- Bookmark folder editing screen title -->
    <string name="edit_bookmark_folder_fragment_title">ਫੋਲਡਰ ਸੋਧੋ</string>
    <!-- Bookmark sign in button message -->
    <string name="bookmark_sign_in_button">ਸਿੰਕ ਕੀਤੇ ਬੁੱਕਮਾਰਕ ਵੇਖਣ ਲਈ ਸਾਇਨ ਇਨ ਕਰੋ</string>
    <!-- Bookmark URL editing field label -->
    <string name="bookmark_url_label">URL</string>
    <!-- Bookmark FOLDER editing field label -->
    <string name="bookmark_folder_label">FOLDER</string>
    <!-- Bookmark NAME editing field label -->
    <string name="bookmark_name_label">NAME</string>
    <!-- Bookmark add folder screen title -->
    <string name="bookmark_add_folder_fragment_label">ਫੋਲਡਰ ਜੋੜੋ</string>
    <!-- Bookmark select folder screen title -->
    <string name="bookmark_select_folder_fragment_label">ਫੋਲਡਰ ਚੁਣੋ</string>
    <!-- Bookmark editing error missing title -->
    <string name="bookmark_empty_title_error">ਨਾਂ ਹੋਣਾ ਚਾਹੀਦਾ ਹੈ</string>
    <!-- Bookmark editing error missing or improper URL -->
    <string name="bookmark_invalid_url_error">ਗ਼ਲਤ URL</string>
    <!-- Bookmark screen message for empty bookmarks folder -->
    <string name="bookmarks_empty_message">ਇੱਥੇ ਕੋਈ ਬੁੱਕਮਾਰਕ ਨਹੀਂ ਹੈ</string>
    <!-- Bookmark snackbar message on deletion
     The first parameter is the host part of the URL of the bookmark deleted, if any -->
    <string name="bookmark_deletion_snackbar_message">%1$s ਹਟਾਇਆ</string>
    <!-- Bookmark snackbar message on deleting multiple bookmarks not including folders-->
    <string name="bookmark_deletion_multiple_snackbar_message_2">ਬੁੱਕਮਾਰਕ ਹਟਾਇਆ</string>
    <!-- Bookmark snackbar message on deleting multiple bookmarks including folders-->
    <string name="bookmark_deletion_multiple_snackbar_message_3">ਚੁਣੇ ਫੋਲਡਰਾਂ ਨੂੰ ਹਟਾਇਆ ਜਾ ਰਿਹਾ ਹੈ</string>
    <!-- Bookmark undo button for deletion snackbar action -->
    <string name="bookmark_undo_deletion">UNDO</string>

    <!-- Site Permissions -->
    <!-- Site permissions preferences header -->
    <string name="permissions_header">ਇਜਾਜ਼ਾਤਾਂ</string>
    <!-- Button label that take the user to the Android App setting -->
    <string name="phone_feature_go_to_settings">ਸੈਟਿੰਗਾਂ ‘ਤੇ ਜਾਓ</string>
    <!-- Content description (not visible, for screen readers etc.): Quick settings sheet
        to give users access to site specific information / settings. For example:
        Secure settings status and a button to modify site permissions -->
    <string name="quick_settings_sheet">ਤੁਰੰਤ ਸੈਟਿੰਗਾਂ ਸ਼ੀਟ</string>
    <!-- Label that indicates that this option it the recommended one -->
    <string name="phone_feature_recommended">ਸਿਫਾਰਸ਼ੀ</string>
    <!-- button that allows editing site permissions settings -->
    <string name="quick_settings_sheet_manage_site_permissions">ਸਾਈਟ ਇਜਾਜ਼ਤਾਂ ਦਾ ਇੰਤਜ਼ਾਮ ਕਰੋ</string>
    <!-- Button label for clearing all the information of site permissions-->
    <string name="clear_permissions">ਇਜਾਜ਼ਤਾਂ ਸਾਫ਼ ਕਰੋ</string>
    <!-- Button label for clearing a site permission-->
    <string name="clear_permission">ਇਜਾਜ਼ਤਾਂ ਸਾਫ਼ ਕਰੋ</string>
    <!-- Button label for clearing all the information on all sites-->
    <string name="clear_permissions_on_all_sites">ਸਾਰੀਆਂ ਸਾਈਟਾਂ ‘ਤੇ ਇਜਾਜ਼ਤਾਂ ਸਾਫ਼ ਕਰੋ</string>
    <!-- Preference for altering video and audio autoplay for all websites -->
    <string name="preference_browser_feature_autoplay">ਆਪੇ-ਚਲਾਓ</string>
    <!-- Preference for altering the camera access for all websites -->
    <string name="preference_phone_feature_camera">ਕੈਮਰਾ</string>
    <!-- Preference for altering the microphone access for all websites -->
    <string name="preference_phone_feature_microphone">ਮਾਈਕਰੋਫ਼ੋਨ</string>
    <!-- Preference for altering the location access for all websites -->
    <string name="preference_phone_feature_location">ਟਿਕਾਣਾ</string>
    <!-- Preference for altering the notification access for all websites -->
    <string name="preference_phone_feature_notification">ਸੂਚਨਾਵਾਂ</string>
    <!-- Preference for altering the persistent storage access for all websites -->
    <string name="preference_phone_feature_persistent_storage">ਪੱਕੀ ਸਟੋਰੇਜ਼</string>
    <!-- Preference for altering the EME access for all websites -->
    <string name="preference_phone_feature_media_key_system_access">DRM-ਕੰਟਰੋਲ ਕੀਤੀ ਸਮੱਗਰੀ</string>
    <!-- Label that indicates that a permission must be asked always -->
    <string name="preference_option_phone_feature_ask_to_allow">ਆਗਿਆ ਲਈ ਪੁੱਛੋ</string>
    <!-- Label that indicates that a permission must be blocked -->
    <string name="preference_option_phone_feature_blocked">ਪਾਬੰਦੀ ਲਗਾਈ</string>
    <!-- Label that indicates that a permission must be allowed -->
    <string name="preference_option_phone_feature_allowed">ਆਗਿਆ ਦਿੱਤੀ</string>
    <!--Label that indicates a permission is by the Android OS-->
    <string name="phone_feature_blocked_by_android">ਐਂਡਰਾਈਡ ਵਲੋਂ ਪਾਬੰਦੀ ਲਗਾਈ</string>
    <!-- Preference for showing a list of websites that the default configurations won't apply to them -->
    <string name="preference_exceptions">ਛੋਟਾਂ</string>
    <!-- Summary of tracking protection preference if tracking protection is set to on -->
    <string name="tracking_protection_on">ਚਾਲੂ</string>
    <!-- Summary of tracking protection preference if tracking protection is set to off -->
    <string name="tracking_protection_off">ਬੰਦ</string>

    <!-- Label for global setting that indicates that all video and audio autoplay is allowed -->
    <string name="preference_option_autoplay_allowed2">ਆਡੀਓ ਅਤੇ ਵੀਡਿਓ ਦੀ ਇਜਾਜ਼ਤ ਦਿਓ</string>
    <!-- Label for site specific setting that indicates that all video and audio autoplay is allowed -->
    <string name="quick_setting_option_autoplay_allowed">ਆਡੀਓ ਤੇ ਵੀਡੀਓ ਦੀ ਮਨਜ਼ੂਰੀ ਦਿਓ</string>
    <!-- Label that indicates that video and audio autoplay is only allowed over Wi-Fi -->
    <string name="preference_option_autoplay_allowed_wifi_only2">ਸਿਰਫ਼ ਸੈਲੂਲਰ ਡਾਟਾ ਤੋਂ ਆਡੀਓ ਅਤੇ ਵੀਡੀਓ ਉੱਤੇ ਰੋਕ ਲਾਓ</string>
    <!-- Subtext that explains 'autoplay on Wi-Fi only' option -->
    <string name="preference_option_autoplay_allowed_wifi_subtext">Wi-Fi ਉੱਤੇ ਆਡੀਓ ਤੇ ਵੀਡੀਓ ਚਲਾਏ ਜਾਣਗੇ</string>
    <!-- Label for global setting that indicates that video autoplay is allowed, but audio autoplay is blocked -->
    <string name="preference_option_autoplay_block_audio2">ਸਿਰਫ਼ ਆਡੀਓ ਉੱਤੇ ਪਾਬੰਦੀ ਲਾਓ</string>
    <!-- Label for site specific setting that indicates that video autoplay is allowed, but audio autoplay is blocked -->
    <string name="quick_setting_option_autoplay_block_audio">ਸਿਰਫ਼ ਆਡੀਓ ਉੱਤੇ ਪਾਬੰਦੀ ਲਾਓ</string>
    <!-- Label for global setting that indicates that all video and audio autoplay is blocked -->
    <string name="preference_option_autoplay_blocked3">ਆਡੀਓ ਅਤੇ ਵੀਡਿਓ ਤੇ ਪਾਬੰਦੀ ਲਾਓ</string>
    <!-- Label for site specific setting that indicates that all video and audio autoplay is blocked -->
    <string name="quick_setting_option_autoplay_blocked">ਆਡੀਓ ਅਤੇ ਵੀਡਿਓ \'ਤੇ ਪਾਬੰਦੀ ਲਾਓ</string>
    <!-- Summary of delete browsing data on quit preference if it is set to on -->
    <string name="delete_browsing_data_quit_on">ਚਾਲੂ</string>
    <!-- Summary of delete browsing data on quit preference if it is set to off -->
    <string name="delete_browsing_data_quit_off">ਬੰਦ</string>

    <!-- Collections -->
    <!-- Collections header on home fragment -->
    <string name="collections_header">ਭੰਡਾਰ</string>
    <!-- Content description (not visible, for screen readers etc.): Opens the collection menu when pressed -->
    <string name="collection_menu_button_content_description">ਭੰਡਾਰ ਮੇਨੂ</string>
    <!-- Label to describe what collections are to a new user without any collections -->
    <string name="no_collections_description2">ਚੀਜ਼ਾਂ, ਜੋ ਤੁਹਾਡੇ ਲਈ ਅਰਥ ਰੱਖਦੀਆਂ ਹਨ, ਨੂੰ ਇਕੱਤਰ ਕਰੋ।\nਬਾਅਦ ਚ ਫ਼ੌਰੀ ਤੌਰ ਉੱਤੇ ਲੱਭਣ
ਲਈ ਇੱਕੋ ਜੇਹੀਆਂ ਖੋਜਾਂ, ਸਾਈਟਾਂ ਤੇ ਟੈਬਾਂ ਦਾ ਗਰੁੱਪ ਬਣਾਓ।</string>
    <!-- Title for the "select tabs" step of the collection creator -->
    <string name="create_collection_select_tabs">ਟੈਬਾਂ ਚੁਣੋ</string>
    <!-- Title for the "select collection" step of the collection creator -->
    <string name="create_collection_select_collection">ਭੰਡਾਰ ਚੁਣੋ</string>
    <!-- Title for the "name collection" step of the collection creator -->
    <string name="create_collection_name_collection">ਨਾਂ ਭੰਡਾਰ</string>
    <!-- Button to add new collection for the "select collection" step of the collection creator -->
    <string name="create_collection_add_new_collection">ਨਵਾਂ ਭੰਡਾਰ ਜੋੜੋ</string>
    <!-- Button to select all tabs in the "select tabs" step of the collection creator -->
    <string name="create_collection_select_all">ਸਾਰੇ ਚੁਣੋ</string>
    <!-- Button to deselect all tabs in the "select tabs" step of the collection creator -->
    <string name="create_collection_deselect_all">ਸਭ ਅਣ-ਚੁਣੇ ਕਰੋ</string>
    <!-- Text to prompt users to select the tabs to save in the "select tabs" step of the collection creator -->
    <string name="create_collection_save_to_collection_empty">ਸੰਭਾਲਣ ਲਈ ਟੈਬਾਂ ਚੁਣੋ</string>
    <!-- Text to show users how many tabs they have selected in the "select tabs" step of the collection creator.
     %d is a placeholder for the number of tabs selected. -->
    <string name="create_collection_save_to_collection_tabs_selected">%d ਟੈਬਾਂ ਚੁਣੀਆਂ</string>
    <!-- Text to show users they have one tab selected in the "select tabs" step of the collection creator.
    %d is a placeholder for the number of tabs selected. -->
    <string name="create_collection_save_to_collection_tab_selected">%d ਟੈਬ ਚੁਣੀ</string>
    <!-- Text shown in snackbar when multiple tabs have been saved in a collection -->
    <string name="create_collection_tabs_saved">ਟੈਬਾਂ ਸੰਭਾਲੀਆਂ!</string>
    <!-- Text shown in snackbar when one or multiple tabs have been saved in a new collection -->
    <string name="create_collection_tabs_saved_new_collection">ਭੰਡਾਰ ਸੰਭਾਲਿਆ!</string>
    <!-- Text shown in snackbar when one tab has been saved in a collection -->
    <string name="create_collection_tab_saved">ਟੈਬ ਸੰਭਾਲੀ!</string>
    <!-- Content description (not visible, for screen readers etc.): button to close the collection creator -->
    <string name="create_collection_close">ਬੰਦ ਕਰੋ</string>
    <!-- Button to save currently selected tabs in the "select tabs" step of the collection creator-->
    <string name="create_collection_save">ਸੰਭਾਲੋ</string>

    <!-- Snackbar action to view the collection the user just created or updated -->
    <string name="create_collection_view">ਵੇਖੋ</string>

    <!-- Default name for a new collection in "name new collection" step of the collection creator. %d is a placeholder for the number of collections-->
    <string name="create_collection_default_name">ਭੰਡਾਰ %d</string>

    <!-- Share -->
    <!-- Share screen header -->
    <string name="share_header">ਭੇਜੋ ਅਤੇ ਸਾਂਝਾ ਕਰੋ</string>
    <!-- Share screen header -->
    <string name="share_header_2">ਸਾਂਝਾ ਕਰੋ</string>
    <!-- Content description (not visible, for screen readers etc.):
        "Share" button. Opens the share menu when pressed. -->
    <string name="share_button_content_description">ਸਾਂਝਾ ਕਰੋ</string>
    <!-- Sub-header in the dialog to share a link to another app -->
    <string name="share_link_subheader">ਲਿੰਕ ਸਾਂਝਾ ਕਰੋ</string>
    <!-- Sub-header in the dialog to share a link to another sync device -->
    <string name="share_device_subheader">ਡਿਵਾਈਸ ‘ਤੇ ਭੇਜੋ</string>
    <!-- Sub-header in the dialog to share a link to an app from the full list -->
    <string name="share_link_all_apps_subheader">ਸਾਰੀਆਂ ਕਾਰਵਾਈਆਂ</string>
    <!-- Sub-header in the dialog to share a link to an app from the most-recent sorted list -->
    <string name="share_link_recent_apps_subheader">ਤਾਜ਼ਾ ਵਰਤੇ</string>
    <!-- An option from the three dot menu to into sync -->
    <string name="sync_menu_sign_in">ਸਿੰਕ ਕਰਨ ਲਈ ਸਾਈਨ ਇਨ ਕਰੋ</string>
    <!-- An option from the share dialog to sign into sync -->
    <string name="sync_sign_in">ਸਿੰਕ ਕਰਨ ਲਈ ਸਾਈਨ ਇਨ ਕਰੋ</string>
    <!-- An option from the share dialog to send link to all other sync devices -->
    <string name="sync_send_to_all">ਸਾਰੇ ਡਿਵਾਈਸਾਂ ‘ਤੇ ਭੇਜੋ</string>
    <!-- An option from the share dialog to reconnect to sync -->
    <string name="sync_reconnect">ਸਿੰਕ ਕਰਨ ਲਈ ਮੁੜ-ਕਨੈਕਟ ਕਰੋ</string>
    <!-- Text displayed when sync is offline and cannot be accessed -->
    <string name="sync_offline">ਆਫਲਾਈਨ</string>
    <!-- An option to connect additional devices -->
    <string name="sync_connect_device">ਹੋਰ ਡਿਵਾਈਸ ਨਾਲ ਕਨੈਕਟ ਕਰੋ</string>
    <!-- The dialog text shown when additional devices are not available -->
    <string name="sync_connect_device_dialog">ਟੈਬ ਭੇਜਣ ਲਈ, ਘੱਟੋ-ਘੱਟ ਹੋਰ ਡਿਵਾਈਸ ‘ਤੇ ਫਾਇਰਫਾਕਸ ਵਿੱਚ ਸਾਈਨ ਇਨ ਕਰੋ।</string>
    <!-- Confirmation dialog button -->
    <string name="sync_confirmation_button">ਸਮਝ ਗਏ</string>

    <!-- Share error message -->
    <string name="share_error_snackbar">ਇਹ ਐਪ ਨਾਲ ਸਾਂਝਾ ਨਹੀਂ ਕੀਤਾ ਜਾ ਸਕਦਾ</string>
    <!-- Add new device screen title -->
    <string name="sync_add_new_device_title">ਡਿਵਾਈਸ ਨੂੰ ਭੇਜੋ</string>
    <!-- Text for the warning message on the Add new device screen -->
    <string name="sync_add_new_device_message">ਕੋਈ ਡਿਵਾਈਸ ਕਨੈਕਟ ਨਹੀਂ ਹੈ</string>
    <!-- Text for the button to learn about sending tabs -->
    <string name="sync_add_new_device_learn_button">ਟੈਬਾਂ ਭੇਜਣ ਬਾਰੇ ਸਿ਼ੱਖੋ…</string>
    <!-- Text for the button to connect another device -->
    <string name="sync_add_new_device_connect_button">…ਹੋਰ ਡਿਵਾਈਸ ਨਾਲ ਕਨੈਕਟ ਕਰੋ</string>

    <!-- Notifications -->
    <!-- The user visible name of the "notification channel" (Android 8+ feature) for the ongoing notification shown while a browsing session is active. -->
    <string name="notification_pbm_channel_name">ਪ੍ਰਾਈਵੇਟ ਬਰਾਊਜ਼ਿੰਗ ਸ਼ੈਸ਼ਨ</string>
    <!-- Text shown in the notification that pops up to remind the user that a private browsing session is active. -->
    <string name="notification_pbm_delete_text">ਪ੍ਰਾਈਵੇਟ ਟੈਬਾਂ ਨੂੰ ਹਟਾਓ</string>
    <!-- Text shown in the notification that pops up to remind the user that a private browsing session is active. -->
    <string name="notification_pbm_delete_text_2">ਪ੍ਰਾਈਵੇਟ ਟੈਬਾਂ ਬੰਦ ਕਰੋ</string>
    <!-- Notification action to open Fenix and resume the current browsing session. -->
    <string name="notification_pbm_action_open">ਖੋਲ੍ਹੋ</string>
    <!-- Notification action to delete all current private browsing sessions AND switch to Fenix (bring it to the foreground) -->
    <string name="notification_pbm_action_delete_and_open">ਹਟਾਓ ਤੇ ਖੋਲ੍ਹੋ</string>
    <!-- Name of the "Powered by Fenix" notification channel. Displayed in the "App notifications" system settings for the app -->
    <string name="notification_powered_by_channel_name">ਇਖ਼ਤਿਆਰ</string>
    <!-- Text shown in snackbar when user deletes a collection -->
    <string name="snackbar_collection_deleted">ਭੰਡਾਰ ਹਟਾਇਆ</string>
    <!-- Text shown in snackbar when user renames a collection -->
    <string name="snackbar_collection_renamed">ਭੰਡਾਰ ਦਾ ਨਾਂ ਬਦਲਿਆ</string>
    <!-- Text shown in snackbar when user deletes a tab -->
    <string name="snackbar_tab_deleted">ਟੈਬ ਹਟਾਈ</string>
    <!-- Text shown in snackbar when user deletes all tabs -->
    <string name="snackbar_tabs_deleted">ਟੈਬਾਂ ਹਟਾਈਆਂ</string>
    <!-- Text shown in snackbar when user closes a tab -->
    <string name="snackbar_tab_closed">ਟੈਬ ਬੰਦ ਕੀਤੀ</string>
    <!-- Text shown in snackbar when user closes all tabs -->
    <string name="snackbar_tabs_closed">ਟੈਬਾਂ ਬੰਦ ਕੀਤੀਆਂ</string>
    <!-- Text shown in snackbar when user closes tabs -->
    <string name="snackbar_message_tabs_closed">ਟੈਬਾਂ ਬੰਦ ਕਰੋ!</string>
    <!-- Text shown in snackbar when user bookmarks a list of tabs -->
    <string name="snackbar_message_bookmarks_saved">ਬੁੱਕਮਾਰਕ ਸੰਭਾਲੇ ਗਏ!</string>
    <!-- Text shown in snackbar action for viewing bookmarks -->
    <string name="snackbar_message_bookmarks_view">ਵੇਖੋ</string>
    <!-- Text shown in snackbar when user adds a site to top sites -->
    <string name="snackbar_added_to_top_sites">ਸਿਖਰਲੀਆਂ ਸਾਈਟਾਂ ਵਿੱਚ ਜੋੜੋ!</string>
    <!-- Text shown in snackbar when user closes a private tab -->
    <string name="snackbar_private_tab_closed">ਪ੍ਰਾਈਵੇਟ ਟੈਬ ਬੰਦ ਕੀਤੀ</string>
    <!-- Text shown in snackbar when user closes all private tabs -->
    <string name="snackbar_private_tabs_closed">ਪ੍ਰਾਈਵੇਟ ਟੈਬਾਂ ਬੰਦ ਕੀਤੀਆਂ</string>
    <!-- Text shown in snackbar when user deletes all private tabs -->
    <string name="snackbar_private_tabs_deleted">ਪ੍ਰਾਈਵੇਟ ਟੈਬਾਂ ਹਟਾਈਆਂ</string>
    <!-- Text shown in snackbar to undo deleting a tab, top site or collection -->
    <string name="snackbar_deleted_undo">UNDO</string>

    <!-- Text shown in snackbar when user removes a top site -->
    <string name="snackbar_top_site_removed">ਸਾਈਟ ਹਟਾਈ</string>
    <!-- Text for action to undo deleting a tab or collection shown in a11y dialog -->
    <string name="a11y_dialog_deleted_undo">ਵਾਪਸ ਲਵੋ</string>
    <!-- Text for action to confirm deleting a tab or collection shown in a11y dialog -->
    <string name="a11y_dialog_deleted_confirm">ਤਸਦੀਕ ਕਰੋ</string>
    <!-- QR code scanner prompt which appears after scanning a code, but before navigating to it
        First parameter is the name of the app, second parameter is the URL or text scanned-->
    <string name="qr_scanner_confirmation_dialog_message">%1$s ਨੂੰ %2$s ਖੋਲ੍ਹਣ ਦੀ ਆਗਿਆ ਦਿਓ</string>
    <!-- QR code scanner prompt dialog positive option to allow navigation to scanned link -->
    <string name="qr_scanner_dialog_positive">ਆਗਿਆ ਦਿਓ</string>
    <!-- QR code scanner prompt dialog positive option to deny navigation to scanned link -->
    <string name="qr_scanner_dialog_negative">ਨਾਂਹ ਕਰੋ</string>
    <!-- Tab collection deletion prompt dialog message. Placeholder will be replaced with the collection name -->
    <string name="tab_collection_dialog_message">ਕੀ ਤੁਸੀਂ %1$s ਨੂੰ ਹਟਾਉਣਾ ਚਾਹੁੰਦੇ ਹੋ?</string>
    <!-- Collection and tab deletion prompt dialog message. This will show when the last tab from a collection is deleted -->
    <string name="delete_tab_and_collection_dialog_message">ਇਹ ਟੈਬ ਨੂੰ ਹਟਾਉਣ ਨਾਲ ਸਾਰਾ ਭੰਡਾਹ ਹਟਾਇਆ ਜਾਵੇਗਾ। ਤੁਸੀਂ ਕਿਸੇ ਵੀ ਵੇਲੇ ਨਵਾਂ ਭੰਡਾਰ ਬਣਾ ਸਕਦੇ ਹੋ।</string>
    <!-- Collection and tab deletion prompt dialog title. Placeholder will be replaced with the collection name. This will show when the last tab from a collection is deleted -->
    <string name="delete_tab_and_collection_dialog_title">%1$s ਨੂੰ ਹਟਾਉਣਾ ਹੈ?</string>
    <!-- Tab collection deletion prompt dialog option to delete the collection -->
    <string name="tab_collection_dialog_positive">ਹਟਾਓ</string>
    <!-- Tab collection deletion prompt dialog option to cancel deleting the collection -->
    <string name="tab_collection_dialog_negative">ਰੱਦ ਕਰੋ</string>
    <!-- Text displayed in a notification when the user enters full screen mode -->
    <string name="full_screen_notification">ਪੂਰੀ ਸਕਰੀਨ ਢੰਗ ਵਿੱਚ ਜਾ ਰਿਹਾ ਹੈ</string>
    <!-- Message for copying the URL via long press on the toolbar -->
    <string name="url_copied">URL ਕਾਪੀ ਕੀਤਾ</string>

    <!-- Sample text for accessibility font size -->
    <string name="accessibility_text_size_sample_text_1">ਇਹ ਤਾਂ ਲਿਖਤ ਨਮੂਨਾ ਹੈ। ਅੱਖਰ ਆਕਾਰ ਘਟਾਉਣ ਵਧਾਉਣ ਸਮੇਂ ਵੱਡੇ ਛੋਟੇ ਅੱਖਰਾਂ ਦੀ ਜਾਂਚ ਇੱਥੇ ਕੀਤੀ ਜਾ ਸਕਦੀ ਹੈ। ਉੱਤਮ, ਪ੍ਰੀਤ, ਵਰ੍ਹੇ, ਸਿੰਘ</string>
    <!-- Summary for Accessibility Text Size Scaling Preference -->
    <string name="preference_accessibility_text_size_summary">ਵੈੱਬਸਾਈਟਾਂ ‘ਤੇ ਲਿਖਤ ਤੋਂ ਹੋਰ ਵੱਡਾ ਜਾਂ ਛੋਟਾ ਬਣਾਓ</string>
    <!-- Title for Accessibility Text Size Scaling Preference -->
    <string name="preference_accessibility_font_size_title">ਫ਼ੋਂਟ ਦਾ ਆਕਾਰ</string>

    <!-- Title for Accessibility Text Automatic Size Scaling Preference -->
    <string name="preference_accessibility_auto_size_2">ਆਪਣੇ-ਆਪ ਫ਼ੋਂਟ ਆਕਾਰ</string>
    <!-- Summary for Accessibility Text Automatic Size Scaling Preference -->
    <string name="preference_accessibility_auto_size_summary">ਫ਼ੋਂਟ ਦਾ ਆਕਾਰ ਤੁਹਾਡੀਆਂ ਐਂਡਰਾਈਡ ਸੈਟਿੰਗਾਂ ਨਾਲ ਮਿਲਾਏਗਾ। ਫ਼ੋਂਟ ਦਾ ਆਕਾਰ ਇੱਥੇ ਇੰਤਜ਼ਾਮ ਕਰਨ ਲਈ ਅਸਮਰੱਥ ਕਰੋ।</string>

    <!-- Title for the Delete browsing data preference -->
    <string name="preferences_delete_browsing_data">ਬਰਾਊਜ਼ਰ ਕਰਨ ਵਾਲਾ ਡਾਟਾ ਹਟਾਓ</string>
    <!-- Title for the tabs item in Delete browsing data -->
    <string name="preferences_delete_browsing_data_tabs_title_2">ਟੈਬਾਂ ਖੋਲ੍ਹੋ</string>
    <!-- Subtitle for the tabs item in Delete browsing data, parameter will be replaced with the number of open tabs -->
    <string name="preferences_delete_browsing_data_tabs_subtitle">%d ਟੈਬਾਂ</string>

    <!-- Title for the data and history items in Delete browsing data -->
    <string name="preferences_delete_browsing_data_browsing_data_title">ਬਰਾਊਜ਼ ਕਰਨ ਦਾ ਅਤੀਤ ਅਤੇ ਸਾਈਟ ਡਾਟਾ</string>
    <!-- Subtitle for the data and history items in delete browsing data, parameter will be replaced with the
        number of history items the user has -->
    <string name="preferences_delete_browsing_data_browsing_data_subtitle">%d ਸਿਰਨਾਵੇਂ</string>

    <!-- Title for history items in Delete browsing data -->
    <string name="preferences_delete_browsing_data_browsing_history_title">ਅਤੀਤ</string>
    <!-- Subtitle for the history items in delete browsing data, parameter will be replaced with the
        number of history pages the user has -->
    <string name="preferences_delete_browsing_data_browsing_history_subtitle">%d ਸਫ਼ੇ</string>
    <!-- Title for the cookies item in Delete browsing data -->
    <string name="preferences_delete_browsing_data_cookies">ਕੂਕੀਜ਼</string>
    <!-- Subtitle for the cookies item in Delete browsing data -->
    <string name="preferences_delete_browsing_data_cookies_subtitle">ਤੁਹਾਨੂੰ ਬਹੁਤੀਆਂ ਵੈੱਬਸਾਈਟਾਂ ਤੋਂ ਲਾਗ ਆਉਟ ਕੀਤਾ ਜਾਵੇਗਾ</string>
    <!-- Title for the cached images and files item in Delete browsing data -->
    <string name="preferences_delete_browsing_data_cached_files">ਕੈਸ਼ ਕੀਤੇ ਚਿੱਤਰ ਅਤੇ ਫਾਈਲਾਂ</string>
    <!-- Subtitle for the cached images and files item in Delete browsing data -->
    <string name="preferences_delete_browsing_data_cached_files_subtitle">ਸਟੋਰੇਜ਼ ਥਾਂ ਖਾਲੀ ਕਰਦਾ ਹੈ</string>
    <!-- Title for the site permissions item in Delete browsing data -->
    <string name="preferences_delete_browsing_data_site_permissions">ਸਾਈਟ ਇਜਾਜ਼ਤਾਂ</string>
    <!-- Title for the downloads item in Delete browsing data -->
    <string name="preferences_delete_browsing_data_downloads">ਡਾਊਨਲੋਡ</string>
    <!-- Text for the button to delete browsing data -->
    <string name="preferences_delete_browsing_data_button">ਬਰਾਊਜ਼ ਕਰਨ ਵਾਲਾ ਡਾਟਾ ਹਟਾਓ</string>

    <!-- Title for the Delete browsing data on quit preference -->
    <string name="preferences_delete_browsing_data_on_quit">ਬੰਦ ਕਰਨ ‘ਤੇ ਬਰਾਊਜ਼ ਕਰਨ ਵਾਲਾ ਡਾਟਾ ਹਟਾਓ</string>
    <!-- Summary for the Delete browsing data on quit preference. "Quit" translation should match delete_browsing_data_on_quit_action translation. -->
    <string name="preference_summary_delete_browsing_data_on_quit">ਜਦੋਂ ਤੁਸੀਂ ਮੁੱਖ ਮੇਨੂ ਤੋਂ &quot;ਬਾਹਰ&quot; ਨੂੰ ਚੁਣਦੇ ਹੋ ਤਾਂ ਬਰਾਊਜ਼ ਕਰਨ ਵਾਲਾ ਡਾਟਾ ਆਪਣੇ-ਆਪ ਹਟਾਇਆ ਜਾਂਦਾ ਹੈ</string>
    <!-- Summary for the Delete browsing data on quit preference. "Quit" translation should match delete_browsing_data_on_quit_action translation. -->
    <string name="preference_summary_delete_browsing_data_on_quit_2">ਜਦੋਂ ਤੁਸੀਂ ਮੁੱਖ ਮੇਨੂ ਰਾਹੀਂ \&quot;ਬਾਹਰ\&quot; ਨੂੰ ਚੁਣਦੇ ਹੋ ਤਾਂ ਬਰਾਊਜ਼ ਕੀਤੇ ਡਾਟੇ ਨੂੰ ਆਪਣੇ-ਆਪ ਹਟਾਇਆ ਜਾਂਦਾ ਹੈ</string>
    <!-- Action item in menu for the Delete browsing data on quit feature -->
    <string name="delete_browsing_data_on_quit_action">ਬਾਹਰ</string>

    <!-- Dialog message to the user asking to delete browsing data. -->
    <string name="delete_browsing_data_prompt_message">ਇਹ ਤੁਹਾਡੇ ਬਰਾਊਜ਼ ਕਰਨ ਦੇ ਸਾਰੇ ਡਾਟੇ ਨੂੰ ਹਟਾਏਗਾ।</string>
    <!-- Dialog message to the user asking to delete browsing data. Parameter will be replaced by app name. -->
    <string name="delete_browsing_data_prompt_message_3">%s ਚੁਣੇ ਬਰਾਊਜ਼ ਕਰਨ ਵਾਲੇ ਡਾਟੇ ਨੂੰ ਹਟਾਏਗਾ।</string>
    <!-- Text for the cancel button for the data deletion dialog -->
    <string name="delete_browsing_data_prompt_cancel">ਰੱਦ ਕਰੋ</string>
    <!-- Text for the allow button for the data deletion dialog -->
    <string name="delete_browsing_data_prompt_allow">ਹਟਾਓ</string>
    <!-- Text for the snackbar confirmation that the data was deleted -->
    <string name="preferences_delete_browsing_data_snackbar">ਬਰਾਊਜ਼ ਕਰਨ ਵਾਲਾ ਡਾਟਾ ਹਟਾਇਆ</string>

    <!-- Text for the snackbar to show the user that the deletion of browsing data is in progress -->
    <string name="deleting_browsing_data_in_progress">…ਬਰਾਊਜ਼ ਕਰਨ ਵਾਲਾ ਡਾਟਾ ਹਟਾਇਆ ਜਾ ਰਿਹਾ ਹੈ</string>

    <!-- Tips -->
    <!-- text for firefox preview moving tip header "Firefox Preview" and "Firefox Nightly" are intentionally hardcoded -->
    <string name="tip_firefox_preview_moved_header">ਫਾਇਰਫਾਕਸ ਪ੍ਰੀਵਿਊ ਹੁਣ ਫਾਇਰਫਾਕਸ ਨਾਈਟਲੀ ਹੈ</string>
    <!-- text for firefox preview moving tip description -->
    <string name="tip_firefox_preview_moved_description">Firefox Nightly ਹਰ ਰਾਤ ਅੱਪਡੇਟ ਹੁੰਦੀ ਹੈ ਅਤੇ ਤਜਰਬੇ ਅਧੀਨ ਨਵੇਂ ਫ਼ੀਚਰ ਪ੍ਰਾਪਤ ਕਰਦੀ ਹੈ।
        ਪਰ ਸਥਿਤ ਘੱਟ ਹੋ ਸਕਦੀ ਹੈ। ਵੱਧ ਸਥਿਰ ਤਜਰਬੇ ਵਾਸਤੇ ਸਾਡੇ ਬੀਟਾ ਬਰਾਊਜ਼ਰ ਨੂੰ ਡਾਊਨਲੋਡ ਕਰੋ।</string>
    <!-- text for firefox preview moving tip button. "Firefox for Android Beta" is intentionally hardcoded -->
    <string name="tip_firefox_preview_moved_button_2">ਐਂਡਰਾਇਡ ਬੀਟਾ ਲਈ ਫਾਇਰਫਾਕਸ ਲਵੋ</string>

    <!-- text for firefox preview moving tip header. "Firefox Nightly" is intentionally hardcoded -->
    <string name="tip_firefox_preview_moved_header_preview_installed">Firefox Nightly ਬਦਲਿਆ</string>
    <!-- text for firefox preview moving tip description -->
    <string name="tip_firefox_preview_moved_description_preview_installed">ਇਹ ਐਪ ਸੁਰੱਖਿਆ ਅੱਪਡੇਟ ਪ੍ਰਾਪਤ ਨਹੀਂ ਕਰੇਗੀ। ਇਹ ਐਪ ਨੂੰ ਵਰਤਣਾ ਛੱਡ ਕੇ ਨਵੇਂ ਨਾਈਟਲੀ (Nightly ਨੂੰ ਵਰਤੋਂ।
        \n\nਆਪਣੇ ਬੁੱਕਮਾਰਕਾਂ, ਲਾਗਇਨਾਂ ਅਤੇ ਅਤੀਤ ਨੂੰ ਹੋਰ ਐਪ ਉੱਤੇ ਤਬਦੀਲ ਕਰਨ ਲਈ ਫਾਇਰਫਾਕਸ ਖਾਤਾ ਬਣਾਓ।</string>
    <!-- text for firefox preview moving tip button  -->
    <string name="tip_firefox_preview_moved_button_preview_installed">ਨਵੇਂ ਨਾਈਟਲੀ ਲਈ ਬਦਲੋ</string>

    <!-- text for firefox preview moving tip header. "Firefox Nightly" is intentionally hardcoded -->
    <string name="tip_firefox_preview_moved_header_preview_not_installed">Firefox Nightly ਬਦਲਿਆ</string>

    <!-- text for firefox preview moving tip description -->
    <string name="tip_firefox_preview_moved_description_preview_not_installed">ਇਹ ਐਪ ਸੁਰੱਖਿਆ ਅੱਪਡੇਟ ਪ੍ਰਾਪਤ ਨਹੀਂ ਕਰੇਗੀ। ਇਹ ਐਪ ਨੂੰ ਵਰਤਣਾ ਛੱਡ ਕੇ ਨਵੇਂ ਨਾਈਟਲੀ (Nightly ਨੂੰ ਵਰਤੋਂ।
        \n\nਆਪਣੇ ਬੁੱਕਮਾਰਕਾਂ, ਲਾਗਇਨਾਂ ਅਤੇ ਅਤੀਤ ਨੂੰ ਹੋਰ ਐਪ ਉੱਤੇ ਤਬਦੀਲ ਕਰਨ ਲਈ ਫਾਇਰਫਾਕਸ ਖਾਤਾ ਬਣਾਓ।</string>
    <!-- text for firefox preview moving tip button  -->
    <string name="tip_firefox_preview_moved_button_preview_not_installed">ਨਵਾਂ ਨਾਈਟਲੀ ਲਵੋ</string>

    <!-- Onboarding -->
    <!-- Text for onboarding welcome message
    The first parameter is the name of the app (e.g. Firefox Preview) -->
    <string name="onboarding_header">%s ਵਲੋਂ ਜੀ ਆਇਆਂ ਨੂੰ!</string>
    <!-- text for the Firefox Accounts section header -->
    <string name="onboarding_fxa_section_header">ਪਹਿਲਾਂ ਹੀ ਖਾਤਾ ਹੈ?</string>
    <!-- text for the "What's New" onboarding card header -->
    <string name="onboarding_whats_new_header1">ਵੇਖੋ ਕਿ ਨਵਾਂ ਕੀ ਹੈ</string>
    <!-- text for the "what's new" onboarding card description
    The first parameter is the short name of the app (e.g. Firefox) -->
    <string name="onboarding_whats_new_description">%s ਮੁੜ-ਡਿਜ਼ਾਈਨ ਬਾਰੇ ਕੋਈ ਸਵਾਲ ਹੈ? ਲੱਭ ਰਹੇ ਕੋ ਕਿ ਕੀ ਬਦਲਿਆ ਹੈ?</string>
    <!-- text for underlined clickable link that is part of "what's new" onboarding card description that links to an FAQ -->
    <string name="onboarding_whats_new_description_linktext">ਜਵਾਬ ਇੱਥੇ ਲਵੋ</string>
    <!-- text for the Firefox account onboarding sign in card header. The word "Firefox" should not be translated -->
    <string name="onboarding_account_sign_in_header_1">ਡਿਵਾਈਸਾਂ ਵਿਚਾਲੇ Firefox ਸਿੰਕ ਕਰੋ</string>
    <!-- Text for the button to learn more about signing in to your Firefox account -->
    <string name="onboarding_manual_sign_in_description">ਇਸ ਡਿਵਾਈਸ ਉੱਤੇ Firefox ਲਈ ਬੁੱਕਮਾਰਕ, ਅਤੀਤ ਅਤੇ ਪਾਸਵਰਡ ਲਿਆਓ।</string>
    <!-- text for the firefox account onboarding card header when we detect you're already signed in to
        another Firefox browser. (The word `Firefox` should not be translated)
        The first parameter is the email of the detected user's account -->
    <string name="onboarding_firefox_account_auto_signin_header_3">ਤੁਸੀਂ ਇਸ ਡਿਵਾਈਸ ਉੱਤੇ ਹੋਰ Firefox ਬਰਾਊਜ਼ਰ ਉੱਤੇ %s ਵਜੋਂ ਸਾਈਨ ਇਨ ਕਰੋਗੇ। ਕੀ ਤੁਸੀਂ ਇਸ ਖਾਤੇ ਨਾਲ ਹੀ ਸਾਈਨ ਇਨ ਕਰਨਾ ਚਾਹੋਗੇ?</string>
    <!-- text for the button to confirm automatic sign-in -->
    <string name="onboarding_firefox_account_auto_signin_confirm">ਹਾਂ, ਮੈਨੂੰ ਸਾਈਨ ਇਨ ਕਰੋ</string>
    <!-- text for the automatic sign-in button while signing in is in process -->
    <string name="onboarding_firefox_account_signing_in">…ਸਾਇਨ ਇਨ ਕੀਤਾ ਜਾ ਰਿਹਾ ਹੈ</string>

    <!-- text for the button to manually sign into Firefox account. -->
    <string name="onboarding_firefox_account_sign_in_1">ਸਾਈਨ ਅੱਪ ਕਰੋ</string>
    <!-- text for the button to stay signed out when presented with an option to automatically sign-in. -->
    <string name="onboarding_firefox_account_stay_signed_out">ਸਾਈਨ ਆਉਟ ਰਹੋ</string>
    <!-- text to display in the snackbar once account is signed-in -->
    <string name="onboarding_firefox_account_sync_is_on">ਸਿੰਕ ਚਾਲੂ ਹੈ</string>
    <!-- text to display in the snackbar if automatic sign-in fails. user may try again -->
    <string name="onboarding_firefox_account_automatic_signin_failed">ਸਾਈਨ-ਇਨ ਲਈ ਅਸਫ਼ਲ</string>
    <!-- text for the tracking protection onboarding card header -->
    <string name="onboarding_tracking_protection_header_3">ਪਰਦੇਦਾਰੀ ਹਮੇਸ਼ਾਂ ਚਾਲੂ</string>
    <!-- text for the tracking protection card description. 'Firefox' intentionally hardcoded here -->
    <string name="onboarding_tracking_protection_description_3">ਕੰਪਨੀਆਂ ਨੂੰ ਚੋਰੀ ਚੋਰੀ ਵੈੱਬ ਉੱਤੇ ਤੁਹਾਡਾ ਪਿੱਛਾ ਕਰਨ ਤੋਂ Firefox ਆਪਣੇ-ਆਪ ਹੀ ਰੋਕਦਾ ਹੈ।</string>
    <!-- text for tracking protection radio button option for standard level of blocking -->
    <string name="onboarding_tracking_protection_standard_button_2">ਸਟੈਂਡਰਡ (ਮੂਲ)</string>
    <!-- text for standard blocking option button description -->
    <string name="onboarding_tracking_protection_standard_button_description_3">ਪਰਦੇਦਾਰੀ ਅਤੇ ਕਾਰਗੁਜ਼ਾਰੀ ਵਿਚਾਲੇ ਸੰਤੁਲਨ ਹੈ। ਸਫ਼ੇ ਆਮ ਨਾਲੋਂ ਤੇਜ਼ ਨਾਲ ਲੋਡ ਹੁੰਦੇ ਹਨ।</string>
    <!-- text for tracking protection radio button option for strict level of blocking -->
    <string name="onboarding_tracking_protection_strict_button">ਸਖ਼ਤ (ਸਿਫਾਰਸ਼ੀ)</string>
    <!-- text for tracking protection radio button option for strict level of blocking -->
    <string name="onboarding_tracking_protection_strict_option">ਸਖ਼ਤ</string>
    <!-- text for strict blocking option button description -->
    <string name="onboarding_tracking_protection_strict_button_description_3">ਹੋਰ ਟਰੈਕਰਾਂ ਉੱਤੇ ਪਾਬੰਦੀ ਲਾਉਂਦਾ ਹੈ, ਜਿਸ ਨਾਲ ਸਫ਼ੇ ਤੇਜ਼ੀ ਨਾਲ ਲੋਡ ਹੁੰਦੇ ਹਨ, ਪਰ ਕੁਝ ਸਫ਼ੇ ਸ਼ਾਇਦ ਠੀਕ ਤਰ੍ਹਾਂ ਕੰਮ ਨਾ ਕਰਨ।</string>
    <!-- text for the toolbar position card header  -->
    <string name="onboarding_toolbar_placement_header_1">ਆਪਣੇ ਟੂਲਬਾਰ ਦੀ ਥਾਂ ਚੁਣੋ</string>
    <!-- text for the toolbar position card description -->
    <string name="onboarding_toolbar_placement_description_1">ਸੌਖੀ ਪਹੁੰਚ ਲਈ ਟੂਲਬਾਰ ਨੂੰ ਰੱਖੋ। ਹੇਠਾਂ ਰੱਖੋ ਜਾਂ ਇਸ ਨੂੰ ਉੱਤੇ ਰੱਖੋ।</string>
    <!-- text for the private browsing onboarding card header -->
    <string name="onboarding_private_browsing_header">ਪ੍ਰਾਈਵੇਟ ਢੰਗ ਨਾਲ ਬਰਾਊਜ਼ ਕਰੋ</string>
    <!-- text for the private browsing onboarding card description
    The first parameter is an icon that represents private browsing -->
    <string name="onboarding_private_browsing_description1">ਇੱਕ ਵਾਰ ਪ੍ਰਾਈਵੇਟ ਟੈਬ ਵਿੱਚ ਖੋਲ੍ਹੋ: %s ਆਈਕਾਨ ਨੂੰ ਛੂਹੋ।</string>
    <!-- text for the private browsing onboarding card description, explaining how to always using private browsing -->
    <string name="onboarding_private_browsing_always_description">ਹਰ ਵਾਰ ਪ੍ਰਾਈਵੇਟ ਟੈਬਾਂ ਖੋਲ੍ਹੋ: ਤੁਹਾਡੀਆਂ ਪ੍ਰਾਈਵੇਟ ਬਰਾਊਜ਼ਿੰਗ ਸੈਟਿੰਗਾਂ ਨੂੰ ਅੱਪਡੇਟ ਕਰੋ।</string>
    <!-- text for the private browsing onbording card button, that launches settings -->
    <string name="onboarding_private_browsing_button">ਸੈਟਿੰਗਾਂ ਖੋਲ੍ਹੋ</string>
    <!-- text for the privacy notice onboarding card header -->
    <string name="onboarding_privacy_notice_header">ਤੁਹਾਡੀ ਪਰਦੇਦਾਰੀ</string>
    <!-- text for the privacy notice onboarding card description
    The first parameter is the name of the app (e.g. Firefox Preview) Substitute %s for long browser name. -->
    <string name="onboarding_privacy_notice_description2">ਅਸੀਂ %s ਨੂੰ ਇੰਝ ਬਣਾਇਆ ਹੈ ਕਿ ਤੁਹਾਡੇ ਕੋਲ ਪੂਰਾ ਕੰਟਰੋਲ ਹੋਵੇ ਕਿ ਤੁਸੀਂ
ਆਨਲਾਈਨ ਕੀ ਸਾਂਝਾ ਕਰਦੇ ਹੋ ਅਤੇ ਸਾਡੇ ਨਾਲ ਕੀ ਸਾਂਝਾ ਕਰਦੇ ਹੋ।</string>
    <!-- Text for the button to read the privacy notice -->
    <string name="onboarding_privacy_notice_read_button">ਸਾਡੀ ਪਰਦੇਦਾਰੀ ਸੂਚਨਾ ਨੂੰ ਪੜ੍ਹੋ</string>

    <!-- Content description (not visible, for screen readers etc.): Close onboarding screen -->
    <string name="onboarding_close">ਬੰਦ ਕਰੋ</string>

    <!-- text for the button to finish onboarding -->
    <string name="onboarding_finish">ਬਰਾਊਜ਼ ਕਰਨਾ ਸ਼ੁਰੂ ਕਰੋ</string>

    <!-- Onboarding theme -->
    <!-- text for the theme picker onboarding card header -->
    <string name="onboarding_theme_picker_header">ਆਪਣਾ ਸਰੂਪ ਚੁਣੋ</string>
    <!-- text for the theme picker onboarding card description -->
    <string name="onboarding_theme_picker_description_2">ਗੂੜ੍ਹੇ ਢੰਗ ਨਾਲ ਕੁਝ ਬੈਟਰੀ ਅਤੇ ਤੁਹਾਡੀ ਨਿਗ੍ਹਾ ਬਚਦੀ ਹੈ।</string>
    <!-- Automatic theme setting (will follow device setting) -->
    <string name="onboarding_theme_automatic_title">ਆਪਣੇ-ਆਪ</string>
    <!-- Summary of automatic theme setting (will follow device setting) -->
    <string name="onboarding_theme_automatic_summary">ਆਪਣੇ ਡਿਵਾਈਸ ਦੀਆਂ ਸੈਟਿੰਗਾਂ ਨੂੰ ਮੁਆਫ਼ਕ ਬਣਾਓ</string>
    <!-- Theme setting for dark mode -->
    <string name="onboarding_theme_dark_title">ਗੂੜ੍ਹਾ ਥੀਮ</string>
    <!-- Theme setting for light mode -->
    <string name="onboarding_theme_light_title">ਹਲਕਾ ਥੀਮ</string>

    <!-- Text shown in snackbar when multiple tabs have been sent to device -->
    <string name="sync_sent_tabs_snackbar">ਟੈਬਾਂ ਭੇਜੀਆਂ!</string>
    <!-- Text shown in snackbar when one tab has been sent to device  -->
    <string name="sync_sent_tab_snackbar">ਟੈਬ ਭੇਜੀ!</string>
    <!-- Text shown in snackbar when sharing tabs failed  -->
    <string name="sync_sent_tab_error_snackbar">ਭੇਜਣ ਲਈ ਅਸਮਰੱਥ</string>
    <!-- Text shown in snackbar for the "retry" action that the user has after sharing tabs failed -->
    <string name="sync_sent_tab_error_snackbar_action">ਮੁੜ-ਭੇਜੋ</string>
    <!-- Title of QR Pairing Fragment -->
    <string name="sync_scan_code">ਕੋਡ ਸਕੈਨ ਕਰੋ</string>
    <!-- Instructions on how to access pairing -->
    <string name="sign_in_instructions"><![CDATA[ਆਪਣੇ ਕੰਪਿਊਟਰ ‘ਤੇ ਫਾਇਰਫਾਕਸ ਖੋਲ੍ਹੋ ਅਤੇ <b>https://firefox.com/pair</b> ‘ਤੇ ਜਾਓ]]></string>
    <!-- Text shown for sign in pairing when ready -->
    <string name="sign_in_ready_for_scan">ਸਕੈਨ ਕਰਨ ਲਈ ਤਿਆਰ</string>
    <!-- Text shown for settings option for sign with pairing -->
    <string name="sign_in_with_camera">ਆਪਣੇ ਕੈਮਰੇ ਨਾਲ ਸਾਈਨ ਇਨ ਕਰੋ</string>
    <!-- Text shown for settings option for sign with email -->
    <string name="sign_in_with_email">ਇਸ ਦੀ ਬਜਾਏ ਈਮੇਲ ਵਰਤੋਂ</string>
    <!-- Text shown for settings option for create new account text.'Firefox' intentionally hardcoded here.-->
    <string name="sign_in_create_account_text"><![CDATA[ਖਾਤਾ ਨਹੀਂ ਹੈ?<u>ਡਿਵਾਈਸਾਂ ਵਿਚਾਲੇ</u> Firefox ਸਿੰਕ ਕਰਨ ਲਈ ਬਣਾਓ।]]></string>
    <!-- Text shown in confirmation dialog to sign out of account -->
    <string name="sign_out_confirmation_message">ਫਾਇਰਫਾਕਸ ਤੁਹਾਡੇ ਖਾਤੇ ਨਾਲ ਸਿੰਕ ਕਰਨਾ ਰੋਕੇਗਾ, ਪਰ ਇਸ ਡਿਵਾਈਸ ਤੋਂ ਕਿਸੇ ਵੀ ਤੁਹਾਡੇ ਬਰਾਊਜ਼ਰ ਡਾਟੇ ਨੂੰ ਨਹੀਂ ਹਟਾਏਗਾ।</string>
    <!-- Text shown in confirmation dialog to sign out of account. The first parameter is the name of the app (e.g. Firefox Preview) -->
    <string name="sign_out_confirmation_message_2">%s ਤੁਹਾਡੇ ਖਾਤੇ ਨਾਲ ਸਿੰਕ ਕਰਨਾ ਰੋਕ ਦੇਵੇਗਾ, ਪਰ ਇਸ ਡਿਵਾਈਸ ਉੱਤੇ ਤੁਹਾਡੇ ਬਰਾਊਜ਼ ਕੀਤੇ ਡਾਟੇ ਨੂੰ ਹਟਾਏਗਾ ਨਹੀਂ।</string>
    <!-- Option to continue signing out of account shown in confirmation dialog to sign out of account -->
    <string name="sign_out_disconnect">ਡਿਸ-ਕਨੈਕਟ ਕਰੋ</string>
    <!-- Option to cancel signing out shown in confirmation dialog to sign out of account -->
    <string name="sign_out_cancel">ਰੱਦ ਕਰੋ</string>
    <!-- Error message snackbar shown after the user tried to select a default folder which cannot be altered -->
    <string name="bookmark_cannot_edit_root">ਮੂਲ ਫ਼ੋਲਡਰਾਂ ਨੂੰ ਸੋਧਿਆ ਨਹੀਂ ਜਾ ਸਕਦਾ</string>

    <!-- Enhanced Tracking Protection -->
    <!-- Link displayed in enhanced tracking protection panel to access tracking protection settings -->
    <string name="etp_settings">ਸੁਰੱਖਿਆ ਸੈਟਿੰਗਾਂ</string>
    <!-- Preference title for enhanced tracking protection settings -->
    <string name="preference_enhanced_tracking_protection">ਟਰੈਕ ਹੋਣ ਤੋਂ ਵਾਧਾ ਕੀਤੀ ਸੁਰੱਖਿਆ</string>
    <!-- Title for the description of enhanced tracking protection -->
    <string name="preference_enhanced_tracking_protection_explanation_title">ਬਿਨਾਂ ਪਿੱਛੇ ਕੀਤੇ ਜਾਣ ਤੋਂ ਬਰਾਊਜ਼ ਕਰੋ</string>
    <!-- Description of enhanced tracking protection. The first parameter is the name of the application (For example: Fenix) -->
    <string name="preference_enhanced_tracking_protection_explanation">ਆਪਣੇ ਡਾਟੇ ਨੂੰ ਆਪਣੇ ਕੋਲ ਰੱਖੋ। %s ਤੁਹਾਨੂੰ ਬਹੁਤੇ ਆਮ ਟਰੈਕਰਾਂ ਤੋਂ ਸੁਰ਼ਖਿਅਤ ਕਰਦਾ ਹੈ, ਜੋ ਕਿ ਆਨਲਾਈਨ ਤੁਹਾਡਾ ਪਿੱਛਾ ਕਰਦੇ ਹਨ।</string>
    <!-- Text displayed that links to website about enhanced tracking protection -->
    <string name="preference_enhanced_tracking_protection_explanation_learn_more">ਹੋਰ ਸਿੱਖੋ</string>
    <!-- Preference for enhanced tracking protection for the standard protection settings -->
    <string name="preference_enhanced_tracking_protection_standard_default_1">ਸਟੈਂਡਰਡ (ਮੂਲ)</string>
    <!-- Preference description for enhanced tracking protection for the standard protection settings -->
    <string name="preference_enhanced_tracking_protection_standard_description_4">ਪਰਦੇਦਾਰੀ ਅਤੇ ਕਾਰਗੁਜ਼ਾਰੀ ਵਿਚਾਲੇ ਸੰਤੁਲਨ ਹੈ। ਸਫ਼ੇ ਆਮ ਨਾਲੋਂ ਤੇਜ਼ ਨਾਲ ਲੋਡ ਹੁੰਦੇ ਹਨ।</string>
    <!--  Accessibility text for the Standard protection information icon  -->
    <string name="preference_enhanced_tracking_protection_standard_info_button">ਮਿਆਰੀ ਟਰੈਕਿੰਗ ਸੁਰੱਖਿਆ ਰਾਹੀਂ ਕਿਸ ਉੱਤੇ ਪਾਬੰਦੀ ਲਾਈ ਜਾਂਦੀ ਹੈ</string>
    <!-- Preference for enhanced tracking protection for the strict protection settings -->
    <string name="preference_enhanced_tracking_protection_strict">ਸਖ਼ਤ</string>
    <!-- Preference description for enhanced tracking protection for the strict protection settings -->
    <string name="preference_enhanced_tracking_protection_strict_description_3">ਹੋਰ ਟਰੈਕਰਾਂ ਉੱਤੇ ਪਾਬੰਦੀ ਲਾਉਂਦਾ ਹੈ, ਜਿਸ ਨਾਲ ਸਫ਼ੇ ਤੇਜ਼ੀ ਨਾਲ ਲੋਡ ਹੁੰਦੇ ਹਨ, ਪਰ ਕੁਝ ਸਫ਼ੇ ਸ਼ਾਇਦ ਠੀਕ ਤਰ੍ਹਾਂ ਕੰਮ ਨਾ ਕਰਨ।</string>
    <!--  Accessibility text for the Strict protection information icon  -->
    <string name="preference_enhanced_tracking_protection_strict_info_button">ਸਖ਼ਤ ਟਰੈਕਿੰਗ ਸੁਰੱਖਿਆ ਰਾਹੀਂ ਕਿਸ ਉੱਤੇ ਪਾਬੰਦੀ ਲਾਈ ਜਾਂਦੀ ਹੈ</string>
    <!-- Preference for enhanced tracking protection for the custom protection settings -->
    <string name="preference_enhanced_tracking_protection_custom">ਕਸਟਮ</string>
    <!-- Preference description for enhanced tracking protection for the strict protection settings -->
    <string name="preference_enhanced_tracking_protection_custom_description_2">ਚੁਣੋ ਕਿ ਕਿਹੜੇ ਟਰੈਕਰਾਂ ਅਤੇ ਸਕ੍ਰਿਪਟਾਂ ਉੱਤੇ ਪਾਬੰਦੀ ਲਗਾਉਣੀ ਹੈ।</string>
    <!--  Accessibility text for the Strict protection information icon  -->
    <string name="preference_enhanced_tracking_protection_custom_info_button">ਕਸਟਮ ਟਰੈਕਿੰਗ ਸੁਰੱਖਿਆ ਰਾਹੀਂ ਕਿਸ ਉੱਤੇ ਪਾਬੰਦੀ ਲਾਈ ਜਾਂਦੀ ਹੈ</string>
    <!-- Header for categories that are being blocked by current Enhanced Tracking Protection settings -->
    <!-- Preference for enhanced tracking protection for the custom protection settings for cookies-->
    <string name="preference_enhanced_tracking_protection_custom_cookies">ਕੂਕੀਜ਼</string>
    <!-- Option for enhanced tracking protection for the custom protection settings for cookies-->
    <string name="preference_enhanced_tracking_protection_custom_cookies_1">ਅੰਤਰ-ਸਾਈਟ ਅਤੇ ਸਮਾਜਿਕ ਮੀਡਿਆ ਟਰੈਕਰ</string>
    <!-- Option for enhanced tracking protection for the custom protection settings for cookies-->
    <string name="preference_enhanced_tracking_protection_custom_cookies_2">ਨਾ-ਖੋਲ੍ਹੀਆਂ ਸਾਈਟਾਂ ਤੋਂ ਕੂਕੀਜ਼</string>
    <!-- Option for enhanced tracking protection for the custom protection settings for cookies-->
    <string name="preference_enhanced_tracking_protection_custom_cookies_3">ਸਾਰੇ ਤੀਜੀ-ਧਿਰ ਕੂਕੀਜ਼ (ਵੈੱਬਸਾਈਟ ਦੇ ਕੰਮ ਨਾ ਕਰਨ ਦਾ ਕਾਰਨ ਹੋ ਸਕਦਾ)</string>
    <!-- Option for enhanced tracking protection for the custom protection settings for cookies-->
    <string name="preference_enhanced_tracking_protection_custom_cookies_4">ਸਾਰੇ ਕੂਕੀਜ਼ (ਵੈੱਬਸਾਈਟਾਂ ਦੇ ਕੰਮ ਨਾ ਕਰਨ ਦਾ ਕਾਰਨ ਹੋਵੇਗਾ)</string>
    <!-- Preference for enhanced tracking protection for the custom protection settings for tracking content -->
    <string name="preference_enhanced_tracking_protection_custom_tracking_content">ਟਰੈਕਿੰਗ ਸਮੱਗਰੀ</string>
    <!-- Option for enhanced tracking protection for the custom protection settings for tracking content-->
    <string name="preference_enhanced_tracking_protection_custom_tracking_content_1">ਸਭ ਟੈਬਾਂ ਵਿੱਚ</string>
    <!-- Option for enhanced tracking protection for the custom protection settings for tracking content-->
    <string name="preference_enhanced_tracking_protection_custom_tracking_content_2">ਸਿਰਫ਼ ਪ੍ਰਾਈਵੇਟ ਟੈਬ ਵਿੱਚ</string>
    <!-- Option for enhanced tracking protection for the custom protection settings for tracking content-->
    <string name="preference_enhanced_tracking_protection_custom_tracking_content_3">ਸਿਰਫ਼ ਕਸਟਮ ਟੈਬਾਂ ਵਿੱਚ</string>
    <!-- Preference for enhanced tracking protection for the custom protection settings -->
    <string name="preference_enhanced_tracking_protection_custom_cryptominers">ਕ੍ਰਿਪਟੋ-ਮਾਈਨਰ</string>
    <!-- Preference for enhanced tracking protection for the custom protection settings -->
    <string name="preference_enhanced_tracking_protection_custom_fingerprinters">ਫਿੰਗਰਪਰਿੰਟਰ</string>
    <string name="enhanced_tracking_protection_blocked">ਪਾਬੰਦੀ ਲਗਾਏ</string>
    <!-- Header for categories that are being not being blocked by current Enhanced Tracking Protection settings -->
    <string name="enhanced_tracking_protection_allowed">ਮਨਜ਼ੂਰ ਕੀਤੇ</string>
    <!-- Category of trackers (social media trackers) that can be blocked by Enhanced Tracking Protection -->
    <string name="etp_social_media_trackers_title">ਸਮਾਜਿਕ ਮੀਡਿਆ ਟਰੈਕਰ</string>
    <!-- Description of social media trackers that can be blocked by Enhanced Tracking Protection -->
    <string name="etp_social_media_trackers_description">ਵੈੱਬ ‘ਤੇ ਸਮਾਜਿਕ ਨੈੱਟਵਰਕਾਂ ਨੂੰ ਤੁਹਾਡੇ ਬਰਾਊਜ਼ ਕਰਨ ਦੀ ਸਰਗਰਮ ਨੂੰ ਟਰੈਕ ਕਰਨ ਦੀ ਸਮਰੱਥਾ ਦੀ ਸੀਮਿਤ ਕਰਦਾ ਹੈ।</string>
    <!-- Category of trackers (cross-site tracking cookies) that can be blocked by Enhanced Tracking Protection -->
    <string name="etp_cookies_title">ਅੰਤਰ-ਸਾਈਟ ਟਰੈਕ ਕਰਨ ਵਾਲੇ ਕੂਕੀਜ਼</string>
    <!-- Description of cross-site tracking cookies that can be blocked by Enhanced Tracking Protection -->
    <string name="etp_cookies_description">ਕੂਕੀਜ਼ ਉੱਤੇ ਪਾਬੰਦੀ ਲਗਾਉਂਦਾ ਹੈ, ਜੋ ਕਿ ਇਸ਼ਤਿਹਾਰ ਨੈੱਟਵਰਕ ਤੇ ਵਿਸ਼ਲੇਸ਼ਣ ਕਰਨ ਵਾਲੀਆਂ ਕੰਪਨੀਆਂ ਕਈ ਸਾਈਟਾਂ ‘ਤੇ ਤੁਹਾਡੇ ਬਰਾਊਜ਼ ਕਰਨ ਦੇ ਡਾਟੇ ਨੂੰ ਇਕੱਤਰ ਕਰਨ ਲਈ ਵਰਤਦੀਆਂ ਹਨ।</string>
    <!-- Category of trackers (cryptominers) that can be blocked by Enhanced Tracking Protection -->
    <string name="etp_cryptominers_title">ਕ੍ਰਿਪਟੋਮਾਈਨਰ</string>
    <!-- Description of cryptominers that can be blocked by Enhanced Tracking Protection -->
    <string name="etp_cryptominers_description">ਤੁਹਾਡੇ ਡਿਵਾਈਸ ਨੂੰ ਡਿਜ਼ਿਟਲ ਮੁਦਰਾ ਦੀ ਟਕਸਾਲ ਵਜੋਂ ਵਰਤਣ ਲਈ ਪਹੁੰਚ ਪ੍ਰਾਪਤ ਕਰਨ ਵਾਲੀਆਂ ਦੋਖੀ ਸਕ੍ਰਿਪਟਾਂ ਨੂੰ ਰੋਕਦਾ ਹੈ।</string>
    <!-- Category of trackers (fingerprinters) that can be blocked by Enhanced Tracking Protection -->
    <string name="etp_fingerprinters_title">ਫਿੰਗਰਪਰਿੰਟਰ</string>
    <!-- Description of fingerprinters that can be blocked by Enhanced Tracking Protection -->
    <string name="etp_fingerprinters_description">ਤੁਹਾਡੇ ਡਿਵਾਈਸ ਬਾਰੇ ਵਿਲੱਖਣ ਤੌਰ ‘ਤੇ ਪਛਾਣੇ ਜਾਣੇ ਵਾਲੇ ਡਾਟੇ ਨੂੰ ਇਕੱਤਰ ਹੋਣ ਤੋਂ ਰੋਕਦਾ ਹੈ, ਜਿਸ ਨੂੰ ਟਰੈਕਿੰਗ ਲਈ ਵਰਤਿਆ ਜਾ ਸਕਦਾ ਹੈ।</string>
    <!-- Category of trackers (tracking content) that can be blocked by Enhanced Tracking Protection -->
    <string name="etp_tracking_content_title">ਸਮੱਗਰੀ ਟਰੈਕ ਕਰਨ ਵਾਲੇ</string>
    <!-- Description of tracking content that can be blocked by Enhanced Tracking Protection -->
    <string name="etp_tracking_content_description">ਬਾਹਰੀ ਇਸ਼ਤਿਹਾਰ, ਵਿਡੀਓ ਅਤੇ ਹੋਰ ਸਮੱਗਰੀ ਨੂੰ ਰੋਕਦਾ ਹੈ, ਜਿਸ ‘ਚ ਟਰੈਕ ਕਰਨ ਵਾਲਾ ਕੋਡ ਹੁੰਦਾ ਹੈ। ਕੁਝ ਵੈੱਬਸਾਈਟਾਂ ਦਾ ਕੰਮਕਾਜ ਪ੍ਰਭਾਵਿਤ ਹੋ ਸਕਦਾ ਹੈ।</string>
    <!-- Enhanced Tracking Protection Onboarding Message shown in a dialog above the toolbar. The first parameter is the name of the application (For example: Fenix) -->
    <string name="etp_onboarding_cfr_message">ਜਦੋਂ ਵੀ ਢਾਲ ਜਾਮਨੀ ਰੰਗ ਦੀ ਹੋਵੇ ਤਾਂ %s ਨੇ ਸਾਈਟ ਉੱਤੇ ਟਰੈਕਰਾਂ ਉੱਤੇ ਪਾਬੰਦੀ ਲਾਈ ਹੋਵੇਗੀ। ਹੋਰ ਜਾਣਕਾਰੀ ਲਈ ਛੂਹੋ।</string>
    <!-- Enhanced Tracking Protection message that protection is currently on for this site -->
    <string name="etp_panel_on">ਇਸ ਸਾਈਟ ਲਈ ਸੁਰੱਖਿਆ ਚਾਲੂ ਹੈ</string>
    <!-- Enhanced Tracking Protection message that protection is currently off for this site -->
    <string name="etp_panel_off">ਇਸ ਸਾਈਟ ਲਈ ਸੁਰੱਖਿਆ ਬੰਦ ਹੈ</string>
    <!-- Header for exceptions list for which sites enhanced tracking protection is always off -->
    <string name="enhanced_tracking_protection_exceptions">ਇਹਨਾਂ ਵੈੱਬਸਾਈਟਾਂ ਲਈ ਵਧੇਰੇ ਟਰੈਕਿੰਗ ਸੁਰੱਖਿਆ ਬੰਦ ਹੈ</string>
    <!-- Content description (not visible, for screen readers etc.): Navigate
    back from ETP details (Ex: Tracking content) -->
    <string name="etp_back_button_content_description">ਪਿੱਛੇ ਵੱਲ ਜਾਓ</string>
    <!-- About page Your rights link text -->
    <string name="about_your_rights">ਤੁਹਾਡੇ ਹੱਕ</string>
    <!-- About page link text to open open source licenses screen -->
    <string name="about_open_source_licenses">ਸਾਡੇ ਵਲੋਂ ਵਰਤੀਆਂ ਆਜ਼ਾਦ ਸਰੋਤ ਲਾਇਬਰੇਰੀਆਂ</string>
    <!-- About page link text to open what's new link -->
    <string name="about_whats_new">%s ‘ਚ  ਨਵਾਂ ਕੀ ਹੈ</string>
    <!-- Open source licenses page title
    The first parameter is the app name -->
    <string name="open_source_licenses_title">%s | OSS ਲਾਇਬਰੇਰੀਆਂ</string>

    <!-- Category of trackers (redirect trackers) that can be blocked by Enhanced Tracking Protection -->
    <string name="etp_redirect_trackers_title">ਰਿ-ਡਿਰੈਕਟ ਟਰੈਕਰ</string>
    <!-- Description of redirect tracker cookies that can be blocked by Enhanced Tracking Protection -->
    <string name="etp_redirect_trackers_description">ਜਾਣੀਆਂ-ਪਛਾਣੀਆਂ ਟਰੈਕਰ ਵੈੱਬਸਾਈਟਾਂ ਲਈ ਰਿ-ਡਿਰੈਕ ਰਾਹੀਂ ਸੈੱਟ ਕਰਨ ਵਾਲੇ ਕੂਕੀਜ਼ ਸਾਫ਼ ਕਰੋ।</string>

    <!-- About page link text to open support link -->
    <string name="about_support">ਸਹਿਯੋਗ</string>
    <!-- About page link text to list of past crashes (like about:crashes on desktop) -->
    <string name="about_crashes">ਕਰੈਸ਼</string>
    <!-- About page link text to open privacy notice link -->
    <string name="about_privacy_notice">ਪਰਦੇਦਾਰੀ ਸੂਚਨਾ</string>
    <!-- About page link text to open know your rights link -->
    <string name="about_know_your_rights">ਆਪਣੇ ਹੱਕਾਂ ਬਾਰੇ ਜਾਣੋ</string>
    <!-- About page link text to open licensing information link -->
    <string name="about_licensing_information">ਲਸੰਸ ਬਾਰੇ ਜਾਣਕਾਰੀ</string>
    <!-- About page link text to open a screen with libraries that are used -->
    <string name="about_other_open_source_libraries">ਲਾਇਬਰੇਰੀਆਂ, ਜੋ ਅਸੀਂ ਵਰਤਦੇ ਹਾਂ</string>

    <!-- Toast shown to the user when they are activating the secret dev menu
        The first parameter is number of long clicks left to enable the menu -->
    <string name="about_debug_menu_toast_progress">ਡੀਬੱਗ ਮੇਨੂ: ਸਮਰੱਥ ਕਰਨ ਲਈ %1$d %1$d ਖੱਬੇ ਕਲਿੱਕ</string>
    <string name="about_debug_menu_toast_done">ਡੀਬੱਗ ਮੇਨੂ ਸਮਰੱਥ ਕੀਤਾ</string>

    <!-- Content description of the tab counter toolbar button when one tab is open -->
    <string name="tab_counter_content_description_one_tab">1 ਟੈਬ</string>
    <!-- Content description of the tab counter toolbar button when multiple tabs are open. First parameter will be replaced with the number of tabs (always more than one) -->
    <string name="tab_counter_content_description_multi_tab">%d  ਟੈਬਾਂ</string>

    <!-- Browser long press popup menu -->
    <!-- Copy the current url -->
    <string name="browser_toolbar_long_press_popup_copy">ਕਾਪੀ ਕਰੋ</string>
    <!-- Paste & go the text in the clipboard. '&amp;' is replaced with the ampersand symbol: & -->
    <string name="browser_toolbar_long_press_popup_paste_and_go">ਚੇਪੋ ਤੇ ਜਾਓ</string>
    <!-- Paste the text in the clipboard -->
    <string name="browser_toolbar_long_press_popup_paste">ਚੇਪੋ</string>
  
    <!-- Snackbar message shown after an URL has been copied to clipboard. -->
    <string name="browser_toolbar_url_copied_to_clipboard_snackbar">URL ਕਲਿੱਪਬੋਰਡ ਵਿੱਚ ਕਾਪੀ ਕੀਤਾ</string>

    <!-- Title text for the Add To Homescreen dialog -->
    <string name="add_to_homescreen_title">ਮੁੱਖ ਸਕਰੀਨ ‘ਤੇ ਜੋੜੋ</string>
    <!-- Cancel button text for the Add to Homescreen dialog -->
    <string name="add_to_homescreen_cancel">ਰੱਦ ਕਰੋ</string>
    <!-- Add button text for the Add to Homescreen dialog -->
    <string name="add_to_homescreen_add">ਜੋੜੋ</string>
    <!-- Continue to website button text for the first-time Add to Homescreen dialog -->
    <string name="add_to_homescreen_continue">ਵੈੱਬਸਾਈਟ ਨਾਲ ਜਾਰੀ ਰੱਖੋ</string>
    <!-- Placeholder text for the TextView in the Add to Homescreen dialog -->
    <string name="add_to_homescreen_text_placeholder">ਸ਼ਾਰਟਕੱਟ ਨਾਂ</string>

    <!-- Describes the add to homescreen functionality -->
    <string name="add_to_homescreen_description_2">ਤੁਸੀਂ ਇਸ ਵੈੱਬਸਾਈਟ ਨੂੰ ਫ਼ੌਰੀ ਤੌਰ ਉੱਤੇ ਵਰਤਣ ਤੇ ਐਪ ਵਾਂਗ ਤੇਜ਼ ਬਰਾਊਜ਼ ਕਰਨ ਲਈ ਸੌਖੀ ਤਰ੍ਹਾਂ 
ਮੁੱਖ ਸਕਰੀਨ ਉੱਤੇ ਸੌਖੀ ਤਰ੍ਹਾਂ ਜੋੜ ਸਕਦੇ ਹੋ।</string>

    <!-- Preference for managing the settings for logins and passwords in Fenix -->
    <string name="preferences_passwords_logins_and_passwords">ਲਾਗਇਨ ਅਤੇ ਪਾਸਵਰਡ</string>
    <!-- Preference for managing the saving of logins and passwords in Fenix -->
    <string name="preferences_passwords_save_logins">ਲਾਗਇਨ ਅਤੇ ਪਾਸਵਰਡ ਸੰਭਾਲੋ</string>
    <!-- Preference option for asking to save passwords in Fenix -->
    <string name="preferences_passwords_save_logins_ask_to_save"> ਸੰਭਾਲਣ ਲਈ ਪੁੱਛੋ</string>
    <!-- Preference option for never saving passwords in Fenix -->
    <string name="preferences_passwords_save_logins_never_save">ਕਦੇ ਨਾ ਸੰਭਾਲੋ</string>
    <!-- Preference for autofilling saved logins in Fenix -->
    <string name="preferences_passwords_autofill">ਆਪੇ-ਭਰੋ</string>
    <!-- Preference for syncing saved logins in Fenix -->
    <string name="preferences_passwords_sync_logins">ਲਾਗਇਨ ਸਿੰਕ ਕਰੋ</string>
    <!-- Preference for syncing saved logins in Fenix, when not signed in-->
    <string name="preferences_passwords_sync_logins_across_devices">ਡਿਵਾਈਸਾਂ ਵਿਚਾਲੇ ਲਾਗਇਨਾਂ ਨੂੰ ਸਿੰਕ ਕਰੋ</string>
    <!-- Syncing saved logins in Fenix needs reconnect to sync -->
    <string name="preferences_passwords_sync_logins_reconnect">ਮੁੜ-ਕਨੈਕਟ ਕਰੋ</string>
    <!-- Syncing saved logins in Fenix needs login -->
    <string name="preferences_passwords_sync_logins_sign_in">ਸਿੰਕ ਲਈ ਸਾਇਨ ਇਨ ਕਰੋ</string>
    <!-- Preference to access list of saved logins -->
    <string name="preferences_passwords_saved_logins">ਸੰਭਾਲੇ ਹੋਏ ਲਾਗਇਨ</string>
    <!-- Description of empty list of saved passwords. Placeholder is replaced with app name.  -->
    <string name="preferences_passwords_saved_logins_description_empty_text">ਤੁਹਾਡੇ ਵਲੋਂ ਸੰਭਾਲੇ ਲਾਗਇਨ ਜਾਂ %s ਨਾਲ ਸਿੰਕ ਕੀਤੇ ਇੱਥੇ ਵੇਖਾਏ ਜਾਣਗੇ।</string>
    <!-- Preference to access list of saved logins -->
    <string name="preferences_passwords_saved_logins_description_empty_learn_more_link">ਸਿੰਕ ਬਾਰੇ ਹੋਰ ਜਾਣੋ।</string>
    <!-- Preference to access list of login exceptions that we never save logins for -->
    <string name="preferences_passwords_exceptions">ਛੋਟਾਂ</string>
    <!-- Empty description of list of login exceptions that we never save logins for -->
    <string name="preferences_passwords_exceptions_description_empty">ਨਾ ਸੰਭਾਲੇ ਹੋਏ ਲਾਗਇਨ ਅਤੇ ਪਾਸਵਰਡਾਂ ਨੂੰ ਇੱਥੇ ਸੰਭਾਲਿਆ ਜਾਵੇਗਾ।</string>
    <!-- Description of list of login exceptions that we never save logins for -->
    <string name="preferences_passwords_exceptions_description">ਇਹਨਾਂ ਸਾਈਟਾਂ ਲਈ ਲਾਗਇਨ ਅਤੇ ਪਾਸਵਰਡ ਨਹੀਂ ਸੰਭਾਲੇ ਜਾਣਗੇ।</string>
    <!-- Text on button to remove all saved login exceptions -->
    <string name="preferences_passwords_exceptions_remove_all">ਸਾਰੀਆਂ ਛੋਟਾਂ ਹਟਾ ਦਿਓ</string>
    <!-- Hint for search box in logins list -->
    <string name="preferences_passwords_saved_logins_search">ਲਾਗਇਨ ਖੋਜੋ</string>
    <!-- Option to sort logins list A-Z, alphabetically -->
    <string name="preferences_passwords_saved_logins_alphabetically">ਵਰਣਨਮਾਲਾ ਮੁਤਾਬਕ</string>
    <!-- Option to sort logins list by most recently used -->
    <string name="preferences_passwords_saved_logins_recently_used">ਤਾਜ਼ਾ ਵਰਤੇ</string>
    <!-- The header for the site that a login is for -->
    <string name="preferences_passwords_saved_logins_site">ਸਾਈਟ</string>
    <!-- The header for the username for a login -->
    <string name="preferences_passwords_saved_logins_username">ਵਰਤੋਂਕਾਰ ਨਾਂ</string>
    <!-- The header for the password for a login -->
    <string name="preferences_passwords_saved_logins_password">ਪਾਸਵਰਡ</string>
    <!-- Message displayed in security prompt to reenter a secret pin to access saved logins -->
    <string name="preferences_passwords_saved_logins_enter_pin">ਆਪਣਾ ਪਿੰਨ ਮੁੜ ਦਿਓ</string>
    <!-- Message displayed in security prompt to access saved logins -->
    <string name="preferences_passwords_saved_logins_enter_pin_description">ਆਪਣੇ ਸੰਭਾਲੇ ਹੋਏ ਲਾਗਇਨ ਵੇਖਣ ਲਈ ਅਣ-ਲਾਕ ਕਰੋ</string>
    <!-- Message displayed when a connection is insecure and we detect the user is entering a password -->
    <string name="logins_insecure_connection_warning">ਇਹ ਕਨੈਕਸ਼ਨ ਸੁਰੱਖਿਅਤ ਨਹੀਂ ਹੈ। ਇੱਥੇ ਦਿੱਤੇ ਗਏ ਲਾਗਇਨਾਂ ਨਾਲ ਠੱਗੀ ਵੱਜ ਸਕਦੀ ਹੈ।</string>
    <!-- Learn more link that will link to a page with more information displayed when a connection is insecure and we detect the user is entering a password -->
    <string name="logins_insecure_connection_warning_learn_more">ਹੋਰ ਸਿੱਖੋ</string>
    <!-- Prompt message displayed when Fenix detects a user has entered a password and user decides if Fenix should save it. The first parameter is the name of the application (For example: Fenix)  -->
    <string name="logins_doorhanger_save">ਕੀ ਤੁਸੀਂ %s ਨੂੰ ਇਹ ਲਾਗਇਨ ਸੰਭਾਲਣ ਦੇਣਾ ਚਾਹੁੰਦੇ ਹੋ?</string>
    <!-- Positive confirmation that Fenix should save the new or updated login -->
    <string name="logins_doorhanger_save_confirmation">ਸੰਭਾਲੋ</string>
    <!-- Negative confirmation that Fenix should not save the new or updated login -->
    <string name="logins_doorhanger_save_dont_save">ਨਾ ਸੰਭਾਲੋ</string>
    <!-- Shown in snackbar to tell user that the password has been copied -->
    <string name="logins_password_copied">ਪਾਸਵਰਡ ਨੂੰ ਕਲਿੱਪਬੋਰਡ ਚ ਕਾਪੀ ਕੀਤਾ</string>
    <!-- Shown in snackbar to tell user that the username has been copied -->
    <string name="logins_username_copied">URL ਕਲਿੱਪਬੋਰਡ ਵਿੱਚ ਕਾਪੀ ਕੀਤਾ</string>
    <!-- Shown in snackbar to tell user that the site has been copied -->
    <string name="logins_site_copied">ਸਾਈਟ ਨੂੰ ਕਲਿੱਪਬੋਰਡ ਲਈ ਕਾਪੀ ਕੀਤਾ</string>
    <!-- Content Description (for screenreaders etc) read for the button to copy a password in logins-->
    <string name="saved_logins_copy_password">ਪਾਸਵਰਡ ਨੂੰ ਕਾਪੀ ਕਰੋ</string>
    <!-- Content Description (for screenreaders etc) read for the button to clear a password while editing a login-->
    <string name="saved_logins_clear_password">ਪਾਸਵਰਡ ਨੂੰ ਮਿਟਾਓ</string>
    <!-- Content Description (for screenreaders etc) read for the button to copy a username in logins -->
    <string name="saved_login_copy_username">ਵਰਤੋਂਕਾਰ-ਨਾਂ ਨੂੰ ਕਾਪੀ ਕਰੋ</string>
    <!-- Content Description (for screenreaders etc) read for the button to clear a username while editing a login -->
    <string name="saved_login_clear_username">ਵਰਤੋਂਕਾਰ-ਨਾਂ ਨੂੰ ਮਟਾਓ</string>
    <!-- Content Description (for screenreaders etc) read for the button to copy a site in logins -->
    <string name="saved_login_copy_site">ਸਾਈਟ ਨੂੰ ਕਾਪੀ ਕਰੋ</string>
    <!-- Content Description (for screenreaders etc) read for the button to open a site in logins -->
    <string name="saved_login_open_site">ਸਾਈਟ ਨੂੰ ਬਰਾਊਜ਼ਰ ਚ ਖੋਲ੍ਹੋ</string>
    <!-- Content Description (for screenreaders etc) read for the button to reveal a password in logins -->
    <string name="saved_login_reveal_password">ਪਾਸਵਰਡ ਵੇਖਾਓ</string>
    <!-- Content Description (for screenreaders etc) read for the button to hide a password in logins -->
    <string name="saved_login_hide_password">ਪਾਸਵਰਡ ਲੁਕਾਓ</string>
    <!-- Message displayed in biometric prompt displayed for authentication before allowing users to view their logins -->
    <string name="logins_biometric_prompt_message">ਆਪਣੇ ਸੰਭਾਲੇ ਲਾਗਇਨ ਵੇਖਣ ਲਈ ਅਣ-ਲਾਕ ਕਰੋ</string>
    <!-- Title of warning dialog if users have no device authentication set up -->
    <string name="logins_warning_dialog_title">ਆਪਣੇ ਲਾਗਇਨ ਅਤੇ ਪਾਸਵਰਡ ਸੁਰੱਖਿਅਤ ਕਰੋ</string>
    <!-- Message of warning dialog if users have no device authentication set up -->
    <string name="logins_warning_dialog_message">ਆਪਣੇ ਲਾਗਇਨਾਂ ਅਤੇ ਪਾਸਵਰਡਾਂ ਨੂੰ ਤੁਹਾਡੇ ਡਿਵਾਈਸ ਨੂੰ ਰੱਖਣ ਵਾਲੇ ਕਿਸੇ ਦੀ ਪਹੁੰਚ ਤੋਂ ਸੁਰੱਖਿਅਤ ਰੱਖਣ ਲਈ ਡਿਵਾਈਸ ਲਾਕ ਪੈਟਰਨ, ਪਿੰਨ ਜਾਂ ਪਾਸਵਰਡ ਸੈਟ ਅੱਪ ਕਰੋ।</string>
    <!-- Negative button to ignore warning dialog if users have no device authentication set up -->
    <string name="logins_warning_dialog_later">ਬਾਅਦ \'ਚ</string>
    <!-- Positive button to send users to set up a pin of warning dialog if users have no device authentication set up -->
    <string name="logins_warning_dialog_set_up_now">ਹੁਣੇ ਸੈਟ ਅੱਪ ਕਰੋ</string>
    <!-- Title of PIN verification dialog to direct users to re-enter their device credentials to access their logins -->
    <string name="logins_biometric_prompt_message_pin">ਆਪਣੇ ਡਿਵਾਈਸ ਨੂੰ ਅਣ-ਲਾਕ ਕਰੋ</string>
    <!-- Title for Accessibility Force Enable Zoom Preference -->
    <string name="preference_accessibility_force_enable_zoom">ਸਾਰੀਆਂ ਵੈੱਬਸਾਈਟਾਂ ਉੱਤੇ ਜ਼ੂਮ ਕਰੋ</string>

    <!-- Summary for Accessibility Force Enable Zoom Preference -->
    <string name="preference_accessibility_force_enable_zoom_summary">ਚੂੰਢੀ ਭਰਨ ਤੇ ਜ਼ੂਮ ਦੀ ਇਜਾਜ਼ਤ ਦੇਣ ਲਈ ਸਮਰੱਥ ਕਰੋ, ਭਾਵੇਂ ਵੈੱਬਸਾਈਟਾਂ ਇਸ ਸੰਕੇਤ ਤੋਂ ਰੋਕਦੀਆਂ ਹੋਣ।</string>

    <!-- Saved logins sorting strategy menu item -by name- (if selected, it will sort saved logins alphabetically) -->
    <string name="saved_logins_sort_strategy_alphabetically">ਨਾਂ (A-Z)</string>
    <!-- Saved logins sorting strategy menu item -by last used- (if selected, it will sort saved logins by last used) -->
    <string name="saved_logins_sort_strategy_last_used">ਆਖਰੀ ਵਰਤੋਂ</string>
    <!-- Content description (not visible, for screen readers etc.): Sort saved logins dropdown menu chevron icon -->
    <string name="saved_logins_menu_dropdown_chevron_icon_content_description">ਲਾਗਇਨ ਲੜੀਬਧ ਮੇਨੂ</string>

    <!-- Credit Cards Autofill -->
    <!-- Preference and title for managing the settings for credit cards -->
    <string name="preferences_credit_cards">ਕਰੈਡਿਟ ਕਾਰਡ</string>
    <!-- Preference for saving and autofilling credit cards -->
    <string name="preferences_credit_cards_save_and_autofill_cards">ਕਾਰਡ ਸੰਭਾਲੋ ਅਤੇ ਆਪਣੇ-ਆਪ ਭਰੋ</string>
    <!-- Preference summary for saving and autofilling credit card data -->
    <string name="preferences_credit_cards_save_and_autofill_cards_summary">ਡਾਟਾ ਇੰਕ੍ਰਿਪਟ ਕੀਤਾ ਹੈ</string>
    <!-- Preference option for syncing credit cards across devices. This is displayed when the user is not signed into sync -->
    <string name="preferences_credit_cards_sync_cards_across_devices">ਡਿਵਾਈਸਾਂ ਵਿਚਾਲੇ ਕਾਰਡਾਂ ਨੂੰ ਸਿੰਕ ਕਰੋ</string>
    <!-- Preference option for syncing credit cards across devices. This is displayed when the user is signed into sync -->
    <string name="preferences_credit_cards_sync_cards">ਕਾਰਡ ਸਿੰਕ ਕਰੋ</string>
    <!-- Preference option for adding a credit card -->
    <string name="preferences_credit_cards_add_credit_card">ਕਰੈਡਿਟ ਕਾਰਡ ਜੋੜੋ</string>
    <!-- Preference option for managing saved credit cards -->
    <string name="preferences_credit_cards_manage_saved_cards">ਸੰਭਾਲੇ ਹੋਏ ਕਾਰਡਾਂ ਦਾ ਇੰਤਜ਼ਾਮ ਕਰੋ</string>
    <!-- Title of the "Add card" screen -->
    <string name="credit_cards_add_card">ਕਾਰਡ ਜੋੜੋ</string>
    <!-- Title of the "Edit card" screen -->
    <string name="credit_cards_edit_card">ਕਾਰਡ ਨੂੰ ਸੋਧੋ</string>
    <!-- The header for the card number of a credit card -->
    <string name="credit_cards_card_number">ਕਾਰਡ ਦਾ ਨੰਬਰ</string>
    <!-- The header for the expiration date of a credit card -->
    <string name="credit_cards_expiration_date">ਮਿਆਦ</string>
    <!-- The header for the name on the credit card -->
    <string name="credit_cards_name_on_card">ਕਾਰਡ ਉੱਤੇ ਨਾਂ</string>
    <!-- The header for the nickname for a credit card -->
    <string name="credit_cards_card_nickname">ਕਾਰਡ ਦਾ ਆਮ ਨਾਂ</string>
    <!-- The text for the "Delete card" menu item for deleting a credit card -->
    <string name="credit_cards_menu_delete_card">ਕਾਰਡ ਹਟਾਓ</string>
    <!-- The text for the "Delete card" button for deleting a credit card -->
    <string name="credit_cards_delete_card_button">ਕਾਰਡ ਨੂੰ ਹਟਾਓ</string>
    <!-- The title for the "Save" menu item for saving a credit card -->
    <string name="credit_cards_menu_save">ਸੰਭਾਲੋ</string>
    <!-- The text for the "Save" button for saving a credit card -->
    <string name="credit_cards_save_button">ਸੰਭਾਲੋ</string>
    <!-- The text for the "Cancel" button for cancelling adding or updating a credit card -->
    <string name="credit_cards_cancel_button">ਰੱਦ ਕਰੋ</string>

    <!-- Title of the "Saved cards" screen -->
    <string name="credit_cards_saved_cards">ਸੰਭਾਲੇ ਹੋਏ ਕਾਰਡ</string>

    <!-- Error message for credit card number validation -->
    <string name="credit_cards_number_validation_error_message">ਵਾਜਬ ਕਰੈਡਿਟ ਕਾਰਡ ਨੰਬਰ ਦਿਓ ਜੀ</string>

<<<<<<< HEAD
=======
    <!-- Message displayed in biometric prompt displayed for authentication before allowing users to view their saved credit cards -->
    <string name="credit_cards_biometric_prompt_message">ਆਪਣੇ ਸੰਭਾਲੇ ਹੋਏ ਕਾਰਡ ਵੇਖਣ ਲਈ ਅਣ-ਲਾਕ ਕਰੋ</string>
    <!-- Title of warning dialog if users have no device authentication set up -->
    <string name="credit_cards_warning_dialog_title">ਆਪਣੇ ਕਰੈਡਿਟ ਕਾਰਡ ਸੁਰੱਖਿਅਤ ਕਰੋ</string>
    <!-- Message of warning dialog if users have no device authentication set up -->
    <string name="credit_cards_warning_dialog_message">ਆਪਣੀ ਡਿਵਾਇਸ ਲਈ ਲਾਕ ਪੈਟਰਨ, ਪਿੰਨ, ਜਾਂ ਪਾਸਵਰਡ ਸੈੱਟ ਕਰੋ ਤਾਂ ਜੋ ਕਿਸੇ ਹੋਰ ਹੱਥ ਤੁਹਾਡਾ ਡਿਵਾਇਸ ਹੋਣ ਉੱਤੇ ਤੁਹਾਡੇ ਸੰਭਾਲੇ ਪਾਸਵਰਡ ਸੁਰੱਖਿਅਤ ਰਹਿਣ।</string>
    <!-- Positive button to send users to set up a pin of warning dialog if users have no device authentication set up -->
    <string name="credit_cards_warning_dialog_set_up_now">ਹੁਣੇ ਸੈਟ ਅੱਪ ਕਰੋ</string>
    <!-- Negative button to ignore warning dialog if users have no device authentication set up -->
    <string name="credit_cards_warning_dialog_later">ਬਾਦ \'ਚ</string>
    <!-- Title of PIN verification dialog to direct users to re-enter their device credentials to access their credit cards -->
    <string name="credit_cards_biometric_prompt_message_pin">ਆਪਣਾ ਡਿਵਾਇਸ ਅਣ-ਲਾਕ ਕਰੋ</string>
    <!-- Message displayed in biometric prompt for authentication, before allowing users to use their stored credit card information -->
    <string name="credit_cards_biometric_prompt_unlock_message">ਸੰਭਾਲੀ ਕਰੈਡਿਟ ਕਾਰਡ ਜਾਣਕਾਰੀ ਵਰਤਣ ਲਈ ਅਣ-ਲਾਕ ਕਰੋ</string>

>>>>>>> 3dc8ef80
    <!-- Title of the Add search engine screen -->
    <string name="search_engine_add_custom_search_engine_title">ਖੋਜ ਇੰਜਣ ਜੋੜੋ</string>
    <!-- Title of the Edit search engine screen -->
    <string name="search_engine_edit_custom_search_engine_title">ਖੋਜ ਇੰਜਣ ਸੋਧੋ</string>
    <!-- Content description (not visible, for screen readers etc.): Title for the button to add a search engine in the action bar -->
    <string name="search_engine_add_button_content_description">ਜੋੜੋ</string>
    <!-- Content description (not visible, for screen readers etc.): Title for the button to save a search engine in the action bar -->
    <string name="search_engine_add_custom_search_engine_edit_button_content_description">ਸੰਭਾਲੋ</string>
    <!-- Text for the menu button to edit a search engine -->
    <string name="search_engine_edit">ਸੋਧੋ</string>
    <!-- Text for the menu button to delete a search engine -->
    <string name="search_engine_delete">ਹਟਾਓ</string>

    <!-- Text for the button to create a custom search engine on the Add search engine screen -->
    <string name="search_add_custom_engine_label_other">ਹੋਰ</string>
    <!-- Placeholder text shown in the Search Engine Name TextField before a user enters text -->
    <string name="search_add_custom_engine_name_hint">ਨਾਂ</string>
    <!-- Placeholder text shown in the Search String TextField before a user enters text -->
    <string name="search_add_custom_engine_search_string_hint">ਵਰਤਣ ਲਈ ਖੋਜ ਸਤਰ</string>
    <!-- Description text for the Search String TextField. The %s is part of the string -->
    <string name="search_add_custom_engine_search_string_example">“%s” ਨਾਲ ਕਿਊਰੀ ਨੂੰ ਤਬਦੀਲ ਕਰੋ। ਮਿਸਾਲ ਵਜੋਂ:\nhttps://www.google.com/search?q=%s</string>
    <!-- Text for the button to learn more about adding a custom search engine -->
    <string name="search_add_custom_engine_learn_more_label">ਹੋਰ ਜਾਣੋ</string>

    <!-- Accessibility description for the form in which details about the custom search engine are entered -->
    <string name="search_add_custom_engine_form_description">ਕਸਟਮ ਖੋਜ ਇੰਜਣ ਵੇਰਵੇ</string>
    <!-- Accessibility description for the 'Learn more' link -->
    <string name="search_add_custom_engine_learn_more_description">ਹੋਰ ਸਿੱਖਣ ਵਾਲਾ ਲਿੰਕ</string>

    <!-- Text shown when a user leaves the name field empty -->
    <string name="search_add_custom_engine_error_empty_name">ਖੋਜ ਇੰਜਣ ਨਾਂ ਦਿਓ</string>
    <!-- Text shown when a user tries to add a search engine that already exists -->
    <string name="search_add_custom_engine_error_existing_name">“%s” ਨਾਂ ਨਾਲ ਇੰਜਣ ਪਹਿਲਾਂ ਹੀ ਮੌਜੂਦ ਹੈ।</string>
    <!-- Text shown when a user leaves the search string field empty -->
    <string name="search_add_custom_engine_error_empty_search_string">ਖੋਜ ਸਤਰ ਦਿਓ</string>
    <!-- Text shown when a user leaves out the required template string -->
    <string name="search_add_custom_engine_error_missing_template">ਉਹ ਮਿਲਦੀ ਸਤਰ ਦੀ ਜਾਂਚ ਕਰੋ, ਜਿਵੇਂ ਮਿਸਾਲ ਰੂਪ ਵਿੱਚ</string>
    <!-- Text shown when we aren't able to validate the custom search query. The first parameter is the url of the custom search engine -->
    <string name="search_add_custom_engine_error_cannot_reach">“%s” ਨਾਲ ਕਨੈਕਟ ਕਰਨ ਦੌਰਾਨ ਗ਼ਲਤੀ</string>
    <!-- Text shown when a user creates a new search engine -->
    <string name="search_add_custom_engine_success_message">%s ਬਣਾਇਆ</string>
    <!-- Text shown when a user successfully edits a custom search engine -->
    <string name="search_edit_custom_engine_success_message">%s ਸੰਭਾਲਿਆ</string>
    <!-- Text shown when a user successfully deletes a custom search engine -->
    <string name="search_delete_search_engine_success_message">%s ਹਟਾਓ</string>

    <!-- Title text shown for the migration screen to the new browser. Placeholder replaced with app name -->
    <string name="migration_title">ਨਵੇਂ ਨਕੋਰ %s ਲਈ ਜੀ ਆਇਆਂ ਨੂੰ</string>
    <!-- Description text followed by a list of things migrating (e.g. Bookmarks, History). Placeholder replaced with app name-->
    <string name="migration_description">ਪੂਰੀ ਤਰ੍ਹਾਂ ਮੁੜ-ਡਿਜ਼ਾਈਨ ਕੀਤਾ ਬਰਾਊਜ਼ਰ ਤਿਆਰ ਹੈ, ਸੁਧਾਰੀ ਕਾਰਗੁਜ਼ਾਰੀ ਅਤੇ ਫੀਚਰਾਂ ਨਾਲ ਤੁਹਾਨੂੰ ਆਨਲਾਈਨ ਹੋਰ ਵੱਧ ਕਰਨ ਲਈ ਮਦਦ ਕਰਦਾ ਹੈ।\n\nਸਾਡੇ ਵਲੋਂ %s ਨਾਲ ਇਹ ਅੱਪਡੇਟ ਕੀਤੇ ਜਾਣ ਤੱਕ ਉਡੀਕੋ</string>
    <!-- Text on the disabled button while in progress. Placeholder replaced with app name -->
    <string name="migration_updating_app_button_text">…%s ਨੂੰ ਅੱਪਡੇਟ ਕੀਤਾ ਜਾ ਰਿਹਾ ਹੈ</string>
    <!-- Text on the enabled button. Placeholder replaced with app name-->
    <string name="migration_update_app_button">%s ਚਲਾਓ</string>
    <!-- Accessibility description text for a completed migration item -->
    <string name="migration_icon_description">ਮਾਈਗਰੇਸ਼ਨ ਪੂਰੀ ਹੋਈ</string>
    <!--Text on list of migrated items (e.g. Settings, History, etc.)-->
    <string name="migration_text_passwords">ਪਾਸਵਰਡ</string>

    <!-- Heading for the instructions to allow a permission -->
    <string name="phone_feature_blocked_intro">ਇਸਨੂੰ ਸਹਿਮਤੀ ਦੇਣ ਲਈ:</string>
    <!-- First step for the allowing a permission -->
    <string name="phone_feature_blocked_step_settings">1. ਐਂਡਰਾਈਡ ਸੈਟਿੰਗਾਂ ਉੱਤੇ ਜਾਓ</string>
    <!-- Second step for the allowing a permission -->
    <string name="phone_feature_blocked_step_permissions"><![CDATA[2. <b>ਇਜਾਜ਼ਤਾਂ</b> ਨੂੰ ਛੂਹੋ]]></string>
    <!-- Third step for the allowing a permission (Fore example: Camera) -->
    <string name="phone_feature_blocked_step_feature"><![CDATA[3. <b>%1$s</b> ਨੂੰ ਚਾਲੂ ਲਈ ਬਦਲੋ]]></string>

    <!-- Label that indicates a site is using a secure connection -->
    <string name="quick_settings_sheet_secure_connection">ਸੁਰੱਖਿਅਤ ਕਨੈਕਸ਼ਨ</string>
    <!-- Label that indicates a site is using a insecure connection -->
    <string name="quick_settings_sheet_insecure_connection">ਅਸੁਰੱਖਿਅਤ ਕਨੈਕਸ਼ਨ</string>
    <!-- Confirmation message for a dialog confirming if the user wants to delete all the permissions for all sites-->
    <string name="confirm_clear_permissions_on_all_sites">ਕੀ ਤੁਸੀਂ ਸਾਰੀਆਂ ਸਾਈਟਾਂ ਲਈ ਸਭ ਸਹਿਮਤੀਆਂ ਨੂੰ ਹਟਾਉਣਾ ਚਾਹੁੰਦੇ ਹੋ?</string>
    <!-- Confirmation message for a dialog confirming if the user wants to delete all the permissions for a site-->
    <string name="confirm_clear_permissions_site">ਕੀ ਤੁਸੀਂ ਇਸ ਸਾਈਟ ਲਈ ਸਭ ਸਹਿਮਤੀਆਂ ਨੂੰ ਹਟਾਉਣਾ ਚਾਹੁੰਦੇ ਹੋ?</string>
    <!-- Confirmation message for a dialog confirming if the user wants to set default value a permission for a site-->
    <string name="confirm_clear_permission_site">ਕੀ ਤੁਸੀਂ ਇਸ ਸਾਈਟ ਲਈ ਇਹ ਸਹਿਮਤੀ ਨੂੰ ਹਟਾਉਣਾ ਚਾਹੁੰਦੇ ਹੋ?</string>
    <!-- label shown when there are not site exceptions to show in the site exception settings -->
    <string name="no_site_exceptions">ਕੋਈ ਸਾਈਟ ਛੋਟ ਨਹੀਂ</string>
    <!-- Label for the Pocket default top site -->
    <string name="pocket_top_articles">ਸਿਖਰਲੇ ਲੇਖ</string>
    <!-- Bookmark deletion confirmation -->
    <string name="bookmark_deletion_confirmation">ਕੀ ਤੁਸੀਂ ਇਹ ਬੁੱਕਮਾਰਕ ਹਟਾਉਣਾ ਚਾਹੁੰਦੇ ਹੋ?</string>
    <!-- Browser menu button that adds a top site to the home fragment -->
    <string name="browser_menu_add_to_top_sites">ਸਿਖਰਲੀਆਂ ਸਾਈਟਾਂ ਵਿੱਚ ਜੋੜੋ</string>
    <!-- text shown before the issuer name to indicate who its verified by, parameter is the name of
     the certificate authority that verified the ticket-->
    <string name="certificate_info_verified_by">ਤਸਦੀਕ ਕੀਤਾ: %1$s</string>
    <!-- Login overflow menu delete button -->
    <string name="login_menu_delete_button">ਹਟਾਓ</string>
    <!-- Login overflow menu edit button -->
    <string name="login_menu_edit_button">ਸੋਧੋ</string>
    <!-- Message in delete confirmation dialog for logins -->
    <string name="login_deletion_confirmation">ਕੀ ਤੁਸੀਂ ਇਹ ਲਾਗਇਨ ਹਟਾਉਣਾ ਚਾਹੁੰਦੇ ਹੋ?</string>
    <!-- Positive action of a dialog asking to delete  -->
    <string name="dialog_delete_positive">ਹਟਾਓ</string>

    <!--  The saved login options menu description. -->
    <string name="login_options_menu">ਲਾਗਇਨ ਚੋਣਾਂ</string>
    <!--  The editable text field for a login's web address. -->
    <string name="saved_login_hostname_description">ਲਾਗਇਨ ਦੇ ਵੈੱਬ ਐਡਰੈਸ ਲਈ ਸੋਧਣਯੋਗ ਲਿਖਤ ਖੇਤਰ ਹੈ।</string>
    <!--  The editable text field for a login's username. -->
    <string name="saved_login_username_description">ਲਾਗਇਨ ਦੇ ਵਰਤੋਂਕਾਰ-ਨਾਂ ਲਈ ਸੋਧਣਯੋਗ ਲਿਖਤ ਖੇਤਰ ਹੈ।</string>
    <!--  The editable text field for a login's password. -->
    <string name="saved_login_password_description">ਲਾਗਇਨ ਦੇ ਪਾਸਵਰਡ ਲਈ ਸੋਧਣਯੋਗ ਲਿਖਤ ਖੇਤਰ ਹੈ।</string>
    <!--  The button description to save changes to an edited login. -->
    <string name="save_changes_to_login">ਤਬਦੀਲੀਆਂ ਨੂੰ ਲਾਗਇਨ ਲਈ ਸੰਭਾਲੋ।</string>
    <!--  The button description to discard changes to an edited login. -->
    <string name="discard_changes">ਤਬਦੀਲੀਆਂ ਅਣਡਿੱਠੀਆਂ ਕਰੋ</string>
    <!--  The page title for editing a saved login. -->
    <string name="edit">ਸੋਧੋ</string>
    <!--  The error message in edit login view when password field is blank. -->
    <string name="saved_login_password_required">ਪਾਸਵਰਡ ਚਾਹੀਦਾ ਹੈ</string>
    <!-- Voice search button content description  -->
    <string name="voice_search_content_description">ਆਵਾਜ਼ ਰਾਹੀਂ ਖੋਜੋ</string>
    <!-- Voice search prompt description displayed after the user presses the voice search button -->
    <string name="voice_search_explainer">ਹੁਣੇ ਬੋਲੋ</string>
    <!--  The error message in edit login view when a duplicate username exists. -->
    <string name="saved_login_duplicate">ਉਸ ਵਰਤੋਂਕਾਰ ਨਾਲ ਲਾਗਇਨ ਪਹਿਲਾਂ ਹੀ ਮੌਜੂਦ ਹੈ</string>

    <!-- Synced Tabs -->
    <!-- Text displayed to ask user to connect another device as no devices found with account -->
    <string name="synced_tabs_connect_another_device">ਹੋਰ ਡਿਵਾਈਸ ਨਾਲ ਕਨੈਕਟ ਕਰੋ।</string>
    <!-- Text displayed asking user to re-authenticate -->
    <string name="synced_tabs_reauth">ਮੁੜ-ਪ੍ਰਮਾਣਿਤ ਕਰੋ।</string>
    <!-- Text displayed when user has disabled tab syncing in Firefox Sync Account -->
    <string name="synced_tabs_enable_tab_syncing">ਟੈਬ ਨੂੰ ਸਿੰਕ ਕਰਨਾ ਸਮਰੱਥ ਕਰੋ।</string>
    <!-- Text displayed when user has no tabs that have been synced -->
    <string name="synced_tabs_no_tabs">ਤੁਹਾਡੇ ਹੋਰ ਡਿਵਾਈਸ ਉੱਤੇ ਫਾਇਰਫਾਕਸ ਵਿੱਚ ਕੋਈ ਵੀ ਖੋਲ੍ਹੀ ਹੋਈ ਟੈਬ ਨਹੀਂ ਹੈ।</string>
    <!-- Text displayed in the synced tabs screen when a user is not signed in to Firefox Sync describing Synced Tabs -->
    <string name="synced_tabs_sign_in_message">ਤੁਹਾਡੇ ਹੋਰ ਡਿਵਾਈਸਾਂ ਤੋਂ ਟੈਬਾਂ ਦੀ ਸੂਚੀ ਵੇਖੋ।</string>
    <!-- Text displayed on a button in the synced tabs screen to link users to sign in when a user is not signed in to Firefox Sync -->
    <string name="synced_tabs_sign_in_button">ਸਿੰਕ ਕਰਨ ਲਈ ਸਾਈਨ ਇਨ ਕਰੋ</string>

    <!-- The text displayed when a synced device has no tabs to show in the list of Synced Tabs. -->
    <string name="synced_tabs_no_open_tabs">ਕੋਈ ਖੁੱਲ੍ਹੀ ਟੈਬ ਨਹੀਂ</string>

    <!-- Top Sites -->
    <!-- Title text displayed in the dialog when top sites limit is reached. -->
    <string name="top_sites_max_limit_title">ਸਿਖਰਲੀ ਸਾਈਟ ਦੀ ਲਿਮਟ ਅੱਪੜੀ</string>
    <!-- Content description text displayed in the dialog when top sites limit is reached. -->
    <string name="top_sites_max_limit_content_2">ਨਵੀਂ ਸਿਖਰਲੀ ਸਾਈਟ ਜੋੜਨ ਲਈ ਪਹਿਲਾਂ ਇੱਕ ਨੂੰ ਹਟਾਓ। ਸਾਈਟ ਨੂੰ ਛੂਹ ਕੇ ਰੱਖੋ ਤੇ ਹਟਾਓ ਨੂੰ ਚੁਣੋ।</string>
    <!-- Confirmation dialog button text when top sites limit is reached. -->
    <string name="top_sites_max_limit_confirmation_button">ਠੀਕ ਹੈ, ਸਮਝ ਗਏ</string>

    <!-- Label for the show most visited sites preference -->
    <string name="top_sites_toggle_top_frecent_sites">ਸਭ ਤੋਂ ਵੱਧ ਖੋਲ੍ਹੀਆਂ ਸਾਈਟਾਂ ਵੇਖੋ</string>

    <!-- Title text displayed in the rename top site dialog. -->
	<string name="top_sites_rename_dialog_title">ਨਾਂ</string>
	<!-- Hint for renaming title of a top site -->
	<string name="top_site_name_hint">ਸਿਰਖਲੀ ਸਾਈਟ ਦਾ ਨਾਂ</string>
	<!-- Button caption to confirm the renaming of the top site. -->
	<string name="top_sites_rename_dialog_ok">ਠੀਕ ਹੈ</string>
	<!-- Dialog button text for canceling the rename top site prompt. -->
	<string name="top_sites_rename_dialog_cancel">ਰੱਦ ਕਰੋ</string>

    <!-- Default browser experiment -->
    <string name="default_browser_experiment_card_text">ਵੈੱਬਸਾਈਟਾਂ, ਈਮੇਲਾਂ ਅਤੇ ਸੁਨੇਹਿਆਂ ਨੂੰ Firefox ਵਿੱਚ ਆਪਣੇ ਖੋਲ੍ਹਣ ਲਈ ਲਿੰਕ ਸੈੱਟ ਕਰੋ।</string>

    <!-- Content description for close button in collection placeholder. -->
    <string name="remove_home_collection_placeholder_content_description">ਹਟਾਓ</string>

    <!-- Content description radio buttons with a link to more information -->
    <string name="radio_preference_info_content_description">ਹੋਰ ਵੇਰਵਿਆਂ ਲਈ ਕਲਿੱਕ ਕਰੋ</string>

    <!-- Content description for the action bar "up" button -->
    <string name="action_bar_up_description">ਉੱਤੇ ਜਾਓ</string>

    <!-- Content description for privacy content close button -->
    <string name="privacy_content_close_button_content_description">ਬੰਦ ਕਰੋ</string>

</resources><|MERGE_RESOLUTION|>--- conflicted
+++ resolved
@@ -1603,8 +1603,6 @@
     <!-- Error message for credit card number validation -->
     <string name="credit_cards_number_validation_error_message">ਵਾਜਬ ਕਰੈਡਿਟ ਕਾਰਡ ਨੰਬਰ ਦਿਓ ਜੀ</string>
 
-<<<<<<< HEAD
-=======
     <!-- Message displayed in biometric prompt displayed for authentication before allowing users to view their saved credit cards -->
     <string name="credit_cards_biometric_prompt_message">ਆਪਣੇ ਸੰਭਾਲੇ ਹੋਏ ਕਾਰਡ ਵੇਖਣ ਲਈ ਅਣ-ਲਾਕ ਕਰੋ</string>
     <!-- Title of warning dialog if users have no device authentication set up -->
@@ -1620,7 +1618,6 @@
     <!-- Message displayed in biometric prompt for authentication, before allowing users to use their stored credit card information -->
     <string name="credit_cards_biometric_prompt_unlock_message">ਸੰਭਾਲੀ ਕਰੈਡਿਟ ਕਾਰਡ ਜਾਣਕਾਰੀ ਵਰਤਣ ਲਈ ਅਣ-ਲਾਕ ਕਰੋ</string>
 
->>>>>>> 3dc8ef80
     <!-- Title of the Add search engine screen -->
     <string name="search_engine_add_custom_search_engine_title">ਖੋਜ ਇੰਜਣ ਜੋੜੋ</string>
     <!-- Title of the Edit search engine screen -->
