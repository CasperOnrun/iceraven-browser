--- conflicted
+++ resolved
@@ -52,13 +52,6 @@
 
     <!-- Home - Recently saved bookmarks -->
     <!-- Title for the home screen section with recently saved bookmarks. -->
-<<<<<<< HEAD
-    <string moz:removedIn="94" name="recently_saved_bookmarks" tools:ignore="UnusedResources">ਤਾਜ਼ਾ ਸੰਭਾਲੇ</string>
-    <!-- Title for the home screen section with recently saved bookmarks. -->
-    <string moz:removedIn="94" name="recently_bookmarked" tools:ignore="UnusedResources">ਤਾਜ਼ਾ ਬੁੱਕਮਾਰਕ ਕੀਤੇ</string>
-    <!-- Title for the home screen section with recently saved bookmarks. -->
-=======
->>>>>>> 5a685e67
     <string name="recent_bookmarks_title">ਸੱਜਰੇ ਬੁੱਕਮਾਰਕ</string>
     <!-- Content description for the recently saved bookmarks section on the home screen. -->
     <string name="recently_saved_bookmarks_content_description">ਤਾਜ਼ਾ ਸੰਭਾਲੇ ਬੁੱਕਮਾਰਕ</string>
@@ -127,15 +120,11 @@
     <!-- Content description for close button in the auto-close dialog of the inactive tabs. -->
     <string name="tab_tray_inactive_auto_close_button_content_description">ਬੰਦ ਕਰੋ</string>
     <!-- Text for turn on auto close tabs button in the auto-close dialog of the inactive tabs. -->
-<<<<<<< HEAD
-    <string name="tab_tray_inactive_turn_on_auto_close_button">ਆਪੇ ਬੰਦ ਕਰਨਾ ਚਾਲੂ ਕਰੋ</string>
-=======
     <string moz:removedIn="95" name="tab_tray_inactive_turn_on_auto_close_button" tools:ignore="UnusedResources">ਆਪੇ ਬੰਦ ਕਰਨਾ ਚਾਲੂ ਕਰੋ</string>
 
     <!-- Text for turn on auto close tabs button in the auto-close dialog of the inactive tabs. -->
     <string name="tab_tray_inactive_turn_on_auto_close_button_2">ਆਪੇ ਬੰਦ ਕਰਨਾ ਚਾਲੂ ਕਰੋ</string>
 
->>>>>>> 5a685e67
 
     <!-- Home screen icons - Long press shortcuts -->
     <!-- Shortcut action to open new tab -->
@@ -158,17 +147,12 @@
         The first parameter is the search term that the user used. (for example: your search for "cat")-->
     <string name="recent_tabs_search_term">\&quot;%1$s\&quot; ਲਈ ਤੁਹਾਡੀ ਖੋਜ</string>
     <!-- Text for the number of tabs in a group in the 'Jump back in' section of the new tab
-<<<<<<< HEAD
-        The first parameter is the count for number of sites in the group.  This number will always be more than one. -->
-    <string name="recent_tabs_search_term_count">ਸਾਈਟਾਂ: %1$s</string>
-=======
     The first parameter is the count for number of sites in the group.  This number will always be more than one. -->
     <string moz:removedIn="96" name="recent_tabs_search_term_count" tools:ignore="UnusedResources">ਸਾਈਟਾਂ: %1$s</string>
 
     <!-- Text for the number of tabs in a group in the 'Jump back in' section of the new tab
         %d is a placeholder for the number of sites in the group. This number will always be more than one. -->
     <string name="recent_tabs_search_term_count_2">%d ਸਾਈਟਾਂ</string>
->>>>>>> 5a685e67
 
     <!-- History Metadata -->
     <!-- Header text for a section on the home screen that displays grouped highlights from the
@@ -176,14 +160,7 @@
     <string name="history_metadata_header_2">ਹਾਲ ਦੇ ਖੋਲ੍ਹੀਆਂ ਗਈਆਂ</string>
     <!-- Header text for a section on the home screen that displays grouped highlights from the
          user's browsing history, such as topics they have researched or explored on the web -->
-<<<<<<< HEAD
-    <string moz:removedIn="94" name="history_metadata_header_2" tools:ignore="UnusedResources">ਹਾਲ ਦੇ ਖੋਲ੍ਹੀਆਂ ਗਈਆਂ</string>
-    <!-- Header text for a section on the home screen that displays grouped highlights from the
-         user's browsing history, such as topics they have researched or explored on the web -->
-    <string name="history_metadata_header_3">ਸੱਜਰੀਆਂ ਖੋਜਾਂ</string>
-=======
     <string moz:removedIn="96" name="history_metadata_header_3" tools:ignore="UnusedResources">ਸੱਜਰੀਆਂ ਖੋਜਾਂ</string>
->>>>>>> 5a685e67
     <!-- Text for the menu button to remove a grouped highlight from the user's browsing history
          in the Recently visited section -->
     <string name="recently_visited_menu_item_remove">ਹਟਾਓ</string>
@@ -416,11 +393,6 @@
     <!-- Preference for changing default theme to dark or light mode -->
     <string name="preferences_theme">ਥੀਮ</string>
     <!-- Preference for customizing the home screen -->
-<<<<<<< HEAD
-    <string moz:removedIn="94" name="preferences_home" tools:ignore="UnusedResources">ਮੁੱਖ ਸਫ਼ਾ</string>
-    <!-- Preference for customizing the home screen -->
-=======
->>>>>>> 5a685e67
     <string name="preferences_home_2">ਮੁੱਖ ਸਫ਼ਾ</string>
     <!-- Preference for gestures based actions -->
     <string name="preferences_gestures">ਇਸ਼ਾਰੇ</string>
@@ -496,19 +468,6 @@
     <!-- Header text for jumping back into the recent tab in customize the home screen -->
     <string name="customize_toggle_jump_back_in">ਵਾਪਸ ਜਾਓ</string>
     <!-- Title for the customize home screen section with recently saved bookmarks. -->
-<<<<<<< HEAD
-    <string moz:removedIn="94" name="customize_toggle_recently_saved_bookmarks" tools:ignore="UnusedResources">ਤਾਜ਼ਾ ਸੰਭਾਲੇ</string>
-    <!-- Title for the customize home screen section with recently saved bookmarks. -->
-    <string moz:removedIn="94" name="customize_toggle_recently_bookmarked" tools:ignore="UnusedResources">ਤਾਜ਼ਾ ਬੁੱਕਮਾਰਕ ਕੀਤੇ</string>
-    <!-- Title for the customize home screen section with recently saved bookmarks. -->
-    <string name="customize_toggle_recent_bookmarks">ਸੱਜਰੇ ਬੁੱਕਮਾਰਕ</string>
-    <!-- Title for the customize home screen section with recently visited. Recently visited is
-    a section where users see a list of tabs that they have visited in the past few days -->
-    <string moz:removedIn="94" name="customize_toggle_recently_visited" tools:ignore="UnusedResources">ਤਾਜ਼ਾ ਖੋਲ੍ਹੇ ਗਏ</string>
-    <!-- Title for the customize home screen settings section for recent searches. Recent searches
-     is a section where users see a list of groups of tabs that they have visited in the past few days -->
-    <string name="customize_toggle_recent_searches">ਸੱਜਰੀਆਂ ਖੋਜਾਂ</string>
-=======
     <string name="customize_toggle_recent_bookmarks">ਸੱਜਰੇ ਬੁੱਕਮਾਰਕ</string>
     <!-- Title for the customize home screen section with recently visited. Recently visited is
     a section where users see a list of tabs that they have visited in the past few days -->
@@ -516,7 +475,6 @@
     <!-- Title for the customize home screen settings section for recent searches. Recent searches
      is a section where users see a list of groups of tabs that they have visited in the past few days -->
     <string moz:removedIn="96" name="customize_toggle_recent_searches" tools:ignore="UnusedResources">ਸੱਜਰੀਆਂ ਖੋਜਾਂ</string>
->>>>>>> 5a685e67
     <!-- Title for the customize home screen section with Pocket. -->
     <string name="customize_toggle_pocket">Pocket</string>
 
@@ -759,29 +717,12 @@
     <string name="preference_auto_close_tabs" tools:ignore="UnusedResources">ਖੁੱਲ੍ਹੀਆਂ ਟੈਬਾਂ ਲਈ ਆਪੇ-ਬੰਦ ਕਰੋ</string>
 
     <!-- Opening screen -->
-<<<<<<< HEAD
-    <!-- Title of a preference that allows a user to indicate after a specified amount of time when the app should start on the home screen -->
-    <string moz:removedIn="94" name="preferences_start_on_home" tools:ignore="UnusedResources">ਮੁੱਖ ਸਕਰੀਨ ਤੋਂ ਸ਼ੁਰੂ ਕਰੋ</string>
-    <!-- Title of a preference that allows a user to choose what screen to show after opening the app -->
-    <string name="preferences_opening_screen">ਸਕਰੀਨ ਖੋਲ੍ਹਣੀ</string>
-    <!-- Option for starting on the home screen after after four hours or inactivity -->
-    <string moz:removedIn="94" name="start_on_home_after_four_hours" tools:ignore="UnusedResources">ਕੁਝ ਘੰਟਿਆਂ ਬਾਦ</string>
-    <!-- Option for always opening the homepage when re-opening the app -->
-    <string name="opening_screen_homepage">ਮੁੱਖ ਸਫ਼ਾ</string>
-    <!-- Option for always starting on the home screen -->
-    <string moz:removedIn="94" name="start_on_home_always" tools:ignore="UnusedResources">ਹਮੇਸ਼ਾਂ</string>
-    <!-- Option for always opening the user's last-open tab when re-opening the app -->
-    <string name="opening_screen_last_tab">ਪਿਛਲੀ ਟੈਬ</string>
-    <!-- Option for never starting on the home screen -->
-    <string moz:removedIn="94" name="start_on_home_never" tools:ignore="UnusedResources">ਕਦੇ ਨਹੀਂ</string>
-=======
     <!-- Title of a preference that allows a user to choose what screen to show after opening the app -->
     <string name="preferences_opening_screen">ਸਕਰੀਨ ਖੋਲ੍ਹਣੀ</string>
     <!-- Option for always opening the homepage when re-opening the app -->
     <string name="opening_screen_homepage">ਮੁੱਖ ਸਫ਼ਾ</string>
     <!-- Option for always opening the user's last-open tab when re-opening the app -->
     <string name="opening_screen_last_tab">ਪਿਛਲੀ ਟੈਬ</string>
->>>>>>> 5a685e67
     <!-- Option for always opening the homepage when re-opening the app after four hours of inactivity -->
     <string name="opening_screen_after_four_hours_of_inactivity">ਚਾਰ ਘੰਟਿਆਂ ਦੀ ਨਾ-ਸਰਗਰਮੀ ਦੇ ਬਾਅਦ ਮੁੱਖ-ਸਫ਼ਾ</string>
     <!-- Summary for tabs preference when auto closing tabs setting is set to manual close-->
@@ -920,12 +861,6 @@
     <string moz:removedIn="96" name="tab_tray_save_to_collection" tools:ignore="UnusedResources">ਸੰਭਾਲੋ</string>
 
     <!-- Title text for the normal tabs header in the tabs tray which are not part of any tab grouping. -->
-<<<<<<< HEAD
-    <string moz:removedIn="94" name="tab_tray_header_title" tools:ignore="UnusedResources">ਹੋਰ</string>
-
-    <!-- Title text for the normal tabs header in the tabs tray which are not part of any tab grouping. -->
-=======
->>>>>>> 5a685e67
     <string name="tab_tray_header_title_1">ਹੋਰ ਟੈਬਾਂ</string>
 
     <!-- History -->
@@ -2015,13 +1950,6 @@
 
     <!-- Label for the preference to show the most visited top sites on the homepage -->
     <string name="top_sites_toggle_top_recent_sites_3">ਸਭ ਤੋਂ ਵੱਧ ਖੋਲ੍ਹੀਆਂ ਸਿਖਰਲੀਆਂ ਸਾਈਟਾਂ</string>
-<<<<<<< HEAD
-    <!-- Label for the show most visited top sites preference -->
-    <string moz:removedIn="94" name="top_sites_toggle_top_frecent_sites_2" tools:ignore="UnusedResources">ਸਭ ਤੋਂ ਵੱਧ ਖੋਲ੍ਹੀਆਂ ਸਿਖਰਲੀਆਂ ਸਾਈਟਾਂ ਵੇਖੋ</string>
-    <!-- Label for the show most visited sites preference -->
-    <string moz:removedIn="93" name="top_sites_toggle_top_frecent_sites" tools:ignore="UnusedResources">ਸਭ ਤੋਂ ਵੱਧ ਖੋਲ੍ਹੀਆਂ ਸਾਈਟਾਂ ਵੇਖੋ</string>
-=======
->>>>>>> 5a685e67
 
     <!-- Title text displayed in the rename top site dialog. -->
 	<string name="top_sites_rename_dialog_title">ਨਾਂ</string>
@@ -2038,19 +1966,11 @@
     <!-- Content description for closing all inactive tabs -->
     <string name="inactive_tabs_delete_all">ਸਾਰੀਆਂ ਨਾ-ਸਰਗਰਮ ਟੈਬਾਂ ਬੰਦ ਕਰੋ</string>
     <!-- A description below the section of "inactive" tabs to notify the user when those tabs will be closed, if appropriate. See strings inactive_tabs_30_days and inactive_tabs_7_days for placeholders options. -->
-<<<<<<< HEAD
-    <string moz:removedIn="93" name="inactive_tabs_description" tools:ignore="UnusedResources">ਟੈਬਾਂ %s ਦਿਨਾਂ ਲਈ ਇੱਥੇ ਮੌਜੂਦ ਹੁੰਦੀਆਂ ਹਨ। ਉਸ ਸਮੇਂ ਬਾਅਦ, ਟੈਬਾਂ ਨੂੰ ਆਪਣੇ-ਆਪ ਬੰਦ ਕੀਤਾ ਜਾਵੇਗਾ।</string>
-    <!-- The amount of time until a tab in the "inactive" section of the tabs tray will be closed. See string inactive_tabs_description as well -->
-    <string moz:removedIn="93" name="inactive_tabs_30_days" tools:ignore="UnusedResources">30 ਦਿਨ</string>
-    <!-- The amount of time until a tab in the "inactive" section of the tabs tray will be closed. See string inactive_tabs_description as well -->
-    <string moz:removedIn="93" name="inactive_tabs_7_days" tools:ignore="UnusedResources">1 ਹਫ਼ਤਾ</string>
-=======
     <string moz:removedIn="95" name="inactive_tabs_description" tools:ignore="UnusedResources">ਟੈਬਾਂ %s ਦਿਨਾਂ ਲਈ ਇੱਥੇ ਮੌਜੂਦ ਹੁੰਦੀਆਂ ਹਨ। ਉਸ ਸਮੇਂ ਬਾਅਦ, ਟੈਬਾਂ ਨੂੰ ਆਪਣੇ-ਆਪ ਬੰਦ ਕੀਤਾ ਜਾਵੇਗਾ।</string>
     <!-- The amount of time until a tab in the "inactive" section of the tabs tray will be closed. See string inactive_tabs_description as well -->
     <string moz:removedIn="95" name="inactive_tabs_30_days" tools:ignore="UnusedResources">30 ਦਿਨ</string>
     <!-- The amount of time until a tab in the "inactive" section of the tabs tray will be closed. See string inactive_tabs_description as well -->
     <string moz:removedIn="95" name="inactive_tabs_7_days" tools:ignore="UnusedResources">1 ਹਫ਼ਤਾ</string>
->>>>>>> 5a685e67
 
     <!-- Inactive tabs auto-close message in the tabs tray -->
     <!-- The header text of the auto-close message when the user is asked if they want to turn on the auto-closing of inactive tabs. -->
@@ -2060,23 +1980,6 @@
     <!-- A call to action below the description to allow the user to turn on the auto closing of inactive tabs. -->
     <string name="inactive_tabs_auto_close_message_action" tools:ignore="UnusedResources">ਆਪੇ-ਬੰਦ ਕਰਨ ਨੂੰ ਚਾਲੂ ਕਰੋ</string>
 
-<<<<<<< HEAD
-    <!-- Inactive tabs survey -->
-    <!-- Header text for the inactive tabs survey asking for feedback to improve the inactive tabs feature. -->
-    <string name="inactive_tabs_survey_header" tools:ignore="UnusedResources">ਸੁਧਾਰ ਕਰਨ ਲਈ ਸਾਡੀ ਮਦਦ ਕਰੋ</string>
-    <!-- Content text for the inactive tabs survey asking the primary survey feedback question. -->
-    <string name="inactive_tabs_survey_content" tools:ignore="UnusedResources">ਤੁਸੀਂ ਨਾ-ਸਰਗਰਮ ਟੈਬਾਂ ਨੂੰ ਅਸਮਰੱਥ ਕਿਉਂ ਕੀਤਾ ਸੀ?</string>
-    <!-- One of the feedback option that can be selected as a responses to the inactive tabs survey question. -->
-    <string name="inactive_tabs_survey_not_interested_option" tools:ignore="UnusedResources">ਫ਼ੀਚਰ ਵਿੱਚ ਦਿਲਚਸਪੀ ਨਹੀਂ ਹੈ</string>
-    <!-- One of the feedback option that can be selected as a responses to the inactive tabs survey question. -->
-    <string name="inactive_tabs_survey_time_too_long_option" tools:ignore="UnusedResources">ਨਾ-ਸਰਗਰਮੀ ਲਈ ਸਮਾਂ ਬਹੁਤ ਜ਼ਿਆਦਾ ਹੈ</string>
-    <!-- One of the feedback option that can be selected as a responses to the inactive tabs survey question. -->
-    <string name="inactive_tabs_survey_time_too_short_option" tools:ignore="UnusedResources">ਨਾ-ਸਰਗਰਮੀ ਲਈ ਸਮਾਂ ਬਹੁਤ ਘੱਟ ਹੈ</string>
-    <!-- Confirmation button text to submit the feedback for the inactive tabs survey. -->
-    <string name="inactive_tabs_survey_send_button" tools:ignore="UnusedResources">ਭੇਜੋ</string>
-    <!-- Content description for inactive tabs survey close button -->
-    <string name="inactive_tabs_survey_close_button_content_description" tools:ignore="UnusedResources">ਬੰਦ ਕਰੋ</string>
-=======
     <!-- Text for the snackbar to confirm auto-close is enabled for inactive tabs -->
     <string name="inactive_tabs_auto_close_message_snackbar">ਆਪੇ ਬੰਦ ਕਰਨਾ ਸਮਰੱਥ ਹੈ</string>
 
@@ -2104,7 +2007,6 @@
     <string name="inactive_tabs_survey_send_button">ਭੇਜੋ</string>
     <!-- Content description for inactive tabs survey close button -->
     <string name="inactive_tabs_survey_close_button_content_description">ਬੰਦ ਕਰੋ</string>
->>>>>>> 5a685e67
 
     <!-- Default browser experiment -->
     <string name="default_browser_experiment_card_text">ਵੈੱਬਸਾਈਟਾਂ, ਈਮੇਲਾਂ ਅਤੇ ਸੁਨੇਹਿਆਂ ਨੂੰ Firefox ਵਿੱਚ ਆਪਣੇ ਖੋਲ੍ਹਣ ਲਈ ਲਿੰਕ ਸੈੱਟ ਕਰੋ।</string>
@@ -2123,11 +2025,6 @@
 
     <!-- Pocket recommended stories -->
     <!-- Header text for a section on the home screen. -->
-<<<<<<< HEAD
-    <string moz:removedIn="94" name="pocket_stories_header" tools:ignore="UnusedResources">ਸੋਚਣ ਲਈ ਮਜ਼ਬੂਰ ਕਰਨ ਵਾਲੇ ਲੇਖ</string>
-    <!-- Header text for a section on the home screen. -->
-=======
->>>>>>> 5a685e67
     <string name="pocket_stories_header_1">ਸੋਚਣ ਲਈ ਮਜ਼ਬੂਰ ਕਰਨ ਵਾਲੇ ਲੇਖ</string>
     <!-- Header text for a section on the home screen. -->
     <string name="pocket_stories_categories_header">ਵਿਸ਼ੇ ਮੁਤਾਬਕ ਲੇਖ</string>
