<?xml version="1.0" encoding="utf-8"?>
<resources xmlns:tools="http://schemas.android.com/tools" xmlns:moz="http://mozac.org/tools">

    <!-- App name for private browsing mode. The first parameter is the name of the app defined in app_name (for example: Fenix)-->
    <string name="app_name_private_5">ਨਿੱਜੀ %s</string>
    <!-- App name for private browsing mode. The first parameter is the name of the app defined in app_name (for example: Fenix)-->
    <string name="app_name_private_4">%s (ਨਿੱਜੀ)</string>

    <!-- Home Fragment -->
    <!-- Content description (not visible, for screen readers etc.): "Three dot" menu button. -->
    <string name="content_description_menu">ਹੋਰ ਚੋਣਾਂ</string>

    <!-- Content description (not visible, for screen readers etc.): "Private Browsing" menu button. -->
    <string name="content_description_private_browsing_button">ਨਿੱਜੀ ਬਰਾਊਜ਼ ਕਰਨਾ ਸਮਰੱਥ ਕਰੋ</string>
    <!-- Content description (not visible, for screen readers etc.): "Private Browsing" menu button. -->
    <string name="content_description_disable_private_browsing_button">ਨਿੱਜੀ ਬਰਾਊਜ਼ ਕਰਨਾ ਅਸਮਰੱਥ ਕਰੋ</string>
    <!-- Placeholder text shown in the search bar before a user enters text -->
    <string name="search_hint">ਖੋਜੋ ਜਾਂ ਸਿਰਨਾਵਾਂ ਦਿਓ</string>
    <!-- Placeholder text shown in search bar when using history search -->
    <string name="history_search_hint">ਅਤੀਤ ਖੋਜੋ</string>
    <!-- Placeholder text shown in search bar when using bookmarks search -->
    <string name="bookmark_search_hint">ਬੁੱਕਮਾਰਕ ਖੋਜੋ</string>
    <!-- Placeholder text shown in search bar when using tabs search -->
    <string name="tab_search_hint">ਟੈਬਾਂ ਖੋਜੋ</string>
    <!-- Placeholder text shown in the search bar when using application search engines -->
    <string name="application_search_hint">ਖੋਜ ਸ਼ਬਦ ਭਰੋ</string>
    <!-- No Open Tabs Message Description -->
    <string name="no_open_tabs_description">ਤੁਹਾਡੀਆਂ ਖੁੱਲ੍ਹੀਆਂ ਟੈਬਾਂ ਨੂੰ ਇੱਥੇ ਵਿਖਾਇਆ ਜਾਵੇਗਾ।</string>

    <!-- No Private Tabs Message Description -->
    <string name="no_private_tabs_description">ਤੁਹਾਡੀਆਂ ਨਿੱਜੀ ਟੈਬਾਂ ਨੂੰ ਇੱਥੇ ਵਿਖਾਇਆ ਜਾਵੇਗਾ।</string>

    <!-- Tab tray multi select title in app bar. The first parameter is the number of tabs selected -->
    <string name="tab_tray_multi_select_title">%1$d ਚੁਣੀਆਂ</string>
    <!-- Label of button in create collection dialog for creating a new collection  -->
    <string name="tab_tray_add_new_collection">ਨਵਾਂ ਭੰਡਾਰ ਜੋੜੋ</string>
    <!-- Label of editable text in create collection dialog for naming a new collection  -->
    <string name="tab_tray_add_new_collection_name">ਨਾਂ</string>

    <!-- Label of button in save to collection dialog for selecting a current collection  -->
    <string name="tab_tray_select_collection">ਭੰਡਾਰ ਚੁਣੋ</string>
    <!-- Content description for close button while in multiselect mode in tab tray -->
    <string name="tab_tray_close_multiselect_content_description">ਬਹੁ-ਚੋਣ ਢੰਗ ਵਿੱਚੋਂ ਬਾਹਰ ਜਾਓ</string>
    <!-- Content description for save to collection button while in multiselect mode in tab tray -->
    <string name="tab_tray_collection_button_multiselect_content_description">ਚੁਣੀਆਂ ਟੈਬਾਂ ਨੂੰ ਭੰਡਾਰ ਵਿੱਚ ਸੰਭਾਲੋ</string>
    <!-- Content description on checkmark while tab is selected in multiselect mode in tab tray -->
    <string name="tab_tray_multiselect_selected_content_description">ਚੁਣੇ ਹੋਏ</string>

    <!-- Home - Recently saved bookmarks -->
    <!-- Title for the home screen section with recently saved bookmarks. -->
    <string name="recently_saved_title">ਤਾਜ਼ਾ ਸੰਭਾਲੇ</string>
    <!-- Content description for the button which navigates the user to show all of their saved bookmarks. -->
    <string name="recently_saved_show_all_content_description_2">ਸਾਰੇ ਸੰਭਾਲੇ ਬੁੱਕਮਾਰਕਾਂ ਨੂੰ ਵੇਖੋ</string>

    <!-- Text for the menu button to remove a recently saved bookmark from the user's home screen -->
    <string name="recently_saved_menu_item_remove">ਹਟਾਓ</string>

    <!-- About content. The first parameter is the name of the application. (For example: Fenix) -->
    <string name="about_content">%1$s ਮੌਜ਼ੀਲਾ ਵਲੋਂ ਤਿਆਰ ਕੀਤਾ</string>

    <!-- Private Browsing -->
    <!-- Explanation for private browsing displayed to users on home view when they first enable private mode
        The first parameter is the name of the app defined in app_name (for example: Fenix) -->
    <string name="private_browsing_placeholder_description_2">
         ਜਦੋਂ ਤੁਸੀਂ ਸਾਰੀਆਂ ਨਿੱਜੀ ਟੈਬਾਂ ਨੂੰ ਬੰਦ ਕਰਦੇ ਹੋ ਜਾਂ ਐਪ ਤੋਂ ਬਾਹਰ ਜਾਂਦੇ ਹੋ ਤਾਂ %1$s ਤੁਹਾਡੀ ਖੋਜ ਅਤੇ ਬਰਾਊਜ਼ਿੰਗ ਅਤੀਤ ਨੂੰ ਸਾਫ ਕਰਦਾ ਹੈ। ਹਾਲਾਂਕਿ ਇਹ ਤੁਹਾਨੂੰ ਵੈਬਸਾਈਟਾਂ ਜਾਂ ਤੁਹਾਡੇ ਇੰਟਰਨੈੱਟ ਦੇਣ ਵਾਲੇ ਲਈ ਅਣਪਛਾਤਾ ਨਹੀਂ ਬਣਾਉਂਦਾ, ਪਰ ਇਸ ਨਾਲ
ਇਸ ਡਿਵਾਈਸ ਨੂੰ ਵਰਤੇ ਵਾਲੇ ਕਿਸੇ ਤੋਂ ਵੀ ਤੁਹਾਡੇ ਵਲੋਂ ਆਨਲਾਈਨ ਕੀਤੇ ਨੂੰ ਨਿੱਜੀ ਰੱਖਣਾ ਹੋਰ ਸੌਖਾ ਹੋ ਜਾਂਦਾ ਹੈ।</string>
    <string name="private_browsing_common_myths">
       ਨਿੱਜੀ ਟੈਬਾਂ ਬਾਰੇ ਆਮ ਫ਼ਰਜ਼ੀ ਗੱਲਾਂ
    </string>

    <!-- Private mode shortcut "contextual feature recommendation" (CFR) -->
    <!-- Text for the main message -->
    <string name="cfr_message">ਤੁਹਾਡੀ ਮੁੱਖ ਸਕਰੀਨ ਤੋਂ ਨਿੱਜੀ ਟੈਬਾਂ ਖੋਲ੍ਹਣ ਲਈ ਸ਼ਾਰਟਕੱਟ ਜੋੜੋ।</string>
    <!-- Text for the positive button -->
    <string name="cfr_pos_button_text">ਸ਼ਾਰਟਕੱਟ ਜੋੜੋ</string>
    <!-- Text for the negative button -->
    <string name="cfr_neg_button_text">ਨਹੀਂ, ਧੰਨਵਾਦ</string>

    <!-- Open in App "contextual feature recommendation" (CFR) -->
    <!-- Text for the info message. The first parameter is the name of the application.-->
    <string name="open_in_app_cfr_info_message_2">ਤੁਸੀਂ ਐਪਾਂ ਵਿੱਚ ਲਿੰਕ ਆਪਣੇ-ਆਪ ਖੋਲ੍ਹਣ ਲਈ %1$s ਸੈਟਅੱਪ ਕਰ ਸਕਦੇ ਹੋ।</string>
    <!-- Text for the positive action button -->
    <string name="open_in_app_cfr_positive_button_text">ਸੈਟਿੰਗਾਂ ਉੱਤੇ ਜਾਓ</string>
    <!-- Text for the negative action button -->
    <string name="open_in_app_cfr_negative_button_text">ਖ਼ਾਰਜ ਕਰੋ</string>

    <!-- Content description for close button used in "contextual feature recommendation" (CFR) popups -->
    <string name="cfr_dismiss_button_default_content_description">ਖ਼ਾਰਜ ਕਰੋ</string>

    <!-- Total cookie protection "contextual feature recommendation" (CFR) -->
    <!-- Text for the message displayed in the contextual feature recommendation popup promoting the total cookie protection feature. -->
    <string name="tcp_cfr_message">ਸਾਡਾ ਹਾਲੇ ਤੱਕ ਦਾ ਸਭ ਤੋਂ ਜ਼ਿਆਦਾ ਮਜ਼ਬੂਤ ਪਰਦੇਦਾਰੀ ਫ਼ੀਚਰ ਅੰਤਰ-ਸਾਈਟ ਟਰੈਕਰਾਂ ਨੂੰ ਨਿਖੇੜਦਾ ਹੈ।</string>
    <!-- Text displayed that links to website containing documentation about the "Total cookie protection" feature. -->
    <string name="tcp_cfr_learn_more">ਪੂਰੀ ਕੂਕੀ ਸੁਰੱਖਿਆ ਬਾਰੇ ਜਾਣੋ</string>

    <!-- Text for the info dialog when camera permissions have been denied but user tries to access a camera feature. -->
    <string name="camera_permissions_needed_message">ਕੈਮਰੇ ਲਈ ਪਹੁੰਚ ਚਾਹੀਦੀ ਹੈ। Android ਸੈਟਿੰਗਾਂ ਉੱਤੇ ਜਾਓ, ਇਜਾਜ਼ਤਾਂ ਨੂੰ
ਛੂਹੋ ਅਤੇ ਇਜਾਜ਼ਤ ਨੂੰ ਛੂਹੋ।</string>
    <!-- Text for the positive action button to go to Android Settings to grant permissions. -->
    <string name="camera_permissions_needed_positive_button_text">ਸੈਟਿੰਗਾਂ ਉੱਤੇ ਜਾਓ</string>
    <!-- Text for the negative action button to dismiss the dialog. -->
    <string name="camera_permissions_needed_negative_button_text">ਖ਼ਾਰਜ ਕਰੋ</string>

    <!-- Text for the banner message to tell users about our auto close feature. -->
    <string name="tab_tray_close_tabs_banner_message">ਖੋਲ੍ਹੀਆਂ ਟੈਬਾਂ ਨੂੰ ਆਪਣੇ-ਆਪ ਬੰਦ ਕਰਨਾ ਨਿਯਤ ਕਰੋ, ਜੋ ਕਿ ਪਿਛਲੇ ਦਿਨ, ਹਫ਼ਤੇ ਜਾਂ ਮਹੀਨੇ ਵਿੱਚ 
ਵੇਖੀਆਂ ਗਈਆਂ।</string>
    <!-- Text for the positive action button to go to Settings for auto close tabs. -->
    <string name="tab_tray_close_tabs_banner_positive_button_text">ਚੋਣਾਂ ਵੇਖੋ</string>
    <!-- Text for the negative action button to dismiss the Close Tabs Banner. -->
    <string name="tab_tray_close_tabs_banner_negative_button_text">ਖ਼ਾਰਜ ਕਰੋ</string>

    <!-- Text for the banner message to tell users about our inactive tabs feature. -->
    <string name="tab_tray_inactive_onboarding_message">ਪਿਛਲੇ ਦੋ ਹਫ਼ਤਿਆਂ ਵਿੱਚ ਤੁਹਾਡੇ ਵਲੋਂ ਨਾ ਵੇਖੀਆਂ ਟੈਬਾਂ ਨੂੰ ਇੱਥੇ ਭੇਜਿਆ ਜਾਂਦਾ ਹੈ।</string>
    <!-- Text for the action link to go to Settings for inactive tabs. -->
    <string name="tab_tray_inactive_onboarding_button_text">ਸੈਟਿੰਗਾਂ ਵਿੱਚ ਬੰਦ ਕਰੋ</string>
    <!-- Text for title for the auto-close dialog of the inactive tabs. -->
    <string name="tab_tray_inactive_auto_close_title">ਇੱਕ ਮਹੀਨੇ ਬਾਅਦ ਆਪੇ ਬੰਦ ਕਰਨਾ ਹੈ?</string>
    <!-- Text for the body for the auto-close dialog of the inactive tabs.
        The first parameter is the name of the application.-->
    <string name="tab_tray_inactive_auto_close_body_2">ਜੇ ਤੁਸੀਂ ਪਿਛਲੇ ਮਹੀਨੇ ਤੋਂ ਵੱਧ ਦੌਰਾਨ ਟੈਬਾਂ ਨਹੀਂ ਵੇਖੀਆਂ ਤਾਂ %1$s ਉਹਨਾਂ ਨੂੰ ਬੰਦ ਕਰ ਸਕਦਾ ਹੈ।</string>
    <!-- Content description for close button in the auto-close dialog of the inactive tabs. -->
    <string name="tab_tray_inactive_auto_close_button_content_description">ਬੰਦ ਕਰੋ</string>

    <!-- Text for turn on auto close tabs button in the auto-close dialog of the inactive tabs. -->
    <string name="tab_tray_inactive_turn_on_auto_close_button_2">ਆਪੇ ਬੰਦ ਕਰਨਾ ਚਾਲੂ ਕਰੋ</string>


    <!-- Home screen icons - Long press shortcuts -->
    <!-- Shortcut action to open new tab -->
    <string name="home_screen_shortcut_open_new_tab_2">ਨਵੀਂ ਟੈਬ</string>
    <!-- Shortcut action to open new private tab -->
    <string name="home_screen_shortcut_open_new_private_tab_2">ਨਵੀਂ ਨਿੱਜੀ ਟੈਬ</string>

    <!-- Recent Tabs -->
    <!-- Header text for jumping back into the recent tab in the home screen -->
    <string name="recent_tabs_header">ਵਾਪਸ ਜਾਓ</string>
    <!-- Button text for showing all the tabs in the tabs tray -->
    <string name="recent_tabs_show_all">ਸਭ ਵੇਖੋ</string>

    <!-- Content description for the button which navigates the user to show all recent tabs in the tabs tray. -->
    <string name="recent_tabs_show_all_content_description_2">ਸਾਰੀਆਂ ਸੱਜਰੀਆਂ ਟੈਬਾਂ ਬਟਨ ਨੂੰ ਵੇਖਾਓ</string>

    <!-- Text for button in synced tab card that opens synced tabs tray -->
    <string name="recent_tabs_see_all_synced_tabs_button_text">ਸਾਰੀਆਂ ਸਿੰਕ ਕੀਤੀਆਂ ਟੈਬਾਂ ਵੇਖੋ।</string>
    <!-- Accessibility description for device icon used for recent synced tab -->
    <string name="recent_tabs_synced_device_icon_content_description">ਡਿਵਾਈਸ ਸਿੰਕ ਕੀਤਾ</string>
    <!-- Text for the dropdown menu to remove a recent synced tab from the homescreen -->
    <string name="recent_synced_tab_menu_item_remove">ਹਟਾਓ</string>
    <!-- Text for the menu button to remove a grouped highlight from the user's browsing history
         in the Recently visited section -->
    <string name="recent_tab_menu_item_remove">ਹਟਾਓ</string>

    <!-- History Metadata -->
    <!-- Header text for a section on the home screen that displays grouped highlights from the
         user's browsing history, such as topics they have researched or explored on the web -->
    <string name="history_metadata_header_2">ਹਾਲ ਦੇ ਖੋਲ੍ਹੀਆਂ ਗਈਆਂ</string>
    <!-- Text for the menu button to remove a grouped highlight from the user's browsing history
         in the Recently visited section -->
    <string name="recently_visited_menu_item_remove">ਹਟਾਓ</string>

    <!-- Content description for the button which navigates the user to show all of their history. -->
    <string name="past_explorations_show_all_content_description_2">ਸਾਰੀਆਂ ਪਿਛਲੀਆਂ ਛਾਣਬੀਣਾਂ ਨੂੰ ਵੇਖਾਓ</string>

    <!-- Browser Fragment -->
    <!-- Content description (not visible, for screen readers etc.): Navigate backward (browsing history) -->
    <string name="browser_menu_back">ਪਿੱਛੇ</string>
    <!-- Content description (not visible, for screen readers etc.): Navigate forward (browsing history) -->
    <string name="browser_menu_forward">ਅੱਗੇ</string>
    <!-- Content description (not visible, for screen readers etc.): Refresh current website -->
    <string name="browser_menu_refresh">ਤਾਜ਼ਾ ਕਰੋ</string>
    <!-- Content description (not visible, for screen readers etc.): Stop loading current website -->
    <string name="browser_menu_stop">ਰੋਕੋ</string>
    <!-- Browser menu button that opens the addon manager -->
    <string name="browser_menu_add_ons">ਐਡ-ਆਨ</string>
    <!-- Text displayed when there are no add-ons to be shown -->
    <string name="no_add_ons">ਕੋਈ ਐਡ-ਆਨ ਨਹੀਂ ਹੈ</string>
    <!-- Browser menu button that sends a user to help articles -->
    <string name="browser_menu_help">ਮਦਦ</string>
    <!-- Browser menu button that sends a to a the what's new article -->
    <string name="browser_menu_whats_new">ਨਵਾਂ ਕੀ ਹੈ</string>
    <!-- Browser menu button that opens the settings menu -->
    <string name="browser_menu_settings">ਸੈਟਿੰਗਾਂ</string>
    <!-- Browser menu button that opens a user's library -->
    <string name="browser_menu_library">ਲਾਇਬਰੇਰੀ</string>
    <!-- Browser menu toggle that requests a desktop site -->
    <string name="browser_menu_desktop_site">ਡੈਸਕਟਾਪ ਸਾਈਟ</string>
    <!-- Browser menu toggle that adds a shortcut to the site on the device home screen. -->
    <string name="browser_menu_add_to_homescreen">ਮੁੱਖ ਸਕਰੀਨ ‘ਤੇ ਜੋੜੋ</string>
    <!-- Browser menu toggle that installs a Progressive Web App shortcut to the site on the device home screen. -->
    <string name="browser_menu_install_on_homescreen">ਇੰਸਟਾਲ ਕਰੋ</string>
    <!-- Content description (not visible, for screen readers etc.) for the Resync tabs button -->
    <string name="resync_button_content_description">ਮੁੜ-ਸਿੰਕ ਕਰੋ</string>
    <!-- Browser menu button that opens the find in page menu -->
    <string name="browser_menu_find_in_page">ਸਫ਼ੇ ‘ਚ ਲੱਭੋ</string>

    <!-- Browser menu button that saves the current tab to a collection -->
    <string name="browser_menu_save_to_collection_2">ਭੰਡਾਰ ‘ਚ ਸੰਭਾਲੋ</string>
    <!-- Browser menu button that open a share menu to share the current site -->
    <string name="browser_menu_share">ਸਾਂਝਾ ਕਰੋ</string>
    <!-- Browser menu button shown in custom tabs that opens the current tab in Fenix
        The first parameter is the name of the app defined in app_name (for example: Fenix) -->
    <string name="browser_menu_open_in_fenix">%1$s ‘ਚ ਖੋਲ੍ਹੋ</string>
    <!-- Browser menu text shown in custom tabs to indicate this is a Fenix tab
        The first parameter is the name of the app defined in app_name (for example: Fenix) -->
    <string name="browser_menu_powered_by">%1$s ਵਲੋਂ POWERED</string>

    <!-- Browser menu text shown in custom tabs to indicate this is a Fenix tab
        The first parameter is the name of the app defined in app_name (for example: Fenix) -->
    <string name="browser_menu_powered_by2">%1$s ਵਲੋਂ ਤਿਆਰ ਕੀਤਾ</string>
    <!-- Browser menu button to put the current page in reader mode -->
    <string name="browser_menu_read">ਪੜ੍ਹਾਕੂ ਝਲਕ</string>
    <!-- Browser menu button content description to close reader mode and return the user to the regular browser -->
    <string name="browser_menu_read_close">ਪੜ੍ਹਨ ਝਲਕ ਬੰਦ ਕਰੋ</string>
    <!-- Browser menu button to open the current page in an external app -->
    <string name="browser_menu_open_app_link">ਐਪ ਵਿੱਚ ਖੋਲ੍ਹੋ</string>

    <!-- Browser menu button to show reader view appearance controls e.g. the used font type and size -->
    <string name="browser_menu_customize_reader_view">ਪੜ੍ਹਨ ਝਲਕ ਨੂੰ ਕਸਟਮਾਈਜ਼ ਕਰੋ</string>
    <!-- Browser menu label for adding a bookmark -->
    <string name="browser_menu_add">ਜੋੜੋ</string>
    <!-- Browser menu label for editing a bookmark -->
    <string name="browser_menu_edit">ਸੋਧੋ</string>

    <!-- Button shown on the home page that opens the Customize home settings -->
    <string name="browser_menu_customize_home_1">ਮੁੱਖ-ਸਫ਼ੇ ਨੂੰ ਕਸਟਮਾਈਜ਼ ਕਰੋ</string>
    <!-- Browser Toolbar -->
    <!-- Content description for the Home screen button on the browser toolbar -->
    <string name="browser_toolbar_home">ਮੁੱਖ ਸਕਰੀਨ</string>

    <!-- Locale Settings Fragment -->
    <!-- Content description for tick mark on selected language -->
    <string name="a11y_selected_locale_content_description">ਚੁਣੀ ਭਾਸ਼ਾ</string>
    <!-- Text for default locale item -->
    <string name="default_locale_text">ਡਿਵਾਈਸ ਦੀ ਭਾਸ਼ਾ ਮੁਤਾਬਕ</string>
    <!-- Placeholder text shown in the search bar before a user enters text -->
    <string name="locale_search_hint">ਖੋਜ ਭਾਸ਼ਾ</string>

    <!-- Search Fragment -->
    <!-- Button in the search view that lets a user search by scanning a QR code -->
    <string name="search_scan_button">ਸਕੈਨ ਕਰੋ</string>
    <!-- Button in the search view that lets a user change their search engine -->
    <string name="search_engine_button">ਖੋਜ ਇੰਜਣ</string>
    <!-- Button in the search view when shortcuts are displayed that takes a user to the search engine settings -->
    <string name="search_shortcuts_engine_settings">ਖੋਜ ਇੰਜਣ ਸੈਟਿੰਗਾਂ</string>
    <!-- Button in the search view that lets a user navigate to the site in their clipboard -->
    <string name="awesomebar_clipboard_title">ਕਲਿੱਪਬੋਰਡ ਤੋਂ ਲਿੰਕ ਭਰੋ</string>

    <!-- Button in the search suggestions onboarding that allows search suggestions in private sessions -->
    <string name="search_suggestions_onboarding_allow_button">ਮਨਜ਼ੂਰ</string>
    <!-- Button in the search suggestions onboarding that does not allow search suggestions in private sessions -->
    <string name="search_suggestions_onboarding_do_not_allow_button">ਇਜਾਜ਼ਤ ਨਾ ਦਿਓ</string>
    <!-- Search suggestion onboarding hint title text -->
    <string name="search_suggestions_onboarding_title">ਨਿੱਜੀ ਸ਼ੈਸ਼ਨਾਂ ਵਿੱਚ ਖੋਜ ਸੁਝਾਆਵਾਂ ਦੀ ਇਜਾਜ਼ਤ ਦੇਣੀ ਹੈ?</string>
    <!-- Search suggestion onboarding hint description text, first parameter is the name of the app defined in app_name (for example: Fenix)-->
    <string name="search_suggestions_onboarding_text">%s ਤੁਹਾਡੇ ਵਲੋਂ ਸਿਰਨਾਵਾਂ ਪੱਟੀ ਵਿੱਚ ਲਿਖੀ ਹਰ ਚੀਜ਼ ਨੂੰ ਤੁਹਾਡੇ ਮੂਲ ਖੋਜ ਇੰਜਣ ਨਾਲ ਸਾਂਝਾ ਕਰੇਗਾ।</string>

    <!-- Search engine suggestion title text. The first parameter is the name of teh suggested engine-->
    <string name="search_engine_suggestions_title">%s ਖੋਜ</string>
    <!-- Search engine suggestion description text -->
    <string name="search_engine_suggestions_description">ਸਿਰਨਾਵਾਂ ਪੱਟੀ ਵਿੱਚੋਂ ਸਿ਼ੱਧਾ ਖੋਜੋ</string>

    <!-- Menu option in the search selector menu to open the search settings -->
    <string name="search_settings_menu_item">ਖੋਜ ਸੈਟਿੰਗਾਂ</string>

    <!-- Header text for the search selector menu -->
    <string moz:RemovedIn="109" name="search_header_menu_item" tools:ignore="UnusedResources">ਇਹ ਸਮਾਂ ਖੋਜ:</string>

    <!-- Header text for the search selector menu -->
    <string name="search_header_menu_item_2">ਇਸ ਵਾਰ ਇਸ ਵਿੱਚ ਖੋਜੋ:</string>

    <!-- Home onboarding -->
    <!-- Onboarding home screen popup dialog, shown on top of the Jump back in section. -->
    <string name="onboarding_home_screen_jump_back_contextual_hint_2">ਤੁਹਾਡੇ ਆਪਣੇ ਬਣਾਏ ਮੁੱਖ-ਸਫ਼ੇ ਨੂੰ ਸਮਝੋ। ਸੱਜਰੀਆਂ ਟੈਬਾਂ, ਬੁੱਕਮਾਰਕ ਅਤੇ ਖੋਜ ਨਤੀਜੇ ਇੱਥੇ ਦਿਖਾਈ ਦੇਣਗੇ।</string>
    <!-- Home onboarding dialog welcome screen title text. -->
<<<<<<< HEAD
    <string moz:RemovedIn="106" name="onboarding_home_welcome_title" tools:ignore="UnusedResources">ਆਜ਼ਾਦ ਇੰਟਰਨੈੱਟ ਲਈ ਜੀ ਆਇਆਂ ਨੂੰ</string>
    <!-- Home onboarding dialog welcome screen title text. -->
=======
>>>>>>> 68970841
    <string name="onboarding_home_welcome_title_2">ਵੱਧ ਨਿੱਜੀ ਇੰਟਰਨੈੱਟ ਲਈ ਜੀ ਆਇਆਂ ਨੂੰ</string>
    <!-- Home onboarding dialog welcome screen description text. -->
    <string name="onboarding_home_welcome_description">ਵੱਧ ਰੰਗ। ਵੱਧ ਪਰਦੇਦਾਰੀ। ਫਾਇਦੇ ਨਾਲੋਂ ਲੋਕਾਂ ਨੂੰ ਪਹਿਲ ਦੇਣ ਦਾ ਉਹੀ ਵਾਅਦਾ।</string>
    <!-- Home onboarding dialog sign into sync screen title text. -->
<<<<<<< HEAD
    <string moz:RemovedIn="106" name="onboarding_home_sync_title_2" tools:ignore="UnusedResources">ਫ਼ੋਨ ਤੋਂ ਲੈਪਟਾਪ ਉੱਤੇ ਜਾਓ ਤੇ ਵਾਪਸ ਆਓ</string>
    <!-- Home onboarding dialog sign into sync screen title text. -->
=======
>>>>>>> 68970841
    <string name="onboarding_home_sync_title_3">ਸਕਰੀਨਾਂ ਵਿਚਾਲੇ ਬਦਲਣਾ ਪਹਿਲਾਂ ਤੋਂ ਵੱਧ ਸੌਖਾਲਾ ਹੋਇਆ</string>
    <!-- Home onboarding dialog sign into sync screen description text. -->
    <string name="onboarding_home_sync_description">ਹੋਰ ਡਿਵਾਈਸਾਂ ਤੋਂ ਜਿੱਥੇ ਤੁਸੀਂ ਟੈਬਾਂ ਨੂੰ ਛੱਡਿਆ ਹੈ, ਉਥੋਂ ਹੀ ਹੁਣ ਆਪਣੀ ਮੁੱਖ ਸਕਰੀਨ ਤੋਂ ਲਵੋ।</string>
    <!-- Text for the button to continue the onboarding on the home onboarding dialog. -->
    <string name="onboarding_home_get_started_button">ਸ਼ੁਰੂ ਕਰੀਏ</string>
    <!-- Text for the button to navigate to the sync sign in screen on the home onboarding dialog. -->
    <string name="onboarding_home_sign_in_button">ਸਾਇਨ ਇਨ</string>
    <!-- Text for the button to skip the onboarding on the home onboarding dialog. -->
    <string name="onboarding_home_skip_button">ਛੱਡੋ</string>

    <!-- Onboarding home screen sync popup dialog message, shown on top of Recent Synced Tabs in the Jump back in section. -->
    <string name="sync_cfr_message">ਤੁਹਾਡੀਆਂ ਟੈਬਾਂ ਸਿੰਕ ਹੋ ਰਹੀਆਂ ਹਨ! ਆਪਣੇ ਹੋਰ ਡਿਵਾਈਸ ਉੱਤੇ ਜਿੱਥੇ ਤੁਸੀਂ ਛੱਡੋ, ਉਥੋਂ ਹੀ ਤੁਸੀਂ ਹੀ ਸ਼ੁਰੂ ਕਰੋ।</string>

    <!-- Content description (not visible, for screen readers etc.): Close button for the home onboarding dialog -->
    <string name="onboarding_home_content_description_close_button">ਬੰਦ ਕਰੋ</string>

    <!-- Search Widget -->
    <!-- Content description for searching with a widget. The first parameter is the name of the application.-->
    <string name="search_widget_content_description_2">ਨਵੀਂ %1$s ਟੈਬ ਖੋਲ੍ਹੋ</string>
    <!-- Text preview for smaller sized widgets -->
    <string name="search_widget_text_short">ਖੋਜੋ</string>
    <!-- Text preview for larger sized widgets -->
    <string name="search_widget_text_long">ਵੈੱਬ ‘ਤੇ ਖੋਜੋ</string>

    <!-- Content description (not visible, for screen readers etc.): Voice search -->
    <string name="search_widget_voice">ਆਵਾਜ਼ ਰਾਹੀਂ ਖੋਜੋ</string>

    <!-- Preferences -->
    <!-- Title for the settings page-->
    <string name="settings">ਸੈਟਿੰਗਾਂ</string>
    <!-- Preference category for general settings -->
    <string name="preferences_category_general">ਆਮ</string>
    <!-- Preference category for all links about Fenix -->
    <string name="preferences_category_about">ਇਸ ਬਾਰੇ</string>
    <!-- Preference for settings related to changing the default search engine -->
    <string name="preferences_default_search_engine">ਮੂਲ ਖੋਜ ਇੰਜਣ</string>
    <!-- Preference for settings related to Search -->
    <string name="preferences_search">ਖੋਜੋ</string>
    <!-- Preference for settings related to Search address bar -->
    <string name="preferences_search_address_bar">ਸਿਰਨਾਵਾਂ ਪੱਟੀ</string>
    <!-- Preference link to rating Fenix on the Play Store -->
    <string name="preferences_rate">ਗੂਗਲ ਪਲੇਅ ‘ਤੇ ਦਰਜਾ ਦਿਓ</string>
    <!-- Preference linking to about page for Fenix
        The first parameter is the name of the app defined in app_name (for example: Fenix) -->
    <string name="preferences_about">%1$s ਬਾਰੇ</string>
    <!-- Preference for settings related to changing the default browser -->
    <string name="preferences_set_as_default_browser">ਮੂਲ ਬਰਾਊਜ਼ਰ ਵਜੋਂ ਨਿਯਤ ਕਰੋ</string>
    <!-- Preference category for advanced settings -->
    <string name="preferences_category_advanced">ਤਕਨੀਕੀ</string>
    <!-- Preference category for privacy and security settings -->
    <string name="preferences_category_privacy_security">ਪਰਦੇਦਾਰੀ ਤੇ ਸੁਰੱਖਿਆ</string>
    <!-- Preference for advanced site permissions -->
    <string name="preferences_site_permissions">ਸਾਈਟ ਇਜਾਜ਼ਤਾਂ</string>
    <!-- Preference for private browsing options -->
    <string name="preferences_private_browsing_options">ਨਿੱਜੀ ਬਰਾਊਜ਼ਿੰਗ</string>
    <!-- Preference for opening links in a private tab-->
    <string name="preferences_open_links_in_a_private_tab">ਲਿੰਕ ਨਿੱਜੀ ਟੈਬ ਵਿੱਚ ਖੋਲ੍ਹੋ</string>
    <!-- Preference for allowing screenshots to be taken while in a private tab-->
    <string name="preferences_allow_screenshots_in_private_mode">ਨਿੱਜੀ ਬ੍ਰਾਊਜ਼ਿੰਗ ਵਿੱਚ ਸਕਰੀਨਸ਼ਾਟ ਮਨਜ਼ੂਰ ਕਰੋ</string>
    <!-- Will inform the user of the risk of activating Allow screenshots in private browsing option -->
    <string name="preferences_screenshots_in_private_mode_disclaimer">ਜੇ ਇਜਾਜ਼ਤ ਦਿੱਤੀ ਤਾਂ ਨਿੱਜੀ ਟੈਬਾਂ ਉਦੋਂ ਵੀ ਦਿਖਾਈ ਦੇਣਗੀਆਂ, ਜਦੋਂ ਕਈ ਐਪਾਂ ਖੁੱਲ੍ਹੀਆਂ ਹੁੰਦੀਆਂ ਹਨ</string>
    <!-- Preference for adding private browsing shortcut -->
    <string name="preferences_add_private_browsing_shortcut">ਨਿੱਜੀ ਬਰਾਊਜ਼ਿੰਗ ਸ਼ਾਰਟਕੱਟ ਜੋੜੋ</string>
    <!-- Preference for enabling "HTTPS-Only" mode -->
    <string name="preferences_https_only_title">ਸਿਰਫ਼-HTTPS ਢੰਗ</string>

    <!-- Preference for removing cookie/consent banners from sites automatically. See reduce_cookie_banner_summary for additional context. -->
    <string name="preferences_cookie_banner_reduction">ਕੂਕੀਜ਼ ਬੈਨਰ ਘਟਾਉਣਾ</string>
    <!-- Preference for rejecting or removing as many cookie/consent banners as possible on sites. See reduce_cookie_banner_summary for additional context. -->
    <string name="reduce_cookie_banner_option">ਕੂਕੀਜ਼ ਬੈਨਰ ਘਟਾਓ</string>

    <!-- Summary for the preference for rejecting all cookies whenever possible. -->
    <string name="reduce_cookie_banner_summary">Firefox ਆਪਣੇ-ਆਪ ਕੂਕੀਜ਼ ਬੈਨਰ ਲਈ ਕੂਕੀਜ਼ ਬੇਨਤੀਆਂ ਨੂੰ ਇਨਕਾਰ ਕਰਨ ਦੀ ਕੋਸ਼ਿਸ ਕਰਦਾ ਹੈ। ਜੇ ਇਨਕਾਰ ਕਰਨ ਦੀ ਚੋਣ ਨਹੀਂ ਮੌਜੂਦ ਹੁੰਦੀ ਤਾਂ Firefox ਬੈਨਰ ਨੂੰ ਖਾਰਜ ਕਰਨ ਵਾਸਤੇ ਸਾਰੇ ਕੂਕੀਜ਼ ਨੂੰ ਮਨਜ਼ੂਰ ਵੀ ਕਰ ਸਕਦਾ ਹੈ।</string>

    <!-- Description of the preference to enable "HTTPS-Only" mode. -->
    <string name="preferences_https_only_summary">ਵਾਧਾ ਕੀਤੀ ਸੁਰੱਖਿਆ ਲਈ HTTPS ਇੰਕ੍ਰਿਪਸ਼ਨ ਪਰੋਟੋਕਾਲ ਵਰਤ ਕੇ ਸਾਈਟਾਂ ਨਾਲ ਕਨੈਕਟ ਕਰਨ ਦੀ ਆਪਣੇ-ਆਪ ਕੋਸ਼ਿਸ਼ ਕਰੋ।</string>
    <!-- Summary of tracking protection preference if tracking protection is set to on -->
    <string name="preferences_https_only_on">ਚਾਲੂ</string>
    <!-- Summary of tracking protection preference if tracking protection is set to off -->
    <string name="preferences_https_only_off">ਬੰਦ</string>
    <!-- Text displayed that links to website containing documentation about "HTTPS-Only" mode -->
    <string name="preferences_http_only_learn_more">ਹੋਰ ਜਾਣੋ</string>
    <!-- Option for the https only setting -->
    <string name="preferences_https_only_in_all_tabs">ਸਾਰੀਆਂ ਟੈਬਾਂ ਵਿੱਚ ਸਮਰੱਥ ਕਰੋ</string>
    <!-- Option for the https only setting -->
    <string name="preferences_https_only_in_private_tabs">ਸਿਰਫ਼ ਨਿੱਜੀ ਟੈਬ ਵਿੱਚ ਸਮਰੱਥ ਕਰੋ</string>
    <!-- Title shown in the error page for when trying to access a http website while https only mode is enabled. -->
    <string name="errorpage_httpsonly_title">ਸੁਰੱਖਿਅਤ ਸਾਈਟ ਮੌਜੂਦ ਨਹੀਂ ਹੈ</string>
    <!-- Message shown in the error page for when trying to access a http website while https only mode is enabled. The message has two paragraphs. This is the first. -->
    <string name="errorpage_httpsonly_message_title">ਬਹੁਤੀ ਸੰਭਾਵਨਾ ਹੈ ਕਿ ਵੈੱਬਸਾਈਟ ਸਿਰਫ਼ HTTPS ਲਈ ਸਹਾਇਕ ਹੀ ਨਹੀਂ ਹੈ।</string>
    <!-- Message shown in the error page for when trying to access a http website while https only mode is enabled. The message has two paragraphs. This is the second. -->
    <string name="errorpage_httpsonly_message_summary">ਪਰ ਇਹ ਵੀ ਸੰਭਵ ਹੈ ਕਿ ਹਮਲਾਵਰ ਸ਼ਾਮਲ ਹੋਵੇ। ਜੇ ਤੁਸੀਂ ਵੈੱਬਸਾਈਟ ਨਾਲ ਜਾਰੀ ਰੱਖਣਾ ਹੈ ਤਾਂ ਤੁਹਾਨੂੰ ਕੋਈ ਵੀ ਸੰਵੇਦਨਸ਼ੀਲ ਜਾਣਕਾਰੀ ਨਹੀਂ ਭਰਨੀ ਚਾਹੀਦੀ ਹੈ। ਜੇ ਤੁਸੀਂ ਜਾਰੀ ਰੱਖਣਾ ਹੈ ਤਾਂ ਇਸ ਸਾਈਟ ਲਈ ਸਿਰਫ਼-HTTPS ਮੋਡ ਨੂੰ ਆਰਜ਼ੀ ਤੌਰ ਉੱਤੇ ਬੰਦ ਕਰ ਦਿੱਤਾ ਜਾਵੇਗਾ।</string>
    <!-- Preference for accessibility -->
    <string name="preferences_accessibility">ਅਸੈਸਬਿਲਟੀ</string>
    <!-- Preference to override the Firefox Account server -->
    <string name="preferences_override_fxa_server">ਕਸਟਮ ਫਾਇਰਫਾਕਸ ਖਾਤਾ ਸਰਵਰ</string>
    <!-- Preference to override the Sync token server -->
    <string name="preferences_override_sync_tokenserver">ਪਸੰਦੀਦਾ ਸਿੰਕ ਸਰਵਰ</string>
    <!-- Toast shown after updating the FxA/Sync server override preferences -->
    <string name="toast_override_fxa_sync_server_done">Firefox ਖਾਤਾ/ਸਿੰਕ ਸਰਵਰ ਸੋਧਿਆ ਗਿਆ ਹੈ। ਤਬਦੀਲੀਆਂ ਲਾਗੂ ਕਰਨ ਲਈ ਐਪਲੀਕੇਸ਼ਨ ਤੋਂ ਬਾਹਰ ਜਾਓ…</string>
    <!-- Preference category for account information -->
    <string name="preferences_category_account">ਖਾਤਾ</string>
    <!-- Preference for changing where the toolbar is positioned -->
    <string name="preferences_toolbar">ਟੂਲਬਾਰ</string>
    <!-- Preference for changing default theme to dark or light mode -->
    <string name="preferences_theme">ਥੀਮ</string>
    <!-- Preference for customizing the home screen -->
    <string name="preferences_home_2">ਮੁੱਖ ਸਫ਼ਾ</string>
    <!-- Preference for gestures based actions -->
    <string name="preferences_gestures">ਇਸ਼ਾਰੇ</string>
    <!-- Preference for settings related to visual options -->
    <string name="preferences_customize">ਪਸੰਦੀਦਾ</string>
    <!-- Preference description for banner about signing in -->
    <string name="preferences_sign_in_description_2">ਟੈਬਾਂ, ਬੁੱਕਮਾਰਕਾਂ, ਪਾਸਵਰਡਾ ਤੇ ਹੋਰਾਂ ਨੂੰ ਸਿੰਕ ਕਰਨ ਲਈ ਸਾਈਨ ਇਨ ਕਰੋ।</string>
    <!-- Preference shown instead of account display name while account profile information isn't available yet. -->
    <string name="preferences_account_default_name">ਫਾਇਰਫਾਕਸ ਖਾਤਾ</string>
    <!-- Preference text for account title when there was an error syncing FxA -->
    <string name="preferences_account_sync_error">ਸਿੰਕ ਕਰਨ ਨੂੰ ਬਹਾਲ ਕਰਨ ਲਈ ਮੁੜ-ਕਨੈਕਟ ਕਰੋ</string>
    <!-- Preference for language -->
    <string name="preferences_language">ਭਾਸ਼ਾ</string>
    <!-- Preference for data choices -->
    <string name="preferences_data_choices">ਡਾਟਾ ਚੋਣਾਂ</string>
    <!-- Preference for data collection -->
    <string name="preferences_data_collection">ਡਾਟਾ ਭੰਡਾਰ</string>
    <!-- Preference for developers -->
    <string name="preferences_remote_debugging">USB ਰਾਹੀਂ ਰਿਮੋਟ ਡੀਬੱਗ ਕਰਨਾ</string>
    <!-- Preference title for switch preference to show search engines -->
    <string name="preferences_show_search_engines">ਖੋਜ ਇੰਜਣ ਵੇਖੋ</string>
    <!-- Preference title for switch preference to show search suggestions -->
    <string name="preferences_show_search_suggestions">ਖੋਜ ਸੁਝਾਅ ਵੇਖਾਓ</string>
    <!-- Preference title for switch preference to show voice search button -->
    <string name="preferences_show_voice_search">ਅਵਾਜ਼ੀ ਖੋਜ ਵਿਖਾਓ</string>
    <!-- Preference title for switch preference to show search suggestions also in private mode -->
    <string name="preferences_show_search_suggestions_in_private">ਨਿੱਜੀ ਸ਼ੈਸ਼ਨ ਵਿੱਚ ਵੇਖਾਓ</string>
    <!-- Preference title for switch preference to show a clipboard suggestion when searching -->
    <string name="preferences_show_clipboard_suggestions">ਕਲਿੱਪਬੋਰਡ ਸੁਝਾਅ ਵੇਖਾਓ</string>
    <!-- Preference title for switch preference to suggest browsing history when searching -->
    <string name="preferences_search_browsing_history">ਬਰਾਊਜ਼ਿੰਗ ਅਤੀਤ ਖੋਜੋ</string>
    <!-- Preference title for switch preference to suggest bookmarks when searching -->
    <string name="preferences_search_bookmarks">ਬੁੱਕਮਾਰਕ ਖੋਜੋ</string>
    <!-- Preference title for switch preference to suggest synced tabs when searching -->
    <string name="preferences_search_synced_tabs">ਸਿੰਕ ਕੀਤੀਆਂ ਟੈਬਾਂ ਨੂੰ ਖੋਲ੍ਹੋ</string>
    <!-- Preference for account settings -->
    <string name="preferences_account_settings">ਖਾਤਾ ਸੈਟਿੰਗਾਂ</string>

    <!-- Preference for enabling url autocomplete-->
    <string name="preferences_enable_autocomplete_urls">ਆਪੇ-ਪੂਰਨ URL</string>
    <!-- Preference for open links in third party apps -->
    <string name="preferences_open_links_in_apps">ਲਿੰਕ ਐਪਾਂ ਵਿੱਚ ਖੋਲ੍ਹੋ</string>

    <!-- Preference for open download with an external download manager app -->
    <string name="preferences_external_download_manager">ਬਾਹਰੀ ਡਾਊਨਲੋਡ ਮੈਨੇਜਰ</string>
    <!-- Preference for add_ons -->
    <string name="preferences_addons">ਐਡ-ਆਨ</string>

    <!-- Preference for notifications -->
    <string name="preferences_notifications">ਨੋਟੀਫਿਕੇਸ਼ਨ</string>

    <!-- Add-on Preferences -->
    <!-- Preference to customize the configured AMO (addons.mozilla.org) collection -->
    <string name="preferences_customize_amo_collection">ਕਸਟਮ ਐਡ-ਆਨ ਭੰਡਾਰ</string>
    <!-- Button caption to confirm the add-on collection configuration -->
    <string name="customize_addon_collection_ok">ਠੀਕ ਹੈ</string>
    <!-- Button caption to abort the add-on collection configuration -->
    <string name="customize_addon_collection_cancel">ਰੱਦ ਕਰੋ</string>
    <!-- Hint displayed on input field for custom collection name -->
    <string name="customize_addon_collection_hint">ਭੰਡਾਰ ਦਾ ਨਾਂ</string>
    <!-- Hint displayed on input field for custom collection user ID-->
    <string name="customize_addon_collection_user_hint">ਭੰਡਾਰ ਮਾਲਕ (ਵਰਤੋਂਕਾਰ ID)</string>

    <!-- Toast shown after confirming the custom add-on collection configuration -->
    <string name="toast_customize_addon_collection_done">ਐਡ-ਆਨ ਭੰਡਾਰ ਸੋਧਿਆ ਗਿਆ। ਤਬਦੀਲੀਆਂ ਲਾਗੂ ਕਰਨ ਲਈ ਐਪਲੀਕੇਸ਼ਨ ਨੂੰ
ਬੰਦ ਕੀਤਾ ਜਾ ਰਿਹਾ ਹੈ…</string>

    <!-- Customize Home -->
    <!-- Header text for jumping back into the recent tab in customize the home screen -->
    <string name="customize_toggle_jump_back_in">ਵਾਪਸ ਜਾਓ</string>
    <!-- Title for the customize home screen section with recently saved bookmarks. -->
    <string name="customize_toggle_recent_bookmarks">ਸੱਜਰੇ ਬੁੱਕਮਾਰਕ</string>
    <!-- Title for the customize home screen section with recently visited. Recently visited is
    a section where users see a list of tabs that they have visited in the past few days -->
    <string name="customize_toggle_recently_visited">ਤਾਜ਼ਾ ਖੋਲ੍ਹੇ ਗਏ</string>
    <!-- Title for the customize home screen section with Pocket. -->
    <string moz:RemovedIn="108" name="customize_toggle_pocket" tools:ignore="UnusedResources">Pocket</string>

    <!-- Title for the customize home screen section with Pocket. -->
    <string name="customize_toggle_pocket_2">ਸੋਚਣ ਲਈ ਮਜ਼ਬੂਰ ਕਰਨ ਵਾਲੇ ਲੇਖ</string>
    <!-- Summary for the customize home screen section with Pocket. The first parameter is product name Pocket -->
    <string name="customize_toggle_pocket_summary">%s ਵਲੋਂ ਤਿਆਰ ਕੀਤੇ ਲੇਖ</string>
    <!-- Title for the customize home screen section with sponsored Pocket stories. -->
    <string name="customize_toggle_pocket_sponsored">ਸਪਾਂਸਰ ਕੀਤੀਆਂ ਕਹਾਣੀਆਂ</string>
    <!-- Title for the opening wallpaper settings screen -->
    <string name="customize_wallpapers">ਵਾਲਪੇਪਰ</string>
    <!-- Title for the customize home screen section with sponsored shortcuts. -->
    <string name="customize_toggle_contile">ਸਪਾਂਸਰ ਕੀਤੇ ਸ਼ਾਰਟਕੱਟ</string>

    <!-- Wallpapers -->
    <!-- Content description for various wallpapers. The first parameter is the name of the wallpaper -->
    <string name="wallpapers_item_name_content_description">ਵਾਲਪੇਪਰ ਸਾਮਾਨ: %1$s</string>
    <!-- Snackbar message for when wallpaper is selected -->
    <string name="wallpaper_updated_snackbar_message">ਵਾਲਪੇਪਰ ਅੱਪਡੇਟ ਕੀਤਾ!</string>
    <!-- Snackbar label for action to view selected wallpaper -->
    <string name="wallpaper_updated_snackbar_action">ਵੇਖੋ</string>
    <!-- Snackbar message for when wallpaper couldn't be downloaded -->
    <string name="wallpaper_download_error_snackbar_message">ਵਾਲਪੇਪਰ ਡਾਊਨਲੋਡ ਨਹੀਂ ਕੀਤਾ ਜਾ ਸਕਿਆ</string>
    <!-- Snackbar label for action to retry downloading the wallpaper -->
    <string name="wallpaper_download_error_snackbar_action">ਫੇਰ ਕੋਸ਼ਿਸ਼ ਕਰੋ</string>
    <!-- Snackbar message for when wallpaper couldn't be selected because of the disk error -->
    <string name="wallpaper_select_error_snackbar_message">ਵਾਲਪੇਪਰ ਬਦਲਿਆ ਨਹੀਂ ਜਾ ਸਕਿਆ</string>
    <!-- Text displayed that links to website containing documentation about the "Limited Edition" wallpapers. -->
    <string name="wallpaper_learn_more">ਹੋਰ ਜਾਣੋ</string>
<<<<<<< HEAD
    <!-- Label for switch which toggles the "tap-to-switch" behavior on home screen logo -->
    <string moz:removedIn="105" name="wallpaper_tap_to_change_switch_label_1" tools:ignore="UnusedResources">Firefox ਮੁੱਖ-ਸਫ਼ੇ ਲੋਗੋ ਨੂੰ ਛੂਹ ਕੇ ਵਾਲਪੇਪਰ ਬਦਲੋ</string>

    <!-- This is the accessibility content description for the wallpapers functionality. Users are
    able to tap on the app logo in the home screen and can switch to different wallpapers by tapping. -->
    <string moz:removedIn="105" name="wallpaper_logo_content_description" tools:ignore="UnusedResources">Firefox ਲੋਗੋ - ਵਾਲਪੇਪਰ ,ਬਟਨ ਬਦਲੋ</string>
=======

    <!-- Text for classic wallpapers title. The first parameter is the Firefox name. -->
    <string name="wallpaper_classic_title">ਕਲਾਸਿਕ %s</string>
    <!-- Text for limited edition wallpapers title. -->
    <string name="wallpaper_limited_edition_title">ਲਿਮਟਡ ਐਡੀਸ਼ਨ</string>
    <!-- Description text for the limited edition wallpapers with learn more link. The first parameter is the learn more string defined in wallpaper_learn_more-->
    <string name="wallpaper_limited_edition_description_with_learn_more">ਨਵਾਂ ਆਜ਼ਾਦ ਆਵਾਜਾਂ ਦਾ ਭੰਡਾਰ। %s</string>
    <!-- Description text for the limited edition wallpapers. -->
    <string name="wallpaper_limited_edition_description">ਨਵਾਂ ਆਜ਼ਾਦ ਆਵਾਜ਼ਾਂ ਦਾ ਭੰਡਾਰ ਹੈ।</string>
    <!-- Wallpaper onboarding dialog header text. -->
    <string name="wallpapers_onboarding_dialog_title_text">ਰੰਗ ਪਾ ਕੇ ਵੇਖੋ</string>
    <!-- Wallpaper onboarding dialog body text. -->
    <string name="wallpapers_onboarding_dialog_body_text">ਵਾਲਪੇਪਰ ਚੁਣੋ, ਜੋ ਤੁਹਾਡੇ ਰੰਗ ਵਿੱਚ ਢਲੇ ਹੋਣ।</string>
    <!-- Wallpaper onboarding dialog learn more button text. The button navigates to the wallpaper settings screen. -->
    <string name="wallpapers_onboarding_dialog_explore_more_button_text">ਹੋਰ ਵਾਲਪੇਪਰ ਵੇਖੋ</string>
>>>>>>> 68970841

    <!-- Text for classic wallpapers title. The first parameter is the Firefox name. -->
    <string name="wallpaper_classic_title">ਕਲਾਸਿਕ %s</string>
    <!-- Text for limited edition wallpapers title. -->
    <string name="wallpaper_limited_edition_title">ਲਿਮਟਡ ਐਡੀਸ਼ਨ</string>
    <!-- Description text for the limited edition wallpapers with learn more link. The first parameter is the learn more string defined in wallpaper_learn_more-->
    <string name="wallpaper_limited_edition_description_with_learn_more">ਨਵਾਂ ਆਜ਼ਾਦ ਆਵਾਜਾਂ ਦਾ ਭੰਡਾਰ। %s</string>
    <!-- Description text for the limited edition wallpapers. -->
    <string name="wallpaper_limited_edition_description">ਨਵਾਂ ਆਜ਼ਾਦ ਆਵਾਜ਼ਾਂ ਦਾ ਭੰਡਾਰ ਹੈ।</string>
    <!-- Wallpaper onboarding dialog header text. -->
    <string name="wallpapers_onboarding_dialog_title_text">ਰੰਗ ਪਾ ਕੇ ਵੇਖੋ</string>
    <!-- Wallpaper onboarding dialog body text. -->
    <string name="wallpapers_onboarding_dialog_body_text">ਵਾਲਪੇਪਰ ਚੁਣੋ, ਜੋ ਤੁਹਾਡੇ ਰੰਗ ਵਿੱਚ ਢਲੇ ਹੋਣ।</string>
    <!-- Wallpaper onboarding dialog learn more button text. The button navigates to the wallpaper settings screen. -->
    <string name="wallpapers_onboarding_dialog_explore_more_button_text">ਹੋਰ ਵਾਲਪੇਪਰ ਵੇਖੋ</string>

    <!-- Add-on Installation from AMO-->
    <!-- Error displayed when user attempts to install an add-on from AMO (addons.mozilla.org) that is not supported -->
    <string name="addon_not_supported_error">ਐਡ-ਆਨ ਸਹਾਇਕ ਨਹੀਂ ਹੈ</string>
    <!-- Error displayed when user attempts to install an add-on from AMO (addons.mozilla.org) that is already installed -->
    <string name="addon_already_installed">ਐਡ-ਆਨ ਪਹਿਲਾਂ ਹੀ ਇੰਸਟਾਲ ਹੈ</string>

    <!-- Account Preferences -->
    <!-- Preference for triggering sync -->
    <string name="preferences_sync_now">ਹੁਣੇ ਸਿੰਕ ਕਰੋ</string>
    <!-- Preference category for sync -->
    <string name="preferences_sync_category">ਚੁਣੋ ਕਿ ਕੀ ਸਿੰਕ ਕਰਨਾ ਹੈ</string>
    <!-- Preference for syncing history -->
    <string name="preferences_sync_history">ਅਤੀਤ</string>
    <!-- Preference for syncing bookmarks -->
    <string name="preferences_sync_bookmarks">ਬੁੱਕਮਾਰਕ</string>
    <!-- Preference for syncing logins -->
    <string name="preferences_sync_logins">ਲਾਗਇਨ</string>
    <!-- Preference for syncing tabs -->
    <string name="preferences_sync_tabs_2">ਟੈਬਾਂ ਖੋਲ੍ਹੋ</string>
    <!-- Preference for signing out -->
    <string name="preferences_sign_out">ਸਾਈਨ ਆਉਟ</string>
    <!-- Preference displays and allows changing current FxA device name -->
    <string name="preferences_sync_device_name">ਡਿਵਾਈਸ ਦਾ ਨਾਂ</string>
    <!-- Text shown when user enters empty device name -->
    <string name="empty_device_name_error">ਡਿਵਾਈਸ ਦਾ ਨਾਂ ਖਾਲੀ ਨਹੀਂ ਹੋ ਸਕਦਾ ਹੈ।</string>
    <!-- Label indicating that sync is in progress -->
    <string name="sync_syncing_in_progress">…ਸਿੰਕ ਕੀਤਾ ਜਾ ਰਿਹਾ ਹੈ</string>

    <!-- Label summary indicating that sync failed. The first parameter is the date stamp showing last time it succeeded -->
    <string name="sync_failed_summary">ਸਿੰਕ ਅਸਫ਼ਲ ਹੈ। ਆਖਰੀ ਕਾਮਯਾਬ: %s</string>
    <!-- Label summary showing never synced -->
    <string name="sync_failed_never_synced_summary">ਸਿੰਕ ਅਸਫ਼ਲ ਹੈ। ਆਖਰੀ ਸਿੰਕ: ਕਦੇ ਵੀ ਨਹੀਂ</string>
    <!-- Label summary the date we last synced. The first parameter is date stamp showing last time synced -->
    <string name="sync_last_synced_summary">ਆਖਰੀ ਵਾਰ ਕੀਤਾ ਸਿੰਕ: %s</string>
    <!-- Label summary showing never synced -->
    <string name="sync_never_synced_summary">ਆਖਰੀ ਵਾਰ ਕੀਤਾ ਸਿੰਕ: ਕਦੇ ਨਹੀਂ</string>

    <!-- Text for displaying the default device name.
        The first parameter is the application name, the second is the device manufacturer name
        and the third is the device model. -->
    <string name="default_device_name_2">%2$s %3$s ਉੱਤੇ %1$s</string>

    <!-- Preference for syncing credit cards -->
    <string name="preferences_sync_credit_cards">ਕਰੈਡਿਟ ਕਾਰਡ</string>
    <!-- Preference for syncing addresses -->
    <string name="preferences_sync_address">ਸਿਰਨਾਵੇਂ</string>

    <!-- Send Tab -->
    <!-- Name of the "receive tabs" notification channel. Displayed in the "App notifications" system settings for the app -->
    <string name="fxa_received_tab_channel_name">ਮਿਲੀਆਂ ਟੈਬਾਂ</string>
    <!-- Description of the "receive tabs" notification channel. Displayed in the "App notifications" system settings for the app -->
    <string name="fxa_received_tab_channel_description">ਹੋਰ ਫਾਇਰਫਾਕਸ ਡਿਵਾਈਸਾਂ ਤੋਂ ਮਿਲੀਆਂ ਟੈਬਾਂ ਲਈ ਸੂਚਨਾਵਾਂ ਹਨ।</string>
    <!--  The body for these is the URL of the tab received  -->
    <string name="fxa_tab_received_notification_name">ਟੈਬ ਮਿਲੀ</string>
    <!-- %s is the device name -->
    <string name="fxa_tab_received_from_notification_name">%s ਤੋਂ ਟੈਬ</string>

    <!-- Advanced Preferences -->
    <!-- Preference for tracking protection exceptions -->
    <string name="preferences_tracking_protection_exceptions">ਛੋਟਾਂ</string>

    <!-- Button in Exceptions Preference to turn on tracking protection for all sites (remove all exceptions) -->
    <string name="preferences_tracking_protection_exceptions_turn_on_for_all">ਸਾਰੀਆਂ ਸਾਈਟਾਂ ਲਈ ਚਾਲੂ ਕਰੋ</string>

    <!-- Text displayed when there are no exceptions -->
    <string name="exceptions_empty_message_description">ਛੋਟਾਂ ਚੁਣੀਆਂ ਸਾਈਟਾਂ ਲਈ ਤੁਹਾਨੂੰ ਟਰੈਕਿੰਗ ਸੁਰੱਖਿਆ ਨੂੰ ਅਸਮਰੱਥ ਕਰਨ ਦਿੰਦੀਆਂ ਹਨ।</string>
    <!-- Text displayed when there are no exceptions, with learn more link that brings users to a tracking protection SUMO page -->
    <string name="exceptions_empty_message_learn_more_link">ਹੋਰ ਸਿੱਖੋ</string>

    <!-- Preference switch for usage and technical data collection -->
    <string name="preference_usage_data">ਵਰਤੋਂ ਅਤੇ ਤਕਨੀਕੀ ਡਾਟਾ</string>
    <!-- Preference description for usage and technical data collection -->
    <string name="preferences_usage_data_description">ਸਾਨੂੰ %1$s ਵਧੀਆ ਬਣਾਉਣ ਲਈ ਆਪਣੇ ਬਰਾਊਜ਼ਰ ਦੀ ਕਾਰਗੁਜ਼ਾਰੀ, ਵਰਤੋ, ਹਾਰਡਵੇਅਰ ਅਤੇ ਪਸੰਦ ਬਦਲਣ ਦਾ ਡਾਟਾ ਸਾਂਝਾ ਕਰੋ</string>
    <!-- Preference switch for marketing data collection -->
    <string name="preferences_marketing_data">ਮਾਰਕੀਟਿੰਗ ਡਾਟਾ</string>
    <!-- Preference description for marketing data collection -->
    <string name="preferences_marketing_data_description2">ਕੁਝ ਅਨੁਕੂਲ ਬਣਾ ਕੇ ਮੁੱਢਲਾ ਵਰਤੋਂ ਡਾਟਾ ਸਾਡੇ ਮੋਬਾਈਲ ਮਾਰਕੀਟਿੰਗ ਵੇਂਡਰ ਨਾਲ ਸਾਂਝਾ ਕਰਦਾ ਹੈ</string>
    <!-- Title for studies preferences -->
    <string name="preference_experiments_2">ਅਧਿਐਨ</string>
    <!-- Summary for studies preferences -->
    <string name="preference_experiments_summary_2">Mozilla ਨੂੰ ਅਧਿਐਨ ਇੰਸਟਾਲ ਕਰਨ ਤੇ ਚਲਾਉਣ ਦੇ ਇਜਾਜ਼ਤ ਦਿਓ</string>

    <!-- Turn On Sync Preferences -->
    <!-- Header of the Sync and save your data preference view -->
    <string name="preferences_sync_2">ਆਪਣਾ ਡਾਟਾ ਸਿੰਕ ਕਰੋ ਤੇ ਸੰਭਾਲੋ</string>
    <!-- Preference for reconnecting to FxA sync -->
    <string name="preferences_sync_sign_in_to_reconnect">ਮੁੜ-ਕਨੈਕਟ ਕਰਨ ਲਈ ਸਾਈਨ ਇਨ ਕਰੋ</string>
    <!-- Preference for removing FxA account -->
    <string name="preferences_sync_remove_account">ਖਾਤਾ ਹਟਾਓ</string>

    <!-- Pairing Feature strings -->
    <!-- Instructions on how to access pairing -->
    <string name="pair_instructions_2"><![CDATA[<b>firefox.com/pair</b> ਉੱਤੇ ਵਿਖਾਏ QR ਕੋਡ ਨੂੰ ਸਕੈਨ ਕਰੋ]]></string>

    <!-- Toolbar Preferences -->
    <!-- Preference for using top toolbar -->
    <string name="preference_top_toolbar">ਉੱਤੇ</string>
    <!-- Preference for using bottom toolbar -->
    <string name="preference_bottom_toolbar">ਹੇਠਾਂ</string>

    <!-- Theme Preferences -->
    <!-- Preference for using light theme -->
    <string name="preference_light_theme">ਹਲਕਾ</string>
    <!-- Preference for using dark theme -->
    <string name="preference_dark_theme">ਗੂੜ੍ਹਾ</string>
    <!-- Preference for using using dark or light theme automatically set by battery -->
    <string name="preference_auto_battery_theme">ਬੈਟਰੀ ਬੱਚਤਕਾਰ ਵਲੋਂ ਨਿਯਤ ਕੀਤਾ</string>
    <!-- Preference for using following device theme -->
    <string name="preference_follow_device_theme">ਡਿਵਾਈਸ ਥੀਮ ਦੇ ਮੁਤਾਬਕ</string>

    <!-- Gestures Preferences-->
    <!-- Preferences for using pull to refresh in a webpage -->
    <string name="preference_gestures_website_pull_to_refresh">ਤਾਜ਼ਾ  ਕਰਨ ਲਈ ਖਿੱਚੋ</string>

    <!-- Preference for using the dynamic toolbar -->
    <string name="preference_gestures_dynamic_toolbar">ਟੂਲਬਾਰ ਲੁਕਾਉਣ ਲਈ ਸਕਰੋਲ ਕਰੋ</string>
    <!-- Preference for switching tabs by swiping horizontally on the toolbar -->
    <string name="preference_gestures_swipe_toolbar_switch_tabs">ਟੈਬਾਂ ਵਿੱਚ ਬਦਲਣ ਲਈ ਟੂਲਬਾਰ ਨੂੰ ਪਾਸੇ ਵੱਲ ਸਰਕਾਓ</string>
    <!-- Preference for showing the opened tabs by swiping up on the toolbar-->
    <string name="preference_gestures_swipe_toolbar_show_tabs">ਟੈਬਾਂ ਖੋਲ੍ਹਣ ਲਈ ਟੂਲਬਾਰ ਉੱਤੇ ਵੱਲ ਸਰਕਾਓ</string>

    <!-- Library -->
    <!-- Option in Library to open Downloads page -->
    <string name="library_downloads">ਡਾਊਨਲੋਡ</string>
    <!-- Option in library to open Bookmarks page -->
    <string name="library_bookmarks">ਬੁੱਕਮਾਰਕ</string>
    <!-- Option in library to open Desktop Bookmarks root page -->
    <string name="library_desktop_bookmarks_root">ਡੈਸਕਟਾਪ ਬੁੱਕਮਾਰਕ</string>
    <!-- Option in library to open Desktop Bookmarks "menu" page -->
    <string name="library_desktop_bookmarks_menu">ਬੁੱਕਮਾਰਕ ਮੇਨੂ</string>


    <!-- Option in library to open Desktop Bookmarks "toolbar" page -->
    <string name="library_desktop_bookmarks_toolbar">ਬੁੱਕਮਾਰਕ ਟੂਲਬਾਰ</string>
    <!-- Option in library to open Desktop Bookmarks "unfiled" page -->
    <string name="library_desktop_bookmarks_unfiled">ਹੋਰ ਬੁੱਕਮਾਰਕ</string>
    <!-- Option in Library to open History page -->
    <string name="library_history">ਅਤੀਤ</string>
    <!-- Option in Library to open a new tab -->
    <string name="library_new_tab">ਨਵੀਂ ਟੈਬ</string>
    <!-- Settings Page Title -->
    <string name="settings_title">ਸੈਟਿੰਗਾਂ</string>
    <!-- Content description (not visible, for screen readers etc.): "Close button for library settings" -->
    <string name="content_description_close_button">ਬੰਦ ਕਰੋ</string>

    <!-- Title to show in alert when a lot of tabs are to be opened
    %d is a placeholder for the number of tabs that will be opened -->
    <string name="open_all_warning_title">%d ਟੈਬਾਂ ਖੋਲ੍ਹਣੀਆਂ ਹਨ?</string>

    <!-- Message to warn users that a large number of tabs will be opened
    %s will be replaced by app name. -->
    <string name="open_all_warning_message">ਐਨੀਆਂ ਸਾਰੀਆਂ ਟੈਬਾਂ ਖੋਲ੍ਹਣ ਨਾਲ %s ਸਫ਼ੇ ਲੋਡ ਹੋਣ ਦੌਰਾਨ ਹੌਲੀ ਹੋ ਸਕਦਾ ਹੈ। ਕੀ ਤੁਸੀਂ ਖੋਲ੍ਹਣੀਆਂ ਚਾਹੁੰਦੇ ਹੋ?</string>
    <!-- Dialog button text for confirming open all tabs -->
    <string name="open_all_warning_confirm">ਟੈਬਾਂ ਖੋਲ੍ਹੋ</string>
    <!-- Dialog button text for canceling open all tabs -->
    <string name="open_all_warning_cancel">ਰੱਦ ਕਰੋ</string>

    <!-- Text to show users they have one site in the history group section of the History fragment.
    %d is a placeholder for the number of sites in the group. -->
    <string name="history_search_group_site">%d ਸਾਈਟ</string>
    <!-- Text to show users they have multiple sites in the history group section of the History fragment.
    %d is a placeholder for the number of sites in the group. -->
    <string name="history_search_group_sites">%d ਸਾਈਟਾਂ</string>

    <!-- Option in library for Recently Closed Tabs -->
    <string name="library_recently_closed_tabs">ਤਾਜ਼ਾ ਬੰਦ ਕੀਤੀਆਂ ਟੈਬਾਂ</string>
    <!-- Option in library to open Recently Closed Tabs page -->
    <string name="recently_closed_show_full_history">ਸਾਰੇ ਅਤੀਤ ਨੂੰ ਵੇਖੋ</string>
    <!-- Text to show users they have multiple tabs saved in the Recently Closed Tabs section of history.
    %d is a placeholder for the number of tabs selected. -->
    <string name="recently_closed_tabs">%d ਟੈਬਾਂ</string>
    <!-- Text to show users they have one tab saved in the Recently Closed Tabs section of history.
    %d is a placeholder for the number of tabs selected. -->
    <string name="recently_closed_tab">%d ਟੈਬ</string>

    <!-- Recently closed tabs screen message when there are no recently closed tabs -->
    <string name="recently_closed_empty_message">ਇੱਥੇ ਕੋਈ ਵੀ ਤਾਜ਼ਾ ਬੰਦ ਕੀਤੀਆਂ ਟੈਬਾਂ ਨਹੀਂ ਹਨ</string>

    <!-- Tab Management -->
    <!-- Title of preference for tabs management -->
    <string name="preferences_tabs">ਟੈਬਾਂ</string>
    <!-- Title of preference that allows a user to specify the tab view -->
    <string name="preferences_tab_view">ਟੈਬ ਵੇਖੋ</string>
    <!-- Option for a list tab view -->
    <string name="tab_view_list">ਸੂਚੀ</string>
    <!-- Option for a grid tab view -->
    <string name="tab_view_grid">ਗਰਿੱਡ</string>
    <!-- Title of preference that allows a user to auto close tabs after a specified amount of time -->
    <string name="preferences_close_tabs">ਟੈਬਾਂ ਨੂੰ ਬੰਦ ਕਰੋ</string>
    <!-- Option for auto closing tabs that will never auto close tabs, always allows user to manually close tabs -->
    <string name="close_tabs_manually">ਖੁਦ</string>
    <!-- Option for auto closing tabs that will auto close tabs after one day -->
    <string name="close_tabs_after_one_day">ਇੱਕ ਦਿਨ ਬਾਅਦ</string>
    <!-- Option for auto closing tabs that will auto close tabs after one week -->
    <string name="close_tabs_after_one_week">ਇੱਕ ਹਫ਼ਤੇ ਬਾਅਦ</string>
    <!-- Option for auto closing tabs that will auto close tabs after one month -->
    <string name="close_tabs_after_one_month">ਇੱਕ ਮਹੀਨੇ ਬਾਅਦ</string>

    <!-- Title of preference that allows a user to specify the auto-close settings for open tabs -->
    <string name="preference_auto_close_tabs" tools:ignore="UnusedResources">ਖੁੱਲ੍ਹੀਆਂ ਟੈਬਾਂ ਲਈ ਆਪੇ-ਬੰਦ ਕਰੋ</string>

    <!-- Opening screen -->
    <!-- Title of a preference that allows a user to choose what screen to show after opening the app -->
    <string name="preferences_opening_screen">ਸਕਰੀਨ ਖੋਲ੍ਹਣੀ</string>
    <!-- Option for always opening the homepage when re-opening the app -->
    <string name="opening_screen_homepage">ਮੁੱਖ ਸਫ਼ਾ</string>
    <!-- Option for always opening the user's last-open tab when re-opening the app -->
    <string name="opening_screen_last_tab">ਪਿਛਲੀ ਟੈਬ</string>
    <!-- Option for always opening the homepage when re-opening the app after four hours of inactivity -->
    <string name="opening_screen_after_four_hours_of_inactivity">ਚਾਰ ਘੰਟਿਆਂ ਦੀ ਨਾ-ਸਰਗਰਮੀ ਦੇ ਬਾਅਦ ਮੁੱਖ-ਸਫ਼ਾ</string>
    <!-- Summary for tabs preference when auto closing tabs setting is set to manual close-->
    <string name="close_tabs_manually_summary">ਖੁਦ ਬੰਦ ਕਰੋ</string>
    <!-- Summary for tabs preference when auto closing tabs setting is set to auto close tabs after one day-->
    <string name="close_tabs_after_one_day_summary">ਇੱਕ ਦਿਨ ਬਾਅਦ ਬੰਦ ਕਰੋ</string>
    <!-- Summary for tabs preference when auto closing tabs setting is set to auto close tabs after one week-->
    <string name="close_tabs_after_one_week_summary">ਇੱਕ ਹਫ਼ਤੇ ਬਾਅਦ ਬੰਦ ਕਰੋ</string>
    <!-- Summary for tabs preference when auto closing tabs setting is set to auto close tabs after one month-->
    <string name="close_tabs_after_one_month_summary">ਇੱਕ ਮਹੀਨੇ ਬਾਅਦ ਬੰਦ ਕਰੋ</string>

    <!-- Inactive tabs -->
    <!-- Category header of a preference that allows a user to enable or disable the inactive tabs feature -->
    <string name="preferences_inactive_tabs">ਪੁਰਾਣੀਆਂ ਟੈਬਾਂ ਨੂੰ ਨਾ-ਸਰਗਰਮ ਵਿੱਚ ਭੇਜੋ</string>
    <!-- Title of inactive tabs preference -->
    <string name="preferences_inactive_tabs_title">ਪਿਛਲੇ ਦੋ ਹਫ਼ਤਿਆਂ ਵਿੱਚ ਤੁਹਾਡੇ ਵਲੋਂ ਨਾ ਵੇਖੀਆਂ ਟੈਬਾਂ ਨੂੰ ਨਾ-ਸਰਗਰਮ ਭਾਗ ਵਿੱਚ ਭੇਜਿਆ ਜਾਂਦਾ ਹੈ।</string>

    <!-- Studies -->
    <!-- Title of the remove studies button -->
    <string name="studies_remove">ਹਟਾਓ</string>
    <!-- Title of the active section on the studies list -->
    <string name="studies_active">ਸਰਗਰਮ</string>
    <!-- Description for studies, it indicates why Firefox use studies. The first parameter is the name of the application. -->
    <string name="studies_description_2">%1$s ਸਮੇਂ ਸਮੇਂ ਉੱਤੇ ਅਧਿਐਨ ਇੰਸਟਾਲ ਕਰ ਤੇ ਚਲਾ ਸਕਦਾ ਹੈ।</string>
    <!-- Learn more link for studies, links to an article for more information about studies. -->
    <string name="studies_learn_more">ਹੋਰ ਸਿੱਖੋ</string>
    <!-- Dialog message shown after removing a study -->
    <string name="studies_restart_app">ਤਬਦੀਲੀਆਂ ਲਾਗੂ ਕਰਨ ਲਈ ਐਪਲੀਕੇਸ਼ਨ ਬੰਦ ਹੋਵੇਗੀ</string>
    <!-- Dialog button to confirm the removing a study. -->
    <string name="studies_restart_dialog_ok">ਠੀਕ ਹੈ</string>
    <!-- Dialog button text for canceling removing a study. -->
    <string name="studies_restart_dialog_cancel">ਰੱਦ ਕਰੋ</string>
    <!-- Toast shown after turning on/off studies preferences -->
    <string name="studies_toast_quit_application" tools:ignore="UnusedResources">ਤਬਦੀਲੀਆਂ ਲਾਗੂ ਕਰਨ ਲਈ ਐਪਲੀਕੇਸ਼ਨ ਨੂੰ ਬੰਦ ਕੀਤਾ ਜਾ ਰਿਹਾ ਹੈ…</string>

    <!-- Sessions -->
    <!-- Title for the list of tabs -->
    <string name="tab_header_label">ਟੈਬਾਂ ਖੋਲ੍ਹੋ</string>
    <!-- Title for the list of tabs in the current private session -->
    <string name="tabs_header_private_tabs_title">ਨਿੱਜੀ ਟੈਬਾਂ</string>
    <!-- Title for the list of tabs in the synced tabs -->
    <string name="tabs_header_synced_tabs_title">ਸਿੰਕ ਕੀਤੀਆਂ ਟੈਬਾਂ</string>
    <!-- Content description (not visible, for screen readers etc.): Add tab button. Adds a news tab when pressed -->
    <string name="add_tab">ਟੈਬ ਜੋੜੋ</string>
    <!-- Content description (not visible, for screen readers etc.): Add tab button. Adds a news tab when pressed -->
    <string name="add_private_tab">ਨਿੱਜੀ ਟੈਬ ਜੋੜੋ</string>
    <!-- Text for the new tab button to indicate adding a new private tab in the tab -->
    <string name="tab_drawer_fab_content">ਨਿੱਜੀ</string>
    <!-- Text for the new tab button to indicate syncing command on the synced tabs page -->
    <string name="tab_drawer_fab_sync">ਸਿੰਕ</string>
    <!-- Text shown in the menu for sharing all tabs -->
    <string name="tab_tray_menu_item_share">ਸਾਰੀਆਂ ਟੈਬਾਂ ਸਾਂਝੀਆਂ ਕਰੋ</string>
    <!-- Text shown in the menu to view recently closed tabs -->
    <string name="tab_tray_menu_recently_closed">ਤਾਜ਼ਾ ਬੰਦ ਕੀਤੀਆਂ ਟੈਬਾਂ</string>
    <!-- Text shown in the tabs tray inactive tabs section -->
    <string name="tab_tray_inactive_recently_closed" tools:ignore="UnusedResources">ਤਾਜ਼ਾ ਬੰਦ ਕੀਤੀਆਂ</string>
    <!-- Text shown in the menu to view account settings -->
    <string name="tab_tray_menu_account_settings">ਖਾਤਾ ਸੈਟਿੰਗਾਂ</string>
    <!-- Text shown in the menu to view tab settings -->
    <string name="tab_tray_menu_tab_settings">ਟੈਬ ਸੈਟਿੰਗਾਂ</string>
    <!-- Text shown in the menu for closing all tabs -->
    <string name="tab_tray_menu_item_close">ਸਾਰੀਆਂ ਟੈਬਾਂ ਬੰਦ ਕਰੋ</string>
    <!-- Text shown in the multiselect menu for bookmarking selected tabs. -->
    <string name="tab_tray_multiselect_menu_item_bookmark">ਬੁੱਕਮਾਰਕ</string>
    <!-- Text shown in the multiselect menu for closing selected tabs. -->
    <string name="tab_tray_multiselect_menu_item_close">ਬੰਦ ਕਰੋ</string>
    <!-- Content description for tabs tray multiselect share button -->
    <string name="tab_tray_multiselect_share_content_description">ਚੁਣੀਆਂ ਟੈਬਾਂ ਸਾਂਝੀਆਂ ਕਰੋ</string>
    <!-- Content description for tabs tray multiselect menu -->
    <string name="tab_tray_multiselect_menu_content_description">ਚੁਣੀਆਂ ਟੈਬਾਂ ਦਾ ਮੇਨੂ</string>
    <!-- Content description (not visible, for screen readers etc.): Removes tab from collection button. Removes the selected tab from collection when pressed -->
    <string name="remove_tab_from_collection">ਟੈਬ ਨੂੰ ਭੰਡਾਰ ਵਿੱਚੋਂ ਹਟਾਓ</string>
    <!-- Text for button to enter multiselect mode in tabs tray -->
    <string name="tabs_tray_select_tabs">ਟੈਬਾਂ ਚੁਣੋ</string>
    <!-- Content description (not visible, for screen readers etc.): Close tab button. Closes the current session when pressed -->
    <string name="close_tab">ਟੈਬ ਬੰਦ ਕਰੋ</string>
    <!-- Content description (not visible, for screen readers etc.): Close tab <title> button. First parameter is tab title  -->
    <string name="close_tab_title">%s ਟੈਬ ਬੰਦ ਕਰੋ</string>
    <!-- Content description (not visible, for screen readers etc.): Opens the open tabs menu when pressed -->
    <string name="open_tabs_menu">ਟੈਬ ਮੇਨੂ ਖੋਲ੍ਹੋ</string>
    <!-- Open tabs menu item to save tabs to collection -->
    <string name="tabs_menu_save_to_collection1">ਟੈਬਾਂ ਨੂੰ ਭੰਡਾਰ ਵਿੱਚ ਸੰਭਾਲੋ</string>
    <!-- Text for the menu button to delete a collection -->
    <string name="collection_delete">ਭੰਡਾਰ ਹਟਾਓ</string>
    <!-- Text for the menu button to rename a collection -->
    <string name="collection_rename">ਭੰਡਾਰ ਦਾ ਨਾਂ ਬਦਲੋ</string>
    <!-- Text for the button to open tabs of the selected collection -->
    <string name="collection_open_tabs">ਟੈਬਾਂ ਖੋਲ੍ਹੋ</string>


    <!-- Hint for adding name of a collection -->
    <string name="collection_name_hint">ਭੰਡਾਰ ਦਾ ਨਾਂ</string>
    <!-- Text for the menu button to rename a top site -->
	<string name="rename_top_site">ਨਾਂ ਬਦਲੋ</string>
	<!-- Text for the menu button to remove a top site -->
	<string name="remove_top_site">ਹਟਾਓ</string>

    <!-- Text for the menu button to delete a top site from history -->
    <string name="delete_from_history">ਅਤੀਤ ਵਿੱਚੋਂ ਹਟਾਓ</string>
    <!-- Postfix for private WebApp titles, placeholder is replaced with app name -->
    <string name="pwa_site_controls_title_private">%1$s (ਨਿੱਜੀ ਮੋਡ)</string>

    <!-- History -->
    <!-- Text for the button to search all history -->
    <string name="history_search_1">ਖੋਜ ਸ਼ਬਦ ਦਿਓ</string>
    <!-- Text for the button to clear all history -->
    <string name="history_delete_all">ਅਤੀਤ ਹਟਾਓ</string>
    <!-- Text for the snackbar to confirm that multiple browsing history items has been deleted -->
    <string name="history_delete_multiple_items_snackbar">ਅਤੀਤ ਹਟਾਇਆ ਗਿਆ</string>
    <!-- Text for the snackbar to confirm that a single browsing history item has been deleted. The first parameter is the shortened URL of the deleted history item. -->
    <string name="history_delete_single_item_snackbar">%1$s ਨੂੰ ਹਟਾਇਆ</string>
    <!-- Context description text for the button to delete a single history item -->
    <string name="history_delete_item">ਹਟਾਓ</string>
    <!-- History multi select title in app bar
    The first parameter is the number of bookmarks selected -->
    <string name="history_multi_select_title">%1$d ਚੁਣੇ</string>
    <!-- Text for the header that groups the history for today -->
    <string name="history_today">ਅੱਜ</string>
    <!-- Text for the header that groups the history for yesterday -->
    <string name="history_yesterday">ਕੱਲ੍ਹ</string>
    <!-- Text for the header that groups the history the past 7 days -->
    <string name="history_7_days">ਪਿਛਲੇ 7 ਦਿਨ</string>
    <!-- Text for the header that groups the history the past 30 days -->
    <string name="history_30_days">ਪਿਛਲੇ 30 ਦਿਨ</string>
    <!-- Text for the header that groups the history older than the last month -->
    <string name="history_older">ਹੋਰ ਪੁਰਾਣੇ</string>

    <!-- Text shown when no history exists -->
    <string name="history_empty_message">ਇ਼ੱਥੇ ਕੋਈ ਅਤੀਤ ਨਹੀਂ ਹੈ</string>

    <!-- Downloads -->
    <!-- Text for the snackbar to confirm that multiple downloads items have been removed -->
    <string name="download_delete_multiple_items_snackbar_1">ਡਾਊਨਲੋਡ ਹਟਾਏ ਗਏ</string>
    <!-- Text for the snackbar to confirm that a single download item has been removed. The first parameter is the name of the download item. -->
    <string name="download_delete_single_item_snackbar">%1$s ਹਟਾਏ</string>
    <!-- Text shown when no download exists -->
    <string name="download_empty_message_1">ਕੋਈ ਡਾਊਨਲੋਡ ਕੀਤੀ ਫਾਇਲ ਨਹੀਂ ਹੈ</string>
    <!-- History multi select title in app bar
    The first parameter is the number of downloads selected -->
    <string name="download_multi_select_title">%1$d ਚੁਣੇ</string>


    <!-- Text for the button to remove a single download item -->
    <string name="download_delete_item_1">ਹਟਾਓ</string>


    <!-- Crashes -->
    <!-- Title text displayed on the tab crash page. This first parameter is the name of the application (For example: Fenix) -->
    <string name="tab_crash_title_2">ਅਫ਼ਸੋਸ ਹੈ। %1$s ਉਸ ਸਫ਼ੇ ਨੂੰ ਲੋਡ ਨਹੀਂ ਕਰ ਸਕਦਾ ਹੈ।</string>
    <!-- Send crash report checkbox text on the tab crash page -->
    <string name="tab_crash_send_report">ਕਰੈਸ਼ ਰਿਪੋਰਟ ਮੌਜ਼ੀਲਾ ਨੂੰ ਭੇਜੋ</string>
    <!-- Close tab button text on the tab crash page -->
    <string name="tab_crash_close">ਟੈਬ ਬੰਦ ਕਰੋ</string>
    <!-- Restore tab button text on the tab crash page -->
    <string name="tab_crash_restore">ਟੈਬ ਬਹਾਲ ਕਰੋ</string>

    <!-- Bookmarks -->
    <!-- Confirmation message for a dialog confirming if the user wants to delete the selected folder -->
    <string name="bookmark_delete_folder_confirmation_dialog">ਕੀ ਤੁਸੀਂ ਇਹ ਫੋਲਡਰ ਨੂੰ ਹਟਾਉਣਾ ਚਾਹੁੰਦੇ ਹੋ?</string>
    <!-- Confirmation message for a dialog confirming if the user wants to delete multiple items including folders. Parameter will be replaced by app name. -->
    <string name="bookmark_delete_multiple_folders_confirmation_dialog">%s ਚੁਣੀਆਂ ਚੀਜ਼ਾਂ ਨੂੰ ਹਟਾਏਗਾ।</string>
    <!-- Text for the cancel button on delete bookmark dialog -->
    <string name="bookmark_delete_negative">ਰੱਦ ਕਰੋ</string>
    <!-- Screen title for adding a bookmarks folder -->
    <string name="bookmark_add_folder">ਫੋਲਡਰ ਜੋੜੋ</string>
    <!-- Snackbar title shown after a bookmark has been created. -->
    <string name="bookmark_saved_snackbar">ਬੁੱਕਮਾਰਕ ਸੰਭਾਲਿਆ!</string>
    <!-- Snackbar edit button shown after a bookmark has been created. -->
    <string name="edit_bookmark_snackbar_action">ਸੋਧੋ</string>
    <!-- Bookmark overflow menu edit button -->
    <string name="bookmark_menu_edit_button">ਸੋਧੋ</string>
    <!-- Bookmark overflow menu copy button -->
    <string name="bookmark_menu_copy_button">ਨਕਲ ਕਰੋ</string>
    <!-- Bookmark overflow menu share button -->
    <string name="bookmark_menu_share_button">ਸਾਂਝਾ ਕਰੋ</string>
    <!-- Bookmark overflow menu open in new tab button -->
    <string name="bookmark_menu_open_in_new_tab_button">ਨਵੀਂ ਟੈਬ ‘ਚ ਖੋਲ੍ਹੋ</string>
    <!-- Bookmark overflow menu open in private tab button -->
    <string name="bookmark_menu_open_in_private_tab_button">ਨਿੱਜੀ ਟੈਬ ‘ਚ ਖੋਲ੍ਹੋ</string>
<<<<<<< HEAD
=======
    <!-- Bookmark overflow menu open all in tabs button -->
    <string name="bookmark_menu_open_all_in_tabs_button">ਸਭ ਨੂੰ ਨਵੀਆਂ ਟੈਬਾਂ ਵਿੱਚ ਖੋਲ੍ਹੋ</string>
    <!-- Bookmark overflow menu open all in private tabs button -->
    <string name="bookmark_menu_open_all_in_private_tabs_button">ਸਭ ਨੂੰ ਨਿੱਜੀ ਟੈਬਾਂ ਵਿੱਚ ਖੋਲ੍ਹੋ</string>
>>>>>>> 68970841
    <!-- Bookmark overflow menu delete button -->
    <string name="bookmark_menu_delete_button">ਹਟਾਓ</string>
    <!--Bookmark overflow menu save button -->
    <string name="bookmark_menu_save_button">ਸੰਭਾਲੋ</string>
    <!-- Bookmark multi select title in app bar
     The first parameter is the number of bookmarks selected -->
    <string name="bookmarks_multi_select_title">%1$d ਚੁਣੇ</string>
    <!-- Bookmark editing screen title -->
    <string name="edit_bookmark_fragment_title">ਬੁੱਕਮਾਰਕ ਸੋਧੋ</string>
    <!-- Bookmark folder editing screen title -->
    <string name="edit_bookmark_folder_fragment_title">ਫੋਲਡਰ ਸੋਧੋ</string>
    <!-- Bookmark sign in button message -->
    <string name="bookmark_sign_in_button">ਸਿੰਕ ਕੀਤੇ ਬੁੱਕਮਾਰਕ ਵੇਖਣ ਲਈ ਸਾਇਨ ਇਨ ਕਰੋ</string>
    <!-- Bookmark URL editing field label -->
    <string name="bookmark_url_label">URL</string>
    <!-- Bookmark FOLDER editing field label -->
    <string name="bookmark_folder_label">FOLDER</string>
    <!-- Bookmark NAME editing field label -->
    <string name="bookmark_name_label">NAME</string>
    <!-- Bookmark add folder screen title -->
    <string name="bookmark_add_folder_fragment_label">ਫੋਲਡਰ ਜੋੜੋ</string>
    <!-- Bookmark select folder screen title -->
    <string name="bookmark_select_folder_fragment_label">ਫੋਲਡਰ ਚੁਣੋ</string>
    <!-- Bookmark editing error missing title -->
    <string name="bookmark_empty_title_error">ਨਾਂ ਹੋਣਾ ਚਾਹੀਦਾ ਹੈ</string>
    <!-- Bookmark editing error missing or improper URL -->
    <string name="bookmark_invalid_url_error">ਗ਼ਲਤ URL</string>
    <!-- Bookmark screen message for empty bookmarks folder -->
    <string name="bookmarks_empty_message">ਇੱਥੇ ਕੋਈ ਬੁੱਕਮਾਰਕ ਨਹੀਂ ਹੈ</string>
    <!-- Bookmark snackbar message on deletion
     The first parameter is the host part of the URL of the bookmark deleted, if any -->
    <string name="bookmark_deletion_snackbar_message">%1$s ਹਟਾਇਆ</string>
    <!-- Bookmark snackbar message on deleting multiple bookmarks not including folders-->
    <string name="bookmark_deletion_multiple_snackbar_message_2">ਬੁੱਕਮਾਰਕ ਹਟਾਇਆ</string>
    <!-- Bookmark snackbar message on deleting multiple bookmarks including folders-->
    <string name="bookmark_deletion_multiple_snackbar_message_3">ਚੁਣੇ ਫੋਲਡਰਾਂ ਨੂੰ ਹਟਾਇਆ ਜਾ ਰਿਹਾ ਹੈ</string>
    <!-- Bookmark undo button for deletion snackbar action -->
    <string name="bookmark_undo_deletion">ਵਾਪਸ</string>

    <!-- Text for the button to search all bookmarks -->
    <string name="bookmark_search">ਖੋਜ ਸ਼ਬਦ ਦਿਓ</string>

    <!-- Site Permissions -->
    <!-- Button label that take the user to the Android App setting -->
    <string name="phone_feature_go_to_settings">ਸੈਟਿੰਗਾਂ ‘ਤੇ ਜਾਓ</string>
    <!-- Content description (not visible, for screen readers etc.): Quick settings sheet
        to give users access to site specific information / settings. For example:
        Secure settings status and a button to modify site permissions -->
    <string name="quick_settings_sheet">ਤੁਰੰਤ ਸੈਟਿੰਗਾਂ ਸ਼ੀਟ</string>
    <!-- Label that indicates that this option it the recommended one -->
    <string name="phone_feature_recommended">ਸਿਫਾਰਸ਼ੀ</string>
    <!-- Button label for clearing all the information of site permissions-->
    <string name="clear_permissions">ਇਜਾਜ਼ਤਾਂ ਸਾਫ਼ ਕਰੋ</string>
    <!-- Text for the OK button on Clear permissions dialog -->
    <string name="clear_permissions_positive">ਠੀਕ ਹੈ</string>
    <!-- Text for the cancel button on Clear permissions dialog -->
    <string name="clear_permissions_negative">ਰੱਦ ਕਰੋ</string>
    <!-- Button label for clearing a site permission-->
    <string name="clear_permission">ਇਜਾਜ਼ਤਾਂ ਸਾਫ਼ ਕਰੋ</string>
    <!-- Text for the OK button on Clear permission dialog -->
    <string name="clear_permission_positive">ਠੀਕ ਹੈ</string>
    <!-- Text for the cancel button on Clear permission dialog -->
    <string name="clear_permission_negative">ਰੱਦ ਕਰੋ</string>
    <!-- Button label for clearing all the information on all sites-->
    <string name="clear_permissions_on_all_sites">ਸਾਰੀਆਂ ਸਾਈਟਾਂ ‘ਤੇ ਇਜਾਜ਼ਤਾਂ ਸਾਫ਼ ਕਰੋ</string>
    <!-- Preference for altering video and audio autoplay for all websites -->
    <string name="preference_browser_feature_autoplay">ਆਪੇ-ਚਲਾਓ</string>
    <!-- Preference for altering the camera access for all websites -->
    <string name="preference_phone_feature_camera">ਕੈਮਰਾ</string>
    <!-- Preference for altering the microphone access for all websites -->
    <string name="preference_phone_feature_microphone">ਮਾਈਕਰੋਫ਼ੋਨ</string>
    <!-- Preference for altering the location access for all websites -->
    <string name="preference_phone_feature_location">ਟਿਕਾਣਾ</string>
    <!-- Preference for altering the notification access for all websites -->
    <string name="preference_phone_feature_notification">ਸੂਚਨਾਵਾਂ</string>
    <!-- Preference for altering the persistent storage access for all websites -->
    <string name="preference_phone_feature_persistent_storage">ਪੱਕੀ ਸਟੋਰੇਜ਼</string>
    <!-- Preference for altering the storage access setting for all websites -->
    <string name="preference_phone_feature_cross_origin_storage_access">ਅੰਤਰ-ਸਾਈਟ ਕੂਕੀਜ਼</string>
    <!-- Preference for altering the EME access for all websites -->
    <string name="preference_phone_feature_media_key_system_access">DRM-ਕੰਟਰੋਲ ਕੀਤੀ ਸਮੱਗਰੀ</string>
    <!-- Label that indicates that a permission must be asked always -->
    <string name="preference_option_phone_feature_ask_to_allow">ਆਗਿਆ ਲਈ ਪੁੱਛੋ</string>
    <!-- Label that indicates that a permission must be blocked -->
    <string name="preference_option_phone_feature_blocked">ਪਾਬੰਦੀ ਲਗਾਈ</string>
    <!-- Label that indicates that a permission must be allowed -->
    <string name="preference_option_phone_feature_allowed">ਆਗਿਆ ਦਿੱਤੀ</string>
    <!--Label that indicates a permission is by the Android OS-->
    <string name="phone_feature_blocked_by_android">ਐਂਡਰਾਈਡ ਵਲੋਂ ਪਾਬੰਦੀ ਲਗਾਈ</string>
    <!-- Preference for showing a list of websites that the default configurations won't apply to them -->
    <string name="preference_exceptions">ਛੋਟਾਂ</string>
    <!-- Summary of tracking protection preference if tracking protection is set to on -->
    <string name="tracking_protection_on">ਚਾਲੂ</string>
    <!-- Summary of tracking protection preference if tracking protection is set to off -->
    <string name="tracking_protection_off">ਬੰਦ</string>

    <!-- Label for global setting that indicates that all video and audio autoplay is allowed -->
    <string name="preference_option_autoplay_allowed2">ਆਡੀਓ ਅਤੇ ਵੀਡਿਓ ਦੀ ਇਜਾਜ਼ਤ ਦਿਓ</string>
    <!-- Label for site specific setting that indicates that all video and audio autoplay is allowed -->
    <string name="quick_setting_option_autoplay_allowed">ਆਡੀਓ ਤੇ ਵੀਡੀਓ ਦੀ ਮਨਜ਼ੂਰੀ ਦਿਓ</string>
    <!-- Label that indicates that video and audio autoplay is only allowed over Wi-Fi -->
    <string name="preference_option_autoplay_allowed_wifi_only2">ਸਿਰਫ਼ ਸੈਲੂਲਰ ਡਾਟਾ ਤੋਂ ਆਡੀਓ ਅਤੇ ਵੀਡੀਓ ਉੱਤੇ ਰੋਕ ਲਾਓ</string>
    <!-- Subtext that explains 'autoplay on Wi-Fi only' option -->
    <string name="preference_option_autoplay_allowed_wifi_subtext">Wi-Fi ਉੱਤੇ ਆਡੀਓ ਤੇ ਵੀਡੀਓ ਚਲਾਏ ਜਾਣਗੇ</string>
    <!-- Label for global setting that indicates that video autoplay is allowed, but audio autoplay is blocked -->
    <string name="preference_option_autoplay_block_audio2">ਸਿਰਫ਼ ਆਡੀਓ ਉੱਤੇ ਪਾਬੰਦੀ ਲਾਓ</string>
    <!-- Label for site specific setting that indicates that video autoplay is allowed, but audio autoplay is blocked -->
    <string name="quick_setting_option_autoplay_block_audio">ਸਿਰਫ਼ ਆਡੀਓ ਉੱਤੇ ਪਾਬੰਦੀ ਲਾਓ</string>
    <!-- Label for global setting that indicates that all video and audio autoplay is blocked -->
    <string name="preference_option_autoplay_blocked3">ਆਡੀਓ ਅਤੇ ਵੀਡਿਓ ਤੇ ਪਾਬੰਦੀ ਲਾਓ</string>
    <!-- Label for site specific setting that indicates that all video and audio autoplay is blocked -->
    <string name="quick_setting_option_autoplay_blocked">ਆਡੀਓ ਅਤੇ ਵੀਡਿਓ \'ਤੇ ਪਾਬੰਦੀ ਲਾਓ</string>
    <!-- Summary of delete browsing data on quit preference if it is set to on -->
    <string name="delete_browsing_data_quit_on">ਚਾਲੂ</string>
    <!-- Summary of delete browsing data on quit preference if it is set to off -->
    <string name="delete_browsing_data_quit_off">ਬੰਦ</string>

    <!-- Summary of studies preference if it is set to on -->
    <string name="studies_on">ਚਾਲੂ</string>
    <!-- Summary of studies data on quit preference if it is set to off -->
    <string name="studies_off">ਬੰਦ</string>

    <!-- Collections -->
    <!-- Collections header on home fragment -->
    <string name="collections_header">ਭੰਡਾਰ</string>
    <!-- Content description (not visible, for screen readers etc.): Opens the collection menu when pressed -->
    <string name="collection_menu_button_content_description">ਭੰਡਾਰ ਮੇਨੂ</string>
    <!-- Label to describe what collections are to a new user without any collections -->
    <string name="no_collections_description2">ਚੀਜ਼ਾਂ, ਜੋ ਤੁਹਾਡੇ ਲਈ ਅਰਥ ਰੱਖਦੀਆਂ ਹਨ, ਨੂੰ ਇਕੱਤਰ ਕਰੋ।\nਬਾਅਦ ਚ ਫ਼ੌਰੀ ਤੌਰ ਉੱਤੇ ਲੱਭਣ
ਲਈ ਇੱਕੋ ਜੇਹੀਆਂ ਖੋਜਾਂ, ਸਾਈਟਾਂ ਤੇ ਟੈਬਾਂ ਦਾ ਗਰੁੱਪ ਬਣਾਓ।</string>
    <!-- Title for the "select tabs" step of the collection creator -->
    <string name="create_collection_select_tabs">ਟੈਬਾਂ ਚੁਣੋ</string>
    <!-- Title for the "select collection" step of the collection creator -->
    <string name="create_collection_select_collection">ਭੰਡਾਰ ਚੁਣੋ</string>
    <!-- Title for the "name collection" step of the collection creator -->
    <string name="create_collection_name_collection">ਨਾਂ ਭੰਡਾਰ</string>
    <!-- Button to add new collection for the "select collection" step of the collection creator -->
    <string name="create_collection_add_new_collection">ਨਵਾਂ ਭੰਡਾਰ ਜੋੜੋ</string>
    <!-- Button to select all tabs in the "select tabs" step of the collection creator -->
    <string name="create_collection_select_all">ਸਾਰੇ ਚੁਣੋ</string>
    <!-- Button to deselect all tabs in the "select tabs" step of the collection creator -->
    <string name="create_collection_deselect_all">ਸਭ ਅਣ-ਚੁਣੇ ਕਰੋ</string>
    <!-- Text to prompt users to select the tabs to save in the "select tabs" step of the collection creator -->
    <string name="create_collection_save_to_collection_empty">ਸੰਭਾਲਣ ਲਈ ਟੈਬਾਂ ਚੁਣੋ</string>
    <!-- Text to show users how many tabs they have selected in the "select tabs" step of the collection creator.
     %d is a placeholder for the number of tabs selected. -->
    <string name="create_collection_save_to_collection_tabs_selected">%d ਟੈਬਾਂ ਚੁਣੀਆਂ</string>
    <!-- Text to show users they have one tab selected in the "select tabs" step of the collection creator.
    %d is a placeholder for the number of tabs selected. -->
    <string name="create_collection_save_to_collection_tab_selected">%d ਟੈਬ ਚੁਣੀ</string>
    <!-- Text shown in snackbar when multiple tabs have been saved in a collection -->
    <string name="create_collection_tabs_saved">ਟੈਬਾਂ ਸੰਭਾਲੀਆਂ!</string>
    <!-- Text shown in snackbar when one or multiple tabs have been saved in a new collection -->
    <string name="create_collection_tabs_saved_new_collection">ਭੰਡਾਰ ਸੰਭਾਲਿਆ!</string>
    <!-- Text shown in snackbar when one tab has been saved in a collection -->
    <string name="create_collection_tab_saved">ਟੈਬ ਸੰਭਾਲੀ!</string>
    <!-- Content description (not visible, for screen readers etc.): button to close the collection creator -->
    <string name="create_collection_close">ਬੰਦ ਕਰੋ</string>
    <!-- Button to save currently selected tabs in the "select tabs" step of the collection creator-->
    <string name="create_collection_save">ਸੰਭਾਲੋ</string>

    <!-- Snackbar action to view the collection the user just created or updated -->
    <string name="create_collection_view">ਵੇਖੋ</string>

    <!-- Text for the OK button from collection dialogs -->
    <string name="create_collection_positive">ਠੀਕ ਹੈ</string>
    <!-- Text for the cancel button from collection dialogs -->
    <string name="create_collection_negative">ਰੱਦ ਕਰੋ</string>

    <!-- Default name for a new collection in "name new collection" step of the collection creator. %d is a placeholder for the number of collections-->
    <string name="create_collection_default_name">ਭੰਡਾਰ %d</string>

    <!-- Share -->
    <!-- Share screen header -->
    <string name="share_header_2">ਸਾਂਝਾ ਕਰੋ</string>
    <!-- Content description (not visible, for screen readers etc.):
        "Share" button. Opens the share menu when pressed. -->
    <string name="share_button_content_description">ਸਾਂਝਾ ਕਰੋ</string>
    <!-- Text for the Save to PDF feature in the share menu -->
    <string name="share_save_to_pdf">PDF ਵਜੋਂ ਸੰਭਾਲੋ</string>
    <!-- Text for error message when generating a PDF file Text for error message when generating a PDF file. -->
    <string name="unable_to_save_to_pdf_error">PDF ਬਣਾਉਣ ਲਈ ਅਸਮਰੱਥ</string>
    <!-- Sub-header in the dialog to share a link to another sync device -->
    <string name="share_device_subheader">ਡਿਵਾਈਸ ‘ਤੇ ਭੇਜੋ</string>
    <!-- Sub-header in the dialog to share a link to an app from the full list -->
    <string name="share_link_all_apps_subheader">ਸਾਰੀਆਂ ਕਾਰਵਾਈਆਂ</string>
    <!-- Sub-header in the dialog to share a link to an app from the most-recent sorted list -->
    <string name="share_link_recent_apps_subheader">ਤਾਜ਼ਾ ਵਰਤੇ</string>
    <!-- Text for the copy link action in the share screen. -->
    <string name="share_copy_link_to_clipboard">ਕਲਿੱਪਬੋਰਡ \'ਚ ਕਾਪੀ ਕਰੋ</string>
    <!-- Toast shown after copying link to clipboard -->
    <string name="toast_copy_link_to_clipboard">ਕਲਿੱਪਬੋਰਡ ਵਿੱਚ ਕਾਪੀ ਕੀਤਾ</string>
    <!-- An option from the three dot menu to into sync -->
    <string moz:removedIn="107" name="sync_menu_sign_in" tools:ignore="UnusedResources">ਸਿੰਕ ਕਰਨ ਲਈ ਸਾਈਨ ਇਨ ਕਰੋ</string>
    <!-- An option from the share dialog to sign into sync -->
    <string name="sync_sign_in">ਸਿੰਕ ਕਰਨ ਲਈ ਸਾਈਨ ਇਨ ਕਰੋ</string>
     <!-- An option from the three dot menu to sync and save data -->
    <string name="sync_menu_sync_and_save_data">ਡਾਟਾ ਸਿੰਕ ਕਰੋ ਤੇ ਸੰਭਾਲੋ</string>
    <!-- An option from the share dialog to send link to all other sync devices -->
    <string name="sync_send_to_all">ਸਾਰੇ ਡਿਵਾਈਸਾਂ ‘ਤੇ ਭੇਜੋ</string>
    <!-- An option from the share dialog to reconnect to sync -->
    <string name="sync_reconnect">ਸਿੰਕ ਕਰਨ ਲਈ ਮੁੜ-ਕਨੈਕਟ ਕਰੋ</string>
    <!-- Text displayed when sync is offline and cannot be accessed -->
    <string name="sync_offline">ਆਫਲਾਈਨ</string>
    <!-- An option to connect additional devices -->
    <string name="sync_connect_device">ਹੋਰ ਡਿਵਾਈਸ ਨਾਲ ਕਨੈਕਟ ਕਰੋ</string>
    <!-- The dialog text shown when additional devices are not available -->
    <string name="sync_connect_device_dialog">ਟੈਬ ਭੇਜਣ ਲਈ, ਘੱਟੋ-ਘੱਟ ਹੋਰ ਡਿਵਾਈਸ ‘ਤੇ ਫਾਇਰਫਾਕਸ ਵਿੱਚ ਸਾਈਨ ਇਨ ਕਰੋ।</string>
    <!-- Confirmation dialog button -->
    <string name="sync_confirmation_button">ਸਮਝ ਗਏ</string>

    <!-- Share error message -->
    <string name="share_error_snackbar">ਇਹ ਐਪ ਨਾਲ ਸਾਂਝਾ ਨਹੀਂ ਕੀਤਾ ਜਾ ਸਕਦਾ</string>
    <!-- Add new device screen title -->
    <string name="sync_add_new_device_title">ਡਿਵਾਈਸ ਨੂੰ ਭੇਜੋ</string>
    <!-- Text for the warning message on the Add new device screen -->
    <string name="sync_add_new_device_message">ਕੋਈ ਡਿਵਾਈਸ ਕਨੈਕਟ ਨਹੀਂ ਹੈ</string>
    <!-- Text for the button to learn about sending tabs -->
    <string name="sync_add_new_device_learn_button">ਟੈਬਾਂ ਭੇਜਣ ਬਾਰੇ ਸਿ਼ੱਖੋ…</string>
    <!-- Text for the button to connect another device -->
    <string name="sync_add_new_device_connect_button">…ਹੋਰ ਡਿਵਾਈਸ ਨਾਲ ਕਨੈਕਟ ਕਰੋ</string>

    <!-- Notifications -->
    <!-- Text shown in the notification that pops up to remind the user that a private browsing session is active. -->
    <string name="notification_pbm_delete_text_2">ਨਿੱਜੀ ਟੈਬਾਂ ਬੰਦ ਕਰੋ</string>
    <!-- Name of the marketing notification channel. Displayed in the "App notifications" system settings for the app -->
    <string name="notification_marketing_channel_name">ਮਾਰਕੀਟਿੰਗ</string>
    <!-- Title shown in the notification that pops up to remind the user to set fenix as default browser.
    %1$s is a placeholder that will be replaced by the app name (Fenix). -->
    <string name="notification_default_browser_title">%1$s ਤੇਜ਼ ਅਤੇ ਨਿੱਜੀ ਹੈ</string>
    <!-- Text shown in the notification that pops up to remind the user to set fenix as default browser.
    %1$s is a placeholder that will be replaced by the app name (Fenix). -->
    <string name="notification_default_browser_text">%1$s ਨੂੰ ਆਪਣਾ ਮੂਲ ਬਰਾਊਜ਼ਰ ਬਣਾਓ</string>

    <!-- Title shown in the notification that pops up to re-engage the user -->
    <string name="notification_re_engagement_title">ਨਿੱਜੀ ਬਰਾਊਜ਼ ਕਰਨ ਨੂੰ ਅਜ਼ਮਾਓ</string>
    <!-- Text shown in the notification that pops up to re-engage the user.
    %1$s is a placeholder that will be replaced by the app name. -->
    <string name="notification_re_engagement_text">%1$s ਵਿੱਚ ਬਿਨਾਂ ਕਿਸੇ ਸੰਭਾਲੇ ਕੂਕੀ ਜਾਂ ਅਤੀਤ ਦੇ ਬਰਾਊਜ਼ ਕਰੋ</string>

    <!-- Snackbar -->
    <!-- Text shown in snackbar when user deletes a collection -->
    <string name="snackbar_collection_deleted">ਭੰਡਾਰ ਹਟਾਇਆ</string>
    <!-- Text shown in snackbar when user renames a collection -->
    <string name="snackbar_collection_renamed">ਭੰਡਾਰ ਦਾ ਨਾਂ ਬਦਲਿਆ</string>
    <!-- Text shown in snackbar when user closes a tab -->
    <string name="snackbar_tab_closed">ਟੈਬ ਬੰਦ ਕੀਤੀ</string>
    <!-- Text shown in snackbar when user closes all tabs -->
    <string name="snackbar_tabs_closed">ਟੈਬਾਂ ਬੰਦ ਕੀਤੀਆਂ</string>
    <!-- Text shown in snackbar when user bookmarks a list of tabs -->
    <string name="snackbar_message_bookmarks_saved">ਬੁੱਕਮਾਰਕ ਸੰਭਾਲੇ ਗਏ!</string>
    <!-- Text shown in snackbar when user adds a site to shortcuts -->
    <string name="snackbar_added_to_shortcuts">ਸ਼ਾਰਟਕੱਟਾਂ ਵਿੱਚ ਜੋੜਿਆ!</string>
    <!-- Text shown in snackbar when user closes a private tab -->
    <string name="snackbar_private_tab_closed">ਨਿੱਜੀ ਟੈਬ ਬੰਦ ਕੀਤੀ</string>
    <!-- Text shown in snackbar when user closes all private tabs -->
    <string name="snackbar_private_tabs_closed">ਨਿੱਜੀ ਟੈਬਾਂ ਬੰਦ ਕੀਤੀਆਂ</string>
    <!-- Text shown in snackbar to undo deleting a tab, top site or collection -->
    <string name="snackbar_deleted_undo">UNDO</string>

    <!-- Text shown in snackbar when user removes a top site -->
    <string name="snackbar_top_site_removed">ਸਾਈਟ ਹਟਾਈ</string>
    <!-- QR code scanner prompt which appears after scanning a code, but before navigating to it
        First parameter is the name of the app, second parameter is the URL or text scanned-->
    <string name="qr_scanner_confirmation_dialog_message">%1$s ਨੂੰ %2$s ਖੋਲ੍ਹਣ ਦੀ ਆਗਿਆ ਦਿਓ</string>
    <!-- QR code scanner prompt dialog positive option to allow navigation to scanned link -->
    <string name="qr_scanner_dialog_positive">ਆਗਿਆ ਦਿਓ</string>
    <!-- QR code scanner prompt dialog positive option to deny navigation to scanned link -->
    <string name="qr_scanner_dialog_negative">ਨਾਂਹ ਕਰੋ</string>
    <!-- QR code scanner prompt dialog error message shown when a hostname does not contain http or https. -->
    <string name="qr_scanner_dialog_invalid">ਵੈੱਬ ਸਿਰਨਾਵਾਂ ਦਰੁਸਤ ਨਹੀਂ ਹੈ।</string>
    <!-- QR code scanner prompt dialog positive option when there is an error -->
    <string name="qr_scanner_dialog_invalid_ok">ਠੀਕ ਹੈ</string>
    <!-- Tab collection deletion prompt dialog message. Placeholder will be replaced with the collection name -->
    <string name="tab_collection_dialog_message">ਕੀ ਤੁਸੀਂ %1$s ਨੂੰ ਹਟਾਉਣਾ ਚਾਹੁੰਦੇ ਹੋ?</string>
    <!-- Collection and tab deletion prompt dialog message. This will show when the last tab from a collection is deleted -->
    <string name="delete_tab_and_collection_dialog_message">ਇਹ ਟੈਬ ਨੂੰ ਹਟਾਉਣ ਨਾਲ ਸਾਰਾ ਭੰਡਾਹ ਹਟਾਇਆ ਜਾਵੇਗਾ। ਤੁਸੀਂ ਕਿਸੇ ਵੀ ਵੇਲੇ ਨਵਾਂ ਭੰਡਾਰ ਬਣਾ ਸਕਦੇ ਹੋ।</string>
    <!-- Collection and tab deletion prompt dialog title. Placeholder will be replaced with the collection name. This will show when the last tab from a collection is deleted -->
    <string name="delete_tab_and_collection_dialog_title">%1$s ਨੂੰ ਹਟਾਉਣਾ ਹੈ?</string>
    <!-- Tab collection deletion prompt dialog option to delete the collection -->
    <string name="tab_collection_dialog_positive">ਹਟਾਓ</string>
    <!-- Text displayed in a notification when the user enters full screen mode -->
    <string name="full_screen_notification">ਪੂਰੀ ਸਕਰੀਨ ਢੰਗ ਵਿੱਚ ਜਾ ਰਿਹਾ ਹੈ</string>
    <!-- Message for copying the URL via long press on the toolbar -->
    <string name="url_copied">URL ਕਾਪੀ ਕੀਤਾ</string>

    <!-- Sample text for accessibility font size -->
    <string name="accessibility_text_size_sample_text_1">ਇਹ ਤਾਂ ਲਿਖਤ ਨਮੂਨਾ ਹੈ। ਅੱਖਰ ਆਕਾਰ ਘਟਾਉਣ ਵਧਾਉਣ ਸਮੇਂ ਵੱਡੇ ਛੋਟੇ ਅੱਖਰਾਂ ਦੀ ਜਾਂਚ ਇੱਥੇ ਕੀਤੀ ਜਾ ਸਕਦੀ ਹੈ। ਉੱਤਮ, ਪ੍ਰੀਤ, ਵਰ੍ਹੇ, ਸਿੰਘ</string>
    <!-- Summary for Accessibility Text Size Scaling Preference -->
    <string name="preference_accessibility_text_size_summary">ਵੈੱਬਸਾਈਟਾਂ ‘ਤੇ ਲਿਖਤ ਤੋਂ ਹੋਰ ਵੱਡਾ ਜਾਂ ਛੋਟਾ ਬਣਾਓ</string>
    <!-- Title for Accessibility Text Size Scaling Preference -->
    <string name="preference_accessibility_font_size_title">ਫ਼ੋਂਟ ਦਾ ਆਕਾਰ</string>

    <!-- Title for Accessibility Text Automatic Size Scaling Preference -->
    <string name="preference_accessibility_auto_size_2">ਆਪਣੇ-ਆਪ ਫ਼ੋਂਟ ਆਕਾਰ</string>
    <!-- Summary for Accessibility Text Automatic Size Scaling Preference -->
    <string name="preference_accessibility_auto_size_summary">ਫ਼ੋਂਟ ਦਾ ਆਕਾਰ ਤੁਹਾਡੀਆਂ ਐਂਡਰਾਈਡ ਸੈਟਿੰਗਾਂ ਨਾਲ ਮਿਲਾਏਗਾ। ਫ਼ੋਂਟ ਦਾ ਆਕਾਰ ਇੱਥੇ ਇੰਤਜ਼ਾਮ ਕਰਨ ਲਈ ਅਸਮਰੱਥ ਕਰੋ।</string>

    <!-- Title for the Delete browsing data preference -->
    <string name="preferences_delete_browsing_data">ਬਰਾਊਜ਼ਰ ਕਰਨ ਵਾਲਾ ਡਾਟਾ ਹਟਾਓ</string>
    <!-- Title for the tabs item in Delete browsing data -->
    <string name="preferences_delete_browsing_data_tabs_title_2">ਟੈਬਾਂ ਖੋਲ੍ਹੋ</string>
    <!-- Subtitle for the tabs item in Delete browsing data, parameter will be replaced with the number of open tabs -->
    <string name="preferences_delete_browsing_data_tabs_subtitle">%d ਟੈਬਾਂ</string>

    <!-- Title for the data and history items in Delete browsing data -->
    <string name="preferences_delete_browsing_data_browsing_data_title">ਬਰਾਊਜ਼ ਕਰਨ ਦਾ ਅਤੀਤ ਅਤੇ ਸਾਈਟ ਡਾਟਾ</string>
    <!-- Subtitle for the data and history items in delete browsing data, parameter will be replaced with the
        number of history items the user has -->
    <string name="preferences_delete_browsing_data_browsing_data_subtitle">%d ਸਿਰਨਾਵੇਂ</string>

    <!-- Title for the cookies item in Delete browsing data -->
    <string name="preferences_delete_browsing_data_cookies">ਕੂਕੀਜ਼</string>
    <!-- Subtitle for the cookies item in Delete browsing data -->
    <string name="preferences_delete_browsing_data_cookies_subtitle">ਤੁਹਾਨੂੰ ਬਹੁਤੀਆਂ ਵੈੱਬਸਾਈਟਾਂ ਤੋਂ ਲਾਗ ਆਉਟ ਕੀਤਾ ਜਾਵੇਗਾ</string>
    <!-- Title for the cached images and files item in Delete browsing data -->
    <string name="preferences_delete_browsing_data_cached_files">ਕੈਸ਼ ਕੀਤੇ ਚਿੱਤਰ ਅਤੇ ਫਾਈਲਾਂ</string>
    <!-- Subtitle for the cached images and files item in Delete browsing data -->
    <string name="preferences_delete_browsing_data_cached_files_subtitle">ਸਟੋਰੇਜ਼ ਥਾਂ ਖਾਲੀ ਕਰਦਾ ਹੈ</string>
    <!-- Title for the site permissions item in Delete browsing data -->
    <string name="preferences_delete_browsing_data_site_permissions">ਸਾਈਟ ਇਜਾਜ਼ਤਾਂ</string>
    <!-- Title for the downloads item in Delete browsing data -->
    <string name="preferences_delete_browsing_data_downloads">ਡਾਊਨਲੋਡ</string>
    <!-- Text for the button to delete browsing data -->
    <string name="preferences_delete_browsing_data_button">ਬਰਾਊਜ਼ ਕਰਨ ਵਾਲਾ ਡਾਟਾ ਹਟਾਓ</string>

    <!-- Title for the Delete browsing data on quit preference -->
    <string name="preferences_delete_browsing_data_on_quit">ਬੰਦ ਕਰਨ ‘ਤੇ ਬਰਾਊਜ਼ ਕਰਨ ਵਾਲਾ ਡਾਟਾ ਹਟਾਓ</string>
    <!-- Summary for the Delete browsing data on quit preference. "Quit" translation should match delete_browsing_data_on_quit_action translation. -->
    <string name="preference_summary_delete_browsing_data_on_quit_2">ਜਦੋਂ ਤੁਸੀਂ ਮੁੱਖ ਮੇਨੂ ਰਾਹੀਂ \&quot;ਬਾਹਰ\&quot; ਨੂੰ ਚੁਣਦੇ ਹੋ ਤਾਂ ਬਰਾਊਜ਼ ਕੀਤੇ ਡਾਟੇ ਨੂੰ ਆਪਣੇ-ਆਪ ਹਟਾਇਆ ਜਾਂਦਾ ਹੈ</string>
    <!-- Action item in menu for the Delete browsing data on quit feature -->
    <string name="delete_browsing_data_on_quit_action">ਬਾਹਰ</string>

    <!-- Title text of a delete browsing data dialog. -->
    <string name="delete_history_prompt_title">ਹਟਾਉਣ ਲਈ ਸਮਾਂ ਹੱਦ</string>
    <!-- Body text of a delete browsing data dialog. -->
    <string name="delete_history_prompt_body">ਅਤੀਤ (ਹੋਰ ਡਿਵਾਈਸਾਂ ਤੋਂ ਸਿੰਕ ਕੀਤੇ ਅਤੀਤ ਦੇ ਸਮੇਤ), ਕੂਕੀਜ਼ ਤੇ ਹੋਰ ਬਰਾਊਜ਼ਰ ਡਾਟੇ ਨੂੰ ਮਿਟਾਓ।</string>
    <!-- Radio button in the delete browsing data dialog to delete history items for the last hour. -->
    <string name="delete_history_prompt_button_last_hour">ਆਖਰੀ ਘੰਟਾ</string>
    <!-- Radio button in the delete browsing data dialog to delete history items for today and yesterday. -->
    <string name="delete_history_prompt_button_today_and_yesterday">ਅੱਜ ਅਤੇ ਕੱਲ੍ਹ</string>
    <!-- Radio button in the delete browsing data dialog to delete all history. -->
    <string name="delete_history_prompt_button_everything">ਹਰ ਚੀਜ਼</string>

    <!-- Dialog message to the user asking to delete browsing data. Parameter will be replaced by app name. -->
    <string name="delete_browsing_data_prompt_message_3">%s ਚੁਣੇ ਬਰਾਊਜ਼ ਕਰਨ ਵਾਲੇ ਡਾਟੇ ਨੂੰ ਹਟਾਏਗਾ।</string>
    <!-- Text for the cancel button for the data deletion dialog -->
    <string name="delete_browsing_data_prompt_cancel">ਰੱਦ ਕਰੋ</string>
    <!-- Text for the allow button for the data deletion dialog -->
    <string name="delete_browsing_data_prompt_allow">ਹਟਾਓ</string>
    <!-- Text for the snackbar confirmation that the data was deleted -->
    <string name="preferences_delete_browsing_data_snackbar">ਬਰਾਊਜ਼ ਕਰਨ ਵਾਲਾ ਡਾਟਾ ਹਟਾਇਆ</string>

    <!-- Text for the snackbar to show the user that the deletion of browsing data is in progress -->
    <string name="deleting_browsing_data_in_progress">…ਬਰਾਊਜ਼ ਕਰਨ ਵਾਲਾ ਡਾਟਾ ਹਟਾਇਆ ਜਾ ਰਿਹਾ ਹੈ</string>

    <!-- Dialog message to the user asking to delete all history items inside the opened group. Parameter will be replaced by a history group name. -->
    <string name="delete_all_history_group_prompt_message">“%s” ਵਿੱਚ ਹਰ ਸਾਈਟ ਨੂੰ ਹਟਾਓ</string>
    <!-- Text for the cancel button for the history group deletion dialog -->
    <string name="delete_history_group_prompt_cancel">ਰੱਦ ਕਰੋ</string>
    <!-- Text for the allow button for the history group dialog -->
    <string name="delete_history_group_prompt_allow">ਹਟਾਓ</string>
    <!-- Text for the snackbar confirmation that the history group was deleted -->
    <string name="delete_history_group_snackbar">ਗਰੁੱਪ ਹਟਾਇਆ</string>

    <!-- Onboarding -->
<<<<<<< HEAD
    <!-- Text for onboarding welcome message
    The first parameter is the name of the app (e.g. Firefox Preview) -->
    <string moz:RemovedIn="106" name="onboarding_header" tools:ignore="UnusedResources">%s ਵਲੋਂ ਜੀ ਆਇਆਂ ਨੂੰ!</string>
=======
>>>>>>> 68970841
    <!-- Text for onboarding welcome header. -->
    <string name="onboarding_header_2">ਬੇਹਤਰ ਇੰਟਰਨੈੱਟ ਲਈ ਜੀ ਆਇਆਂ ਨੂੰ</string>
    <!-- Text for the onboarding welcome message. -->
    <string name="onboarding_message">ਲੋਕਾਂ ਲਈ, ਨਾ ਕਿ ਫਾਇਦੇ ਲਈ ਬਣਾਇਆ ਬਰਾਊਜ਼ਰ।</string>
<<<<<<< HEAD
    <!-- text for the Firefox account onboarding sign in card header. The word "Firefox" should not be translated -->
    <string moz:removedIn="106" name="onboarding_account_sign_in_header_1" tools:ignore="UnusedResources">ਡਿਵਾਈਸਾਂ ਵਿਚਾਲੇ Firefox ਸਿੰਕ ਕਰੋ</string>

    <!-- Text for the Firefox account onboarding sign in card header. -->
    <string name="onboarding_account_sign_in_header">ਜਿੱਥੇ ਤੁਸੀਂ ਛੱਡਿਆ ਸੀ, ਉੱਥੋਂ ਸ਼ੁਰੂ ਕਰੋ</string>
    <!-- Text for the button to learn more about signing in to your Firefox account. The first parameter is the name of the application.-->
    <string moz:removedIn="106" name="onboarding_manual_sign_in_description_2" tools:ignore="UnusedResources">ਇਸ ਡਿਵਾਈਸ ਉੱਤੇ %1$s ਵਿੱਚ ਬੁੱਕਮਾਰਕ, ਅਤੀਤ ਅਤੇ ਪਾਸਵਰਡ ਲਿਆਓ।</string>
    <!-- Text for the button to learn more about signing in to your Firefox account. -->
    <string name="onboarding_manual_sign_in_description">ਸਹਿਜ ਨਾਲ ਸਕਰੀਨਾਂ ਬਦਲਣ ਵਾਸਤੇ ਵੱਖ-ਵੱਖ ਡਿਵਾਈਸਾਂ ਵਿਚਾਲੇ ਟੈਬਾਂ ਤੇ ਪਾਸਵਰਡਾਂ ਨੂੰ ਸਿੰਕ ਕਰੋ।</string>
    <!-- text for the button to manually sign into Firefox account. -->
    <string moz:removedIn="106" name="onboarding_firefox_account_sign_in_1" tools:ignore="UnusedResources">ਸਾਈਨ ਅੱਪ ਕਰੋ</string>
=======

    <!-- Text for the Firefox account onboarding sign in card header. -->
    <string name="onboarding_account_sign_in_header">ਜਿੱਥੇ ਤੁਸੀਂ ਛੱਡਿਆ ਸੀ, ਉੱਥੋਂ ਸ਼ੁਰੂ ਕਰੋ</string>
    <!-- Text for the button to learn more about signing in to your Firefox account. -->
    <string name="onboarding_manual_sign_in_description">ਸਹਿਜ ਨਾਲ ਸਕਰੀਨਾਂ ਬਦਲਣ ਵਾਸਤੇ ਵੱਖ-ਵੱਖ ਡਿਵਾਈਸਾਂ ਵਿਚਾਲੇ ਟੈਬਾਂ ਤੇ ਪਾਸਵਰਡਾਂ ਨੂੰ ਸਿੰਕ ਕਰੋ।</string>
>>>>>>> 68970841
    <!-- Text for the button to manually sign into Firefox account. -->
    <string name="onboarding_firefox_account_sign_in">ਸਾਇਨ ਇਨ</string>
    <!-- text to display in the snackbar once account is signed-in -->
    <string name="onboarding_firefox_account_sync_is_on">ਸਿੰਕ ਚਾਲੂ ਹੈ</string>
<<<<<<< HEAD
    <!-- text for the tracking protection onboarding card header -->
    <string moz:removedIn="106" name="onboarding_tracking_protection_header_3" tools:ignore="UnusedResources">ਪਰਦੇਦਾਰੀ ਹਮੇਸ਼ਾਂ ਚਾਲੂ</string>
    <!-- Text for the tracking protection onboarding card header -->
    <string name="onboarding_tracking_protection_header">ਮੂਲ ਰੂਪ ਵਿੱਚ ਪਰਦੇਦਾਰੀ ਸੁਰੱਖਿਆ</string>
    <!-- text for the tracking protection card description. The first parameter is the name of the application.-->
    <string moz:removedIn="106" name="onboarding_tracking_protection_description_4" tools:ignore="UnusedResources">ਤੁਹਾਡੇ ਵਲੋਂ ਵੈਬ ਵਰਤਣ ਦੇ ਦੌਰਾਨ ਕੰਪਨੀਆਂ ਨੂੰ ਚੋਰੀ-ਛੁਪੇ ਤੁਹਾਡਾ ਪਿੱਛਾ ਕਰਨ ਤੋਂ %1$s ਆਪਣੇ-ਆਪ ਰੋਕਦਾ ਹੈ।</string>
=======
    <!-- Text for the tracking protection onboarding card header -->
    <string name="onboarding_tracking_protection_header">ਮੂਲ ਰੂਪ ਵਿੱਚ ਪਰਦੇਦਾਰੀ ਸੁਰੱਖਿਆ</string>
>>>>>>> 68970841
    <!-- Text for the tracking protection card description. -->
    <string name="onboarding_tracking_protection_description">ਪੇਸ਼ ਕੀਤੀ ਪੂਰੀ ਕੂਕੀਜ਼ ਸੁਰੱਖਿਆ ਨਾਲ ਤੁਹਾਡੇ ਵਲੋਂ ਖੋਲ੍ਹੀਆਂ ਸਾਈਟਾਂ ਵਿਚਾਲੇ ਟਰੈਕਰਾਂ ਨੂੰ ਕੂਕੀਜ਼ ਵਰਤਣ ਤੋਂ ਰੋਕੋ।</string>
    <!-- text for tracking protection radio button option for standard level of blocking -->
    <string name="onboarding_tracking_protection_standard_button_2">ਸਟੈਂਡਰਡ (ਮੂਲ)</string>
    <!-- text for standard blocking option button description -->
    <string name="onboarding_tracking_protection_standard_button_description_3">ਪਰਦੇਦਾਰੀ ਅਤੇ ਕਾਰਗੁਜ਼ਾਰੀ ਵਿਚਾਲੇ ਸੰਤੁਲਨ ਹੈ। ਸਫ਼ੇ ਆਮ ਨਾਲੋਂ ਤੇਜ਼ ਨਾਲ ਲੋਡ ਹੁੰਦੇ ਹਨ।</string>
    <!-- text for tracking protection radio button option for strict level of blocking -->
    <string name="onboarding_tracking_protection_strict_option">ਸਖ਼ਤ</string>
    <!-- text for strict blocking option button description -->
    <string name="onboarding_tracking_protection_strict_button_description_3">ਹੋਰ ਟਰੈਕਰਾਂ ਉੱਤੇ ਪਾਬੰਦੀ ਲਾਉਂਦਾ ਹੈ, ਜਿਸ ਨਾਲ ਸਫ਼ੇ ਤੇਜ਼ੀ ਨਾਲ ਲੋਡ ਹੁੰਦੇ ਹਨ, ਪਰ ਕੁਝ ਸਫ਼ੇ ਸ਼ਾਇਦ ਠੀਕ ਤਰ੍ਹਾਂ ਕੰਮ ਨਾ ਕਰਨ।</string>
    <!-- text for the toolbar position card header  -->
    <string name="onboarding_toolbar_placement_header_1">ਆਪਣੇ ਟੂਲਬਾਰ ਦੀ ਥਾਂ ਚੁਣੋ</string>
<<<<<<< HEAD
    <!-- text for the toolbar position card description -->
    <string moz:removedIn="106" name="onboarding_toolbar_placement_description_1" tools:ignore="UnusedResources">ਸੌਖੀ ਪਹੁੰਚ ਲਈ ਟੂਲਬਾਰ ਨੂੰ ਰੱਖੋ। ਹੇਠਾਂ ਰੱਖੋ ਜਾਂ ਇਸ ਨੂੰ ਉੱਤੇ ਰੱਖੋ।</string>
    <!-- Text for the toolbar position card description -->
    <string name="onboarding_toolbar_placement_description">ਇਸ ਨੂੰ ਹੇਠਾਂ ਰੱਕੋ ਜਾਂ ਉੱਤੇ ਲੈ ਜਾਓ।</string>
    <!-- text for the privacy notice onboarding card header -->
    <string moz:removedIn="106" name="onboarding_privacy_notice_header" tools:ignore="UnusedResources">ਤੁਹਾਡੀ ਪਰਦੇਦਾਰੀ</string>
    <!-- Text for the privacy notice onboarding card header -->
    <string name="onboarding_privacy_notice_header_1">ਆਪਣੇ ਡਾਟਾ ਨੂੰ ਕੰਟਰੋਲ ਕਰੋ</string>
    <!-- text for the privacy notice onboarding card description
    The first parameter is the name of the app (e.g. Firefox Preview) Substitute %s for long browser name. -->
    <string moz:removedIn="106" name="onboarding_privacy_notice_description2" tools:ignore="UnusedResources">ਅਸੀਂ %s ਨੂੰ ਇੰਝ ਬਣਾਇਆ ਹੈ ਕਿ ਤੁਹਾਡੇ ਕੋਲ ਪੂਰਾ ਕੰਟਰੋਲ ਹੋਵੇ ਕਿ ਤੁਸੀਂ
ਆਨਲਾਈਨ ਕੀ ਸਾਂਝਾ ਕਰਦੇ ਹੋ ਅਤੇ ਸਾਡੇ ਨਾਲ ਕੀ ਸਾਂਝਾ ਕਰਦੇ ਹੋ।</string>
=======
    <!-- Text for the toolbar position card description -->
    <string name="onboarding_toolbar_placement_description">ਇਸ ਨੂੰ ਹੇਠਾਂ ਰੱਕੋ ਜਾਂ ਉੱਤੇ ਲੈ ਜਾਓ।</string>
    <!-- Text for the privacy notice onboarding card header -->
    <string name="onboarding_privacy_notice_header_1">ਆਪਣੇ ਡਾਟਾ ਨੂੰ ਕੰਟਰੋਲ ਕਰੋ</string>
>>>>>>> 68970841
    <!-- Text for the privacy notice onboarding card description. -->
    <string name="onboarding_privacy_notice_description">Firefox ਤੁਹਾਡੇ ਹੱਥ ਕੰਟਰੋਲ ਦਿੰਦਾ ਹੈ ਕਿ ਤੁਸੀਂ ਆਨਲਾਈਨ ਕੀ ਸਾਂਝਾ ਕਰਨਾ ਹੈ ਅਤੇ ਕੀ ਸਾਡੇ ਨਾਲ ਸਾਂਝਾ ਕਰਨਾ ਹੈ।</string>
    <!-- Text for the button to read the privacy notice -->
    <string name="onboarding_privacy_notice_read_button">ਸਾਡੀ ਪਰਦੇਦਾਰੀ ਸੂਚਨਾ ਨੂੰ ਪੜ੍ਹੋ</string>

    <!-- Text for the conclusion onboarding message -->
    <string name="onboarding_conclusion_header">ਸ਼ਾਨਾਦਰ ਇੰਟਰਨੈੱਟ ਵਰਤਣ ਲਈ ਤਿਆਰ ਹੋ?</string>
    <!-- text for the button to finish onboarding -->
    <string name="onboarding_finish">ਬਰਾਊਜ਼ ਕਰਨਾ ਸ਼ੁਰੂ ਕਰੋ</string>

    <!-- Onboarding theme -->
    <!-- text for the theme picker onboarding card header -->
    <string name="onboarding_theme_picker_header">ਆਪਣਾ ਸਰੂਪ ਚੁਣੋ</string>
    <!-- text for the theme picker onboarding card description -->
    <string name="onboarding_theme_picker_description_2">ਗੂੜ੍ਹੇ ਢੰਗ ਨਾਲ ਕੁਝ ਬੈਟਰੀ ਅਤੇ ਤੁਹਾਡੀ ਨਿਗ੍ਹਾ ਬਚਦੀ ਹੈ।</string>
    <!-- Automatic theme setting (will follow device setting) -->
    <string name="onboarding_theme_automatic_title">ਆਪਣੇ-ਆਪ</string>
    <!-- Summary of automatic theme setting (will follow device setting) -->
    <string name="onboarding_theme_automatic_summary">ਆਪਣੇ ਡਿਵਾਈਸ ਦੀਆਂ ਸੈਟਿੰਗਾਂ ਨੂੰ ਮੁਆਫ਼ਕ ਬਣਾਓ</string>
    <!-- Theme setting for dark mode -->
    <string name="onboarding_theme_dark_title">ਗੂੜ੍ਹਾ ਥੀਮ</string>
    <!-- Theme setting for light mode -->
    <string name="onboarding_theme_light_title">ਹਲਕਾ ਥੀਮ</string>

    <!-- Text shown in snackbar when multiple tabs have been sent to device -->
    <string name="sync_sent_tabs_snackbar">ਟੈਬਾਂ ਭੇਜੀਆਂ!</string>
    <!-- Text shown in snackbar when one tab has been sent to device  -->
    <string name="sync_sent_tab_snackbar">ਟੈਬ ਭੇਜੀ!</string>
    <!-- Text shown in snackbar when sharing tabs failed  -->
    <string name="sync_sent_tab_error_snackbar">ਭੇਜਣ ਲਈ ਅਸਮਰੱਥ</string>
    <!-- Text shown in snackbar for the "retry" action that the user has after sharing tabs failed -->
    <string name="sync_sent_tab_error_snackbar_action">ਮੁੜ-ਭੇਜੋ</string>
    <!-- Title of QR Pairing Fragment -->
    <string name="sync_scan_code">ਕੋਡ ਸਕੈਨ ਕਰੋ</string>
    <!-- Instructions on how to access pairing -->
    <string name="sign_in_instructions"><![CDATA[ਆਪਣੇ ਕੰਪਿਊਟਰ ‘ਤੇ ਫਾਇਰਫਾਕਸ ਖੋਲ੍ਹੋ ਅਤੇ <b>https://firefox.com/pair</b> ‘ਤੇ ਜਾਓ]]></string>
    <!-- Text shown for sign in pairing when ready -->
    <string name="sign_in_ready_for_scan">ਸਕੈਨ ਕਰਨ ਲਈ ਤਿਆਰ</string>
    <!-- Text shown for settings option for sign with pairing -->
    <string name="sign_in_with_camera">ਆਪਣੇ ਕੈਮਰੇ ਨਾਲ ਸਾਈਨ ਇਨ ਕਰੋ</string>
    <!-- Text shown for settings option for sign with email -->
    <string name="sign_in_with_email">ਇਸ ਦੀ ਬਜਾਏ ਈਮੇਲ ਵਰਤੋਂ</string>
    <!-- Text shown for settings option for create new account text.'Firefox' intentionally hardcoded here.-->
    <string name="sign_in_create_account_text"><![CDATA[ਖਾਤਾ ਨਹੀਂ ਹੈ?<u>ਡਿਵਾਈਸਾਂ ਵਿਚਾਲੇ</u> Firefox ਸਿੰਕ ਕਰਨ ਲਈ ਬਣਾਓ।]]></string>
    <!-- Text shown in confirmation dialog to sign out of account. The first parameter is the name of the app (e.g. Firefox Preview) -->
    <string name="sign_out_confirmation_message_2">%s ਤੁਹਾਡੇ ਖਾਤੇ ਨਾਲ ਸਿੰਕ ਕਰਨਾ ਰੋਕ ਦੇਵੇਗਾ, ਪਰ ਇਸ ਡਿਵਾਈਸ ਉੱਤੇ ਤੁਹਾਡੇ ਬਰਾਊਜ਼ ਕੀਤੇ ਡਾਟੇ ਨੂੰ ਹਟਾਏਗਾ ਨਹੀਂ।</string>
    <!-- Option to continue signing out of account shown in confirmation dialog to sign out of account -->
    <string name="sign_out_disconnect">ਡਿਸ-ਕਨੈਕਟ ਕਰੋ</string>
    <!-- Option to cancel signing out shown in confirmation dialog to sign out of account -->
    <string name="sign_out_cancel">ਰੱਦ ਕਰੋ</string>
    <!-- Error message snackbar shown after the user tried to select a default folder which cannot be altered -->
    <string name="bookmark_cannot_edit_root">ਮੂਲ ਫ਼ੋਲਡਰਾਂ ਨੂੰ ਸੋਧਿਆ ਨਹੀਂ ਜਾ ਸਕਦਾ</string>

    <!-- Enhanced Tracking Protection -->
    <!-- Link displayed in enhanced tracking protection panel to access tracking protection settings -->
    <string name="etp_settings">ਸੁਰੱਖਿਆ ਸੈਟਿੰਗਾਂ</string>
    <!-- Preference title for enhanced tracking protection settings -->
    <string name="preference_enhanced_tracking_protection">ਟਰੈਕ ਹੋਣ ਤੋਂ ਵਾਧਾ ਕੀਤੀ ਸੁਰੱਖਿਆ</string>
    <!-- Title for the description of enhanced tracking protection -->
    <string name="preference_enhanced_tracking_protection_explanation_title">ਬਿਨਾਂ ਪਿੱਛੇ ਕੀਤੇ ਜਾਣ ਤੋਂ ਬਰਾਊਜ਼ ਕਰੋ</string>
    <!-- Description of enhanced tracking protection. The first parameter is the name of the application (For example: Fenix) -->
    <string name="preference_enhanced_tracking_protection_explanation">ਆਪਣੇ ਡਾਟੇ ਨੂੰ ਆਪਣੇ ਕੋਲ ਰੱਖੋ। %s ਤੁਹਾਨੂੰ ਬਹੁਤੇ ਆਮ ਟਰੈਕਰਾਂ ਤੋਂ ਸੁਰ਼ਖਿਅਤ ਕਰਦਾ ਹੈ, ਜੋ ਕਿ ਆਨਲਾਈਨ ਤੁਹਾਡਾ ਪਿੱਛਾ ਕਰਦੇ ਹਨ।</string>
    <!-- Text displayed that links to website about enhanced tracking protection -->
    <string name="preference_enhanced_tracking_protection_explanation_learn_more">ਹੋਰ ਸਿੱਖੋ</string>
    <!-- Preference for enhanced tracking protection for the standard protection settings -->
    <string name="preference_enhanced_tracking_protection_standard_default_1">ਸਟੈਂਡਰਡ (ਮੂਲ)</string>
    <!-- Preference description for enhanced tracking protection for the standard protection settings -->
    <string name="preference_enhanced_tracking_protection_standard_description_4">ਪਰਦੇਦਾਰੀ ਅਤੇ ਕਾਰਗੁਜ਼ਾਰੀ ਵਿਚਾਲੇ ਸੰਤੁਲਨ ਹੈ। ਸਫ਼ੇ ਆਮ ਨਾਲੋਂ ਤੇਜ਼ ਨਾਲ ਲੋਡ ਹੁੰਦੇ ਹਨ।</string>
    <!--  Accessibility text for the Standard protection information icon  -->
    <string name="preference_enhanced_tracking_protection_standard_info_button">ਮਿਆਰੀ ਟਰੈਕਿੰਗ ਸੁਰੱਖਿਆ ਰਾਹੀਂ ਕਿਸ ਉੱਤੇ ਪਾਬੰਦੀ ਲਾਈ ਜਾਂਦੀ ਹੈ</string>
    <!-- Preference for enhanced tracking protection for the strict protection settings -->
    <string name="preference_enhanced_tracking_protection_strict">ਸਖ਼ਤ</string>
    <!-- Preference description for enhanced tracking protection for the strict protection settings -->
    <string name="preference_enhanced_tracking_protection_strict_description_3">ਹੋਰ ਟਰੈਕਰਾਂ ਉੱਤੇ ਪਾਬੰਦੀ ਲਾਉਂਦਾ ਹੈ, ਜਿਸ ਨਾਲ ਸਫ਼ੇ ਤੇਜ਼ੀ ਨਾਲ ਲੋਡ ਹੁੰਦੇ ਹਨ, ਪਰ ਕੁਝ ਸਫ਼ੇ ਸ਼ਾਇਦ ਠੀਕ ਤਰ੍ਹਾਂ ਕੰਮ ਨਾ ਕਰਨ।</string>
    <!--  Accessibility text for the Strict protection information icon  -->
    <string name="preference_enhanced_tracking_protection_strict_info_button">ਸਖ਼ਤ ਟਰੈਕਿੰਗ ਸੁਰੱਖਿਆ ਰਾਹੀਂ ਕਿਸ ਉੱਤੇ ਪਾਬੰਦੀ ਲਾਈ ਜਾਂਦੀ ਹੈ</string>
    <!-- Preference for enhanced tracking protection for the custom protection settings -->
    <string name="preference_enhanced_tracking_protection_custom">ਕਸਟਮ</string>
    <!-- Preference description for enhanced tracking protection for the strict protection settings -->
    <string name="preference_enhanced_tracking_protection_custom_description_2">ਚੁਣੋ ਕਿ ਕਿਹੜੇ ਟਰੈਕਰਾਂ ਅਤੇ ਸਕ੍ਰਿਪਟਾਂ ਉੱਤੇ ਪਾਬੰਦੀ ਲਗਾਉਣੀ ਹੈ।</string>
    <!--  Accessibility text for the Strict protection information icon  -->
    <string name="preference_enhanced_tracking_protection_custom_info_button">ਕਸਟਮ ਟਰੈਕਿੰਗ ਸੁਰੱਖਿਆ ਰਾਹੀਂ ਕਿਸ ਉੱਤੇ ਪਾਬੰਦੀ ਲਾਈ ਜਾਂਦੀ ਹੈ</string>
    <!-- Header for categories that are being blocked by current Enhanced Tracking Protection settings -->
    <!-- Preference for enhanced tracking protection for the custom protection settings for cookies-->
    <string name="preference_enhanced_tracking_protection_custom_cookies">ਕੂਕੀਜ਼</string>
    <!-- Option for enhanced tracking protection for the custom protection settings for cookies-->
    <string name="preference_enhanced_tracking_protection_custom_cookies_1">ਅੰਤਰ-ਸਾਈਟ ਅਤੇ ਸਮਾਜਿਕ ਮੀਡਿਆ ਟਰੈਕਰ</string>
    <!-- Option for enhanced tracking protection for the custom protection settings for cookies-->
    <string name="preference_enhanced_tracking_protection_custom_cookies_2">ਨਾ-ਖੋਲ੍ਹੀਆਂ ਸਾਈਟਾਂ ਤੋਂ ਕੂਕੀਜ਼</string>
    <!-- Option for enhanced tracking protection for the custom protection settings for cookies-->
    <string name="preference_enhanced_tracking_protection_custom_cookies_3">ਸਾਰੇ ਤੀਜੀ-ਧਿਰ ਕੂਕੀਜ਼ (ਵੈੱਬਸਾਈਟ ਦੇ ਕੰਮ ਨਾ ਕਰਨ ਦਾ ਕਾਰਨ ਹੋ ਸਕਦਾ)</string>
    <!-- Option for enhanced tracking protection for the custom protection settings for cookies-->
    <string name="preference_enhanced_tracking_protection_custom_cookies_4">ਸਾਰੇ ਕੂਕੀਜ਼ (ਵੈੱਬਸਾਈਟਾਂ ਦੇ ਕੰਮ ਨਾ ਕਰਨ ਦਾ ਕਾਰਨ ਹੋਵੇਗਾ)</string>
    <!-- Option for enhanced tracking protection for the custom protection settings for cookies-->
    <string name="preference_enhanced_tracking_protection_custom_cookies_5">ਅੰਤਰ-ਸਾਈਟ ਕੂਕੀਜ਼ ਨਿਖੇੜੋ</string>
    <!-- Preference for enhanced tracking protection for the custom protection settings for tracking content -->
    <string name="preference_enhanced_tracking_protection_custom_tracking_content">ਟਰੈਕਿੰਗ ਸਮੱਗਰੀ</string>
    <!-- Option for enhanced tracking protection for the custom protection settings for tracking content-->
    <string name="preference_enhanced_tracking_protection_custom_tracking_content_1">ਸਭ ਟੈਬਾਂ ਵਿੱਚ</string>
    <!-- Option for enhanced tracking protection for the custom protection settings for tracking content-->
    <string name="preference_enhanced_tracking_protection_custom_tracking_content_2">ਸਿਰਫ਼ ਨਿੱਜੀ ਟੈਬ ਵਿੱਚ</string>
    <!-- Preference for enhanced tracking protection for the custom protection settings -->
    <string name="preference_enhanced_tracking_protection_custom_cryptominers">ਕ੍ਰਿਪਟੋ-ਮਾਈਨਰ</string>
    <!-- Preference for enhanced tracking protection for the custom protection settings -->
    <string name="preference_enhanced_tracking_protection_custom_fingerprinters">ਫਿੰਗਰਪਰਿੰਟਰ</string>
    <!-- Button label for navigating to the Enhanced Tracking Protection details -->
    <string name="enhanced_tracking_protection_details">ਵੇਰਵੇ</string>
    <!-- Header for categories that are being being blocked by current Enhanced Tracking Protection settings -->
    <string name="enhanced_tracking_protection_blocked">ਪਾਬੰਦੀ ਲਗਾਏ</string>
    <!-- Header for categories that are being not being blocked by current Enhanced Tracking Protection settings -->
    <string name="enhanced_tracking_protection_allowed">ਮਨਜ਼ੂਰ ਕੀਤੇ</string>
    <!-- Category of trackers (social media trackers) that can be blocked by Enhanced Tracking Protection -->
    <string name="etp_social_media_trackers_title">ਸਮਾਜਿਕ ਮੀਡਿਆ ਟਰੈਕਰ</string>
    <!-- Description of social media trackers that can be blocked by Enhanced Tracking Protection -->
    <string name="etp_social_media_trackers_description">ਵੈੱਬ ‘ਤੇ ਸਮਾਜਿਕ ਨੈੱਟਵਰਕਾਂ ਨੂੰ ਤੁਹਾਡੇ ਬਰਾਊਜ਼ ਕਰਨ ਦੀ ਸਰਗਰਮ ਨੂੰ ਟਰੈਕ ਕਰਨ ਦੀ ਸਮਰੱਥਾ ਦੀ ਸੀਮਿਤ ਕਰਦਾ ਹੈ।</string>
    <!-- Category of trackers (cross-site tracking cookies) that can be blocked by Enhanced Tracking Protection -->
    <string name="etp_cookies_title">ਅੰਤਰ-ਸਾਈਟ ਟਰੈਕ ਕਰਨ ਵਾਲੇ ਕੂਕੀਜ਼</string>
    <!-- Category of trackers (cross-site tracking cookies) that can be blocked by Enhanced Tracking Protection -->
    <string name="etp_cookies_title_2">ਅੰਤਰ-ਸਾਈਟ ਕੂਕੀਜ਼</string>
    <!-- Description of cross-site tracking cookies that can be blocked by Enhanced Tracking Protection -->
    <string name="etp_cookies_description">ਕੂਕੀਜ਼ ਉੱਤੇ ਪਾਬੰਦੀ ਲਗਾਉਂਦਾ ਹੈ, ਜੋ ਕਿ ਇਸ਼ਤਿਹਾਰ ਨੈੱਟਵਰਕ ਤੇ ਵਿਸ਼ਲੇਸ਼ਣ ਕਰਨ ਵਾਲੀਆਂ ਕੰਪਨੀਆਂ ਕਈ ਸਾਈਟਾਂ ‘ਤੇ ਤੁਹਾਡੇ ਬਰਾਊਜ਼ ਕਰਨ ਦੇ ਡਾਟੇ ਨੂੰ ਇਕੱਤਰ ਕਰਨ ਲਈ ਵਰਤਦੀਆਂ ਹਨ।</string>
    <!-- Description of cross-site tracking cookies that can be blocked by Enhanced Tracking Protection -->
    <string name="etp_cookies_description_2">ਪੂਰੀ ਕੂਕੀ ਸੁਰੱਖਿਆ ਵਿੱਚ ਜਿਸ ਸਾਈਟ ਉੱਤੇ ਤੁਸੀਂ ਹੋ, ਉਸ ਲਈ ਕੂਕੀਜ਼ ਹੁੰਦੇ ਹਨ ਤਾਂ ਕਿ ਤੁਹਾਡੇ ਵਲੋਂ ਹੋਰ ਸਾਈਟਾਂ ਵਰਤੇ ਜਾਣ ਦੌਰਾਨ ਟਰੈਕਰ ਉਹਨਾਂ ਦੀ ਵਰਤੋਂ ਨਾ ਕਰ ਸਕਣ।</string>
    <!-- Category of trackers (cryptominers) that can be blocked by Enhanced Tracking Protection -->
    <string name="etp_cryptominers_title">ਕ੍ਰਿਪਟੋਮਾਈਨਰ</string>
    <!-- Description of cryptominers that can be blocked by Enhanced Tracking Protection -->
    <string name="etp_cryptominers_description">ਤੁਹਾਡੇ ਡਿਵਾਈਸ ਨੂੰ ਡਿਜ਼ਿਟਲ ਮੁਦਰਾ ਦੀ ਟਕਸਾਲ ਵਜੋਂ ਵਰਤਣ ਲਈ ਪਹੁੰਚ ਪ੍ਰਾਪਤ ਕਰਨ ਵਾਲੀਆਂ ਦੋਖੀ ਸਕ੍ਰਿਪਟਾਂ ਨੂੰ ਰੋਕਦਾ ਹੈ।</string>
    <!-- Category of trackers (fingerprinters) that can be blocked by Enhanced Tracking Protection -->
    <string name="etp_fingerprinters_title">ਫਿੰਗਰਪਰਿੰਟਰ</string>
    <!-- Description of fingerprinters that can be blocked by Enhanced Tracking Protection -->
    <string name="etp_fingerprinters_description">ਤੁਹਾਡੇ ਡਿਵਾਈਸ ਬਾਰੇ ਵਿਲੱਖਣ ਤੌਰ ‘ਤੇ ਪਛਾਣੇ ਜਾਣੇ ਵਾਲੇ ਡਾਟੇ ਨੂੰ ਇਕੱਤਰ ਹੋਣ ਤੋਂ ਰੋਕਦਾ ਹੈ, ਜਿਸ ਨੂੰ ਟਰੈਕਿੰਗ ਲਈ ਵਰਤਿਆ ਜਾ ਸਕਦਾ ਹੈ।</string>
    <!-- Category of trackers (tracking content) that can be blocked by Enhanced Tracking Protection -->
    <string name="etp_tracking_content_title">ਸਮੱਗਰੀ ਟਰੈਕ ਕਰਨ ਵਾਲੇ</string>
    <!-- Description of tracking content that can be blocked by Enhanced Tracking Protection -->
    <string name="etp_tracking_content_description">ਬਾਹਰੀ ਇਸ਼ਤਿਹਾਰ, ਵਿਡੀਓ ਅਤੇ ਹੋਰ ਸਮੱਗਰੀ ਨੂੰ ਰੋਕਦਾ ਹੈ, ਜਿਸ ‘ਚ ਟਰੈਕ ਕਰਨ ਵਾਲਾ ਕੋਡ ਹੁੰਦਾ ਹੈ। ਕੁਝ ਵੈੱਬਸਾਈਟਾਂ ਦਾ ਕੰਮਕਾਜ ਪ੍ਰਭਾਵਿਤ ਹੋ ਸਕਦਾ ਹੈ।</string>
    <!-- Enhanced Tracking Protection message that protection is currently on for this site -->
    <string name="etp_panel_on">ਇਸ ਸਾਈਟ ਲਈ ਸੁਰੱਖਿਆ ਚਾਲੂ ਹੈ</string>
    <!-- Enhanced Tracking Protection message that protection is currently off for this site -->
    <string name="etp_panel_off">ਇਸ ਸਾਈਟ ਲਈ ਸੁਰੱਖਿਆ ਬੰਦ ਹੈ</string>
    <!-- Header for exceptions list for which sites enhanced tracking protection is always off -->
    <string name="enhanced_tracking_protection_exceptions">ਇਹਨਾਂ ਵੈੱਬਸਾਈਟਾਂ ਲਈ ਵਧੇਰੇ ਟਰੈਕਿੰਗ ਸੁਰੱਖਿਆ ਬੰਦ ਹੈ</string>
    <!-- Content description (not visible, for screen readers etc.): Navigate
    back from ETP details (Ex: Tracking content) -->
    <string name="etp_back_button_content_description">ਪਿੱਛੇ ਵੱਲ ਜਾਓ</string>
    <!-- About page link text to open what's new link -->
    <string name="about_whats_new">%s ‘ਚ  ਨਵਾਂ ਕੀ ਹੈ</string>
    <!-- Open source licenses page title
    The first parameter is the app name -->
    <string name="open_source_licenses_title">%s | OSS ਲਾਇਬਰੇਰੀਆਂ</string>

    <!-- Category of trackers (redirect trackers) that can be blocked by Enhanced Tracking Protection -->
    <string name="etp_redirect_trackers_title">ਰਿ-ਡਿਰੈਕਟ ਟਰੈਕਰ</string>
    <!-- Description of redirect tracker cookies that can be blocked by Enhanced Tracking Protection -->
    <string name="etp_redirect_trackers_description">ਜਾਣੀਆਂ-ਪਛਾਣੀਆਂ ਟਰੈਕਰ ਵੈੱਬਸਾਈਟਾਂ ਲਈ ਰਿ-ਡਿਰੈਕ ਰਾਹੀਂ ਸੈੱਟ ਕਰਨ ਵਾਲੇ ਕੂਕੀਜ਼ ਸਾਫ਼ ਕਰੋ।</string>

    <!-- Description of the SmartBlock Enhanced Tracking Protection feature. The * symbol is intentionally hardcoded here,
         as we use it on the UI to indicate which trackers have been partially unblocked.  -->
    <string name="preference_etp_smartblock_description">ਇਸ ਸਫ਼ੇ ਉੱਤੇ ਹੇਠ ਨਿਸ਼ਾਨ ਲਾਏ ਕੁਝ ਟਰੈਕਰਾਂ ਤੋਂ ਅਧੂਰੇ ਰੂਪ ਵਿੱਚ ਪਾਬੰਦੀ ਹਟਾਈ ਗਈ ਹੈ, ਕਿਉਂਕਿ ਤੁਸੀਂ ਉਹਨਾਂ ਨਾਲ ਸੰਪਰਕ ਕਰ ਰਹੇ ਹੋ *।</string>
    <!-- Text displayed that links to website about enhanced tracking protection SmartBlock -->
    <string name="preference_etp_smartblock_learn_more">ਹੋਰ ਜਾਣੋ</string>

    <!-- About page link text to open support link -->
    <string name="about_support">ਸਹਿਯੋਗ</string>
    <!-- About page link text to list of past crashes (like about:crashes on desktop) -->
    <string name="about_crashes">ਕਰੈਸ਼</string>
    <!-- About page link text to open privacy notice link -->
    <string name="about_privacy_notice">ਪਰਦੇਦਾਰੀ ਸੂਚਨਾ</string>
    <!-- About page link text to open know your rights link -->
    <string name="about_know_your_rights">ਆਪਣੇ ਹੱਕਾਂ ਬਾਰੇ ਜਾਣੋ</string>
    <!-- About page link text to open licensing information link -->
    <string name="about_licensing_information">ਲਸੰਸ ਬਾਰੇ ਜਾਣਕਾਰੀ</string>
    <!-- About page link text to open a screen with libraries that are used -->
    <string name="about_other_open_source_libraries">ਲਾਇਬਰੇਰੀਆਂ, ਜੋ ਅਸੀਂ ਵਰਤਦੇ ਹਾਂ</string>

    <!-- Toast shown to the user when they are activating the secret dev menu
        The first parameter is number of long clicks left to enable the menu -->
    <string name="about_debug_menu_toast_progress">ਡੀਬੱਗ ਮੇਨੂ: ਸਮਰੱਥ ਕਰਨ ਲਈ %1$d ਖੱਬੇ ਕਲਿੱਕ</string>
    <string name="about_debug_menu_toast_done">ਡੀਬੱਗ ਮੇਨੂ ਸਮਰੱਥ ਕੀਤਾ</string>

    <!-- Browser long press popup menu -->
    <!-- Copy the current url -->
    <string name="browser_toolbar_long_press_popup_copy">ਕਾਪੀ ਕਰੋ</string>
    <!-- Paste & go the text in the clipboard. '&amp;' is replaced with the ampersand symbol: & -->
    <string name="browser_toolbar_long_press_popup_paste_and_go">ਚੇਪੋ ਤੇ ਜਾਓ</string>
    <!-- Paste the text in the clipboard -->
    <string name="browser_toolbar_long_press_popup_paste">ਚੇਪੋ</string>
  
    <!-- Snackbar message shown after an URL has been copied to clipboard. -->
    <string name="browser_toolbar_url_copied_to_clipboard_snackbar">URL ਕਲਿੱਪਬੋਰਡ ਵਿੱਚ ਕਾਪੀ ਕੀਤਾ</string>

    <!-- Title text for the Add To Homescreen dialog -->
    <string name="add_to_homescreen_title">ਮੁੱਖ ਸਕਰੀਨ ‘ਤੇ ਜੋੜੋ</string>
    <!-- Cancel button text for the Add to Homescreen dialog -->
    <string name="add_to_homescreen_cancel">ਰੱਦ ਕਰੋ</string>
    <!-- Add button text for the Add to Homescreen dialog -->
    <string name="add_to_homescreen_add">ਜੋੜੋ</string>
    <!-- Continue to website button text for the first-time Add to Homescreen dialog -->
    <string name="add_to_homescreen_continue">ਵੈੱਬਸਾਈਟ ਨਾਲ ਜਾਰੀ ਰੱਖੋ</string>
    <!-- Placeholder text for the TextView in the Add to Homescreen dialog -->
    <string name="add_to_homescreen_text_placeholder">ਸ਼ਾਰਟਕੱਟ ਨਾਂ</string>

    <!-- Describes the add to homescreen functionality -->
    <string name="add_to_homescreen_description_2">ਤੁਸੀਂ ਇਸ ਵੈੱਬਸਾਈਟ ਨੂੰ ਫ਼ੌਰੀ ਤੌਰ ਉੱਤੇ ਵਰਤਣ ਤੇ ਐਪ ਵਾਂਗ ਤੇਜ਼ ਬਰਾਊਜ਼ ਕਰਨ ਲਈ ਸੌਖੀ ਤਰ੍ਹਾਂ 
ਮੁੱਖ ਸਕਰੀਨ ਉੱਤੇ ਸੌਖੀ ਤਰ੍ਹਾਂ ਜੋੜ ਸਕਦੇ ਹੋ।</string>

    <!-- Preference for managing the settings for logins and passwords in Fenix -->
    <string name="preferences_passwords_logins_and_passwords">ਲਾਗਇਨ ਅਤੇ ਪਾਸਵਰਡ</string>
    <!-- Preference for managing the saving of logins and passwords in Fenix -->
    <string name="preferences_passwords_save_logins">ਲਾਗਇਨ ਅਤੇ ਪਾਸਵਰਡ ਸੰਭਾਲੋ</string>
    <!-- Preference option for asking to save passwords in Fenix -->
    <string name="preferences_passwords_save_logins_ask_to_save"> ਸੰਭਾਲਣ ਲਈ ਪੁੱਛੋ</string>
    <!-- Preference option for never saving passwords in Fenix -->
    <string name="preferences_passwords_save_logins_never_save">ਕਦੇ ਨਾ ਸੰਭਾਲੋ</string>
    <!-- Preference for autofilling saved logins in Firefox (in web content), %1$s will be replaced with the app name -->
    <string name="preferences_passwords_autofill2">%1$s ਵਿੱਚ ਆਪੇ ਭਰੋ</string>
    <!-- Description for the preference for autofilling saved logins in Firefox (in web content), %1$s will be replaced with the app name -->
    <string name="preferences_passwords_autofill_description">%1$s ਵਰਤਣ ਦੌਰਾਨ ਵੈਬਸਾਈਟਾਂ ਵਿੱਚ ਵਰਤੋੰਕਾਰ-ਨਾਂ ਅਤੇ ਪਾਸਵਰਡ ਭਰੋ ਤੇ ਸੰਭਾਲੋ|</string>
    <!-- Preference for autofilling logins from Fenix in other apps (e.g. autofilling the Twitter app) -->
    <string name="preferences_android_autofill">ਹੋਰ ਐਪਾਂ ਵਿੱਚ ਆਪੇ ਭਰੋ</string>

    <!-- Description for the preference for autofilling logins from Fenix in other apps (e.g. autofilling the Twitter app) -->
    <string name="preferences_android_autofill_description">ਤੁਹਾਡੇ ਡਿਵਾਈਸ ਉੱਤੇ ਹੋਰ ਐਪਾਂ ਵਿੱਚ ਵਰਤੋਂਕਾਰ-ਨਾਂ ਅਤੇ ਪਾਸਵਰਡ ਭਰੋ।</string>
    <!-- Preference option for adding a login -->
    <string name="preferences_logins_add_login">ਲਾਗਇਨ ਜੋੜੋ</string>

    <!-- Preference for syncing saved logins in Fenix -->
    <string name="preferences_passwords_sync_logins">ਲਾਗਇਨ ਸਿੰਕ ਕਰੋ</string>
    <!-- Preference for syncing saved logins in Fenix, when not signed in-->
    <string name="preferences_passwords_sync_logins_across_devices">ਡਿਵਾਈਸਾਂ ਵਿਚਾਲੇ ਲਾਗਇਨਾਂ ਨੂੰ ਸਿੰਕ ਕਰੋ</string>
    <!-- Preference to access list of saved logins -->
    <string name="preferences_passwords_saved_logins">ਸੰਭਾਲੇ ਹੋਏ ਲਾਗਇਨ</string>
    <!-- Description of empty list of saved passwords. Placeholder is replaced with app name.  -->
    <string name="preferences_passwords_saved_logins_description_empty_text">ਤੁਹਾਡੇ ਵਲੋਂ ਸੰਭਾਲੇ ਲਾਗਇਨ ਜਾਂ %s ਨਾਲ ਸਿੰਕ ਕੀਤੇ ਇੱਥੇ ਵੇਖਾਏ ਜਾਣਗੇ।</string>
    <!-- Preference to access list of saved logins -->
    <string name="preferences_passwords_saved_logins_description_empty_learn_more_link">ਸਿੰਕ ਬਾਰੇ ਹੋਰ ਜਾਣੋ।</string>
    <!-- Preference to access list of login exceptions that we never save logins for -->
    <string name="preferences_passwords_exceptions">ਛੋਟਾਂ</string>
    <!-- Empty description of list of login exceptions that we never save logins for -->
    <string name="preferences_passwords_exceptions_description_empty">ਨਾ ਸੰਭਾਲੇ ਹੋਏ ਲਾਗਇਨ ਅਤੇ ਪਾਸਵਰਡਾਂ ਨੂੰ ਇੱਥੇ ਸੰਭਾਲਿਆ ਜਾਵੇਗਾ।</string>
    <!-- Description of list of login exceptions that we never save logins for -->
    <string name="preferences_passwords_exceptions_description">ਇਹਨਾਂ ਸਾਈਟਾਂ ਲਈ ਲਾਗਇਨ ਅਤੇ ਪਾਸਵਰਡ ਨਹੀਂ ਸੰਭਾਲੇ ਜਾਣਗੇ।</string>
    <!-- Text on button to remove all saved login exceptions -->
    <string name="preferences_passwords_exceptions_remove_all">ਸਾਰੀਆਂ ਛੋਟਾਂ ਹਟਾ ਦਿਓ</string>
    <!-- Hint for search box in logins list -->
    <string name="preferences_passwords_saved_logins_search">ਲਾਗਇਨ ਖੋਜੋ</string>
    <!-- The header for the site that a login is for -->
    <string name="preferences_passwords_saved_logins_site">ਸਾਈਟ</string>
    <!-- The header for the username for a login -->
    <string name="preferences_passwords_saved_logins_username">ਵਰਤੋਂਕਾਰ ਨਾਂ</string>
    <!-- The header for the password for a login -->
    <string name="preferences_passwords_saved_logins_password">ਪਾਸਵਰਡ</string>
    <!-- Shown in snackbar to tell user that the password has been copied -->
    <string name="logins_password_copied">ਪਾਸਵਰਡ ਨੂੰ ਕਲਿੱਪਬੋਰਡ ਚ ਕਾਪੀ ਕੀਤਾ</string>
    <!-- Shown in snackbar to tell user that the username has been copied -->
    <string name="logins_username_copied">URL ਕਲਿੱਪਬੋਰਡ ਵਿੱਚ ਕਾਪੀ ਕੀਤਾ</string>
    <!-- Content Description (for screenreaders etc) read for the button to copy a password in logins-->
    <string name="saved_logins_copy_password">ਪਾਸਵਰਡ ਨੂੰ ਕਾਪੀ ਕਰੋ</string>
    <!-- Content Description (for screenreaders etc) read for the button to clear a password while editing a login-->
    <string name="saved_logins_clear_password">ਪਾਸਵਰਡ ਨੂੰ ਮਿਟਾਓ</string>
    <!-- Content Description (for screenreaders etc) read for the button to copy a username in logins -->
    <string name="saved_login_copy_username">ਵਰਤੋਂਕਾਰ-ਨਾਂ ਨੂੰ ਕਾਪੀ ਕਰੋ</string>
    <!-- Content Description (for screenreaders etc) read for the button to clear a username while editing a login -->
    <string name="saved_login_clear_username">ਵਰਤੋਂਕਾਰ-ਨਾਂ ਨੂੰ ਮਟਾਓ</string>
    <!-- Content Description (for screenreaders etc) read for the button to clear the hostname field while creating a login -->
    <string name="saved_login_clear_hostname">ਹੋਸਟ-ਨਾਂ ਮਿਟਾਓ</string>
    <!-- Content Description (for screenreaders etc) read for the button to open a site in logins -->
    <string name="saved_login_open_site">ਸਾਈਟ ਨੂੰ ਬਰਾਊਜ਼ਰ ਚ ਖੋਲ੍ਹੋ</string>
    <!-- Content Description (for screenreaders etc) read for the button to reveal a password in logins -->
    <string name="saved_login_reveal_password">ਪਾਸਵਰਡ ਵੇਖਾਓ</string>
    <!-- Content Description (for screenreaders etc) read for the button to hide a password in logins -->
    <string name="saved_login_hide_password">ਪਾਸਵਰਡ ਲੁਕਾਓ</string>
    <!-- Message displayed in biometric prompt displayed for authentication before allowing users to view their logins -->
    <string name="logins_biometric_prompt_message">ਆਪਣੇ ਸੰਭਾਲੇ ਲਾਗਇਨ ਵੇਖਣ ਲਈ ਅਣ-ਲਾਕ ਕਰੋ</string>
    <!-- Title of warning dialog if users have no device authentication set up -->
    <string name="logins_warning_dialog_title">ਆਪਣੇ ਲਾਗਇਨ ਅਤੇ ਪਾਸਵਰਡ ਸੁਰੱਖਿਅਤ ਕਰੋ</string>
    <!-- Message of warning dialog if users have no device authentication set up -->
    <string name="logins_warning_dialog_message">ਆਪਣੇ ਲਾਗਇਨਾਂ ਅਤੇ ਪਾਸਵਰਡਾਂ ਨੂੰ ਤੁਹਾਡੇ ਡਿਵਾਈਸ ਨੂੰ ਰੱਖਣ ਵਾਲੇ ਕਿਸੇ ਦੀ ਪਹੁੰਚ ਤੋਂ ਸੁਰੱਖਿਅਤ ਰੱਖਣ ਲਈ ਡਿਵਾਈਸ ਲਾਕ ਪੈਟਰਨ, ਪਿੰਨ ਜਾਂ ਪਾਸਵਰਡ ਸੈਟ ਅੱਪ ਕਰੋ।</string>
    <!-- Negative button to ignore warning dialog if users have no device authentication set up -->
    <string name="logins_warning_dialog_later">ਬਾਅਦ \'ਚ</string>
    <!-- Positive button to send users to set up a pin of warning dialog if users have no device authentication set up -->
    <string name="logins_warning_dialog_set_up_now">ਹੁਣੇ ਸੈਟ ਅੱਪ ਕਰੋ</string>
    <!-- Title of PIN verification dialog to direct users to re-enter their device credentials to access their logins -->
    <string name="logins_biometric_prompt_message_pin">ਆਪਣੇ ਡਿਵਾਈਸ ਨੂੰ ਅਣ-ਲਾਕ ਕਰੋ</string>
    <!-- Title for Accessibility Force Enable Zoom Preference -->
    <string name="preference_accessibility_force_enable_zoom">ਸਾਰੀਆਂ ਵੈੱਬਸਾਈਟਾਂ ਉੱਤੇ ਜ਼ੂਮ ਕਰੋ</string>

    <!-- Summary for Accessibility Force Enable Zoom Preference -->
    <string name="preference_accessibility_force_enable_zoom_summary">ਚੂੰਢੀ ਭਰਨ ਤੇ ਜ਼ੂਮ ਦੀ ਇਜਾਜ਼ਤ ਦੇਣ ਲਈ ਸਮਰੱਥ ਕਰੋ, ਭਾਵੇਂ ਵੈੱਬਸਾਈਟਾਂ ਇਸ ਸੰਕੇਤ ਤੋਂ ਰੋਕਦੀਆਂ ਹੋਣ।</string>

    <!-- Saved logins sorting strategy menu item -by name- (if selected, it will sort saved logins alphabetically) -->
    <string name="saved_logins_sort_strategy_alphabetically">ਨਾਂ (A-Z)</string>
    <!-- Saved logins sorting strategy menu item -by last used- (if selected, it will sort saved logins by last used) -->
    <string name="saved_logins_sort_strategy_last_used">ਆਖਰੀ ਵਰਤੋਂ</string>
    <!-- Content description (not visible, for screen readers etc.): Sort saved logins dropdown menu chevron icon -->
    <string name="saved_logins_menu_dropdown_chevron_icon_content_description">ਲਾਗਇਨ ਲੜੀਬਧ ਮੇਨੂ</string>

    <!-- Autofill -->
    <!-- Preference and title for managing the autofill settings -->
    <string name="preferences_autofill">ਆਪੇ-ਭਰੋ</string>
    <!-- Preference and title for managing the settings for addresses -->
    <string name="preferences_addresses">ਸਿਰਨਾਵੇਂ</string>
    <!-- Preference and title for managing the settings for credit cards -->
    <string name="preferences_credit_cards">ਕਰੈਡਿਟ ਕਾਰਡ</string>
    <!-- Preference for saving and autofilling credit cards -->
    <string name="preferences_credit_cards_save_and_autofill_cards">ਕਾਰਡ ਸੰਭਾਲੋ ਅਤੇ ਆਪਣੇ-ਆਪ ਭਰੋ</string>
    <!-- Preference summary for saving and autofilling credit card data -->
    <string name="preferences_credit_cards_save_and_autofill_cards_summary">ਡਾਟਾ ਇੰਕ੍ਰਿਪਟ ਕੀਤਾ ਹੈ</string>
    <!-- Preference option for syncing credit cards across devices. This is displayed when the user is not signed into sync -->
    <string name="preferences_credit_cards_sync_cards_across_devices">ਡਿਵਾਈਸਾਂ ਵਿਚਾਲੇ ਕਾਰਡਾਂ ਨੂੰ ਸਿੰਕ ਕਰੋ</string>
    <!-- Preference option for syncing credit cards across devices. This is displayed when the user is signed into sync -->
    <string name="preferences_credit_cards_sync_cards">ਕਾਰਡ ਸਿੰਕ ਕਰੋ</string>
    <!-- Preference option for adding a credit card -->
    <string name="preferences_credit_cards_add_credit_card">ਕਰੈਡਿਟ ਕਾਰਡ ਜੋੜੋ</string>
    <!-- Preference option for managing saved credit cards -->
    <string name="preferences_credit_cards_manage_saved_cards">ਸੰਭਾਲੇ ਹੋਏ ਕਾਰਡਾਂ ਦਾ ਇੰਤਜ਼ਾਮ ਕਰੋ</string>
    <!-- Preference option for adding an address -->
    <string name="preferences_addresses_add_address">ਸਿਰਨਾਵਾਂ ਜੋੜੋ</string>
    <!-- Preference option for managing saved addresses -->
    <string name="preferences_addresses_manage_addresses">ਸਿਰਨਾਵਿਆਂ ਦਾ ਇੰਤਜ਼ਾਮ ਕਰੋ</string>
    <!-- Preference for saving and autofilling addresses -->
    <string name="preferences_addresses_save_and_autofill_addresses">ਸਿਰਨਾਵੇਂ ਸੰਭਾਲੋ ਅਤੇ ਆਪਣੇ-ਆਪ ਭਰੋ</string>
    <!-- Preference summary for saving and autofilling address data -->
    <string name="preferences_addresses_save_and_autofill_addresses_summary">ਨੰਬਰ, ਈਮੇਲ ਅਤੇ ਭੇਜਣ ਵਾਲੇ ਸਿਰਨਾਵਿਆਂ ਸਮੇਤ ਜਾਣਕਾਰੀ</string>

    <!-- Title of the "Add card" screen -->
    <string name="credit_cards_add_card">ਕਾਰਡ ਜੋੜੋ</string>
    <!-- Title of the "Edit card" screen -->
    <string name="credit_cards_edit_card">ਕਾਰਡ ਨੂੰ ਸੋਧੋ</string>
    <!-- The header for the card number of a credit card -->
    <string name="credit_cards_card_number">ਕਾਰਡ ਦਾ ਨੰਬਰ</string>
    <!-- The header for the expiration date of a credit card -->
    <string name="credit_cards_expiration_date">ਮਿਆਦ</string>
    <!-- The label for the expiration date month of a credit card to be used by a11y services-->
    <string name="credit_cards_expiration_date_month">ਮਿਆਦ ਪੁੱਗਣ ਤਾਰੀਖ ਮਹੀਨਾ</string>
    <!-- The label for the expiration date year of a credit card to be used by a11y services-->
    <string name="credit_cards_expiration_date_year">ਮਿਆਦ ਪੁੱਗਣ ਤਾਰੀਖ ਸਾਲ</string>
    <!-- The header for the name on the credit card -->
    <string name="credit_cards_name_on_card">ਕਾਰਡ ਉੱਤੇ ਨਾਂ</string>
    <!-- The text for the "Delete card" menu item for deleting a credit card -->
    <string name="credit_cards_menu_delete_card">ਕਾਰਡ ਹਟਾਓ</string>
    <!-- The text for the "Delete card" button for deleting a credit card -->
    <string name="credit_cards_delete_card_button">ਕਾਰਡ ਨੂੰ ਹਟਾਓ</string>
    <!-- The text for the confirmation message of "Delete card" dialog -->
    <string name="credit_cards_delete_dialog_confirmation">ਕੀ ਤੁਸੀਂ ਇਹ ਕਰੈਡਿਟ ਕਾਰਡ ਹਟਾਉਣਾ ਚਾਹੁੰਦੇ ਹੋ?</string>
    <!-- The text for the positive button on "Delete card" dialog -->
    <string name="credit_cards_delete_dialog_button">ਹਟਾਓ</string>
    <!-- The title for the "Save" menu item for saving a credit card -->
    <string name="credit_cards_menu_save">ਸੰਭਾਲੋ</string>
    <!-- The text for the "Save" button for saving a credit card -->
    <string name="credit_cards_save_button">ਸੰਭਾਲੋ</string>
    <!-- The text for the "Cancel" button for cancelling adding, updating or deleting a credit card -->
    <string name="credit_cards_cancel_button">ਰੱਦ ਕਰੋ</string>

    <!-- Title of the "Saved cards" screen -->
    <string name="credit_cards_saved_cards">ਸੰਭਾਲੇ ਹੋਏ ਕਾਰਡ</string>

    <!-- Error message for credit card number validation -->
    <string name="credit_cards_number_validation_error_message">ਵਾਜਬ ਕਰੈਡਿਟ ਕਾਰਡ ਨੰਬਰ ਦਿਓ ਜੀ</string>

    <!-- Error message for credit card name on card validation -->
    <string name="credit_cards_name_on_card_validation_error_message">ਇਹ ਖੇਤਰ ਭਰੋ</string>
    <!-- Message displayed in biometric prompt displayed for authentication before allowing users to view their saved credit cards -->
    <string name="credit_cards_biometric_prompt_message">ਆਪਣੇ ਸੰਭਾਲੇ ਹੋਏ ਕਾਰਡ ਵੇਖਣ ਲਈ ਅਣ-ਲਾਕ ਕਰੋ</string>
    <!-- Title of warning dialog if users have no device authentication set up -->
    <string name="credit_cards_warning_dialog_title">ਆਪਣੇ ਕਰੈਡਿਟ ਕਾਰਡ ਸੁਰੱਖਿਅਤ ਕਰੋ</string>
    <!-- Message of warning dialog if users have no device authentication set up -->
    <string name="credit_cards_warning_dialog_message">ਆਪਣੀ ਡਿਵਾਇਸ ਲਈ ਲਾਕ ਪੈਟਰਨ, ਪਿੰਨ, ਜਾਂ ਪਾਸਵਰਡ ਸੈੱਟ ਕਰੋ ਤਾਂ ਜੋ ਕਿਸੇ ਹੋਰ ਹੱਥ ਤੁਹਾਡਾ ਡਿਵਾਇਸ ਹੋਣ ਉੱਤੇ ਤੁਹਾਡੇ ਸੰਭਾਲੇ ਪਾਸਵਰਡ ਸੁਰੱਖਿਅਤ ਰਹਿਣ।</string>
    <!-- Positive button to send users to set up a pin of warning dialog if users have no device authentication set up -->
    <string name="credit_cards_warning_dialog_set_up_now">ਹੁਣੇ ਸੈਟ ਅੱਪ ਕਰੋ</string>
    <!-- Negative button to ignore warning dialog if users have no device authentication set up -->
    <string name="credit_cards_warning_dialog_later">ਬਾਦ \'ਚ</string>
    <!-- Title of PIN verification dialog to direct users to re-enter their device credentials to access their credit cards -->
    <string name="credit_cards_biometric_prompt_message_pin">ਆਪਣਾ ਡਿਵਾਇਸ ਅਣ-ਲਾਕ ਕਰੋ</string>
    <!-- Message displayed in biometric prompt for authentication, before allowing users to use their stored credit card information -->
    <string name="credit_cards_biometric_prompt_unlock_message">ਸੰਭਾਲੀ ਕਰੈਡਿਟ ਕਾਰਡ ਜਾਣਕਾਰੀ ਵਰਤਣ ਲਈ ਅਣ-ਲਾਕ ਕਰੋ</string>

    <!-- Title of the "Add address" screen -->
    <string name="addresses_add_address">ਸਿਰਨਾਵਾਂ ਜੋੜੋ</string>
    <!-- Title of the "Edit address" screen -->
    <string name="addresses_edit_address">ਸਿਰਨਾਵੇਂ ਨੂੰ ਸੋਧੋ</string>
    <!-- Title of the "Manage addresses" screen -->
    <string name="addresses_manage_addresses">ਸਿਰਨਾਵਿਆਂ ਦਾ ਇੰਤਜ਼ਾਮ ਕਰੋ</string>
    <!-- The header for the first name of an address -->
    <string name="addresses_first_name">ਨਾਂ ਦਾ ਪਹਿਲਾਂ ਹਿੱਸਾ</string>
    <!-- The header for the middle name of an address -->
    <string name="addresses_middle_name">ਮੱਧ ਨਾਂ</string>
    <!-- The header for the last name of an address -->
    <string name="addresses_last_name">ਨਾਂ ਦਾ ਆਖਰੀ ਹਿੱਸਾ</string>
    <!-- The header for the street address of an address -->
    <string name="addresses_street_address">ਸੜਕ ਸਿਰਨਾਵਾਂ</string>
    <!-- The header for the city of an address -->
    <string name="addresses_city">ਸ਼ਹਿਰ</string>
    <!-- The header for the subregion of an address when "state" should be used -->
    <string name="addresses_state">ਸੂਬਾ</string>
    <!-- The header for the subregion of an address when "province" should be used -->
    <string name="addresses_province">ਸੂਬਾ</string>
    <!-- The header for the zip code of an address -->
    <string name="addresses_zip">ਜ਼ਿਪ</string>
    <!-- The header for the country or region of an address -->
    <string name="addresses_country">ਦੇਸ਼ ਜਾਂ ਖਿੱਤਾ</string>
    <!-- The header for the phone number of an address -->
    <string name="addresses_phone">ਫ਼ੋਨ</string>
    <!-- The header for the email of an address -->
    <string name="addresses_email">ਈ-ਮੇਲ</string>
    <!-- The text for the "Save" button for saving an address -->
    <string name="addresses_save_button">ਸੰਭਾਲੋ</string>
    <!-- The text for the "Cancel" button for cancelling adding, updating or deleting an address -->
    <string name="addresses_cancel_button">ਰੱਦ ਕਰੋ</string>
    <!-- The text for the "Delete address" button for deleting an address -->
    <string name="addressess_delete_address_button">ਸਿਰਨਾਵੇਂ ਨੂੰ ਹਟਾਓ</string>

    <!-- The title for the "Delete address" confirmation dialog -->
    <string name="addressess_confirm_dialog_message">ਕੀ ਤੁਸੀਂ ਇਹ ਸਿਰਨਾਵੇਂ ਨੂੰ ਹਟਾਉਣਾ ਚਾਹੁੰਦੇ ਹੋ?</string>
    <!-- The text for the positive button on "Delete address" dialog -->
    <string name="addressess_confirm_dialog_ok_button">ਹਟਾਓ</string>
    <!-- The text for the negative button on "Delete address" dialog -->
    <string name="addressess_confirm_dialog_cancel_button">ਰੱਦ ਕਰੋ</string>
    <!-- The text for the "Save address" menu item for saving an address -->
    <string name="address_menu_save_address">ਸਿਰਨਾਵਾਂ ਸੰਭਾਲੋ</string>
    <!-- The text for the "Delete address" menu item for deleting an address -->
    <string name="address_menu_delete_address">ਸਿਰਨਾਵਾਂ ਹਟਾਓ</string>

    <!-- Title of the Add search engine screen -->
    <string name="search_engine_add_custom_search_engine_title">ਖੋਜ ਇੰਜਣ ਜੋੜੋ</string>
    <!-- Title of the Edit search engine screen -->
    <string name="search_engine_edit_custom_search_engine_title">ਖੋਜ ਇੰਜਣ ਸੋਧੋ</string>
    <!-- Content description (not visible, for screen readers etc.): Title for the button to add a search engine in the action bar -->
    <string name="search_engine_add_button_content_description">ਜੋੜੋ</string>
    <!-- Content description (not visible, for screen readers etc.): Title for the button to save a search engine in the action bar -->
    <string name="search_engine_add_custom_search_engine_edit_button_content_description">ਸੰਭਾਲੋ</string>
    <!-- Text for the menu button to edit a search engine -->
    <string name="search_engine_edit">ਸੋਧੋ</string>
    <!-- Text for the menu button to delete a search engine -->
    <string name="search_engine_delete">ਹਟਾਓ</string>

    <!-- Text for the button to create a custom search engine on the Add search engine screen -->
    <string name="search_add_custom_engine_label_other">ਹੋਰ</string>
    <!-- Placeholder text shown in the Search Engine Name TextField before a user enters text -->
    <string name="search_add_custom_engine_name_hint">ਨਾਂ</string>
    <!-- Placeholder text shown in the Search String TextField before a user enters text -->
    <string name="search_add_custom_engine_search_string_hint">ਵਰਤਣ ਲਈ ਖੋਜ ਸਤਰ</string>
    <!-- Description text for the Search String TextField. The %s is part of the string -->
    <string formatted="false" name="search_add_custom_engine_search_string_example">“%s” ਨਾਲ ਕਿਊਰੀ ਨੂੰ ਤਬਦੀਲ ਕਰੋ। ਮਿਸਾਲ ਵਜੋਂ:\nhttps://www.google.com/search?q=%s</string>

    <!-- Accessibility description for the form in which details about the custom search engine are entered -->
    <string name="search_add_custom_engine_form_description">ਕਸਟਮ ਖੋਜ ਇੰਜਣ ਵੇਰਵੇ</string>

    <!-- Text shown when a user leaves the name field empty -->
    <string name="search_add_custom_engine_error_empty_name">ਖੋਜ ਇੰਜਣ ਨਾਂ ਦਿਓ</string>
    <!-- Text shown when a user leaves the search string field empty -->
    <string name="search_add_custom_engine_error_empty_search_string">ਖੋਜ ਸਤਰ ਦਿਓ</string>
    <!-- Text shown when a user leaves out the required template string -->
    <string name="search_add_custom_engine_error_missing_template">ਉਹ ਮਿਲਦੀ ਸਤਰ ਦੀ ਜਾਂਚ ਕਰੋ, ਜਿਵੇਂ ਮਿਸਾਲ ਰੂਪ ਵਿੱਚ</string>
    <!-- Text shown when we aren't able to validate the custom search query. The first parameter is the url of the custom search engine -->
    <string name="search_add_custom_engine_error_cannot_reach">“%s” ਨਾਲ ਕਨੈਕਟ ਕਰਨ ਦੌਰਾਨ ਗ਼ਲਤੀ</string>
    <!-- Text shown when a user creates a new search engine -->
    <string name="search_add_custom_engine_success_message">%s ਬਣਾਇਆ</string>
    <!-- Text shown when a user successfully edits a custom search engine -->
    <string name="search_edit_custom_engine_success_message">%s ਸੰਭਾਲਿਆ</string>
    <!-- Text shown when a user successfully deletes a custom search engine -->
    <string name="search_delete_search_engine_success_message">%s ਹਟਾਓ</string>

    <!-- Heading for the instructions to allow a permission -->
    <string name="phone_feature_blocked_intro">ਇਸਨੂੰ ਸਹਿਮਤੀ ਦੇਣ ਲਈ:</string>
    <!-- First step for the allowing a permission -->
    <string name="phone_feature_blocked_step_settings">1. ਐਂਡਰਾਈਡ ਸੈਟਿੰਗਾਂ ਉੱਤੇ ਜਾਓ</string>
    <!-- Second step for the allowing a permission -->
    <string name="phone_feature_blocked_step_permissions"><![CDATA[2. <b>ਇਜਾਜ਼ਤਾਂ</b> ਨੂੰ ਛੂਹੋ]]></string>
    <!-- Third step for the allowing a permission (Fore example: Camera) -->
    <string name="phone_feature_blocked_step_feature"><![CDATA[3. <b>%1$s</b> ਨੂੰ ਚਾਲੂ ਲਈ ਬਦਲੋ]]></string>

    <!-- Label that indicates a site is using a secure connection -->
    <string name="quick_settings_sheet_secure_connection_2">ਕਨੈਕਸ਼ਨ ਸੁਰੱਖਿਅਤ ਹੈ</string>
    <!-- Label that indicates a site is using a insecure connection -->
    <string name="quick_settings_sheet_insecure_connection_2">ਕਨੈਕਸ਼ਨ ਸੁਰੱਖਿਅਤ ਨਹੀਂ ਹੈ</string>
    <!-- Label to clear site data -->
    <string name="clear_site_data">ਕੂਕੀਜ਼ ਤੇ ਸਾਈਟ ਡਾਟਾ ਮਿਟਾਓ</string>
    <!-- Confirmation message for a dialog confirming if the user wants to delete all data for current site -->
    <string name="confirm_clear_site_data"><![CDATA[ਕੀ ਤੁਸੀਂ <b>%s</b> ਸਾਈਟ ਲਈ ਸਾਰੇ ਕੂਕੀਜ਼ ਤੇ ਡਾਟੇ ਨੂੰ ਮਿਟਾਉਣਾ ਚਾਹੁੰਦੇ ਹੋ?]]></string>
    <!-- Confirmation message for a dialog confirming if the user wants to delete all the permissions for all sites-->
    <string name="confirm_clear_permissions_on_all_sites">ਕੀ ਤੁਸੀਂ ਸਾਰੀਆਂ ਸਾਈਟਾਂ ਲਈ ਸਭ ਸਹਿਮਤੀਆਂ ਨੂੰ ਹਟਾਉਣਾ ਚਾਹੁੰਦੇ ਹੋ?</string>
    <!-- Confirmation message for a dialog confirming if the user wants to delete all the permissions for a site-->
    <string name="confirm_clear_permissions_site">ਕੀ ਤੁਸੀਂ ਇਸ ਸਾਈਟ ਲਈ ਸਭ ਸਹਿਮਤੀਆਂ ਨੂੰ ਹਟਾਉਣਾ ਚਾਹੁੰਦੇ ਹੋ?</string>
    <!-- Confirmation message for a dialog confirming if the user wants to set default value a permission for a site-->
    <string name="confirm_clear_permission_site">ਕੀ ਤੁਸੀਂ ਇਸ ਸਾਈਟ ਲਈ ਇਹ ਸਹਿਮਤੀ ਨੂੰ ਹਟਾਉਣਾ ਚਾਹੁੰਦੇ ਹੋ?</string>
    <!-- label shown when there are not site exceptions to show in the site exception settings -->
    <string name="no_site_exceptions">ਕੋਈ ਸਾਈਟ ਛੋਟ ਨਹੀਂ</string>
    <!-- Bookmark deletion confirmation -->
    <string name="bookmark_deletion_confirmation">ਕੀ ਤੁਸੀਂ ਇਹ ਬੁੱਕਮਾਰਕ ਹਟਾਉਣਾ ਚਾਹੁੰਦੇ ਹੋ?</string>
    <!-- Browser menu button that adds a shortcut to the home fragment -->
    <string name="browser_menu_add_to_shortcuts">ਸ਼ਾਰਟਕੱਟਾਂ ਵਿੱਚ ਜੋੜੋ</string>
    <!-- Browser menu button that removes a shortcut from the home fragment -->
    <string name="browser_menu_remove_from_shortcuts">ਸ਼ਾਰਟਕੱਟ ਵਿੱਚੋਂ ਹਟਾਓ</string>
    <!-- text shown before the issuer name to indicate who its verified by, parameter is the name of
     the certificate authority that verified the ticket-->
    <string name="certificate_info_verified_by">ਤਸਦੀਕ ਕੀਤਾ: %1$s</string>
    <!-- Login overflow menu delete button -->
    <string name="login_menu_delete_button">ਹਟਾਓ</string>
    <!-- Login overflow menu edit button -->
    <string name="login_menu_edit_button">ਸੋਧੋ</string>
    <!-- Message in delete confirmation dialog for logins -->
    <string name="login_deletion_confirmation">ਕੀ ਤੁਸੀਂ ਇਹ ਲਾਗਇਨ ਹਟਾਉਣਾ ਚਾਹੁੰਦੇ ਹੋ?</string>
    <!-- Positive action of a dialog asking to delete  -->
    <string name="dialog_delete_positive">ਹਟਾਓ</string>

    <!-- Negative action of a dialog asking to delete login -->
    <string name="dialog_delete_negative">ਰੱਦ ਕਰੋ</string>
    <!--  The saved login options menu description. -->
    <string name="login_options_menu">ਲਾਗਇਨ ਚੋਣਾਂ</string>
    <!--  The editable text field for a login's web address. -->
    <string name="saved_login_hostname_description">ਲਾਗਇਨ ਦੇ ਵੈੱਬ ਐਡਰੈਸ ਲਈ ਸੋਧਣਯੋਗ ਲਿਖਤ ਖੇਤਰ ਹੈ।</string>
    <!--  The editable text field for a login's username. -->
    <string name="saved_login_username_description">ਲਾਗਇਨ ਦੇ ਵਰਤੋਂਕਾਰ-ਨਾਂ ਲਈ ਸੋਧਣਯੋਗ ਲਿਖਤ ਖੇਤਰ ਹੈ।</string>
    <!--  The editable text field for a login's password. -->
    <string name="saved_login_password_description">ਲਾਗਇਨ ਦੇ ਪਾਸਵਰਡ ਲਈ ਸੋਧਣਯੋਗ ਲਿਖਤ ਖੇਤਰ ਹੈ।</string>
    <!--  The button description to save changes to an edited login. -->
    <string name="save_changes_to_login">ਤਬਦੀਲੀਆਂ ਨੂੰ ਲਾਗਇਨ ਲਈ ਸੰਭਾਲੋ।</string>
    <!--  The page title for editing a saved login. -->
    <string name="edit">ਸੋਧੋ</string>
    <!--  The page title for adding new login. -->
    <string name="add_login">ਨਵਾਂ ਲਾਗਇਨ ਜੋੜੋ</string>
    <!--  The error message in add/edit login view when password field is blank. -->
    <string name="saved_login_password_required">ਪਾਸਵਰਡ ਚਾਹੀਦਾ ਹੈ</string>
    <!--  The error message in add login view when username field is blank. -->
    <string name="saved_login_username_required">ਵਰਤੋਂਕਾਰ-ਨਾਂ ਚਾਹੀਦਾ ਹੈ</string>
    <!--  The error message in add login view when hostname field is blank. -->
    <string name="saved_login_hostname_required" tools:ignore="UnusedResources">ਹੋਸਟ-ਨਾਂ ਚਾਹੀਦਾ ਹੈ</string>
    <!-- Voice search button content description  -->
    <string name="voice_search_content_description">ਆਵਾਜ਼ ਰਾਹੀਂ ਖੋਜੋ</string>
    <!-- Voice search prompt description displayed after the user presses the voice search button -->
    <string name="voice_search_explainer">ਹੁਣੇ ਬੋਲੋ</string>
    <!--  The error message in edit login view when a duplicate username exists. -->
    <string name="saved_login_duplicate">ਉਸ ਵਰਤੋਂਕਾਰ ਨਾਲ ਲਾਗਇਨ ਪਹਿਲਾਂ ਹੀ ਮੌਜੂਦ ਹੈ</string>

    <!-- This is the hint text that is shown inline on the hostname field of the create new login page. 'https://www.example.com' intentionally hardcoded here -->
    <string name="add_login_hostname_hint_text">https://www.example.com</string>
    <!-- This is an error message shown below the hostname field of the add login page when a hostname does not contain http or https. -->
    <string name="add_login_hostname_invalid_text_3">ਵੈੱਬ ਸਿਰਨਾਵੇਂ ਵਿੱਚ &quot;https://&quot; ਜਾਂ &quot;http://&quot; ਹੋਣਾ ਚਾਹੀਦਾ ਹੈ</string>
    <!-- This is an error message shown below the hostname field of the add login page when a hostname is invalid. -->
    <string name="add_login_hostname_invalid_text_2">ਵਾਜਬ ਹੋਸਟ-ਨਾਂ ਚਾਹੀਦਾ ਹੈ</string>

    <!-- Synced Tabs -->
    <!-- Text displayed to ask user to connect another device as no devices found with account -->
    <string name="synced_tabs_connect_another_device">ਹੋਰ ਡਿਵਾਈਸ ਨਾਲ ਕਨੈਕਟ ਕਰੋ।</string>
    <!-- Text displayed asking user to re-authenticate -->
    <string name="synced_tabs_reauth">ਮੁੜ-ਪ੍ਰਮਾਣਿਤ ਕਰੋ।</string>
    <!-- Text displayed when user has disabled tab syncing in Firefox Sync Account -->
    <string name="synced_tabs_enable_tab_syncing">ਟੈਬ ਨੂੰ ਸਿੰਕ ਕਰਨਾ ਸਮਰੱਥ ਕਰੋ।</string>
    <!-- Text displayed when user has no tabs that have been synced -->
    <string name="synced_tabs_no_tabs">ਤੁਹਾਡੇ ਹੋਰ ਡਿਵਾਈਸ ਉੱਤੇ ਫਾਇਰਫਾਕਸ ਵਿੱਚ ਕੋਈ ਵੀ ਖੋਲ੍ਹੀ ਹੋਈ ਟੈਬ ਨਹੀਂ ਹੈ।</string>
    <!-- Text displayed in the synced tabs screen when a user is not signed in to Firefox Sync describing Synced Tabs -->
    <string name="synced_tabs_sign_in_message">ਤੁਹਾਡੇ ਹੋਰ ਡਿਵਾਈਸਾਂ ਤੋਂ ਟੈਬਾਂ ਦੀ ਸੂਚੀ ਵੇਖੋ।</string>
    <!-- Text displayed on a button in the synced tabs screen to link users to sign in when a user is not signed in to Firefox Sync -->
    <string name="synced_tabs_sign_in_button">ਸਿੰਕ ਕਰਨ ਲਈ ਸਾਈਨ ਇਨ ਕਰੋ</string>

    <!-- The text displayed when a synced device has no tabs to show in the list of Synced Tabs. -->
    <string name="synced_tabs_no_open_tabs">ਕੋਈ ਖੁੱਲ੍ਹੀ ਟੈਬ ਨਹੀਂ</string>

    <!-- Content description for expanding a group of synced tabs. -->
    <string name="synced_tabs_expand_group">ਸਿੰਕ ਕੀਤੀਆਂ ਟੈਬਾਂ ਦਾ ਗਰੁੱਪ ਫੈਲਾਓ</string>
    <!-- Content description for collapsing a group of synced tabs. -->
    <string name="synced_tabs_collapse_group">ਸਿੰਕ ਕੀਤੀਆਂ ਟੈਬਾਂ ਦਾ ਗਰੁੱਪ ਸਮੇਟੋ</string>

    <!-- Top Sites -->
    <!-- Title text displayed in the dialog when shortcuts limit is reached. -->
    <string name="shortcut_max_limit_title">ਸ਼ਾਰਟਕੱਟ ਦੀ ਲਿਮਟ ਅੱਪੜੀ</string>
    <!-- Content description text displayed in the dialog when shortcut limit is reached. -->
    <string name="shortcut_max_limit_content">ਨਵਾਂ ਸ਼ਾਰਟਕੱਟ ਜੋੜਨ ਲਈ ਪਹਿਲਾਂ ਇੱਕ ਨੂੰ ਹਟਾਓ। ਸਾਈਟ ਨੂੰ ਛੂਹ ਕੇ ਰੱਖੋ ਤੇ ਹਟਾਓ ਨੂੰ ਚੁਣੋ।</string>
    <!-- Confirmation dialog button text when top sites limit is reached. -->
    <string name="top_sites_max_limit_confirmation_button">ਠੀਕ ਹੈ, ਸਮਝ ਗਏ</string>

    <!-- Label for the preference to show the shortcuts for the most visited top sites on the homepage -->
    <string name="top_sites_toggle_top_recent_sites_4">ਸ਼ਾਰਟਕੱਟ</string>
	<!-- Title text displayed in the rename top site dialog. -->
	<string name="top_sites_rename_dialog_title">ਨਾਂ</string>
    <!-- Hint for renaming title of a shortcut -->
    <string name="shortcut_name_hint">ਸ਼ਾਰਟਕੱਟ ਨਾਂ</string>
	<!-- Button caption to confirm the renaming of the top site. -->
	<string name="top_sites_rename_dialog_ok">ਠੀਕ ਹੈ</string>
	<!-- Dialog button text for canceling the rename top site prompt. -->
	<string name="top_sites_rename_dialog_cancel">ਰੱਦ ਕਰੋ</string>

    <!-- Text for the menu button to open the homepage settings. -->
    <string name="top_sites_menu_settings">ਸੈਟਿੰਗਾਂ</string>
    <!-- Text for the menu button to navigate to sponsors and privacy support articles. '&amp;' is replaced with the ampersand symbol: & -->
    <string name="top_sites_menu_sponsor_privacy">ਸਾਡੇ ਸਪਾਂਸਰ ਅਤੇ ਤੁਹਾਡੀ ਪਰਦੇਦਾਰੀ</string>
    <!-- Label text displayed for a sponsored top site. -->
    <string name="top_sites_sponsored_label">ਸਪੌਂਸਰ ਕੀਤੇ</string>

    <!-- Inactive tabs in the tabs tray -->
    <!-- Title text displayed in the tabs tray when a tab has been unused for 14 days. -->
    <string name="inactive_tabs_title">ਨਾ-ਸਰਗਰਮ ਟੈਬਾਂ</string>
    <!-- Content description for closing all inactive tabs -->
    <string name="inactive_tabs_delete_all">ਸਾਰੀਆਂ ਨਾ-ਸਰਗਰਮ ਟੈਬਾਂ ਬੰਦ ਕਰੋ</string>

    <!-- Content description for expanding the inactive tabs section. -->
    <string name="inactive_tabs_expand_content_description">ਗੈਰ-ਸਰਗਰਮ ਟੈਬਾਂ ਨੂੰ ਫੈਲਾਓ</string>
    <!-- Content description for collapsing the inactive tabs section. -->
    <string name="inactive_tabs_collapse_content_description">ਗੈਰ-ਸਰਗਰਮ ਟੈਬਾਂ ਨੂੰ ਸਮੇਟੋ</string>

    <!-- Inactive tabs auto-close message in the tabs tray -->
    <!-- The header text of the auto-close message when the user is asked if they want to turn on the auto-closing of inactive tabs. -->
    <string name="inactive_tabs_auto_close_message_header" tools:ignore="UnusedResources">ਇੱਕ ਮਹੀਨੇ ਬਾਅਦ ਆਪੇ ਬੰਦ ਕਰਨਾ ਹੈ?</string>
    <!-- A description below the header to notify the user what the inactive tabs auto-close feature is. -->
    <string name="inactive_tabs_auto_close_message_description" tools:ignore="UnusedResources">Firefox ਉਹਨਾਂ ਟੈਬਾਂ ਨੂੰ ਬੰਦ ਕਰ ਸਕਦਾ ਹੈ, ਜਿਨਾਂ ਨੂੰ ਤੁਸੀਂ ਪਿਛਲੇ ਮਹੀਨੇ ਭਰ ਤੋਂ ਨਹੀਂ ਵੇਖਿਆ ਹੈ।</string>
    <!-- A call to action below the description to allow the user to turn on the auto closing of inactive tabs. -->
    <string name="inactive_tabs_auto_close_message_action" tools:ignore="UnusedResources">ਆਪੇ-ਬੰਦ ਕਰਨ ਨੂੰ ਚਾਲੂ ਕਰੋ</string>

    <!-- Text for the snackbar to confirm auto-close is enabled for inactive tabs -->
    <string name="inactive_tabs_auto_close_message_snackbar">ਆਪੇ ਬੰਦ ਕਰਨਾ ਸਮਰੱਥ ਹੈ</string>

    <!-- Default browser experiment -->
    <string name="default_browser_experiment_card_text">ਵੈੱਬਸਾਈਟਾਂ, ਈਮੇਲਾਂ ਅਤੇ ਸੁਨੇਹਿਆਂ ਨੂੰ Firefox ਵਿੱਚ ਆਪਣੇ ਖੋਲ੍ਹਣ ਲਈ ਲਿੰਕ ਸੈੱਟ ਕਰੋ।</string>

    <!-- Content description for close button in collection placeholder. -->
    <string name="remove_home_collection_placeholder_content_description">ਹਟਾਓ</string>

    <!-- Content description radio buttons with a link to more information -->
    <string name="radio_preference_info_content_description">ਹੋਰ ਵੇਰਵਿਆਂ ਲਈ ਕਲਿੱਕ ਕਰੋ</string>

    <!-- Content description for the action bar "up" button -->
    <string name="action_bar_up_description">ਉੱਤੇ ਜਾਓ</string>

    <!-- Content description for privacy content close button -->
    <string name="privacy_content_close_button_content_description">ਬੰਦ ਕਰੋ</string>

    <!-- Pocket recommended stories -->
    <!-- Header text for a section on the home screen. -->
    <string name="pocket_stories_header_1">ਸੋਚਣ ਲਈ ਮਜ਼ਬੂਰ ਕਰਨ ਵਾਲੇ ਲੇਖ</string>
    <!-- Header text for a section on the home screen. -->
    <string name="pocket_stories_categories_header">ਵਿਸ਼ੇ ਮੁਤਾਬਕ ਲੇਖ</string>
    <!-- Text of a button allowing users to access an external url for more Pocket recommendations. -->
    <string name="pocket_stories_placeholder_text">ਹੋਰ ਲੱਭੋ</string>
    <!-- Title of an app feature. Smaller than a heading.-->
    <string moz:removedIn="108" name="pocket_stories_feature_title" tools:ignore="UnusedResources">Pocket ਵਲੋਂ ਇਖ਼ਤਿਆਰ</string>
    <!-- Title of an app feature. Smaller than a heading. The first parameter is product name Pocket -->
    <string name="pocket_stories_feature_title_2">%s ਦੀ ਸਹਾਇਤਾ ਨਾਲ</string>
    <!-- Caption for describing a certain feature. The placeholder is for a clickable text (eg: Learn more) which will load an url in a new tab when clicked.  -->
    <string name="pocket_stories_feature_caption">Firefox ਪਰਿਵਾਰ ਦਾ ਹਿੱਸਾ। %s</string>
    <!-- Clickable text for opening an external link for more information about Pocket. -->
    <string name="pocket_stories_feature_learn_more">ਹੋਰ ਜਾਣੋ</string>

    <!-- Text indicating that the Pocket story that also displays this text is a sponsored story by other 3rd party entity. -->
    <string name="pocket_stories_sponsor_indication">ਸਪੌਂਸਰ ਕੀਤੇ</string>

    <!-- Snackbar message for enrolling in a Nimbus experiment from the secret settings when Studies preference is Off.-->
    <string name="experiments_snackbar">ਡਾਟਾ ਭੇਜਣ ਲਈ ਟੈਲੀਮੈਂਟਰੀ ਨੂੰ ਸਮਰੱਥ ਕਰੋ।</string>
    <!-- Snackbar button text to navigate to telemetry settings.-->
    <string name="experiments_snackbar_button">ਸੈਟਿੰਗਾਂ ਉੱਤੇ ਜਾਓ</string>
    <string name="firefox_suggest_header">Firefox ਸੁਝਾਅ</string>

    <!-- Accessibility services actions labels. These will be appended to accessibility actions like "Double tap to.." but not by or applications but by services like Talkback. -->
    <!-- Action label for elements that can be collapsed if interacting with them. Talkback will append this to say "Double tap to collapse". -->
    <string name="a11y_action_label_collapse">ਸਮੇਟੋ</string>
    <!-- Action label for elements that can be expanded if interacting with them. Talkback will append this to say "Double tap to expand". -->
    <string name="a11y_action_label_expand">ਫੈਲਾਓ</string>
    <!-- Action label for links to a website containing documentation about a wallpaper collection. Talkback will append this to say "Double tap to open link to learn more about this collection". -->
    <string name="a11y_action_label_wallpaper_collection_learn_more">ਇਹ ਭੰਡਾਰ ਬਾਰੇ ਹੋਰ ਸਿੱਖਣ ਲਈ ਲਿੰਕ ਖੋਲ੍ਹੋ</string>
    <!-- Action label for links that point to an article. Talkback will append this to say "Double tap to read the article". -->
    <string name="a11y_action_label_read_article">ਲੇਖ ਨੂੰ ਪੜ੍ਹੋ</string>
</resources><|MERGE_RESOLUTION|>--- conflicted
+++ resolved
@@ -102,7 +102,7 @@
     <string name="camera_permissions_needed_negative_button_text">ਖ਼ਾਰਜ ਕਰੋ</string>
 
     <!-- Text for the banner message to tell users about our auto close feature. -->
-    <string name="tab_tray_close_tabs_banner_message">ਖੋਲ੍ਹੀਆਂ ਟੈਬਾਂ ਨੂੰ ਆਪਣੇ-ਆਪ ਬੰਦ ਕਰਨਾ ਨਿਯਤ ਕਰੋ, ਜੋ ਕਿ ਪਿਛਲੇ ਦਿਨ, ਹਫ਼ਤੇ ਜਾਂ ਮਹੀਨੇ ਵਿੱਚ 
+    <string name="tab_tray_close_tabs_banner_message">ਖੋਲ੍ਹੀਆਂ ਟੈਬਾਂ ਨੂੰ ਆਪਣੇ-ਆਪ ਬੰਦ ਕਰਨਾ ਨਿਯਤ ਕਰੋ, ਜੋ ਕਿ ਪਿਛਲੇ ਦਿਨ, ਹਫ਼ਤੇ ਜਾਂ ਮਹੀਨੇ ਵਿੱਚ
 ਵੇਖੀਆਂ ਗਈਆਂ।</string>
     <!-- Text for the positive action button to go to Settings for auto close tabs. -->
     <string name="tab_tray_close_tabs_banner_positive_button_text">ਚੋਣਾਂ ਵੇਖੋ</string>
@@ -272,20 +272,10 @@
     <!-- Onboarding home screen popup dialog, shown on top of the Jump back in section. -->
     <string name="onboarding_home_screen_jump_back_contextual_hint_2">ਤੁਹਾਡੇ ਆਪਣੇ ਬਣਾਏ ਮੁੱਖ-ਸਫ਼ੇ ਨੂੰ ਸਮਝੋ। ਸੱਜਰੀਆਂ ਟੈਬਾਂ, ਬੁੱਕਮਾਰਕ ਅਤੇ ਖੋਜ ਨਤੀਜੇ ਇੱਥੇ ਦਿਖਾਈ ਦੇਣਗੇ।</string>
     <!-- Home onboarding dialog welcome screen title text. -->
-<<<<<<< HEAD
-    <string moz:RemovedIn="106" name="onboarding_home_welcome_title" tools:ignore="UnusedResources">ਆਜ਼ਾਦ ਇੰਟਰਨੈੱਟ ਲਈ ਜੀ ਆਇਆਂ ਨੂੰ</string>
-    <!-- Home onboarding dialog welcome screen title text. -->
-=======
->>>>>>> 68970841
     <string name="onboarding_home_welcome_title_2">ਵੱਧ ਨਿੱਜੀ ਇੰਟਰਨੈੱਟ ਲਈ ਜੀ ਆਇਆਂ ਨੂੰ</string>
     <!-- Home onboarding dialog welcome screen description text. -->
     <string name="onboarding_home_welcome_description">ਵੱਧ ਰੰਗ। ਵੱਧ ਪਰਦੇਦਾਰੀ। ਫਾਇਦੇ ਨਾਲੋਂ ਲੋਕਾਂ ਨੂੰ ਪਹਿਲ ਦੇਣ ਦਾ ਉਹੀ ਵਾਅਦਾ।</string>
     <!-- Home onboarding dialog sign into sync screen title text. -->
-<<<<<<< HEAD
-    <string moz:RemovedIn="106" name="onboarding_home_sync_title_2" tools:ignore="UnusedResources">ਫ਼ੋਨ ਤੋਂ ਲੈਪਟਾਪ ਉੱਤੇ ਜਾਓ ਤੇ ਵਾਪਸ ਆਓ</string>
-    <!-- Home onboarding dialog sign into sync screen title text. -->
-=======
->>>>>>> 68970841
     <string name="onboarding_home_sync_title_3">ਸਕਰੀਨਾਂ ਵਿਚਾਲੇ ਬਦਲਣਾ ਪਹਿਲਾਂ ਤੋਂ ਵੱਧ ਸੌਖਾਲਾ ਹੋਇਆ</string>
     <!-- Home onboarding dialog sign into sync screen description text. -->
     <string name="onboarding_home_sync_description">ਹੋਰ ਡਿਵਾਈਸਾਂ ਤੋਂ ਜਿੱਥੇ ਤੁਸੀਂ ਟੈਬਾਂ ਨੂੰ ਛੱਡਿਆ ਹੈ, ਉਥੋਂ ਹੀ ਹੁਣ ਆਪਣੀ ਮੁੱਖ ਸਕਰੀਨ ਤੋਂ ਲਵੋ।</string>
@@ -497,30 +487,6 @@
     <string name="wallpaper_select_error_snackbar_message">ਵਾਲਪੇਪਰ ਬਦਲਿਆ ਨਹੀਂ ਜਾ ਸਕਿਆ</string>
     <!-- Text displayed that links to website containing documentation about the "Limited Edition" wallpapers. -->
     <string name="wallpaper_learn_more">ਹੋਰ ਜਾਣੋ</string>
-<<<<<<< HEAD
-    <!-- Label for switch which toggles the "tap-to-switch" behavior on home screen logo -->
-    <string moz:removedIn="105" name="wallpaper_tap_to_change_switch_label_1" tools:ignore="UnusedResources">Firefox ਮੁੱਖ-ਸਫ਼ੇ ਲੋਗੋ ਨੂੰ ਛੂਹ ਕੇ ਵਾਲਪੇਪਰ ਬਦਲੋ</string>
-
-    <!-- This is the accessibility content description for the wallpapers functionality. Users are
-    able to tap on the app logo in the home screen and can switch to different wallpapers by tapping. -->
-    <string moz:removedIn="105" name="wallpaper_logo_content_description" tools:ignore="UnusedResources">Firefox ਲੋਗੋ - ਵਾਲਪੇਪਰ ,ਬਟਨ ਬਦਲੋ</string>
-=======
-
-    <!-- Text for classic wallpapers title. The first parameter is the Firefox name. -->
-    <string name="wallpaper_classic_title">ਕਲਾਸਿਕ %s</string>
-    <!-- Text for limited edition wallpapers title. -->
-    <string name="wallpaper_limited_edition_title">ਲਿਮਟਡ ਐਡੀਸ਼ਨ</string>
-    <!-- Description text for the limited edition wallpapers with learn more link. The first parameter is the learn more string defined in wallpaper_learn_more-->
-    <string name="wallpaper_limited_edition_description_with_learn_more">ਨਵਾਂ ਆਜ਼ਾਦ ਆਵਾਜਾਂ ਦਾ ਭੰਡਾਰ। %s</string>
-    <!-- Description text for the limited edition wallpapers. -->
-    <string name="wallpaper_limited_edition_description">ਨਵਾਂ ਆਜ਼ਾਦ ਆਵਾਜ਼ਾਂ ਦਾ ਭੰਡਾਰ ਹੈ।</string>
-    <!-- Wallpaper onboarding dialog header text. -->
-    <string name="wallpapers_onboarding_dialog_title_text">ਰੰਗ ਪਾ ਕੇ ਵੇਖੋ</string>
-    <!-- Wallpaper onboarding dialog body text. -->
-    <string name="wallpapers_onboarding_dialog_body_text">ਵਾਲਪੇਪਰ ਚੁਣੋ, ਜੋ ਤੁਹਾਡੇ ਰੰਗ ਵਿੱਚ ਢਲੇ ਹੋਣ।</string>
-    <!-- Wallpaper onboarding dialog learn more button text. The button navigates to the wallpaper settings screen. -->
-    <string name="wallpapers_onboarding_dialog_explore_more_button_text">ਹੋਰ ਵਾਲਪੇਪਰ ਵੇਖੋ</string>
->>>>>>> 68970841
 
     <!-- Text for classic wallpapers title. The first parameter is the Firefox name. -->
     <string name="wallpaper_classic_title">ਕਲਾਸਿਕ %s</string>
@@ -924,13 +890,10 @@
     <string name="bookmark_menu_open_in_new_tab_button">ਨਵੀਂ ਟੈਬ ‘ਚ ਖੋਲ੍ਹੋ</string>
     <!-- Bookmark overflow menu open in private tab button -->
     <string name="bookmark_menu_open_in_private_tab_button">ਨਿੱਜੀ ਟੈਬ ‘ਚ ਖੋਲ੍ਹੋ</string>
-<<<<<<< HEAD
-=======
     <!-- Bookmark overflow menu open all in tabs button -->
     <string name="bookmark_menu_open_all_in_tabs_button">ਸਭ ਨੂੰ ਨਵੀਆਂ ਟੈਬਾਂ ਵਿੱਚ ਖੋਲ੍ਹੋ</string>
     <!-- Bookmark overflow menu open all in private tabs button -->
     <string name="bookmark_menu_open_all_in_private_tabs_button">ਸਭ ਨੂੰ ਨਿੱਜੀ ਟੈਬਾਂ ਵਿੱਚ ਖੋਲ੍ਹੋ</string>
->>>>>>> 68970841
     <!-- Bookmark overflow menu delete button -->
     <string name="bookmark_menu_delete_button">ਹਟਾਓ</string>
     <!--Bookmark overflow menu save button -->
@@ -1297,50 +1260,21 @@
     <string name="delete_history_group_snackbar">ਗਰੁੱਪ ਹਟਾਇਆ</string>
 
     <!-- Onboarding -->
-<<<<<<< HEAD
-    <!-- Text for onboarding welcome message
-    The first parameter is the name of the app (e.g. Firefox Preview) -->
-    <string moz:RemovedIn="106" name="onboarding_header" tools:ignore="UnusedResources">%s ਵਲੋਂ ਜੀ ਆਇਆਂ ਨੂੰ!</string>
-=======
->>>>>>> 68970841
     <!-- Text for onboarding welcome header. -->
     <string name="onboarding_header_2">ਬੇਹਤਰ ਇੰਟਰਨੈੱਟ ਲਈ ਜੀ ਆਇਆਂ ਨੂੰ</string>
     <!-- Text for the onboarding welcome message. -->
     <string name="onboarding_message">ਲੋਕਾਂ ਲਈ, ਨਾ ਕਿ ਫਾਇਦੇ ਲਈ ਬਣਾਇਆ ਬਰਾਊਜ਼ਰ।</string>
-<<<<<<< HEAD
-    <!-- text for the Firefox account onboarding sign in card header. The word "Firefox" should not be translated -->
-    <string moz:removedIn="106" name="onboarding_account_sign_in_header_1" tools:ignore="UnusedResources">ਡਿਵਾਈਸਾਂ ਵਿਚਾਲੇ Firefox ਸਿੰਕ ਕਰੋ</string>
-
-    <!-- Text for the Firefox account onboarding sign in card header. -->
-    <string name="onboarding_account_sign_in_header">ਜਿੱਥੇ ਤੁਸੀਂ ਛੱਡਿਆ ਸੀ, ਉੱਥੋਂ ਸ਼ੁਰੂ ਕਰੋ</string>
-    <!-- Text for the button to learn more about signing in to your Firefox account. The first parameter is the name of the application.-->
-    <string moz:removedIn="106" name="onboarding_manual_sign_in_description_2" tools:ignore="UnusedResources">ਇਸ ਡਿਵਾਈਸ ਉੱਤੇ %1$s ਵਿੱਚ ਬੁੱਕਮਾਰਕ, ਅਤੀਤ ਅਤੇ ਪਾਸਵਰਡ ਲਿਆਓ।</string>
-    <!-- Text for the button to learn more about signing in to your Firefox account. -->
-    <string name="onboarding_manual_sign_in_description">ਸਹਿਜ ਨਾਲ ਸਕਰੀਨਾਂ ਬਦਲਣ ਵਾਸਤੇ ਵੱਖ-ਵੱਖ ਡਿਵਾਈਸਾਂ ਵਿਚਾਲੇ ਟੈਬਾਂ ਤੇ ਪਾਸਵਰਡਾਂ ਨੂੰ ਸਿੰਕ ਕਰੋ।</string>
-    <!-- text for the button to manually sign into Firefox account. -->
-    <string moz:removedIn="106" name="onboarding_firefox_account_sign_in_1" tools:ignore="UnusedResources">ਸਾਈਨ ਅੱਪ ਕਰੋ</string>
-=======
 
     <!-- Text for the Firefox account onboarding sign in card header. -->
     <string name="onboarding_account_sign_in_header">ਜਿੱਥੇ ਤੁਸੀਂ ਛੱਡਿਆ ਸੀ, ਉੱਥੋਂ ਸ਼ੁਰੂ ਕਰੋ</string>
     <!-- Text for the button to learn more about signing in to your Firefox account. -->
     <string name="onboarding_manual_sign_in_description">ਸਹਿਜ ਨਾਲ ਸਕਰੀਨਾਂ ਬਦਲਣ ਵਾਸਤੇ ਵੱਖ-ਵੱਖ ਡਿਵਾਈਸਾਂ ਵਿਚਾਲੇ ਟੈਬਾਂ ਤੇ ਪਾਸਵਰਡਾਂ ਨੂੰ ਸਿੰਕ ਕਰੋ।</string>
->>>>>>> 68970841
     <!-- Text for the button to manually sign into Firefox account. -->
     <string name="onboarding_firefox_account_sign_in">ਸਾਇਨ ਇਨ</string>
     <!-- text to display in the snackbar once account is signed-in -->
     <string name="onboarding_firefox_account_sync_is_on">ਸਿੰਕ ਚਾਲੂ ਹੈ</string>
-<<<<<<< HEAD
-    <!-- text for the tracking protection onboarding card header -->
-    <string moz:removedIn="106" name="onboarding_tracking_protection_header_3" tools:ignore="UnusedResources">ਪਰਦੇਦਾਰੀ ਹਮੇਸ਼ਾਂ ਚਾਲੂ</string>
     <!-- Text for the tracking protection onboarding card header -->
     <string name="onboarding_tracking_protection_header">ਮੂਲ ਰੂਪ ਵਿੱਚ ਪਰਦੇਦਾਰੀ ਸੁਰੱਖਿਆ</string>
-    <!-- text for the tracking protection card description. The first parameter is the name of the application.-->
-    <string moz:removedIn="106" name="onboarding_tracking_protection_description_4" tools:ignore="UnusedResources">ਤੁਹਾਡੇ ਵਲੋਂ ਵੈਬ ਵਰਤਣ ਦੇ ਦੌਰਾਨ ਕੰਪਨੀਆਂ ਨੂੰ ਚੋਰੀ-ਛੁਪੇ ਤੁਹਾਡਾ ਪਿੱਛਾ ਕਰਨ ਤੋਂ %1$s ਆਪਣੇ-ਆਪ ਰੋਕਦਾ ਹੈ।</string>
-=======
-    <!-- Text for the tracking protection onboarding card header -->
-    <string name="onboarding_tracking_protection_header">ਮੂਲ ਰੂਪ ਵਿੱਚ ਪਰਦੇਦਾਰੀ ਸੁਰੱਖਿਆ</string>
->>>>>>> 68970841
     <!-- Text for the tracking protection card description. -->
     <string name="onboarding_tracking_protection_description">ਪੇਸ਼ ਕੀਤੀ ਪੂਰੀ ਕੂਕੀਜ਼ ਸੁਰੱਖਿਆ ਨਾਲ ਤੁਹਾਡੇ ਵਲੋਂ ਖੋਲ੍ਹੀਆਂ ਸਾਈਟਾਂ ਵਿਚਾਲੇ ਟਰੈਕਰਾਂ ਨੂੰ ਕੂਕੀਜ਼ ਵਰਤਣ ਤੋਂ ਰੋਕੋ।</string>
     <!-- text for tracking protection radio button option for standard level of blocking -->
@@ -1353,25 +1287,10 @@
     <string name="onboarding_tracking_protection_strict_button_description_3">ਹੋਰ ਟਰੈਕਰਾਂ ਉੱਤੇ ਪਾਬੰਦੀ ਲਾਉਂਦਾ ਹੈ, ਜਿਸ ਨਾਲ ਸਫ਼ੇ ਤੇਜ਼ੀ ਨਾਲ ਲੋਡ ਹੁੰਦੇ ਹਨ, ਪਰ ਕੁਝ ਸਫ਼ੇ ਸ਼ਾਇਦ ਠੀਕ ਤਰ੍ਹਾਂ ਕੰਮ ਨਾ ਕਰਨ।</string>
     <!-- text for the toolbar position card header  -->
     <string name="onboarding_toolbar_placement_header_1">ਆਪਣੇ ਟੂਲਬਾਰ ਦੀ ਥਾਂ ਚੁਣੋ</string>
-<<<<<<< HEAD
-    <!-- text for the toolbar position card description -->
-    <string moz:removedIn="106" name="onboarding_toolbar_placement_description_1" tools:ignore="UnusedResources">ਸੌਖੀ ਪਹੁੰਚ ਲਈ ਟੂਲਬਾਰ ਨੂੰ ਰੱਖੋ। ਹੇਠਾਂ ਰੱਖੋ ਜਾਂ ਇਸ ਨੂੰ ਉੱਤੇ ਰੱਖੋ।</string>
-    <!-- Text for the toolbar position card description -->
-    <string name="onboarding_toolbar_placement_description">ਇਸ ਨੂੰ ਹੇਠਾਂ ਰੱਕੋ ਜਾਂ ਉੱਤੇ ਲੈ ਜਾਓ।</string>
-    <!-- text for the privacy notice onboarding card header -->
-    <string moz:removedIn="106" name="onboarding_privacy_notice_header" tools:ignore="UnusedResources">ਤੁਹਾਡੀ ਪਰਦੇਦਾਰੀ</string>
-    <!-- Text for the privacy notice onboarding card header -->
-    <string name="onboarding_privacy_notice_header_1">ਆਪਣੇ ਡਾਟਾ ਨੂੰ ਕੰਟਰੋਲ ਕਰੋ</string>
-    <!-- text for the privacy notice onboarding card description
-    The first parameter is the name of the app (e.g. Firefox Preview) Substitute %s for long browser name. -->
-    <string moz:removedIn="106" name="onboarding_privacy_notice_description2" tools:ignore="UnusedResources">ਅਸੀਂ %s ਨੂੰ ਇੰਝ ਬਣਾਇਆ ਹੈ ਕਿ ਤੁਹਾਡੇ ਕੋਲ ਪੂਰਾ ਕੰਟਰੋਲ ਹੋਵੇ ਕਿ ਤੁਸੀਂ
-ਆਨਲਾਈਨ ਕੀ ਸਾਂਝਾ ਕਰਦੇ ਹੋ ਅਤੇ ਸਾਡੇ ਨਾਲ ਕੀ ਸਾਂਝਾ ਕਰਦੇ ਹੋ।</string>
-=======
     <!-- Text for the toolbar position card description -->
     <string name="onboarding_toolbar_placement_description">ਇਸ ਨੂੰ ਹੇਠਾਂ ਰੱਕੋ ਜਾਂ ਉੱਤੇ ਲੈ ਜਾਓ।</string>
     <!-- Text for the privacy notice onboarding card header -->
     <string name="onboarding_privacy_notice_header_1">ਆਪਣੇ ਡਾਟਾ ਨੂੰ ਕੰਟਰੋਲ ਕਰੋ</string>
->>>>>>> 68970841
     <!-- Text for the privacy notice onboarding card description. -->
     <string name="onboarding_privacy_notice_description">Firefox ਤੁਹਾਡੇ ਹੱਥ ਕੰਟਰੋਲ ਦਿੰਦਾ ਹੈ ਕਿ ਤੁਸੀਂ ਆਨਲਾਈਨ ਕੀ ਸਾਂਝਾ ਕਰਨਾ ਹੈ ਅਤੇ ਕੀ ਸਾਡੇ ਨਾਲ ਸਾਂਝਾ ਕਰਨਾ ਹੈ।</string>
     <!-- Text for the button to read the privacy notice -->
@@ -1558,7 +1477,7 @@
     <string name="browser_toolbar_long_press_popup_paste_and_go">ਚੇਪੋ ਤੇ ਜਾਓ</string>
     <!-- Paste the text in the clipboard -->
     <string name="browser_toolbar_long_press_popup_paste">ਚੇਪੋ</string>
-  
+
     <!-- Snackbar message shown after an URL has been copied to clipboard. -->
     <string name="browser_toolbar_url_copied_to_clipboard_snackbar">URL ਕਲਿੱਪਬੋਰਡ ਵਿੱਚ ਕਾਪੀ ਕੀਤਾ</string>
 
@@ -1574,7 +1493,7 @@
     <string name="add_to_homescreen_text_placeholder">ਸ਼ਾਰਟਕੱਟ ਨਾਂ</string>
 
     <!-- Describes the add to homescreen functionality -->
-    <string name="add_to_homescreen_description_2">ਤੁਸੀਂ ਇਸ ਵੈੱਬਸਾਈਟ ਨੂੰ ਫ਼ੌਰੀ ਤੌਰ ਉੱਤੇ ਵਰਤਣ ਤੇ ਐਪ ਵਾਂਗ ਤੇਜ਼ ਬਰਾਊਜ਼ ਕਰਨ ਲਈ ਸੌਖੀ ਤਰ੍ਹਾਂ 
+    <string name="add_to_homescreen_description_2">ਤੁਸੀਂ ਇਸ ਵੈੱਬਸਾਈਟ ਨੂੰ ਫ਼ੌਰੀ ਤੌਰ ਉੱਤੇ ਵਰਤਣ ਤੇ ਐਪ ਵਾਂਗ ਤੇਜ਼ ਬਰਾਊਜ਼ ਕਰਨ ਲਈ ਸੌਖੀ ਤਰ੍ਹਾਂ
 ਮੁੱਖ ਸਕਰੀਨ ਉੱਤੇ ਸੌਖੀ ਤਰ੍ਹਾਂ ਜੋੜ ਸਕਦੇ ਹੋ।</string>
 
     <!-- Preference for managing the settings for logins and passwords in Fenix -->
