<?xml version="1.0" encoding="utf-8"?>
<resources xmlns:tools="http://schemas.android.com/tools" xmlns:moz="http://mozac.org/tools">

    <!-- App name for private browsing mode. The first parameter is the name of the app defined in app_name (for example: Fenix)-->
    <string name="app_name_private_5">ਪ੍ਰਾਈਵੇਟ %s</string>
    <!-- App name for private browsing mode. The first parameter is the name of the app defined in app_name (for example: Fenix)-->
    <string name="app_name_private_4">%s (ਪ੍ਰਾਈਵੇਟ)</string>

    <!-- Home Fragment -->
    <!-- Content description (not visible, for screen readers etc.): "Three dot" menu button. -->
    <string name="content_description_menu">ਹੋਰ ਚੋਣਾਂ</string>

    <!-- Content description (not visible, for screen readers etc.): "Private Browsing" menu button. -->
    <string name="content_description_private_browsing_button">ਪ੍ਰਾਈਵੇਟ ਬਰਾਊਜ਼ ਕਰਨਾ ਸਮਰੱਥ ਕਰੋ</string>
    <!-- Content description (not visible, for screen readers etc.): "Private Browsing" menu button. -->
    <string name="content_description_disable_private_browsing_button">ਪ੍ਰਾਈਵੇਟ ਬਰਾਊਜ਼ ਕਰਨਾ ਅਸਮਰੱਥ ਕਰੋ</string>
    <!-- Placeholder text shown in the search bar before a user enters text -->
    <string name="search_hint">ਖੋਜੋ ਜਾਂ ਸਿਰਨਾਵਾਂ ਦਿਓ</string>
    <!-- No Open Tabs Message Description -->
    <string name="no_open_tabs_description">ਤੁਹਾਡੀਆਂ ਖੁੱਲ੍ਹੀਆਂ ਟੈਬਾਂ ਨੂੰ ਇੱਥੇ ਵਿਖਾਇਆ ਜਾਵੇਗਾ।</string>

    <!-- No Private Tabs Message Description -->
    <string name="no_private_tabs_description">ਤੁਹਾਡੀਆਂ ਪ੍ਰਾਈਵੇਟ ਟੈਬਾਂ ਨੂੰ ਇੱਥੇ ਵਿਖਾਇਆ ਜਾਵੇਗਾ।</string>
    <!-- Message announced to the user when tab tray is selected with 1 tab -->
    <string name="open_tab_tray_single">1 ਟੈਬ ਖੁੱਲ੍ਹੀ। ਟੈਬਾਂ ਲਈ ਸਵਿੱਚ ਕਰਨ ਵਾਸਤੇ ਟੈਪ ਕਰੋ।</string>
    <!-- Message announced to the user when tab tray is selected with 0 or 2+ tabs -->
    <string moz:removedIn="95" name="open_tab_tray_plural" tools:ignore="UnusedResources">%1$s ਟੈਬਾਂ ਖੁੱਲ੍ਹੀ। ਟੈਬਾਂ ਲਈ ਸਵਿੱਚ ਕਰਨ ਵਾਸਤੇ ਟੈਪ ਕਰੋ।</string>

    <!-- Tab tray multi select title in app bar. The first parameter is the number of tabs selected -->
    <string name="tab_tray_multi_select_title">%1$d ਚੁਣੀਆਂ</string>
    <!-- Label of button in create collection dialog for creating a new collection  -->
    <string name="tab_tray_add_new_collection">ਨਵਾਂ ਭੰਡਾਰ ਜੋੜੋ</string>
    <!-- Label of editable text in create collection dialog for naming a new collection  -->
    <string name="tab_tray_add_new_collection_name">ਨਾਂ</string>

    <!-- Label of button in save to collection dialog for selecting a current collection  -->
    <string name="tab_tray_select_collection">ਭੰਡਾਰ ਚੁਣੋ</string>
    <!-- Content description for close button while in multiselect mode in tab tray -->
    <string name="tab_tray_close_multiselect_content_description">ਬਹੁ-ਚੋਣ ਢੰਗ ਵਿੱਚੋਂ ਬਾਹਰ ਜਾਓ</string>
    <!-- Content description for save to collection button while in multiselect mode in tab tray -->
    <string name="tab_tray_collection_button_multiselect_content_description">ਚੁਣੀਆਂ ਟੈਬਾਂ ਨੂੰ ਭੰਡਾਰ ਵਿੱਚ ਸੰਭਾਲੋ</string>
    <!-- Content description for checkmark while tab is selected while in multiselect mode in tab tray. The first parameter is the title of the tab selected -->
    <string name="tab_tray_item_selected_multiselect_content_description">%1$s ਚੁਣੀ</string>
    <!-- Content description when tab is unselected while in multiselect mode in tab tray. The first parameter is the title of the tab unselected -->
    <string name="tab_tray_item_unselected_multiselect_content_description">%1$s ਨਹੀਂ ਚੁਣੀ</string>
    <!-- Content description announcement when exiting multiselect mode in tab tray -->
    <string name="tab_tray_exit_multiselect_content_description">ਬਹੁ-ਚੋਣ ਢੰਗ ਤੋਂ ਬਾਹਰ ਗਏ</string>
    <!-- Content description announcement when entering multiselect mode in tab tray -->
    <string name="tab_tray_enter_multiselect_content_description">ਬਹੁ-ਚੋਣ ਢੰਗ ਵਿੱਚ ਹੋ, ਚੁਣੀਆਂ ਟੈਬਾਂ ਨੂੰ ਭੰਡਾਰ ਵਿੱਚ ਸੰਭਾਲਿਆ ਜਾਵੇਗਾ।</string>
    <!-- Content description on checkmark while tab is selected in multiselect mode in tab tray -->
    <string name="tab_tray_multiselect_selected_content_description">ਚੁਣੇ ਹੋਏ</string>

    <!-- Home - Recently saved bookmarks -->
    <!-- Title for the home screen section with recently saved bookmarks. -->
    <string moz:removedIn="94" name="recently_saved_bookmarks" tools:ignore="UnusedResources">ਤਾਜ਼ਾ ਸੰਭਾਲੇ</string>
    <!-- Title for the home screen section with recently saved bookmarks. -->
    <string moz:removedIn="94" name="recently_bookmarked" tools:ignore="UnusedResources">ਤਾਜ਼ਾ ਬੁੱਕਮਾਰਕ ਕੀਤੇ</string>
    <!-- Title for the home screen section with recently saved bookmarks. -->
    <string name="recent_bookmarks_title">ਸੱਜਰੇ ਬੁੱਕਮਾਰਕ</string>
    <!-- Content description for the recently saved bookmarks section on the home screen. -->
    <string name="recently_saved_bookmarks_content_description">ਤਾਜ਼ਾ ਸੰਭਾਲੇ ਬੁੱਕਮਾਰਕ</string>
    <!-- Title for the button which navigates the user to show all of their saved bookmarks. -->
    <string name="recently_saved_show_all"></string>
    <!-- Content description for the button which navigates the user to show all of their saved bookmarks. -->
    <string name="recently_saved_show_all_content_description">ਸਾਰੇ ਸੰਭਾਲੇ ਹੋਏ ਬੁੱਕਮਾਰਕ ਵੇਖਾਉਣ ਬਟਨ</string>

    <!-- About content. The first parameter is the name of the application. (For example: Fenix) -->
    <string name="about_content">%1$s ਮੌਜ਼ੀਲਾ ਵਲੋਂ ਤਿਆਰ ਕੀਤਾ</string>

    <!-- Private Browsing -->
    <!-- Title for private session option -->
    <string name="private_browsing_title">ਤੁਸੀਂ ਪ੍ਰਾਈਵੇਟ ਸ਼ੈਸ਼ਨ ‘ਚ ਹੋ</string>
    <!-- Explanation for private browsing displayed to users on home view when they first enable private mode
        The first parameter is the name of the app defined in app_name (for example: Fenix) -->
    <string name="private_browsing_placeholder_description_2">
         ਜਦੋਂ ਤੁਸੀਂ ਸਾਰੀਆਂ ਪ੍ਰਾਈਵੇਟ ਟੈਬਾਂ ਨੂੰ ਬੰਦ ਕਰਦੇ ਹੋ ਜਾਂ ਐਪ ਤੋਂ ਬਾਹਰ ਜਾਂਦੇ ਹੋ ਤਾਂ %1$s ਤੁਹਾਡੀ ਖੋਜ ਅਤੇ ਬਰਾਊਜ਼ਿੰਗ ਅਤੀਤ ਨੂੰ ਸਾਫ ਕਰਦਾ ਹੈ। ਹਾਲਾਂਕਿ ਇਹ ਤੁਹਾਨੂੰ ਵੈਬਸਾਈਟਾਂ ਜਾਂ ਤੁਹਾਡੇ ਇੰਟਰਨੈੱਟ ਦੇਣ ਵਾਲੇ ਲਈ ਅਣਪਛਾਤਾ ਨਹੀਂ ਬਣਾਉਂਦਾ, ਪਰ ਇਸ ਨਾਲ
ਇਸ ਡਿਵਾਈਸ ਨੂੰ ਵਰਤੇ ਵਾਲੇ ਕਿਸੇ ਤੋਂ ਵੀ ਤੁਹਾਡੇ ਵਲੋਂ ਆਨਲਾਈਨ ਕੀਤੇ ਨੂੰ ਪ੍ਰਾਈਵੇਟ ਰੱਖਣਾ ਹੋਰ ਸੌਖਾ ਹੋ ਜਾਂਦਾ ਹੈ।</string>
    <string name="private_browsing_common_myths">
       ਪ੍ਰਾਈਵੇਟ ਟੈਬਾਂ ਬਾਰੇ ਆਮ ਫ਼ਰਜ਼ੀ ਗੱਲਾਂ
    </string>
    <!-- Delete session button to erase your history in a private session -->
    <string name="private_browsing_delete_session">ਸ਼ੈਸ਼ਨ ਹਟਾਓ</string>

    <!-- Private mode shortcut "contextual feature recommendation" (CFR) -->
    <!-- Text for the main message -->
    <string name="cfr_message">ਤੁਹਾਡੀ ਮੁੱਖ ਸਕਰੀਨ ਤੋਂ ਪ੍ਰਾਈਵੇਟ ਟੈਬਾਂ ਖੋਲ੍ਹਣ ਲਈ ਸ਼ਾਰਟਕੱਟ ਜੋੜੋ।</string>
    <!-- Text for the positive button -->
    <string name="cfr_pos_button_text">ਸ਼ਾਰਟਕੱਟ ਜੋੜੋ</string>
    <!-- Text for the negative button -->
    <string name="cfr_neg_button_text">ਨਹੀਂ, ਧੰਨਵਾਦ</string>

    <!-- Open in App "contextual feature recommendation" (CFR) -->
    <!-- Text for the info message. 'Firefox' intentionally hardcoded here.-->
    <string name="open_in_app_cfr_info_message">ਤੁਸੀਂ ਐਪਾਂ ਵਿਚਲੇ ਲਿੰਕਾਂ ਨੂੰ ਆਪਣੇ-ਆਪ Firefox ਨਾਲ ਖੋਲ੍ਹਣ ਲਈ ਸੈੱਟ ਕਰੋ।</string>
    <!-- Text for the positive action button -->
    <string name="open_in_app_cfr_positive_button_text">ਸੈਟਿੰਗਾਂ ਉੱਤੇ ਜਾਓ</string>
    <!-- Text for the negative action button -->
    <string name="open_in_app_cfr_negative_button_text">ਖ਼ਾਰਜ ਕਰੋ</string>

    <!-- Text for the info dialog when camera permissions have been denied but user tries to access a camera feature. -->
    <string name="camera_permissions_needed_message">ਕੈਮਰੇ ਲਈ ਪਹੁੰਚ ਚਾਹੀਦੀ ਹੈ। Android ਸੈਟਿੰਗਾਂ ਉੱਤੇ ਜਾਓ, ਇਜਾਜ਼ਤਾਂ ਨੂੰ
ਛੂਹੋ ਅਤੇ ਇਜਾਜ਼ਤ ਨੂੰ ਛੂਹੋ।</string>
    <!-- Text for the positive action button to go to Android Settings to grant permissions. -->
    <string name="camera_permissions_needed_positive_button_text">ਸੈਟਿੰਗਾਂ ਉੱਤੇ ਜਾਓ</string>
    <!-- Text for the negative action button to dismiss the dialog. -->
    <string name="camera_permissions_needed_negative_button_text">ਖ਼ਾਰਜ ਕਰੋ</string>

    <!-- Text for the banner message to tell users about our auto close feature. -->
    <string name="tab_tray_close_tabs_banner_message">ਖੋਲ੍ਹੀਆਂ ਟੈਬਾਂ ਨੂੰ ਆਪਣੇ-ਆਪ ਬੰਦ ਕਰਨਾ ਨਿਯਤ ਕਰੋ, ਜੋ ਕਿ ਪਿਛਲੇ ਦਿਨ, ਹਫ਼ਤੇ ਜਾਂ ਮਹੀਨੇ ਵਿੱਚ 
ਵੇਖੀਆਂ ਗਈਆਂ।</string>
    <!-- Text for the positive action button to go to Settings for auto close tabs. -->
    <string name="tab_tray_close_tabs_banner_positive_button_text">ਚੋਣਾਂ ਵੇਖੋ</string>
    <!-- Text for the negative action button to dismiss the Close Tabs Banner. -->
    <string name="tab_tray_close_tabs_banner_negative_button_text">ਖ਼ਾਰਜ ਕਰੋ</string>

    <!-- Text for the banner message to tell users about our inactive tabs feature. -->
    <string name="tab_tray_inactive_onboarding_message">ਪਿਛਲੇ ਦੋ ਹਫ਼ਤਿਆਂ ਵਿੱਚ ਤੁਹਾਡੇ ਵਲੋਂ ਨਾ ਵੇਖੀਆਂ ਟੈਬਾਂ ਨੂੰ ਇੱਥੇ ਭੇਜਿਆ ਜਾਂਦਾ ਹੈ।</string>
    <!-- Text for the action link to go to Settings for inactive tabs. -->
    <string name="tab_tray_inactive_onboarding_button_text">ਸੈਟਿੰਗਾਂ ਵਿੱਚ ਬੰਦ ਕਰੋ</string>
    <!-- Text for title for the auto-close dialog of the inactive tabs. -->
    <string name="tab_tray_inactive_auto_close_title">ਇੱਕ ਮਹੀਨੇ ਬਾਅਦ ਆਪੇ ਬੰਦ ਕਰਨਾ ਹੈ?</string>
    <!-- Text for the body for the auto-close dialog of the inactive tabs. -->
    <string name="tab_tray_inactive_auto_close_body">Firefox ਉਹਨਾਂ ਟੈਬਾਂ ਨੂੰ ਬੰਦ ਕਰ ਸਕਦਾ ਹੈ, ਜਿਨਾਂ ਨੂੰ ਤੁਸੀਂ ਪਿਛਲੇ ਮਹੀਨੇ ਭਰ ਤੋਂ ਨਹੀਂ ਵੇਖਿਆ ਹੈ।</string>
    <!-- Content description for close button in the auto-close dialog of the inactive tabs. -->
    <string name="tab_tray_inactive_auto_close_button_content_description">ਬੰਦ ਕਰੋ</string>
    <!-- Text for turn on auto close tabs button in the auto-close dialog of the inactive tabs. -->
<<<<<<< HEAD
    <string name="tab_tray_inactive_turn_on_auto_close_button">ਆਪੇ ਬੰਦ ਕਰਨਾ ਚਾਲੂ ਕਰੋ</string>
=======
    <string moz:removedIn="95" name="tab_tray_inactive_turn_on_auto_close_button" tools:ignore="UnusedResources">ਆਪੇ ਬੰਦ ਕਰਨਾ ਚਾਲੂ ਕਰੋ</string>

    <!-- Text for turn on auto close tabs button in the auto-close dialog of the inactive tabs. -->
    <string name="tab_tray_inactive_turn_on_auto_close_button_2">ਆਪੇ ਬੰਦ ਕਰਨਾ ਚਾਲੂ ਕਰੋ</string>

>>>>>>> c72675e6

    <!-- Home screen icons - Long press shortcuts -->
    <!-- Shortcut action to open new tab -->
    <string name="home_screen_shortcut_open_new_tab_2">ਨਵੀਂ ਟੈਬ</string>
    <!-- Shortcut action to open new private tab -->
    <string name="home_screen_shortcut_open_new_private_tab_2">ਨਵੀਂ ਪ੍ਰਾਈਵੇਟ ਟੈਬ</string>

    <!-- Heading for the Top Sites block -->
    <string moz:removedIn="95" name="home_screen_top_sites_heading" tools:ignore="UnusedResources">ਸਿਖਰਲੀਆਂ ਸਾਈਟਾਂ</string>

    <!-- Recent Tabs -->
    <!-- Header text for jumping back into the recent tab in the home screen -->
    <string name="recent_tabs_header">ਵਾਪਸ ਜਾਓ</string>
    <!-- Button text for showing all the tabs in the tabs tray -->
    <string name="recent_tabs_show_all">ਸਭ ਵੇਖੋ</string>

    <!-- Content description for the button which navigates the user to show all recent tabs in the tabs tray. -->
    <string name="recent_tabs_show_all_content_description">ਸਾਰੀਆਂ ਸੱਜਰੀਆਂ ਟੈਬਾਂ ਬਟਨ ਨੂੰ ਵੇਖਾਓ</string>
    <!-- Title for showing a group item in the 'Jump back in' section of the new tab
        The first parameter is the search term that the user used. (for example: your search for "cat")-->
    <string name="recent_tabs_search_term">\&quot;%1$s\&quot; ਲਈ ਤੁਹਾਡੀ ਖੋਜ</string>
    <!-- Text for the number of tabs in a group in the 'Jump back in' section of the new tab
        The first parameter is the count for number of sites in the group.  This number will always be more than one. -->
    <string name="recent_tabs_search_term_count">ਸਾਈਟਾਂ: %1$s</string>

    <!-- History Metadata -->
    <!-- Header text for a section on the home screen that displays grouped highlights from the
         user's browsing history, such as topics they have researched or explored on the web -->
    <string moz:removedIn="94" name="history_metadata_header" tools:ignore="UnusedResources">ਪਿਛਲੀਆਂ ਖੋਜਾਂ</string>
    <!-- Header text for a section on the home screen that displays grouped highlights from the
         user's browsing history, such as topics they have researched or explored on the web -->
    <string moz:removedIn="94" name="history_metadata_header_2" tools:ignore="UnusedResources">ਹਾਲ ਦੇ ਖੋਲ੍ਹੀਆਂ ਗਈਆਂ</string>
    <!-- Header text for a section on the home screen that displays grouped highlights from the
         user's browsing history, such as topics they have researched or explored on the web -->
    <string name="history_metadata_header_3">ਸੱਜਰੀਆਂ ਖੋਜਾਂ</string>
    <!-- Text for the menu button to remove a grouped highlight from the user's browsing history
         in the Recently visited section -->
    <string name="recently_visited_menu_item_remove">ਹਟਾਓ</string>

    <!-- Content description for the button which navigates the user to show all of their history. -->
    <string name="past_explorations_show_all_content_description">ਸਾਰੀਆਂ ਪਿਛਲੀਆਂ ਖੋਜਾਂ ਦੇ ਬਟਨ ਨੂੰ ਵੇਖਾਓ</string>

    <!-- Browser Fragment -->
    <!-- Content description (not visible, for screen readers etc.): Navigate to open tabs -->
    <string name="browser_tabs_button">ਟੈਬਾਂ ਖੋਲ੍ਹੋ</string>
    <!-- Content description (not visible, for screen readers etc.): Navigate backward (browsing history) -->
    <string name="browser_menu_back">ਪਿੱਛੇ</string>
    <!-- Content description (not visible, for screen readers etc.): Navigate forward (browsing history) -->
    <string name="browser_menu_forward">ਅੱਗੇ</string>
    <!-- Content description (not visible, for screen readers etc.): Refresh current website -->
    <string name="browser_menu_refresh">ਤਾਜ਼ਾ ਕਰੋ</string>
    <!-- Content description (not visible, for screen readers etc.): Stop loading current website -->
    <string name="browser_menu_stop">ਰੋਕੋ</string>
    <!-- Content description (not visible, for screen readers etc.): Bookmark the current page -->
    <string moz:removedIn="95" name="browser_menu_bookmark" tools:ignore="UnusedResources">ਬੁੱਕਮਾਰਕ</string>
    <!-- Content description (not visible, for screen readers etc.): Un-bookmark the current page -->
    <string name="browser_menu_edit_bookmark">ਬੁੱਕਮਾਰਕ ਸੋਧੋ</string>
    <!-- Browser menu button that opens the addon manager -->
    <string name="browser_menu_add_ons">ਐਡ-ਆਨ</string>
    <!-- Browser menu button that opens the addon extensions manager -->
    <string name="browser_menu_extensions">ਇਕਸਟੈਨਸ਼ਨਾਂ</string>
    <!-- Text displayed when there are no add-ons to be shown -->
    <string name="no_add_ons">ਕੋਈ ਐਡ-ਆਨ ਨਹੀਂ ਹੈ</string>
    <!-- Browser menu button that sends a user to help articles -->
    <string name="browser_menu_help">ਮਦਦ</string>
    <!-- Browser menu button that sends a to a the what's new article -->
    <string name="browser_menu_whats_new">ਨਵਾਂ ਕੀ ਹੈ</string>
    <!-- Browser menu button that opens the settings menu -->
    <string name="browser_menu_settings">ਸੈਟਿੰਗਾਂ</string>
    <!-- Browser menu button that opens a user's library -->
    <string name="browser_menu_library">ਲਾਇਬਰੇਰੀ</string>
    <!-- Browser menu toggle that requests a desktop site -->
    <string name="browser_menu_desktop_site">ਡੈਸਕਟਾਪ ਸਾਈਟ</string>
    <!-- Browser menu toggle that adds a shortcut to the site on the device home screen. -->
    <string name="browser_menu_add_to_homescreen">ਮੁੱਖ ਸਕਰੀਨ ‘ਤੇ ਜੋੜੋ</string>
    <!-- Browser menu toggle that installs a Progressive Web App shortcut to the site on the device home screen. -->
    <string name="browser_menu_install_on_homescreen">ਇੰਸਟਾਲ ਕਰੋ</string>
    <!-- Menu option on the toolbar that takes you to synced tabs page-->
    <string name="synced_tabs">ਸਿੰਕ ਕੀਤੀਆਂ ਟੈਬਾਂ</string>
    <!-- Content description (not visible, for screen readers etc.) for the Resync tabs button -->
    <string name="resync_button_content_description">ਮੁੜ-ਸਿੰਕ ਕਰੋ</string>
    <!-- Browser menu button that opens the find in page menu -->
    <string name="browser_menu_find_in_page">ਸਫ਼ੇ ‘ਚ ਲੱਭੋ</string>
    <!-- Browser menu button that creates a private tab -->
    <string name="browser_menu_private_tab">ਪ੍ਰਾਈਵੇਟ ਟੈਬ</string>

    <!-- Browser menu button that saves the current tab to a collection -->
    <string name="browser_menu_save_to_collection_2">ਭੰਡਾਰ ‘ਚ ਸੰਭਾਲੋ</string>
    <!-- Browser menu button that open a share menu to share the current site -->
    <string name="browser_menu_share">ਸਾਂਝਾ ਕਰੋ</string>
    <!-- Share menu title, displayed when a user is sharing their current site -->
    <string name="menu_share_with">…ਨਾਲ ਸਾਂਝਾ ਕਰੋ</string>
    <!-- Browser menu button shown in custom tabs that opens the current tab in Fenix
        The first parameter is the name of the app defined in app_name (for example: Fenix) -->
    <string name="browser_menu_open_in_fenix">%1$s ‘ਚ ਖੋਲ੍ਹੋ</string>
    <!-- Browser menu text shown in custom tabs to indicate this is a Fenix tab
        The first parameter is the name of the app defined in app_name (for example: Fenix) -->
    <string name="browser_menu_powered_by">%1$s ਵਲੋਂ POWERED</string>

    <!-- Browser menu text shown in custom tabs to indicate this is a Fenix tab
        The first parameter is the name of the app defined in app_name (for example: Fenix) -->
    <string name="browser_menu_powered_by2">%1$s ਵਲੋਂ ਤਿਆਰ ਕੀਤਾ</string>
    <!-- Browser menu button to put the current page in reader mode -->
    <string name="browser_menu_read">ਪੜ੍ਹਾਕੂ ਝਲਕ</string>
    <!-- Browser menu button content description to close reader mode and return the user to the regular browser -->
    <string name="browser_menu_read_close">ਪੜ੍ਹਨ ਝਲਕ ਬੰਦ ਕਰੋ</string>
    <!-- Browser menu button to open the current page in an external app -->
    <string name="browser_menu_open_app_link">ਐਪ ਵਿੱਚ ਖੋਲ੍ਹੋ</string>
    <!-- Browser menu button to configure reader mode appearance e.g. the used font type and size -->
    <string name="browser_menu_read_appearance">ਦਿੱਖ</string>

    <!-- Browser menu button to show reader view appearance controls e.g. the used font type and size -->
    <string name="browser_menu_customize_reader_view">ਪੜ੍ਹਨ ਝਲਕ ਨੂੰ ਕਸਟਮਾਈਜ਼ ਕਰੋ</string>
    <!-- Browser menu label for adding a bookmark -->
    <string name="browser_menu_add">ਜੋੜੋ</string>
    <!-- Browser menu label for editing a bookmark -->
    <string name="browser_menu_edit">ਸੋਧੋ</string>

    <!-- Browser menu button that opens the Customize menu -->
    <string name="browser_menu_customize_home">ਘਰ ਨੂੰ ਕਸਟਮਾਈਜ਼ ਕਰੋ</string>
    <!-- Button shown on the home page that opens the Customize home settings -->
    <string name="browser_menu_customize_home_1">ਮੁੱਖ-ਸਫ਼ੇ ਨੂੰ ਕਸਟਮਾਈਜ਼ ਕਰੋ</string>
    <!-- Browser Toolbar -->
    <!-- Content description for the Home screen button on the browser toolbar -->
    <string name="browser_toolbar_home">ਮੁੱਖ ਸਕਰੀਨ</string>

    <!-- Error message to show when the user tries to access a scheme not
        handled by the app (Ex: blob, tel etc) -->
    <string name="unknown_scheme_error_message">ਕਨੈਕਟ ਕਰਨ ਲਈ ਅਸਮਰੱਥ। ਬੇਪਛਾਣ URL ਸਕੀਮ।</string>

    <!-- Locale Settings Fragment -->
    <!-- Content description for tick mark on selected language -->
    <string name="a11y_selected_locale_content_description">ਚੁਣੀ ਭਾਸ਼ਾ</string>
    <!-- Content description for search icon -->
    <string name="a11y_search_icon_content_description">ਖੋਜੋ</string>
    <!-- Text for default locale item -->
    <string name="default_locale_text">ਡਿਵਾਈਸ ਦੀ ਭਾਸ਼ਾ ਮੁਤਾਬਕ</string>
    <!-- Placeholder text shown in the search bar before a user enters text -->
    <string name="locale_search_hint">ਖੋਜ ਭਾਸ਼ਾ</string>

    <!-- Search Fragment -->
    <!-- Button in the search view that lets a user search by scanning a QR code -->
    <string name="search_scan_button">ਸਕੈਨ ਕਰੋ</string>
    <!-- Button in the search view that lets a user change their search engine -->
    <string name="search_engine_button">ਖੋਜ ਇੰਜਣ</string>
    <!-- Button in the search view when shortcuts are displayed that takes a user to the search engine settings -->
    <string name="search_shortcuts_engine_settings">ਖੋਜ ਇੰਜਣ ਸੈਟਿੰਗਾਂ</string>
    <!-- Header displayed when selecting a shortcut search engine -->
    <string name="search_engines_search_with">ਇਸ ਵੇਲੇ, ਇਸ ਨਾਲ ਖੋਜੋ:</string>
    <!-- Button in the search view that lets a user navigate to the site in their clipboard -->
    <string name="awesomebar_clipboard_title">ਕਲਿੱਪਬੋਰਡ ਤੋਂ ਲਿੰਕ ਭਰੋ</string>

    <!-- Button in the search suggestions onboarding that allows search suggestions in private sessions -->
    <string name="search_suggestions_onboarding_allow_button">ਮਨਜ਼ੂਰ</string>
    <!-- Button in the search suggestions onboarding that does not allow search suggestions in private sessions -->
    <string name="search_suggestions_onboarding_do_not_allow_button">ਇਜਾਜ਼ਤ ਨਾ ਦਿਓ</string>
    <!-- Search suggestion onboarding hint title text -->
    <string name="search_suggestions_onboarding_title">ਪ੍ਰਾਈਵੇਟ ਸ਼ੈਸ਼ਨਾਂ ਵਿੱਚ ਖੋਜ ਸੁਝਾਆਵਾਂ ਦੀ ਇਜਾਜ਼ਤ ਦੇਣੀ ਹੈ?</string>
    <!-- Search suggestion onboarding hint description text, first parameter is the name of the app defined in app_name (for example: Fenix)-->
    <string name="search_suggestions_onboarding_text">%s ਤੁਹਾਡੇ ਵਲੋਂ ਸਿਰਨਾਵਾਂ ਪੱਟੀ ਵਿੱਚ ਲਿਖੀ ਹਰ ਚੀਜ਼ ਨੂੰ ਤੁਹਾਡੇ ਮੂਲ ਖੋਜ ਇੰਜਣ ਨਾਲ ਸਾਂਝਾ ਕਰੇਗਾ।</string>
    <!-- Search suggestion onboarding hint Learn more link text -->
    <string name="search_suggestions_onboarding_learn_more_link">ਹੋਰ ਜਾਣੋ</string>

    <!-- Search engine suggestion title text. The first parameter is the name of teh suggested engine-->
    <string name="search_engine_suggestions_title">%s ਖੋਜ</string>
    <!-- Search engine suggestion description text -->
    <string name="search_engine_suggestions_description">ਸਿਰਨਾਵਾਂ ਪੱਟੀ ਵਿੱਚੋਂ ਸਿ਼ੱਧਾ ਖੋਜੋ</string>

    <!-- Home onboarding -->
    <!-- Onboarding home screen dialog title text. Firefox is intentionally hardcoded. -->
    <string name="onboarding_home_screen_title_2">Firefox ਵਿੱਚ ਨਵਾਂ ਕੀ ਹੈ</string>
    <!-- Onboarding home screen dialog description text. -->
    <string name="onboarding_home_screen_description_2">ਜਿੱਥੇ ਤੁਸੀਂ ਛੱਡ ਕੇ ਗਈ ਸੀ, ਉਥੋਂ ਹੀ ਮੁੜ ਸ਼ੁਰੂ ਕਰਨਾ ਸੌਖਾ ਹੈ।</string>
    <!-- Onboarding home screen dialog title text for the home section. Firefox is intentionally hardcoded. -->
    <string name="onboarding_home_screen_section_home_title_2">ਆਪਣੇ ਮੁਤਾਬਕ ਢਾਲਿਆ Firefox ਮੁੱਖ-ਸਫ਼ਾ</string>
    <!-- Onboarding home screen dialog description text for the home section. -->
    <string name="onboarding_home_screen_section_home_description_2">ਆਪਣੀਆਂ ਖੋਲ੍ਹੀਆ ਟੈਬਾਂ, ਬੁੱਕਮਾਰਕਾਂ ਅਤੇ ਬਰਾਊਜ਼ ਕਰਨ ਦੇ ਅਤੀਤ ਉੱਤੇ ਜਾਓ।</string>
    <!-- Onboarding home screen dialog description text for the tab tray section. -->
    <string name="onboarding_home_screen_section_cleaner_tab_tray_title_2">ਸਾਫ਼, ਸਜਾਈਆਂ ਟੈਬਾਂ</string>
    <!-- Onboarding home screen dialog description text for the tab tray section. -->
    <string name="onboarding_home_screen_section_cleaner_tab_tray_description_2">ਸੁਧਾਰੇ ਖਾਕੇ ਤੇ ਆਪਣੇ-ਬੰਦ ਹੋਣ ਵਾਲੀਆਂ ਟੈਬਾਂ ਨਾਲ ਟੈਬਾਂ ਦੇ ਖਿਲਾਰੇ ਨੂੰ ਸਾਫ਼ ਕਰੋ।</string>
    <!-- Onboarding home screen dialog description text for the history section. -->
    <string name="onboarding_home_screen_section_useful_history_title_2">ਸੱਜਰੀਆਂ ਖੋਜਾਂ</string>
    <!-- Onboarding home screen dialog description text for the history section. -->
    <string name="onboarding_home_screen_section_useful_history_description_2">ਆਪਣੇ ਮੁੱਖ-ਸਫ਼ੇ ਅਤੇ ਟੈਬਾਂ ਤੋਂ ਆਪਣੀਆਂ ਸੱਜਰੀਆਂ ਖੋਜਾਂ ਨੂੰ ਮੁੜ-ਖੋਲ੍ਹੋ।</string>

    <!-- Onboarding home screen popup dialog, shown on top of the Jump back in section. Firefox is intentionally hardcoded. -->
    <string name="onboarding_home_screen_jump_back_contextual_hint" tools:ignore="UnusedResources">ਤੁਹਾਡੇ ਆਪਣੇ ਬਣਾਏ Firefox ਮੁੱਖ-ਸਫ਼ੇ ਨੇ ਹੁਣ ਜਿੱਥੇ ਤੁਸੀਂ ਛੱਡ ਕੇ ਗਏ ਸੀ, ਉਥੋਂ ਹੀ ਸ਼ੁਰੂ ਕਰਨਾ ਸੌਖਾ ਬਣਾ ਦਿੱਤਾ ਹੈ। ਆਪਣੀਆਂ ਸੱਜਰੀਆਂ ਟੈਬਾਂ, ਬੁੱਕਮਾਰਕ ਅਤੇ ਖੋਜ ਨਤੀਜੇ ਲੱਭੋ।</string>

    <!-- Search Widget -->
    <!-- Content description for searching with a widget. Firefox is intentionally hardcoded.-->
    <string name="search_widget_content_description">ਨਵੀਂ Firefox ਟੈਬ ਖੋਲ੍ਹੋ</string>
    <!-- Text preview for smaller sized widgets -->
    <string name="search_widget_text_short">ਖੋਜੋ</string>
    <!-- Text preview for larger sized widgets -->
    <string name="search_widget_text_long">ਵੈੱਬ ‘ਤੇ ਖੋਜੋ</string>

    <!-- Content description (not visible, for screen readers etc.): Voice search -->
    <string name="search_widget_voice">ਆਵਾਜ਼ ਰਾਹੀਂ ਖੋਜੋ</string>

    <!-- Preferences -->
    <!-- Title for the settings page-->
    <string name="settings">ਸੈਟਿੰਗਾਂ</string>
    <!-- Preference category for basic settings -->
    <string name="preferences_category_basics">ਮੂਲ</string>
    <!-- Preference category for general settings -->
    <string name="preferences_category_general">ਆਮ</string>
    <!-- Preference category for all links about Fenix -->
    <string name="preferences_category_about">ਇਸ ਬਾਰੇ</string>
    <!-- Preference for settings related to changing the default search engine -->
    <string name="preferences_default_search_engine">ਮੂਲ ਖੋਜ ਇੰਜਣ</string>
    <!-- Preference for settings related to Search -->
    <string name="preferences_search">ਖੋਜੋ</string>
    <!-- Preference for settings related to Search address bar -->
    <string name="preferences_search_address_bar">ਸਿਰਨਾਵਾਂ ਪੱਟੀ</string>
    <!-- Preference linking to help about Fenix -->
    <string name="preferences_help">ਮਦਦ</string>
    <!-- Preference link to rating Fenix on the Play Store -->
    <string name="preferences_rate">ਗੂਗਲ ਪਲੇਅ ‘ਤੇ ਦਰਜਾ ਦਿਓ</string>
    <!-- Preference for giving feedback about Fenix -->
    <string name="preferences_feedback">ਸੁਝਾਅ ਦਿਓ</string>
    <!-- Preference linking to about page for Fenix
        The first parameter is the name of the app defined in app_name (for example: Fenix) -->
    <string name="preferences_about">%1$s ਬਾਰੇ</string>
    <!-- Preference linking to the your rights SUMO page -->
    <string name="preferences_your_rights">ਤੁਹਾਡੇ ਹੱਕ</string>
    <!-- Preference for settings related to saved passwords -->
    <string name="preferences_passwords">ਪਾਸਵਰਡ</string>
    <!-- Preference for settings related to saved credit cards and addresses -->
    <string name="preferences_credit_cards_addresses">ਕਰੈਡਿਟ ਕਾਰਡ ਤੇ ਸਿਰਨਾਵੇਂ</string>
    <!-- Preference for settings related to changing the default browser -->
    <string name="preferences_set_as_default_browser">ਮੂਲ ਬਰਾਊਜ਼ਰ ਵਜੋਂ ਨਿਯਤ ਕਰੋ</string>
    <!-- Preference category for advanced settings -->
    <string name="preferences_category_advanced">ਤਕਨੀਕੀ</string>
    <!-- Preference category for privacy settings -->
    <string name="preferences_category_privacy">ਪਰਦੇਦਾਰੀ</string>
    <!-- Preference category for privacy and security settings -->
    <string name="preferences_category_privacy_security">ਪਰਦੇਦਾਰੀ ਤੇ ਸੁਰੱਖਿਆ</string>
    <!-- Preference for advanced site permissions -->
    <string name="preferences_site_permissions">ਸਾਈਟ ਇਜਾਜ਼ਤਾਂ</string>
    <!-- Preference for private browsing options -->
    <string name="preferences_private_browsing_options">ਪ੍ਰਾਈਵੇਟ ਬਰਾਊਜ਼ਿੰਗ</string>
    <!-- Preference for opening links in a private tab-->
    <string name="preferences_open_links_in_a_private_tab">ਲਿੰਕ ਪ੍ਰਾਈਵੇਟ ਟੈਬ ਵਿੱਚ ਖੋਲ੍ਹੋ</string>
    <!-- Preference for allowing screenshots to be taken while in a private tab-->
    <string name="preferences_allow_screenshots_in_private_mode">ਪ੍ਰਾਈਵੇਟ ਬ੍ਰਾਊਜ਼ਿੰਗ ਵਿੱਚ ਸਕਰੀਨਸ਼ਾਟ ਮਨਜ਼ੂਰ ਕਰੋ</string>
    <!-- Will inform the user of the risk of activating Allow screenshots in private browsing option -->
    <string name="preferences_screenshots_in_private_mode_disclaimer">ਜੇ ਇਜਾਜ਼ਤ ਦਿੱਤੀ ਤਾਂ ਪ੍ਰਾਈਵੇਟ ਟੈਬਾਂ ਉਦੋਂ ਵੀ ਦਿਖਾਈ ਦੇਣਗੀਆਂ, ਜਦੋਂ ਕਈ ਐਪਾਂ ਖੁੱਲ੍ਹੀਆਂ ਹੁੰਦੀਆਂ ਹਨ</string>
    <!-- Preference for adding private browsing shortcut -->
    <string name="preferences_add_private_browsing_shortcut">ਪ੍ਰਾਈਵੇਟ ਬਰਾਊਜ਼ਿੰਗ ਸ਼ਾਰਟਕੱਟ ਜੋੜੋ</string>
    <!-- Preference for accessibility -->
    <string name="preferences_accessibility">ਅਸੈਸਬਿਲਟੀ</string>
    <!-- Preference to override the Firefox Account server -->
    <string name="preferences_override_fxa_server">ਕਸਟਮ ਫਾਇਰਫਾਕਸ ਖਾਤਾ ਸਰਵਰ</string>
    <!-- Preference to override the Sync token server -->
    <string name="preferences_override_sync_tokenserver">ਪਸੰਦੀਦਾ ਸਿੰਕ ਸਰਵਰ</string>
    <!-- Toast shown after updating the FxA/Sync server override preferences -->
    <string name="toast_override_fxa_sync_server_done">Firefox ਖਾਤਾ/ਸਿੰਕ ਸਰਵਰ ਸੋਧਿਆ ਗਿਆ ਹੈ। ਤਬਦੀਲੀਆਂ ਲਾਗੂ ਕਰਨ ਲਈ ਐਪਲੀਕੇਸ਼ਨ ਤੋਂ ਬਾਹਰ ਜਾਓ…</string>
    <!-- Preference category for account information -->
    <string name="preferences_category_account">ਖਾਤਾ</string>
    <!-- Preference shown on banner to sign into account -->
    <string name="preferences_sign_in">ਸਾਈਨ ਇਨ</string>
    <!-- Preference for changing where the toolbar is positioned -->
    <string name="preferences_toolbar">ਟੂਲਬਾਰ</string>
    <!-- Preference for changing default theme to dark or light mode -->
    <string name="preferences_theme">ਥੀਮ</string>
    <!-- Preference for customizing the home screen -->
    <string moz:removedIn="94" name="preferences_home" tools:ignore="UnusedResources">ਮੁੱਖ ਸਫ਼ਾ</string>
    <!-- Preference for customizing the home screen -->
    <string name="preferences_home_2">ਮੁੱਖ ਸਫ਼ਾ</string>
    <!-- Preference for gestures based actions -->
    <string name="preferences_gestures">ਇਸ਼ਾਰੇ</string>
    <!-- Preference for settings related to visual options -->
    <string name="preferences_customize">ਪਸੰਦੀਦਾ</string>
    <!-- Preference description for banner about signing in -->
    <string name="preferences_sign_in_description">ਆਪਣੇ ਫਾਇਰਫਾਕਸ ਖਾਤੇ ਨਾਲ ਬੁੱਕਮਾਰਕ, ਅਤੀਤ ਅਤੇ ਹੋਰ ਨੂੰ ਸਿੰਕ ਕਰੋ</string>
    <!-- Preference shown instead of account display name while account profile information isn't available yet. -->
    <string name="preferences_account_default_name">ਫਾਇਰਫਾਕਸ ਖਾਤਾ</string>
    <!-- Preference text for account title when there was an error syncing FxA -->
    <string name="preferences_account_sync_error">ਸਿੰਕ ਕਰਨ ਨੂੰ ਬਹਾਲ ਕਰਨ ਲਈ ਮੁੜ-ਕਨੈਕਟ ਕਰੋ</string>
    <!-- Preference for language -->
    <string name="preferences_language">ਭਾਸ਼ਾ</string>
    <!-- Preference for data choices -->
    <string name="preferences_data_choices">ਡਾਟਾ ਚੋਣਾਂ</string>
    <!-- Preference for data collection -->
    <string name="preferences_data_collection">ਡਾਟਾ ਭੰਡਾਰ</string>
    <!-- Preference linking to the privacy notice -->
    <string name="preferences_privacy_link">ਪਰਦੇਦਾਰੀ ਸੂਚਨਾ</string>
    <!-- Preference category for developer tools -->
    <string name="developer_tools_category">ਡਿਵੈਲਪਰ ਸੰਦ</string>
    <!-- Preference for developers -->
    <string name="preferences_remote_debugging">USB ਰਾਹੀਂ ਰਿਮੋਟ ਡੀਬੱਗ ਕਰਨਾ</string>
    <!-- Preference title for switch preference to show search engines -->
    <string name="preferences_show_search_engines">ਖੋਜ ਇੰਜਣ ਵੇਖੋ</string>
    <!-- Preference title for switch preference to show search suggestions -->
    <string name="preferences_show_search_suggestions">ਖੋਜ ਸੁਝਾਅ ਵੇਖਾਓ</string>
    <!-- Preference title for switch preference to show voice search button -->
    <string name="preferences_show_voice_search">ਅਵਾਜ਼ੀ ਖੋਜ ਵਿਖਾਓ</string>
    <!-- Preference title for switch preference to show search suggestions also in private mode -->
    <string name="preferences_show_search_suggestions_in_private">ਪ੍ਰਾਈਵੇਟ ਸ਼ੈਸ਼ਨ ਵਿੱਚ ਵੇਖਾਓ</string>
    <!-- Preference title for switch preference to show a clipboard suggestion when searching -->
    <string name="preferences_show_clipboard_suggestions">ਕਲਿੱਪਬੋਰਡ ਸੁਝਾਅ ਵੇਖਾਓ</string>
    <!-- Preference title for switch preference to suggest browsing history when searching -->
    <string name="preferences_search_browsing_history">ਬਰਾਊਜ਼ਿੰਗ ਅਤੀਤ ਖੋਜੋ</string>
    <!-- Preference title for switch preference to suggest bookmarks when searching -->
    <string name="preferences_search_bookmarks">ਬੁੱਕਮਾਰਕ ਖੋਜੋ</string>
    <!-- Preference title for switch preference to suggest synced tabs when searching -->
    <string name="preferences_search_synced_tabs">ਸਿੰਕ ਕੀਤੀਆਂ ਟੈਬਾਂ ਨੂੰ ਖੋਲ੍ਹੋ</string>
    <!-- Preference for account settings -->
    <string name="preferences_account_settings">ਖਾਤਾ ਸੈਟਿੰਗਾਂ</string>

    <!-- Preference for enabling url autocomplete-->
    <string name="preferences_enable_autocomplete_urls">ਆਪੇ-ਪੂਰਨ URL</string>
    <!-- Preference for open links in third party apps -->
    <string name="preferences_open_links_in_apps">ਲਿੰਕ ਐਪਾਂ ਵਿੱਚ ਖੋਲ੍ਹੋ</string>

    <!-- Preference for open download with an external download manager app -->
    <string name="preferences_external_download_manager">ਬਾਹਰੀ ਡਾਊਨਲੋਡ ਮੈਨੇਜਰ</string>
    <!-- Preference for add_ons -->
    <string name="preferences_addons">ਐਡ-ਆਨ</string>

    <!-- Preference for notifications -->
    <string name="preferences_notifications">ਨੋਟੀਫਿਕੇਸ਼ਨ</string>

    <!-- Add-on Preferences -->
    <!-- Preference to customize the configured AMO (addons.mozilla.org) collection -->
    <string name="preferences_customize_amo_collection">ਕਸਟਮ ਐਡ-ਆਨ ਭੰਡਾਰ</string>
    <!-- Button caption to confirm the add-on collection configuration -->
    <string name="customize_addon_collection_ok">ਠੀਕ ਹੈ</string>
    <!-- Button caption to abort the add-on collection configuration -->
    <string name="customize_addon_collection_cancel">ਰੱਦ ਕਰੋ</string>
    <!-- Hint displayed on input field for custom collection name -->
    <string name="customize_addon_collection_hint">ਭੰਡਾਰ ਦਾ ਨਾਂ</string>
    <!-- Hint displayed on input field for custom collection user ID-->
    <string name="customize_addon_collection_user_hint">ਭੰਡਾਰ ਮਾਲਕ (ਵਰਤੋਂਕਾਰ ID)</string>

    <!-- Toast shown after confirming the custom add-on collection configuration -->
    <string name="toast_customize_addon_collection_done">ਐਡ-ਆਨ ਭੰਡਾਰ ਸੋਧਿਆ ਗਿਆ। ਤਬਦੀਲੀਆਂ ਲਾਗੂ ਕਰਨ ਲਈ ਐਪਲੀਕੇਸ਼ਨ ਨੂੰ
ਬੰਦ ਕੀਤਾ ਜਾ ਰਿਹਾ ਹੈ…</string>

    <!-- Customize Home -->
    <!-- Header text for jumping back into the recent tab in customize the home screen -->
    <string name="customize_toggle_jump_back_in">ਵਾਪਸ ਜਾਓ</string>
    <!-- Title for the customize home screen section with recently saved bookmarks. -->
    <string moz:removedIn="94" name="customize_toggle_recently_saved_bookmarks" tools:ignore="UnusedResources">ਤਾਜ਼ਾ ਸੰਭਾਲੇ</string>
    <!-- Title for the customize home screen section with recently saved bookmarks. -->
    <string moz:removedIn="94" name="customize_toggle_recently_bookmarked" tools:ignore="UnusedResources">ਤਾਜ਼ਾ ਬੁੱਕਮਾਰਕ ਕੀਤੇ</string>
    <!-- Title for the customize home screen section with recently saved bookmarks. -->
    <string name="customize_toggle_recent_bookmarks">ਸੱਜਰੇ ਬੁੱਕਮਾਰਕ</string>
    <!-- Title for the customize home screen section with recently visited. Recently visited is
    a section where users see a list of tabs that they have visited in the past few days -->
    <string moz:removedIn="94" name="customize_toggle_recently_visited" tools:ignore="UnusedResources">ਤਾਜ਼ਾ ਖੋਲ੍ਹੇ ਗਏ</string>
    <!-- Title for the customize home screen settings section for recent searches. Recent searches
     is a section where users see a list of groups of tabs that they have visited in the past few days -->
    <string name="customize_toggle_recent_searches">ਸੱਜਰੀਆਂ ਖੋਜਾਂ</string>
    <!-- Title for the customize home screen section with Pocket. -->
    <string name="customize_toggle_pocket">Pocket</string>

    <!-- Add-on Installation from AMO-->
    <!-- Error displayed when user attempts to install an add-on from AMO (addons.mozilla.org) that is not supported -->
    <string name="addon_not_supported_error">ਐਡ-ਆਨ ਸਹਾਇਕ ਨਹੀਂ ਹੈ</string>
    <!-- Error displayed when user attempts to install an add-on from AMO (addons.mozilla.org) that is already installed -->
    <string name="addon_already_installed">ਐਡ-ਆਨ ਪਹਿਲਾਂ ਹੀ ਇੰਸਟਾਲ ਹੈ</string>

    <!-- Account Preferences -->
    <!-- Preference for triggering sync -->
    <string name="preferences_sync_now">ਹੁਣੇ ਸਿੰਕ ਕਰੋ</string>
    <!-- Preference category for sync -->
    <string name="preferences_sync_category">ਚੁਣੋ ਕਿ ਕੀ ਸਿੰਕ ਕਰਨਾ ਹੈ</string>
    <!-- Preference for syncing history -->
    <string name="preferences_sync_history">ਅਤੀਤ</string>
    <!-- Preference for syncing bookmarks -->
    <string name="preferences_sync_bookmarks">ਬੁੱਕਮਾਰਕ</string>
    <!-- Preference for syncing logins -->
    <string name="preferences_sync_logins">ਲਾਗਇਨ</string>
    <!-- Preference for syncing tabs -->
    <string name="preferences_sync_tabs_2">ਟੈਬਾਂ ਖੋਲ੍ਹੋ</string>
    <!-- Preference for signing out -->
    <string name="preferences_sign_out">ਸਾਈਨ ਆਉਟ</string>
    <!-- Preference displays and allows changing current FxA device name -->
    <string name="preferences_sync_device_name">ਡਿਵਾਈਸ ਦਾ ਨਾਂ</string>
    <!-- Text shown when user enters empty device name -->
    <string name="empty_device_name_error">ਡਿਵਾਈਸ ਦਾ ਨਾਂ ਖਾਲੀ ਨਹੀਂ ਹੋ ਸਕਦਾ ਹੈ।</string>
    <!-- Label indicating that sync is in progress -->
    <string name="sync_syncing_in_progress">…ਸਿੰਕ ਕੀਤਾ ਜਾ ਰਿਹਾ ਹੈ</string>

    <!-- Label summary indicating that sync failed. The first parameter is the date stamp showing last time it succeeded -->
    <string name="sync_failed_summary">ਸਿੰਕ ਅਸਫ਼ਲ ਹੈ। ਆਖਰੀ ਕਾਮਯਾਬ: %s</string>
    <!-- Label summary showing never synced -->
    <string name="sync_failed_never_synced_summary">ਸਿੰਕ ਅਸਫ਼ਲ ਹੈ। ਆਖਰੀ ਸਿੰਕ: ਕਦੇ ਵੀ ਨਹੀਂ</string>
    <!-- Label summary the date we last synced. The first parameter is date stamp showing last time synced -->
    <string name="sync_last_synced_summary">ਆਖਰੀ ਵਾਰ ਕੀਤਾ ਸਿੰਕ: %s</string>
    <!-- Label summary showing never synced -->
    <string name="sync_never_synced_summary">ਆਖਰੀ ਵਾਰ ਕੀਤਾ ਸਿੰਕ: ਕਦੇ ਨਹੀਂ</string>

    <!-- Text for displaying the default device name.
        The first parameter is the application name, the second is the device manufacturer name
        and the third is the device model. -->
    <string name="default_device_name_2">%2$s %3$s ਉੱਤੇ %1$s</string>

    <!-- Preference for syncing credit cards -->
    <string name="preferences_sync_credit_cards">ਕਰੈਡਿਟ ਕਾਰਡ</string>
    <!-- Preference for syncing addresses -->
    <string name="preferences_sync_address">ਸਿਰਨਾਵੇਂ</string>

    <!-- Send Tab -->
    <!-- Name of the "receive tabs" notification channel. Displayed in the "App notifications" system settings for the app -->
    <string name="fxa_received_tab_channel_name">ਮਿਲੀਆਂ ਟੈਬਾਂ</string>
    <!-- Description of the "receive tabs" notification channel. Displayed in the "App notifications" system settings for the app -->
    <string name="fxa_received_tab_channel_description">ਹੋਰ ਫਾਇਰਫਾਕਸ ਡਿਵਾਈਸਾਂ ਤੋਂ ਮਿਲੀਆਂ ਟੈਬਾਂ ਲਈ ਸੂਚਨਾਵਾਂ ਹਨ।</string>
    <!--  The body for these is the URL of the tab received  -->
    <string name="fxa_tab_received_notification_name">ਟੈਬ ਮਿਲੀ</string>
    <!-- When multiple tabs have been received -->
    <string name="fxa_tabs_received_notification_name">ਟੈਬਾਂ ਮਿਲੀਆਂ</string>
    <!-- %s is the device name -->
    <string name="fxa_tab_received_from_notification_name">%s ਤੋਂ ਟੈਬ</string>

    <!-- Advanced Preferences -->
    <!-- Preference for tracking protection settings -->
    <string name="preferences_tracking_protection_settings">ਟਰੈਕ ਹੋਣ ਤੋਂ ਸੁਰੱਖਿਆ</string>
    <!-- Preference switch for tracking protection -->
    <string name="preferences_tracking_protection">ਟਰੈਕ ਹੋਣ ਤੋਂ ਸੁਰੱਖਿਆ</string>
    <!-- Preference switch description for tracking protection -->
    <string name="preferences_tracking_protection_description">ਸਮੱਗਰੀ ਅਤੇ ਸਕ੍ਰਿਪਟਾਂ ਉੱਤੇ ਪਾਬੰਦੀ ਲਗਾਓ, ਜੋ ਕਿ ਤੁਹਾਨੂੰ ਆਨਲਾਈਨ ਟਰੈਕ ਕਰਦੇ ਹਨ</string>
    <!-- Preference for tracking protection exceptions -->
    <string name="preferences_tracking_protection_exceptions">ਛੋਟਾਂ</string>

    <!-- Preference description for tracking protection exceptions -->
    <string name="preferences_tracking_protection_exceptions_description">ਇਹਨਾਂ ਵੈੱਬਸਾਈਟਾਂ ਲਈ ਟਰੈਕ ਹੋਣ ਤੋਂ ਸੁਰੱਖਿਆ ਬੰਦ ਹੈ</string>
    <!-- Button in Exceptions Preference to turn on tracking protection for all sites (remove all exceptions) -->
    <string name="preferences_tracking_protection_exceptions_turn_on_for_all">ਸਾਰੀਆਂ ਸਾਈਟਾਂ ਲਈ ਚਾਲੂ ਕਰੋ</string>

    <!-- Text displayed when there are no exceptions -->
    <string name="exceptions_empty_message_description">ਛੋਟਾਂ ਚੁਣੀਆਂ ਸਾਈਟਾਂ ਲਈ ਤੁਹਾਨੂੰ ਟਰੈਕਿੰਗ ਸੁਰੱਖਿਆ ਨੂੰ ਅਸਮਰੱਥ ਕਰਨ ਦਿੰਦੀਆਂ ਹਨ।</string>
    <!-- Text displayed when there are no exceptions, with learn more link that brings users to a tracking protection SUMO page -->
    <string name="exceptions_empty_message_learn_more_link">ਹੋਰ ਸਿੱਖੋ</string>

    <!-- Preference switch for Telemetry -->
    <string name="preferences_telemetry">ਟੈਲੀਮੈਟਰੀ</string>
    <!-- Preference switch for usage and technical data collection -->
    <string name="preference_usage_data">ਵਰਤੋਂ ਅਤੇ ਤਕਨੀਕੀ ਡਾਟਾ</string>
    <!-- Preference description for usage and technical data collection -->
    <string name="preferences_usage_data_description">ਸਾਨੂੰ %1$s ਵਧੀਆ ਬਣਾਉਣ ਲਈ ਆਪਣੇ ਬਰਾਊਜ਼ਰ ਦੀ ਕਾਰਗੁਜ਼ਾਰੀ, ਵਰਤੋ, ਹਾਰਡਵੇਅਰ ਅਤੇ ਪਸੰਦ ਬਦਲਣ ਦਾ ਡਾਟਾ ਸਾਂਝਾ ਕਰੋ</string>
    <!-- Preference switch for marketing data collection -->
    <string name="preferences_marketing_data">ਮਾਰਕੀਟਿੰਗ ਡਾਟਾ</string>
    <!-- Preference description for marketing data collection, parameter is the app name (e.g. Firefox) -->
    <string name="preferences_marketing_data_description">%1$s ਵਿੱਚ ਕਿਹੜੇ ਫੀਚਰ ਤੁਸੀਂ ਵਰਤਦੇ ਹੋ, ਬਾਰੇ ਡਾਟੇ ਨੂੰ Leanplum, ਸਾਡੇ ਮਾਰਕੀਟਿੰਗ ਵੇਂਡਰ ਨਾਲ ਸਾਂਝਾ ਕਰਦਾ ਹੈ।</string>
    <!-- Preference description for marketing data collection -->
    <string name="preferences_marketing_data_description2">ਕੁਝ ਅਨੁਕੂਲ ਬਣਾ ਕੇ ਮੁੱਢਲਾ ਵਰਤੋਂ ਡਾਟਾ ਸਾਡੇ ਮੋਬਾਈਲ ਮਾਰਕੀਟਿੰਗ ਵੇਂਡਰ ਨਾਲ ਸਾਂਝਾ ਕਰਦਾ ਹੈ</string>
    <!-- Title for studies preferences -->
    <string name="preference_experiments_2">ਅਧਿਐਨ</string>
    <!-- Summary for studies preferences -->
    <string name="preference_experiments_summary_2">Mozilla ਨੂੰ ਅਧਿਐਨ ਇੰਸਟਾਲ ਕਰਨ ਤੇ ਚਲਾਉਣ ਦੇ ਇਜਾਜ਼ਤ ਦਿਓ</string>
    <!-- Title for experiments preferences -->
    <string name="preference_experiments">ਤਜਰਬੇ</string>
    <!-- Summary for experiments preferences -->
    <string name="preference_experiments_summary">ਮੋਜ਼ੀਲਾ ਨੂੰ ਤਜਰਬੇ ਅਧੀਨ ਫ਼ੀਚਰ ਇੰਸਟਾਲ ਕਰਨ ਅਤੇ  ਡਾਟਾ ਇਕੱਤਰ ਕਰਨ ਦੀ ਇਜਾਜ਼ਤ ਦਿੰਦਾ ਹੈ</string>
    <!-- Preference switch for crash reporter -->
    <string name="preferences_crash_reporter">ਕਰੈਸ਼ ਰਿਪੋਰਟਰ</string>
    <!-- Preference switch for Mozilla location service -->
    <string name="preferences_mozilla_location_service">ਮੋਜ਼ੀਲਾ ਟਿਕਾਣਾ ਸੇਵਾ</string>
    <!-- Preference switch for app health report. The first parameter is the name of the application (For example: Fenix) -->
    <string name="preferences_fenix_health_report">%s ਸਿਹਤ ਰਿਪੋਰਟ</string>

    <!-- Turn On Sync Preferences -->
    <!-- Header of the Turn on Sync preference view -->
    <string name="preferences_sync">ਸਿੰਕ ਚਾਲੂ ਹੈ</string>
    <!-- Preference for pairing -->
    <string moz:removedIn="95" name="preferences_sync_pair" tools:ignore="UnusedResources">ਡੈਸਕਟਾਪ ਫਾਇਰਫਾਕਸ ‘ਚ ਪੇਅਰ ਕਰਨ ਵਾਲਾ ਕੋਡ ਸਕੈਨ ਕਰੋ</string>
    <!-- Preference for account login -->
    <string name="preferences_sync_sign_in">ਸਾਈਨ ਇਨ</string>

    <!-- Preference for reconnecting to FxA sync -->
    <string name="preferences_sync_sign_in_to_reconnect">ਮੁੜ-ਕਨੈਕਟ ਕਰਨ ਲਈ ਸਾਈਨ ਇਨ ਕਰੋ</string>
    <!-- Preference for removing FxA account -->
    <string name="preferences_sync_remove_account">ਖਾਤਾ ਹਟਾਓ</string>

    <!-- Pairing Feature strings -->
    <!-- Instructions on how to access pairing -->
    <string name="pair_instructions_2"><![CDATA[<b>firefox.com/pair</b> ਉੱਤੇ ਵਿਖਾਏ QR ਕੋਡ ਨੂੰ ਸਕੈਨ ਕਰੋ]]></string>
    <!-- Button to open camera for pairing -->
    <string name="pair_open_camera">ਕੈਮਰਾ ਖੋਲ੍ਹੋ</string>
    <!-- Button to cancel pairing -->
    <string name="pair_cancel">ਰੱਦ ਕਰੋ</string>

    <!-- Toolbar Preferences -->
    <!-- Preference for using top toolbar -->
    <string name="preference_top_toolbar">ਉੱਤੇ</string>
    <!-- Preference for using bottom toolbar -->
    <string name="preference_bottom_toolbar">ਹੇਠਾਂ</string>

    <!-- Theme Preferences -->
    <!-- Preference for using light theme -->
    <string name="preference_light_theme">ਹਲਕਾ</string>
    <!-- Preference for using dark theme -->
    <string name="preference_dark_theme">ਗੂੜ੍ਹਾ</string>
    <!-- Preference for using using dark or light theme automatically set by battery -->
    <string name="preference_auto_battery_theme">ਬੈਟਰੀ ਬੱਚਤਕਾਰ ਵਲੋਂ ਨਿਯਤ ਕੀਤਾ</string>
    <!-- Preference for using following device theme -->
    <string name="preference_follow_device_theme">ਡਿਵਾਈਸ ਥੀਮ ਦੇ ਮੁਤਾਬਕ</string>

    <!-- Gestures Preferences-->
    <!-- Preferences for using pull to refresh in a webpage -->
    <string name="preference_gestures_website_pull_to_refresh">ਤਾਜ਼ਾ  ਕਰਨ ਲਈ ਖਿੱਚੋ</string>

    <!-- Preference for using the dynamic toolbar -->
    <string name="preference_gestures_dynamic_toolbar">ਟੂਲਬਾਰ ਲੁਕਾਉਣ ਲਈ ਸਕਰੋਲ ਕਰੋ</string>
    <!-- Preference for switching tabs by swiping horizontally on the toolbar -->
    <string name="preference_gestures_swipe_toolbar_switch_tabs">ਟੈਬਾਂ ਵਿੱਚ ਬਦਲਣ ਲਈ ਟੂਲਬਾਰ ਨੂੰ ਪਾਸੇ ਵੱਲ ਸਰਕਾਓ</string>
    <!-- Preference for showing the opened tabs by swiping up on the toolbar-->
    <string name="preference_gestures_swipe_toolbar_show_tabs">ਟੈਬਾਂ ਖੋਲ੍ਹਣ ਲਈ ਟੂਲਬਾਰ ਉੱਤੇ ਵੱਲ ਸਰਕਾਓ</string>

    <!-- Library -->
    <!-- Option in Library to open Sessions page -->
    <string name="library_sessions">ਸ਼ੈਸ਼ਨ</string>
    <!-- Option in Library to open Screenshots page -->
    <string name="library_screenshots">ਸਕਰੀਨਸ਼ਾਟ</string>
    <!-- Option in Library to open Downloads page -->
    <string name="library_downloads">ਡਾਊਨਲੋਡ</string>
    <!-- Option in library to open Bookmarks page -->
    <string name="library_bookmarks">ਬੁੱਕਮਾਰਕ</string>
    <!-- Option in library to open Desktop Bookmarks root page -->
    <string name="library_desktop_bookmarks_root">ਡੈਸਕਟਾਪ ਬੁੱਕਮਾਰਕ</string>
    <!-- Option in library to open Desktop Bookmarks "menu" page -->
    <string name="library_desktop_bookmarks_menu">ਬੁੱਕਮਾਰਕ ਮੇਨੂ</string>


    <!-- Option in library to open Desktop Bookmarks "toolbar" page -->
    <string name="library_desktop_bookmarks_toolbar">ਬੁੱਕਮਾਰਕ ਟੂਲਬਾਰ</string>
    <!-- Option in library to open Desktop Bookmarks "unfiled" page -->
    <string name="library_desktop_bookmarks_unfiled">ਹੋਰ ਬੁੱਕਮਾਰਕ</string>
    <!-- Option in Library to open History page -->
    <string name="library_history">ਅਤੀਤ</string>
    <!-- Option in Library to open a new tab -->
    <string name="library_new_tab">ਨਵੀਂ ਟੈਬ</string>
    <!-- Option in Library to find text in page -->
    <string name="library_find_in_page">ਸਫ਼ੇ ‘ਚ ਲੱਭੋ</string>
    <!-- Option in Library to open Reading List -->
    <string name="library_reading_list">ਪੜ੍ਹਨ ਸੂਚੀ</string>
    <!-- Menu Item Label for Search in Library -->
    <string name="library_search">ਖੋਜੋ</string>
    <!-- Settings Page Title -->
    <string name="settings_title">ਸੈਟਿੰਗਾਂ</string>
    <!-- Content description (not visible, for screen readers etc.): "Menu icon for items on a history item" -->
    <string name="content_description_history_menu">ਅਤੀਤ ਆਈਟਮ ਮੇਨੂ</string>
    <!-- Content description (not visible, for screen readers etc.): "Close button for library settings" -->
    <string name="content_description_close_button">ਬੰਦ ਕਰੋ</string>

    <!-- Text to show users they have one site in the history group section of the History fragment.
    %d is a placeholder for the number of sites in the group. -->
    <string name="history_search_group_site">%d ਸਾਈਟ</string>
    <!-- Text to show users they have multiple sites in the history group section of the History fragment.
    %d is a placeholder for the number of sites in the group. -->
    <string name="history_search_group_sites">%d ਸਾਈਟਾਂ</string>

    <!-- Option in library for Recently Closed Tabs -->
    <string name="library_recently_closed_tabs">ਤਾਜ਼ਾ ਬੰਦ ਕੀਤੀਆਂ ਟੈਬਾਂ</string>
    <!-- Option in library to open Recently Closed Tabs page -->
    <string name="recently_closed_show_full_history">ਸਾਰੇ ਅਤੀਤ ਨੂੰ ਵੇਖੋ</string>
    <!-- Text to show users they have multiple tabs saved in the Recently Closed Tabs section of history.
    %d is a placeholder for the number of tabs selected. -->
    <string name="recently_closed_tabs">%d ਟੈਬਾਂ</string>
    <!-- Text to show users they have one tab saved in the Recently Closed Tabs section of history.
    %d is a placeholder for the number of tabs selected. -->
    <string name="recently_closed_tab">%d ਟੈਬ</string>

    <!-- Recently closed tabs screen message when there are no recently closed tabs -->
    <string name="recently_closed_empty_message">ਇੱਥੇ ਕੋਈ ਵੀ ਤਾਜ਼ਾ ਬੰਦ ਕੀਤੀਆਂ ਟੈਬਾਂ ਨਹੀਂ ਹਨ</string>

    <!-- Tab Management -->
    <!-- Title of preference for tabs management -->
    <string name="preferences_tabs">ਟੈਬਾਂ</string>
    <!-- Title of preference that allows a user to specify the tab view -->
    <string name="preferences_tab_view">ਟੈਬ ਵੇਖੋ</string>
    <!-- Option for a list tab view -->
    <string name="tab_view_list">ਸੂਚੀ</string>
    <!-- Option for a grid tab view -->
    <string name="tab_view_grid">ਗਰਿੱਡ</string>
    <!-- Option for search term tab groups -->
    <string name="tab_view_search_term_tab_groups">ਗਰੁੱਪ ਲੱਭੋ</string>
    <!-- Summary text for search term tab groups -->
    <string name="tab_view_search_term_tab_groups_summary">ਮਿਲਦੀਆਂ ਸਾਈਟਾਂ ਨੂੰ ਇਕੱਠੀਆਂ ਕਰਕੇ ਗਰੁੱਪ ਬਣਾਓ</string>
    <!-- Title of preference that allows a user to auto close tabs after a specified amount of time -->
    <string name="preferences_close_tabs">ਟੈਬਾਂ ਨੂੰ ਬੰਦ ਕਰੋ</string>
    <!-- Option for auto closing tabs that will never auto close tabs, always allows user to manually close tabs -->
    <string name="close_tabs_manually">ਖੁਦ</string>
    <!-- Option for auto closing tabs that will auto close tabs after one day -->
    <string name="close_tabs_after_one_day">ਇੱਕ ਦਿਨ ਬਾਅਦ</string>
    <!-- Option for auto closing tabs that will auto close tabs after one week -->
    <string name="close_tabs_after_one_week">ਇੱਕ ਹਫ਼ਤੇ ਬਾਅਦ</string>
    <!-- Option for auto closing tabs that will auto close tabs after one month -->
    <string name="close_tabs_after_one_month">ਇੱਕ ਮਹੀਨੇ ਬਾਅਦ</string>

    <!-- Title of preference that allows a user to specify the auto-close settings for open tabs -->
    <string name="preference_auto_close_tabs" tools:ignore="UnusedResources">ਖੁੱਲ੍ਹੀਆਂ ਟੈਬਾਂ ਲਈ ਆਪੇ-ਬੰਦ ਕਰੋ</string>

    <!-- Opening screen -->
    <!-- Title of a preference that allows a user to indicate after a specified amount of time when the app should start on the home screen -->
    <string moz:removedIn="94" name="preferences_start_on_home" tools:ignore="UnusedResources">ਮੁੱਖ ਸਕਰੀਨ ਤੋਂ ਸ਼ੁਰੂ ਕਰੋ</string>
    <!-- Title of a preference that allows a user to choose what screen to show after opening the app -->
    <string name="preferences_opening_screen">ਸਕਰੀਨ ਖੋਲ੍ਹਣੀ</string>
    <!-- Option for starting on the home screen after after four hours or inactivity -->
    <string moz:removedIn="94" name="start_on_home_after_four_hours" tools:ignore="UnusedResources">ਕੁਝ ਘੰਟਿਆਂ ਬਾਦ</string>
    <!-- Option for always opening the homepage when re-opening the app -->
    <string name="opening_screen_homepage">ਮੁੱਖ ਸਫ਼ਾ</string>
    <!-- Option for always starting on the home screen -->
    <string moz:removedIn="94" name="start_on_home_always" tools:ignore="UnusedResources">ਹਮੇਸ਼ਾਂ</string>
    <!-- Option for always opening the user's last-open tab when re-opening the app -->
    <string name="opening_screen_last_tab">ਪਿਛਲੀ ਟੈਬ</string>
    <!-- Option for never starting on the home screen -->
    <string moz:removedIn="94" name="start_on_home_never" tools:ignore="UnusedResources">ਕਦੇ ਨਹੀਂ</string>
    <!-- Option for always opening the homepage when re-opening the app after four hours of inactivity -->
    <string name="opening_screen_after_four_hours_of_inactivity">ਚਾਰ ਘੰਟਿਆਂ ਦੀ ਨਾ-ਸਰਗਰਮੀ ਦੇ ਬਾਅਦ ਮੁੱਖ-ਸਫ਼ਾ</string>
    <!-- Summary for tabs preference when auto closing tabs setting is set to manual close-->
    <string name="close_tabs_manually_summary">ਖੁਦ ਬੰਦ ਕਰੋ</string>
    <!-- Summary for tabs preference when auto closing tabs setting is set to auto close tabs after one day-->
    <string name="close_tabs_after_one_day_summary">ਇੱਕ ਦਿਨ ਬਾਅਦ ਬੰਦ ਕਰੋ</string>
    <!-- Summary for tabs preference when auto closing tabs setting is set to auto close tabs after one week-->
    <string name="close_tabs_after_one_week_summary">ਇੱਕ ਹਫ਼ਤੇ ਬਾਅਦ ਬੰਦ ਕਰੋ</string>
    <!-- Summary for tabs preference when auto closing tabs setting is set to auto close tabs after one month-->
    <string name="close_tabs_after_one_month_summary">ਇੱਕ ਮਹੀਨੇ ਬਾਅਦ ਬੰਦ ਕਰੋ</string>

    <!-- Inactive tabs -->
    <!-- Category header of a preference that allows a user to enable or disable the inactive tabs feature -->
    <string name="preferences_inactive_tabs">ਪੁਰਾਣੀਆਂ ਟੈਬਾਂ ਨੂੰ ਨਾ-ਸਰਗਰਮ ਵਿੱਚ ਭੇਜੋ</string>
    <!-- Title of inactive tabs preference -->
    <string name="preferences_inactive_tabs_title">ਪਿਛਲੇ ਦੋ ਹਫ਼ਤਿਆਂ ਵਿੱਚ ਤੁਹਾਡੇ ਵਲੋਂ ਨਾ ਵੇਖੀਆਂ ਟੈਬਾਂ ਨੂੰ ਨਾ-ਸਰਗਰਮ ਭਾਗ ਵਿੱਚ ਭੇਜਿਆ ਜਾਂਦਾ ਹੈ।</string>

    <!-- Studies -->
    <!-- Title of the remove studies button -->
    <string name="studies_remove">ਹਟਾਓ</string>
    <!-- Title of the active section on the studies list -->
    <string name="studies_active">ਸਰਗਰਮ</string>
    <!-- Description for studies, it indicates why Firefox use studies -->
    <string name="studies_description">Firefox ਸਮੇਂ ਸਮੇਂ ਉੱਤੇ ਅਧਿਐਨ ਇੰਸਟਾਲ ਅਤੇ ਚਲਾ ਸਕਦਾ ਹੈ।</string>
    <!-- Learn more link for studies, links to an article for more information about studies. -->
    <string name="studies_learn_more">ਹੋਰ ਸਿੱਖੋ</string>
    <!-- Dialog message shown after removing a study -->
    <string name="studies_restart_app">ਤਬਦੀਲੀਆਂ ਲਾਗੂ ਕਰਨ ਲਈ ਐਪਲੀਕੇਸ਼ਨ ਬੰਦ ਹੋਵੇਗੀ</string>
    <!-- Dialog button to confirm the removing a study. -->
    <string name="studies_restart_dialog_ok">ਠੀਕ ਹੈ</string>
    <!-- Dialog button text for canceling removing a study. -->
    <string name="studies_restart_dialog_cancel">ਰੱਦ ਕਰੋ</string>
    <!-- Toast shown after turning on/off studies preferences -->
    <string name="studies_toast_quit_application" tools:ignore="UnusedResources">ਤਬਦੀਲੀਆਂ ਲਾਗੂ ਕਰਨ ਲਈ ਐਪਲੀਕੇਸ਼ਨ ਨੂੰ ਬੰਦ ਕੀਤਾ ਜਾ ਰਿਹਾ ਹੈ…</string>

    <!-- Sessions -->
    <!-- Title for the list of tabs -->
    <string name="tab_header_label">ਟੈਬਾਂ ਖੋਲ੍ਹੋ</string>
    <!-- Title for the list of tabs in the current private session -->
    <string name="tabs_header_private_title">ਪ੍ਰਾਈਵੇਟ ਸ਼ੈਸ਼ਨ</string>
    <!-- Title for the list of tabs in the current private session -->
    <string name="tabs_header_private_tabs_title">ਪ੍ਰਾਈਵੇਟ ਟੈਬਾਂ</string>
    <!-- Title for the list of tabs in the synced tabs -->
    <string name="tabs_header_synced_tabs_title">ਸਿੰਕ ਕੀਤੀਆਂ ਟੈਬਾਂ</string>
    <!-- Content description (not visible, for screen readers etc.): Add tab button. Adds a news tab when pressed -->
    <string name="add_tab">ਟੈਬ ਜੋੜੋ</string>
    <!-- Content description (not visible, for screen readers etc.): Add tab button. Adds a news tab when pressed -->
    <string name="add_private_tab">ਪ੍ਰਾਈਵੇਟ ਟੈਬ ਜੋੜੋ</string>
    <!-- Text for the new tab button to indicate adding a new private tab in the tab -->
    <string name="tab_drawer_fab_content">ਪ੍ਰਾਈਵੇਟ</string>
    <!-- Text for the new tab button to indicate syncing command on the synced tabs page -->
    <string name="tab_drawer_fab_sync">ਸਿੰਕ</string>
    <!-- Text shown as the title of the open tab tray -->
    <string name="tab_tray_title">ਟੈਬਾਂ ਖੋਲ੍ਹੋ</string>
    <!-- Text shown in the menu for saving tabs to a collection -->
    <string name="tab_tray_menu_item_save">ਭੰਡਾਰ ਵਿੱਚ ਸੰਭਾਲੋ</string>
    <!-- Text shown in the menu for the collection selector -->
    <string moz:removedIn="95" name="tab_tray_menu_select" tools:ignore="UnusedResources">ਚੁਣੋ</string>
    <!-- Text shown in the menu for sharing all tabs -->
    <string name="tab_tray_menu_item_share">ਸਾਰੀਆਂ ਟੈਬਾਂ ਸਾਂਝੀਆਂ ਕਰੋ</string>
    <!-- Text shown in the menu to view recently closed tabs -->
    <string name="tab_tray_menu_recently_closed">ਤਾਜ਼ਾ ਬੰਦ ਕੀਤੀਆਂ ਟੈਬਾਂ</string>
    <!-- Text shown in the tabs tray inactive tabs section -->
    <string name="tab_tray_inactive_recently_closed" tools:ignore="UnusedResources">ਤਾਜ਼ਾ ਬੰਦ ਕੀਤੀਆਂ</string>
    <!-- Text shown in the menu to view account settings -->
    <string name="tab_tray_menu_account_settings">ਖਾਤਾ ਸੈਟਿੰਗਾਂ</string>
    <!-- Text shown in the menu to view tab settings -->
    <string name="tab_tray_menu_tab_settings">ਟੈਬ ਸੈਟਿੰਗਾਂ</string>
    <!-- Text shown in the menu for closing all tabs -->
    <string name="tab_tray_menu_item_close">ਸਾਰੀਆਂ ਟੈਬਾਂ ਬੰਦ ਕਰੋ</string>
    <!-- Shortcut action to open new tab -->
    <string name="tab_tray_menu_open_new_tab">ਨਵੀਂ ਟੈਬ</string>
    <!-- Shortcut action to open the home screen -->
    <string name="tab_tray_menu_home">ਮੁੱਖ ਸਫ਼ੇ ਉੱਤੇ ਜਾਓ</string>
    <!-- Shortcut action to toggle private mode -->
    <string name="tab_tray_menu_toggle">ਟੈਬ ਢੰਗ ਨੂੰ ਬਦਲੋ</string>
    <!-- Text shown in the multiselect menu for bookmarking selected tabs. -->
    <string name="tab_tray_multiselect_menu_item_bookmark">ਬੁੱਕਮਾਰਕ</string>
    <!-- Text shown in the multiselect menu for closing selected tabs. -->
    <string name="tab_tray_multiselect_menu_item_close">ਬੰਦ ਕਰੋ</string>
    <!-- Content description for tabs tray multiselect share button -->
    <string name="tab_tray_multiselect_share_content_description">ਚੁਣੀਆਂ ਟੈਬਾਂ ਸਾਂਝੀਆਂ ਕਰੋ</string>
    <!-- Content description for tabs tray multiselect menu -->
    <string name="tab_tray_multiselect_menu_content_description">ਚੁਣੀਆਂ ਟੈਬਾਂ ਦਾ ਮੇਨੂ</string>
    <!-- Content description (not visible, for screen readers etc.): Removes tab from collection button. Removes the selected tab from collection when pressed -->
    <string name="remove_tab_from_collection">ਟੈਬ ਨੂੰ ਭੰਡਾਰ ਵਿੱਚੋਂ ਹਟਾਓ</string>
    <!-- Text for button to enter multiselect mode in tabs tray -->
    <string name="tabs_tray_select_tabs">ਟੈਬਾਂ ਚੁਣੋ</string>
    <!-- Content description (not visible, for screen readers etc.): Close tab button. Closes the current session when pressed -->
    <string name="close_tab">ਟੈਬ ਬੰਦ ਕਰੋ</string>
    <!-- Content description (not visible, for screen readers etc.): Close tab <title> button. First parameter is tab title  -->
    <string name="close_tab_title">%s ਟੈਬ ਬੰਦ ਕਰੋ</string>
    <!-- Content description (not visible, for screen readers etc.): Opens the open tabs menu when pressed -->
    <string name="open_tabs_menu">ਟੈਬ ਮੇਨੂ ਖੋਲ੍ਹੋ</string>
    <!-- Open tabs menu item to close all tabs -->
    <string name="tabs_menu_close_all_tabs">ਸਾਰੀਆਂ ਟੈਬਾਂ ਬੰਦ ਕਰੋ</string>
    <!-- Open tabs menu item to share all tabs -->
    <string name="tabs_menu_share_tabs">ਟੈਬਾਂ ਸਾਂਝੀਆਂ ਕਰੋ</string>
    <!-- Open tabs menu item to save tabs to collection -->
    <string name="tabs_menu_save_to_collection1">ਟੈਬਾਂ ਨੂੰ ਭੰਡਾਰ ਵਿੱਚ ਸੰਭਾਲੋ</string>
    <!-- Content description (not visible, for screen readers etc.): Opens the tab menu when pressed -->
    <string name="tab_menu">ਟੈਬ ਮੇਨੂ</string>
    <!-- Tab menu item to share the tab -->
    <string name="tab_share">ਟੈਬ ਸਾਂਝੀ ਕਰੋ</string>
    <!-- Button in the current session menu. Deletes the session when pressed -->
    <string name="current_session_delete">ਹਟਾਓ</string>
    <!-- Button in the current session menu. Saves the session when pressed -->
    <string name="current_session_save">ਸੰਭਾਲੋ</string>
    <!-- Button in the current session menu. Opens the share menu when pressed -->
    <string name="current_session_share">ਸਾਂਝਾ ਕਰੋ</string>
    <!-- Content description (not visible, for screen readers etc.): Title icon for current session menu -->
    <string name="current_session_image">ਮੌਜੂਦਾ ਸ਼ੈਸ਼ਨ ਚਿੱਤਰ</string>
    <!-- Button to save the current set of tabs into a collection -->
    <string name="save_to_collection">ਭੰਡਾਰ ‘ਚ ਸੰਭਾਲੋ</string>
    <!-- Text for the menu button to delete a collection -->
    <string name="collection_delete">ਭੰਡਾਰ ਹਟਾਓ</string>
    <!-- Text for the menu button to rename a collection -->
    <string name="collection_rename">ਭੰਡਾਰ ਦਾ ਨਾਂ ਬਦਲੋ</string>
    <!-- Text for the button to open tabs of the selected collection -->
    <string name="collection_open_tabs">ਟੈਬਾਂ ਖੋਲ੍ਹੋ</string>


    <!-- Hint for adding name of a collection -->
    <string name="collection_name_hint">ਭੰਡਾਰ ਦਾ ਨਾਂ</string>
    <!-- Text for the menu button to rename a top site -->
	<string name="rename_top_site">ਨਾਂ ਬਦਲੋ</string>
	<!-- Text for the menu button to remove a top site -->
	<string name="remove_top_site">ਹਟਾਓ</string>

    <!-- Text for the menu button to delete a top site from history -->
    <string name="delete_from_history">ਅਤੀਤ ਵਿੱਚੋਂ ਹਟਾਓ</string>
    <!-- Postfix for private WebApp titles, placeholder is replaced with app name -->
    <string name="pwa_site_controls_title_private">%1$s (ਪ੍ਰਾਈਵੇਟ ਮੋਡ)</string>

    <!-- Button in the current tab tray header in multiselect mode. Saved the selected tabs to a collection when pressed. -->
    <string name="tab_tray_save_to_collection">ਸੰਭਾਲੋ</string>

    <!-- Title text for the normal tabs header in the tabs tray which are not part of any tab grouping. -->
    <string moz:removedIn="94" name="tab_tray_header_title" tools:ignore="UnusedResources">ਹੋਰ</string>

    <!-- Title text for the normal tabs header in the tabs tray which are not part of any tab grouping. -->
    <string name="tab_tray_header_title_1">ਹੋਰ ਟੈਬਾਂ</string>

    <!-- History -->
    <!-- Text for the button to clear all history -->
    <string name="history_delete_all">ਅਤੀਤ ਹਟਾਓ</string>
    <!-- Text for the dialog to confirm clearing all history -->
    <string name="history_delete_all_dialog">ਕੀ ਤੁਸੀਂ ਆਪਣੇ ਅਤੀਤ ਨੂੰ ਹਟਾਉਣਾ ਚਾਹੁੰਦੇ ਹੋ?</string>
    <!-- Text for the snackbar to confirm that multiple browsing history items has been deleted -->
    <string name="history_delete_multiple_items_snackbar">ਅਤੀਤ ਹਟਾਇਆ ਗਿਆ</string>
    <!-- Text for the snackbar to confirm that a single browsing history item has been deleted. The first parameter is the shortened URL of the deleted history item. -->
    <string name="history_delete_single_item_snackbar">%1$s ਨੂੰ ਹਟਾਇਆ</string>
    <!-- Text for positive action to delete history in deleting history dialog -->
    <string name="history_clear_dialog">ਸਾਫ਼ ਕਰੋ</string>
    <!-- History overflow menu copy button -->
    <string moz:removedIn="94" name="history_menu_copy_button" tools:ignore="UnusedResources">ਕਾਪੀ ਕਰੋ</string>
    <!-- History overflow menu share button -->
    <string moz:removedIn="94" name="history_menu_share_button" tools:ignore="UnusedResources">ਸਾਂਝਾ ਕਰੋ</string>
    <!-- History overflow menu open in new tab button -->
    <string moz:removedIn="94" name="history_menu_open_in_new_tab_button" tools:ignore="UnusedResources">ਨਵੀਂ ਟੈਬ ‘ਚ ਖੋਲ੍ਹੋ</string>
    <!-- History overflow menu open in private tab button -->
    <string moz:removedIn="94" name="history_menu_open_in_private_tab_button" tools:ignore="UnusedResources">ਪ੍ਰਾਈਵੇਟ ਟੈਬ ‘ਚ ਖੋਲ੍ਹੋ</string>
    <!-- Text for the button to delete a single history item -->
    <string moz:removedIn="94" name="history_delete_item" tools:ignore="UnusedResources">ਹਟਾਓ</string>
    <!-- History multi select title in app bar
    The first parameter is the number of bookmarks selected -->
    <string name="history_multi_select_title">%1$d ਚੁਣੇ</string>
    <!-- Text for the button to clear selected history items. The first parameter
        is a digit showing the number of items you have selected -->
    <string name="history_delete_some">%1$d ਚੀਜ਼ਾਂ ਹਟਾਓ</string>
    <!-- Text for the header that groups the history for today -->
    <string name="history_today">ਅੱਜ</string>
    <!-- Text for the header that groups the history for yesterday -->
    <string name="history_yesterday">ਕੱਲ੍ਹ</string>
    <!-- Text for the header that groups the history for last 24 hours -->
    <string name="history_24_hours">ਪਿਛਲੇ 24 ਘੰਟੇ</string>
    <!-- Text for the header that groups the history the past 7 days -->
    <string name="history_7_days">ਪਿਛਲੇ 7 ਦਿਨ</string>
    <!-- Text for the header that groups the history the past 30 days -->
    <string name="history_30_days">ਪਿਛਲੇ 30 ਦਿਨ</string>
    <!-- Text for the header that groups the history older than the last month -->
    <string name="history_older">ਹੋਰ ਪੁਰਾਣੇ</string>

    <!-- Text shown when no history exists -->
    <string name="history_empty_message">ਇ਼ੱਥੇ ਕੋਈ ਅਤੀਤ ਨਹੀਂ ਹੈ</string>

    <!-- Downloads -->
    <!-- Text for the snackbar to confirm that multiple downloads items have been removed -->
    <string name="download_delete_multiple_items_snackbar_1">ਡਾਊਨਲੋਡ ਹਟਾਏ ਗਏ</string>
    <!-- Text for the snackbar to confirm that a single download item has been removed. The first parameter is the name of the download item. -->
    <string name="download_delete_single_item_snackbar">%1$s ਹਟਾਏ</string>
    <!-- Text shown when no download exists -->
    <string name="download_empty_message_1">ਕੋਈ ਡਾਊਨਲੋਡ ਕੀਤੀ ਫਾਇਲ ਨਹੀਂ ਹੈ</string>
    <!-- History multi select title in app bar
    The first parameter is the number of downloads selected -->
    <string name="download_multi_select_title">%1$d ਚੁਣੇ</string>

    <!-- History overflow menu open in new tab button -->
    <string name="download_menu_open">ਖੋਲ੍ਹੋ</string>


    <!-- Text for the button to remove a single download item -->
    <string name="download_delete_item_1">ਹਟਾਓ</string>


    <!-- Crashes -->
    <!-- Title text displayed on the tab crash page. This first parameter is the name of the application (For example: Fenix) -->
    <string name="tab_crash_title_2">ਅਫ਼ਸੋਸ ਹੈ। %1$s ਉਸ ਸਫ਼ੇ ਨੂੰ ਲੋਡ ਨਹੀਂ ਕਰ ਸਕਦਾ ਹੈ।</string>
    <!-- Description text displayed on the tab crash page -->
    <string name="tab_crash_description">ਤੁਸੀਂ ਬਹਾਲ ਕਰਨ ਦੀ ਕੋਸ਼ਿਸ਼ ਕਰ ਸਕਦੇ ਹੋ ਜਾਂ ਹੇਠਾਂ ਇਹ ਟੈਬ ਬੰਦ ਕਰ ਸਕਦੇ ਹੋ।</string>
    <!-- Send crash report checkbox text on the tab crash page -->
    <string name="tab_crash_send_report">ਕਰੈਸ਼ ਰਿਪੋਰਟ ਮੌਜ਼ੀਲਾ ਨੂੰ ਭੇਜੋ</string>
    <!-- Close tab button text on the tab crash page -->
    <string name="tab_crash_close">ਟੈਬ ਬੰਦ ਕਰੋ</string>
    <!-- Restore tab button text on the tab crash page -->
    <string name="tab_crash_restore">ਟੈਬ ਬਹਾਲ ਕਰੋ</string>

    <!-- Content Description for session item menu button -->
    <string name="content_description_session_menu">ਸ਼ੈਸ਼ਨ ਚੋਣਾਂ</string>

    <!-- Content Description for session item share button -->
    <string name="content_description_session_share">ਸ਼ੈਸ਼ਨ ਸਾਂਝਾ ਕਰੋ</string>

    <!-- Bookmarks -->
    <!-- Content description for bookmarks library menu -->
    <string name="bookmark_menu_content_description">ਬੁੱਕਮਾਰਕ ਮੇਨੂ</string>
    <!-- Screen title for editing bookmarks -->
    <string moz:removedIn="95" name="bookmark_edit" tools:ignore="UnusedResources">ਬੁੱਕਮਾਰਕ ਸੋਧੋ</string>
    <!-- Screen title for selecting a bookmarks folder -->
    <string name="bookmark_select_folder">ਫੋਲਡਰ ਚੁਣੋ</string>
    <!-- Confirmation message for a dialog confirming if the user wants to delete the selected folder -->
    <string name="bookmark_delete_folder_confirmation_dialog">ਕੀ ਤੁਸੀਂ ਇਹ ਫੋਲਡਰ ਨੂੰ ਹਟਾਉਣਾ ਚਾਹੁੰਦੇ ਹੋ?</string>
    <!-- Confirmation message for a dialog confirming if the user wants to delete multiple items including folders. Parameter will be replaced by app name. -->
    <string name="bookmark_delete_multiple_folders_confirmation_dialog">%s ਚੁਣੀਆਂ ਚੀਜ਼ਾਂ ਨੂੰ ਹਟਾਏਗਾ।</string>
    <!-- Snackbar title shown after a folder has been deleted. This first parameter is the name of the deleted folder -->
    <string name="bookmark_delete_folder_snackbar">%1$s ਨੂੰ ਹਟਾਇਆ</string>
    <!-- Screen title for adding a bookmarks folder -->
    <string name="bookmark_add_folder">ਫੋਲਡਰ ਜੋੜੋ</string>
    <!-- Snackbar title shown after a bookmark has been created. -->
    <string name="bookmark_saved_snackbar">ਬੁੱਕਮਾਰਕ ਸੰਭਾਲਿਆ!</string>
    <!-- Snackbar edit button shown after a bookmark has been created. -->
    <string name="edit_bookmark_snackbar_action">ਸੋਧੋ</string>
    <!-- Bookmark overflow menu edit button -->
    <string name="bookmark_menu_edit_button">ਸੋਧੋ</string>
    <!-- Bookmark overflow menu select button -->
    <string name="bookmark_menu_select_button">ਚੁਣੋ</string>
    <!-- Bookmark overflow menu copy button -->
    <string name="bookmark_menu_copy_button">ਨਕਲ ਕਰੋ</string>
    <!-- Bookmark overflow menu share button -->
    <string name="bookmark_menu_share_button">ਸਾਂਝਾ ਕਰੋ</string>
    <!-- Bookmark overflow menu open in new tab button -->
    <string name="bookmark_menu_open_in_new_tab_button">ਨਵੀਂ ਟੈਬ ‘ਚ ਖੋਲ੍ਹੋ</string>
    <!-- Bookmark overflow menu open in private tab button -->
    <string name="bookmark_menu_open_in_private_tab_button">ਪ੍ਰਾਈਵੇਟ ਟੈਬ ‘ਚ ਖੋਲ੍ਹੋ</string>
    <!-- Bookmark overflow menu delete button -->
    <string name="bookmark_menu_delete_button">ਹਟਾਓ</string>
    <!--Bookmark overflow menu save button -->
    <string name="bookmark_menu_save_button">ਸੰਭਾਲੋ</string>
    <!-- Bookmark multi select title in app bar
     The first parameter is the number of bookmarks selected -->
    <string name="bookmarks_multi_select_title">%1$d ਚੁਣੇ</string>
    <!-- Bookmark editing screen title -->
    <string name="edit_bookmark_fragment_title">ਬੁੱਕਮਾਰਕ ਸੋਧੋ</string>
    <!-- Bookmark folder editing screen title -->
    <string name="edit_bookmark_folder_fragment_title">ਫੋਲਡਰ ਸੋਧੋ</string>
    <!-- Bookmark sign in button message -->
    <string name="bookmark_sign_in_button">ਸਿੰਕ ਕੀਤੇ ਬੁੱਕਮਾਰਕ ਵੇਖਣ ਲਈ ਸਾਇਨ ਇਨ ਕਰੋ</string>
    <!-- Bookmark URL editing field label -->
    <string name="bookmark_url_label">URL</string>
    <!-- Bookmark FOLDER editing field label -->
    <string name="bookmark_folder_label">FOLDER</string>
    <!-- Bookmark NAME editing field label -->
    <string name="bookmark_name_label">NAME</string>
    <!-- Bookmark add folder screen title -->
    <string name="bookmark_add_folder_fragment_label">ਫੋਲਡਰ ਜੋੜੋ</string>
    <!-- Bookmark select folder screen title -->
    <string name="bookmark_select_folder_fragment_label">ਫੋਲਡਰ ਚੁਣੋ</string>
    <!-- Bookmark editing error missing title -->
    <string name="bookmark_empty_title_error">ਨਾਂ ਹੋਣਾ ਚਾਹੀਦਾ ਹੈ</string>
    <!-- Bookmark editing error missing or improper URL -->
    <string name="bookmark_invalid_url_error">ਗ਼ਲਤ URL</string>
    <!-- Bookmark screen message for empty bookmarks folder -->
    <string name="bookmarks_empty_message">ਇੱਥੇ ਕੋਈ ਬੁੱਕਮਾਰਕ ਨਹੀਂ ਹੈ</string>
    <!-- Bookmark snackbar message on deletion
     The first parameter is the host part of the URL of the bookmark deleted, if any -->
    <string name="bookmark_deletion_snackbar_message">%1$s ਹਟਾਇਆ</string>
    <!-- Bookmark snackbar message on deleting multiple bookmarks not including folders-->
    <string name="bookmark_deletion_multiple_snackbar_message_2">ਬੁੱਕਮਾਰਕ ਹਟਾਇਆ</string>
    <!-- Bookmark snackbar message on deleting multiple bookmarks including folders-->
    <string name="bookmark_deletion_multiple_snackbar_message_3">ਚੁਣੇ ਫੋਲਡਰਾਂ ਨੂੰ ਹਟਾਇਆ ਜਾ ਰਿਹਾ ਹੈ</string>
    <!-- Bookmark undo button for deletion snackbar action -->
    <string name="bookmark_undo_deletion">UNDO</string>

    <!-- Site Permissions -->
    <!-- Site permissions preferences header -->
    <string name="permissions_header">ਇਜਾਜ਼ਾਤਾਂ</string>
    <!-- Button label that take the user to the Android App setting -->
    <string name="phone_feature_go_to_settings">ਸੈਟਿੰਗਾਂ ‘ਤੇ ਜਾਓ</string>
    <!-- Content description (not visible, for screen readers etc.): Quick settings sheet
        to give users access to site specific information / settings. For example:
        Secure settings status and a button to modify site permissions -->
    <string name="quick_settings_sheet">ਤੁਰੰਤ ਸੈਟਿੰਗਾਂ ਸ਼ੀਟ</string>
    <!-- Label that indicates that this option it the recommended one -->
    <string name="phone_feature_recommended">ਸਿਫਾਰਸ਼ੀ</string>
    <!-- button that allows editing site permissions settings -->
    <string name="quick_settings_sheet_manage_site_permissions">ਸਾਈਟ ਇਜਾਜ਼ਤਾਂ ਦਾ ਇੰਤਜ਼ਾਮ ਕਰੋ</string>
    <!-- Button label for clearing all the information of site permissions-->
    <string name="clear_permissions">ਇਜਾਜ਼ਤਾਂ ਸਾਫ਼ ਕਰੋ</string>
    <!-- Button label for clearing a site permission-->
    <string name="clear_permission">ਇਜਾਜ਼ਤਾਂ ਸਾਫ਼ ਕਰੋ</string>
    <!-- Button label for clearing all the information on all sites-->
    <string name="clear_permissions_on_all_sites">ਸਾਰੀਆਂ ਸਾਈਟਾਂ ‘ਤੇ ਇਜਾਜ਼ਤਾਂ ਸਾਫ਼ ਕਰੋ</string>
    <!-- Preference for altering video and audio autoplay for all websites -->
    <string name="preference_browser_feature_autoplay">ਆਪੇ-ਚਲਾਓ</string>
    <!-- Preference for altering the camera access for all websites -->
    <string name="preference_phone_feature_camera">ਕੈਮਰਾ</string>
    <!-- Preference for altering the microphone access for all websites -->
    <string name="preference_phone_feature_microphone">ਮਾਈਕਰੋਫ਼ੋਨ</string>
    <!-- Preference for altering the location access for all websites -->
    <string name="preference_phone_feature_location">ਟਿਕਾਣਾ</string>
    <!-- Preference for altering the notification access for all websites -->
    <string name="preference_phone_feature_notification">ਸੂਚਨਾਵਾਂ</string>
    <!-- Preference for altering the persistent storage access for all websites -->
    <string name="preference_phone_feature_persistent_storage">ਪੱਕੀ ਸਟੋਰੇਜ਼</string>
    <!-- Preference for altering the EME access for all websites -->
    <string name="preference_phone_feature_media_key_system_access">DRM-ਕੰਟਰੋਲ ਕੀਤੀ ਸਮੱਗਰੀ</string>
    <!-- Label that indicates that a permission must be asked always -->
    <string name="preference_option_phone_feature_ask_to_allow">ਆਗਿਆ ਲਈ ਪੁੱਛੋ</string>
    <!-- Label that indicates that a permission must be blocked -->
    <string name="preference_option_phone_feature_blocked">ਪਾਬੰਦੀ ਲਗਾਈ</string>
    <!-- Label that indicates that a permission must be allowed -->
    <string name="preference_option_phone_feature_allowed">ਆਗਿਆ ਦਿੱਤੀ</string>
    <!--Label that indicates a permission is by the Android OS-->
    <string name="phone_feature_blocked_by_android">ਐਂਡਰਾਈਡ ਵਲੋਂ ਪਾਬੰਦੀ ਲਗਾਈ</string>
    <!-- Preference for showing a list of websites that the default configurations won't apply to them -->
    <string name="preference_exceptions">ਛੋਟਾਂ</string>
    <!-- Summary of tracking protection preference if tracking protection is set to on -->
    <string name="tracking_protection_on">ਚਾਲੂ</string>
    <!-- Summary of tracking protection preference if tracking protection is set to off -->
    <string name="tracking_protection_off">ਬੰਦ</string>

    <!-- Label for global setting that indicates that all video and audio autoplay is allowed -->
    <string name="preference_option_autoplay_allowed2">ਆਡੀਓ ਅਤੇ ਵੀਡਿਓ ਦੀ ਇਜਾਜ਼ਤ ਦਿਓ</string>
    <!-- Label for site specific setting that indicates that all video and audio autoplay is allowed -->
    <string name="quick_setting_option_autoplay_allowed">ਆਡੀਓ ਤੇ ਵੀਡੀਓ ਦੀ ਮਨਜ਼ੂਰੀ ਦਿਓ</string>
    <!-- Label that indicates that video and audio autoplay is only allowed over Wi-Fi -->
    <string name="preference_option_autoplay_allowed_wifi_only2">ਸਿਰਫ਼ ਸੈਲੂਲਰ ਡਾਟਾ ਤੋਂ ਆਡੀਓ ਅਤੇ ਵੀਡੀਓ ਉੱਤੇ ਰੋਕ ਲਾਓ</string>
    <!-- Subtext that explains 'autoplay on Wi-Fi only' option -->
    <string name="preference_option_autoplay_allowed_wifi_subtext">Wi-Fi ਉੱਤੇ ਆਡੀਓ ਤੇ ਵੀਡੀਓ ਚਲਾਏ ਜਾਣਗੇ</string>
    <!-- Label for global setting that indicates that video autoplay is allowed, but audio autoplay is blocked -->
    <string name="preference_option_autoplay_block_audio2">ਸਿਰਫ਼ ਆਡੀਓ ਉੱਤੇ ਪਾਬੰਦੀ ਲਾਓ</string>
    <!-- Label for site specific setting that indicates that video autoplay is allowed, but audio autoplay is blocked -->
    <string name="quick_setting_option_autoplay_block_audio">ਸਿਰਫ਼ ਆਡੀਓ ਉੱਤੇ ਪਾਬੰਦੀ ਲਾਓ</string>
    <!-- Label for global setting that indicates that all video and audio autoplay is blocked -->
    <string name="preference_option_autoplay_blocked3">ਆਡੀਓ ਅਤੇ ਵੀਡਿਓ ਤੇ ਪਾਬੰਦੀ ਲਾਓ</string>
    <!-- Label for site specific setting that indicates that all video and audio autoplay is blocked -->
    <string name="quick_setting_option_autoplay_blocked">ਆਡੀਓ ਅਤੇ ਵੀਡਿਓ \'ਤੇ ਪਾਬੰਦੀ ਲਾਓ</string>
    <!-- Summary of delete browsing data on quit preference if it is set to on -->
    <string name="delete_browsing_data_quit_on">ਚਾਲੂ</string>
    <!-- Summary of delete browsing data on quit preference if it is set to off -->
    <string name="delete_browsing_data_quit_off">ਬੰਦ</string>

    <!-- Summary of studies preference if it is set to on -->
    <string name="studies_on">ਚਾਲੂ</string>
    <!-- Summary of studies data on quit preference if it is set to off -->
    <string name="studies_off">ਬੰਦ</string>

    <!-- Collections -->
    <!-- Collections header on home fragment -->
    <string name="collections_header">ਭੰਡਾਰ</string>
    <!-- Content description (not visible, for screen readers etc.): Opens the collection menu when pressed -->
    <string name="collection_menu_button_content_description">ਭੰਡਾਰ ਮੇਨੂ</string>
    <!-- Label to describe what collections are to a new user without any collections -->
    <string name="no_collections_description2">ਚੀਜ਼ਾਂ, ਜੋ ਤੁਹਾਡੇ ਲਈ ਅਰਥ ਰੱਖਦੀਆਂ ਹਨ, ਨੂੰ ਇਕੱਤਰ ਕਰੋ।\nਬਾਅਦ ਚ ਫ਼ੌਰੀ ਤੌਰ ਉੱਤੇ ਲੱਭਣ
ਲਈ ਇੱਕੋ ਜੇਹੀਆਂ ਖੋਜਾਂ, ਸਾਈਟਾਂ ਤੇ ਟੈਬਾਂ ਦਾ ਗਰੁੱਪ ਬਣਾਓ।</string>
    <!-- Title for the "select tabs" step of the collection creator -->
    <string name="create_collection_select_tabs">ਟੈਬਾਂ ਚੁਣੋ</string>
    <!-- Title for the "select collection" step of the collection creator -->
    <string name="create_collection_select_collection">ਭੰਡਾਰ ਚੁਣੋ</string>
    <!-- Title for the "name collection" step of the collection creator -->
    <string name="create_collection_name_collection">ਨਾਂ ਭੰਡਾਰ</string>
    <!-- Button to add new collection for the "select collection" step of the collection creator -->
    <string name="create_collection_add_new_collection">ਨਵਾਂ ਭੰਡਾਰ ਜੋੜੋ</string>
    <!-- Button to select all tabs in the "select tabs" step of the collection creator -->
    <string name="create_collection_select_all">ਸਾਰੇ ਚੁਣੋ</string>
    <!-- Button to deselect all tabs in the "select tabs" step of the collection creator -->
    <string name="create_collection_deselect_all">ਸਭ ਅਣ-ਚੁਣੇ ਕਰੋ</string>
    <!-- Text to prompt users to select the tabs to save in the "select tabs" step of the collection creator -->
    <string name="create_collection_save_to_collection_empty">ਸੰਭਾਲਣ ਲਈ ਟੈਬਾਂ ਚੁਣੋ</string>
    <!-- Text to show users how many tabs they have selected in the "select tabs" step of the collection creator.
     %d is a placeholder for the number of tabs selected. -->
    <string name="create_collection_save_to_collection_tabs_selected">%d ਟੈਬਾਂ ਚੁਣੀਆਂ</string>
    <!-- Text to show users they have one tab selected in the "select tabs" step of the collection creator.
    %d is a placeholder for the number of tabs selected. -->
    <string name="create_collection_save_to_collection_tab_selected">%d ਟੈਬ ਚੁਣੀ</string>
    <!-- Text shown in snackbar when multiple tabs have been saved in a collection -->
    <string name="create_collection_tabs_saved">ਟੈਬਾਂ ਸੰਭਾਲੀਆਂ!</string>
    <!-- Text shown in snackbar when one or multiple tabs have been saved in a new collection -->
    <string name="create_collection_tabs_saved_new_collection">ਭੰਡਾਰ ਸੰਭਾਲਿਆ!</string>
    <!-- Text shown in snackbar when one tab has been saved in a collection -->
    <string name="create_collection_tab_saved">ਟੈਬ ਸੰਭਾਲੀ!</string>
    <!-- Content description (not visible, for screen readers etc.): button to close the collection creator -->
    <string name="create_collection_close">ਬੰਦ ਕਰੋ</string>
    <!-- Button to save currently selected tabs in the "select tabs" step of the collection creator-->
    <string name="create_collection_save">ਸੰਭਾਲੋ</string>

    <!-- Snackbar action to view the collection the user just created or updated -->
    <string name="create_collection_view">ਵੇਖੋ</string>

    <!-- Default name for a new collection in "name new collection" step of the collection creator. %d is a placeholder for the number of collections-->
    <string name="create_collection_default_name">ਭੰਡਾਰ %d</string>

    <!-- Share -->
    <!-- Share screen header -->
    <string name="share_header">ਭੇਜੋ ਅਤੇ ਸਾਂਝਾ ਕਰੋ</string>
    <!-- Share screen header -->
    <string name="share_header_2">ਸਾਂਝਾ ਕਰੋ</string>
    <!-- Content description (not visible, for screen readers etc.):
        "Share" button. Opens the share menu when pressed. -->
    <string name="share_button_content_description">ਸਾਂਝਾ ਕਰੋ</string>
    <!-- Sub-header in the dialog to share a link to another app -->
    <string name="share_link_subheader">ਲਿੰਕ ਸਾਂਝਾ ਕਰੋ</string>
    <!-- Sub-header in the dialog to share a link to another sync device -->
    <string name="share_device_subheader">ਡਿਵਾਈਸ ‘ਤੇ ਭੇਜੋ</string>
    <!-- Sub-header in the dialog to share a link to an app from the full list -->
    <string name="share_link_all_apps_subheader">ਸਾਰੀਆਂ ਕਾਰਵਾਈਆਂ</string>
    <!-- Sub-header in the dialog to share a link to an app from the most-recent sorted list -->
    <string name="share_link_recent_apps_subheader">ਤਾਜ਼ਾ ਵਰਤੇ</string>
    <!-- An option from the three dot menu to into sync -->
    <string name="sync_menu_sign_in">ਸਿੰਕ ਕਰਨ ਲਈ ਸਾਈਨ ਇਨ ਕਰੋ</string>
    <!-- An option from the share dialog to sign into sync -->
    <string name="sync_sign_in">ਸਿੰਕ ਕਰਨ ਲਈ ਸਾਈਨ ਇਨ ਕਰੋ</string>
    <!-- An option from the share dialog to send link to all other sync devices -->
    <string name="sync_send_to_all">ਸਾਰੇ ਡਿਵਾਈਸਾਂ ‘ਤੇ ਭੇਜੋ</string>
    <!-- An option from the share dialog to reconnect to sync -->
    <string name="sync_reconnect">ਸਿੰਕ ਕਰਨ ਲਈ ਮੁੜ-ਕਨੈਕਟ ਕਰੋ</string>
    <!-- Text displayed when sync is offline and cannot be accessed -->
    <string name="sync_offline">ਆਫਲਾਈਨ</string>
    <!-- An option to connect additional devices -->
    <string name="sync_connect_device">ਹੋਰ ਡਿਵਾਈਸ ਨਾਲ ਕਨੈਕਟ ਕਰੋ</string>
    <!-- The dialog text shown when additional devices are not available -->
    <string name="sync_connect_device_dialog">ਟੈਬ ਭੇਜਣ ਲਈ, ਘੱਟੋ-ਘੱਟ ਹੋਰ ਡਿਵਾਈਸ ‘ਤੇ ਫਾਇਰਫਾਕਸ ਵਿੱਚ ਸਾਈਨ ਇਨ ਕਰੋ।</string>
    <!-- Confirmation dialog button -->
    <string name="sync_confirmation_button">ਸਮਝ ਗਏ</string>

    <!-- Share error message -->
    <string name="share_error_snackbar">ਇਹ ਐਪ ਨਾਲ ਸਾਂਝਾ ਨਹੀਂ ਕੀਤਾ ਜਾ ਸਕਦਾ</string>
    <!-- Add new device screen title -->
    <string name="sync_add_new_device_title">ਡਿਵਾਈਸ ਨੂੰ ਭੇਜੋ</string>
    <!-- Text for the warning message on the Add new device screen -->
    <string name="sync_add_new_device_message">ਕੋਈ ਡਿਵਾਈਸ ਕਨੈਕਟ ਨਹੀਂ ਹੈ</string>
    <!-- Text for the button to learn about sending tabs -->
    <string name="sync_add_new_device_learn_button">ਟੈਬਾਂ ਭੇਜਣ ਬਾਰੇ ਸਿ਼ੱਖੋ…</string>
    <!-- Text for the button to connect another device -->
    <string name="sync_add_new_device_connect_button">…ਹੋਰ ਡਿਵਾਈਸ ਨਾਲ ਕਨੈਕਟ ਕਰੋ</string>

    <!-- Notifications -->
    <!-- The user visible name of the "notification channel" (Android 8+ feature) for the ongoing notification shown while a browsing session is active. -->
    <string name="notification_pbm_channel_name">ਪ੍ਰਾਈਵੇਟ ਬਰਾਊਜ਼ਿੰਗ ਸ਼ੈਸ਼ਨ</string>
    <!-- Text shown in the notification that pops up to remind the user that a private browsing session is active. -->
    <string name="notification_pbm_delete_text">ਪ੍ਰਾਈਵੇਟ ਟੈਬਾਂ ਨੂੰ ਹਟਾਓ</string>
    <!-- Text shown in the notification that pops up to remind the user that a private browsing session is active. -->
    <string name="notification_pbm_delete_text_2">ਪ੍ਰਾਈਵੇਟ ਟੈਬਾਂ ਬੰਦ ਕਰੋ</string>
    <!-- Notification action to open Fenix and resume the current browsing session. -->
    <string name="notification_pbm_action_open">ਖੋਲ੍ਹੋ</string>
    <!-- Notification action to delete all current private browsing sessions AND switch to Fenix (bring it to the foreground) -->
    <string name="notification_pbm_action_delete_and_open">ਹਟਾਓ ਤੇ ਖੋਲ੍ਹੋ</string>
    <!-- Name of the "Powered by Fenix" notification channel. Displayed in the "App notifications" system settings for the app -->
    <string name="notification_powered_by_channel_name">ਇਖ਼ਤਿਆਰ</string>
    <!-- Name of the marketing notification channel. Displayed in the "App notifications" system settings for the app -->
    <string name="notification_marketing_channel_name">ਮਾਰਕੀਟਿੰਗ</string>
    <!-- Title shown in the notification that pops up to remind the user to set fenix as default browser.
    %1$s is a placeholder that will be replaced by the app name (Fenix). -->
    <string name="notification_default_browser_title">%1$s ਤੇਜ਼ ਤੇ ਪ੍ਰਾਈਵੇਟ ਹੈ</string>
    <!-- Text shown in the notification that pops up to remind the user to set fenix as default browser.
    %1$s is a placeholder that will be replaced by the app name (Fenix). -->
    <string name="notification_default_browser_text">%1$s ਨੂੰ ਆਪਣਾ ਮੂਲ ਬਰਾਊਜ਼ਰ ਬਣਾਓ</string>

    <!-- Snackbar -->
    <!-- Text shown in snackbar when user deletes a collection -->
    <string name="snackbar_collection_deleted">ਭੰਡਾਰ ਹਟਾਇਆ</string>
    <!-- Text shown in snackbar when user renames a collection -->
    <string name="snackbar_collection_renamed">ਭੰਡਾਰ ਦਾ ਨਾਂ ਬਦਲਿਆ</string>
    <!-- Text shown in snackbar when user deletes a tab -->
    <string name="snackbar_tab_deleted">ਟੈਬ ਹਟਾਈ</string>
    <!-- Text shown in snackbar when user deletes all tabs -->
    <string name="snackbar_tabs_deleted">ਟੈਬਾਂ ਹਟਾਈਆਂ</string>
    <!-- Text shown in snackbar when user closes a tab -->
    <string name="snackbar_tab_closed">ਟੈਬ ਬੰਦ ਕੀਤੀ</string>
    <!-- Text shown in snackbar when user closes all tabs -->
    <string name="snackbar_tabs_closed">ਟੈਬਾਂ ਬੰਦ ਕੀਤੀਆਂ</string>
    <!-- Text shown in snackbar when user closes tabs -->
    <string name="snackbar_message_tabs_closed">ਟੈਬਾਂ ਬੰਦ ਕਰੋ!</string>
    <!-- Text shown in snackbar when user bookmarks a list of tabs -->
    <string name="snackbar_message_bookmarks_saved">ਬੁੱਕਮਾਰਕ ਸੰਭਾਲੇ ਗਏ!</string>
    <!-- Text shown in snackbar action for viewing bookmarks -->
    <string name="snackbar_message_bookmarks_view">ਵੇਖੋ</string>
    <!-- Text shown in snackbar when user adds a site to top sites -->
    <string name="snackbar_added_to_top_sites">ਸਿਖਰਲੀਆਂ ਸਾਈਟਾਂ ਵਿੱਚ ਜੋੜੋ!</string>
    <!-- Text shown in snackbar when user closes a private tab -->
    <string name="snackbar_private_tab_closed">ਪ੍ਰਾਈਵੇਟ ਟੈਬ ਬੰਦ ਕੀਤੀ</string>
    <!-- Text shown in snackbar when user closes all private tabs -->
    <string name="snackbar_private_tabs_closed">ਪ੍ਰਾਈਵੇਟ ਟੈਬਾਂ ਬੰਦ ਕੀਤੀਆਂ</string>
    <!-- Text shown in snackbar when user deletes all private tabs -->
    <string name="snackbar_private_tabs_deleted">ਪ੍ਰਾਈਵੇਟ ਟੈਬਾਂ ਹਟਾਈਆਂ</string>
    <!-- Text shown in snackbar to undo deleting a tab, top site or collection -->
    <string name="snackbar_deleted_undo">UNDO</string>

    <!-- Text shown in snackbar when user removes a top site -->
    <string name="snackbar_top_site_removed">ਸਾਈਟ ਹਟਾਈ</string>
    <!-- Text for action to undo deleting a tab or collection shown in a11y dialog -->
    <string name="a11y_dialog_deleted_undo">ਵਾਪਸ ਲਵੋ</string>
    <!-- Text for action to confirm deleting a tab or collection shown in a11y dialog -->
    <string name="a11y_dialog_deleted_confirm">ਤਸਦੀਕ ਕਰੋ</string>
    <!-- QR code scanner prompt which appears after scanning a code, but before navigating to it
        First parameter is the name of the app, second parameter is the URL or text scanned-->
    <string name="qr_scanner_confirmation_dialog_message">%1$s ਨੂੰ %2$s ਖੋਲ੍ਹਣ ਦੀ ਆਗਿਆ ਦਿਓ</string>
    <!-- QR code scanner prompt dialog positive option to allow navigation to scanned link -->
    <string name="qr_scanner_dialog_positive">ਆਗਿਆ ਦਿਓ</string>
    <!-- QR code scanner prompt dialog positive option to deny navigation to scanned link -->
    <string name="qr_scanner_dialog_negative">ਨਾਂਹ ਕਰੋ</string>
    <!-- Tab collection deletion prompt dialog message. Placeholder will be replaced with the collection name -->
    <string name="tab_collection_dialog_message">ਕੀ ਤੁਸੀਂ %1$s ਨੂੰ ਹਟਾਉਣਾ ਚਾਹੁੰਦੇ ਹੋ?</string>
    <!-- Collection and tab deletion prompt dialog message. This will show when the last tab from a collection is deleted -->
    <string name="delete_tab_and_collection_dialog_message">ਇਹ ਟੈਬ ਨੂੰ ਹਟਾਉਣ ਨਾਲ ਸਾਰਾ ਭੰਡਾਹ ਹਟਾਇਆ ਜਾਵੇਗਾ। ਤੁਸੀਂ ਕਿਸੇ ਵੀ ਵੇਲੇ ਨਵਾਂ ਭੰਡਾਰ ਬਣਾ ਸਕਦੇ ਹੋ।</string>
    <!-- Collection and tab deletion prompt dialog title. Placeholder will be replaced with the collection name. This will show when the last tab from a collection is deleted -->
    <string name="delete_tab_and_collection_dialog_title">%1$s ਨੂੰ ਹਟਾਉਣਾ ਹੈ?</string>
    <!-- Tab collection deletion prompt dialog option to delete the collection -->
    <string name="tab_collection_dialog_positive">ਹਟਾਓ</string>
    <!-- Tab collection deletion prompt dialog option to cancel deleting the collection -->
    <string moz:removedIn="93" name="tab_collection_dialog_negative" tools:ignore="UnusedResources">ਰੱਦ ਕਰੋ</string>
    <!-- Text displayed in a notification when the user enters full screen mode -->
    <string name="full_screen_notification">ਪੂਰੀ ਸਕਰੀਨ ਢੰਗ ਵਿੱਚ ਜਾ ਰਿਹਾ ਹੈ</string>
    <!-- Message for copying the URL via long press on the toolbar -->
    <string name="url_copied">URL ਕਾਪੀ ਕੀਤਾ</string>

    <!-- Sample text for accessibility font size -->
    <string name="accessibility_text_size_sample_text_1">ਇਹ ਤਾਂ ਲਿਖਤ ਨਮੂਨਾ ਹੈ। ਅੱਖਰ ਆਕਾਰ ਘਟਾਉਣ ਵਧਾਉਣ ਸਮੇਂ ਵੱਡੇ ਛੋਟੇ ਅੱਖਰਾਂ ਦੀ ਜਾਂਚ ਇੱਥੇ ਕੀਤੀ ਜਾ ਸਕਦੀ ਹੈ। ਉੱਤਮ, ਪ੍ਰੀਤ, ਵਰ੍ਹੇ, ਸਿੰਘ</string>
    <!-- Summary for Accessibility Text Size Scaling Preference -->
    <string name="preference_accessibility_text_size_summary">ਵੈੱਬਸਾਈਟਾਂ ‘ਤੇ ਲਿਖਤ ਤੋਂ ਹੋਰ ਵੱਡਾ ਜਾਂ ਛੋਟਾ ਬਣਾਓ</string>
    <!-- Title for Accessibility Text Size Scaling Preference -->
    <string name="preference_accessibility_font_size_title">ਫ਼ੋਂਟ ਦਾ ਆਕਾਰ</string>

    <!-- Title for Accessibility Text Automatic Size Scaling Preference -->
    <string name="preference_accessibility_auto_size_2">ਆਪਣੇ-ਆਪ ਫ਼ੋਂਟ ਆਕਾਰ</string>
    <!-- Summary for Accessibility Text Automatic Size Scaling Preference -->
    <string name="preference_accessibility_auto_size_summary">ਫ਼ੋਂਟ ਦਾ ਆਕਾਰ ਤੁਹਾਡੀਆਂ ਐਂਡਰਾਈਡ ਸੈਟਿੰਗਾਂ ਨਾਲ ਮਿਲਾਏਗਾ। ਫ਼ੋਂਟ ਦਾ ਆਕਾਰ ਇੱਥੇ ਇੰਤਜ਼ਾਮ ਕਰਨ ਲਈ ਅਸਮਰੱਥ ਕਰੋ।</string>

    <!-- Title for the Delete browsing data preference -->
    <string name="preferences_delete_browsing_data">ਬਰਾਊਜ਼ਰ ਕਰਨ ਵਾਲਾ ਡਾਟਾ ਹਟਾਓ</string>
    <!-- Title for the tabs item in Delete browsing data -->
    <string name="preferences_delete_browsing_data_tabs_title_2">ਟੈਬਾਂ ਖੋਲ੍ਹੋ</string>
    <!-- Subtitle for the tabs item in Delete browsing data, parameter will be replaced with the number of open tabs -->
    <string name="preferences_delete_browsing_data_tabs_subtitle">%d ਟੈਬਾਂ</string>

    <!-- Title for the data and history items in Delete browsing data -->
    <string name="preferences_delete_browsing_data_browsing_data_title">ਬਰਾਊਜ਼ ਕਰਨ ਦਾ ਅਤੀਤ ਅਤੇ ਸਾਈਟ ਡਾਟਾ</string>
    <!-- Subtitle for the data and history items in delete browsing data, parameter will be replaced with the
        number of history items the user has -->
    <string name="preferences_delete_browsing_data_browsing_data_subtitle">%d ਸਿਰਨਾਵੇਂ</string>

    <!-- Title for history items in Delete browsing data -->
    <string name="preferences_delete_browsing_data_browsing_history_title">ਅਤੀਤ</string>
    <!-- Subtitle for the history items in delete browsing data, parameter will be replaced with the
        number of history pages the user has -->
    <string name="preferences_delete_browsing_data_browsing_history_subtitle">%d ਸਫ਼ੇ</string>
    <!-- Title for the cookies item in Delete browsing data -->
    <string name="preferences_delete_browsing_data_cookies">ਕੂਕੀਜ਼</string>
    <!-- Subtitle for the cookies item in Delete browsing data -->
    <string name="preferences_delete_browsing_data_cookies_subtitle">ਤੁਹਾਨੂੰ ਬਹੁਤੀਆਂ ਵੈੱਬਸਾਈਟਾਂ ਤੋਂ ਲਾਗ ਆਉਟ ਕੀਤਾ ਜਾਵੇਗਾ</string>
    <!-- Title for the cached images and files item in Delete browsing data -->
    <string name="preferences_delete_browsing_data_cached_files">ਕੈਸ਼ ਕੀਤੇ ਚਿੱਤਰ ਅਤੇ ਫਾਈਲਾਂ</string>
    <!-- Subtitle for the cached images and files item in Delete browsing data -->
    <string name="preferences_delete_browsing_data_cached_files_subtitle">ਸਟੋਰੇਜ਼ ਥਾਂ ਖਾਲੀ ਕਰਦਾ ਹੈ</string>
    <!-- Title for the site permissions item in Delete browsing data -->
    <string name="preferences_delete_browsing_data_site_permissions">ਸਾਈਟ ਇਜਾਜ਼ਤਾਂ</string>
    <!-- Title for the downloads item in Delete browsing data -->
    <string name="preferences_delete_browsing_data_downloads">ਡਾਊਨਲੋਡ</string>
    <!-- Text for the button to delete browsing data -->
    <string name="preferences_delete_browsing_data_button">ਬਰਾਊਜ਼ ਕਰਨ ਵਾਲਾ ਡਾਟਾ ਹਟਾਓ</string>

    <!-- Title for the Delete browsing data on quit preference -->
    <string name="preferences_delete_browsing_data_on_quit">ਬੰਦ ਕਰਨ ‘ਤੇ ਬਰਾਊਜ਼ ਕਰਨ ਵਾਲਾ ਡਾਟਾ ਹਟਾਓ</string>
    <!-- Summary for the Delete browsing data on quit preference. "Quit" translation should match delete_browsing_data_on_quit_action translation. -->
    <string name="preference_summary_delete_browsing_data_on_quit">ਜਦੋਂ ਤੁਸੀਂ ਮੁੱਖ ਮੇਨੂ ਤੋਂ &quot;ਬਾਹਰ&quot; ਨੂੰ ਚੁਣਦੇ ਹੋ ਤਾਂ ਬਰਾਊਜ਼ ਕਰਨ ਵਾਲਾ ਡਾਟਾ ਆਪਣੇ-ਆਪ ਹਟਾਇਆ ਜਾਂਦਾ ਹੈ</string>
    <!-- Summary for the Delete browsing data on quit preference. "Quit" translation should match delete_browsing_data_on_quit_action translation. -->
    <string name="preference_summary_delete_browsing_data_on_quit_2">ਜਦੋਂ ਤੁਸੀਂ ਮੁੱਖ ਮੇਨੂ ਰਾਹੀਂ \&quot;ਬਾਹਰ\&quot; ਨੂੰ ਚੁਣਦੇ ਹੋ ਤਾਂ ਬਰਾਊਜ਼ ਕੀਤੇ ਡਾਟੇ ਨੂੰ ਆਪਣੇ-ਆਪ ਹਟਾਇਆ ਜਾਂਦਾ ਹੈ</string>
    <!-- Action item in menu for the Delete browsing data on quit feature -->
    <string name="delete_browsing_data_on_quit_action">ਬਾਹਰ</string>

    <!-- Dialog message to the user asking to delete browsing data. -->
    <string name="delete_browsing_data_prompt_message">ਇਹ ਤੁਹਾਡੇ ਬਰਾਊਜ਼ ਕਰਨ ਦੇ ਸਾਰੇ ਡਾਟੇ ਨੂੰ ਹਟਾਏਗਾ।</string>
    <!-- Dialog message to the user asking to delete browsing data. Parameter will be replaced by app name. -->
    <string name="delete_browsing_data_prompt_message_3">%s ਚੁਣੇ ਬਰਾਊਜ਼ ਕਰਨ ਵਾਲੇ ਡਾਟੇ ਨੂੰ ਹਟਾਏਗਾ।</string>
    <!-- Text for the cancel button for the data deletion dialog -->
    <string name="delete_browsing_data_prompt_cancel">ਰੱਦ ਕਰੋ</string>
    <!-- Text for the allow button for the data deletion dialog -->
    <string name="delete_browsing_data_prompt_allow">ਹਟਾਓ</string>
    <!-- Text for the snackbar confirmation that the data was deleted -->
    <string name="preferences_delete_browsing_data_snackbar">ਬਰਾਊਜ਼ ਕਰਨ ਵਾਲਾ ਡਾਟਾ ਹਟਾਇਆ</string>

    <!-- Text for the snackbar to show the user that the deletion of browsing data is in progress -->
    <string name="deleting_browsing_data_in_progress">…ਬਰਾਊਜ਼ ਕਰਨ ਵਾਲਾ ਡਾਟਾ ਹਟਾਇਆ ਜਾ ਰਿਹਾ ਹੈ</string>

    <!-- Tips -->
    <!-- text for firefox preview moving tip header "Firefox Preview" and "Firefox Nightly" are intentionally hardcoded -->
    <string name="tip_firefox_preview_moved_header">ਫਾਇਰਫਾਕਸ ਪ੍ਰੀਵਿਊ ਹੁਣ ਫਾਇਰਫਾਕਸ ਨਾਈਟਲੀ ਹੈ</string>
    <!-- text for firefox preview moving tip description -->
    <string name="tip_firefox_preview_moved_description">Firefox Nightly ਹਰ ਰਾਤ ਅੱਪਡੇਟ ਹੁੰਦੀ ਹੈ ਅਤੇ ਤਜਰਬੇ ਅਧੀਨ ਨਵੇਂ ਫ਼ੀਚਰ ਪ੍ਰਾਪਤ ਕਰਦੀ ਹੈ।
        ਪਰ ਸਥਿਤ ਘੱਟ ਹੋ ਸਕਦੀ ਹੈ। ਵੱਧ ਸਥਿਰ ਤਜਰਬੇ ਵਾਸਤੇ ਸਾਡੇ ਬੀਟਾ ਬਰਾਊਜ਼ਰ ਨੂੰ ਡਾਊਨਲੋਡ ਕਰੋ।</string>
    <!-- text for firefox preview moving tip button. "Firefox for Android Beta" is intentionally hardcoded -->
    <string name="tip_firefox_preview_moved_button_2">ਐਂਡਰਾਇਡ ਬੀਟਾ ਲਈ ਫਾਇਰਫਾਕਸ ਲਵੋ</string>

    <!-- text for firefox preview moving tip header. "Firefox Nightly" is intentionally hardcoded -->
    <string name="tip_firefox_preview_moved_header_preview_installed">Firefox Nightly ਬਦਲਿਆ</string>
    <!-- text for firefox preview moving tip description -->
    <string name="tip_firefox_preview_moved_description_preview_installed">ਇਹ ਐਪ ਸੁਰੱਖਿਆ ਅੱਪਡੇਟ ਪ੍ਰਾਪਤ ਨਹੀਂ ਕਰੇਗੀ। ਇਹ ਐਪ ਨੂੰ ਵਰਤਣਾ ਛੱਡ ਕੇ ਨਵੇਂ ਨਾਈਟਲੀ (Nightly ਨੂੰ ਵਰਤੋਂ।
        \n\nਆਪਣੇ ਬੁੱਕਮਾਰਕਾਂ, ਲਾਗਇਨਾਂ ਅਤੇ ਅਤੀਤ ਨੂੰ ਹੋਰ ਐਪ ਉੱਤੇ ਤਬਦੀਲ ਕਰਨ ਲਈ ਫਾਇਰਫਾਕਸ ਖਾਤਾ ਬਣਾਓ।</string>
    <!-- text for firefox preview moving tip button  -->
    <string name="tip_firefox_preview_moved_button_preview_installed">ਨਵੇਂ ਨਾਈਟਲੀ ਲਈ ਬਦਲੋ</string>

    <!-- text for firefox preview moving tip header. "Firefox Nightly" is intentionally hardcoded -->
    <string name="tip_firefox_preview_moved_header_preview_not_installed">Firefox Nightly ਬਦਲਿਆ</string>

    <!-- text for firefox preview moving tip description -->
    <string name="tip_firefox_preview_moved_description_preview_not_installed">ਇਹ ਐਪ ਸੁਰੱਖਿਆ ਅੱਪਡੇਟ ਪ੍ਰਾਪਤ ਨਹੀਂ ਕਰੇਗੀ। ਇਹ ਐਪ ਨੂੰ ਵਰਤਣਾ ਛੱਡ ਕੇ ਨਵੇਂ ਨਾਈਟਲੀ (Nightly ਨੂੰ ਵਰਤੋਂ।
        \n\nਆਪਣੇ ਬੁੱਕਮਾਰਕਾਂ, ਲਾਗਇਨਾਂ ਅਤੇ ਅਤੀਤ ਨੂੰ ਹੋਰ ਐਪ ਉੱਤੇ ਤਬਦੀਲ ਕਰਨ ਲਈ ਫਾਇਰਫਾਕਸ ਖਾਤਾ ਬਣਾਓ।</string>
    <!-- text for firefox preview moving tip button  -->
    <string name="tip_firefox_preview_moved_button_preview_not_installed">ਨਵਾਂ ਨਾਈਟਲੀ ਲਵੋ</string>

    <!-- Onboarding -->
    <!-- Text for onboarding welcome message
    The first parameter is the name of the app (e.g. Firefox Preview) -->
    <string name="onboarding_header">%s ਵਲੋਂ ਜੀ ਆਇਆਂ ਨੂੰ!</string>
    <!-- text for the Firefox Accounts section header -->
    <string name="onboarding_fxa_section_header">ਪਹਿਲਾਂ ਹੀ ਖਾਤਾ ਹੈ?</string>
    <!-- text for the "What's New" onboarding card header -->
    <string moz:removedIn="94" name="onboarding_whats_new_header1" tools:ignore="UnusedResources">ਵੇਖੋ ਕਿ ਨਵਾਂ ਕੀ ਹੈ</string>
    <!-- text for the "what's new" onboarding card description
    The first parameter is the short name of the app (e.g. Firefox) -->
    <string moz:removedIn="94" name="onboarding_whats_new_description" tools:ignore="UnusedResources">%s ਮੁੜ-ਡਿਜ਼ਾਈਨ ਬਾਰੇ ਕੋਈ ਸਵਾਲ ਹੈ? ਲੱਭ ਰਹੇ ਕੋ ਕਿ ਕੀ ਬਦਲਿਆ ਹੈ?</string>
    <!-- text for underlined clickable link that is part of "what's new" onboarding card description that links to an FAQ -->
    <string moz:removedIn="94" name="onboarding_whats_new_description_linktext" tools:ignore="UnusedResources">ਜਵਾਬ ਇੱਥੇ ਲਵੋ</string>
    <!-- text for the Firefox account onboarding sign in card header. The word "Firefox" should not be translated -->
    <string name="onboarding_account_sign_in_header_1">ਡਿਵਾਈਸਾਂ ਵਿਚਾਲੇ Firefox ਸਿੰਕ ਕਰੋ</string>
    <!-- Text for the button to learn more about signing in to your Firefox account -->
    <string name="onboarding_manual_sign_in_description">ਇਸ ਡਿਵਾਈਸ ਉੱਤੇ Firefox ਲਈ ਬੁੱਕਮਾਰਕ, ਅਤੀਤ ਅਤੇ ਪਾਸਵਰਡ ਲਿਆਓ।</string>
    <!-- text for the firefox account onboarding card header when we detect you're already signed in to
        another Firefox browser. (The word `Firefox` should not be translated)
        The first parameter is the email of the detected user's account -->
    <string name="onboarding_firefox_account_auto_signin_header_3">ਤੁਸੀਂ ਇਸ ਡਿਵਾਈਸ ਉੱਤੇ ਹੋਰ Firefox ਬਰਾਊਜ਼ਰ ਉੱਤੇ %s ਵਜੋਂ ਸਾਈਨ ਇਨ ਕਰੋਗੇ। ਕੀ ਤੁਸੀਂ ਇਸ ਖਾਤੇ ਨਾਲ ਹੀ ਸਾਈਨ ਇਨ ਕਰਨਾ ਚਾਹੋਗੇ?</string>
    <!-- text for the button to confirm automatic sign-in -->
    <string name="onboarding_firefox_account_auto_signin_confirm">ਹਾਂ, ਮੈਨੂੰ ਸਾਈਨ ਇਨ ਕਰੋ</string>
    <!-- text for the automatic sign-in button while signing in is in process -->
    <string name="onboarding_firefox_account_signing_in">…ਸਾਇਨ ਇਨ ਕੀਤਾ ਜਾ ਰਿਹਾ ਹੈ</string>

    <!-- text for the button to manually sign into Firefox account. -->
    <string name="onboarding_firefox_account_sign_in_1">ਸਾਈਨ ਅੱਪ ਕਰੋ</string>
    <!-- text for the button to stay signed out when presented with an option to automatically sign-in. -->
    <string name="onboarding_firefox_account_stay_signed_out">ਸਾਈਨ ਆਉਟ ਰਹੋ</string>
    <!-- text to display in the snackbar once account is signed-in -->
    <string name="onboarding_firefox_account_sync_is_on">ਸਿੰਕ ਚਾਲੂ ਹੈ</string>
    <!-- text to display in the snackbar if automatic sign-in fails. user may try again -->
    <string name="onboarding_firefox_account_automatic_signin_failed">ਸਾਈਨ-ਇਨ ਲਈ ਅਸਫ਼ਲ</string>
    <!-- text for the tracking protection onboarding card header -->
    <string name="onboarding_tracking_protection_header_3">ਪਰਦੇਦਾਰੀ ਹਮੇਸ਼ਾਂ ਚਾਲੂ</string>
    <!-- text for the tracking protection card description. 'Firefox' intentionally hardcoded here -->
    <string name="onboarding_tracking_protection_description_3">ਕੰਪਨੀਆਂ ਨੂੰ ਚੋਰੀ ਚੋਰੀ ਵੈੱਬ ਉੱਤੇ ਤੁਹਾਡਾ ਪਿੱਛਾ ਕਰਨ ਤੋਂ Firefox ਆਪਣੇ-ਆਪ ਹੀ ਰੋਕਦਾ ਹੈ।</string>
    <!-- text for tracking protection radio button option for standard level of blocking -->
    <string name="onboarding_tracking_protection_standard_button_2">ਸਟੈਂਡਰਡ (ਮੂਲ)</string>
    <!-- text for standard blocking option button description -->
    <string name="onboarding_tracking_protection_standard_button_description_3">ਪਰਦੇਦਾਰੀ ਅਤੇ ਕਾਰਗੁਜ਼ਾਰੀ ਵਿਚਾਲੇ ਸੰਤੁਲਨ ਹੈ। ਸਫ਼ੇ ਆਮ ਨਾਲੋਂ ਤੇਜ਼ ਨਾਲ ਲੋਡ ਹੁੰਦੇ ਹਨ।</string>
    <!-- text for tracking protection radio button option for strict level of blocking -->
    <string name="onboarding_tracking_protection_strict_button">ਸਖ਼ਤ (ਸਿਫਾਰਸ਼ੀ)</string>
    <!-- text for tracking protection radio button option for strict level of blocking -->
    <string name="onboarding_tracking_protection_strict_option">ਸਖ਼ਤ</string>
    <!-- text for strict blocking option button description -->
    <string name="onboarding_tracking_protection_strict_button_description_3">ਹੋਰ ਟਰੈਕਰਾਂ ਉੱਤੇ ਪਾਬੰਦੀ ਲਾਉਂਦਾ ਹੈ, ਜਿਸ ਨਾਲ ਸਫ਼ੇ ਤੇਜ਼ੀ ਨਾਲ ਲੋਡ ਹੁੰਦੇ ਹਨ, ਪਰ ਕੁਝ ਸਫ਼ੇ ਸ਼ਾਇਦ ਠੀਕ ਤਰ੍ਹਾਂ ਕੰਮ ਨਾ ਕਰਨ।</string>
    <!-- text for the toolbar position card header  -->
    <string name="onboarding_toolbar_placement_header_1">ਆਪਣੇ ਟੂਲਬਾਰ ਦੀ ਥਾਂ ਚੁਣੋ</string>
    <!-- text for the toolbar position card description -->
    <string name="onboarding_toolbar_placement_description_1">ਸੌਖੀ ਪਹੁੰਚ ਲਈ ਟੂਲਬਾਰ ਨੂੰ ਰੱਖੋ। ਹੇਠਾਂ ਰੱਖੋ ਜਾਂ ਇਸ ਨੂੰ ਉੱਤੇ ਰੱਖੋ।</string>
    <!-- text for the private browsing onboarding card header -->
    <string moz:removedIn="94" name="onboarding_private_browsing_header" tools:ignore="UnusedResources">ਪ੍ਰਾਈਵੇਟ ਢੰਗ ਨਾਲ ਬਰਾਊਜ਼ ਕਰੋ</string>
    <!-- text for the private browsing onboarding card description
    The first parameter is an icon that represents private browsing -->
    <string moz:removedIn="94" name="onboarding_private_browsing_description1" tools:ignore="UnusedResources">ਇੱਕ ਵਾਰ ਪ੍ਰਾਈਵੇਟ ਟੈਬ ਵਿੱਚ ਖੋਲ੍ਹੋ: %s ਆਈਕਾਨ ਨੂੰ ਛੂਹੋ।</string>
    <!-- text for the private browsing onboarding card description, explaining how to always using private browsing -->
    <string moz:removedIn="94" name="onboarding_private_browsing_always_description" tools:ignore="UnusedResources">ਹਰ ਵਾਰ ਪ੍ਰਾਈਵੇਟ ਟੈਬਾਂ ਖੋਲ੍ਹੋ: ਤੁਹਾਡੀਆਂ ਪ੍ਰਾਈਵੇਟ ਬਰਾਊਜ਼ਿੰਗ ਸੈਟਿੰਗਾਂ ਨੂੰ ਅੱਪਡੇਟ ਕਰੋ।</string>
    <!-- text for the private browsing onbording card button, that launches settings -->
    <string moz:removedIn="94" name="onboarding_private_browsing_button" tools:ignore="UnusedResources">ਸੈਟਿੰਗਾਂ ਖੋਲ੍ਹੋ</string>
    <!-- text for the privacy notice onboarding card header -->
    <string name="onboarding_privacy_notice_header">ਤੁਹਾਡੀ ਪਰਦੇਦਾਰੀ</string>
    <!-- text for the privacy notice onboarding card description
    The first parameter is the name of the app (e.g. Firefox Preview) Substitute %s for long browser name. -->
    <string name="onboarding_privacy_notice_description2">ਅਸੀਂ %s ਨੂੰ ਇੰਝ ਬਣਾਇਆ ਹੈ ਕਿ ਤੁਹਾਡੇ ਕੋਲ ਪੂਰਾ ਕੰਟਰੋਲ ਹੋਵੇ ਕਿ ਤੁਸੀਂ
ਆਨਲਾਈਨ ਕੀ ਸਾਂਝਾ ਕਰਦੇ ਹੋ ਅਤੇ ਸਾਡੇ ਨਾਲ ਕੀ ਸਾਂਝਾ ਕਰਦੇ ਹੋ।</string>
    <!-- Text for the button to read the privacy notice -->
    <string name="onboarding_privacy_notice_read_button">ਸਾਡੀ ਪਰਦੇਦਾਰੀ ਸੂਚਨਾ ਨੂੰ ਪੜ੍ਹੋ</string>

    <!-- Content description (not visible, for screen readers etc.): Close onboarding screen -->
    <string moz:removedIn="93" name="onboarding_close" tools:ignore="UnusedResources">ਬੰਦ ਕਰੋ</string>

    <!-- text for the button to finish onboarding -->
    <string name="onboarding_finish">ਬਰਾਊਜ਼ ਕਰਨਾ ਸ਼ੁਰੂ ਕਰੋ</string>

    <!-- Onboarding theme -->
    <!-- text for the theme picker onboarding card header -->
    <string name="onboarding_theme_picker_header">ਆਪਣਾ ਸਰੂਪ ਚੁਣੋ</string>
    <!-- text for the theme picker onboarding card description -->
    <string name="onboarding_theme_picker_description_2">ਗੂੜ੍ਹੇ ਢੰਗ ਨਾਲ ਕੁਝ ਬੈਟਰੀ ਅਤੇ ਤੁਹਾਡੀ ਨਿਗ੍ਹਾ ਬਚਦੀ ਹੈ।</string>
    <!-- Automatic theme setting (will follow device setting) -->
    <string name="onboarding_theme_automatic_title">ਆਪਣੇ-ਆਪ</string>
    <!-- Summary of automatic theme setting (will follow device setting) -->
    <string name="onboarding_theme_automatic_summary">ਆਪਣੇ ਡਿਵਾਈਸ ਦੀਆਂ ਸੈਟਿੰਗਾਂ ਨੂੰ ਮੁਆਫ਼ਕ ਬਣਾਓ</string>
    <!-- Theme setting for dark mode -->
    <string name="onboarding_theme_dark_title">ਗੂੜ੍ਹਾ ਥੀਮ</string>
    <!-- Theme setting for light mode -->
    <string name="onboarding_theme_light_title">ਹਲਕਾ ਥੀਮ</string>

    <!-- Text shown in snackbar when multiple tabs have been sent to device -->
    <string name="sync_sent_tabs_snackbar">ਟੈਬਾਂ ਭੇਜੀਆਂ!</string>
    <!-- Text shown in snackbar when one tab has been sent to device  -->
    <string name="sync_sent_tab_snackbar">ਟੈਬ ਭੇਜੀ!</string>
    <!-- Text shown in snackbar when sharing tabs failed  -->
    <string name="sync_sent_tab_error_snackbar">ਭੇਜਣ ਲਈ ਅਸਮਰੱਥ</string>
    <!-- Text shown in snackbar for the "retry" action that the user has after sharing tabs failed -->
    <string name="sync_sent_tab_error_snackbar_action">ਮੁੜ-ਭੇਜੋ</string>
    <!-- Title of QR Pairing Fragment -->
    <string name="sync_scan_code">ਕੋਡ ਸਕੈਨ ਕਰੋ</string>
    <!-- Instructions on how to access pairing -->
    <string name="sign_in_instructions"><![CDATA[ਆਪਣੇ ਕੰਪਿਊਟਰ ‘ਤੇ ਫਾਇਰਫਾਕਸ ਖੋਲ੍ਹੋ ਅਤੇ <b>https://firefox.com/pair</b> ‘ਤੇ ਜਾਓ]]></string>
    <!-- Text shown for sign in pairing when ready -->
    <string name="sign_in_ready_for_scan">ਸਕੈਨ ਕਰਨ ਲਈ ਤਿਆਰ</string>
    <!-- Text shown for settings option for sign with pairing -->
    <string name="sign_in_with_camera">ਆਪਣੇ ਕੈਮਰੇ ਨਾਲ ਸਾਈਨ ਇਨ ਕਰੋ</string>
    <!-- Text shown for settings option for sign with email -->
    <string name="sign_in_with_email">ਇਸ ਦੀ ਬਜਾਏ ਈਮੇਲ ਵਰਤੋਂ</string>
    <!-- Text shown for settings option for create new account text.'Firefox' intentionally hardcoded here.-->
    <string name="sign_in_create_account_text"><![CDATA[ਖਾਤਾ ਨਹੀਂ ਹੈ?<u>ਡਿਵਾਈਸਾਂ ਵਿਚਾਲੇ</u> Firefox ਸਿੰਕ ਕਰਨ ਲਈ ਬਣਾਓ।]]></string>
    <!-- Text shown in confirmation dialog to sign out of account -->
    <string name="sign_out_confirmation_message">ਫਾਇਰਫਾਕਸ ਤੁਹਾਡੇ ਖਾਤੇ ਨਾਲ ਸਿੰਕ ਕਰਨਾ ਰੋਕੇਗਾ, ਪਰ ਇਸ ਡਿਵਾਈਸ ਤੋਂ ਕਿਸੇ ਵੀ ਤੁਹਾਡੇ ਬਰਾਊਜ਼ਰ ਡਾਟੇ ਨੂੰ ਨਹੀਂ ਹਟਾਏਗਾ।</string>
    <!-- Text shown in confirmation dialog to sign out of account. The first parameter is the name of the app (e.g. Firefox Preview) -->
    <string name="sign_out_confirmation_message_2">%s ਤੁਹਾਡੇ ਖਾਤੇ ਨਾਲ ਸਿੰਕ ਕਰਨਾ ਰੋਕ ਦੇਵੇਗਾ, ਪਰ ਇਸ ਡਿਵਾਈਸ ਉੱਤੇ ਤੁਹਾਡੇ ਬਰਾਊਜ਼ ਕੀਤੇ ਡਾਟੇ ਨੂੰ ਹਟਾਏਗਾ ਨਹੀਂ।</string>
    <!-- Option to continue signing out of account shown in confirmation dialog to sign out of account -->
    <string name="sign_out_disconnect">ਡਿਸ-ਕਨੈਕਟ ਕਰੋ</string>
    <!-- Option to cancel signing out shown in confirmation dialog to sign out of account -->
    <string name="sign_out_cancel">ਰੱਦ ਕਰੋ</string>
    <!-- Error message snackbar shown after the user tried to select a default folder which cannot be altered -->
    <string name="bookmark_cannot_edit_root">ਮੂਲ ਫ਼ੋਲਡਰਾਂ ਨੂੰ ਸੋਧਿਆ ਨਹੀਂ ਜਾ ਸਕਦਾ</string>

    <!-- Enhanced Tracking Protection -->
    <!-- Link displayed in enhanced tracking protection panel to access tracking protection settings -->
    <string name="etp_settings">ਸੁਰੱਖਿਆ ਸੈਟਿੰਗਾਂ</string>
    <!-- Preference title for enhanced tracking protection settings -->
    <string name="preference_enhanced_tracking_protection">ਟਰੈਕ ਹੋਣ ਤੋਂ ਵਾਧਾ ਕੀਤੀ ਸੁਰੱਖਿਆ</string>
    <!-- Title for the description of enhanced tracking protection -->
    <string name="preference_enhanced_tracking_protection_explanation_title">ਬਿਨਾਂ ਪਿੱਛੇ ਕੀਤੇ ਜਾਣ ਤੋਂ ਬਰਾਊਜ਼ ਕਰੋ</string>
    <!-- Description of enhanced tracking protection. The first parameter is the name of the application (For example: Fenix) -->
    <string name="preference_enhanced_tracking_protection_explanation">ਆਪਣੇ ਡਾਟੇ ਨੂੰ ਆਪਣੇ ਕੋਲ ਰੱਖੋ। %s ਤੁਹਾਨੂੰ ਬਹੁਤੇ ਆਮ ਟਰੈਕਰਾਂ ਤੋਂ ਸੁਰ਼ਖਿਅਤ ਕਰਦਾ ਹੈ, ਜੋ ਕਿ ਆਨਲਾਈਨ ਤੁਹਾਡਾ ਪਿੱਛਾ ਕਰਦੇ ਹਨ।</string>
    <!-- Text displayed that links to website about enhanced tracking protection -->
    <string name="preference_enhanced_tracking_protection_explanation_learn_more">ਹੋਰ ਸਿੱਖੋ</string>
    <!-- Preference for enhanced tracking protection for the standard protection settings -->
    <string name="preference_enhanced_tracking_protection_standard_default_1">ਸਟੈਂਡਰਡ (ਮੂਲ)</string>
    <!-- Preference description for enhanced tracking protection for the standard protection settings -->
    <string name="preference_enhanced_tracking_protection_standard_description_4">ਪਰਦੇਦਾਰੀ ਅਤੇ ਕਾਰਗੁਜ਼ਾਰੀ ਵਿਚਾਲੇ ਸੰਤੁਲਨ ਹੈ। ਸਫ਼ੇ ਆਮ ਨਾਲੋਂ ਤੇਜ਼ ਨਾਲ ਲੋਡ ਹੁੰਦੇ ਹਨ।</string>
    <!--  Accessibility text for the Standard protection information icon  -->
    <string name="preference_enhanced_tracking_protection_standard_info_button">ਮਿਆਰੀ ਟਰੈਕਿੰਗ ਸੁਰੱਖਿਆ ਰਾਹੀਂ ਕਿਸ ਉੱਤੇ ਪਾਬੰਦੀ ਲਾਈ ਜਾਂਦੀ ਹੈ</string>
    <!-- Preference for enhanced tracking protection for the strict protection settings -->
    <string name="preference_enhanced_tracking_protection_strict">ਸਖ਼ਤ</string>
    <!-- Preference description for enhanced tracking protection for the strict protection settings -->
    <string name="preference_enhanced_tracking_protection_strict_description_3">ਹੋਰ ਟਰੈਕਰਾਂ ਉੱਤੇ ਪਾਬੰਦੀ ਲਾਉਂਦਾ ਹੈ, ਜਿਸ ਨਾਲ ਸਫ਼ੇ ਤੇਜ਼ੀ ਨਾਲ ਲੋਡ ਹੁੰਦੇ ਹਨ, ਪਰ ਕੁਝ ਸਫ਼ੇ ਸ਼ਾਇਦ ਠੀਕ ਤਰ੍ਹਾਂ ਕੰਮ ਨਾ ਕਰਨ।</string>
    <!--  Accessibility text for the Strict protection information icon  -->
    <string name="preference_enhanced_tracking_protection_strict_info_button">ਸਖ਼ਤ ਟਰੈਕਿੰਗ ਸੁਰੱਖਿਆ ਰਾਹੀਂ ਕਿਸ ਉੱਤੇ ਪਾਬੰਦੀ ਲਾਈ ਜਾਂਦੀ ਹੈ</string>
    <!-- Preference for enhanced tracking protection for the custom protection settings -->
    <string name="preference_enhanced_tracking_protection_custom">ਕਸਟਮ</string>
    <!-- Preference description for enhanced tracking protection for the strict protection settings -->
    <string name="preference_enhanced_tracking_protection_custom_description_2">ਚੁਣੋ ਕਿ ਕਿਹੜੇ ਟਰੈਕਰਾਂ ਅਤੇ ਸਕ੍ਰਿਪਟਾਂ ਉੱਤੇ ਪਾਬੰਦੀ ਲਗਾਉਣੀ ਹੈ।</string>
    <!--  Accessibility text for the Strict protection information icon  -->
    <string name="preference_enhanced_tracking_protection_custom_info_button">ਕਸਟਮ ਟਰੈਕਿੰਗ ਸੁਰੱਖਿਆ ਰਾਹੀਂ ਕਿਸ ਉੱਤੇ ਪਾਬੰਦੀ ਲਾਈ ਜਾਂਦੀ ਹੈ</string>
    <!-- Header for categories that are being blocked by current Enhanced Tracking Protection settings -->
    <!-- Preference for enhanced tracking protection for the custom protection settings for cookies-->
    <string name="preference_enhanced_tracking_protection_custom_cookies">ਕੂਕੀਜ਼</string>
    <!-- Option for enhanced tracking protection for the custom protection settings for cookies-->
    <string name="preference_enhanced_tracking_protection_custom_cookies_1">ਅੰਤਰ-ਸਾਈਟ ਅਤੇ ਸਮਾਜਿਕ ਮੀਡਿਆ ਟਰੈਕਰ</string>
    <!-- Option for enhanced tracking protection for the custom protection settings for cookies-->
    <string name="preference_enhanced_tracking_protection_custom_cookies_2">ਨਾ-ਖੋਲ੍ਹੀਆਂ ਸਾਈਟਾਂ ਤੋਂ ਕੂਕੀਜ਼</string>
    <!-- Option for enhanced tracking protection for the custom protection settings for cookies-->
    <string name="preference_enhanced_tracking_protection_custom_cookies_3">ਸਾਰੇ ਤੀਜੀ-ਧਿਰ ਕੂਕੀਜ਼ (ਵੈੱਬਸਾਈਟ ਦੇ ਕੰਮ ਨਾ ਕਰਨ ਦਾ ਕਾਰਨ ਹੋ ਸਕਦਾ)</string>
    <!-- Option for enhanced tracking protection for the custom protection settings for cookies-->
    <string name="preference_enhanced_tracking_protection_custom_cookies_4">ਸਾਰੇ ਕੂਕੀਜ਼ (ਵੈੱਬਸਾਈਟਾਂ ਦੇ ਕੰਮ ਨਾ ਕਰਨ ਦਾ ਕਾਰਨ ਹੋਵੇਗਾ)</string>
    <!-- Preference for enhanced tracking protection for the custom protection settings for tracking content -->
    <string name="preference_enhanced_tracking_protection_custom_tracking_content">ਟਰੈਕਿੰਗ ਸਮੱਗਰੀ</string>
    <!-- Option for enhanced tracking protection for the custom protection settings for tracking content-->
    <string name="preference_enhanced_tracking_protection_custom_tracking_content_1">ਸਭ ਟੈਬਾਂ ਵਿੱਚ</string>
    <!-- Option for enhanced tracking protection for the custom protection settings for tracking content-->
    <string name="preference_enhanced_tracking_protection_custom_tracking_content_2">ਸਿਰਫ਼ ਪ੍ਰਾਈਵੇਟ ਟੈਬ ਵਿੱਚ</string>
    <!-- Option for enhanced tracking protection for the custom protection settings for tracking content-->
    <string name="preference_enhanced_tracking_protection_custom_tracking_content_3">ਸਿਰਫ਼ ਕਸਟਮ ਟੈਬਾਂ ਵਿੱਚ</string>
    <!-- Preference for enhanced tracking protection for the custom protection settings -->
    <string name="preference_enhanced_tracking_protection_custom_cryptominers">ਕ੍ਰਿਪਟੋ-ਮਾਈਨਰ</string>
    <!-- Preference for enhanced tracking protection for the custom protection settings -->
    <string name="preference_enhanced_tracking_protection_custom_fingerprinters">ਫਿੰਗਰਪਰਿੰਟਰ</string>
    <!-- Button label for navigating to the Enhanced Tracking Protection details -->
    <string name="enhanced_tracking_protection_details">ਵੇਰਵੇ</string>
    <!-- Header for categories that are being being blocked by current Enhanced Tracking Protection settings -->
    <string name="enhanced_tracking_protection_blocked">ਪਾਬੰਦੀ ਲਗਾਏ</string>
    <!-- Header for categories that are being not being blocked by current Enhanced Tracking Protection settings -->
    <string name="enhanced_tracking_protection_allowed">ਮਨਜ਼ੂਰ ਕੀਤੇ</string>
    <!-- Category of trackers (social media trackers) that can be blocked by Enhanced Tracking Protection -->
    <string name="etp_social_media_trackers_title">ਸਮਾਜਿਕ ਮੀਡਿਆ ਟਰੈਕਰ</string>
    <!-- Description of social media trackers that can be blocked by Enhanced Tracking Protection -->
    <string name="etp_social_media_trackers_description">ਵੈੱਬ ‘ਤੇ ਸਮਾਜਿਕ ਨੈੱਟਵਰਕਾਂ ਨੂੰ ਤੁਹਾਡੇ ਬਰਾਊਜ਼ ਕਰਨ ਦੀ ਸਰਗਰਮ ਨੂੰ ਟਰੈਕ ਕਰਨ ਦੀ ਸਮਰੱਥਾ ਦੀ ਸੀਮਿਤ ਕਰਦਾ ਹੈ।</string>
    <!-- Category of trackers (cross-site tracking cookies) that can be blocked by Enhanced Tracking Protection -->
    <string name="etp_cookies_title">ਅੰਤਰ-ਸਾਈਟ ਟਰੈਕ ਕਰਨ ਵਾਲੇ ਕੂਕੀਜ਼</string>
    <!-- Description of cross-site tracking cookies that can be blocked by Enhanced Tracking Protection -->
    <string name="etp_cookies_description">ਕੂਕੀਜ਼ ਉੱਤੇ ਪਾਬੰਦੀ ਲਗਾਉਂਦਾ ਹੈ, ਜੋ ਕਿ ਇਸ਼ਤਿਹਾਰ ਨੈੱਟਵਰਕ ਤੇ ਵਿਸ਼ਲੇਸ਼ਣ ਕਰਨ ਵਾਲੀਆਂ ਕੰਪਨੀਆਂ ਕਈ ਸਾਈਟਾਂ ‘ਤੇ ਤੁਹਾਡੇ ਬਰਾਊਜ਼ ਕਰਨ ਦੇ ਡਾਟੇ ਨੂੰ ਇਕੱਤਰ ਕਰਨ ਲਈ ਵਰਤਦੀਆਂ ਹਨ।</string>
    <!-- Category of trackers (cryptominers) that can be blocked by Enhanced Tracking Protection -->
    <string name="etp_cryptominers_title">ਕ੍ਰਿਪਟੋਮਾਈਨਰ</string>
    <!-- Description of cryptominers that can be blocked by Enhanced Tracking Protection -->
    <string name="etp_cryptominers_description">ਤੁਹਾਡੇ ਡਿਵਾਈਸ ਨੂੰ ਡਿਜ਼ਿਟਲ ਮੁਦਰਾ ਦੀ ਟਕਸਾਲ ਵਜੋਂ ਵਰਤਣ ਲਈ ਪਹੁੰਚ ਪ੍ਰਾਪਤ ਕਰਨ ਵਾਲੀਆਂ ਦੋਖੀ ਸਕ੍ਰਿਪਟਾਂ ਨੂੰ ਰੋਕਦਾ ਹੈ।</string>
    <!-- Category of trackers (fingerprinters) that can be blocked by Enhanced Tracking Protection -->
    <string name="etp_fingerprinters_title">ਫਿੰਗਰਪਰਿੰਟਰ</string>
    <!-- Description of fingerprinters that can be blocked by Enhanced Tracking Protection -->
    <string name="etp_fingerprinters_description">ਤੁਹਾਡੇ ਡਿਵਾਈਸ ਬਾਰੇ ਵਿਲੱਖਣ ਤੌਰ ‘ਤੇ ਪਛਾਣੇ ਜਾਣੇ ਵਾਲੇ ਡਾਟੇ ਨੂੰ ਇਕੱਤਰ ਹੋਣ ਤੋਂ ਰੋਕਦਾ ਹੈ, ਜਿਸ ਨੂੰ ਟਰੈਕਿੰਗ ਲਈ ਵਰਤਿਆ ਜਾ ਸਕਦਾ ਹੈ।</string>
    <!-- Category of trackers (tracking content) that can be blocked by Enhanced Tracking Protection -->
    <string name="etp_tracking_content_title">ਸਮੱਗਰੀ ਟਰੈਕ ਕਰਨ ਵਾਲੇ</string>
    <!-- Description of tracking content that can be blocked by Enhanced Tracking Protection -->
    <string name="etp_tracking_content_description">ਬਾਹਰੀ ਇਸ਼ਤਿਹਾਰ, ਵਿਡੀਓ ਅਤੇ ਹੋਰ ਸਮੱਗਰੀ ਨੂੰ ਰੋਕਦਾ ਹੈ, ਜਿਸ ‘ਚ ਟਰੈਕ ਕਰਨ ਵਾਲਾ ਕੋਡ ਹੁੰਦਾ ਹੈ। ਕੁਝ ਵੈੱਬਸਾਈਟਾਂ ਦਾ ਕੰਮਕਾਜ ਪ੍ਰਭਾਵਿਤ ਹੋ ਸਕਦਾ ਹੈ।</string>
    <!-- Enhanced Tracking Protection Onboarding Message shown in a dialog above the toolbar. The first parameter is the name of the application (For example: Fenix) -->
    <string moz:removedIn="93" name="etp_onboarding_cfr_message" tools:ignore="UnusedResources">ਜਦੋਂ ਵੀ ਢਾਲ ਜਾਮਨੀ ਰੰਗ ਦੀ ਹੋਵੇ ਤਾਂ %s ਨੇ ਸਾਈਟ ਉੱਤੇ ਟਰੈਕਰਾਂ ਉੱਤੇ ਪਾਬੰਦੀ ਲਾਈ ਹੋਵੇਗੀ। ਹੋਰ ਜਾਣਕਾਰੀ ਲਈ ਛੂਹੋ।</string>
    <!-- Enhanced Tracking Protection message that protection is currently on for this site -->
    <string name="etp_panel_on">ਇਸ ਸਾਈਟ ਲਈ ਸੁਰੱਖਿਆ ਚਾਲੂ ਹੈ</string>
    <!-- Enhanced Tracking Protection message that protection is currently off for this site -->
    <string name="etp_panel_off">ਇਸ ਸਾਈਟ ਲਈ ਸੁਰੱਖਿਆ ਬੰਦ ਹੈ</string>
    <!-- Header for exceptions list for which sites enhanced tracking protection is always off -->
    <string name="enhanced_tracking_protection_exceptions">ਇਹਨਾਂ ਵੈੱਬਸਾਈਟਾਂ ਲਈ ਵਧੇਰੇ ਟਰੈਕਿੰਗ ਸੁਰੱਖਿਆ ਬੰਦ ਹੈ</string>
    <!-- Content description (not visible, for screen readers etc.): Navigate
    back from ETP details (Ex: Tracking content) -->
    <string name="etp_back_button_content_description">ਪਿੱਛੇ ਵੱਲ ਜਾਓ</string>
    <!-- About page Your rights link text -->
    <string name="about_your_rights">ਤੁਹਾਡੇ ਹੱਕ</string>
    <!-- About page link text to open open source licenses screen -->
    <string name="about_open_source_licenses">ਸਾਡੇ ਵਲੋਂ ਵਰਤੀਆਂ ਆਜ਼ਾਦ ਸਰੋਤ ਲਾਇਬਰੇਰੀਆਂ</string>
    <!-- About page link text to open what's new link -->
    <string name="about_whats_new">%s ‘ਚ  ਨਵਾਂ ਕੀ ਹੈ</string>
    <!-- Open source licenses page title
    The first parameter is the app name -->
    <string name="open_source_licenses_title">%s | OSS ਲਾਇਬਰੇਰੀਆਂ</string>

    <!-- Category of trackers (redirect trackers) that can be blocked by Enhanced Tracking Protection -->
    <string name="etp_redirect_trackers_title">ਰਿ-ਡਿਰੈਕਟ ਟਰੈਕਰ</string>
    <!-- Description of redirect tracker cookies that can be blocked by Enhanced Tracking Protection -->
    <string name="etp_redirect_trackers_description">ਜਾਣੀਆਂ-ਪਛਾਣੀਆਂ ਟਰੈਕਰ ਵੈੱਬਸਾਈਟਾਂ ਲਈ ਰਿ-ਡਿਰੈਕ ਰਾਹੀਂ ਸੈੱਟ ਕਰਨ ਵਾਲੇ ਕੂਕੀਜ਼ ਸਾਫ਼ ਕਰੋ।</string>

    <!-- Description of the SmartBlock Enhanced Tracking Protection feature. The * symbol is intentionally hardcoded here,
         as we use it on the UI to indicate which trackers have been partially unblocked.  -->
    <string name="preference_etp_smartblock_description">ਇਸ ਸਫ਼ੇ ਉੱਤੇ ਹੇਠ ਨਿਸ਼ਾਨ ਲਾਏ ਕੁਝ ਟਰੈਕਰਾਂ ਤੋਂ ਅਧੂਰੇ ਰੂਪ ਵਿੱਚ ਪਾਬੰਦੀ ਹਟਾਈ ਗਈ ਹੈ, ਕਿਉਂਕਿ ਤੁਸੀਂ ਉਹਨਾਂ ਨਾਲ ਸੰਪਰਕ ਕਰ ਰਹੇ ਹੋ *।</string>
    <!-- Text displayed that links to website about enhanced tracking protection SmartBlock -->
    <string name="preference_etp_smartblock_learn_more">ਹੋਰ ਜਾਣੋ</string>

    <!-- About page link text to open support link -->
    <string name="about_support">ਸਹਿਯੋਗ</string>
    <!-- About page link text to list of past crashes (like about:crashes on desktop) -->
    <string name="about_crashes">ਕਰੈਸ਼</string>
    <!-- About page link text to open privacy notice link -->
    <string name="about_privacy_notice">ਪਰਦੇਦਾਰੀ ਸੂਚਨਾ</string>
    <!-- About page link text to open know your rights link -->
    <string name="about_know_your_rights">ਆਪਣੇ ਹੱਕਾਂ ਬਾਰੇ ਜਾਣੋ</string>
    <!-- About page link text to open licensing information link -->
    <string name="about_licensing_information">ਲਸੰਸ ਬਾਰੇ ਜਾਣਕਾਰੀ</string>
    <!-- About page link text to open a screen with libraries that are used -->
    <string name="about_other_open_source_libraries">ਲਾਇਬਰੇਰੀਆਂ, ਜੋ ਅਸੀਂ ਵਰਤਦੇ ਹਾਂ</string>

    <!-- Toast shown to the user when they are activating the secret dev menu
        The first parameter is number of long clicks left to enable the menu -->
    <string name="about_debug_menu_toast_progress">ਡੀਬੱਗ ਮੇਨੂ: ਸਮਰੱਥ ਕਰਨ ਲਈ %1$d %1$d ਖੱਬੇ ਕਲਿੱਕ</string>
    <string name="about_debug_menu_toast_done">ਡੀਬੱਗ ਮੇਨੂ ਸਮਰੱਥ ਕੀਤਾ</string>

    <!-- Content description of the tab counter toolbar button when one tab is open -->
    <string name="tab_counter_content_description_one_tab">1 ਟੈਬ</string>
    <!-- Content description of the tab counter toolbar button when multiple tabs are open. First parameter will be replaced with the number of tabs (always more than one) -->
    <string name="tab_counter_content_description_multi_tab">%d  ਟੈਬਾਂ</string>

    <!-- Browser long press popup menu -->
    <!-- Copy the current url -->
    <string name="browser_toolbar_long_press_popup_copy">ਕਾਪੀ ਕਰੋ</string>
    <!-- Paste & go the text in the clipboard. '&amp;' is replaced with the ampersand symbol: & -->
    <string name="browser_toolbar_long_press_popup_paste_and_go">ਚੇਪੋ ਤੇ ਜਾਓ</string>
    <!-- Paste the text in the clipboard -->
    <string name="browser_toolbar_long_press_popup_paste">ਚੇਪੋ</string>
  
    <!-- Snackbar message shown after an URL has been copied to clipboard. -->
    <string name="browser_toolbar_url_copied_to_clipboard_snackbar">URL ਕਲਿੱਪਬੋਰਡ ਵਿੱਚ ਕਾਪੀ ਕੀਤਾ</string>

    <!-- Title text for the Add To Homescreen dialog -->
    <string name="add_to_homescreen_title">ਮੁੱਖ ਸਕਰੀਨ ‘ਤੇ ਜੋੜੋ</string>
    <!-- Cancel button text for the Add to Homescreen dialog -->
    <string name="add_to_homescreen_cancel">ਰੱਦ ਕਰੋ</string>
    <!-- Add button text for the Add to Homescreen dialog -->
    <string name="add_to_homescreen_add">ਜੋੜੋ</string>
    <!-- Continue to website button text for the first-time Add to Homescreen dialog -->
    <string name="add_to_homescreen_continue">ਵੈੱਬਸਾਈਟ ਨਾਲ ਜਾਰੀ ਰੱਖੋ</string>
    <!-- Placeholder text for the TextView in the Add to Homescreen dialog -->
    <string name="add_to_homescreen_text_placeholder">ਸ਼ਾਰਟਕੱਟ ਨਾਂ</string>

    <!-- Describes the add to homescreen functionality -->
    <string name="add_to_homescreen_description_2">ਤੁਸੀਂ ਇਸ ਵੈੱਬਸਾਈਟ ਨੂੰ ਫ਼ੌਰੀ ਤੌਰ ਉੱਤੇ ਵਰਤਣ ਤੇ ਐਪ ਵਾਂਗ ਤੇਜ਼ ਬਰਾਊਜ਼ ਕਰਨ ਲਈ ਸੌਖੀ ਤਰ੍ਹਾਂ 
ਮੁੱਖ ਸਕਰੀਨ ਉੱਤੇ ਸੌਖੀ ਤਰ੍ਹਾਂ ਜੋੜ ਸਕਦੇ ਹੋ।</string>

    <!-- Preference for managing the settings for logins and passwords in Fenix -->
    <string name="preferences_passwords_logins_and_passwords">ਲਾਗਇਨ ਅਤੇ ਪਾਸਵਰਡ</string>
    <!-- Preference for managing the saving of logins and passwords in Fenix -->
    <string name="preferences_passwords_save_logins">ਲਾਗਇਨ ਅਤੇ ਪਾਸਵਰਡ ਸੰਭਾਲੋ</string>
    <!-- Preference option for asking to save passwords in Fenix -->
    <string name="preferences_passwords_save_logins_ask_to_save"> ਸੰਭਾਲਣ ਲਈ ਪੁੱਛੋ</string>
    <!-- Preference option for never saving passwords in Fenix -->
    <string name="preferences_passwords_save_logins_never_save">ਕਦੇ ਨਾ ਸੰਭਾਲੋ</string>
    <!-- Preference for autofilling saved logins in Fenix -->
    <string moz:removedIn="93" name="preferences_passwords_autofill" tools:ignore="UnusedResources">ਆਪੇ-ਭਰੋ</string>
    <!-- Preference for autofilling saved logins in Firefox (in web content), %1$s will be replaced with the app name -->
    <string name="preferences_passwords_autofill2">%1$s ਵਿੱਚ ਆਪੇ ਭਰੋ</string>
    <!-- Description for the preference for autofilling saved logins in Firefox (in web content), %1$s will be replaced with the app name -->
    <string name="preferences_passwords_autofill_description">%1$s ਵਰਤਣ ਦੌਰਾਨ ਵੈਬਸਾਈਟਾਂ ਵਿੱਚ ਵਰਤੋੰਕਾਰ-ਨਾਂ ਅਤੇ ਪਾਸਵਰਡ ਭਰੋ ਤੇ ਸੰਭਾਲੋ|</string>
    <!-- Preference for autofilling logins from Fenix in other apps (e.g. autofilling the Twitter app) -->
    <string name="preferences_android_autofill">ਹੋਰ ਐਪਾਂ ਵਿੱਚ ਆਪੇ ਭਰੋ</string>

    <!-- Description for the preference for autofilling logins from Fenix in other apps (e.g. autofilling the Twitter app) -->
    <string name="preferences_android_autofill_description">ਤੁਹਾਡੇ ਡਿਵਾਈਸ ਉੱਤੇ ਹੋਰ ਐਪਾਂ ਵਿੱਚ ਵਰਤੋਂਕਾਰ-ਨਾਂ ਅਤੇ ਪਾਸਵਰਡ ਭਰੋ।</string>
    <!-- Preference option for adding a login -->
    <string name="preferences_logins_add_login">ਲਾਗਇਨ ਜੋੜੋ</string>

    <!-- Preference for syncing saved logins in Fenix -->
    <string name="preferences_passwords_sync_logins">ਲਾਗਇਨ ਸਿੰਕ ਕਰੋ</string>
    <!-- Preference for syncing saved logins in Fenix, when not signed in-->
    <string name="preferences_passwords_sync_logins_across_devices">ਡਿਵਾਈਸਾਂ ਵਿਚਾਲੇ ਲਾਗਇਨਾਂ ਨੂੰ ਸਿੰਕ ਕਰੋ</string>
    <!-- Syncing saved logins in Fenix needs reconnect to sync -->
    <string name="preferences_passwords_sync_logins_reconnect">ਮੁੜ-ਕਨੈਕਟ ਕਰੋ</string>
    <!-- Syncing saved logins in Fenix needs login -->
    <string name="preferences_passwords_sync_logins_sign_in">ਸਿੰਕ ਲਈ ਸਾਇਨ ਇਨ ਕਰੋ</string>
    <!-- Preference to access list of saved logins -->
    <string name="preferences_passwords_saved_logins">ਸੰਭਾਲੇ ਹੋਏ ਲਾਗਇਨ</string>
    <!-- Description of empty list of saved passwords. Placeholder is replaced with app name.  -->
    <string name="preferences_passwords_saved_logins_description_empty_text">ਤੁਹਾਡੇ ਵਲੋਂ ਸੰਭਾਲੇ ਲਾਗਇਨ ਜਾਂ %s ਨਾਲ ਸਿੰਕ ਕੀਤੇ ਇੱਥੇ ਵੇਖਾਏ ਜਾਣਗੇ।</string>
    <!-- Preference to access list of saved logins -->
    <string name="preferences_passwords_saved_logins_description_empty_learn_more_link">ਸਿੰਕ ਬਾਰੇ ਹੋਰ ਜਾਣੋ।</string>
    <!-- Preference to access list of login exceptions that we never save logins for -->
    <string name="preferences_passwords_exceptions">ਛੋਟਾਂ</string>
    <!-- Empty description of list of login exceptions that we never save logins for -->
    <string name="preferences_passwords_exceptions_description_empty">ਨਾ ਸੰਭਾਲੇ ਹੋਏ ਲਾਗਇਨ ਅਤੇ ਪਾਸਵਰਡਾਂ ਨੂੰ ਇੱਥੇ ਸੰਭਾਲਿਆ ਜਾਵੇਗਾ।</string>
    <!-- Description of list of login exceptions that we never save logins for -->
    <string name="preferences_passwords_exceptions_description">ਇਹਨਾਂ ਸਾਈਟਾਂ ਲਈ ਲਾਗਇਨ ਅਤੇ ਪਾਸਵਰਡ ਨਹੀਂ ਸੰਭਾਲੇ ਜਾਣਗੇ।</string>
    <!-- Text on button to remove all saved login exceptions -->
    <string name="preferences_passwords_exceptions_remove_all">ਸਾਰੀਆਂ ਛੋਟਾਂ ਹਟਾ ਦਿਓ</string>
    <!-- Hint for search box in logins list -->
    <string name="preferences_passwords_saved_logins_search">ਲਾਗਇਨ ਖੋਜੋ</string>
    <!-- Option to sort logins list A-Z, alphabetically -->
    <string name="preferences_passwords_saved_logins_alphabetically">ਵਰਣਨਮਾਲਾ ਮੁਤਾਬਕ</string>
    <!-- Option to sort logins list by most recently used -->
    <string name="preferences_passwords_saved_logins_recently_used">ਤਾਜ਼ਾ ਵਰਤੇ</string>
    <!-- The header for the site that a login is for -->
    <string name="preferences_passwords_saved_logins_site">ਸਾਈਟ</string>
    <!-- The header for the username for a login -->
    <string name="preferences_passwords_saved_logins_username">ਵਰਤੋਂਕਾਰ ਨਾਂ</string>
    <!-- The header for the password for a login -->
    <string name="preferences_passwords_saved_logins_password">ਪਾਸਵਰਡ</string>
    <!-- Message displayed in security prompt to reenter a secret pin to access saved logins -->
    <string name="preferences_passwords_saved_logins_enter_pin">ਆਪਣਾ ਪਿੰਨ ਮੁੜ ਦਿਓ</string>
    <!-- Message displayed in security prompt to access saved logins -->
    <string name="preferences_passwords_saved_logins_enter_pin_description">ਆਪਣੇ ਸੰਭਾਲੇ ਹੋਏ ਲਾਗਇਨ ਵੇਖਣ ਲਈ ਅਣ-ਲਾਕ ਕਰੋ</string>
    <!-- Message displayed when a connection is insecure and we detect the user is entering a password -->
    <string name="logins_insecure_connection_warning">ਇਹ ਕਨੈਕਸ਼ਨ ਸੁਰੱਖਿਅਤ ਨਹੀਂ ਹੈ। ਇੱਥੇ ਦਿੱਤੇ ਗਏ ਲਾਗਇਨਾਂ ਨਾਲ ਠੱਗੀ ਵੱਜ ਸਕਦੀ ਹੈ।</string>
    <!-- Learn more link that will link to a page with more information displayed when a connection is insecure and we detect the user is entering a password -->
    <string name="logins_insecure_connection_warning_learn_more">ਹੋਰ ਸਿੱਖੋ</string>
    <!-- Prompt message displayed when Fenix detects a user has entered a password and user decides if Fenix should save it. The first parameter is the name of the application (For example: Fenix)  -->
    <string name="logins_doorhanger_save">ਕੀ ਤੁਸੀਂ %s ਨੂੰ ਇਹ ਲਾਗਇਨ ਸੰਭਾਲਣ ਦੇਣਾ ਚਾਹੁੰਦੇ ਹੋ?</string>
    <!-- Positive confirmation that Fenix should save the new or updated login -->
    <string name="logins_doorhanger_save_confirmation">ਸੰਭਾਲੋ</string>
    <!-- Negative confirmation that Fenix should not save the new or updated login -->
    <string name="logins_doorhanger_save_dont_save">ਨਾ ਸੰਭਾਲੋ</string>
    <!-- Shown in snackbar to tell user that the password has been copied -->
    <string name="logins_password_copied">ਪਾਸਵਰਡ ਨੂੰ ਕਲਿੱਪਬੋਰਡ ਚ ਕਾਪੀ ਕੀਤਾ</string>
    <!-- Shown in snackbar to tell user that the username has been copied -->
    <string name="logins_username_copied">URL ਕਲਿੱਪਬੋਰਡ ਵਿੱਚ ਕਾਪੀ ਕੀਤਾ</string>
    <!-- Shown in snackbar to tell user that the site has been copied -->
    <string name="logins_site_copied">ਸਾਈਟ ਨੂੰ ਕਲਿੱਪਬੋਰਡ ਲਈ ਕਾਪੀ ਕੀਤਾ</string>
    <!-- Content Description (for screenreaders etc) read for the button to copy a password in logins-->
    <string name="saved_logins_copy_password">ਪਾਸਵਰਡ ਨੂੰ ਕਾਪੀ ਕਰੋ</string>
    <!-- Content Description (for screenreaders etc) read for the button to clear a password while editing a login-->
    <string name="saved_logins_clear_password">ਪਾਸਵਰਡ ਨੂੰ ਮਿਟਾਓ</string>
    <!-- Content Description (for screenreaders etc) read for the button to copy a username in logins -->
    <string name="saved_login_copy_username">ਵਰਤੋਂਕਾਰ-ਨਾਂ ਨੂੰ ਕਾਪੀ ਕਰੋ</string>
    <!-- Content Description (for screenreaders etc) read for the button to clear a username while editing a login -->
    <string name="saved_login_clear_username">ਵਰਤੋਂਕਾਰ-ਨਾਂ ਨੂੰ ਮਟਾਓ</string>
    <!-- Content Description (for screenreaders etc) read for the button to clear the hostname field while creating a login -->
    <string name="saved_login_clear_hostname">ਹੋਸਟ-ਨਾਂ ਮਿਟਾਓ</string>
    <!-- Content Description (for screenreaders etc) read for the button to copy a site in logins -->
    <string name="saved_login_copy_site">ਸਾਈਟ ਨੂੰ ਕਾਪੀ ਕਰੋ</string>
    <!-- Content Description (for screenreaders etc) read for the button to open a site in logins -->
    <string name="saved_login_open_site">ਸਾਈਟ ਨੂੰ ਬਰਾਊਜ਼ਰ ਚ ਖੋਲ੍ਹੋ</string>
    <!-- Content Description (for screenreaders etc) read for the button to reveal a password in logins -->
    <string name="saved_login_reveal_password">ਪਾਸਵਰਡ ਵੇਖਾਓ</string>
    <!-- Content Description (for screenreaders etc) read for the button to hide a password in logins -->
    <string name="saved_login_hide_password">ਪਾਸਵਰਡ ਲੁਕਾਓ</string>
    <!-- Message displayed in biometric prompt displayed for authentication before allowing users to view their logins -->
    <string name="logins_biometric_prompt_message">ਆਪਣੇ ਸੰਭਾਲੇ ਲਾਗਇਨ ਵੇਖਣ ਲਈ ਅਣ-ਲਾਕ ਕਰੋ</string>
    <!-- Title of warning dialog if users have no device authentication set up -->
    <string name="logins_warning_dialog_title">ਆਪਣੇ ਲਾਗਇਨ ਅਤੇ ਪਾਸਵਰਡ ਸੁਰੱਖਿਅਤ ਕਰੋ</string>
    <!-- Message of warning dialog if users have no device authentication set up -->
    <string name="logins_warning_dialog_message">ਆਪਣੇ ਲਾਗਇਨਾਂ ਅਤੇ ਪਾਸਵਰਡਾਂ ਨੂੰ ਤੁਹਾਡੇ ਡਿਵਾਈਸ ਨੂੰ ਰੱਖਣ ਵਾਲੇ ਕਿਸੇ ਦੀ ਪਹੁੰਚ ਤੋਂ ਸੁਰੱਖਿਅਤ ਰੱਖਣ ਲਈ ਡਿਵਾਈਸ ਲਾਕ ਪੈਟਰਨ, ਪਿੰਨ ਜਾਂ ਪਾਸਵਰਡ ਸੈਟ ਅੱਪ ਕਰੋ।</string>
    <!-- Negative button to ignore warning dialog if users have no device authentication set up -->
    <string name="logins_warning_dialog_later">ਬਾਅਦ \'ਚ</string>
    <!-- Positive button to send users to set up a pin of warning dialog if users have no device authentication set up -->
    <string name="logins_warning_dialog_set_up_now">ਹੁਣੇ ਸੈਟ ਅੱਪ ਕਰੋ</string>
    <!-- Title of PIN verification dialog to direct users to re-enter their device credentials to access their logins -->
    <string name="logins_biometric_prompt_message_pin">ਆਪਣੇ ਡਿਵਾਈਸ ਨੂੰ ਅਣ-ਲਾਕ ਕਰੋ</string>
    <!-- Title for Accessibility Force Enable Zoom Preference -->
    <string name="preference_accessibility_force_enable_zoom">ਸਾਰੀਆਂ ਵੈੱਬਸਾਈਟਾਂ ਉੱਤੇ ਜ਼ੂਮ ਕਰੋ</string>

    <!-- Summary for Accessibility Force Enable Zoom Preference -->
    <string name="preference_accessibility_force_enable_zoom_summary">ਚੂੰਢੀ ਭਰਨ ਤੇ ਜ਼ੂਮ ਦੀ ਇਜਾਜ਼ਤ ਦੇਣ ਲਈ ਸਮਰੱਥ ਕਰੋ, ਭਾਵੇਂ ਵੈੱਬਸਾਈਟਾਂ ਇਸ ਸੰਕੇਤ ਤੋਂ ਰੋਕਦੀਆਂ ਹੋਣ।</string>

    <!-- Saved logins sorting strategy menu item -by name- (if selected, it will sort saved logins alphabetically) -->
    <string name="saved_logins_sort_strategy_alphabetically">ਨਾਂ (A-Z)</string>
    <!-- Saved logins sorting strategy menu item -by last used- (if selected, it will sort saved logins by last used) -->
    <string name="saved_logins_sort_strategy_last_used">ਆਖਰੀ ਵਰਤੋਂ</string>
    <!-- Content description (not visible, for screen readers etc.): Sort saved logins dropdown menu chevron icon -->
    <string name="saved_logins_menu_dropdown_chevron_icon_content_description">ਲਾਗਇਨ ਲੜੀਬਧ ਮੇਨੂ</string>

    <!-- Credit Cards Autofill -->
    <!-- Preference and title for managing the settings for credit cards -->
    <string name="preferences_credit_cards">ਕਰੈਡਿਟ ਕਾਰਡ</string>
    <!-- Preference for saving and autofilling credit cards -->
    <string name="preferences_credit_cards_save_and_autofill_cards">ਕਾਰਡ ਸੰਭਾਲੋ ਅਤੇ ਆਪਣੇ-ਆਪ ਭਰੋ</string>
    <!-- Preference summary for saving and autofilling credit card data -->
    <string name="preferences_credit_cards_save_and_autofill_cards_summary">ਡਾਟਾ ਇੰਕ੍ਰਿਪਟ ਕੀਤਾ ਹੈ</string>
    <!-- Preference option for syncing credit cards across devices. This is displayed when the user is not signed into sync -->
    <string name="preferences_credit_cards_sync_cards_across_devices">ਡਿਵਾਈਸਾਂ ਵਿਚਾਲੇ ਕਾਰਡਾਂ ਨੂੰ ਸਿੰਕ ਕਰੋ</string>
    <!-- Preference option for syncing credit cards across devices. This is displayed when the user is signed into sync -->
    <string name="preferences_credit_cards_sync_cards">ਕਾਰਡ ਸਿੰਕ ਕਰੋ</string>
    <!-- Preference option for adding a credit card -->
    <string name="preferences_credit_cards_add_credit_card">ਕਰੈਡਿਟ ਕਾਰਡ ਜੋੜੋ</string>
    <!-- Preference option for managing saved credit cards -->
    <string name="preferences_credit_cards_manage_saved_cards">ਸੰਭਾਲੇ ਹੋਏ ਕਾਰਡਾਂ ਦਾ ਇੰਤਜ਼ਾਮ ਕਰੋ</string>
    <!-- Title of the "Add card" screen -->
    <string name="credit_cards_add_card">ਕਾਰਡ ਜੋੜੋ</string>
    <!-- Title of the "Edit card" screen -->
    <string name="credit_cards_edit_card">ਕਾਰਡ ਨੂੰ ਸੋਧੋ</string>
    <!-- The header for the card number of a credit card -->
    <string name="credit_cards_card_number">ਕਾਰਡ ਦਾ ਨੰਬਰ</string>
    <!-- The header for the expiration date of a credit card -->
    <string name="credit_cards_expiration_date">ਮਿਆਦ</string>
    <!-- The label for the expiration date month of a credit card to be used by a11y services-->
    <string name="credit_cards_expiration_date_month">ਮਿਆਦ ਪੁੱਗਣ ਤਾਰੀਖ ਮਹੀਨਾ</string>
    <!-- The label for the expiration date year of a credit card to be used by a11y services-->
    <string name="credit_cards_expiration_date_year">ਮਿਆਦ ਪੁੱਗਣ ਤਾਰੀਖ ਸਾਲ</string>
    <!-- The header for the name on the credit card -->
    <string name="credit_cards_name_on_card">ਕਾਰਡ ਉੱਤੇ ਨਾਂ</string>
    <!-- The header for the nickname for a credit card -->
    <string name="credit_cards_card_nickname">ਕਾਰਡ ਦਾ ਆਮ ਨਾਂ</string>
    <!-- The text for the "Delete card" menu item for deleting a credit card -->
    <string name="credit_cards_menu_delete_card">ਕਾਰਡ ਹਟਾਓ</string>
    <!-- The text for the "Delete card" button for deleting a credit card -->
    <string name="credit_cards_delete_card_button">ਕਾਰਡ ਨੂੰ ਹਟਾਓ</string>
    <!-- The title for the "Save" menu item for saving a credit card -->
    <string name="credit_cards_menu_save">ਸੰਭਾਲੋ</string>
    <!-- The text for the "Save" button for saving a credit card -->
    <string name="credit_cards_save_button">ਸੰਭਾਲੋ</string>
    <!-- The text for the "Cancel" button for cancelling adding or updating a credit card -->
    <string name="credit_cards_cancel_button">ਰੱਦ ਕਰੋ</string>

    <!-- Title of the "Saved cards" screen -->
    <string name="credit_cards_saved_cards">ਸੰਭਾਲੇ ਹੋਏ ਕਾਰਡ</string>

    <!-- Error message for credit card number validation -->
    <string name="credit_cards_number_validation_error_message">ਵਾਜਬ ਕਰੈਡਿਟ ਕਾਰਡ ਨੰਬਰ ਦਿਓ ਜੀ</string>

    <!-- Error message for credit card name on card validation -->
    <string name="credit_cards_name_on_card_validation_error_message">ਇਹ ਖੇਤਰ ਭਰੋ</string>
    <!-- Message displayed in biometric prompt displayed for authentication before allowing users to view their saved credit cards -->
    <string name="credit_cards_biometric_prompt_message">ਆਪਣੇ ਸੰਭਾਲੇ ਹੋਏ ਕਾਰਡ ਵੇਖਣ ਲਈ ਅਣ-ਲਾਕ ਕਰੋ</string>
    <!-- Title of warning dialog if users have no device authentication set up -->
    <string name="credit_cards_warning_dialog_title">ਆਪਣੇ ਕਰੈਡਿਟ ਕਾਰਡ ਸੁਰੱਖਿਅਤ ਕਰੋ</string>
    <!-- Message of warning dialog if users have no device authentication set up -->
    <string name="credit_cards_warning_dialog_message">ਆਪਣੀ ਡਿਵਾਇਸ ਲਈ ਲਾਕ ਪੈਟਰਨ, ਪਿੰਨ, ਜਾਂ ਪਾਸਵਰਡ ਸੈੱਟ ਕਰੋ ਤਾਂ ਜੋ ਕਿਸੇ ਹੋਰ ਹੱਥ ਤੁਹਾਡਾ ਡਿਵਾਇਸ ਹੋਣ ਉੱਤੇ ਤੁਹਾਡੇ ਸੰਭਾਲੇ ਪਾਸਵਰਡ ਸੁਰੱਖਿਅਤ ਰਹਿਣ।</string>
    <!-- Positive button to send users to set up a pin of warning dialog if users have no device authentication set up -->
    <string name="credit_cards_warning_dialog_set_up_now">ਹੁਣੇ ਸੈਟ ਅੱਪ ਕਰੋ</string>
    <!-- Negative button to ignore warning dialog if users have no device authentication set up -->
    <string name="credit_cards_warning_dialog_later">ਬਾਦ \'ਚ</string>
    <!-- Title of PIN verification dialog to direct users to re-enter their device credentials to access their credit cards -->
    <string name="credit_cards_biometric_prompt_message_pin">ਆਪਣਾ ਡਿਵਾਇਸ ਅਣ-ਲਾਕ ਕਰੋ</string>
    <!-- Message displayed in biometric prompt for authentication, before allowing users to use their stored credit card information -->
    <string name="credit_cards_biometric_prompt_unlock_message">ਸੰਭਾਲੀ ਕਰੈਡਿਟ ਕਾਰਡ ਜਾਣਕਾਰੀ ਵਰਤਣ ਲਈ ਅਣ-ਲਾਕ ਕਰੋ</string>

    <!-- Title of the Add search engine screen -->
    <string name="search_engine_add_custom_search_engine_title">ਖੋਜ ਇੰਜਣ ਜੋੜੋ</string>
    <!-- Title of the Edit search engine screen -->
    <string name="search_engine_edit_custom_search_engine_title">ਖੋਜ ਇੰਜਣ ਸੋਧੋ</string>
    <!-- Content description (not visible, for screen readers etc.): Title for the button to add a search engine in the action bar -->
    <string name="search_engine_add_button_content_description">ਜੋੜੋ</string>
    <!-- Content description (not visible, for screen readers etc.): Title for the button to save a search engine in the action bar -->
    <string name="search_engine_add_custom_search_engine_edit_button_content_description">ਸੰਭਾਲੋ</string>
    <!-- Text for the menu button to edit a search engine -->
    <string name="search_engine_edit">ਸੋਧੋ</string>
    <!-- Text for the menu button to delete a search engine -->
    <string name="search_engine_delete">ਹਟਾਓ</string>

    <!-- Text for the button to create a custom search engine on the Add search engine screen -->
    <string name="search_add_custom_engine_label_other">ਹੋਰ</string>
    <!-- Placeholder text shown in the Search Engine Name TextField before a user enters text -->
    <string name="search_add_custom_engine_name_hint">ਨਾਂ</string>
    <!-- Placeholder text shown in the Search String TextField before a user enters text -->
    <string name="search_add_custom_engine_search_string_hint">ਵਰਤਣ ਲਈ ਖੋਜ ਸਤਰ</string>
    <!-- Description text for the Search String TextField. The %s is part of the string -->
    <string formatted="false" name="search_add_custom_engine_search_string_example">“%s” ਨਾਲ ਕਿਊਰੀ ਨੂੰ ਤਬਦੀਲ ਕਰੋ। ਮਿਸਾਲ ਵਜੋਂ:\nhttps://www.google.com/search?q=%s</string>
    <!-- Text for the button to learn more about adding a custom search engine -->
    <string name="search_add_custom_engine_learn_more_label">ਹੋਰ ਜਾਣੋ</string>

    <!-- Accessibility description for the form in which details about the custom search engine are entered -->
    <string name="search_add_custom_engine_form_description">ਕਸਟਮ ਖੋਜ ਇੰਜਣ ਵੇਰਵੇ</string>
    <!-- Accessibility description for the 'Learn more' link -->
    <string name="search_add_custom_engine_learn_more_description">ਹੋਰ ਸਿੱਖਣ ਵਾਲਾ ਲਿੰਕ</string>

    <!-- Text shown when a user leaves the name field empty -->
    <string name="search_add_custom_engine_error_empty_name">ਖੋਜ ਇੰਜਣ ਨਾਂ ਦਿਓ</string>
    <!-- Text shown when a user tries to add a search engine that already exists -->
    <string name="search_add_custom_engine_error_existing_name">“%s” ਨਾਂ ਨਾਲ ਇੰਜਣ ਪਹਿਲਾਂ ਹੀ ਮੌਜੂਦ ਹੈ।</string>
    <!-- Text shown when a user leaves the search string field empty -->
    <string name="search_add_custom_engine_error_empty_search_string">ਖੋਜ ਸਤਰ ਦਿਓ</string>
    <!-- Text shown when a user leaves out the required template string -->
    <string name="search_add_custom_engine_error_missing_template">ਉਹ ਮਿਲਦੀ ਸਤਰ ਦੀ ਜਾਂਚ ਕਰੋ, ਜਿਵੇਂ ਮਿਸਾਲ ਰੂਪ ਵਿੱਚ</string>
    <!-- Text shown when we aren't able to validate the custom search query. The first parameter is the url of the custom search engine -->
    <string name="search_add_custom_engine_error_cannot_reach">“%s” ਨਾਲ ਕਨੈਕਟ ਕਰਨ ਦੌਰਾਨ ਗ਼ਲਤੀ</string>
    <!-- Text shown when a user creates a new search engine -->
    <string name="search_add_custom_engine_success_message">%s ਬਣਾਇਆ</string>
    <!-- Text shown when a user successfully edits a custom search engine -->
    <string name="search_edit_custom_engine_success_message">%s ਸੰਭਾਲਿਆ</string>
    <!-- Text shown when a user successfully deletes a custom search engine -->
    <string name="search_delete_search_engine_success_message">%s ਹਟਾਓ</string>

    <!-- Title text shown for the migration screen to the new browser. Placeholder replaced with app name -->
    <string name="migration_title">ਨਵੇਂ ਨਕੋਰ %s ਲਈ ਜੀ ਆਇਆਂ ਨੂੰ</string>
    <!-- Description text followed by a list of things migrating (e.g. Bookmarks, History). Placeholder replaced with app name-->
    <string name="migration_description">ਪੂਰੀ ਤਰ੍ਹਾਂ ਮੁੜ-ਡਿਜ਼ਾਈਨ ਕੀਤਾ ਬਰਾਊਜ਼ਰ ਤਿਆਰ ਹੈ, ਸੁਧਾਰੀ ਕਾਰਗੁਜ਼ਾਰੀ ਅਤੇ ਫੀਚਰਾਂ ਨਾਲ ਤੁਹਾਨੂੰ ਆਨਲਾਈਨ ਹੋਰ ਵੱਧ ਕਰਨ ਲਈ ਮਦਦ ਕਰਦਾ ਹੈ।\n\nਸਾਡੇ ਵਲੋਂ %s ਨਾਲ ਇਹ ਅੱਪਡੇਟ ਕੀਤੇ ਜਾਣ ਤੱਕ ਉਡੀਕੋ</string>
    <!-- Text on the disabled button while in progress. Placeholder replaced with app name -->
    <string name="migration_updating_app_button_text">…%s ਨੂੰ ਅੱਪਡੇਟ ਕੀਤਾ ਜਾ ਰਿਹਾ ਹੈ</string>
    <!-- Text on the enabled button. Placeholder replaced with app name-->
    <string name="migration_update_app_button">%s ਚਲਾਓ</string>
    <!-- Accessibility description text for a completed migration item -->
    <string name="migration_icon_description">ਮਾਈਗਰੇਸ਼ਨ ਪੂਰੀ ਹੋਈ</string>
    <!--Text on list of migrated items (e.g. Settings, History, etc.)-->
    <string name="migration_text_passwords">ਪਾਸਵਰਡ</string>

    <!-- Heading for the instructions to allow a permission -->
    <string name="phone_feature_blocked_intro">ਇਸਨੂੰ ਸਹਿਮਤੀ ਦੇਣ ਲਈ:</string>
    <!-- First step for the allowing a permission -->
    <string name="phone_feature_blocked_step_settings">1. ਐਂਡਰਾਈਡ ਸੈਟਿੰਗਾਂ ਉੱਤੇ ਜਾਓ</string>
    <!-- Second step for the allowing a permission -->
    <string name="phone_feature_blocked_step_permissions"><![CDATA[2. <b>ਇਜਾਜ਼ਤਾਂ</b> ਨੂੰ ਛੂਹੋ]]></string>
    <!-- Third step for the allowing a permission (Fore example: Camera) -->
    <string name="phone_feature_blocked_step_feature"><![CDATA[3. <b>%1$s</b> ਨੂੰ ਚਾਲੂ ਲਈ ਬਦਲੋ]]></string>

    <!-- Label that indicates a site is using a secure connection -->
    <string name="quick_settings_sheet_secure_connection_2">ਕਨੈਕਸ਼ਨ ਸੁਰੱਖਿਅਤ ਹੈ</string>
    <!-- Label that indicates a site is using a insecure connection -->
    <string name="quick_settings_sheet_insecure_connection_2">ਕਨੈਕਸ਼ਨ ਸੁਰੱਖਿਅਤ ਨਹੀਂ ਹੈ</string>
    <!-- Label that indicates a site is using a secure connection -->
    <string moz:removedIn="94" name="quick_settings_sheet_secure_connection" tools:ignore="UnusedResources">ਸੁਰੱਖਿਅਤ ਕਨੈਕਸ਼ਨ</string>
    <!-- Label that indicates a site is using a insecure connection -->
    <string moz:removedIn="94" name="quick_settings_sheet_insecure_connection" tools:ignore="UnusedResources">ਅਸੁਰੱਖਿਅਤ ਕਨੈਕਸ਼ਨ</string>
    <!-- Confirmation message for a dialog confirming if the user wants to delete all the permissions for all sites-->
    <string name="confirm_clear_permissions_on_all_sites">ਕੀ ਤੁਸੀਂ ਸਾਰੀਆਂ ਸਾਈਟਾਂ ਲਈ ਸਭ ਸਹਿਮਤੀਆਂ ਨੂੰ ਹਟਾਉਣਾ ਚਾਹੁੰਦੇ ਹੋ?</string>
    <!-- Confirmation message for a dialog confirming if the user wants to delete all the permissions for a site-->
    <string name="confirm_clear_permissions_site">ਕੀ ਤੁਸੀਂ ਇਸ ਸਾਈਟ ਲਈ ਸਭ ਸਹਿਮਤੀਆਂ ਨੂੰ ਹਟਾਉਣਾ ਚਾਹੁੰਦੇ ਹੋ?</string>
    <!-- Confirmation message for a dialog confirming if the user wants to set default value a permission for a site-->
    <string name="confirm_clear_permission_site">ਕੀ ਤੁਸੀਂ ਇਸ ਸਾਈਟ ਲਈ ਇਹ ਸਹਿਮਤੀ ਨੂੰ ਹਟਾਉਣਾ ਚਾਹੁੰਦੇ ਹੋ?</string>
    <!-- label shown when there are not site exceptions to show in the site exception settings -->
    <string name="no_site_exceptions">ਕੋਈ ਸਾਈਟ ਛੋਟ ਨਹੀਂ</string>
    <!-- Label for the Pocket default top site -->
    <string name="pocket_top_articles">ਸਿਖਰਲੇ ਲੇਖ</string>
    <!-- Bookmark deletion confirmation -->
    <string name="bookmark_deletion_confirmation">ਕੀ ਤੁਸੀਂ ਇਹ ਬੁੱਕਮਾਰਕ ਹਟਾਉਣਾ ਚਾਹੁੰਦੇ ਹੋ?</string>
    <!-- Browser menu button that adds a top site to the home fragment -->
    <string name="browser_menu_add_to_top_sites">ਸਿਖਰਲੀਆਂ ਸਾਈਟਾਂ ਵਿੱਚ ਜੋੜੋ</string>
    <!-- text shown before the issuer name to indicate who its verified by, parameter is the name of
     the certificate authority that verified the ticket-->
    <string name="certificate_info_verified_by">ਤਸਦੀਕ ਕੀਤਾ: %1$s</string>
    <!-- Login overflow menu delete button -->
    <string name="login_menu_delete_button">ਹਟਾਓ</string>
    <!-- Login overflow menu edit button -->
    <string name="login_menu_edit_button">ਸੋਧੋ</string>
    <!-- Message in delete confirmation dialog for logins -->
    <string name="login_deletion_confirmation">ਕੀ ਤੁਸੀਂ ਇਹ ਲਾਗਇਨ ਹਟਾਉਣਾ ਚਾਹੁੰਦੇ ਹੋ?</string>
    <!-- Positive action of a dialog asking to delete  -->
    <string name="dialog_delete_positive">ਹਟਾਓ</string>

    <!--  The saved login options menu description. -->
    <string name="login_options_menu">ਲਾਗਇਨ ਚੋਣਾਂ</string>
    <!--  The editable text field for a login's web address. -->
    <string name="saved_login_hostname_description">ਲਾਗਇਨ ਦੇ ਵੈੱਬ ਐਡਰੈਸ ਲਈ ਸੋਧਣਯੋਗ ਲਿਖਤ ਖੇਤਰ ਹੈ।</string>
    <!--  The editable text field for a login's username. -->
    <string name="saved_login_username_description">ਲਾਗਇਨ ਦੇ ਵਰਤੋਂਕਾਰ-ਨਾਂ ਲਈ ਸੋਧਣਯੋਗ ਲਿਖਤ ਖੇਤਰ ਹੈ।</string>
    <!--  The editable text field for a login's password. -->
    <string name="saved_login_password_description">ਲਾਗਇਨ ਦੇ ਪਾਸਵਰਡ ਲਈ ਸੋਧਣਯੋਗ ਲਿਖਤ ਖੇਤਰ ਹੈ।</string>
    <!--  The button description to save changes to an edited login. -->
    <string name="save_changes_to_login">ਤਬਦੀਲੀਆਂ ਨੂੰ ਲਾਗਇਨ ਲਈ ਸੰਭਾਲੋ।</string>
    <!--  The button description to discard changes to an edited login. -->
    <string name="discard_changes">ਤਬਦੀਲੀਆਂ ਅਣਡਿੱਠੀਆਂ ਕਰੋ</string>
    <!--  The page title for editing a saved login. -->
    <string name="edit">ਸੋਧੋ</string>
    <!--  The page title for adding new login. -->
    <string name="add_login">ਨਵਾਂ ਲਾਗਇਨ ਜੋੜੋ</string>
    <!--  The error message in add/edit login view when password field is blank. -->
    <string name="saved_login_password_required">ਪਾਸਵਰਡ ਚਾਹੀਦਾ ਹੈ</string>
    <!--  The error message in add login view when username field is blank. -->
    <string name="saved_login_username_required">ਵਰਤੋਂਕਾਰ-ਨਾਂ ਚਾਹੀਦਾ ਹੈ</string>
    <!--  The error message in add login view when hostname field is blank. -->
    <string name="saved_login_hostname_required" tools:ignore="UnusedResources">ਹੋਸਟ-ਨਾਂ ਚਾਹੀਦਾ ਹੈ</string>
    <!-- Voice search button content description  -->
    <string name="voice_search_content_description">ਆਵਾਜ਼ ਰਾਹੀਂ ਖੋਜੋ</string>
    <!-- Voice search prompt description displayed after the user presses the voice search button -->
    <string name="voice_search_explainer">ਹੁਣੇ ਬੋਲੋ</string>
    <!--  The error message in edit login view when a duplicate username exists. -->
    <string name="saved_login_duplicate">ਉਸ ਵਰਤੋਂਕਾਰ ਨਾਲ ਲਾਗਇਨ ਪਹਿਲਾਂ ਹੀ ਮੌਜੂਦ ਹੈ</string>

    <!-- This is the hint text that is shown inline on the hostname field of the create new login page. 'https://www.example.com' intentionally hardcoded here -->
    <string name="add_login_hostname_hint_text">https://www.example.com</string>
    <!-- This is an error message shown below the hostname field of the add login page when a hostname does not contain http or https. -->
    <string moz:removedIn="94" name="add_login_hostname_invalid_text_1" tools:ignore="UnusedResources">ਵੈੱਬ ਸਿਰਨਾਵੇਂ ਵਿੱਚ &quot;https://&quot; ਜਾਂ &quot;http://&quot; ਹੋਣਾ ਚਾਹੀਦਾ ਹੈ</string>
    <!-- This is an error message shown below the hostname field of the add login page when a hostname does not contain http or https. -->
    <string name="add_login_hostname_invalid_text_3">ਵੈੱਬ ਸਿਰਨਾਵੇਂ ਵਿੱਚ &quot;https://&quot; ਜਾਂ &quot;http://&quot; ਹੋਣਾ ਚਾਹੀਦਾ ਹੈ</string>
    <!-- This is an error message shown below the hostname field of the add login page when a hostname is invalid. -->
    <string name="add_login_hostname_invalid_text_2">ਵਾਜਬ ਹੋਸਟ-ਨਾਂ ਚਾਹੀਦਾ ਹੈ</string>

    <!-- Synced Tabs -->
    <!-- Text displayed to ask user to connect another device as no devices found with account -->
    <string name="synced_tabs_connect_another_device">ਹੋਰ ਡਿਵਾਈਸ ਨਾਲ ਕਨੈਕਟ ਕਰੋ।</string>
    <!-- Text displayed asking user to re-authenticate -->
    <string name="synced_tabs_reauth">ਮੁੜ-ਪ੍ਰਮਾਣਿਤ ਕਰੋ।</string>
    <!-- Text displayed when user has disabled tab syncing in Firefox Sync Account -->
    <string name="synced_tabs_enable_tab_syncing">ਟੈਬ ਨੂੰ ਸਿੰਕ ਕਰਨਾ ਸਮਰੱਥ ਕਰੋ।</string>
    <!-- Text displayed when user has no tabs that have been synced -->
    <string name="synced_tabs_no_tabs">ਤੁਹਾਡੇ ਹੋਰ ਡਿਵਾਈਸ ਉੱਤੇ ਫਾਇਰਫਾਕਸ ਵਿੱਚ ਕੋਈ ਵੀ ਖੋਲ੍ਹੀ ਹੋਈ ਟੈਬ ਨਹੀਂ ਹੈ।</string>
    <!-- Text displayed in the synced tabs screen when a user is not signed in to Firefox Sync describing Synced Tabs -->
    <string name="synced_tabs_sign_in_message">ਤੁਹਾਡੇ ਹੋਰ ਡਿਵਾਈਸਾਂ ਤੋਂ ਟੈਬਾਂ ਦੀ ਸੂਚੀ ਵੇਖੋ।</string>
    <!-- Text displayed on a button in the synced tabs screen to link users to sign in when a user is not signed in to Firefox Sync -->
    <string name="synced_tabs_sign_in_button">ਸਿੰਕ ਕਰਨ ਲਈ ਸਾਈਨ ਇਨ ਕਰੋ</string>

    <!-- The text displayed when a synced device has no tabs to show in the list of Synced Tabs. -->
    <string name="synced_tabs_no_open_tabs">ਕੋਈ ਖੁੱਲ੍ਹੀ ਟੈਬ ਨਹੀਂ</string>

    <!-- Top Sites -->
    <!-- Title text displayed in the dialog when top sites limit is reached. -->
    <string name="top_sites_max_limit_title">ਸਿਖਰਲੀ ਸਾਈਟ ਦੀ ਲਿਮਟ ਅੱਪੜੀ</string>
    <!-- Content description text displayed in the dialog when top sites limit is reached. -->
    <string name="top_sites_max_limit_content_2">ਨਵੀਂ ਸਿਖਰਲੀ ਸਾਈਟ ਜੋੜਨ ਲਈ ਪਹਿਲਾਂ ਇੱਕ ਨੂੰ ਹਟਾਓ। ਸਾਈਟ ਨੂੰ ਛੂਹ ਕੇ ਰੱਖੋ ਤੇ ਹਟਾਓ ਨੂੰ ਚੁਣੋ।</string>
    <!-- Confirmation dialog button text when top sites limit is reached. -->
    <string name="top_sites_max_limit_confirmation_button">ਠੀਕ ਹੈ, ਸਮਝ ਗਏ</string>

    <!-- Label for the preference to show the most visited top sites on the homepage -->
    <string name="top_sites_toggle_top_recent_sites_3">ਸਭ ਤੋਂ ਵੱਧ ਖੋਲ੍ਹੀਆਂ ਸਿਖਰਲੀਆਂ ਸਾਈਟਾਂ</string>
    <!-- Label for the show most visited top sites preference -->
    <string moz:removedIn="94" name="top_sites_toggle_top_frecent_sites_2" tools:ignore="UnusedResources">ਸਭ ਤੋਂ ਵੱਧ ਖੋਲ੍ਹੀਆਂ ਸਿਖਰਲੀਆਂ ਸਾਈਟਾਂ ਵੇਖੋ</string>
    <!-- Label for the show most visited sites preference -->
    <string moz:removedIn="93" name="top_sites_toggle_top_frecent_sites" tools:ignore="UnusedResources">ਸਭ ਤੋਂ ਵੱਧ ਖੋਲ੍ਹੀਆਂ ਸਾਈਟਾਂ ਵੇਖੋ</string>

    <!-- Title text displayed in the rename top site dialog. -->
	<string name="top_sites_rename_dialog_title">ਨਾਂ</string>
	<!-- Hint for renaming title of a top site -->
	<string name="top_site_name_hint">ਸਿਰਖਲੀ ਸਾਈਟ ਦਾ ਨਾਂ</string>
	<!-- Button caption to confirm the renaming of the top site. -->
	<string name="top_sites_rename_dialog_ok">ਠੀਕ ਹੈ</string>
	<!-- Dialog button text for canceling the rename top site prompt. -->
	<string name="top_sites_rename_dialog_cancel">ਰੱਦ ਕਰੋ</string>

    <!-- Inactive tabs in the tabs tray -->
    <!-- Title text displayed in the tabs tray when a tab has been unused for 14 days. -->
    <string name="inactive_tabs_title">ਨਾ-ਸਰਗਰਮ ਟੈਬਾਂ</string>
    <!-- Content description for closing all inactive tabs -->
    <string name="inactive_tabs_delete_all">ਸਾਰੀਆਂ ਨਾ-ਸਰਗਰਮ ਟੈਬਾਂ ਬੰਦ ਕਰੋ</string>
    <!-- A description below the section of "inactive" tabs to notify the user when those tabs will be closed, if appropriate. See strings inactive_tabs_30_days and inactive_tabs_7_days for placeholders options. -->
<<<<<<< HEAD
    <string moz:removedIn="93" name="inactive_tabs_description" tools:ignore="UnusedResources">ਟੈਬਾਂ %s ਦਿਨਾਂ ਲਈ ਇੱਥੇ ਮੌਜੂਦ ਹੁੰਦੀਆਂ ਹਨ। ਉਸ ਸਮੇਂ ਬਾਅਦ, ਟੈਬਾਂ ਨੂੰ ਆਪਣੇ-ਆਪ ਬੰਦ ਕੀਤਾ ਜਾਵੇਗਾ।</string>
    <!-- The amount of time until a tab in the "inactive" section of the tabs tray will be closed. See string inactive_tabs_description as well -->
    <string moz:removedIn="93" name="inactive_tabs_30_days" tools:ignore="UnusedResources">30 ਦਿਨ</string>
    <!-- The amount of time until a tab in the "inactive" section of the tabs tray will be closed. See string inactive_tabs_description as well -->
    <string moz:removedIn="93" name="inactive_tabs_7_days" tools:ignore="UnusedResources">1 ਹਫ਼ਤਾ</string>
=======
    <string moz:removedIn="95" name="inactive_tabs_description" tools:ignore="UnusedResources">ਟੈਬਾਂ %s ਦਿਨਾਂ ਲਈ ਇੱਥੇ ਮੌਜੂਦ ਹੁੰਦੀਆਂ ਹਨ। ਉਸ ਸਮੇਂ ਬਾਅਦ, ਟੈਬਾਂ ਨੂੰ ਆਪਣੇ-ਆਪ ਬੰਦ ਕੀਤਾ ਜਾਵੇਗਾ।</string>
    <!-- The amount of time until a tab in the "inactive" section of the tabs tray will be closed. See string inactive_tabs_description as well -->
    <string moz:removedIn="95" name="inactive_tabs_30_days" tools:ignore="UnusedResources">30 ਦਿਨ</string>
    <!-- The amount of time until a tab in the "inactive" section of the tabs tray will be closed. See string inactive_tabs_description as well -->
    <string moz:removedIn="95" name="inactive_tabs_7_days" tools:ignore="UnusedResources">1 ਹਫ਼ਤਾ</string>
>>>>>>> c72675e6

    <!-- Inactive tabs auto-close message in the tabs tray -->
    <!-- The header text of the auto-close message when the user is asked if they want to turn on the auto-closing of inactive tabs. -->
    <string name="inactive_tabs_auto_close_message_header" tools:ignore="UnusedResources">ਇੱਕ ਮਹੀਨੇ ਬਾਅਦ ਆਪੇ ਬੰਦ ਕਰਨਾ ਹੈ?</string>
    <!-- A description below the header to notify the user what the inactive tabs auto-close feature is. -->
    <string name="inactive_tabs_auto_close_message_description" tools:ignore="UnusedResources">Firefox ਉਹਨਾਂ ਟੈਬਾਂ ਨੂੰ ਬੰਦ ਕਰ ਸਕਦਾ ਹੈ, ਜਿਨਾਂ ਨੂੰ ਤੁਸੀਂ ਪਿਛਲੇ ਮਹੀਨੇ ਭਰ ਤੋਂ ਨਹੀਂ ਵੇਖਿਆ ਹੈ।</string>
    <!-- A call to action below the description to allow the user to turn on the auto closing of inactive tabs. -->
    <string name="inactive_tabs_auto_close_message_action" tools:ignore="UnusedResources">ਆਪੇ-ਬੰਦ ਕਰਨ ਨੂੰ ਚਾਲੂ ਕਰੋ</string>

<<<<<<< HEAD
    <!-- Inactive tabs survey -->
    <!-- Header text for the inactive tabs survey asking for feedback to improve the inactive tabs feature. -->
    <string name="inactive_tabs_survey_header" tools:ignore="UnusedResources">ਸੁਧਾਰ ਕਰਨ ਲਈ ਸਾਡੀ ਮਦਦ ਕਰੋ</string>
    <!-- Content text for the inactive tabs survey asking the primary survey feedback question. -->
    <string name="inactive_tabs_survey_content" tools:ignore="UnusedResources">ਤੁਸੀਂ ਨਾ-ਸਰਗਰਮ ਟੈਬਾਂ ਨੂੰ ਅਸਮਰੱਥ ਕਿਉਂ ਕੀਤਾ ਸੀ?</string>
    <!-- One of the feedback option that can be selected as a responses to the inactive tabs survey question. -->
    <string name="inactive_tabs_survey_not_interested_option" tools:ignore="UnusedResources">ਫ਼ੀਚਰ ਵਿੱਚ ਦਿਲਚਸਪੀ ਨਹੀਂ ਹੈ</string>
    <!-- One of the feedback option that can be selected as a responses to the inactive tabs survey question. -->
    <string name="inactive_tabs_survey_time_too_long_option" tools:ignore="UnusedResources">ਨਾ-ਸਰਗਰਮੀ ਲਈ ਸਮਾਂ ਬਹੁਤ ਜ਼ਿਆਦਾ ਹੈ</string>
    <!-- One of the feedback option that can be selected as a responses to the inactive tabs survey question. -->
    <string name="inactive_tabs_survey_time_too_short_option" tools:ignore="UnusedResources">ਨਾ-ਸਰਗਰਮੀ ਲਈ ਸਮਾਂ ਬਹੁਤ ਘੱਟ ਹੈ</string>
    <!-- Confirmation button text to submit the feedback for the inactive tabs survey. -->
    <string name="inactive_tabs_survey_send_button" tools:ignore="UnusedResources">ਭੇਜੋ</string>
    <!-- Content description for inactive tabs survey close button -->
    <string name="inactive_tabs_survey_close_button_content_description" tools:ignore="UnusedResources">ਬੰਦ ਕਰੋ</string>
=======
    <!-- Text for the snackbar to confirm auto-close is enabled for inactive tabs -->
    <string name="inactive_tabs_auto_close_message_snackbar">ਆਪੇ ਬੰਦ ਕਰਨਾ ਸਮਰੱਥ ਹੈ</string>

    <!-- Inactive tabs survey -->
    <!-- Header text for the inactive tabs survey asking for feedback to improve the inactive tabs feature. -->
    <string moz:removedIn="95" name="inactive_tabs_survey_header" tools:ignore="UnusedResources">ਸੁਧਾਰ ਕਰਨ ਲਈ ਸਾਡੀ ਮਦਦ ਕਰੋ</string>
    <!-- Header text for the inactive tabs survey asking for feedback to improve the inactive tabs feature. -->
    <string name="inactive_tabs_survey_header_1">Firefox ਸੁਧਾਰਨ ਲਈ ਮਦਦ</string>

    <!-- Content text for the inactive tabs survey asking the primary survey feedback question. -->
    <string name="inactive_tabs_survey_content">ਤੁਸੀਂ ਨਾ-ਸਰਗਰਮ ਟੈਬਾਂ ਨੂੰ ਅਸਮਰੱਥ ਕਿਉਂ ਕੀਤਾ ਸੀ?</string>
    <!-- One of the feedback option that can be selected as a responses to the inactive tabs survey question. -->
    <string name="inactive_tabs_survey_do_not_understand">ਮੈਨੂੰ ਸਮਝ ਨਹੀਂ ਆਈ ਕਿ ਇਹ ਕਿਵੇਂ ਕਰਦਾ ਹੈ</string>
    <!-- One of the feedback option that can be selected as a responses to the inactive tabs survey question. -->
    <string name="inactive_tabs_survey_do_it_myself">ਮੈਂ ਆਪਣੀਆਂ ਪੁਰਾਣੀਆਂ ਟੈਬਾਂ ਖੁਦ ਸਾਫ਼ ਕਰਨੀਆਂ ਹਨ</string>
    <!-- One of the feedback option that can be selected as a responses to the inactive tabs survey question. -->
    <string moz:removedIn="95" name="inactive_tabs_survey_time_too_long_option" tools:ignore="UnusedResources">ਨਾ-ਸਰਗਰਮੀ ਲਈ ਸਮਾਂ ਬਹੁਤ ਜ਼ਿਆਦਾ ਹੈ</string>
    <!-- One of the feedback option that can be selected as a responses to the inactive tabs survey question. -->
    <string name="inactive_tabs_survey_time_too_long_option_1">ਦੋ ਹਫ਼ਤੇ ਦਾ ਸਮਾਂ ਬਹੁਤ ਜ਼ਿਆਦਾ ਹੈ</string>
    <!-- One of the feedback option that can be selected as a responses to the inactive tabs survey question. -->
    <string moz:removedIn="95" name="inactive_tabs_survey_time_too_short_option" tools:ignore="UnusedResources">ਨਾ-ਸਰਗਰਮੀ ਲਈ ਸਮਾਂ ਬਹੁਤ ਘੱਟ ਹੈ</string>
    <!-- One of the feedback option that can be selected as a responses to the inactive tabs survey question. -->
    <string name="inactive_tabs_survey_time_too_short_option_1">ਦੋ ਹਫ਼ਤੇ ਦਾ ਸਮਾਂ ਬਹੁਤ ਘੱਟ ਹੈ</string>
    <!-- Confirmation button text to submit the feedback for the inactive tabs survey. -->
    <string name="inactive_tabs_survey_send_button">ਭੇਜੋ</string>
    <!-- Content description for inactive tabs survey close button -->
    <string name="inactive_tabs_survey_close_button_content_description">ਬੰਦ ਕਰੋ</string>
>>>>>>> c72675e6

    <!-- Default browser experiment -->
    <string name="default_browser_experiment_card_text">ਵੈੱਬਸਾਈਟਾਂ, ਈਮੇਲਾਂ ਅਤੇ ਸੁਨੇਹਿਆਂ ਨੂੰ Firefox ਵਿੱਚ ਆਪਣੇ ਖੋਲ੍ਹਣ ਲਈ ਲਿੰਕ ਸੈੱਟ ਕਰੋ।</string>

    <!-- Content description for close button in collection placeholder. -->
    <string name="remove_home_collection_placeholder_content_description">ਹਟਾਓ</string>

    <!-- Content description radio buttons with a link to more information -->
    <string name="radio_preference_info_content_description">ਹੋਰ ਵੇਰਵਿਆਂ ਲਈ ਕਲਿੱਕ ਕਰੋ</string>

    <!-- Content description for the action bar "up" button -->
    <string name="action_bar_up_description">ਉੱਤੇ ਜਾਓ</string>

    <!-- Content description for privacy content close button -->
    <string name="privacy_content_close_button_content_description">ਬੰਦ ਕਰੋ</string>

    <!-- Pocket recommended stories -->
    <!-- Header text for a section on the home screen. -->
    <string moz:removedIn="94" name="pocket_stories_header" tools:ignore="UnusedResources">ਸੋਚਣ ਲਈ ਮਜ਼ਬੂਰ ਕਰਨ ਵਾਲੇ ਲੇਖ</string>
    <!-- Header text for a section on the home screen. -->
    <string name="pocket_stories_header_1">ਸੋਚਣ ਲਈ ਮਜ਼ਬੂਰ ਕਰਨ ਵਾਲੇ ਲੇਖ</string>
    <!-- Header text for a section on the home screen. -->
    <string name="pocket_stories_categories_header">ਵਿਸ਼ੇ ਮੁਤਾਬਕ ਲੇਖ</string>
    <!-- Text of a button allowing users to access an external url for more Pocket recommendations. -->
    <string name="pocket_stories_placeholder_text">ਹੋਰ ਲੱਭੋ</string>
    <!-- Title of an app feature. Smaller than a heading.-->
    <string name="pocket_stories_feature_title">Pocket ਵਲੋਂ ਇਖ਼ਤਿਆਰ</string>
    <!-- Caption for describing a certain feature. The placeholder is for a clickable text (eg: Learn more) which will load an url in a new tab when clicked.  -->
    <string name="pocket_stories_feature_caption">Firefox ਪਰਿਵਾਰ ਦਾ ਹਿੱਸਾ। %s</string>
    <!-- Clickable text for opening an external link for more information about Pocket. -->
    <string name="pocket_stories_feature_learn_more">ਹੋਰ ਜਾਣੋ</string>
</resources><|MERGE_RESOLUTION|>--- conflicted
+++ resolved
@@ -124,15 +124,11 @@
     <!-- Content description for close button in the auto-close dialog of the inactive tabs. -->
     <string name="tab_tray_inactive_auto_close_button_content_description">ਬੰਦ ਕਰੋ</string>
     <!-- Text for turn on auto close tabs button in the auto-close dialog of the inactive tabs. -->
-<<<<<<< HEAD
-    <string name="tab_tray_inactive_turn_on_auto_close_button">ਆਪੇ ਬੰਦ ਕਰਨਾ ਚਾਲੂ ਕਰੋ</string>
-=======
     <string moz:removedIn="95" name="tab_tray_inactive_turn_on_auto_close_button" tools:ignore="UnusedResources">ਆਪੇ ਬੰਦ ਕਰਨਾ ਚਾਲੂ ਕਰੋ</string>
 
     <!-- Text for turn on auto close tabs button in the auto-close dialog of the inactive tabs. -->
     <string name="tab_tray_inactive_turn_on_auto_close_button_2">ਆਪੇ ਬੰਦ ਕਰਨਾ ਚਾਲੂ ਕਰੋ</string>
 
->>>>>>> c72675e6
 
     <!-- Home screen icons - Long press shortcuts -->
     <!-- Shortcut action to open new tab -->
@@ -2025,19 +2021,11 @@
     <!-- Content description for closing all inactive tabs -->
     <string name="inactive_tabs_delete_all">ਸਾਰੀਆਂ ਨਾ-ਸਰਗਰਮ ਟੈਬਾਂ ਬੰਦ ਕਰੋ</string>
     <!-- A description below the section of "inactive" tabs to notify the user when those tabs will be closed, if appropriate. See strings inactive_tabs_30_days and inactive_tabs_7_days for placeholders options. -->
-<<<<<<< HEAD
-    <string moz:removedIn="93" name="inactive_tabs_description" tools:ignore="UnusedResources">ਟੈਬਾਂ %s ਦਿਨਾਂ ਲਈ ਇੱਥੇ ਮੌਜੂਦ ਹੁੰਦੀਆਂ ਹਨ। ਉਸ ਸਮੇਂ ਬਾਅਦ, ਟੈਬਾਂ ਨੂੰ ਆਪਣੇ-ਆਪ ਬੰਦ ਕੀਤਾ ਜਾਵੇਗਾ।</string>
-    <!-- The amount of time until a tab in the "inactive" section of the tabs tray will be closed. See string inactive_tabs_description as well -->
-    <string moz:removedIn="93" name="inactive_tabs_30_days" tools:ignore="UnusedResources">30 ਦਿਨ</string>
-    <!-- The amount of time until a tab in the "inactive" section of the tabs tray will be closed. See string inactive_tabs_description as well -->
-    <string moz:removedIn="93" name="inactive_tabs_7_days" tools:ignore="UnusedResources">1 ਹਫ਼ਤਾ</string>
-=======
     <string moz:removedIn="95" name="inactive_tabs_description" tools:ignore="UnusedResources">ਟੈਬਾਂ %s ਦਿਨਾਂ ਲਈ ਇੱਥੇ ਮੌਜੂਦ ਹੁੰਦੀਆਂ ਹਨ। ਉਸ ਸਮੇਂ ਬਾਅਦ, ਟੈਬਾਂ ਨੂੰ ਆਪਣੇ-ਆਪ ਬੰਦ ਕੀਤਾ ਜਾਵੇਗਾ।</string>
     <!-- The amount of time until a tab in the "inactive" section of the tabs tray will be closed. See string inactive_tabs_description as well -->
     <string moz:removedIn="95" name="inactive_tabs_30_days" tools:ignore="UnusedResources">30 ਦਿਨ</string>
     <!-- The amount of time until a tab in the "inactive" section of the tabs tray will be closed. See string inactive_tabs_description as well -->
     <string moz:removedIn="95" name="inactive_tabs_7_days" tools:ignore="UnusedResources">1 ਹਫ਼ਤਾ</string>
->>>>>>> c72675e6
 
     <!-- Inactive tabs auto-close message in the tabs tray -->
     <!-- The header text of the auto-close message when the user is asked if they want to turn on the auto-closing of inactive tabs. -->
@@ -2047,23 +2035,6 @@
     <!-- A call to action below the description to allow the user to turn on the auto closing of inactive tabs. -->
     <string name="inactive_tabs_auto_close_message_action" tools:ignore="UnusedResources">ਆਪੇ-ਬੰਦ ਕਰਨ ਨੂੰ ਚਾਲੂ ਕਰੋ</string>
 
-<<<<<<< HEAD
-    <!-- Inactive tabs survey -->
-    <!-- Header text for the inactive tabs survey asking for feedback to improve the inactive tabs feature. -->
-    <string name="inactive_tabs_survey_header" tools:ignore="UnusedResources">ਸੁਧਾਰ ਕਰਨ ਲਈ ਸਾਡੀ ਮਦਦ ਕਰੋ</string>
-    <!-- Content text for the inactive tabs survey asking the primary survey feedback question. -->
-    <string name="inactive_tabs_survey_content" tools:ignore="UnusedResources">ਤੁਸੀਂ ਨਾ-ਸਰਗਰਮ ਟੈਬਾਂ ਨੂੰ ਅਸਮਰੱਥ ਕਿਉਂ ਕੀਤਾ ਸੀ?</string>
-    <!-- One of the feedback option that can be selected as a responses to the inactive tabs survey question. -->
-    <string name="inactive_tabs_survey_not_interested_option" tools:ignore="UnusedResources">ਫ਼ੀਚਰ ਵਿੱਚ ਦਿਲਚਸਪੀ ਨਹੀਂ ਹੈ</string>
-    <!-- One of the feedback option that can be selected as a responses to the inactive tabs survey question. -->
-    <string name="inactive_tabs_survey_time_too_long_option" tools:ignore="UnusedResources">ਨਾ-ਸਰਗਰਮੀ ਲਈ ਸਮਾਂ ਬਹੁਤ ਜ਼ਿਆਦਾ ਹੈ</string>
-    <!-- One of the feedback option that can be selected as a responses to the inactive tabs survey question. -->
-    <string name="inactive_tabs_survey_time_too_short_option" tools:ignore="UnusedResources">ਨਾ-ਸਰਗਰਮੀ ਲਈ ਸਮਾਂ ਬਹੁਤ ਘੱਟ ਹੈ</string>
-    <!-- Confirmation button text to submit the feedback for the inactive tabs survey. -->
-    <string name="inactive_tabs_survey_send_button" tools:ignore="UnusedResources">ਭੇਜੋ</string>
-    <!-- Content description for inactive tabs survey close button -->
-    <string name="inactive_tabs_survey_close_button_content_description" tools:ignore="UnusedResources">ਬੰਦ ਕਰੋ</string>
-=======
     <!-- Text for the snackbar to confirm auto-close is enabled for inactive tabs -->
     <string name="inactive_tabs_auto_close_message_snackbar">ਆਪੇ ਬੰਦ ਕਰਨਾ ਸਮਰੱਥ ਹੈ</string>
 
@@ -2091,7 +2062,6 @@
     <string name="inactive_tabs_survey_send_button">ਭੇਜੋ</string>
     <!-- Content description for inactive tabs survey close button -->
     <string name="inactive_tabs_survey_close_button_content_description">ਬੰਦ ਕਰੋ</string>
->>>>>>> c72675e6
 
     <!-- Default browser experiment -->
     <string name="default_browser_experiment_card_text">ਵੈੱਬਸਾਈਟਾਂ, ਈਮੇਲਾਂ ਅਤੇ ਸੁਨੇਹਿਆਂ ਨੂੰ Firefox ਵਿੱਚ ਆਪਣੇ ਖੋਲ੍ਹਣ ਲਈ ਲਿੰਕ ਸੈੱਟ ਕਰੋ।</string>
