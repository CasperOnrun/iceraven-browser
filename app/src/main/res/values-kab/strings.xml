--- conflicted
+++ resolved
@@ -123,15 +123,11 @@
     <!-- Content description for close button in the auto-close dialog of the inactive tabs. -->
     <string name="tab_tray_inactive_auto_close_button_content_description">Mdel</string>
     <!-- Text for turn on auto close tabs button in the auto-close dialog of the inactive tabs. -->
-<<<<<<< HEAD
-    <string name="tab_tray_inactive_turn_on_auto_close_button"></string>
-=======
     <string moz:removedIn="95" name="tab_tray_inactive_turn_on_auto_close_button" tools:ignore="UnusedResources"></string>
 
     <!-- Text for turn on auto close tabs button in the auto-close dialog of the inactive tabs. -->
     <string name="tab_tray_inactive_turn_on_auto_close_button_2">Rmed amdal awurman</string>
 
->>>>>>> c72675e6
 
     <!-- Home screen icons - Long press shortcuts -->
     <!-- Shortcut action to open new tab -->
@@ -402,11 +398,8 @@
     <string name="preferences_theme">Asentel</string>
     <!-- Preference for customizing the home screen -->
     <string moz:removedIn="94" name="preferences_home" tools:ignore="UnusedResources">Asebter agejdan</string>
-<<<<<<< HEAD
-=======
     <!-- Preference for customizing the home screen -->
     <string name="preferences_home_2">Asebter agejdan</string>
->>>>>>> c72675e6
     <!-- Preference for gestures based actions -->
     <string name="preferences_gestures">Isillifen</string>
     <!-- Preference for settings related to visual options -->
@@ -732,14 +725,6 @@
     <!-- Opening screen -->
     <!-- Title of a preference that allows a user to indicate after a specified amount of time when the app should start on the home screen -->
     <string moz:removedIn="94" name="preferences_start_on_home" tools:ignore="UnusedResources">Bdu seg ugilal agejdan</string>
-<<<<<<< HEAD
-    <!-- Option for starting on the home screen after after four hours or inactivity -->
-    <string moz:removedIn="94" name="start_on_home_after_four_hours" tools:ignore="UnusedResources">Seld rebεa n yisragen</string>
-    <!-- Option for always starting on the home screen -->
-    <string moz:removedIn="94" name="start_on_home_always" tools:ignore="UnusedResources">Yal tikkelt</string>
-    <!-- Option for never starting on the home screen -->
-    <string moz:removedIn="94" name="start_on_home_never" tools:ignore="UnusedResources">Urǧin</string>
-=======
     <!-- Title of a preference that allows a user to choose what screen to show after opening the app -->
     <string name="preferences_opening_screen">Agdil n twaledyawt</string>
     <!-- Option for starting on the home screen after after four hours or inactivity -->
@@ -754,7 +739,6 @@
     <string moz:removedIn="94" name="start_on_home_never" tools:ignore="UnusedResources">Urǧin</string>
     <!-- Option for always opening the homepage when re-opening the app after four hours of inactivity -->
     <string name="opening_screen_after_four_hours_of_inactivity">Asebter agejdan seld ukkuẓ n yisragen n warurlud</string>
->>>>>>> c72675e6
     <!-- Summary for tabs preference when auto closing tabs setting is set to manual close-->
     <string name="close_tabs_manually_summary">Mdel s ufus</string>
 
@@ -2045,19 +2029,11 @@
     <!-- Content description for closing all inactive tabs -->
     <string name="inactive_tabs_delete_all">Mdel akk accaren irurmiden</string>
     <!-- A description below the section of "inactive" tabs to notify the user when those tabs will be closed, if appropriate. See strings inactive_tabs_30_days and inactive_tabs_7_days for placeholders options. -->
-<<<<<<< HEAD
-    <string moz:removedIn="93" name="inactive_tabs_description" tools:ignore="UnusedResources">Accaren llan da i %s. Seld aya, accaren ad uɣalen ad medlen s wudem awurman.</string>
-    <!-- The amount of time until a tab in the "inactive" section of the tabs tray will be closed. See string inactive_tabs_description as well -->
-    <string moz:removedIn="93" name="inactive_tabs_30_days" tools:ignore="UnusedResources">30 wussan</string>
-    <!-- The amount of time until a tab in the "inactive" section of the tabs tray will be closed. See string inactive_tabs_description as well -->
-    <string moz:removedIn="93" name="inactive_tabs_7_days" tools:ignore="UnusedResources">1dduṛt</string>
-=======
     <string moz:removedIn="95" name="inactive_tabs_description" tools:ignore="UnusedResources">Accaren llan da i %s. Seld aya, accaren ad uɣalen ad medlen s wudem awurman.</string>
     <!-- The amount of time until a tab in the "inactive" section of the tabs tray will be closed. See string inactive_tabs_description as well -->
     <string moz:removedIn="95" name="inactive_tabs_30_days" tools:ignore="UnusedResources">30 wussan</string>
     <!-- The amount of time until a tab in the "inactive" section of the tabs tray will be closed. See string inactive_tabs_description as well -->
     <string moz:removedIn="95" name="inactive_tabs_7_days" tools:ignore="UnusedResources">1dduṛt</string>
->>>>>>> c72675e6
 
     <!-- Inactive tabs auto-close message in the tabs tray -->
     <!-- The header text of the auto-close message when the user is asked if they want to turn on the auto-closing of inactive tabs. -->
@@ -2068,23 +2044,6 @@
     <!-- A call to action below the description to allow the user to turn on the auto closing of inactive tabs. -->
     <string name="inactive_tabs_auto_close_message_action" tools:ignore="UnusedResources">RMED AMDAL AWURMAN</string>
 
-<<<<<<< HEAD
-    <!-- Inactive tabs survey -->
-    <!-- Header text for the inactive tabs survey asking for feedback to improve the inactive tabs feature. -->
-    <string name="inactive_tabs_survey_header" tools:ignore="UnusedResources">Ttxil-k·m mudd-aɣ-d tallalt ad neddu ɣer sdat</string>
-    <!-- Content text for the inactive tabs survey asking the primary survey feedback question. -->
-    <string name="inactive_tabs_survey_content" tools:ignore="UnusedResources">Ayɣer i tsenseḍ accaren irurmiden?</string>
-    <!-- One of the feedback option that can be selected as a responses to the inactive tabs survey question. -->
-    <string name="inactive_tabs_survey_not_interested_option" tools:ignore="UnusedResources">Ur cliɛ ara deg tmahilt-a</string>
-    <!-- One of the feedback option that can be selected as a responses to the inactive tabs survey question. -->
-    <string name="inactive_tabs_survey_time_too_long_option" tools:ignore="UnusedResources">Akud n arurmid ɣezzif aṭas</string>
-    <!-- One of the feedback option that can be selected as a responses to the inactive tabs survey question. -->
-    <string name="inactive_tabs_survey_time_too_short_option" tools:ignore="UnusedResources">Akud n arurmid wezzil aṭas</string>
-    <!-- Confirmation button text to submit the feedback for the inactive tabs survey. -->
-    <string name="inactive_tabs_survey_send_button" tools:ignore="UnusedResources">Azen</string>
-    <!-- Content description for inactive tabs survey close button -->
-    <string name="inactive_tabs_survey_close_button_content_description" tools:ignore="UnusedResources">Mdel</string>
-=======
     <!-- Text for the snackbar to confirm auto-close is enabled for inactive tabs -->
     <string name="inactive_tabs_auto_close_message_snackbar">Amdal awurman yermed</string>
 
@@ -2112,7 +2071,6 @@
     <string name="inactive_tabs_survey_send_button">Azen</string>
     <!-- Content description for inactive tabs survey close button -->
     <string name="inactive_tabs_survey_close_button_content_description">Mdel</string>
->>>>>>> c72675e6
 
     <!-- Default browser experiment -->
     <string name="default_browser_experiment_card_text">Sbadu iseɣwan seg yismal web, seg yimaylen d yiznan i twaledyawt s wudem awurman deg Firefox.</string>
