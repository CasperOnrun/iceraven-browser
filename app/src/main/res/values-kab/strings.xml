--- conflicted
+++ resolved
@@ -2205,11 +2205,7 @@
     <!-- Caption for recommended product section indicating this is an ad by Fakespot. First parameter is the Fakespot product name. -->
     <string name="review_quality_check_ad_caption" tools:ignore="UnusedResources">Adellel sɣur %s</string>
     <!-- Caption for review quality check panel. First parameter is for clickable text defined in review_quality_check_powered_by_link. -->
-<<<<<<< HEAD
-    <string name="review_quality_check_powered_by" tools:ignore="UnusedResources">Amsenqad n tamawt yella-d s lmendad n %s.</string>
-=======
     <string name="review_quality_check_powered_by" tools:ignore="UnusedResources" moz:RemovedIn="119">Amsenqad n tamawt yella-d s lmendad n %s.</string>
->>>>>>> 52cb89cf
     <!-- Clickable text that links to Fakespot.com. First parameter is the Fakespot product name. In the phrase "Fakespot by Mozilla", "by" can be localized. Does not need to stay by. -->
     <string name="review_quality_check_powered_by_link" tools:ignore="UnusedResources">%s s Mozilla</string>
     <!-- Text for title of warning card informing the user that the current analysis is outdated. -->
@@ -2217,19 +2213,11 @@
     <!-- Text for button from warning card informing the user that the current analysis is outdated. Clicking this should trigger the product's re-analysis. -->
     <string name="review_quality_check_outdated_analysis_warning_action" tools:ignore="UnusedResources">Senqed tura</string>
     <!-- Title for warning card informing the user that the current product does not have enough reviews for a review analysis. -->
-<<<<<<< HEAD
-    <string name="review_quality_check_no_reviews_warning_title" tools:ignore="UnusedResources">Ulac ddeqs n tamiwin akka tura</string>
-    <!-- Title for warning card informing the user that the current product is currently not available. -->
-    <string name="review_quality_check_product_availability_warning_title" tools:ignore="UnusedResources">Afaris ulac-it</string>
-    <!-- Text for body of warning card informing the user that the current product's analysis is still processing. -->
-    <string name="review_quality_check_analysis_in_progress_warning_body" tools:ignore="UnusedResources">Aya yezmer ad yeṭṭef 60 tsinin.</string>
-=======
     <string name="review_quality_check_no_reviews_warning_title">Ulac ddeqs n tamiwin akka tura</string>
     <!-- Title for warning card informing the user that the current product is currently not available. -->
     <string name="review_quality_check_product_availability_warning_title" tools:ignore="UnusedResources">Afaris ulac-it</string>
     <!-- Text for body of warning card informing the user that the current product's analysis is still processing. -->
     <string name="review_quality_check_analysis_in_progress_warning_body">Aya yezmer ad yeṭṭef 60 tsinin.</string>
->>>>>>> 52cb89cf
     <!-- Title for info card displayed after the user reports a product is back in stock. -->
     <string name="review_quality_check_analysis_requested_info_title" tools:ignore="UnusedResources">Tanemmirt ɣef tuzna n uneqqis!</string>
     <!-- Title for info card displayed when another user reported the displayed product is back in stock. -->
@@ -2251,13 +2239,9 @@
     <!-- Text displayed in the second CFR presenting the review quality check feature that opens the review checker when clicked. -->
     <string name="review_quality_check_second_cfr_action" tools:ignore="UnusedResources">Ldi amsenqad n tamawt</string>
     <!-- Flag showing that the review quality check feature is work in progress. -->
-<<<<<<< HEAD
-    <string name="review_quality_check_beta_flag" tools:ignore="UnusedResources">Beta</string>
-=======
     <string name="review_quality_check_beta_flag">Beta</string>
     <!-- Content description (not visible, for screen readers etc.) for opening browser menu button to open review quality check bottom sheet. -->
     <string name="review_quality_check_open_handle_content_description">Ldi amsenqad n tamawt</string>
->>>>>>> 52cb89cf
     <!-- Text for minimize button from highlights card. When clicked the highlights card should reduce its size. -->
     <string name="review_quality_check_highlights_show_less">Sken drus</string>
     <!-- Text for maximize button from highlights card. When clicked the highlights card should expand to its full size. -->
