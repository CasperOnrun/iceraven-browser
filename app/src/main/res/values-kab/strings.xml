<?xml version="1.0" encoding="utf-8"?>
<resources xmlns:tools="http://schemas.android.com/tools" xmlns:moz="http://mozac.org/tools">
    <!-- App name for private browsing mode. The first parameter is the name of the app defined in app_name (for example: Fenix)-->
    <string name="app_name_private_5">Uslig %s</string>
    <!-- App name for private browsing mode. The first parameter is the name of the app defined in app_name (for example: Fenix)-->
    <string name="app_name_private_4">%s (Uslig)</string>

    <!-- Home Fragment -->
    <!-- Content description (not visible, for screen readers etc.): "Three dot" menu button. -->
    <string name="content_description_menu">Ugar n yiγewwaṛen</string>
    <!-- Content description (not visible, for screen readers etc.): "Private Browsing" menu button. -->
    <string name="content_description_private_browsing_button">Rmed tunigin tusligt</string>
    <!-- Content description (not visible, for screen readers etc.): "Private Browsing" menu button. -->
    <string name="content_description_disable_private_browsing_button">Sens tunigin tusligt</string>
    <!-- Placeholder text shown in the search bar before a user enters text -->
    <string name="search_hint">Nadi neɣ sekcem tansa</string>

    <!-- Placeholder text shown in search bar when using history search -->
    <string name="history_search_hint">Nadi deg uzray</string>
    <!-- Placeholder text shown in search bar when using bookmarks search -->
    <string name="bookmark_search_hint">Nadi ticraḍ n yisebtar</string>
    <!-- Placeholder text shown in search bar when using tabs search -->
    <string name="tab_search_hint">Nadi deg waccaren</string>
    <!-- Placeholder text shown in the search bar when using application search engines -->
    <string name="application_search_hint">Sekcem awalen n unadi</string>
    <!-- No Open Tabs Message Description -->
    <string name="no_open_tabs_description">Iccaren-ik yeldin ad ttwaseknen dagi.</string>

    <!-- No Private Tabs Message Description -->
    <string name="no_private_tabs_description">Accaren-ik n tbaḍnit ad d-ttwaseknen dagi.</string>

    <!-- Tab tray multi select title in app bar. The first parameter is the number of tabs selected -->
    <string name="tab_tray_multi_select_title">%1$d yettwafren</string>

    <!-- Label of button in create collection dialog for creating a new collection  -->
    <string name="tab_tray_add_new_collection">Rnu tagrumma tamaynut</string>
    <!-- Label of editable text in create collection dialog for naming a new collection  -->
    <string name="tab_tray_add_new_collection_name">Isem</string>

    <!-- Label of button in save to collection dialog for selecting a current collection  -->
    <string name="tab_tray_select_collection">Fren tagrumma</string>

    <!-- Content description for close button while in multiselect mode in tab tray -->
    <string name="tab_tray_close_multiselect_content_description">Ffeɣ seg uskar n uget-afran</string>
    <!-- Content description for save to collection button while in multiselect mode in tab tray -->
    <string name="tab_tray_collection_button_multiselect_content_description">Sekles iccaren ittufernen ɣer tegrumma</string>
    <!-- Content description on checkmark while tab is selected in multiselect mode in tab tray -->
    <string name="tab_tray_multiselect_selected_content_description">Iţufren</string>

    <!-- Home - Recently saved bookmarks -->
    <!-- Title for the home screen section with recently saved bookmarks. -->
    <string name="recently_saved_title">Yettwasekles melmi kan</string>
    <!-- Content description for the button which navigates the user to show all of their saved bookmarks. -->
    <string name="recently_saved_show_all_content_description_2">Sken akk ticraḍ n yisebtar yettwaskelsen</string>

    <!-- Text for the menu button to remove a recently saved bookmark from the user's home screen -->
    <string name="recently_saved_menu_item_remove">Kkes</string>

    <!-- About content. The first parameter is the name of the application. (For example: Fenix) -->
    <string name="about_content">%1$s d afares n Mozilla.</string>

    <!-- Private Browsing -->
    <!-- Explanation for private browsing displayed to users on home view when they first enable private mode
        The first parameter is the name of the app defined in app_name (for example: Fenix) -->
    <string name="private_browsing_placeholder_description_2">%1$s iseffeḍ amazray-ik n unadi d tunigin seg waccaren n tunigin tusligin mi ara tent-tmeḍleḍ neɣ mi ara teffɣeḍ seg usnas. Ɣas wama aya ur yettarra ara d udrig deg yismal web neɣ deg usaǧǧaw-ik n unekcum Internet, aya ad k-yeǧǧ ad tḥarzeḍ tabaḍnit n urmud-ik srid i wid yesseqdacen ibenk-ik.</string>
    <string name="private_browsing_common_myths">
Tiktiwin tigejdanin yuzzlen ur nṣeḥḥi ara
     </string>

    <!-- Private mode shortcut "contextual feature recommendation" (CFR) -->
    <!-- Text for the main message -->
    <string name="cfr_message">Rnu anegzum akken ad teldiḍ iccaren usligen seg ugdil agejdan.</string>
    <!-- Text for the positive button -->
    <string name="cfr_pos_button_text">Rnu anegzum</string>
    <!-- Text for the negative button -->
    <string name="cfr_neg_button_text">Ala, tanemmirt</string>

    <!-- Open in App "contextual feature recommendation" (CFR) -->
    <!-- Text for the info message. The first parameter is the name of the application.-->
    <string name="open_in_app_cfr_info_message_2">Tzemreḍ ad tesbaduḍ %1$s akken ad yeldi iseɣwan s wudem awurman deg yisnasen.</string>
    <!-- Text for the positive action button -->
    <string name="open_in_app_cfr_positive_button_text">Ddu ɣer iɣewwaṛen</string>
    <!-- Text for the negative action button -->
    <string name="open_in_app_cfr_negative_button_text">Zgel</string>

    <!-- Content description for close button used in "contextual feature recommendation" (CFR) popups -->
    <string name="cfr_dismiss_button_default_content_description">Zgel</string>

    <!-- Total cookie protection "contextual feature recommendation" (CFR) -->
    <!-- Text for the message displayed in the contextual feature recommendation popup promoting the total cookie protection feature. -->
    <string name="tcp_cfr_message">Tamahilt-nneɣ n tbaḍnit iǧehden aṭas akka ar tura iɛezzel ineḍfaren gar yismal.</string>
    <!-- Text displayed that links to website containing documentation about the "Total cookie protection" feature. -->
    <string name="tcp_cfr_learn_more">Issin ugar ɣef ummesten asemday mgal inagan n tuqqna</string>

    <!-- Text for the info dialog when camera permissions have been denied but user tries to access a camera feature. -->
    <string name="camera_permissions_needed_message">Isɛa anekcum ɣer tkamiṛat. Ddu ɣer iɣewwaṛen Android, sit ɣef tisirag, sakin senned sireg.</string>
    <!-- Text for the positive action button to go to Android Settings to grant permissions. -->
    <string name="camera_permissions_needed_positive_button_text">Ddu ɣer iɣewwaṛen</string>
    <!-- Text for the negative action button to dismiss the dialog. -->
    <string name="camera_permissions_needed_negative_button_text">Zgel</string>

    <!-- Text for the banner message to tell users about our auto close feature. -->
    <string name="tab_tray_close_tabs_banner_message">Sbadu amdel awurman n icarren yeldin ur twalaḍ ara deg ussan, imalasen, agguren ineggura.</string>
    <!-- Text for the positive action button to go to Settings for auto close tabs. -->
    <string name="tab_tray_close_tabs_banner_positive_button_text">Wali iɣewwaṛen</string>
    <!-- Text for the negative action button to dismiss the Close Tabs Banner. -->
    <string name="tab_tray_close_tabs_banner_negative_button_text">Zgel</string>

    <!-- Text for the banner message to tell users about our inactive tabs feature. -->
    <string name="tab_tray_inactive_onboarding_message">Accaren ur tesneqdeḍ ara snat ledwaṛ ad ttusnekzen ɣer da.</string>
    <!-- Text for the action link to go to Settings for inactive tabs. -->
    <string name="tab_tray_inactive_onboarding_button_text">Sens-it deg yiɣewwaren</string>

    <!-- Text for title for the auto-close dialog of the inactive tabs. -->
    <string name="tab_tray_inactive_auto_close_title">Amdal awurman seld yiwen wayyur?</string>
    <!-- Text for the body for the auto-close dialog of the inactive tabs.
        The first parameter is the name of the application.-->
    <string name="tab_tray_inactive_auto_close_body_2">%1$s izmer ad imdel accaren i twalaḍ ayyur iɛeddan.</string>
    <!-- Content description for close button in the auto-close dialog of the inactive tabs. -->
    <string name="tab_tray_inactive_auto_close_button_content_description">Mdel</string>

    <!-- Text for turn on auto close tabs button in the auto-close dialog of the inactive tabs. -->
    <string name="tab_tray_inactive_turn_on_auto_close_button_2">Rmed amdal awurman</string>


    <!-- Home screen icons - Long press shortcuts -->
    <!-- Shortcut action to open new tab -->
    <string name="home_screen_shortcut_open_new_tab_2">Iccer amaynut</string>
    <!-- Shortcut action to open new private tab -->
    <string name="home_screen_shortcut_open_new_private_tab_2">Iccer uslig amaynut</string>

    <!-- Recent Tabs -->
    <!-- Header text for jumping back into the recent tab in the home screen -->
    <string name="recent_tabs_header">Uɣal ɣer deffir</string>
    <!-- Button text for showing all the tabs in the tabs tray -->
    <string name="recent_tabs_show_all">Sken kullec</string>

    <!-- Content description for the button which navigates the user to show all recent tabs in the tabs tray. -->
    <string name="recent_tabs_show_all_content_description_2">Sken tqeffalt n meṛṛa accaren n melmi kan</string>

    <!-- Text for button in synced tab card that opens synced tabs tray -->
    <string name="recent_tabs_see_all_synced_tabs_button_text">Wali akk accaren yemtawan</string>
    <!-- Accessibility description for device icon used for recent synced tab -->
    <string name="recent_tabs_synced_device_icon_content_description">Ibenkan yemtawin</string>
    <!-- Text for the dropdown menu to remove a recent synced tab from the homescreen -->
    <string name="recent_synced_tab_menu_item_remove">Kkes</string>
    <!-- Text for the menu button to remove a grouped highlight from the user's browsing history
         in the Recently visited section -->
    <string name="recent_tab_menu_item_remove">Kkes</string>

    <!-- History Metadata -->
    <!-- Header text for a section on the home screen that displays grouped highlights from the
         user's browsing history, such as topics they have researched or explored on the web -->
    <string name="history_metadata_header_2">Yemmẓer melmi kan</string>
    <!-- Text for the menu button to remove a grouped highlight from the user's browsing history
         in the Recently visited section -->
    <string name="recently_visited_menu_item_remove">Kkes</string>

    <!-- Content description for the button which navigates the user to show all of their history. -->
    <string name="past_explorations_show_all_content_description_2">Sken akk asnirem iεeddan</string>

    <!-- Browser Fragment -->
    <!-- Content description (not visible, for screen readers etc.): Navigate backward (browsing history) -->
    <string name="browser_menu_back">Ɣer deffir</string>
    <!-- Content description (not visible, for screen readers etc.): Navigate forward (browsing history) -->
    <string name="browser_menu_forward">Ɣer zdat</string>
    <!-- Content description (not visible, for screen readers etc.): Refresh current website -->
    <string name="browser_menu_refresh">Smiren</string>
    <!-- Content description (not visible, for screen readers etc.): Stop loading current website -->
    <string name="browser_menu_stop">Seḥbes</string>
    <!-- Browser menu button that opens the addon manager -->
    <string name="browser_menu_add_ons">Izegrar</string>
    <!-- Text displayed when there are no add-ons to be shown -->
    <string name="no_add_ons">Ulac izegrar da</string>
    <!-- Browser menu button that sends a user to help articles -->
    <string name="browser_menu_help">Tallalt</string>
    <!-- Browser menu button that sends a to a the what's new article -->
    <string name="browser_menu_whats_new">Amaynut</string>
    <!-- Browser menu button that opens the settings menu -->
    <string name="browser_menu_settings">Iɣewwaṛen</string>
    <!-- Browser menu button that opens a user's library -->
    <string name="browser_menu_library">Tamkarḍit</string>
    <!-- Browser menu toggle that requests a desktop site -->
    <string name="browser_menu_desktop_site">Asmel n tnarit</string>
    <!-- Browser menu toggle that adds a shortcut to the site on the device home screen. -->
    <string name="browser_menu_add_to_homescreen">Rnu ɣer ugdil agejdan</string>
    <!-- Browser menu toggle that installs a Progressive Web App shortcut to the site on the device home screen. -->
    <string name="browser_menu_install_on_homescreen">Sebded</string>
    <!-- Content description (not visible, for screen readers etc.) for the Resync tabs button -->
    <string name="resync_button_content_description">Ales amtawi</string>
    <!-- Browser menu button that opens the find in page menu -->
    <string name="browser_menu_find_in_page">Nadi deg usebter</string>
    <!-- Browser menu button that saves the current tab to a collection -->
    <string name="browser_menu_save_to_collection_2">Sekles ɣer tegrumma</string>
    <!-- Browser menu button that open a share menu to share the current site -->
    <string name="browser_menu_share">Bḍu</string>
    <!-- Browser menu button shown in custom tabs that opens the current tab in Fenix
        The first parameter is the name of the app defined in app_name (for example: Fenix) -->
    <string name="browser_menu_open_in_fenix">Ldi di %1$s</string>
    <!-- Browser menu text shown in custom tabs to indicate this is a Fenix tab
        The first parameter is the name of the app defined in app_name (for example: Fenix) -->
    <string name="browser_menu_powered_by">ITEDDU S LMENDAD N %1$s</string>
    <!-- Browser menu text shown in custom tabs to indicate this is a Fenix tab
        The first parameter is the name of the app defined in app_name (for example: Fenix) -->
    <string name="browser_menu_powered_by2">Ddaw n leɛnaya n %1$s</string>
    <!-- Browser menu button to put the current page in reader mode -->
    <string name="browser_menu_read">Askar n tɣuṛi</string>
    <!-- Browser menu button content description to close reader mode and return the user to the regular browser -->
    <string name="browser_menu_read_close">Mdel timeẓri n tɣuri</string>
    <!-- Browser menu button to open the current page in an external app -->
    <string name="browser_menu_open_app_link">Ldi deg usnas</string>

    <!-- Browser menu button to show reader view appearance controls e.g. the used font type and size -->
    <string name="browser_menu_customize_reader_view">Sagen timeẓri n tɣuri</string>
    <!-- Browser menu label for adding a bookmark -->
    <string name="browser_menu_add">Rnu</string>

    <!-- Browser menu label for editing a bookmark -->
    <string name="browser_menu_edit">Ẓreg</string>

    <!-- Button shown on the home page that opens the Customize home settings -->
    <string name="browser_menu_customize_home_1">Sagen asebter agejdan</string>
    <!-- Browser Toolbar -->
    <!-- Content description for the Home screen button on the browser toolbar -->
    <string name="browser_toolbar_home">Agilal agejdan</string>

    <!-- Locale Settings Fragment -->
    <!-- Content description for tick mark on selected language -->
    <string name="a11y_selected_locale_content_description">Fren tutlayt</string>
    <!-- Text for default locale item -->
    <string name="default_locale_text">Ḍfer tutlay n ibnek</string>
    <!-- Placeholder text shown in the search bar before a user enters text -->
    <string name="locale_search_hint">Nadi tutlayin</string>

    <!-- Search Fragment -->
    <!-- Button in the search view that lets a user search by scanning a QR code -->
    <string name="search_scan_button">Snirem</string>
    <!-- Button in the search view that lets a user change their search engine -->
    <string name="search_engine_button">Amsedday unadi</string>
    <!-- Button in the search view when shortcuts are displayed that takes a user to the search engine settings -->
    <string name="search_shortcuts_engine_settings">Iɣewwaṛen n umsedday n unadi</string>
    <!-- Button in the search view that lets a user navigate to the site in their clipboard -->
    <string name="awesomebar_clipboard_title">Ččaṛ sef tkatut ɣef afus</string>
    <!-- Button in the search suggestions onboarding that allows search suggestions in private sessions -->
    <string name="search_suggestions_onboarding_allow_button">Sireg</string>
    <!-- Button in the search suggestions onboarding that does not allow search suggestions in private sessions -->
    <string name="search_suggestions_onboarding_do_not_allow_button">Ur sirig ara</string>
    <!-- Search suggestion onboarding hint title text -->
    <string name="search_suggestions_onboarding_title">Sireg isumar n unadi deg yisfuyla n tunigin tusligin?</string>
    <!-- Search suggestion onboarding hint description text, first parameter is the name of the app defined in app_name (for example: Fenix)-->
    <string name="search_suggestions_onboarding_text">%s ad yazen sekra n wayen i tettaruḍ deg ufeggag n tansiwin ɣer umsedday-inek n unadi s wudem amezwer.</string>

    <!-- Search engine suggestion title text. The first parameter is the name of teh suggested engine-->
    <string name="search_engine_suggestions_title">Nadi %s</string>
    <!-- Search engine suggestion description text -->
    <string name="search_engine_suggestions_description">Nadi srid seg ufeggag n tansiwin</string>

    <!-- Menu option in the search selector menu to open the search settings -->
    <string name="search_settings_menu_item">Nadi ismenyifen</string>

    <!-- Header text for the search selector menu -->
    <string moz:RemovedIn="109" name="search_header_menu_item" tools:ignore="UnusedResources">Tura nadi wagi:</string>

    <!-- Header text for the search selector menu -->
    <string name="search_header_menu_item_2">I unadi-a:</string>

    <!-- Home onboarding -->
    <!-- Onboarding home screen popup dialog, shown on top of the Jump back in section. -->
    <string name="onboarding_home_screen_jump_back_contextual_hint_2">Snirem asebtar-ik·im agejdan yettwasagnen. Accaren imaynuten, ticraḍ n yisebtar d yigmaḍ n unadi ad d-banen deg-s.</string>
    <!-- Home onboarding dialog welcome screen title text. -->
<<<<<<< HEAD
    <string moz:RemovedIn="106" name="onboarding_home_welcome_title" tools:ignore="UnusedResources">Ansuf ɣer internet ilelli</string>
    <!-- Home onboarding dialog welcome screen title text. -->
=======
>>>>>>> 68970841
    <string name="onboarding_home_welcome_title_2">Ansuf ɣer internet udmawan ugar</string>
    <!-- Home onboarding dialog welcome screen description text. -->
    <string name="onboarding_home_welcome_description">Ugar n yiniten. Tudert tabaḍnit igerrzen ugar. Tuṭṭfa deg tbaḍnit n yimdanen mačči d anadi ɣef tedrimt.</string>
    <!-- Home onboarding dialog sign into sync screen title text. -->
<<<<<<< HEAD
    <string moz:RemovedIn="106" name="onboarding_home_sync_title_2" tools:ignore="UnusedResources">Ɛeddi seg tiliɣri ɣer uselkim, neɣ seg uselkim ɣer tiliɣri</string>
    <!-- Home onboarding dialog sign into sync screen title text. -->
=======
>>>>>>> 68970841
    <string name="onboarding_home_sync_title_3">Abeddel seg ugdil ɣer wayeḍ fessus ugar ɣef wayen iɛeddan</string>
    <!-- Home onboarding dialog sign into sync screen description text. -->
    <string name="onboarding_home_sync_description">Kemmel seg wanda i tḥebseḍ s useqdec n waccaren ɣef yibenkan-nniḍen ara d-ibanen akka tura ɣef usebter-ik·im agejdan.</string>
    <!-- Text for the button to continue the onboarding on the home onboarding dialog. -->
    <string name="onboarding_home_get_started_button">Aha bdu</string>
    <!-- Text for the button to navigate to the sync sign in screen on the home onboarding dialog. -->
    <string name="onboarding_home_sign_in_button">Qqen</string>
    <!-- Text for the button to skip the onboarding on the home onboarding dialog. -->
    <string name="onboarding_home_skip_button">Suref</string>

    <!-- Onboarding home screen sync popup dialog message, shown on top of Recent Synced Tabs in the Jump back in section. -->
    <string name="sync_cfr_message">Accaren-ik·im mtawan! Kemmel seg wanda i tḥebseḍ ɣef yibenk-ik·im-nniḍen.</string>

    <!-- Content description (not visible, for screen readers etc.): Close button for the home onboarding dialog -->
    <string name="onboarding_home_content_description_close_button">Mdel</string>

    <!-- Search Widget -->
    <!-- Content description for searching with a widget. The first parameter is the name of the application.-->
    <string name="search_widget_content_description_2">Ldi-t iccer amaynut %1$s</string>
    <!-- Text preview for smaller sized widgets -->
    <string name="search_widget_text_short">Nadi</string>
    <!-- Text preview for larger sized widgets -->
    <string name="search_widget_text_long">Nadi di web</string>

    <!-- Content description (not visible, for screen readers etc.): Voice search -->
    <string name="search_widget_voice">Anadi aɣectan</string>

    <!-- Preferences -->
    <!-- Title for the settings page-->
    <string name="settings">Iɣewwaṛen</string>
    <!-- Preference category for general settings -->
    <string name="preferences_category_general">Amatu</string>
    <!-- Preference category for all links about Fenix -->
    <string name="preferences_category_about">Ɣef</string>
    <!-- Preference for settings related to changing the default search engine -->
    <string name="preferences_default_search_engine">Amsedday n unadi amezwer</string>
    <!-- Preference for settings related to Search -->
    <string name="preferences_search">Nadi</string>
    <!-- Preference for settings related to Search address bar -->
    <string name="preferences_search_address_bar">Afeggag n tansa</string>
    <!-- Preference link to rating Fenix on the Play Store -->
    <string name="preferences_rate">Mudd tazmilt deg Google Play</string>
    <!-- Preference linking to about page for Fenix
        The first parameter is the name of the app defined in app_name (for example: Fenix) -->
    <string name="preferences_about">Ɣef %1$s</string>
    <!-- Preference for settings related to changing the default browser -->
    <string name="preferences_set_as_default_browser">Sbadu-t d iminig amezwer</string>
    <!-- Preference category for advanced settings -->
    <string name="preferences_category_advanced">Talqayt</string>

    <!-- Preference category for privacy and security settings -->
    <string name="preferences_category_privacy_security">Tabaḍnit  &amp; taɣellist</string>
    <!-- Preference for advanced site permissions -->
    <string name="preferences_site_permissions">Tisirag n usmel</string>
    <!-- Preference for private browsing options -->
    <string name="preferences_private_browsing_options">Tunigin tusligt</string>
    <!-- Preference for opening links in a private tab-->
    <string name="preferences_open_links_in_a_private_tab">Ldi iseɣwan deg iccer uslig</string>
    <!-- Preference for allowing screenshots to be taken while in a private tab-->
    <string name="preferences_allow_screenshots_in_private_mode">Sireg tuṭṭfa n ugdil deg tunigin tusligt</string>
    <!-- Will inform the user of the risk of activating Allow screenshots in private browsing option -->
    <string name="preferences_screenshots_in_private_mode_disclaimer">Ma yella yettusireg, accaren usligen ad d-banen ula d nutni ma yili aṭas n yisnasen i yeldin</string>
    <!-- Preference for adding private browsing shortcut -->
    <string name="preferences_add_private_browsing_shortcut">Rnu anegzum i tunigin tusligin</string>
    <!-- Preference for enabling "HTTPS-Only" mode -->
    <string name="preferences_https_only_title">Askar HTTPS-Only</string>

    <!-- Description of the preference to enable "HTTPS-Only" mode. -->
    <string name="preferences_https_only_summary">Ɛreḍ ad teqqneḍ s wudem awurman ɣer yismal s useqdec n uneggaf n uwgelhen HTTPS i tɣellist ɛlayen.</string>
    <!-- Summary of tracking protection preference if tracking protection is set to on -->
    <string name="preferences_https_only_on">Yermed</string>
    <!-- Summary of tracking protection preference if tracking protection is set to off -->
    <string name="preferences_https_only_off">Yensa</string>
    <!-- Text displayed that links to website containing documentation about "HTTPS-Only" mode -->
    <string name="preferences_http_only_learn_more">Issin ugar</string>
    <!-- Option for the https only setting -->
    <string name="preferences_https_only_in_all_tabs">Rmed deg meṛṛa accaren</string>
    <!-- Option for the https only setting -->
    <string name="preferences_https_only_in_private_tabs">Rmed-it kan deg waccaren usligen</string>
    <!-- Title shown in the error page for when trying to access a http website while https only mode is enabled. -->
    <string name="errorpage_httpsonly_title">Ulac asmel aɣellsan</string>
    <!-- Message shown in the error page for when trying to access a http website while https only mode is enabled. The message has two paragraphs. This is the first. -->
    <string name="errorpage_httpsonly_message_title">Ahat, asmel web ur issefrak ara s sshala HTTPS.</string>
    <!-- Message shown in the error page for when trying to access a http website while https only mode is enabled. The message has two paragraphs. This is the second. -->
    <string name="errorpage_httpsonly_message_summary">Yezmer daɣen ad tili d aẓḍam. Ma yella tkemmleḍ ɣer usmel-a web, ur ilaq ara akk ad taruḍ agbur amḥulfu. Ma yella tkemmleḍ, f askar HTTPS kan ara yensen i kra n wakud i usmel-a.</string>
    <!-- Preference for accessibility -->
    <string name="preferences_accessibility">Tuffart</string>
    <!-- Preference to override the Firefox Account server -->
    <string name="preferences_override_fxa_server">Sagen aqeddac n umiḍan Firefox</string>
    <!-- Preference to override the Sync token server -->
    <string name="preferences_override_sync_tokenserver">Sagen aeddac n umtawi</string>
    <!-- Toast shown after updating the FxA/Sync server override preferences -->
    <string name="toast_override_fxa_sync_server_done">Amiḍan Firefox/Aqeddac n umtawi ittwasnifel, Ffeɣ seg usnas akken ad iddu usnifel…</string>
    <!-- Preference category for account information -->
    <string name="preferences_category_account">Amiḍan</string>
    <!-- Preference for changing where the toolbar is positioned -->
    <string name="preferences_toolbar">Afeggag n yifecka</string>
    <!-- Preference for changing default theme to dark or light mode -->
    <string name="preferences_theme">Asentel</string>
    <!-- Preference for customizing the home screen -->
    <string name="preferences_home_2">Asebter agejdan</string>
    <!-- Preference for gestures based actions -->
    <string name="preferences_gestures">Isillifen</string>
    <!-- Preference for settings related to visual options -->
    <string name="preferences_customize">Sagen</string>
    <!-- Preference description for banner about signing in -->
    <string name="preferences_sign_in_description_2">Qqen ɣer waccaren yemtawan, ticraḍ n yisebtar, awalen uffiren d wugar n wayen-nniḍen.</string>
    <!-- Preference shown instead of account display name while account profile information isn't available yet. -->
    <string name="preferences_account_default_name">Amiḍan Firefox</string>
    <!-- Preference text for account title when there was an error syncing FxA -->
    <string name="preferences_account_sync_error">Ales tuqqna akken ad ikemmel umtawi</string>
    <!-- Preference for language -->
    <string name="preferences_language">Tutlayt</string>
    <!-- Preference for data choices -->
    <string name="preferences_data_choices">Afran n yisefka</string>
    <!-- Preference for data collection -->
    <string name="preferences_data_collection">Alqaḍ n yisefka</string>
    <!-- Preference for developers -->
    <string name="preferences_remote_debugging">Taseɣtayt tanmeggagt s USB</string>
    <!-- Preference title for switch preference to show search engines -->
    <string name="preferences_show_search_engines">Sken-d imseddayen n unadi</string>
    <!-- Preference title for switch preference to show search suggestions -->
    <string name="preferences_show_search_suggestions">Sken isumar n unadi</string>
    <!-- Preference title for switch preference to show voice search button -->
    <string name="preferences_show_voice_search">Sken anadi s taɣect</string>
    <!-- Preference title for switch preference to show search suggestions also in private mode -->
    <string name="preferences_show_search_suggestions_in_private">Sken deg tɣimit tusligt</string>
    <!-- Preference title for switch preference to show a clipboard suggestion when searching -->
    <string name="preferences_show_clipboard_suggestions">Sken isumar n tkatut ɣef afus</string>
    <!-- Preference title for switch preference to suggest browsing history when searching -->
    <string name="preferences_search_browsing_history">Nadi azray n tunigin</string>
    <!-- Preference title for switch preference to suggest bookmarks when searching -->
    <string name="preferences_search_bookmarks">Nadi ticraḍ n yisebtar</string>
    <!-- Preference title for switch preference to suggest synced tabs when searching -->
    <string name="preferences_search_synced_tabs">Nadi accaren yemtawin</string>
    <!-- Preference for account settings -->
    <string name="preferences_account_settings">Iɣewwaṛen n umiḍan</string>

    <!-- Preference for enabling url autocomplete-->
    <string name="preferences_enable_autocomplete_urls">Tacaṛt tawurmant n URLs</string>
    <!-- Preference for open links in third party apps -->
    <string name="preferences_open_links_in_apps">Ldi iseɣwan deg isnasen</string>

    <!-- Preference for open download with an external download manager app -->
    <string name="preferences_external_download_manager">Amsefrak n usader azɣaray</string>
    <!-- Preference for add_ons -->
    <string name="preferences_addons">Izegrar</string>

    <!-- Preference for notifications -->
    <string name="preferences_notifications">Ilɣa</string>

    <!-- Add-on Preferences -->
    <!-- Preference to customize the configured AMO (addons.mozilla.org) collection -->
    <string name="preferences_customize_amo_collection">Sagen tagrumma n yizegrar</string>
    <!-- Button caption to confirm the add-on collection configuration -->
    <string name="customize_addon_collection_ok">IH</string>
    <!-- Button caption to abort the add-on collection configuration -->
    <string name="customize_addon_collection_cancel">Sefsex</string>
    <!-- Hint displayed on input field for custom collection name -->
    <string name="customize_addon_collection_hint">Isem n tegrumma</string>

    <!-- Hint displayed on input field for custom collection user ID-->
    <string name="customize_addon_collection_user_hint">Bab n tegrumma (ID n useqdac)</string>
    <!-- Toast shown after confirming the custom add-on collection configuration -->
    <string name="toast_customize_addon_collection_done">Tagrumma n yizegrar tettwabeddel. Ffeɣ seg usnas akken ad ddun  yibeddilen…</string>

    <!-- Customize Home -->
    <!-- Header text for jumping back into the recent tab in customize the home screen -->
    <string name="customize_toggle_jump_back_in">Uɣal ɣer deffir</string>
    <!-- Title for the customize home screen section with recently saved bookmarks. -->
    <string name="customize_toggle_recent_bookmarks">Ticraḍ n yisebtar n melmi kan</string>
    <!-- Title for the customize home screen section with recently visited. Recently visited is
    a section where users see a list of tabs that they have visited in the past few days -->
    <string name="customize_toggle_recently_visited">Yemmẓer melmi kan</string>
    <!-- Title for the customize home screen section with Pocket. -->
    <string moz:RemovedIn="108" name="customize_toggle_pocket" tools:ignore="UnusedResources">Pocket</string>

    <!-- Title for the customize home screen section with Pocket. -->
    <string name="customize_toggle_pocket_2">Tiqsiḍin i ijebbden lwelha</string>
    <!-- Summary for the customize home screen section with Pocket. The first parameter is product name Pocket -->
    <string name="customize_toggle_pocket_summary">Imagraden yellan ddaw leɛnaya n %s</string>
    <!-- Title for the customize home screen section with sponsored Pocket stories. -->
    <string name="customize_toggle_pocket_sponsored">Tiqṣidin yettwarefden</string>
    <!-- Title for the opening wallpaper settings screen -->
    <string name="customize_wallpapers">Tugniwin n ugilal</string>
    <!-- Title for the customize home screen section with sponsored shortcuts. -->
    <string name="customize_toggle_contile">Inegzumen yettwarefden</string>

    <!-- Wallpapers -->
    <!-- Content description for various wallpapers. The first parameter is the name of the wallpaper -->
    <string name="wallpapers_item_name_content_description">Aferdis n tugna n ugilal: %1$s</string>

    <!-- Snackbar message for when wallpaper is selected -->
    <string name="wallpaper_updated_snackbar_message">Tugna n ugilal tettwaleqqem!</string>
    <!-- Snackbar label for action to view selected wallpaper -->
    <string name="wallpaper_updated_snackbar_action">Wali</string>

    <!-- Snackbar message for when wallpaper couldn't be downloaded -->
    <string name="wallpaper_download_error_snackbar_message">Tegguma ad d-trader tugna n ugilal</string>
    <!-- Snackbar label for action to retry downloading the wallpaper -->
    <string name="wallpaper_download_error_snackbar_action">Ɛreḍ tikkelt-nniḍen</string>
    <!-- Snackbar message for when wallpaper couldn't be selected because of the disk error -->
    <string name="wallpaper_select_error_snackbar_message">Tegguma ad tbeddel tugna n ugilal</string>
    <!-- Text displayed that links to website containing documentation about the "Limited Edition" wallpapers. -->
    <string name="wallpaper_learn_more">Issin ugar</string>
<<<<<<< HEAD
    <!-- Label for switch which toggles the "tap-to-switch" behavior on home screen logo -->
    <string moz:removedIn="105" name="wallpaper_tap_to_change_switch_label_1" tools:ignore="UnusedResources">Beddel tugna n ugilal s tira n ulugu n usebter agejdan n Firefox</string>

    <!-- This is the accessibility content description for the wallpapers functionality. Users are
    able to tap on the app logo in the home screen and can switch to different wallpapers by tapping. -->
    <string moz:removedIn="105" name="wallpaper_logo_content_description" tools:ignore="UnusedResources">Alogo Firefox - beddel agilal, taqeffalt</string>
=======

    <!-- Text for classic wallpapers title. The first parameter is the Firefox name. -->
    <string name="wallpaper_classic_title">Aklasik %s</string>
    <!-- Text for limited edition wallpapers title. -->
    <string name="wallpaper_limited_edition_title">Taẓrigt s talast</string>
    <!-- Description text for the limited edition wallpapers with learn more link. The first parameter is the learn more string defined in wallpaper_learn_more-->
    <string name="wallpaper_limited_edition_description_with_learn_more">Tafrant tamaynut n tuɣac tilelliyin. %s</string>
    <!-- Description text for the limited edition wallpapers. -->
    <string name="wallpaper_limited_edition_description">Tafrant tamaynut n tuɣac tilelliyin.</string>
    <!-- Wallpaper onboarding dialog header text. -->
    <string name="wallpapers_onboarding_dialog_title_text">Ɛreḍ aṛuccu n yini</string>
    <!-- Wallpaper onboarding dialog body text. -->
    <string name="wallpapers_onboarding_dialog_body_text">Fren tugna n ugilal ara yemmeslayen yid-k•m.</string>
    <!-- Wallpaper onboarding dialog learn more button text. The button navigates to the wallpaper settings screen. -->
    <string name="wallpapers_onboarding_dialog_explore_more_button_text">Smiren ugar n tugniwin n ugilal</string>
>>>>>>> 68970841

    <!-- Text for classic wallpapers title. The first parameter is the Firefox name. -->
    <string name="wallpaper_classic_title">Aklasik %s</string>
    <!-- Text for limited edition wallpapers title. -->
    <string name="wallpaper_limited_edition_title">Taẓrigt s talast</string>
    <!-- Description text for the limited edition wallpapers with learn more link. The first parameter is the learn more string defined in wallpaper_learn_more-->
    <string name="wallpaper_limited_edition_description_with_learn_more">Tafrant tamaynut n tuɣac tilelliyin. %s</string>
    <!-- Description text for the limited edition wallpapers. -->
    <string name="wallpaper_limited_edition_description">Tafrant tamaynut n tuɣac tilelliyin.</string>
    <!-- Wallpaper onboarding dialog header text. -->
    <string name="wallpapers_onboarding_dialog_title_text">Ɛreḍ aṛuccu n yini</string>
    <!-- Wallpaper onboarding dialog body text. -->
    <string name="wallpapers_onboarding_dialog_body_text">Fren tugna n ugilal ara yemmeslayen yid-k•m.</string>
    <!-- Wallpaper onboarding dialog learn more button text. The button navigates to the wallpaper settings screen. -->
    <string name="wallpapers_onboarding_dialog_explore_more_button_text">Smiren ugar n tugniwin n ugilal</string>

    <!-- Add-on Installation from AMO-->
    <!-- Error displayed when user attempts to install an add-on from AMO (addons.mozilla.org) that is not supported -->
    <string name="addon_not_supported_error">Azegrir ur yettusefrak ara</string>
    <!-- Error displayed when user attempts to install an add-on from AMO (addons.mozilla.org) that is already installed -->
    <string name="addon_already_installed">Azegrir yettusebded yakan</string>

    <!-- Account Preferences -->
    <!-- Preference for triggering sync -->
    <string name="preferences_sync_now">Mtawi tura</string>
    <!-- Preference category for sync -->
    <string name="preferences_sync_category">Fren ayen ara temtawiḍ</string>
    <!-- Preference for syncing history -->
    <string name="preferences_sync_history">Azray</string>
    <!-- Preference for syncing bookmarks -->
    <string name="preferences_sync_bookmarks">Ticraḍ n yisebtar</string>
    <!-- Preference for syncing logins -->
    <string name="preferences_sync_logins">Inekcam</string>
    <!-- Preference for syncing tabs -->
    <string name="preferences_sync_tabs_2">Accaren yeldin</string>
    <!-- Preference for signing out -->
    <string name="preferences_sign_out">Ffeɣ</string>
    <!-- Preference displays and allows changing current FxA device name -->
    <string name="preferences_sync_device_name">Isem n yibenk</string>
    <!-- Text shown when user enters empty device name -->
    <string name="empty_device_name_error">Isem n yibenk ur yezmir ara ad yili d ilem.</string>
    <!-- Label indicating that sync is in progress -->
    <string name="sync_syncing_in_progress">Amtawi…</string>

    <!-- Label summary indicating that sync failed. The first parameter is the date stamp showing last time it succeeded -->
    <string name="sync_failed_summary">Amtawi yecceḍ. Tiddin taneggarut: %s</string>
    <!-- Label summary showing never synced -->
    <string name="sync_failed_never_synced_summary">Amtawi yecceḍ. Amtawi aneggaru: urǧin</string>
    <!-- Label summary the date we last synced. The first parameter is date stamp showing last time synced -->
    <string name="sync_last_synced_summary">Amtawi aneggaru: %s</string>
    <!-- Label summary showing never synced -->
    <string name="sync_never_synced_summary">Asemtawi aneggaru: weṛǧin</string>

    <!-- Text for displaying the default device name.
        The first parameter is the application name, the second is the device manufacturer name
        and the third is the device model. -->
    <string name="default_device_name_2">%1$s deg %2$s %3$s</string>

    <!-- Preference for syncing credit cards -->
    <string name="preferences_sync_credit_cards">Tikarḍiwin n usmad</string>
    <!-- Preference for syncing addresses -->
    <string name="preferences_sync_address">Tansiwin</string>

    <!-- Send Tab -->
    <!-- Name of the "receive tabs" notification channel. Displayed in the "App notifications" system settings for the app -->
    <string name="fxa_received_tab_channel_name">Accaren yettwaremsen</string>
    <!-- Description of the "receive tabs" notification channel. Displayed in the "App notifications" system settings for the app -->
    <string name="fxa_received_tab_channel_description">Ilɣa n yiccaren yettwaremsen seg Firefox ɣef yibenlan-nniḍen.</string>
    <!--  The body for these is the URL of the tab received  -->
    <string name="fxa_tab_received_notification_name">Iccaren yettwarmesen</string>
    <!-- %s is the device name -->
    <string name="fxa_tab_received_from_notification_name">Iccer si %s</string>

    <!-- Advanced Preferences -->
    <!-- Preference for tracking protection exceptions -->
    <string name="preferences_tracking_protection_exceptions">Tisuraf</string>

    <!-- Button in Exceptions Preference to turn on tracking protection for all sites (remove all exceptions) -->
    <string name="preferences_tracking_protection_exceptions_turn_on_for_all">Rmed deg ismal meṛṛa</string>
    <!-- Text displayed when there are no exceptions -->
    <string name="exceptions_empty_message_description">Tisuraf ad k-ǧǧent ad tsenseḍ aùùesten mgal aḍfaṛ i kra n yismal.</string>
    <!-- Text displayed when there are no exceptions, with learn more link that brings users to a tracking protection SUMO page -->
    <string name="exceptions_empty_message_learn_more_link">Issin ugar</string>

    <!-- Preference switch for usage and technical data collection -->
    <string name="preference_usage_data">Isefka itiknikanen akked useqdec</string>
    <!-- Preference description for usage and technical data collection -->
    <string name="preferences_usage_data_description">Ad yebḍu isefka ɣef timellit, aseqdec, arrum d wudem n yiminig-ik  i Mozilla akken ad aɣ-d-yefk afus i usnerni n %1$s</string>
    <!-- Preference switch for marketing data collection -->
    <string name="preferences_marketing_data">Isefka n uzenzi</string>
    <!-- Preference description for marketing data collection -->
    <string name="preferences_marketing_data_description2">Ibeṭṭu isefka n useqdec azadur akked Adjust, amsenzi-nneɣ n ssuq  n uziraz</string>
    <!-- Title for studies preferences -->
    <string name="preference_experiments_2">Studies</string>
    <!-- Summary for studies preferences -->
    <string name="preference_experiments_summary_2">Sireg Mozilla ad tesbedded sakin ad tseddu studies</string>

    <!-- Turn On Sync Preferences -->
    <!-- Header of the Sync and save your data preference view -->
    <string name="preferences_sync_2">Mtawi sakin sekles isefka-inek</string>
    <!-- Preference for reconnecting to FxA sync -->
    <string name="preferences_sync_sign_in_to_reconnect">Kcem akken ad talseḍ tuqqna</string>

    <!-- Preference for removing FxA account -->
    <string name="preferences_sync_remove_account">Kkes amiḍan</string>

    <!-- Pairing Feature strings -->
    <!-- Instructions on how to access pairing -->
    <string name="pair_instructions_2"><![CDATA[Snirem tangalt QR i yettwaseknen deg <b>firefox.com/pair</b>]]></string>

    <!-- Toolbar Preferences -->
    <!-- Preference for using top toolbar -->
    <string name="preference_top_toolbar">Afella</string>
    <!-- Preference for using bottom toolbar -->
    <string name="preference_bottom_toolbar">Adda</string>

    <!-- Theme Preferences -->
    <!-- Preference for using light theme -->
    <string name="preference_light_theme">Aceɛlal</string>
    <!-- Preference for using dark theme -->
    <string name="preference_dark_theme">Aberkan</string>
    <!-- Preference for using using dark or light theme automatically set by battery -->
    <string name="preference_auto_battery_theme">Asbadu n uḥraz n tbaṭrit</string>
    <!-- Preference for using following device theme -->
    <string name="preference_follow_device_theme">Ḍfer asntel n ibnek</string>

    <!-- Gestures Preferences-->
    <!-- Preferences for using pull to refresh in a webpage -->
    <string name="preference_gestures_website_pull_to_refresh">Zuɣer i usesfer</string>
    <!-- Preference for using the dynamic toolbar -->
    <string name="preference_gestures_dynamic_toolbar">Drurem i wakken ad teffreḍ agalis n yifecka</string>

    <!-- Preference for switching tabs by swiping horizontally on the toolbar -->
    <string name="preference_gestures_swipe_toolbar_switch_tabs">Err agalis n yifecka deg tama i ubeddel n waccaren</string>
    <!-- Preference for showing the opened tabs by swiping up on the toolbar-->
    <string name="preference_gestures_swipe_toolbar_show_tabs">Err agalis n yifecka deg usawen i twaledyawt n waccaren</string>

    <!-- Library -->
    <!-- Option in Library to open Downloads page -->
    <string name="library_downloads">Isidar</string>
    <!-- Option in library to open Bookmarks page -->
    <string name="library_bookmarks">Ticraḍ n isebtar</string>
    <!-- Option in library to open Desktop Bookmarks root page -->
    <string name="library_desktop_bookmarks_root">Ticraḍ n tnarit</string>
    <!-- Option in library to open Desktop Bookmarks "menu" page -->
    <string name="library_desktop_bookmarks_menu">Umuɣ n ticraḍ n isebtar</string>
    <!-- Option in library to open Desktop Bookmarks "toolbar" page -->
    <string name="library_desktop_bookmarks_toolbar">Afeggag n tecraḍ</string>
    <!-- Option in library to open Desktop Bookmarks "unfiled" page -->
    <string name="library_desktop_bookmarks_unfiled">Ticrad nniḍen</string>
    <!-- Option in Library to open History page -->
    <string name="library_history">Amazray</string>
    <!-- Option in Library to open a new tab -->
    <string name="library_new_tab">Iccer amaynut</string>
    <!-- Settings Page Title -->
    <string name="settings_title">Iɣewwaṛen</string>
    <!-- Content description (not visible, for screen readers etc.): "Close button for library settings" -->
    <string name="content_description_close_button">Mdel</string>

    <!-- Title to show in alert when a lot of tabs are to be opened
    %d is a placeholder for the number of tabs that will be opened -->
    <string name="open_all_warning_title">Ldi %d waccaren?</string>
    <!-- Message to warn users that a large number of tabs will be opened
    %s will be replaced by app name. -->
    <string name="open_all_warning_message">Tawaledyawt n wannect-a n waccaren yessaẓay %s mi ara d-ttalin yisebtar. D tidet tebɣiḍ ad tkemmleḍ?</string>
    <!-- Dialog button text for confirming open all tabs -->
    <string name="open_all_warning_confirm">Ldi accaren</string>
    <!-- Dialog button text for canceling open all tabs -->
    <string name="open_all_warning_cancel">Sefsex</string>

    <!-- Text to show users they have one site in the history group section of the History fragment.
    %d is a placeholder for the number of sites in the group. -->
    <string name="history_search_group_site">%d n usmel</string>
    <!-- Text to show users they have multiple sites in the history group section of the History fragment.
    %d is a placeholder for the number of sites in the group. -->
    <string name="history_search_group_sites">%d n yismal</string>

    <!-- Option in library for Recently Closed Tabs -->
    <string name="library_recently_closed_tabs">Iccaren imedlen melmi kan</string>
    <!-- Option in library to open Recently Closed Tabs page -->
    <string name="recently_closed_show_full_history">Sken amazray meṛṛa</string>
    <!-- Text to show users they have multiple tabs saved in the Recently Closed Tabs section of history.
    %d is a placeholder for the number of tabs selected. -->
    <string name="recently_closed_tabs">%d n yiccaren</string>
    <!-- Text to show users they have one tab saved in the Recently Closed Tabs section of history.
    %d is a placeholder for the number of tabs selected. -->
    <string name="recently_closed_tab">%d n yiccer</string>
    <!-- Recently closed tabs screen message when there are no recently closed tabs -->
    <string name="recently_closed_empty_message">Ulac iccaren imedlen melmi kan</string>

    <!-- Tab Management -->
    <!-- Title of preference for tabs management -->
    <string name="preferences_tabs">Iccaren</string>
    <!-- Title of preference that allows a user to specify the tab view -->
    <string name="preferences_tab_view">Sker iccer</string>
    <!-- Option for a list tab view -->
    <string name="tab_view_list">Tabdart</string>
    <!-- Option for a grid tab view -->
    <string name="tab_view_grid">Iẓiki</string>
    <!-- Title of preference that allows a user to auto close tabs after a specified amount of time -->
    <string name="preferences_close_tabs">Mdel iccaren</string>
    <!-- Option for auto closing tabs that will never auto close tabs, always allows user to manually close tabs -->
    <string name="close_tabs_manually">S ufus</string>
    <!-- Option for auto closing tabs that will auto close tabs after one day -->
    <string name="close_tabs_after_one_day">Seld yiwen n wass</string>
    <!-- Option for auto closing tabs that will auto close tabs after one week -->
    <string name="close_tabs_after_one_week">Seld yiwen n umalas</string>
    <!-- Option for auto closing tabs that will auto close tabs after one month -->
    <string name="close_tabs_after_one_month">Seld yiwen n waggur</string>

    <!-- Title of preference that allows a user to specify the auto-close settings for open tabs -->
    <string name="preference_auto_close_tabs" tools:ignore="UnusedResources">Amdal awurman n waccaren yeldin</string>

    <!-- Opening screen -->
    <!-- Title of a preference that allows a user to choose what screen to show after opening the app -->
    <string name="preferences_opening_screen">Agdil n twaledyawt</string>
    <!-- Option for always opening the homepage when re-opening the app -->
    <string name="opening_screen_homepage">Asebter agejdan</string>
    <!-- Option for always opening the user's last-open tab when re-opening the app -->
    <string name="opening_screen_last_tab">Iccer aneggaru</string>
    <!-- Option for always opening the homepage when re-opening the app after four hours of inactivity -->
    <string name="opening_screen_after_four_hours_of_inactivity">Asebter agejdan seld ukkuẓ n yisragen n warurlud</string>
    <!-- Summary for tabs preference when auto closing tabs setting is set to manual close-->
    <string name="close_tabs_manually_summary">Mdel s ufus</string>

    <!-- Summary for tabs preference when auto closing tabs setting is set to auto close tabs after one day-->
    <string name="close_tabs_after_one_day_summary">Mdel seld yiwen wass</string>

    <!-- Summary for tabs preference when auto closing tabs setting is set to auto close tabs after one week-->
    <string name="close_tabs_after_one_week_summary">Mdel seld yiwen umalas</string>
    <!-- Summary for tabs preference when auto closing tabs setting is set to auto close tabs after one month-->
    <string name="close_tabs_after_one_month_summary">Mdel seld yiwen wayyur</string>

    <!-- Inactive tabs -->
    <!-- Category header of a preference that allows a user to enable or disable the inactive tabs feature -->
    <string name="preferences_inactive_tabs">Senkez accaren iqburen ɣer irurmiden</string>

    <!-- Title of inactive tabs preference -->
    <string name="preferences_inactive_tabs_title">Accaren ur tesneqdeḍ ara snat ledwaṛ ad ttusnekzen ɣer teggayt tarurmidt.</string>

    <!-- Studies -->
    <!-- Title of the remove studies button -->
    <string name="studies_remove">Kkes</string>
    <!-- Title of the active section on the studies list -->
    <string name="studies_active">Rmed</string>
    <!-- Description for studies, it indicates why Firefox use studies. The first parameter is the name of the application. -->
    <string name="studies_description_2">%1$s yezmer ad isebded yerna ad iseddu leqraya seg wakud ɣer wayeḍ.</string>
    <!-- Learn more link for studies, links to an article for more information about studies. -->
    <string name="studies_learn_more">Issin ugar</string>
    <!-- Dialog message shown after removing a study -->
    <string name="studies_restart_app">Asnas ad yemdel i wakken ad ttusnasen ibiddilen</string>
    <!-- Dialog button to confirm the removing a study. -->
    <string name="studies_restart_dialog_ok">IH</string>
    <!-- Dialog button text for canceling removing a study. -->
    <string name="studies_restart_dialog_cancel">Sefsex</string>

    <!-- Toast shown after turning on/off studies preferences -->
    <string name="studies_toast_quit_application" tools:ignore="UnusedResources">Amdal n usnas i usnes n yibeddilen…</string>

    <!-- Sessions -->
    <!-- Title for the list of tabs -->
    <string name="tab_header_label">Iccaren yeldin</string>
    <!-- Title for the list of tabs in the current private session -->
    <string name="tabs_header_private_tabs_title">Iccaren usligen</string>
    <!-- Title for the list of tabs in the synced tabs -->
    <string name="tabs_header_synced_tabs_title">Iccaren yemtawin</string>
    <!-- Content description (not visible, for screen readers etc.): Add tab button. Adds a news tab when pressed -->
    <string name="add_tab">Rnu iccer</string>
    <!-- Content description (not visible, for screen readers etc.): Add tab button. Adds a news tab when pressed -->
    <string name="add_private_tab">Rnu iccer uslig</string>
    <!-- Text for the new tab button to indicate adding a new private tab in the tab -->
    <string name="tab_drawer_fab_content">Uslig</string>
    <!-- Text for the new tab button to indicate syncing command on the synced tabs page -->
    <string name="tab_drawer_fab_sync">Sync</string>
    <!-- Text shown in the menu for sharing all tabs -->
    <string name="tab_tray_menu_item_share">Bḍu akk accaren</string>
    <!-- Text shown in the menu to view recently closed tabs -->
    <string name="tab_tray_menu_recently_closed">Iccaren imedlen melmi kan</string>
    <!-- Text shown in the tabs tray inactive tabs section -->
    <string name="tab_tray_inactive_recently_closed" tools:ignore="UnusedResources">Yettwamdel melmi kan</string>
    <!-- Text shown in the menu to view account settings -->
    <string name="tab_tray_menu_account_settings">Iɣewwaṛen n umiḍan</string>
    <!-- Text shown in the menu to view tab settings -->
    <string name="tab_tray_menu_tab_settings">Iɣewwaren n yiccer</string>
    <!-- Text shown in the menu for closing all tabs -->
    <string name="tab_tray_menu_item_close">Mdel akk iccaren</string>
    <!-- Text shown in the multiselect menu for bookmarking selected tabs. -->
    <string name="tab_tray_multiselect_menu_item_bookmark">Ticreḍt n usebter</string>
    <!-- Text shown in the multiselect menu for closing selected tabs. -->
    <string name="tab_tray_multiselect_menu_item_close">Mdel</string>
    <!-- Content description for tabs tray multiselect share button -->
    <string name="tab_tray_multiselect_share_content_description">Bḍu accaren yettwafernen</string>
    <!-- Content description for tabs tray multiselect menu -->
    <string name="tab_tray_multiselect_menu_content_description">Umuɣ n waccaren i yettwafernen</string>
    <!-- Content description (not visible, for screen readers etc.): Removes tab from collection button. Removes the selected tab from collection when pressed -->
    <string name="remove_tab_from_collection">Kkes iccer seg tegrumma</string>
    <!-- Text for button to enter multiselect mode in tabs tray -->
    <string name="tabs_tray_select_tabs">Fren accaren</string>
    <!-- Content description (not visible, for screen readers etc.): Close tab button. Closes the current session when pressed -->
    <string name="close_tab">Mdel iccer</string>
    <!-- Content description (not visible, for screen readers etc.): Close tab <title> button. First parameter is tab title  -->
    <string name="close_tab_title">Mdel iccer %s</string>
    <!-- Content description (not visible, for screen readers etc.): Opens the open tabs menu when pressed -->
    <string name="open_tabs_menu">Ldi umuɣ n yiccaren</string>
    <!-- Open tabs menu item to save tabs to collection -->
    <string name="tabs_menu_save_to_collection1">Sekles iccaren ɣer tegrumma</string>
    <!-- Text for the menu button to delete a collection -->
    <string name="collection_delete">Kkes tagrumma</string>
    <!-- Text for the menu button to rename a collection -->
    <string name="collection_rename">Beddel isem n tegrumma</string>
    <!-- Text for the button to open tabs of the selected collection -->
    <string name="collection_open_tabs">Iccaren yeldin</string>

    <!-- Hint for adding name of a collection -->
    <string name="collection_name_hint">Isem n tegrumma</string>
    <!-- Text for the menu button to rename a top site -->
	<string name="rename_top_site">Senfel isem</string>
	<!-- Text for the menu button to remove a top site -->
	<string name="remove_top_site">Kkes</string>

    <!-- Text for the menu button to delete a top site from history -->
    <string name="delete_from_history">Kkes seg umazray</string>
    <!-- Postfix for private WebApp titles, placeholder is replaced with app name -->
    <string name="pwa_site_controls_title_private">%1$s (askar uslig)</string>

    <!-- History -->
    <!-- Text for the button to search all history -->
    <string name="history_search_1">Sekcem awalen n unadi</string>
    <!-- Text for the button to clear all history -->
    <string name="history_delete_all">Kkes amazray</string>
    <!-- Text for the snackbar to confirm that multiple browsing history items has been deleted -->
    <string name="history_delete_multiple_items_snackbar">Amazray yettwakkes</string>
    <!-- Text for the snackbar to confirm that a single browsing history item has been deleted. The first parameter is the shortened URL of the deleted history item. -->
    <string name="history_delete_single_item_snackbar">%1$s yettwakkes</string>
    <!-- Context description text for the button to delete a single history item -->
    <string name="history_delete_item">Kkes</string>
    <!-- History multi select title in app bar
    The first parameter is the number of bookmarks selected -->
    <string name="history_multi_select_title">%1$d yettwafren (ttwafernen)</string>
    <!-- Text for the header that groups the history for today -->
    <string name="history_today">Ass-a</string>
    <!-- Text for the header that groups the history for yesterday -->
    <string name="history_yesterday">Iḍelli</string>
    <!-- Text for the header that groups the history the past 7 days -->
    <string name="history_7_days">7 n wussan ineggura</string>
    <!-- Text for the header that groups the history the past 30 days -->
    <string name="history_30_days">30 n wussan ineggura</string>
    <!-- Text for the header that groups the history older than the last month -->
    <string name="history_older">Iqbuṛen</string>

    <!-- Text shown when no history exists -->
    <string name="history_empty_message">Ulac amazray dagi</string>

    <!-- Downloads -->
    <!-- Text for the snackbar to confirm that multiple downloads items have been removed -->
    <string name="download_delete_multiple_items_snackbar_1">Isadaren ttwakksen</string>
    <!-- Text for the snackbar to confirm that a single download item has been removed. The first parameter is the name of the download item. -->
    <string name="download_delete_single_item_snackbar">Yettwakkes %1$s</string>
    <!-- Text shown when no download exists -->
    <string name="download_empty_message_1">Ulac ifuyla i d-yettusadren</string>
    <!-- History multi select title in app bar
    The first parameter is the number of downloads selected -->
    <string name="download_multi_select_title">%1$d yettwafren</string>


    <!-- Text for the button to remove a single download item -->
    <string name="download_delete_item_1">Kkes</string>


    <!-- Crashes -->
    <!-- Title text displayed on the tab crash page. This first parameter is the name of the application (For example: Fenix) -->
    <string name="tab_crash_title_2">Suref-aɣ. %1$s ur izmir ara ad isali asebter-nni.</string>
    <!-- Send crash report checkbox text on the tab crash page -->
    <string name="tab_crash_send_report">Azen aneqqis n uɣelluy i Mozilla</string>
    <!-- Close tab button text on the tab crash page -->
    <string name="tab_crash_close">Mdel iccer</string>
    <!-- Restore tab button text on the tab crash page -->
    <string name="tab_crash_restore">Err-d iccer</string>

    <!-- Bookmarks -->
    <!-- Confirmation message for a dialog confirming if the user wants to delete the selected folder -->
    <string name="bookmark_delete_folder_confirmation_dialog">Tebɣiḍ ad tekseḍ akaram-agi?</string>
    <!-- Confirmation message for a dialog confirming if the user wants to delete multiple items including folders. Parameter will be replaced by app name. -->
    <string name="bookmark_delete_multiple_folders_confirmation_dialog">%s ad ikkes iferdisen ittwafernen.</string>
    <!-- Text for the cancel button on delete bookmark dialog -->
    <string name="bookmark_delete_negative">Sefsex</string>
    <!-- Screen title for adding a bookmarks folder -->
    <string name="bookmark_add_folder">Rnu akaram</string>
    <!-- Snackbar title shown after a bookmark has been created. -->
    <string name="bookmark_saved_snackbar">Tacreṭ n usebter tettwasekles!</string>
    <!-- Snackbar edit button shown after a bookmark has been created. -->
    <string name="edit_bookmark_snackbar_action">ẒREG</string>
    <!-- Bookmark overflow menu edit button -->
    <string name="bookmark_menu_edit_button">Ẓreg</string>
    <!-- Bookmark overflow menu copy button -->
    <string name="bookmark_menu_copy_button">Nɣel</string>

    <!-- Bookmark overflow menu share button -->
    <string name="bookmark_menu_share_button">Bḍu</string>
    <!-- Bookmark overflow menu open in new tab button -->
    <string name="bookmark_menu_open_in_new_tab_button">Ldi-t deg yiccer amaynut</string>
    <!-- Bookmark overflow menu open in private tab button -->
    <string name="bookmark_menu_open_in_private_tab_button">Ldi deg iccer uslig</string>
    <!-- Bookmark overflow menu open all in tabs button -->
    <string name="bookmark_menu_open_all_in_tabs_button">Ldi kullec deg waccaren imaynuten</string>
    <!-- Bookmark overflow menu open all in private tabs button -->
    <string name="bookmark_menu_open_all_in_private_tabs_button">Ldi kullec deg waccaren usligen</string>
    <!-- Bookmark overflow menu delete button -->
    <string name="bookmark_menu_delete_button">Kkes</string>
    <!--Bookmark overflow menu save button -->
    <string name="bookmark_menu_save_button">Sekles</string>
    <!-- Bookmark multi select title in app bar
     The first parameter is the number of bookmarks selected -->
    <string name="bookmarks_multi_select_title">%1$d yettwafren</string>
    <!-- Bookmark editing screen title -->
    <string name="edit_bookmark_fragment_title">Beddel tacreḍt n usebter</string>
    <!-- Bookmark folder editing screen title -->
    <string name="edit_bookmark_folder_fragment_title">Ẓreg akaram</string>
    <!-- Bookmark sign in button message -->
    <string name="bookmark_sign_in_button">Qqen akken ad twaliḍ ticṛaḍ n isebtar imtawin</string>
    <!-- Bookmark URL editing field label -->
    <string name="bookmark_url_label">URL</string>
    <!-- Bookmark FOLDER editing field label -->
    <string name="bookmark_folder_label">AKARAM</string>
    <!-- Bookmark NAME editing field label -->
    <string name="bookmark_name_label">ISEM</string>
    <!-- Bookmark add folder screen title -->
    <string name="bookmark_add_folder_fragment_label">Rnu akaram</string>
    <!-- Bookmark select folder screen title -->
    <string name="bookmark_select_folder_fragment_label">Fren akaram</string>
    <!-- Bookmark editing error missing title -->
    <string name="bookmark_empty_title_error">Yssefk ad yesɛu azwel</string>
    <!-- Bookmark editing error missing or improper URL -->
    <string name="bookmark_invalid_url_error">URL mačči d tarameɣtut</string>
    <!-- Bookmark screen message for empty bookmarks folder -->
    <string name="bookmarks_empty_message">Ulac ticṛaḍ n isebtar dagi</string>
    <!-- Bookmark snackbar message on deletion
     The first parameter is the host part of the URL of the bookmark deleted, if any -->
    <string name="bookmark_deletion_snackbar_message">Kkes %1$s</string>
    <!-- Bookmark snackbar message on deleting multiple bookmarks not including folders-->
    <string name="bookmark_deletion_multiple_snackbar_message_2">Ticraḍ n isebtar ttwakksent</string>
    <!-- Bookmark snackbar message on deleting multiple bookmarks including folders-->
    <string name="bookmark_deletion_multiple_snackbar_message_3">Tukksa n ikaramen ittwafernen</string>
    <!-- Bookmark undo button for deletion snackbar action -->
    <string name="bookmark_undo_deletion">UƔAL</string>

    <!-- Text for the button to search all bookmarks -->
    <string name="bookmark_search">Sekcem awalen n unadi</string>

    <!-- Site Permissions -->
    <!-- Button label that take the user to the Android App setting -->
    <string name="phone_feature_go_to_settings">Ddu ɣer iɣewwaṛen</string>

    <!-- Content description (not visible, for screen readers etc.): Quick settings sheet
        to give users access to site specific information / settings. For example:
        Secure settings status and a button to modify site permissions -->
    <string name="quick_settings_sheet">Agalis n unekcum uzrib ɣer yiɣewwaṛen</string>
    <!-- Label that indicates that this option it the recommended one -->
    <string name="phone_feature_recommended">Ihul</string>
    <!-- Button label for clearing all the information of site permissions-->
    <string name="clear_permissions">Sfeḍ tisirag</string>
    <!-- Text for the OK button on Clear permissions dialog -->
    <string name="clear_permissions_positive">IH</string>
    <!-- Text for the cancel button on Clear permissions dialog -->
    <string name="clear_permissions_negative">Sefsex</string>
    <!-- Button label for clearing a site permission-->
    <string name="clear_permission">Sfeḍ tasiregt</string>
    <!-- Text for the OK button on Clear permission dialog -->
    <string name="clear_permission_positive">IH</string>
    <!-- Text for the cancel button on Clear permission dialog -->
    <string name="clear_permission_negative">Sefsex</string>
    <!-- Button label for clearing all the information on all sites-->
    <string name="clear_permissions_on_all_sites">Sfeḍ tisirag deg ismal meṛṛa</string>
    <!-- Preference for altering video and audio autoplay for all websites -->
    <string name="preference_browser_feature_autoplay">Taɣuri tawurmant</string>
    <!-- Preference for altering the camera access for all websites -->
    <string name="preference_phone_feature_camera">Takamiṛat</string>
    <!-- Preference for altering the microphone access for all websites -->
    <string name="preference_phone_feature_microphone">Asawaḍ</string>
    <!-- Preference for altering the location access for all websites -->
    <string name="preference_phone_feature_location">Adig</string>
    <!-- Preference for altering the notification access for all websites -->
    <string name="preference_phone_feature_notification">Alɣu</string>
    <!-- Preference for altering the persistent storage access for all websites -->
    <string name="preference_phone_feature_persistent_storage">Aklas imezgi</string>
    <!-- Preference for altering the storage access setting for all websites -->
    <string name="preference_phone_feature_cross_origin_storage_access">Inagan n tuqqna gar yismal</string>
    <!-- Preference for altering the EME access for all websites -->
    <string name="preference_phone_feature_media_key_system_access">Agbur yettwaḥerzen s DRM</string>
    <!-- Label that indicates that a permission must be asked always -->
    <string name="preference_option_phone_feature_ask_to_allow">Suter asireg</string>
    <!-- Label that indicates that a permission must be blocked -->
    <string name="preference_option_phone_feature_blocked">Iwḥel</string>
    <!-- Label that indicates that a permission must be allowed -->
    <string name="preference_option_phone_feature_allowed">Ittusireg</string>
    <!--Label that indicates a permission is by the Android OS-->
    <string name="phone_feature_blocked_by_android">Iwḥel sɣur Android</string>
    <!-- Preference for showing a list of websites that the default configurations won't apply to them -->
    <string name="preference_exceptions">Tisuraf</string>

    <!-- Summary of tracking protection preference if tracking protection is set to on -->
    <string name="tracking_protection_on">Irmed</string>
    <!-- Summary of tracking protection preference if tracking protection is set to off -->
    <string name="tracking_protection_off">Insa</string>
    <!-- Label for global setting that indicates that all video and audio autoplay is allowed -->
    <string name="preference_option_autoplay_allowed2">Sireg ameslaw d uvidyu</string>
    <!-- Label for site specific setting that indicates that all video and audio autoplay is allowed -->
    <string name="quick_setting_option_autoplay_allowed">Sireg ameslaw d tvidyut</string>
    <!-- Label that indicates that video and audio autoplay is only allowed over Wi-Fi -->
    <string name="preference_option_autoplay_allowed_wifi_only2">Sewḥel imeslawen d tvidyutin ded yisefka izirazen kan</string>
    <!-- Subtext that explains 'autoplay on Wi-Fi only' option -->
    <string name="preference_option_autoplay_allowed_wifi_subtext">Imeslawen d tividyutin ad uraren deg WI-FI</string>
    <!-- Label for global setting that indicates that video autoplay is allowed, but audio autoplay is blocked -->
    <string name="preference_option_autoplay_block_audio2">Sewḥel kan imeslawen</string>
    <!-- Label for site specific setting that indicates that video autoplay is allowed, but audio autoplay is blocked -->
    <string name="quick_setting_option_autoplay_block_audio">Sewḥel kan ameslaw</string>
    <!-- Label for global setting that indicates that all video and audio autoplay is blocked -->
    <string name="preference_option_autoplay_blocked3">Sewḥel imeslawen d tvidyutin</string>
    <!-- Label for site specific setting that indicates that all video and audio autoplay is blocked -->
    <string name="quick_setting_option_autoplay_blocked">Sewḥel ameslaw d tvidyut</string>
    <!-- Summary of delete browsing data on quit preference if it is set to on -->
    <string name="delete_browsing_data_quit_on">Irmed</string>
    <!-- Summary of delete browsing data on quit preference if it is set to off -->
    <string name="delete_browsing_data_quit_off">Insa</string>

    <!-- Summary of studies preference if it is set to on -->
    <string name="studies_on">Yermed</string>
    <!-- Summary of studies data on quit preference if it is set to off -->
    <string name="studies_off">Yensa</string>

    <!-- Collections -->
    <!-- Collections header on home fragment -->
    <string name="collections_header">Tigrummiwin</string>
    <!-- Content description (not visible, for screen readers etc.): Opens the collection menu when pressed -->
    <string name="collection_menu_button_content_description">Umuɣ n tegrumma</string>
    <!-- Label to describe what collections are to a new user without any collections -->
    <string name="no_collections_description2">Lqeḍ tiɣawsiwin i yesεan aẓal ɣur-k·m.\n Semlilil akk inadiyen ittcabin, ismal, d iccaren i unekcum arurad ticki.</string>
    <!-- Title for the "select tabs" step of the collection creator -->
    <string name="create_collection_select_tabs">Fren iccaren</string>
    <!-- Title for the "select collection" step of the collection creator -->
    <string name="create_collection_select_collection">Fren tagrumma</string>
    <!-- Title for the "name collection" step of the collection creator -->
    <string name="create_collection_name_collection">Isem n tegrumma</string>
    <!-- Button to add new collection for the "select collection" step of the collection creator -->
    <string name="create_collection_add_new_collection">Rnu tagrumma tamaynut</string>
    <!-- Button to select all tabs in the "select tabs" step of the collection creator -->
    <string name="create_collection_select_all">Fren meṛṛa</string>
    <!-- Button to deselect all tabs in the "select tabs" step of the collection creator -->
    <string name="create_collection_deselect_all">Kkes akk afran</string>
    <!-- Text to prompt users to select the tabs to save in the "select tabs" step of the collection creator -->
    <string name="create_collection_save_to_collection_empty">Fren icaaren ara tseklseḍ</string>
    <!-- Text to show users how many tabs they have selected in the "select tabs" step of the collection creator.
     %d is a placeholder for the number of tabs selected. -->
    <string name="create_collection_save_to_collection_tabs_selected">%d n waccaren ttwafernen</string>
    <!-- Text to show users they have one tab selected in the "select tabs" step of the collection creator.
    %d is a placeholder for the number of tabs selected. -->
    <string name="create_collection_save_to_collection_tab_selected">%d n yiccer yettwafren</string>
    <!-- Text shown in snackbar when multiple tabs have been saved in a collection -->
    <string name="create_collection_tabs_saved">Accaren ttwaskelsen!</string>
    <!-- Text shown in snackbar when one or multiple tabs have been saved in a new collection -->
    <string name="create_collection_tabs_saved_new_collection">Tagrumma tettwasekles!</string>
    <!-- Text shown in snackbar when one tab has been saved in a collection -->
    <string name="create_collection_tab_saved">Iccer yettwaselkes!</string>
    <!-- Content description (not visible, for screen readers etc.): button to close the collection creator -->
    <string name="create_collection_close">Mdel</string>
    <!-- Button to save currently selected tabs in the "select tabs" step of the collection creator-->
    <string name="create_collection_save">Sekles</string>

    <!-- Snackbar action to view the collection the user just created or updated -->
    <string name="create_collection_view">Sken</string>

    <!-- Text for the OK button from collection dialogs -->
    <string name="create_collection_positive">IH</string>
    <!-- Text for the cancel button from collection dialogs -->
    <string name="create_collection_negative">Sefsex</string>

    <!-- Default name for a new collection in "name new collection" step of the collection creator. %d is a placeholder for the number of collections-->
    <string name="create_collection_default_name">Tagrumma %d</string>

    <!-- Share -->
    <!-- Share screen header -->
    <string name="share_header_2">Bḍu</string>
    <!-- Content description (not visible, for screen readers etc.):
        "Share" button. Opens the share menu when pressed. -->
    <string name="share_button_content_description">Bḍu</string>
    <!-- Text for the Save to PDF feature in the share menu -->
    <string name="share_save_to_pdf">Kles d PDF</string>
    <!-- Text for error message when generating a PDF file Text for error message when generating a PDF file. -->
    <string name="unable_to_save_to_pdf_error">D awezɣi ad yettusirew PDF</string>
    <!-- Sub-header in the dialog to share a link to another sync device -->
    <string name="share_device_subheader">Azen ɣer yibenk</string>
    <!-- Sub-header in the dialog to share a link to an app from the full list -->
    <string name="share_link_all_apps_subheader">Tigawin meṛṛa</string>
    <!-- Sub-header in the dialog to share a link to an app from the most-recent sorted list -->
    <string name="share_link_recent_apps_subheader">Ttwasqedcen melmi kan</string>
    <!-- Text for the copy link action in the share screen. -->
    <string name="share_copy_link_to_clipboard">Nɣel ɣeṛ ɣef afus</string>
    <!-- Toast shown after copying link to clipboard -->
    <string name="toast_copy_link_to_clipboard">Ittwanɣel ɣeṛ tecfawt</string>
    <!-- An option from the three dot menu to into sync -->
    <string moz:removedIn="107" name="sync_menu_sign_in" tools:ignore="UnusedResources">Kcem akken ad tsemtawiḍ</string>
    <!-- An option from the share dialog to sign into sync -->
    <string name="sync_sign_in">Qqen ɣer Sync</string>
     <!-- An option from the three dot menu to sync and save data -->
    <string name="sync_menu_sync_and_save_data">Mtawi sakin sekles isefka</string>
    <!-- An option from the share dialog to send link to all other sync devices -->
    <string name="sync_send_to_all">Azen ɣer yibenkan meṛṛa</string>
    <!-- An option from the share dialog to reconnect to sync -->
    <string name="sync_reconnect">Ales tuqqna ar Sync</string>
    <!-- Text displayed when sync is offline and cannot be accessed -->
    <string name="sync_offline">Aruqqin</string>
    <!-- An option to connect additional devices -->
    <string name="sync_connect_device">Qqen ibenk-nniḍen</string>

    <!-- The dialog text shown when additional devices are not available -->
    <string name="sync_connect_device_dialog">Akken ad tazneḍ iccer, qqen ɣer Firefox xarsum ɣef yiwen n yibenk.</string>
    <!-- Confirmation dialog button -->
    <string name="sync_confirmation_button">Awi-t</string>
    <!-- Share error message -->
    <string name="share_error_snackbar">Ur yizmir ara ad ibḍu ɣer usnas-a</string>
    <!-- Add new device screen title -->
    <string name="sync_add_new_device_title">Azen ɣer yibenk</string>
    <!-- Text for the warning message on the Add new device screen -->
    <string name="sync_add_new_device_message">Ulac ibenk iqqnen</string>
    <!-- Text for the button to learn about sending tabs -->
    <string name="sync_add_new_device_learn_button">Issin ugar γef tuzba n iccaren…</string>
    <!-- Text for the button to connect another device -->
    <string name="sync_add_new_device_connect_button">Qqen ibenk-nniḍen…</string>

    <!-- Notifications -->
    <!-- Text shown in the notification that pops up to remind the user that a private browsing session is active. -->
    <string name="notification_pbm_delete_text_2">Mdel iccaren usligen</string>
    <!-- Name of the marketing notification channel. Displayed in the "App notifications" system settings for the app -->
    <string name="notification_marketing_channel_name">Talzuzit</string>
    <!-- Title shown in the notification that pops up to remind the user to set fenix as default browser.
    %1$s is a placeholder that will be replaced by the app name (Fenix). -->
    <string name="notification_default_browser_title">%1$s d arurad, d uslig</string>
    <!-- Text shown in the notification that pops up to remind the user to set fenix as default browser.
    %1$s is a placeholder that will be replaced by the app name (Fenix). -->
    <string name="notification_default_browser_text">Err %1$s d iminig-ik amezwer</string>

    <!-- Title shown in the notification that pops up to re-engage the user -->
    <string name="notification_re_engagement_title">Ɛreḍ tunigin tusligt</string>

    <!-- Snackbar -->
    <!-- Text shown in snackbar when user deletes a collection -->
    <string name="snackbar_collection_deleted">Tettwakkes tegrumma</string>
    <!-- Text shown in snackbar when user renames a collection -->
    <string name="snackbar_collection_renamed">Ittwabeddel isem n tegrumma</string>
    <!-- Text shown in snackbar when user closes a tab -->
    <string name="snackbar_tab_closed">Iccer imdel</string>
    <!-- Text shown in snackbar when user closes all tabs -->
    <string name="snackbar_tabs_closed">Medlen iccaren</string>
    <!-- Text shown in snackbar when user bookmarks a list of tabs -->
    <string name="snackbar_message_bookmarks_saved">Ticraḍ n yisebtar ttwakelsent!</string>
    <!-- Text shown in snackbar when user adds a site to shortcuts -->
    <string name="snackbar_added_to_shortcuts">Yettwarna ɣer yinegzumen!</string>
    <!-- Text shown in snackbar when user closes a private tab -->
    <string name="snackbar_private_tab_closed">Imdel iccer uslig</string>
    <!-- Text shown in snackbar when user closes all private tabs -->
    <string name="snackbar_private_tabs_closed">Medlen iccaren usligen</string>
    <!-- Text shown in snackbar to undo deleting a tab, top site or collection -->
    <string name="snackbar_deleted_undo">UƔAL</string>

    <!-- Text shown in snackbar when user removes a top site -->
    <string name="snackbar_top_site_removed">Asmel yettwakkes</string>
    <!-- QR code scanner prompt which appears after scanning a code, but before navigating to it
        First parameter is the name of the app, second parameter is the URL or text scanned-->
    <string name="qr_scanner_confirmation_dialog_message">Sireg %1$s ad yeldi %2$s</string>
    <!-- QR code scanner prompt dialog positive option to allow navigation to scanned link -->
    <string name="qr_scanner_dialog_positive">SIREG</string>
    <!-- QR code scanner prompt dialog positive option to deny navigation to scanned link -->
    <string name="qr_scanner_dialog_negative">GDEL</string>
    <!-- QR code scanner prompt dialog error message shown when a hostname does not contain http or https. -->
    <string name="qr_scanner_dialog_invalid">Tansa n web d tarameɣtut.</string>
    <!-- QR code scanner prompt dialog positive option when there is an error -->
    <string name="qr_scanner_dialog_invalid_ok">IH</string>
    <!-- Tab collection deletion prompt dialog message. Placeholder will be replaced with the collection name -->
    <string name="tab_collection_dialog_message">Tebɣiḍ ad tekseḍ %1$s?</string>
    <!-- Collection and tab deletion prompt dialog message. This will show when the last tab from a collection is deleted -->
    <string name="delete_tab_and_collection_dialog_message">S tukksa n iccer-a ad tettwakkes akk tegrumma. Tzemreḍ ad ternuḍ tagrumma tamaynut melmi i tebɣiḍ.</string>
    <!-- Collection and tab deletion prompt dialog title. Placeholder will be replaced with the collection name. This will show when the last tab from a collection is deleted -->
    <string name="delete_tab_and_collection_dialog_title">Kkes %1$s?</string>
    <!-- Tab collection deletion prompt dialog option to delete the collection -->
    <string name="tab_collection_dialog_positive">Kkes</string>
    <!-- Text displayed in a notification when the user enters full screen mode -->
    <string name="full_screen_notification">Askar n ugdil ačaran yermed</string>
    <!-- Message for copying the URL via long press on the toolbar -->
    <string name="url_copied">Tansa URL tettwanγel</string>
    <!-- Sample text for accessibility font size -->
    <string name="accessibility_text_size_sample_text_1">Aḍris-a d amedya. akken ad tezṛeḍ amek ara d-iban u dris mi ara ad tesneɣseḍ neɣ ad ternuḍ tuɣzi deg iɣewwaṛen.</string>
    <!-- Summary for Accessibility Text Size Scaling Preference -->
    <string name="preference_accessibility_text_size_summary">Semɣer neɣ senɣes teɣzi n uḍris n yismal web</string>
    <!-- Title for Accessibility Text Size Scaling Preference -->
    <string name="preference_accessibility_font_size_title">Tuɣzi n tesefsit</string>

    <!-- Title for Accessibility Text Automatic Size Scaling Preference -->
    <string name="preference_accessibility_auto_size_2">Teɣzi tawurmant n tsefsit</string>
    <!-- Summary for Accessibility Text Automatic Size Scaling Preference -->
    <string name="preference_accessibility_auto_size_summary">Teɣzi n tsefsit ad temṣada akked iɣewwaren Android. Sens aɣewwar-a akken ad tesferkeḍ teɣzi n tsefsit.</string>

    <!-- Title for the Delete browsing data preference -->
    <string name="preferences_delete_browsing_data">Kkes isefka n tunigin</string>
    <!-- Title for the tabs item in Delete browsing data -->
    <string name="preferences_delete_browsing_data_tabs_title_2">Accaren yeldin</string>
    <!-- Subtitle for the tabs item in Delete browsing data, parameter will be replaced with the number of open tabs -->
    <string name="preferences_delete_browsing_data_tabs_subtitle">%d n yiccaren</string>
    <!-- Title for the data and history items in Delete browsing data -->
    <string name="preferences_delete_browsing_data_browsing_data_title">Azray n tunigin akked isefka n yismal</string>
    <!-- Subtitle for the data and history items in delete browsing data, parameter will be replaced with the
        number of history items the user has -->
    <string name="preferences_delete_browsing_data_browsing_data_subtitle">%d n tansiwin</string>
    <!-- Title for the cookies item in Delete browsing data -->
    <string name="preferences_delete_browsing_data_cookies">Inagan n tuqqna</string>
    <!-- Subtitle for the cookies item in Delete browsing data -->
    <string name="preferences_delete_browsing_data_cookies_subtitle">Ad teffɣeḍ seg tuget n yismal</string>
    <!-- Title for the cached images and files item in Delete browsing data -->
    <string name="preferences_delete_browsing_data_cached_files">Tugniwin akked ifuyla i iteddun</string>
    <!-- Subtitle for the cached images and files item in Delete browsing data -->
    <string name="preferences_delete_browsing_data_cached_files_subtitle">Ad iserreḥ amkan n usekles</string>
    <!-- Title for the site permissions item in Delete browsing data -->
    <string name="preferences_delete_browsing_data_site_permissions">Tisirag n usmel</string>

    <!-- Title for the downloads item in Delete browsing data -->
    <string name="preferences_delete_browsing_data_downloads">Isidar</string>
    <!-- Text for the button to delete browsing data -->
    <string name="preferences_delete_browsing_data_button">Kkes isefka n tunigin</string>
    <!-- Title for the Delete browsing data on quit preference -->
    <string name="preferences_delete_browsing_data_on_quit">Kkes isefka n tunigin mi ara tefɣeḍ</string>
    <!-- Summary for the Delete browsing data on quit preference. "Quit" translation should match delete_browsing_data_on_quit_action translation. -->
    <string name="preference_summary_delete_browsing_data_on_quit_2">Ad yekkes s wudem awurman isefka n tunigin ticki tferneḍ &quot;Ffeɣ&quot; seg umuɣ agejdan</string>
    <!-- Action item in menu for the Delete browsing data on quit feature -->
    <string name="delete_browsing_data_on_quit_action">Ffeɣ</string>

    <!-- Title text of a delete browsing data dialog. -->
    <string name="delete_history_prompt_title">Azilal ara tekkseḍ</string>
    <!-- Body text of a delete browsing data dialog. -->
    <string name="delete_history_prompt_body">Itekkes azray (ula d azray yemtawan seg yibenkan-nniḍen), inagan n tuqqna akked isefka-nniḍen n tunigin.</string>
    <!-- Radio button in the delete browsing data dialog to delete history items for the last hour. -->
    <string name="delete_history_prompt_button_last_hour">Asrag aneggaru</string>
    <!-- Radio button in the delete browsing data dialog to delete history items for today and yesterday. -->
    <string name="delete_history_prompt_button_today_and_yesterday">Ass-a d yiḍelli</string>
    <!-- Radio button in the delete browsing data dialog to delete all history. -->
    <string name="delete_history_prompt_button_everything">Merra</string>

    <!-- Dialog message to the user asking to delete browsing data. Parameter will be replaced by app name. -->
    <string name="delete_browsing_data_prompt_message_3">%s ad yekkas isefka n tunigin yettwafernen.</string>
    <!-- Text for the cancel button for the data deletion dialog -->
    <string name="delete_browsing_data_prompt_cancel">Sefsex</string>
    <!-- Text for the allow button for the data deletion dialog -->
    <string name="delete_browsing_data_prompt_allow">Kkes</string>
    <!-- Text for the snackbar confirmation that the data was deleted -->
    <string name="preferences_delete_browsing_data_snackbar">Isefka n tunigin ttwakksen</string>
    <!-- Text for the snackbar to show the user that the deletion of browsing data is in progress -->
    <string name="deleting_browsing_data_in_progress">Tiksa n isefka n tunigin…</string>

    <!-- Dialog message to the user asking to delete all history items inside the opened group. Parameter will be replaced by a history group name. -->
    <string name="delete_all_history_group_prompt_message">Kkes meṛṛa ismal yellan deg “%s”</string>
    <!-- Text for the cancel button for the history group deletion dialog -->
    <string name="delete_history_group_prompt_cancel">Sefsex</string>
    <!-- Text for the allow button for the history group dialog -->
    <string name="delete_history_group_prompt_allow">Kkes</string>
    <!-- Text for the snackbar confirmation that the history group was deleted -->
    <string name="delete_history_group_snackbar">Agraw yettwakksen</string>

    <!-- Onboarding -->
<<<<<<< HEAD
    <!-- Text for onboarding welcome message
    The first parameter is the name of the app (e.g. Firefox Preview) -->
    <string moz:RemovedIn="106" name="onboarding_header" tools:ignore="UnusedResources">Ansuf ɣer %s!</string>
    <!-- Text for onboarding welcome header. -->
    <string name="onboarding_header_2">Ansuf ɣer internet ifazen</string>
    <!-- text for the Firefox account onboarding sign in card header. The word "Firefox" should not be translated -->
    <string moz:removedIn="106" name="onboarding_account_sign_in_header_1" tools:ignore="UnusedResources">Mtawi Firefox gar yibenkan</string>
    <!-- Text for the Firefox account onboarding sign in card header. -->
    <string name="onboarding_account_sign_in_header">Kemmel seg wanida i tḥebseḍ</string>
    <!-- Text for the button to learn more about signing in to your Firefox account. The first parameter is the name of the application.-->
    <string moz:removedIn="106" name="onboarding_manual_sign_in_description_2" tools:ignore="UnusedResources">Awi-d ticraḍ n yisebtar, amazray, d wawalen uffiren ɣer %1$s deg yibenk-a.</string>
    <!-- text for the button to manually sign into Firefox account. -->
    <string moz:removedIn="106" name="onboarding_firefox_account_sign_in_1" tools:ignore="UnusedResources">Jerred</string>
=======
    <!-- Text for onboarding welcome header. -->
    <string name="onboarding_header_2">Ansuf ɣer internet ifazen</string>
    <!-- Text for the onboarding welcome message. -->
    <string name="onboarding_message">D iminig i yettwafeṣṣlen i yimdanen, yerna baṭel.</string>
    <!-- Text for the Firefox account onboarding sign in card header. -->
    <string name="onboarding_account_sign_in_header">Kemmel seg wanida i tḥebseḍ</string>
    <!-- Text for the button to learn more about signing in to your Firefox account. -->
    <string name="onboarding_manual_sign_in_description">Mtawi accaren d wawalen uffiren gar yibenkan-ik·im i wakken add tɛeddiḍ seg ugdil ɣer wayeḍ s wudem afrawan.</string>
>>>>>>> 68970841
    <!-- Text for the button to manually sign into Firefox account. -->
    <string name="onboarding_firefox_account_sign_in">Kcem</string>
    <!-- text to display in the snackbar once account is signed-in -->
    <string name="onboarding_firefox_account_sync_is_on">Amtawi yermed</string>
<<<<<<< HEAD
    <!-- text for the tracking protection onboarding card header -->
    <string moz:removedIn="106" name="onboarding_tracking_protection_header_3" tools:ignore="UnusedResources">Tabaḍnit tezga tettwaḍmen</string>
    <!-- Text for the tracking protection onboarding card header -->
    <string name="onboarding_tracking_protection_header">Ammesten n tudert tabaḍnit s wudem amezwer</string>
    <!-- text for the tracking protection card description. The first parameter is the name of the application.-->
    <string moz:removedIn="106" name="onboarding_tracking_protection_description_4" tools:ignore="UnusedResources">%1$s yessewḥal s wudem awurman tikebbaniyin ara ak-iḍefren deg web.</string>
=======
    <!-- Text for the tracking protection onboarding card header -->
    <string name="onboarding_tracking_protection_header">Ammesten n tudert tabaḍnit s wudem amezwer</string>
    <!-- Text for the tracking protection card description. -->
    <string name="onboarding_tracking_protection_description">Ammesten asemday mgal y inagan n tuqqna yessewḥal ineḍfaren ad sqedc inagan n tuqqna i wakken ad ak•akem-ḍefren deg web.</string>
>>>>>>> 68970841
    <!-- text for tracking protection radio button option for standard level of blocking -->
    <string name="onboarding_tracking_protection_standard_button_2">Alugan (amezwer)</string>
    <!-- text for standard blocking option button description -->
    <string name="onboarding_tracking_protection_standard_button_description_3">Yerked gar tbaḍnit akked temlellit. ISebtar ad d-alin s wudem amagnu.</string>
    <!-- text for tracking protection radio button option for strict level of blocking -->
    <string name="onboarding_tracking_protection_strict_option">Uḥris</string>
    <!-- text for strict blocking option button description -->
    <string name="onboarding_tracking_protection_strict_button_description_3">Isewḥal ugar n ineḍfaren akken isebtar ad d-allin s wudem aurad, maca kra n tmahilin n usebter zemrent ad rẓent.</string>
    <!-- text for the toolbar position card header  -->
    <string name="onboarding_toolbar_placement_header_1">Fren adig n ufeggag-ik·im n yifecka</string>
<<<<<<< HEAD
    <!-- text for the toolbar position card description -->
    <string moz:removedIn="106" name="onboarding_toolbar_placement_description_1" tools:ignore="UnusedResources">Eǧǧ afeggag n yifecka ɣef wafus. Eǧǧ-it ddaw neɣ err-it d asawen.</string>
    <!-- Text for the toolbar position card description -->
    <string name="onboarding_toolbar_placement_description">Eǧǧ-it ukessar neɣ err-it d asawen</string>
    <!-- text for the privacy notice onboarding card header -->
    <string moz:removedIn="106" name="onboarding_privacy_notice_header" tools:ignore="UnusedResources">Tabaḍnit inek/m</string>

    <!-- Text for the privacy notice onboarding card header -->
    <string name="onboarding_privacy_notice_header_1">Ad tiliḍ d aɛessas ɣef yisefka-k</string>
    <!-- text for the privacy notice onboarding card description
    The first parameter is the name of the app (e.g. Firefox Preview) Substitute %s for long browser name. -->
    <string moz:removedIn="106" name="onboarding_privacy_notice_description2" tools:ignore="UnusedResources">Nfeṣṣel %si w akken ad nerr gar ifassen-ik·im ayen i tbeṭṭuḍ srid aked wayen tbeṭṭuḍ yid-neɣ.</string>
=======
    <!-- Text for the toolbar position card description -->
    <string name="onboarding_toolbar_placement_description">Eǧǧ-it ukessar neɣ err-it d asawen</string>

    <!-- Text for the privacy notice onboarding card header -->
    <string name="onboarding_privacy_notice_header_1">Ad tiliḍ d aɛessas ɣef yisefka-k</string>
    <!-- Text for the privacy notice onboarding card description. -->
    <string name="onboarding_privacy_notice_description">Firefox ad yerr gar ifassen-ik·im ayen i tbeṭṭuḍ srid akked wayen tbeṭṭuḍ yid-neɣ.</string>
>>>>>>> 68970841
    <!-- Text for the button to read the privacy notice -->
    <string name="onboarding_privacy_notice_read_button">Ɣer tasertit-nneɣ n tbaḍnit</string>

    <!-- Text for the conclusion onboarding message -->
    <string name="onboarding_conclusion_header">Twejdeḍ ad teldiḍ internet issedhacen?</string>
    <!-- text for the button to finish onboarding -->
    <string name="onboarding_finish">Bdu tunigin</string>

    <!-- Onboarding theme -->
    <!-- text for the theme picker onboarding card header -->
    <string name="onboarding_theme_picker_header">Fren asentel</string>
    <!-- text for the theme picker onboarding card description -->
    <string name="onboarding_theme_picker_description_2">Ḥreze tabatrit d wallen-ik s uskar aberkan.</string>
    <!-- Automatic theme setting (will follow device setting) -->
    <string name="onboarding_theme_automatic_title">Awurman</string>
    <!-- Summary of automatic theme setting (will follow device setting) -->
    <string name="onboarding_theme_automatic_summary">Ittṣeggim deg yiɣewwaṛen n yibenk-ik</string>
    <!-- Theme setting for dark mode -->
    <string name="onboarding_theme_dark_title">Asentel aberkan</string>
    <!-- Theme setting for light mode -->
    <string name="onboarding_theme_light_title">Asentel aceεlal</string>

    <!-- Text shown in snackbar when multiple tabs have been sent to device -->
    <string name="sync_sent_tabs_snackbar">Ttwaznen iccaren!</string>
    <!-- Text shown in snackbar when one tab has been sent to device  -->
    <string name="sync_sent_tab_snackbar">Ittwazen iccer!</string>
    <!-- Text shown in snackbar when sharing tabs failed  -->
    <string name="sync_sent_tab_error_snackbar">Ur yizmir ara ad yazen</string>
    <!-- Text shown in snackbar for the "retry" action that the user has after sharing tabs failed -->
    <string name="sync_sent_tab_error_snackbar_action">ƐREḌ I TIKKELT-NNIḌEN</string>
    <!-- Title of QR Pairing Fragment -->
    <string name="sync_scan_code">Semḍen tangalt</string>
    <!-- Instructions on how to access pairing -->
    <string name="sign_in_instructions"><![CDATA[Deg uselkim-ik, ldi Firefox sakin kcem ɣer <b>https://firefox.com/pair</b>]]></string>
    <!-- Text shown for sign in pairing when ready -->
    <string name="sign_in_ready_for_scan">Ihegga i uḍummu</string>
    <!-- Text shown for settings option for sign with pairing -->
    <string name="sign_in_with_camera">Qqen s tkamirat-ik</string>
    <!-- Text shown for settings option for sign with email -->
    <string name="sign_in_with_email">Seqdec tansa n yimayl deg umḍiq-is</string>
    <!-- Text shown for settings option for create new account text.'Firefox' intentionally hardcoded here.-->
    <string name="sign_in_create_account_text"><![CDATA[Ulac amiḍan? <u>Rnu yiwen</u> i umtaw n Firefox gar yibenkan.]]></string>
    <!-- Text shown in confirmation dialog to sign out of account. The first parameter is the name of the app (e.g. Firefox Preview) -->
    <string name="sign_out_confirmation_message_2">%s ad iseḥbes amtawi d umiḍan-inek, acukan ur ittekkes ara isefka-inek n tunigin seg uselkim-a.</string>
    <!-- Option to continue signing out of account shown in confirmation dialog to sign out of account -->
    <string name="sign_out_disconnect">Ffeɣ</string>
    <!-- Option to cancel signing out shown in confirmation dialog to sign out of account -->
    <string name="sign_out_cancel">Sefsex</string>

    <!-- Error message snackbar shown after the user tried to select a default folder which cannot be altered -->
    <string name="bookmark_cannot_edit_root">Ur izmir ara ad yeẓreg ikaramen imewar</string>

    <!-- Enhanced Tracking Protection -->
    <!-- Link displayed in enhanced tracking protection panel to access tracking protection settings -->
    <string name="etp_settings">Iɣewwaren n tɣellist</string>
    <!-- Preference title for enhanced tracking protection settings -->
    <string name="preference_enhanced_tracking_protection">Ammesten yettwasǧehden mgal aḍfar</string>
    <!-- Title for the description of enhanced tracking protection -->
    <string name="preference_enhanced_tracking_protection_explanation_title">Inig war ma ḍefṛen-k·kem</string>
    <!-- Description of enhanced tracking protection. The first parameter is the name of the application (For example: Fenix) -->
    <string name="preference_enhanced_tracking_protection_explanation">Ḥrez isefka-ik i kečč. %s ad k-yemmesten seg tuget n yineḍfaṛen yettwassnen i yeṭṭafaṛen ayen i txeddmeḍ srid.</string>
    <!-- Text displayed that links to website about enhanced tracking protection -->
    <string name="preference_enhanced_tracking_protection_explanation_learn_more">Issin ugar</string>
    <!-- Preference for enhanced tracking protection for the standard protection settings -->
    <string name="preference_enhanced_tracking_protection_standard_default_1">Alugan (amezwer)</string>
    <!-- Preference description for enhanced tracking protection for the standard protection settings -->
    <string name="preference_enhanced_tracking_protection_standard_description_4">Yerked gar tbaḍnit akked temlellit. ISebtar ad d-alin s wudem amagnu.</string>
    <!--  Accessibility text for the Standard protection information icon  -->
    <string name="preference_enhanced_tracking_protection_standard_info_button">Ayen iweḥlen s ummesten n tizeɣt mgal aḍfaṛ</string>
    <!-- Preference for enhanced tracking protection for the strict protection settings -->
    <string name="preference_enhanced_tracking_protection_strict">Uḥriṣ</string>
    <!-- Preference description for enhanced tracking protection for the strict protection settings -->
    <string name="preference_enhanced_tracking_protection_strict_description_3">Isewḥal ugar n ineḍfaren akken isebtar ad d-allin s wudem arurad, maca kra n tmahilin n usebter zemrent ad rẓent.</string>
    <!--  Accessibility text for the Strict protection information icon  -->
    <string name="preference_enhanced_tracking_protection_strict_info_button">Ayen iweḥlen s ummesten n uḥriṣ mgal aḍfaṛ</string>
    <!-- Preference for enhanced tracking protection for the custom protection settings -->
    <string name="preference_enhanced_tracking_protection_custom">Sagen</string>
    <!-- Preference description for enhanced tracking protection for the strict protection settings -->
    <string name="preference_enhanced_tracking_protection_custom_description_2">Fren anwi ineḍfaren akked yisekripten ara tesweḥleḍ.</string>
    <!--  Accessibility text for the Strict protection information icon  -->
    <string name="preference_enhanced_tracking_protection_custom_info_button">Ayen iweḥlen s ummesten udmawan mgal aḍfaṛ</string>
    <!-- Header for categories that are being blocked by current Enhanced Tracking Protection settings -->
    <!-- Preference for enhanced tracking protection for the custom protection settings for cookies-->
    <string name="preference_enhanced_tracking_protection_custom_cookies">Inagan n tuqqna</string>
    <!-- Option for enhanced tracking protection for the custom protection settings for cookies-->
    <string name="preference_enhanced_tracking_protection_custom_cookies_1">Ineḍfaṛen gar yismal akked yizeḍwa inmettiyen</string>
    <!-- Option for enhanced tracking protection for the custom protection settings for cookies-->
    <string name="preference_enhanced_tracking_protection_custom_cookies_2">Inagan n tuqqna n yismal ur nemẓir ara</string>
    <!-- Option for enhanced tracking protection for the custom protection settings for cookies-->
    <string name="preference_enhanced_tracking_protection_custom_cookies_3">Akk inagan n tuqqna n wis kraḍ (zemren ad rẓen isaml web)</string>
    <!-- Option for enhanced tracking protection for the custom protection settings for cookies-->
    <string name="preference_enhanced_tracking_protection_custom_cookies_4">Akk inagan n tuqqna (ad rẓen isaml web)</string>
    <!-- Option for enhanced tracking protection for the custom protection settings for cookies-->
    <string name="preference_enhanced_tracking_protection_custom_cookies_5">Ɛzel inagan n tuqqna gar yismal</string>
    <!-- Preference for enhanced tracking protection for the custom protection settings for tracking content -->
    <string name="preference_enhanced_tracking_protection_custom_tracking_content">Agbur n uḍfaṛ</string>
    <!-- Option for enhanced tracking protection for the custom protection settings for tracking content-->
    <string name="preference_enhanced_tracking_protection_custom_tracking_content_1">Deg iccren meṛṛa</string>
    <!-- Option for enhanced tracking protection for the custom protection settings for tracking content-->
    <string name="preference_enhanced_tracking_protection_custom_tracking_content_2">Deg waccaren usligen kan</string>
    <!-- Preference for enhanced tracking protection for the custom protection settings -->
    <string name="preference_enhanced_tracking_protection_custom_cryptominers">Ikripṭuminaren</string>
    <!-- Preference for enhanced tracking protection for the custom protection settings -->
    <string name="preference_enhanced_tracking_protection_custom_fingerprinters">Idsilen umḍinen</string>
    <!-- Button label for navigating to the Enhanced Tracking Protection details -->
    <string name="enhanced_tracking_protection_details">Talqayt</string>
    <!-- Header for categories that are being being blocked by current Enhanced Tracking Protection settings -->
    <string name="enhanced_tracking_protection_blocked">Iwḥel</string>
    <!-- Header for categories that are being not being blocked by current Enhanced Tracking Protection settings -->
    <string name="enhanced_tracking_protection_allowed">Ittusireg</string>
    <!-- Category of trackers (social media trackers) that can be blocked by Enhanced Tracking Protection -->
    <string name="etp_social_media_trackers_title">Ineḍfaṛen n iẓeḍwa imettanen</string>
    <!-- Description of social media trackers that can be blocked by Enhanced Tracking Protection -->
    <string name="etp_social_media_trackers_description">Talast n tezmert n yiẓeḍwa n tmetti deg uḍfaṛ n urmud-ik n tunigin deg web.</string>
    <!-- Category of trackers (cross-site tracking cookies) that can be blocked by Enhanced Tracking Protection -->
    <string name="etp_cookies_title">Inagan n tuqqna i uḍfaṛ gar yismal</string>
    <!-- Category of trackers (cross-site tracking cookies) that can be blocked by Enhanced Tracking Protection -->
    <string name="etp_cookies_title_2">Inagan n tuqqna gar yismal</string>
    <!-- Description of cross-site tracking cookies that can be blocked by Enhanced Tracking Protection -->
    <string name="etp_cookies_description">Ad isewḥel inagan n tuqqna i seqdacen iberraḥen n udellel akked tkebbaniyin n tesledt i ulqaḍ n yisefka-ik n tunigin deg ddeqs n yismal.</string>
    <!-- Description of cross-site tracking cookies that can be blocked by Enhanced Tracking Protection -->
    <string name="etp_cookies_description_2">Ammesten asemday mgal inagan n tuqqna iɛezzel inagan n tuqqna ɣef usmel ideg telliḍ, ineḍfaren n udellel ur ssawaḍen ara ad ak·akem-ḍefren seg usmel ɣer wayeḍ.</string>
    <!-- Category of trackers (cryptominers) that can be blocked by Enhanced Tracking Protection -->
    <string name="etp_cryptominers_title">Ikripṭuminaren</string>

    <!-- Description of cryptominers that can be blocked by Enhanced Tracking Protection -->
    <string name="etp_cryptominers_description">Ad isewḥel yir iskripten ad kecmen ɣer yibenk-ik akken ad kksen tadrimt tumḍint.</string>
    <!-- Category of trackers (fingerprinters) that can be blocked by Enhanced Tracking Protection -->
    <string name="etp_fingerprinters_title">Idsilen umḍinen</string>
    <!-- Description of fingerprinters that can be blocked by Enhanced Tracking Protection -->
    <string name="etp_fingerprinters_description">Ad isewḥel alqaḍ n yisefka  yettwammalen s wudem asuf ɣef yibenk-ik daɣen wid i izemren ad ttwasqedcen i uḍfar.</string>
    <!-- Category of trackers (tracking content) that can be blocked by Enhanced Tracking Protection -->
    <string name="etp_tracking_content_title">Agbur n uḍfaṛ</string>
    <!-- Description of tracking content that can be blocked by Enhanced Tracking Protection -->
    <string name="etp_tracking_content_description">Ad isewḥel adellel, tividyutin akked ugbur-nniḍen i d-yekka beṛṛa n usmel, win i igebren tangalt n uḍfaṛ. Izmer ad iḥaz kra n tmahilin n usmel.</string>
    <!-- Enhanced Tracking Protection message that protection is currently on for this site -->
    <string name="etp_panel_on">Ammesten yermed i usmel-a</string>
    <!-- Enhanced Tracking Protection message that protection is currently off for this site -->
    <string name="etp_panel_off">Ammesten yensa i usmel-a</string>
    <!-- Header for exceptions list for which sites enhanced tracking protection is always off -->
    <string name="enhanced_tracking_protection_exceptions">Ammesten yennerna mgal aḍfaṛ yensa i yismal-a web</string>
    <!-- Content description (not visible, for screen readers etc.): Navigate
    back from ETP details (Ex: Tracking content) -->
    <string name="etp_back_button_content_description">Inig ar deffir</string>

    <!-- About page link text to open what's new link -->
    <string name="about_whats_new">D acu i d maynut deg %s</string>
    <!-- Open source licenses page title
    The first parameter is the app name -->
    <string name="open_source_licenses_title">%s | timkerḍiyin OSS </string>

    <!-- Category of trackers (redirect trackers) that can be blocked by Enhanced Tracking Protection -->
    <string name="etp_redirect_trackers_title">Welleh i yineḍfaren</string>

    <!-- Description of redirect tracker cookies that can be blocked by Enhanced Tracking Protection -->
    <string name="etp_redirect_trackers_description">Yesfaḍay inagan n tuqqna yettusbadun s yiwellhen n yismal web n uḍfar yettwassnen.</string>

    <!-- Description of the SmartBlock Enhanced Tracking Protection feature. The * symbol is intentionally hardcoded here,
         as we use it on the UI to indicate which trackers have been partially unblocked.  -->
    <string name="preference_etp_smartblock_description">Kra n yineḍfaren yettwaṛecmen ddaw-a yekkes-asen usewḥel amuran ɣef usebter-a acku temyigweḍ yid-sen*.</string>
    <!-- Text displayed that links to website about enhanced tracking protection SmartBlock -->
    <string name="preference_etp_smartblock_learn_more">Issin ugar</string>

    <!-- About page link text to open support link -->
    <string name="about_support">Tallelt</string>
    <!-- About page link text to list of past crashes (like about:crashes on desktop) -->
    <string name="about_crashes">Iɣelluyen</string>
    <!-- About page link text to open privacy notice link -->
    <string name="about_privacy_notice">Tasertit n tbaḍnit</string>
    <!-- About page link text to open know your rights link -->
    <string name="about_know_your_rights">Issin izerfan-ik</string>
    <!-- About page link text to open licensing information link -->
    <string name="about_licensing_information">Talɣut n turagt</string>
    <!-- About page link text to open a screen with libraries that are used -->
    <string name="about_other_open_source_libraries">Timkerḍiyin i nseqdac</string>

    <!-- Toast shown to the user when they are activating the secret dev menu
        The first parameter is number of long clicks left to enable the menu -->
    <string name="about_debug_menu_toast_progress">Umuɣ n tseɣtit: %1$d senned s uẓelmaḍ akken ad irmed</string>
    <string name="about_debug_menu_toast_done">Umuɣ n tseɣtit irmed</string>

    <!-- Browser long press popup menu -->
    <!-- Copy the current url -->
    <string name="browser_toolbar_long_press_popup_copy">Nɣel</string>
    <!-- Paste & go the text in the clipboard. '&amp;' is replaced with the ampersand symbol: & -->
    <string name="browser_toolbar_long_press_popup_paste_and_go">Senṭeḍ &amp; ddu</string>
    <!-- Paste the text in the clipboard -->
    <string name="browser_toolbar_long_press_popup_paste">Senteḍ</string>
    <!-- Snackbar message shown after an URL has been copied to clipboard. -->
    <string name="browser_toolbar_url_copied_to_clipboard_snackbar">Tansa tettwanɣel ɣef afus</string>

    <!-- Title text for the Add To Homescreen dialog -->
    <string name="add_to_homescreen_title">Rnu ɣer ugdil agejdan</string>
    <!-- Cancel button text for the Add to Homescreen dialog -->
    <string name="add_to_homescreen_cancel">Sefsex</string>
    <!-- Add button text for the Add to Homescreen dialog -->
    <string name="add_to_homescreen_add">Rnu</string>
    <!-- Continue to website button text for the first-time Add to Homescreen dialog -->
    <string name="add_to_homescreen_continue">Kemmel ɣer usmel web</string>
    <!-- Placeholder text for the TextView in the Add to Homescreen dialog -->
    <string name="add_to_homescreen_text_placeholder">Isem n unegzum</string>

    <!-- Describes the add to homescreen functionality -->
    <string name="add_to_homescreen_description_2">Tzemreḍ s sshal ad ternuḍ asmel-a web ɣer ugdil agejdan n yibenk-inek·inem i wakken ad tesɛuḍ anekcum askudan d tunigin taruradt s termt i icuban asnas.</string>

    <!-- Preference for managing the settings for logins and passwords in Fenix -->
    <string name="preferences_passwords_logins_and_passwords">Inekcam d wawalen uffiren</string>
    <!-- Preference for managing the saving of logins and passwords in Fenix -->
    <string name="preferences_passwords_save_logins">Sekles inekcam d wawalen uffiren</string>
    <!-- Preference option for asking to save passwords in Fenix -->
    <string name="preferences_passwords_save_logins_ask_to_save">Suter asekles</string>
    <!-- Preference option for never saving passwords in Fenix -->
    <string name="preferences_passwords_save_logins_never_save">Urǧin sekles</string>
    <!-- Preference for autofilling saved logins in Firefox (in web content), %1$s will be replaced with the app name -->
    <string name="preferences_passwords_autofill2">Ččar s wudem awurman %1$s</string>
    <!-- Description for the preference for autofilling saved logins in Firefox (in web content), %1$s will be replaced with the app name -->
    <string name="preferences_passwords_autofill_description">Ččar syen sekles ismawen n useqdac d wawalen uffiren ma tesseqdaceḍ %1$s.</string>
    <!-- Preference for autofilling logins from Fenix in other apps (e.g. autofilling the Twitter app) -->
    <string name="preferences_android_autofill">Ččar s wudem awurman deg yisnasen-nniḍen</string>

    <!-- Description for the preference for autofilling logins from Fenix in other apps (e.g. autofilling the Twitter app) -->
    <string name="preferences_android_autofill_description">Ččar ismawen n useqdac d wawalen uffiren deg yisnasen-nniḍen ɣef yibenk-ik·im.</string>

    <!-- Preference option for adding a login -->
    <string name="preferences_logins_add_login">Rnu anekcum</string>

    <!-- Preference for syncing saved logins in Fenix -->
    <string name="preferences_passwords_sync_logins">Mtawi inekcam</string>
    <!-- Preference for syncing saved logins in Fenix, when not signed in-->
    <string name="preferences_passwords_sync_logins_across_devices">Mtawi inekcam gqr yibenkan</string>
    <!-- Preference to access list of saved logins -->
    <string name="preferences_passwords_saved_logins">Inekcam yettwakelsen</string>
    <!-- Description of empty list of saved passwords. Placeholder is replaced with app name.  -->
    <string name="preferences_passwords_saved_logins_description_empty_text">Anekcum i tḥerzeḍ ɣer %s ad d-ittwasken da.</string>
    <!-- Preference to access list of saved logins -->
    <string name="preferences_passwords_saved_logins_description_empty_learn_more_link">Issin ugar ɣef umtawi.</string>
    <!-- Preference to access list of login exceptions that we never save logins for -->
    <string name="preferences_passwords_exceptions">Tisuraf</string>
    <!-- Empty description of list of login exceptions that we never save logins for -->
    <string name="preferences_passwords_exceptions_description_empty">Inekcam akked wawalen uffiren ur yettwaskelsen ara ad ttwaseknen dagi.</string>
    <!-- Description of list of login exceptions that we never save logins for -->
    <string name="preferences_passwords_exceptions_description">Inekcam akked wawalen uffiren ur ttwaseklasen ara i yismal-a.</string>
    <!-- Text on button to remove all saved login exceptions -->
    <string name="preferences_passwords_exceptions_remove_all">Kkes akk tisuraf</string>
    <!-- Hint for search box in logins list -->
    <string name="preferences_passwords_saved_logins_search">Nadi inekcam</string>
    <!-- The header for the site that a login is for -->
    <string name="preferences_passwords_saved_logins_site">Asmel web</string>
    <!-- The header for the username for a login -->
    <string name="preferences_passwords_saved_logins_username">Isem n useqdac</string>
    <!-- The header for the password for a login -->
    <string name="preferences_passwords_saved_logins_password">Awal uffir</string>
    <!-- Shown in snackbar to tell user that the password has been copied -->
    <string name="logins_password_copied">Awal uffir yettwanɣel ɣef affus</string>
    <!-- Shown in snackbar to tell user that the username has been copied -->
    <string name="logins_username_copied">Isem n useqdac yenɣel ɣef afus</string>
    <!-- Content Description (for screenreaders etc) read for the button to copy a password in logins-->
    <string name="saved_logins_copy_password">Nɣel awal uffir</string>
    <!-- Content Description (for screenreaders etc) read for the button to clear a password while editing a login-->
    <string name="saved_logins_clear_password">Sfeḍ awal uffir</string>
    <!-- Content Description (for screenreaders etc) read for the button to copy a username in logins -->
    <string name="saved_login_copy_username">Nɣel isem n useqdac</string>
    <!-- Content Description (for screenreaders etc) read for the button to clear a username while editing a login -->
    <string name="saved_login_clear_username">Sfeḍ isem n useqdac</string>
    <!-- Content Description (for screenreaders etc) read for the button to clear the hostname field while creating a login -->
    <string name="saved_login_clear_hostname">Sfeḍ asenneftaɣ</string>
    <!-- Content Description (for screenreaders etc) read for the button to open a site in logins -->
    <string name="saved_login_open_site">Ldi asmel deg iminig</string>
    <!-- Content Description (for screenreaders etc) read for the button to reveal a password in logins -->
    <string name="saved_login_reveal_password">Sken awal uffir</string>
    <!-- Content Description (for screenreaders etc) read for the button to hide a password in logins -->
    <string name="saved_login_hide_password">Ffer awal uffir</string>
    <!-- Message displayed in biometric prompt displayed for authentication before allowing users to view their logins -->
    <string name="logins_biometric_prompt_message">Serreḥ akken ad tsekneḍ inekcam-ik yettwaskelsen</string>
    <!-- Title of warning dialog if users have no device authentication set up -->
    <string name="logins_warning_dialog_title">Mmesten inekcam d wawalen uffiren</string>
    <!-- Message of warning dialog if users have no device authentication set up -->
    <string name="logins_warning_dialog_message">Sbadu azenziɣ n usekkeṛ, tangal PIN, neɣ awal uffir akken ad temmesteneḍ inekcam-ik akked wawlen-ik uffiren yettwaskelsen ticki yella win ikecmen ɣer yibenk-ik.</string>
    <!-- Negative button to ignore warning dialog if users have no device authentication set up -->
    <string name="logins_warning_dialog_later">Ticki</string>
    <!-- Positive button to send users to set up a pin of warning dialog if users have no device authentication set up -->
    <string name="logins_warning_dialog_set_up_now">Sbadu tura</string>
    <!-- Title of PIN verification dialog to direct users to re-enter their device credentials to access their logins -->
    <string name="logins_biometric_prompt_message_pin">Serreḥ ibenk-ik</string>
    <!-- Title for Accessibility Force Enable Zoom Preference -->
    <string name="preference_accessibility_force_enable_zoom">Zoom i yismal meṛṛa</string>

    <!-- Summary for Accessibility Force Enable Zoom Preference -->
    <string name="preference_accessibility_force_enable_zoom_summary">Rmed akken ad teǧǧeḍ asemɣer neɣ asemẓi s sin n yiḍudan ula deg yismal web i yessewḥalen aya.</string>

    <!-- Saved logins sorting strategy menu item -by name- (if selected, it will sort saved logins alphabetically) -->
    <string name="saved_logins_sort_strategy_alphabetically">Isem (A-Z)</string>
    <!-- Saved logins sorting strategy menu item -by last used- (if selected, it will sort saved logins by last used) -->
    <string name="saved_logins_sort_strategy_last_used">Aseqdec aneggaru</string>

    <!-- Content description (not visible, for screen readers etc.): Sort saved logins dropdown menu chevron icon -->
    <string name="saved_logins_menu_dropdown_chevron_icon_content_description">Umuɣ n usemyizwer n yinekcam</string>

    <!-- Autofill -->
    <!-- Preference and title for managing the autofill settings -->
    <string name="preferences_autofill">Taččart tawurmant</string>
    <!-- Preference and title for managing the settings for addresses -->
    <string name="preferences_addresses">Tansiwin</string>
    <!-- Preference and title for managing the settings for credit cards -->
    <string name="preferences_credit_cards">Tikarḍiwin n usmad</string>
    <!-- Preference for saving and autofilling credit cards -->
    <string name="preferences_credit_cards_save_and_autofill_cards">Asekles d taččart tawurmant n tkarḍiwin</string>
    <!-- Preference summary for saving and autofilling credit card data -->
    <string name="preferences_credit_cards_save_and_autofill_cards_summary">Isefka ttwawgelhen</string>
    <!-- Preference option for syncing credit cards across devices. This is displayed when the user is not signed into sync -->
    <string name="preferences_credit_cards_sync_cards_across_devices">Mtawi tikarḍiwin gar yibenkan</string>
    <!-- Preference option for syncing credit cards across devices. This is displayed when the user is signed into sync -->
    <string name="preferences_credit_cards_sync_cards">Mtawi tikarḍiwin</string>
    <!-- Preference option for adding a credit card -->
    <string name="preferences_credit_cards_add_credit_card">Rnu takarḍa n usmad</string>
    <!-- Preference option for managing saved credit cards -->
    <string name="preferences_credit_cards_manage_saved_cards">Sefrek tikerḍiwin yettwaskelsen</string>
    <!-- Preference option for adding an address -->
    <string name="preferences_addresses_add_address">Rnu tansa</string>
    <!-- Preference option for managing saved addresses -->
    <string name="preferences_addresses_manage_addresses">Sefrek tansiwin</string>
    <!-- Preference for saving and autofilling addresses -->
    <string name="preferences_addresses_save_and_autofill_addresses">Asekles d taččart tawurmant n tansiwin</string>
    <!-- Preference summary for saving and autofilling address data -->
    <string name="preferences_addresses_save_and_autofill_addresses_summary">Seddu talɣut am wuṭṭunen, imayl akked tansiwin n usiweḍ</string>

    <!-- Title of the "Add card" screen -->
    <string name="credit_cards_add_card">Rnu takarḍa</string>
    <!-- Title of the "Edit card" screen -->
    <string name="credit_cards_edit_card">Ẓreg takarḍa</string>
    <!-- The header for the card number of a credit card -->
    <string name="credit_cards_card_number">Uṭṭun n tkarḍa</string>
    <!-- The header for the expiration date of a credit card -->
    <string name="credit_cards_expiration_date">Azemz n taggara</string>
    <!-- The label for the expiration date month of a credit card to be used by a11y services-->
    <string name="credit_cards_expiration_date_month">Azemz n taggara n wayyur</string>
    <!-- The label for the expiration date year of a credit card to be used by a11y services-->
    <string name="credit_cards_expiration_date_year">Azemz n taggar n useggas</string>
    <!-- The header for the name on the credit card -->
    <string name="credit_cards_name_on_card">Isem ɣef tkarḍa</string>
    <!-- The text for the "Delete card" menu item for deleting a credit card -->
    <string name="credit_cards_menu_delete_card">Kkes takarḍa</string>
    <!-- The text for the "Delete card" button for deleting a credit card -->
    <string name="credit_cards_delete_card_button">Kkes takarḍa</string>
    <!-- The text for the confirmation message of "Delete card" dialog -->
    <string name="credit_cards_delete_dialog_confirmation">Tebɣiḍ s tidet ad tekkseḍ takarḍa-a n usmad?</string>
    <!-- The text for the positive button on "Delete card" dialog -->
    <string name="credit_cards_delete_dialog_button">Kkes</string>
    <!-- The title for the "Save" menu item for saving a credit card -->
    <string name="credit_cards_menu_save">Sekles</string>
    <!-- The text for the "Save" button for saving a credit card -->
    <string name="credit_cards_save_button">Sekles</string>
    <!-- The text for the "Cancel" button for cancelling adding, updating or deleting a credit card -->
    <string name="credit_cards_cancel_button">Sefsex</string>
    <!-- Title of the "Saved cards" screen -->
    <string name="credit_cards_saved_cards">Tikerḍiwin yettwasekles</string>

    <!-- Error message for credit card number validation -->
    <string name="credit_cards_number_validation_error_message">Ma ulac aɣilif sekcem uṭṭun ameɣtu n tkarḍa n usmad</string>

    <!-- Error message for credit card name on card validation -->
    <string name="credit_cards_name_on_card_validation_error_message">Ttxil-k·m ččar urti-a</string>
    <!-- Message displayed in biometric prompt displayed for authentication before allowing users to view their saved credit cards -->
    <string name="credit_cards_biometric_prompt_message">Kkes asekkeṛ i wakken ad twaliḍ tikerḍiwin-ik·im yettwaskelsen</string>
    <!-- Title of warning dialog if users have no device authentication set up -->
    <string name="credit_cards_warning_dialog_title">Seɣles tikerḍiwin-ik·im n usmad</string>
    <!-- Message of warning dialog if users have no device authentication set up -->
    <string name="credit_cards_warning_dialog_message">Sbadu taneɣruft n usekkeṛ n yibenk, tangalt PIN neq awal uffir i ummesten n tkerḍiwin-ik·im n usmad yettwaskelsen ticki yella win ikecmen ɣer yibenk-inek·inem.</string>
    <!-- Positive button to send users to set up a pin of warning dialog if users have no device authentication set up -->
    <string name="credit_cards_warning_dialog_set_up_now">Sbadu tura</string>
    <!-- Negative button to ignore warning dialog if users have no device authentication set up -->
    <string name="credit_cards_warning_dialog_later">Ticki</string>
    <!-- Title of PIN verification dialog to direct users to re-enter their device credentials to access their credit cards -->
    <string name="credit_cards_biometric_prompt_message_pin">Serreḥ i ibenk-inek·inem</string>
    <!-- Message displayed in biometric prompt for authentication, before allowing users to use their stored credit card information -->
    <string name="credit_cards_biometric_prompt_unlock_message">Kkes asekkeṛ i wakken ad tesqedceḍ talɣut n tkarḍa n usmad</string>

    <!-- Title of the "Add address" screen -->
    <string name="addresses_add_address">Rnu tansa</string>
    <!-- Title of the "Edit address" screen -->
    <string name="addresses_edit_address">Ẓreg tansa</string>
    <!-- Title of the "Manage addresses" screen -->
    <string name="addresses_manage_addresses">Sefrek tansiwin</string>
    <!-- The header for the first name of an address -->
    <string name="addresses_first_name">Aɣara</string>
    <!-- The header for the middle name of an address -->
    <string name="addresses_middle_name">Isem alemmas</string>
    <!-- The header for the last name of an address -->
    <string name="addresses_last_name">Isem</string>
    <!-- The header for the street address of an address -->
    <string name="addresses_street_address">Tansa n taddart</string>
    <!-- The header for the city of an address -->
    <string name="addresses_city">Aɣrem</string>
    <!-- The header for the subregion of an address when "state" should be used -->
    <string name="addresses_state">Addad</string>
    <!-- The header for the subregion of an address when "province" should be used -->
    <string name="addresses_province">Tamnaḍt</string>
    <!-- The header for the zip code of an address -->
    <string name="addresses_zip">Zip</string>
    <!-- The header for the country or region of an address -->
    <string name="addresses_country">Tamurt neɣ tamnaḍt</string>
    <!-- The header for the phone number of an address -->
    <string name="addresses_phone">Uṭṭun n tiliɣri</string>
    <!-- The header for the email of an address -->
    <string name="addresses_email">Imayl</string>
    <!-- The text for the "Save" button for saving an address -->
    <string name="addresses_save_button">Sekles</string>
    <!-- The text for the "Cancel" button for cancelling adding, updating or deleting an address -->
    <string name="addresses_cancel_button">Sefsex</string>
    <!-- The text for the "Delete address" button for deleting an address -->
    <string name="addressess_delete_address_button">Kkes tansa</string>

    <!-- The title for the "Delete address" confirmation dialog -->
    <string name="addressess_confirm_dialog_message">D tidet tebɣiḍ ad tekkseḍ tansa-a?</string>
    <!-- The text for the positive button on "Delete address" dialog -->
    <string name="addressess_confirm_dialog_ok_button">Kkes</string>
    <!-- The text for the negative button on "Delete address" dialog -->
    <string name="addressess_confirm_dialog_cancel_button">Sefsex</string>
    <!-- The text for the "Save address" menu item for saving an address -->
    <string name="address_menu_save_address">Sekles tansa</string>
    <!-- The text for the "Delete address" menu item for deleting an address -->
    <string name="address_menu_delete_address">Kkes tansa</string>

    <!-- Title of the Add search engine screen -->
    <string name="search_engine_add_custom_search_engine_title">Rnu amsedday n unadi</string>
    <!-- Title of the Edit search engine screen -->
    <string name="search_engine_edit_custom_search_engine_title">Ẓreg amsedday n unadi</string>
    <!-- Content description (not visible, for screen readers etc.): Title for the button to add a search engine in the action bar -->
    <string name="search_engine_add_button_content_description">Rnu</string>
    <!-- Content description (not visible, for screen readers etc.): Title for the button to save a search engine in the action bar -->
    <string name="search_engine_add_custom_search_engine_edit_button_content_description">Sekles</string>
    <!-- Text for the menu button to edit a search engine -->
    <string name="search_engine_edit">Ẓreg</string>
    <!-- Text for the menu button to delete a search engine -->
    <string name="search_engine_delete">Kkes</string>

    <!-- Text for the button to create a custom search engine on the Add search engine screen -->
    <string name="search_add_custom_engine_label_other">Wiyaḍ</string>
    <!-- Placeholder text shown in the Search Engine Name TextField before a user enters text -->
    <string name="search_add_custom_engine_name_hint">Isem</string>
    <!-- Placeholder text shown in the Search String TextField before a user enters text -->
    <string name="search_add_custom_engine_search_string_hint">Aḍris ara tnadiḍ</string>
    <!-- Description text for the Search String TextField. The %s is part of the string -->
    <string formatted="false" name="search_add_custom_engine_search_string_example">Beddel aḍris n unadi “%s”. Amedya: \nhttps://www.google.com/search?q=%s</string>

    <!-- Accessibility description for the form in which details about the custom search engine are entered -->
    <string name="search_add_custom_engine_form_description">Talqayt ɣef umsedday n unadi udmawan</string>

    <!-- Text shown when a user leaves the name field empty -->
    <string name="search_add_custom_engine_error_empty_name">Sekcem isem n umsedday n unadi</string>
    <!-- Text shown when a user leaves the search string field empty -->
    <string name="search_add_custom_engine_error_empty_search_string">Sekcem aḍris n unadi</string>
    <!-- Text shown when a user leaves out the required template string -->
    <string name="search_add_custom_engine_error_missing_template">Senqed akken aḍris n unadi yemsaḍa akked tawsit n umedya</string>
    <!-- Text shown when we aren't able to validate the custom search query. The first parameter is the url of the custom search engine -->
    <string name="search_add_custom_engine_error_cannot_reach">Tuccḍa n tuqqna ɣef “%s”</string>
    <!-- Text shown when a user creates a new search engine -->
    <string name="search_add_custom_engine_success_message">Timerna n %s</string>
    <!-- Text shown when a user successfully edits a custom search engine -->
    <string name="search_edit_custom_engine_success_message">%s yettwasekles</string>
    <!-- Text shown when a user successfully deletes a custom search engine -->
    <string name="search_delete_search_engine_success_message">%s yettwakkes</string>

    <!-- Heading for the instructions to allow a permission -->
    <string name="phone_feature_blocked_intro">Sireg-it:</string>

    <!-- First step for the allowing a permission -->
    <string name="phone_feature_blocked_step_settings">1. Ddu ɣer iɣewwaṛen Android</string>

    <!-- Second step for the allowing a permission -->
    <string name="phone_feature_blocked_step_permissions"><![CDATA[2. Senned <b>Tisirag</b>]]></string>
    <!-- Third step for the allowing a permission (Fore example: Camera) -->
    <string name="phone_feature_blocked_step_feature"><![CDATA[3. Nṭew<b>%1$s</b> ɣer  IRMED]]></string>

    <!-- Label that indicates a site is using a secure connection -->
    <string name="quick_settings_sheet_secure_connection_2">Tuqqna d taɣellsant</string>
    <!-- Label that indicates a site is using a insecure connection -->
    <string name="quick_settings_sheet_insecure_connection_2">Tuqqna d taraɣellsant</string>
    <!-- Label to clear site data -->
    <string name="clear_site_data">Sfeḍ inagan n tuqna akked isefka n usmel</string>
    <!-- Confirmation message for a dialog confirming if the user wants to delete all data for current site -->
    <string name="confirm_clear_site_data"><![CDATA[D ttidet tebɣiḍ ad tsefḍeḍ akk inagan n tuqqna d yisefka i usmel <b>%s</b>?]]></string>
    <!-- Confirmation message for a dialog confirming if the user wants to delete all the permissions for all sites-->
    <string name="confirm_clear_permissions_on_all_sites">Tebɣiḍ ad tekkseḍ tisirag meṛṛa i yismal meṛṛa?</string>
    <!-- Confirmation message for a dialog confirming if the user wants to delete all the permissions for a site-->
    <string name="confirm_clear_permissions_site">Tebɣiḍ ad tekkseḍ tisirag meṛṛa i usmel-a?</string>
    <!-- Confirmation message for a dialog confirming if the user wants to set default value a permission for a site-->
    <string name="confirm_clear_permission_site">Tebɣiḍ ad tekkseḍ tisirag-a i usmel-a?</string>
    <!-- label shown when there are not site exceptions to show in the site exception settings -->
    <string name="no_site_exceptions">Ulac tisuraf n ismal</string>
    <!-- Bookmark deletion confirmation -->
    <string name="bookmark_deletion_confirmation">Tebɣiḍ ad tekseḍ Ticraḍ-a n iccaren?</string>
    <!-- Browser menu button that adds a shortcut to the home fragment -->
    <string name="browser_menu_add_to_shortcuts">Rnu ɣer yinegzumen</string>
    <!-- Browser menu button that removes a shortcut from the home fragment -->
    <string name="browser_menu_remove_from_shortcuts">Kkes seg yinegzumen</string>
    <!-- text shown before the issuer name to indicate who its verified by, parameter is the name of
     the certificate authority that verified the ticket-->
    <string name="certificate_info_verified_by">Isenqed-it: %1$s</string>
    <!-- Login overflow menu delete button -->
    <string name="login_menu_delete_button">Kkes</string>
    <!-- Login overflow menu edit button -->
    <string name="login_menu_edit_button">Ẓreg</string>
    <!-- Message in delete confirmation dialog for logins -->
    <string name="login_deletion_confirmation">Tebɣiḍ ad tekseḍ anekcum-agi?</string>
    <!-- Positive action of a dialog asking to delete  -->
    <string name="dialog_delete_positive">Kkes</string>
    <!-- Negative action of a dialog asking to delete login -->
    <string name="dialog_delete_negative">Sefsex</string>
    <!--  The saved login options menu description. -->
    <string name="login_options_menu">Iɣewwaren n unekcum</string>
    <!--  The editable text field for a login's web address. -->
    <string name="saved_login_hostname_description">Urti n uḍris yettusenfal i tansa n unekcum n web.</string>
    <!--  The editable text field for a login's username. -->
    <string name="saved_login_username_description">Urti n uḍris yettusenfal i yisem n useqdac n unekcum.</string>
    <!--  The editable text field for a login's password. -->
    <string name="saved_login_password_description">Urti n uḍris yettusenfal i wawal uffir n unekcum.</string>
    <!--  The button description to save changes to an edited login. -->
    <string name="save_changes_to_login">Sekles isenfaln unekcum.</string>
    <!--  The page title for editing a saved login. -->
    <string name="edit">Ẓreg</string>
    <!--  The page title for adding new login. -->
    <string name="add_login">Rnu anekcum amaynut</string>
    <!--  The error message in add/edit login view when password field is blank. -->
    <string name="saved_login_password_required">Awal uffir yettusra</string>
    <!--  The error message in add login view when username field is blank. -->
    <string name="saved_login_username_required">Isem n useqdac yettwasra</string>
    <!--  The error message in add login view when hostname field is blank. -->
    <string name="saved_login_hostname_required" tools:ignore="UnusedResources">Asenneftaɣ yettwasra</string>
    <!-- Voice search button content description  -->
    <string name="voice_search_content_description">Anadi s taɣect</string>
    <!-- Voice search prompt description displayed after the user presses the voice search button -->
    <string name="voice_search_explainer">Mmeslay tura</string>

    <!--  The error message in edit login view when a duplicate username exists. -->
    <string name="saved_login_duplicate">Anekcam s yisem-agi n useqdac yella yakan</string>

    <!-- This is the hint text that is shown inline on the hostname field of the create new login page. 'https://www.example.com' intentionally hardcoded here -->
    <string name="add_login_hostname_hint_text">https://www.example.com</string>
    <!-- This is an error message shown below the hostname field of the add login page when a hostname does not contain http or https. -->
    <string name="add_login_hostname_invalid_text_3">Tansa n Web ilaq ad yili deg-s &quot;https://&quot; neɣ &quot;http://&quot;</string>
    <!-- This is an error message shown below the hostname field of the add login page when a hostname is invalid. -->
    <string name="add_login_hostname_invalid_text_2">Asenneftaɣ ameɣtu yettwasra</string>

    <!-- Synced Tabs -->
    <!-- Text displayed to ask user to connect another device as no devices found with account -->
    <string name="synced_tabs_connect_another_device">Qqen ibenk-nniḍen.</string>
    <!-- Text displayed asking user to re-authenticate -->
    <string name="synced_tabs_reauth">Ma ulac aɣilif, ales asesteb.</string>
    <!-- Text displayed when user has disabled tab syncing in Firefox Sync Account -->
    <string name="synced_tabs_enable_tab_syncing">Ma ulac aɣilif, rmed amtawi n waccaren.</string>

    <!-- Text displayed when user has no tabs that have been synced -->
    <string name="synced_tabs_no_tabs">Ulac ɣur-k accarren yeldin deg Firefox deg yibenkan-inek-nniḍen.</string>
    <!-- Text displayed in the synced tabs screen when a user is not signed in to Firefox Sync describing Synced Tabs -->
    <string name="synced_tabs_sign_in_message">Wali tabdart n waccaren seg yibenkan-ik-nniḍen.</string>
    <!-- Text displayed on a button in the synced tabs screen to link users to sign in when a user is not signed in to Firefox Sync -->
    <string name="synced_tabs_sign_in_button">Kcem akken ad yemtawi</string>

    <!-- The text displayed when a synced device has no tabs to show in the list of Synced Tabs. -->
    <string name="synced_tabs_no_open_tabs">Ulac iccaren yeldin</string>

    <!-- Content description for expanding a group of synced tabs. -->
    <string name="synced_tabs_expand_group">Snerni agraw n waccaren yemtawan</string>

    <!-- Content description for collapsing a group of synced tabs. -->
    <string name="synced_tabs_collapse_group">Semẓi agraw n waccaren yemtawan</string>

    <!-- Top Sites -->
    <!-- Title text displayed in the dialog when shortcuts limit is reached. -->
    <string name="shortcut_max_limit_title">Amḍan adday n yinegzumen yewweḍ</string>
    <!-- Content description text displayed in the dialog when shortcut limit is reached. -->
    <string name="shortcut_max_limit_content">I tmerna n unezgum amaynut, kkes yiwen. Sit aṭas ɣef usmel syen fren kkes.</string>
    <!-- Confirmation dialog button text when top sites limit is reached. -->
    <string name="top_sites_max_limit_confirmation_button">IH, awi-t-id</string>

    <!-- Label for the preference to show the shortcuts for the most visited top sites on the homepage -->
    <string name="top_sites_toggle_top_recent_sites_4">Inegzumen</string>
	<!-- Title text displayed in the rename top site dialog. -->
	<string name="top_sites_rename_dialog_title">Isem</string>
    <!-- Hint for renaming title of a shortcut -->
    <string name="shortcut_name_hint">Isem n ugezum</string>
	<!-- Button caption to confirm the renaming of the top site. -->
	<string name="top_sites_rename_dialog_ok">IH</string>
	<!-- Dialog button text for canceling the rename top site prompt. -->
	<string name="top_sites_rename_dialog_cancel">Sefsex</string>

    <!-- Text for the menu button to open the homepage settings. -->
    <string name="top_sites_menu_settings">Iɣewwaṛen</string>
    <!-- Text for the menu button to navigate to sponsors and privacy support articles. '&amp;' is replaced with the ampersand symbol: & -->
    <string name="top_sites_menu_sponsor_privacy">Wid yettbeddan fell-aɣ akked tudert-ik tabaḍnit</string>
    <!-- Label text displayed for a sponsored top site. -->
    <string name="top_sites_sponsored_label">S lmendad</string>

    <!-- Inactive tabs in the tabs tray -->
    <!-- Title text displayed in the tabs tray when a tab has been unused for 14 days. -->
    <string name="inactive_tabs_title">Accaren arurmiden</string>
    <!-- Content description for closing all inactive tabs -->
    <string name="inactive_tabs_delete_all">Mdel akk accaren irurmiden</string>

    <!-- Content description for expanding the inactive tabs section. -->
    <string name="inactive_tabs_expand_content_description">Snefli accaren irarmuden</string>
    <!-- Content description for collapsing the inactive tabs section. -->
    <string name="inactive_tabs_collapse_content_description">Fneẓ accaren irurmiden</string>

    <!-- Inactive tabs auto-close message in the tabs tray -->
    <!-- The header text of the auto-close message when the user is asked if they want to turn on the auto-closing of inactive tabs. -->
    <string name="inactive_tabs_auto_close_message_header" tools:ignore="UnusedResources">Amdal awurman seld yiwen wayyur?</string>

    <!-- A description below the header to notify the user what the inactive tabs auto-close feature is. -->
    <string name="inactive_tabs_auto_close_message_description" tools:ignore="UnusedResources">Firefox izmer ad imdel accaren i twalaḍ aggur iɛeddan.</string>
    <!-- A call to action below the description to allow the user to turn on the auto closing of inactive tabs. -->
    <string name="inactive_tabs_auto_close_message_action" tools:ignore="UnusedResources">RMED AMDAL AWURMAN</string>

    <!-- Text for the snackbar to confirm auto-close is enabled for inactive tabs -->
    <string name="inactive_tabs_auto_close_message_snackbar">Amdal awurman yermed</string>

    <!-- Default browser experiment -->
    <string name="default_browser_experiment_card_text">Sbadu iseɣwan seg yismal web, seg yimaylen d yiznan i twaledyawt s wudem awurman deg Firefox.</string>

    <!-- Content description for close button in collection placeholder. -->
    <string name="remove_home_collection_placeholder_content_description">Kkes</string>

    <!-- Content description radio buttons with a link to more information -->
    <string name="radio_preference_info_content_description">Sit i wugar n telqayt</string>

    <!-- Content description for the action bar "up" button -->
    <string name="action_bar_up_description">Inig d asawen</string>

    <!-- Content description for privacy content close button -->
    <string name="privacy_content_close_button_content_description">Mdel</string>

    <!-- Pocket recommended stories -->
    <!-- Header text for a section on the home screen. -->
    <string name="pocket_stories_header_1">Tiqsiḍin i ijebbden lwelha</string>
    <!-- Header text for a section on the home screen. -->
    <string name="pocket_stories_categories_header">Smizzwer s usentel</string>
    <!-- Text of a button allowing users to access an external url for more Pocket recommendations. -->
    <string name="pocket_stories_placeholder_text">Issin ugar</string>
    <!-- Title of an app feature. Smaller than a heading.-->
    <string moz:removedIn="108" name="pocket_stories_feature_title" tools:ignore="UnusedResources">Sɣur Pocket.</string>
    <!-- Title of an app feature. Smaller than a heading. The first parameter is product name Pocket -->
    <string name="pocket_stories_feature_title_2">Ddaw leɛnaya n %s.</string>
    <!-- Caption for describing a certain feature. The placeholder is for a clickable text (eg: Learn more) which will load an url in a new tab when clicked.  -->
    <string name="pocket_stories_feature_caption">D aḥric seg twacult Firefox. %s</string>
    <!-- Clickable text for opening an external link for more information about Pocket. -->
    <string name="pocket_stories_feature_learn_more">Issin ugar</string>

    <!-- Text indicating that the Pocket story that also displays this text is a sponsored story by other 3rd party entity. -->
    <string name="pocket_stories_sponsor_indication">S lmendad</string>

    <!-- Snackbar message for enrolling in a Nimbus experiment from the secret settings when Studies preference is Off.-->
    <string name="experiments_snackbar">Rmed tilisɣelt i tuzna n yisefka.</string>
    <!-- Snackbar button text to navigate to telemetry settings.-->
    <string name="experiments_snackbar_button">Ddu ɣer yiɣewwaren</string>
    <string name="firefox_suggest_header">Firefox Suggest</string>

    <!-- Accessibility services actions labels. These will be appended to accessibility actions like "Double tap to.." but not by or applications but by services like Talkback. -->
    <!-- Action label for elements that can be collapsed if interacting with them. Talkback will append this to say "Double tap to collapse". -->
    <string name="a11y_action_label_collapse">fneẓ</string>
    <!-- Action label for elements that can be expanded if interacting with them. Talkback will append this to say "Double tap to expand". -->
    <string name="a11y_action_label_expand">snefli</string>
    <!-- Action label for links to a website containing documentation about a wallpaper collection. Talkback will append this to say "Double tap to open link to learn more about this collection". -->
    <string name="a11y_action_label_wallpaper_collection_learn_more">Ldi aseɣwen i wakken ad tissineḍ ugar ɣef tefrant-a.</string>
    <!-- Action label for links that point to an article. Talkback will append this to say "Double tap to read the article". -->
    <string name="a11y_action_label_read_article">ɣer amagrad</string>
</resources><|MERGE_RESOLUTION|>--- conflicted
+++ resolved
@@ -268,20 +268,10 @@
     <!-- Onboarding home screen popup dialog, shown on top of the Jump back in section. -->
     <string name="onboarding_home_screen_jump_back_contextual_hint_2">Snirem asebtar-ik·im agejdan yettwasagnen. Accaren imaynuten, ticraḍ n yisebtar d yigmaḍ n unadi ad d-banen deg-s.</string>
     <!-- Home onboarding dialog welcome screen title text. -->
-<<<<<<< HEAD
-    <string moz:RemovedIn="106" name="onboarding_home_welcome_title" tools:ignore="UnusedResources">Ansuf ɣer internet ilelli</string>
-    <!-- Home onboarding dialog welcome screen title text. -->
-=======
->>>>>>> 68970841
     <string name="onboarding_home_welcome_title_2">Ansuf ɣer internet udmawan ugar</string>
     <!-- Home onboarding dialog welcome screen description text. -->
     <string name="onboarding_home_welcome_description">Ugar n yiniten. Tudert tabaḍnit igerrzen ugar. Tuṭṭfa deg tbaḍnit n yimdanen mačči d anadi ɣef tedrimt.</string>
     <!-- Home onboarding dialog sign into sync screen title text. -->
-<<<<<<< HEAD
-    <string moz:RemovedIn="106" name="onboarding_home_sync_title_2" tools:ignore="UnusedResources">Ɛeddi seg tiliɣri ɣer uselkim, neɣ seg uselkim ɣer tiliɣri</string>
-    <!-- Home onboarding dialog sign into sync screen title text. -->
-=======
->>>>>>> 68970841
     <string name="onboarding_home_sync_title_3">Abeddel seg ugdil ɣer wayeḍ fessus ugar ɣef wayen iɛeddan</string>
     <!-- Home onboarding dialog sign into sync screen description text. -->
     <string name="onboarding_home_sync_description">Kemmel seg wanda i tḥebseḍ s useqdec n waccaren ɣef yibenkan-nniḍen ara d-ibanen akka tura ɣef usebter-ik·im agejdan.</string>
@@ -487,30 +477,6 @@
     <string name="wallpaper_select_error_snackbar_message">Tegguma ad tbeddel tugna n ugilal</string>
     <!-- Text displayed that links to website containing documentation about the "Limited Edition" wallpapers. -->
     <string name="wallpaper_learn_more">Issin ugar</string>
-<<<<<<< HEAD
-    <!-- Label for switch which toggles the "tap-to-switch" behavior on home screen logo -->
-    <string moz:removedIn="105" name="wallpaper_tap_to_change_switch_label_1" tools:ignore="UnusedResources">Beddel tugna n ugilal s tira n ulugu n usebter agejdan n Firefox</string>
-
-    <!-- This is the accessibility content description for the wallpapers functionality. Users are
-    able to tap on the app logo in the home screen and can switch to different wallpapers by tapping. -->
-    <string moz:removedIn="105" name="wallpaper_logo_content_description" tools:ignore="UnusedResources">Alogo Firefox - beddel agilal, taqeffalt</string>
-=======
-
-    <!-- Text for classic wallpapers title. The first parameter is the Firefox name. -->
-    <string name="wallpaper_classic_title">Aklasik %s</string>
-    <!-- Text for limited edition wallpapers title. -->
-    <string name="wallpaper_limited_edition_title">Taẓrigt s talast</string>
-    <!-- Description text for the limited edition wallpapers with learn more link. The first parameter is the learn more string defined in wallpaper_learn_more-->
-    <string name="wallpaper_limited_edition_description_with_learn_more">Tafrant tamaynut n tuɣac tilelliyin. %s</string>
-    <!-- Description text for the limited edition wallpapers. -->
-    <string name="wallpaper_limited_edition_description">Tafrant tamaynut n tuɣac tilelliyin.</string>
-    <!-- Wallpaper onboarding dialog header text. -->
-    <string name="wallpapers_onboarding_dialog_title_text">Ɛreḍ aṛuccu n yini</string>
-    <!-- Wallpaper onboarding dialog body text. -->
-    <string name="wallpapers_onboarding_dialog_body_text">Fren tugna n ugilal ara yemmeslayen yid-k•m.</string>
-    <!-- Wallpaper onboarding dialog learn more button text. The button navigates to the wallpaper settings screen. -->
-    <string name="wallpapers_onboarding_dialog_explore_more_button_text">Smiren ugar n tugniwin n ugilal</string>
->>>>>>> 68970841
 
     <!-- Text for classic wallpapers title. The first parameter is the Firefox name. -->
     <string name="wallpaper_classic_title">Aklasik %s</string>
@@ -1277,21 +1243,6 @@
     <string name="delete_history_group_snackbar">Agraw yettwakksen</string>
 
     <!-- Onboarding -->
-<<<<<<< HEAD
-    <!-- Text for onboarding welcome message
-    The first parameter is the name of the app (e.g. Firefox Preview) -->
-    <string moz:RemovedIn="106" name="onboarding_header" tools:ignore="UnusedResources">Ansuf ɣer %s!</string>
-    <!-- Text for onboarding welcome header. -->
-    <string name="onboarding_header_2">Ansuf ɣer internet ifazen</string>
-    <!-- text for the Firefox account onboarding sign in card header. The word "Firefox" should not be translated -->
-    <string moz:removedIn="106" name="onboarding_account_sign_in_header_1" tools:ignore="UnusedResources">Mtawi Firefox gar yibenkan</string>
-    <!-- Text for the Firefox account onboarding sign in card header. -->
-    <string name="onboarding_account_sign_in_header">Kemmel seg wanida i tḥebseḍ</string>
-    <!-- Text for the button to learn more about signing in to your Firefox account. The first parameter is the name of the application.-->
-    <string moz:removedIn="106" name="onboarding_manual_sign_in_description_2" tools:ignore="UnusedResources">Awi-d ticraḍ n yisebtar, amazray, d wawalen uffiren ɣer %1$s deg yibenk-a.</string>
-    <!-- text for the button to manually sign into Firefox account. -->
-    <string moz:removedIn="106" name="onboarding_firefox_account_sign_in_1" tools:ignore="UnusedResources">Jerred</string>
-=======
     <!-- Text for onboarding welcome header. -->
     <string name="onboarding_header_2">Ansuf ɣer internet ifazen</string>
     <!-- Text for the onboarding welcome message. -->
@@ -1300,24 +1251,14 @@
     <string name="onboarding_account_sign_in_header">Kemmel seg wanida i tḥebseḍ</string>
     <!-- Text for the button to learn more about signing in to your Firefox account. -->
     <string name="onboarding_manual_sign_in_description">Mtawi accaren d wawalen uffiren gar yibenkan-ik·im i wakken add tɛeddiḍ seg ugdil ɣer wayeḍ s wudem afrawan.</string>
->>>>>>> 68970841
     <!-- Text for the button to manually sign into Firefox account. -->
     <string name="onboarding_firefox_account_sign_in">Kcem</string>
     <!-- text to display in the snackbar once account is signed-in -->
     <string name="onboarding_firefox_account_sync_is_on">Amtawi yermed</string>
-<<<<<<< HEAD
-    <!-- text for the tracking protection onboarding card header -->
-    <string moz:removedIn="106" name="onboarding_tracking_protection_header_3" tools:ignore="UnusedResources">Tabaḍnit tezga tettwaḍmen</string>
-    <!-- Text for the tracking protection onboarding card header -->
-    <string name="onboarding_tracking_protection_header">Ammesten n tudert tabaḍnit s wudem amezwer</string>
-    <!-- text for the tracking protection card description. The first parameter is the name of the application.-->
-    <string moz:removedIn="106" name="onboarding_tracking_protection_description_4" tools:ignore="UnusedResources">%1$s yessewḥal s wudem awurman tikebbaniyin ara ak-iḍefren deg web.</string>
-=======
     <!-- Text for the tracking protection onboarding card header -->
     <string name="onboarding_tracking_protection_header">Ammesten n tudert tabaḍnit s wudem amezwer</string>
     <!-- Text for the tracking protection card description. -->
     <string name="onboarding_tracking_protection_description">Ammesten asemday mgal y inagan n tuqqna yessewḥal ineḍfaren ad sqedc inagan n tuqqna i wakken ad ak•akem-ḍefren deg web.</string>
->>>>>>> 68970841
     <!-- text for tracking protection radio button option for standard level of blocking -->
     <string name="onboarding_tracking_protection_standard_button_2">Alugan (amezwer)</string>
     <!-- text for standard blocking option button description -->
@@ -1328,20 +1269,6 @@
     <string name="onboarding_tracking_protection_strict_button_description_3">Isewḥal ugar n ineḍfaren akken isebtar ad d-allin s wudem aurad, maca kra n tmahilin n usebter zemrent ad rẓent.</string>
     <!-- text for the toolbar position card header  -->
     <string name="onboarding_toolbar_placement_header_1">Fren adig n ufeggag-ik·im n yifecka</string>
-<<<<<<< HEAD
-    <!-- text for the toolbar position card description -->
-    <string moz:removedIn="106" name="onboarding_toolbar_placement_description_1" tools:ignore="UnusedResources">Eǧǧ afeggag n yifecka ɣef wafus. Eǧǧ-it ddaw neɣ err-it d asawen.</string>
-    <!-- Text for the toolbar position card description -->
-    <string name="onboarding_toolbar_placement_description">Eǧǧ-it ukessar neɣ err-it d asawen</string>
-    <!-- text for the privacy notice onboarding card header -->
-    <string moz:removedIn="106" name="onboarding_privacy_notice_header" tools:ignore="UnusedResources">Tabaḍnit inek/m</string>
-
-    <!-- Text for the privacy notice onboarding card header -->
-    <string name="onboarding_privacy_notice_header_1">Ad tiliḍ d aɛessas ɣef yisefka-k</string>
-    <!-- text for the privacy notice onboarding card description
-    The first parameter is the name of the app (e.g. Firefox Preview) Substitute %s for long browser name. -->
-    <string moz:removedIn="106" name="onboarding_privacy_notice_description2" tools:ignore="UnusedResources">Nfeṣṣel %si w akken ad nerr gar ifassen-ik·im ayen i tbeṭṭuḍ srid aked wayen tbeṭṭuḍ yid-neɣ.</string>
-=======
     <!-- Text for the toolbar position card description -->
     <string name="onboarding_toolbar_placement_description">Eǧǧ-it ukessar neɣ err-it d asawen</string>
 
@@ -1349,7 +1276,6 @@
     <string name="onboarding_privacy_notice_header_1">Ad tiliḍ d aɛessas ɣef yisefka-k</string>
     <!-- Text for the privacy notice onboarding card description. -->
     <string name="onboarding_privacy_notice_description">Firefox ad yerr gar ifassen-ik·im ayen i tbeṭṭuḍ srid akked wayen tbeṭṭuḍ yid-neɣ.</string>
->>>>>>> 68970841
     <!-- Text for the button to read the privacy notice -->
     <string name="onboarding_privacy_notice_read_button">Ɣer tasertit-nneɣ n tbaḍnit</string>
 
