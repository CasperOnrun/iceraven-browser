<?xml version="1.0" encoding="utf-8"?>
<resources>
    <!-- App name for private browsing mode. The first parameter is the name of the app defined in app_name (for example: Fenix)-->
    <string name="app_name_private_5">Uslig %s</string>
    <!-- App name for private browsing mode. The first parameter is the name of the app defined in app_name (for example: Fenix)-->
    <string name="app_name_private_4">%s (Uslig)</string>
    <!-- Home Fragment -->
    <!-- Content description (not visible, for screen readers etc.): "Three dot" menu button. -->
    <string name="content_description_menu">Ugar n yiγewwaṛen</string>
    <!-- Content description (not visible, for screen readers etc.): "Private Browsing" menu button. -->
    <string name="content_description_private_browsing_button">Rmed tunigin tusligt</string>
    <!-- Content description (not visible, for screen readers etc.): "Private Browsing" menu button. -->
    <string name="content_description_disable_private_browsing_button">Sens tunigin tusligt</string>
    <!-- Placeholder text shown in the search bar before a user enters text -->
    <string name="search_hint">Nadi neɣ sekcem tansa</string>

    <!-- No Open Tabs Message Description -->
    <string name="no_open_tabs_description">Iccaren-ik yeldin ad ttwaseknen dagi.</string>

    <!-- No Private Tabs Message Description -->
    <string name="no_private_tabs_description">Accaren-ik n tbaḍnit ad d-ttwaseknen dagi.</string>

    <!-- Message announced to the user when tab tray is selected with 1 tab -->
    <string name="open_tab_tray_single">1 yiccer i yeldin. Sit akken ad tbeddleḍ iccer.</string>
    <!-- Message announced to the user when tab tray is selected with 0 or 2+ tabs -->
    <string name="open_tab_tray_plural">%1$s waccaren yeldin. Sit akken ad tettbeddileḍ gar waccaren.</string>

    <!-- Tab tray multi select title in app bar. The first parameter is the number of tabs selected -->
    <string name="tab_tray_multi_select_title">%1$d yettwafren</string>

    <!-- Label of button in create collection dialog for creating a new collection  -->
    <string name="tab_tray_add_new_collection">Rnu tagrumma tamaynut</string>
    <!-- Label of editable text in create collection dialog for naming a new collection  -->
    <string name="tab_tray_add_new_collection_name">Isem</string>

    <!-- Label of button in save to collection dialog for selecting a current collection  -->
    <string name="tab_tray_select_collection">Fren tagrumma</string>

    <!-- Content description for close button while in multiselect mode in tab tray -->
    <string name="tab_tray_close_multiselect_content_description">Ffeɣ seg uskar n uget-afran</string>
    <!-- Content description for save to collection button while in multiselect mode in tab tray -->
    <string name="tab_tray_collection_button_multiselect_content_description">Sekles iccaren ittufernen ɣer tegrumma</string>
    <!-- Content description for checkmark while tab is selected while in multiselect mode in tab tray. The first parameter is the title of the tab selected -->
    <string name="tab_tray_item_selected_multiselect_content_description">%1$s ittufren</string>
    <!-- Content description when tab is unselected while in multiselect mode in tab tray. The first parameter is the title of the tab unselected -->
    <string name="tab_tray_item_unselected_multiselect_content_description">%1$s ur ittufren ara</string>
    <!-- Content description announcement when exiting multiselect mode in tab tray -->
    <string name="tab_tray_exit_multiselect_content_description">Iffeɣ seg uskar n uget-afran</string>
    <!-- Content description announcement when entering multiselect mode in tab tray -->
    <string name="tab_tray_enter_multiselect_content_description">Ikcem ɣer uskar n uget-afran, fren iccaren akken ad teskelseḍ ɣer tegrumma</string>
    <!-- Content description on checkmark while tab is selected in multiselect mode in tab tray -->
    <string name="tab_tray_multiselect_selected_content_description">Iţufren</string>

    <!-- About content. The first parameter is the name of the application. (For example: Fenix) -->
    <string name="about_content">%1$s d afares n @fork-maintainers.</string>

    <!-- Private Browsing -->
    <!-- Title for private session option -->
    <string name="private_browsing_title">Aql-ak deg tɣimit n usfaylu uslig</string>
    <!-- Explanation for private browsing displayed to users on home view when they first enable private mode
        The first parameter is the name of the app defined in app_name (for example: Fenix) -->
    <string name="private_browsing_placeholder_description_2">%1$s iseffeḍ amazray-ik n unadi d tunigin seg waccaren n tunigin tusligin mi ara tent-tmeḍleḍ neɣ mi ara teffɣeḍ seg usnas. Ɣas wama aya ur yettarra ara d udrig deg yismal web neɣ deg usaǧǧaw-ik n unekcum Internet, aya ad k-yeǧǧ ad tḥarzeḍ tabaḍnit n urmud-ik srid i wid yesseqdacen ibenk-ik.</string>
    <string name="private_browsing_common_myths">
Tiktiwin tigejdanin yuzzlen ur nṣeḥḥi ara
     </string>
    <!-- Delete session button to erase your history in a private session -->
    <string name="private_browsing_delete_session">Kkes tɣimit</string>

    <!-- Private mode shortcut "contextual feature recommendation" (CFR) -->
    <!-- Text for the main message -->
    <string name="cfr_message">Rnu anegzum akken ad teldiḍ iccaren usligen seg ugdil agejdan.</string>
    <!-- Text for the positive button -->
    <string name="cfr_pos_button_text">Rnu anegzum</string>
    <!-- Text for the negative button -->
    <string name="cfr_neg_button_text">Ala, tanemmirt</string>

    <!-- Open in App "contextual feature recommendation" (CFR) -->
    <!-- Text for the info message. 'Firefox' intentionally hardcoded here.-->
    <string name="open_in_app_cfr_info_message">Tzemreḍ ad tesbaduḍ akken ad yeldi iseɣwan s wudem awurman deg isnasen.</string>
    <!-- Text for the positive action button -->
    <string name="open_in_app_cfr_positive_button_text">Ddu ɣer iɣewwaṛen</string>
    <!-- Text for the negative action button -->
    <string name="open_in_app_cfr_negative_button_text">Zgel</string>

    <!-- Text for the info dialog when camera permissions have been denied but user tries to access a camera feature. -->
    <string name="camera_permissions_needed_message">Isɛa anekcum ɣer tkamiṛat. Ddu ɣer iɣewwaṛen Android, sit ɣef tisirag, sakin senned sireg.</string>
    <!-- Text for the positive action button to go to Android Settings to grant permissions. -->
    <string name="camera_permissions_needed_positive_button_text">Ddu ɣer iɣewwaṛen</string>
    <!-- Text for the negative action button to dismiss the dialog. -->
    <string name="camera_permissions_needed_negative_button_text">Zgel</string>

    <!-- Text for the banner message to tell users about our auto close feature. -->
    <string name="tab_tray_close_tabs_banner_message">Sbadu amdel awurman n icarren yeldin ur twalaḍ ara deg ussan, imalasen, agguren ineggura.</string>
    <!-- Text for the positive action button to go to Settings for auto close tabs. -->
    <string name="tab_tray_close_tabs_banner_positive_button_text">Wali iɣewwaṛen</string>
    <!-- Text for the negative action button to dismiss the Close Tabs Banner. -->
    <string name="tab_tray_close_tabs_banner_negative_button_text">Zgel</string>

    <!-- Text for the banner message to tell users about our grid view feature. -->
    <string name="tab_tray_grid_view_banner_message">Senfel taneɣruft n waccaren yeldin. Ddu ɣer yiɣewwaren syen fren iẓiki deg n yiccer.</string>
    <!-- Text for the positive action button to go to Settings for auto close tabs. -->
    <string name="tab_tray_grid_view_banner_positive_button_text">Ddu ɣer yiɣewwaren</string>
    <!-- Text for the negative action button to dismiss the Close Tabs Banner. -->
    <string name="tab_tray_grid_view_banner_negative_button_text">Zgel</string>

    <!-- Home screen icons - Long press shortcuts -->
    <!-- Shortcut action to open new tab -->
    <string name="home_screen_shortcut_open_new_tab_2">Iccer amaynut</string>
    <!-- Shortcut action to open new private tab -->
    <string name="home_screen_shortcut_open_new_private_tab_2">Iccer uslig amaynut</string>

    <!-- Heading for the Top Sites block -->
    <string name="home_screen_top_sites_heading">Ismal ufrinen</string>

    <!-- Browser Fragment -->
    <!-- Content description (not visible, for screen readers etc.): Navigate to open tabs -->
    <string name="browser_tabs_button">Ldi icarren</string>
    <!-- Content description (not visible, for screen readers etc.): Navigate backward (browsing history) -->
    <string name="browser_menu_back">Ɣer deffir</string>
    <!-- Content description (not visible, for screen readers etc.): Navigate forward (browsing history) -->
    <string name="browser_menu_forward">Ɣer zdat</string>
    <!-- Content description (not visible, for screen readers etc.): Refresh current website -->
    <string name="browser_menu_refresh">Smiren</string>
    <!-- Content description (not visible, for screen readers etc.): Stop loading current website -->
    <string name="browser_menu_stop">Seḥbes</string>
    <!-- Content description (not visible, for screen readers etc.): Bookmark the current page -->
    <string name="browser_menu_bookmark">Creḍ asebter-agi</string>
    <!-- Content description (not visible, for screen readers etc.): Un-bookmark the current page -->
    <string name="browser_menu_edit_bookmark">Beddel tacreḍt n usebter</string>
    <!-- Browser menu button that opens the addon manager -->
    <string name="browser_menu_add_ons">Izegrar</string>
    <!-- Browser menu button that opens the addon extensions manager -->
    <string name="browser_menu_extensions">Isiɣzaf</string>
    <!-- Text displayed when there are no add-ons to be shown -->
    <string name="no_add_ons">Ulac izegrar da</string>
    <!-- Browser menu button that sends a user to help articles -->
    <string name="browser_menu_help">Tallalt</string>
    <!-- Browser menu button that sends a to a the what's new article -->
    <string name="browser_menu_whats_new">Amaynut</string>
    <!-- Browser menu button that opens the settings menu -->
    <string name="browser_menu_settings">Iɣewwaṛen</string>
    <!-- Browser menu button that opens a user's library -->
    <string name="browser_menu_library">Tamkarḍit</string>
    <!-- Browser menu toggle that requests a desktop site -->
    <string name="browser_menu_desktop_site">Asmel n tnarit</string>
    <!-- Browser menu toggle that adds a shortcut to the site on the device home screen. -->
    <string name="browser_menu_add_to_homescreen">Rnu ɣer ugdil agejdan</string>
    <!-- Browser menu toggle that installs a Progressive Web App shortcut to the site on the device home screen. -->
    <string name="browser_menu_install_on_homescreen">Sebded</string>
    <!-- Menu option on the toolbar that takes you to synced tabs page-->
    <string name="synced_tabs">Iccaren yemtawin</string>
    <!-- Content description (not visible, for screen readers etc.) for the Resync tabs button -->
    <string name="resync_button_content_description">Ales amtawi</string>
    <!-- Browser menu button that opens the find in page menu -->
    <string name="browser_menu_find_in_page">Nadi deg usebter</string>
    <!-- Browser menu button that creates a private tab -->
    <string name="browser_menu_private_tab">Iccer uslig</string>
    <!-- Browser menu button that saves the current tab to a collection -->
    <string name="browser_menu_save_to_collection_2">Sekles ɣer tegrumma</string>
    <!-- Browser menu button that open a share menu to share the current site -->
    <string name="browser_menu_share">Bḍu</string>
    <!-- Share menu title, displayed when a user is sharing their current site -->
    <string name="menu_share_with">Bḍu d…</string>
    <!-- Browser menu button shown in custom tabs that opens the current tab in Fenix
        The first parameter is the name of the app defined in app_name (for example: Fenix) -->
    <string name="browser_menu_open_in_fenix">Ldi di %1$s</string>
    <!-- Browser menu text shown in custom tabs to indicate this is a Fenix tab
        The first parameter is the name of the app defined in app_name (for example: Fenix) -->
    <string name="browser_menu_powered_by">ITEDDU S LMENDAD N %1$s</string>
    <!-- Browser menu text shown in custom tabs to indicate this is a Fenix tab
        The first parameter is the name of the app defined in app_name (for example: Fenix) -->
    <string name="browser_menu_powered_by2">Ddaw n leɛnaya n %1$s</string>
    <!-- Browser menu button to put the current page in reader mode -->
    <string name="browser_menu_read">Askar n tɣuṛi</string>
    <!-- Browser menu button content description to close reader mode and return the user to the regular browser -->
    <string name="browser_menu_read_close">Mdel timeẓri n tɣuri</string>
    <!-- Browser menu button to open the current page in an external app -->
    <string name="browser_menu_open_app_link">Ldi deg usnas</string>
    <!-- Browser menu button to configure reader mode appearance e.g. the used font type and size -->
    <string name="browser_menu_read_appearance">Arwes</string>

    <!-- Browser menu button to show reader view appearance controls e.g. the used font type and size -->
    <string name="browser_menu_customize_reader_view">Sagen timeẓri n tɣuri</string>
<<<<<<< HEAD
=======
    <!-- Browser menu label for adding a bookmark -->
    <string name="browser_menu_add">Rnu</string>

    <!-- Browser menu label for editing a bookmark -->
    <string name="browser_menu_edit">Ẓreg</string>

>>>>>>> a439894a
    <!-- Error message to show when the user tries to access a scheme not
        handled by the app (Ex: blob, tel etc) -->
    <string name="unknown_scheme_error_message">Ur izmir ara ad yeqqen. Azenziɣ n tensa URL ur yettwassen ara.</string>

    <!-- Locale Settings Fragment -->
    <!-- Content description for tick mark on selected language -->
    <string name="a11y_selected_locale_content_description">Fren tutlayt</string>
    <!-- Content description for search icon -->
    <string name="a11y_search_icon_content_description">Nadi</string>
    <!-- Text for default locale item -->
    <string name="default_locale_text">Ḍfer tutlay n ibnek</string>
    <!-- Placeholder text shown in the search bar before a user enters text -->
    <string name="locale_search_hint">Nadi tutlayin</string>

    <!-- Search Fragment -->
    <!-- Button in the search view that lets a user search by scanning a QR code -->
    <string name="search_scan_button">Snirem</string>
    <!-- Button in the search view that lets a user change their search engine -->
    <string name="search_engine_button">Amsedday unadi</string>
    <!-- Button in the search view when shortcuts are displayed that takes a user to the search engine settings -->
    <string name="search_shortcuts_engine_settings">Iɣewwaṛen n umsedday n unadi</string>
    <!-- Header displayed when selecting a shortcut search engine -->
    <string name="search_engines_search_with">Tikkelt-agi, nadi s:</string>
    <!-- Button in the search view that lets a user navigate to the site in their clipboard -->
    <string name="awesomebar_clipboard_title">Ččaṛ sef tkatut ɣef afus</string>
    <!-- Button in the search suggestions onboarding that allows search suggestions in private sessions -->
    <string name="search_suggestions_onboarding_allow_button">Sireg</string>
    <!-- Button in the search suggestions onboarding that does not allow search suggestions in private sessions -->
    <string name="search_suggestions_onboarding_do_not_allow_button">Ur sirig ara</string>
    <!-- Search suggestion onboarding hint title text -->
    <string name="search_suggestions_onboarding_title">Sireg isumar n unadi deg yisfuyla n tunigin tusligin?</string>
    <!-- Search suggestion onboarding hint description text, first parameter is the name of the app defined in app_name (for example: Fenix)-->
    <string name="search_suggestions_onboarding_text">%s ad yazen sekra n wayen i tettaruḍ deg ufeggag n tansiwin ɣer umsedday-inek n unadi s wudem amezwer.</string>
    <!-- Search suggestion onboarding hint Learn more link text -->
    <string name="search_suggestions_onboarding_learn_more_link">Issin ugar</string>

    <!-- Search engine suggestion title text. The first parameter is the name of teh suggested engine-->
    <string name="search_engine_suggestions_title">Nadi %s</string>
    <!-- Search engine suggestion description text -->
    <string name="search_engine_suggestions_description">Nadi srid seg ufeggag n tansiwin</string>

    <!-- Search Widget -->
    <!-- Content description for searching with a widget. Firefox is intentionally hardcoded.-->
    <string name="search_widget_content_description">Ldi iccer amaynut n Firefox</string>
    <!-- Text preview for smaller sized widgets -->
    <string name="search_widget_text_short">Nadi</string>
    <!-- Text preview for larger sized widgets -->
    <string name="search_widget_text_long">Nadi di web</string>

    <!-- Content description (not visible, for screen readers etc.): Voice search -->
    <string name="search_widget_voice">Anadi aɣectan</string>

    <!-- Preferences -->
    <!-- Title for the settings page-->
    <string name="settings">Iɣewwaṛen</string>
    <!-- Preference category for basic settings -->
    <string name="preferences_category_basics">Iɣewwaren igejdanen</string>
    <!-- Preference category for general settings -->
    <string name="preferences_category_general">Amatu</string>
    <!-- Preference category for all links about Fenix -->
    <string name="preferences_category_about">Ɣef</string>
    <!-- Preference for settings related to changing the default search engine -->
    <string name="preferences_default_search_engine">Amsedday n unadi amezwer</string>
    <!-- Preference for settings related to Search -->
    <string name="preferences_search">Nadi</string>
    <!-- Preference for settings related to Search address bar -->
    <string name="preferences_search_address_bar">Afeggag n tansa</string>
    <!-- Preference linking to help about Fenix -->
    <string name="preferences_help">Tallalt</string>
    <!-- Preference link to rating Fenix on the Play Store -->
    <string name="preferences_rate">Mudd tazmilt deg Google Play</string>
    <!-- Preference for giving feedback about Fenix -->
    <string name="preferences_feedback">Efk-d tikti-k</string>
    <!-- Preference linking to about page for Fenix
        The first parameter is the name of the app defined in app_name (for example: Fenix) -->
    <string name="preferences_about">Ɣef %1$s</string>
    <!-- Preference linking to the your rights SUMO page -->
    <string name="preferences_your_rights">Izerfan-inek/m</string>
    <!-- Preference for settings related to saved passwords -->
    <string name="preferences_passwords">Awalen uffiren</string>
    <!-- Preference for settings related to saved credit cards and addresses -->
    <string name="preferences_credit_cards_addresses">Tikarḍiwin n usmad akked tansiwin</string>
    <!-- Preference for settings related to changing the default browser -->
    <string name="preferences_set_as_default_browser">Sbadu-t d iminig amezwer</string>
    <!-- Preference category for advanced settings -->
    <string name="preferences_category_advanced">Talqayt</string>
    <!-- Preference category for privacy settings -->
    <string name="preferences_category_privacy">Tabaḍnit</string>

    <!-- Preference category for privacy and security settings -->
    <string name="preferences_category_privacy_security">Tabaḍnit  &amp; taɣellist</string>
    <!-- Preference for advanced site permissions -->
    <string name="preferences_site_permissions">Tisirag n usmel</string>
    <!-- Preference for private browsing options -->
    <string name="preferences_private_browsing_options">Tunigin tusligt</string>
    <!-- Preference for opening links in a private tab-->
    <string name="preferences_open_links_in_a_private_tab">Ldi iseɣwan deg iccer uslig</string>
    <!-- Preference for allowing screenshots to be taken while in a private tab-->
    <string name="preferences_allow_screenshots_in_private_mode">Sireg tuṭṭfa n ugdil deg tunigin tusligt</string>
    <!-- Will inform the user of the risk of activating Allow screenshots in private browsing option -->
    <string name="preferences_screenshots_in_private_mode_disclaimer">Ma yella yettusireg, accaren usligen ad d-banen ula d nutni ma yili aṭas n yisnasen i yeldin</string>
    <!-- Preference for adding private browsing shortcut -->
    <string name="preferences_add_private_browsing_shortcut">Rnu anegzum i tunigin tusligin</string>
    <!-- Preference for accessibility -->
    <string name="preferences_accessibility">Tuffart</string>
    <!-- Preference to override the Firefox Account server -->
    <string name="preferences_override_fxa_server">Sagen aqeddac n umiḍan Firefox</string>
    <!-- Preference to override the Sync token server -->
    <string name="preferences_override_sync_tokenserver">Sagen aeddac n umtawi</string>
    <!-- Toast shown after updating the FxA/Sync server override preferences -->
    <string name="toast_override_fxa_sync_server_done">Amiḍan Firefox/Aqeddac n umtawi ittwasnifel, Ffeɣ seg usnas akken ad iddu usnifel…</string>
    <!-- Preference category for account information -->
    <string name="preferences_category_account">Amiḍan</string>
    <!-- Preference shown on banner to sign into account -->
    <string name="preferences_sign_in">Qqen</string>
    <!-- Preference for changing where the toolbar is positioned -->
    <string name="preferences_toolbar">Afeggag n yifecka</string>
    <!-- Preference for changing default theme to dark or light mode -->
    <string name="preferences_theme">Asentel</string>
    <!-- Preference for customizing the home screen -->
    <string name="preferences_home">Asebter agejdan</string>
    <!-- Preference for gestures based actions -->
    <string name="preferences_gestures">Isillifen</string>
    <!-- Preference for settings related to visual options -->
    <string name="preferences_customize">Sagen</string>
    <!-- Preference description for banner about signing in -->
    <string name="preferences_sign_in_description">Mtawi ticraḍ n yisebtar, azray, awalen uffiren, akked waṭas-nniḍen s umiḍan n Firefox</string>
    <!-- Preference shown instead of account display name while account profile information isn't available yet. -->
    <string name="preferences_account_default_name">Amiḍan Firefox</string>
    <!-- Preference text for account title when there was an error syncing FxA -->
    <string name="preferences_account_sync_error">Ales tuqqna akken ad ikemmel umtawi</string>
    <!-- Preference for language -->
    <string name="preferences_language">Tutlayt</string>
    <!-- Preference for data choices -->
    <string name="preferences_data_choices">Afran n yisefka</string>
    <!-- Preference for data collection -->
    <string name="preferences_data_collection">Alqaḍ n yisefka</string>
    <!-- Preference linking to the privacy notice -->
    <string name="preferences_privacy_link">Tasertit n tbaḍnit</string>
    <!-- Preference category for developer tools -->
    <string name="developer_tools_category">Ifecka n tneflit</string>
    <!-- Preference for developers -->
    <string name="preferences_remote_debugging">Taseɣtayt tanmeggagt s USB</string>
    <!-- Preference title for switch preference to show search engines -->
    <string name="preferences_show_search_engines">Sken-d imseddayen n unadi</string>
    <!-- Preference title for switch preference to show search suggestions -->
    <string name="preferences_show_search_suggestions">Sken isumar n unadi</string>
    <!-- Preference title for switch preference to show voice search button -->
    <string name="preferences_show_voice_search">Sken anadi s taɣect</string>
    <!-- Preference title for switch preference to show search suggestions also in private mode -->
    <string name="preferences_show_search_suggestions_in_private">Sken deg tɣimit tusligt</string>
    <!-- Preference title for switch preference to show a clipboard suggestion when searching -->
    <string name="preferences_show_clipboard_suggestions">Sken isumar n tkatut ɣef afus</string>
    <!-- Preference title for switch preference to suggest browsing history when searching -->
    <string name="preferences_search_browsing_history">Nadi azray n tunigin</string>
    <!-- Preference title for switch preference to suggest bookmarks when searching -->
    <string name="preferences_search_bookmarks">Nadi ticraḍ n yisebtar</string>
    <!-- Preference title for switch preference to suggest synced tabs when searching -->
    <string name="preferences_search_synced_tabs">Nadi accaren yemtawin</string>
    <!-- Preference for account settings -->
    <string name="preferences_account_settings">Iɣewwaṛen n umiḍan</string>

    <!-- Preference for enabling url autocomplete-->
    <string name="preferences_enable_autocomplete_urls">Tacaṛt tawurmant n URLs</string>
    <!-- Preference for open links in third party apps -->
    <string name="preferences_open_links_in_apps">Ldi iseɣwan deg isnasen</string>

    <!-- Preference for open download with an external download manager app -->
    <string name="preferences_external_download_manager">Amsefrak n usider azɣaray</string>
    <!-- Preference for add_ons -->
    <string name="preferences_addons">Izegrar</string>

    <!-- Preference for notifications -->
    <string name="preferences_notifications">Ilɣa</string>

    <!-- Add-on Preferences -->
    <!-- Preference to customize the configured AMO (addons.mozilla.org) collection -->
    <string name="preferences_customize_amo_collection">Sagen tagrumma n yizegrar</string>
    <!-- Button caption to confirm the add-on collection configuration -->
    <string name="customize_addon_collection_ok">IH</string>
    <!-- Button caption to abort the add-on collection configuration -->
    <string name="customize_addon_collection_cancel">Sefsex</string>
    <!-- Hint displayed on input field for custom collection name -->
    <string name="customize_addon_collection_hint">Isem n tegrumma</string>

    <!-- Hint displayed on input field for custom collection user ID-->
    <string name="customize_addon_collection_user_hint">Bab n tegrumma (ID n useqdac)</string>
    <!-- Toast shown after confirming the custom add-on collection configuration -->
    <string name="toast_customize_addon_collection_done">Tagrumma n yizegrar tettwabeddel. Ffeɣ seg usnas akken ad ddun  yibeddilen…</string>

    <!-- Add-on Installation from AMO-->
    <!-- Error displayed when user attempts to install an add-on from AMO (addons.mozilla.org) that is not supported -->
    <string name="addon_not_supported_error">Azegrir ur yettusefrak ara</string>
    <!-- Error displayed when user attempts to install an add-on from AMO (addons.mozilla.org) that is already installed -->
    <string name="addon_already_installed">Azegrir yettusebded yakan</string>

    <!-- Account Preferences -->
    <!-- Preference for triggering sync -->
    <string name="preferences_sync_now">Mtawi tura</string>
    <!-- Preference category for sync -->
    <string name="preferences_sync_category">Fren ayen ara temtawiḍ</string>
    <!-- Preference for syncing history -->
    <string name="preferences_sync_history">Azray</string>
    <!-- Preference for syncing bookmarks -->
    <string name="preferences_sync_bookmarks">Ticraḍ n yisebtar</string>
    <!-- Preference for syncing logins -->
    <string name="preferences_sync_logins">Inekcam</string>
    <!-- Preference for syncing tabs -->
    <string name="preferences_sync_tabs_2">Accaren yeldin</string>
    <!-- Preference for signing out -->
    <string name="preferences_sign_out">Ffeɣ</string>
    <!-- Preference displays and allows changing current FxA device name -->
    <string name="preferences_sync_device_name">Isem n yibenk</string>
    <!-- Text shown when user enters empty device name -->
    <string name="empty_device_name_error">Isem n yibenk ur yezmir ara ad yili d ilem.</string>
    <!-- Label indicating that sync is in progress -->
    <string name="sync_syncing_in_progress">Amtawi…</string>

    <!-- Label summary indicating that sync failed. The first parameter is the date stamp showing last time it succeeded -->
    <string name="sync_failed_summary">Amtawi yecceḍ. Tiddin taneggarut: %s</string>
    <!-- Label summary showing never synced -->
    <string name="sync_failed_never_synced_summary">Amtawi yecceḍ. Amtawi aneggaru: urǧin</string>
    <!-- Label summary the date we last synced. The first parameter is date stamp showing last time synced -->
    <string name="sync_last_synced_summary">Amtawi aneggaru: %s</string>
    <!-- Label summary showing never synced -->
    <string name="sync_never_synced_summary">Asemtawi aneggaru: weṛǧin</string>

    <!-- Text for displaying the default device name.
        The first parameter is the application name, the second is the device manufacturer name
        and the third is the device model. -->
    <string name="default_device_name_2">%1$s deg %2$s %3$s</string>

    <!-- Send Tab -->
    <!-- Name of the "receive tabs" notification channel. Displayed in the "App notifications" system settings for the app -->
    <string name="fxa_received_tab_channel_name">Accaren yettwaremsen</string>
    <!-- Description of the "receive tabs" notification channel. Displayed in the "App notifications" system settings for the app -->
    <string name="fxa_received_tab_channel_description">Ilɣa n yiccaren yettwaremsen seg Firefox ɣef yibenlan-nniḍen.</string>
    <!--  The body for these is the URL of the tab received  -->
    <string name="fxa_tab_received_notification_name">Iccaren yettwarmesen</string>
    <!-- When multiple tabs have been received -->
    <string name="fxa_tabs_received_notification_name">Iccaren yettwarmesen</string>
    <!-- %s is the device name -->
    <string name="fxa_tab_received_from_notification_name">Iccer si %s</string>

    <!-- Advanced Preferences -->
    <!-- Preference for tracking protection settings -->
    <string name="preferences_tracking_protection_settings">Ammesten mgal asfuɣel</string>
    <!-- Preference switch for tracking protection -->
    <string name="preferences_tracking_protection">Ammesten mgal asfuɣel</string>
    <!-- Preference switch description for tracking protection -->
    <string name="preferences_tracking_protection_description">Sewḥel agbur akked iskripten i k-yeṭṭafaṛen srid</string>
    <!-- Preference for tracking protection exceptions -->
    <string name="preferences_tracking_protection_exceptions">Tisuraf</string>

    <!-- Preference description for tracking protection exceptions -->
    <string name="preferences_tracking_protection_exceptions_description">Ammesten mgal aḍfaṛ yensa i yismal-a web</string>
    <!-- Button in Exceptions Preference to turn on tracking protection for all sites (remove all exceptions) -->
    <string name="preferences_tracking_protection_exceptions_turn_on_for_all">Rmed deg ismal meṛṛa</string>
    <!-- Text displayed when there are no exceptions -->
    <string name="exceptions_empty_message_description">Tisuraf ad k-ǧǧent ad tsenseḍ aùùesten mgal aḍfaṛ i kra n yismal.</string>
    <!-- Text displayed when there are no exceptions, with learn more link that brings users to a tracking protection SUMO page -->
    <string name="exceptions_empty_message_learn_more_link">Issin ugar</string>

    <!-- Description in Quick Settings that tells user tracking protection is off globally for all sites, and links to Settings to turn it on -->
    <string name="preferences_tracking_protection_turned_off_globally">Yensa s wudem amatu, ddu ɣer yiɣewwaren akken ad yermed.</string>

    <!-- Preference switch for Telemetry -->
    <string name="preferences_telemetry">Tilisɣelt</string>
    <!-- Preference switch for usage and technical data collection -->
    <string name="preference_usage_data">Isefka itiknikanen akked useqdec</string>
    <!-- Preference description for usage and technical data collection -->
    <string name="preferences_usage_data_description">Ad yebḍu isefka ɣef timellit, aseqdec, arrum d wudem n yiminig-ik  i Mozilla akken ad aɣ-d-yefk afus i usnerni n %1$s</string>
    <!-- Preference switch for marketing data collection -->
    <string name="preferences_marketing_data">Isefka n uzenzi</string>
    <!-- Preference description for marketing data collection, parameter is the app name (e.g. Firefox) -->
    <string name="preferences_marketing_data_description">Bḍu isefka ɣef timahilin i tseqdaceḍ deg %1$s s Leanplum, Imzenzi-nneɣ n izirazen.</string>
    <!-- Title for studies preferences -->
    <string name="preference_experiments_2">Studies</string>
    <!-- Summary for studies preferences -->
    <string name="preference_experiments_summary_2">Sireg Mozilla ad tesbedded sakin ad tseddu studies</string>
    <!-- Title for experiments preferences -->
    <string name="preference_experiments">Tisermiyin</string>
    <!-- Summary for experiments preferences -->
    <string name="preference_experiments_summary">Ad yeǧǧ Mozilla ad tesbedd daɣen ad telqeḍ isefka n tmahilin tirmitanin</string>
    <!-- Preference switch for crash reporter -->
    <string name="preferences_crash_reporter">Amassaɣay n uɣelluy</string>

    <!-- Preference switch for Mozilla location service -->
    <string name="preferences_mozilla_location_service">Ameẓlu n usideg Mozilla</string>
    <!-- Preference switch for app health report. The first parameter is the name of the application (For example: Fenix) -->
    <string name="preferences_fenix_health_report">Aneqqis n tezmert %s</string>

    <!-- Turn On Sync Preferences -->
    <!-- Header of the Turn on Sync preference view -->
    <string name="preferences_sync">Rmed Synch</string>
    <!-- Preference for pairing -->
    <string name="preferences_sync_pair">Ḍumm-d tangalt n uciddi seg Firefox i uselkim</string>
    <!-- Preference for account login -->
    <string name="preferences_sync_sign_in">Qqen</string>
    <!-- Preference for reconnecting to FxA sync -->
    <string name="preferences_sync_sign_in_to_reconnect">Kcem akken ad talseḍ tuqqna</string>

    <!-- Preference for removing FxA account -->
    <string name="preferences_sync_remove_account">Kkes amiḍan</string>

    <!-- Pairing Feature strings -->
    <!-- Instructions on how to access pairing -->
    <string name="pair_instructions_2"><![CDATA[Snirem tangalt QR i yettwaseknen deg <b>firefox.com/pair</b>]]></string>
    <!-- Button to open camera for pairing -->
    <string name="pair_open_camera">Ldi takamiṛat</string>
    <!-- Button to cancel pairing -->
    <string name="pair_cancel">Sefsex</string>

    <!-- Toolbar Preferences -->
    <!-- Preference for using top toolbar -->
    <string name="preference_top_toolbar">Afella</string>
    <!-- Preference for using bottom toolbar -->
    <string name="preference_bottom_toolbar">Adda</string>

    <!-- Theme Preferences -->
    <!-- Preference for using light theme -->
    <string name="preference_light_theme">Aceɛlal</string>
    <!-- Preference for using dark theme -->
    <string name="preference_dark_theme">Aberkan</string>
    <!-- Preference for using using dark or light theme automatically set by battery -->
    <string name="preference_auto_battery_theme">Asbadu n uḥraz n tbaṭrit</string>
    <!-- Preference for using following device theme -->
    <string name="preference_follow_device_theme">Ḍfer asntel n ibnek</string>

    <!-- Gestures Preferences-->
    <!-- Preferences for using pull to refresh in a webpage -->
    <string name="preference_gestures_website_pull_to_refresh">Zuɣer i usesfer</string>
    <!-- Preference for using the dynamic toolbar -->
    <string name="preference_gestures_dynamic_toolbar">Drurem i wakken ad teffreḍ agalis n yifecka</string>

    <!-- Preference for switching tabs by swiping horizontally on the toolbar -->
    <string name="preference_gestures_swipe_toolbar_switch_tabs">Err agalis n yifecka deg tama i ubeddel n waccaren</string>
    <!-- Preference for showing the opened tabs by swiping up on the toolbar-->
    <string name="preference_gestures_swipe_toolbar_show_tabs">Err agalis n yifecka deg usawen i twaledyawt n waccaren</string>

    <!-- Library -->
    <!-- Option in Library to open Sessions page -->
    <string name="library_sessions">Tiɣimiyen</string>
    <!-- Option in Library to open Screenshots page -->
    <string name="library_screenshots">Tuṭṭfiwin n ugdil</string>
    <!-- Option in Library to open Downloads page -->
    <string name="library_downloads">Isidar</string>
    <!-- Option in library to open Bookmarks page -->
    <string name="library_bookmarks">Ticraḍ n isebtar</string>
    <!-- Option in library to open Desktop Bookmarks root page -->
    <string name="library_desktop_bookmarks_root">Ticraḍ n tnarit</string>
    <!-- Option in library to open Desktop Bookmarks "menu" page -->
    <string name="library_desktop_bookmarks_menu">Umuɣ n ticraḍ n isebtar</string>
    <!-- Option in library to open Desktop Bookmarks "toolbar" page -->
    <string name="library_desktop_bookmarks_toolbar">Afeggag n tecraḍ</string>
    <!-- Option in library to open Desktop Bookmarks "unfiled" page -->
    <string name="library_desktop_bookmarks_unfiled">Ticrad nniḍen</string>
    <!-- Option in Library to open History page -->
    <string name="library_history">Amazray</string>
    <!-- Option in Library to open a new tab -->
    <string name="library_new_tab">Iccer amaynut</string>
    <!-- Option in Library to find text in page -->
    <string name="library_find_in_page">Af deg usebter</string>
    <!-- Option in Library to open Synced Tabs page -->
    <string name="library_synced_tabs">Iccaren yemtawin</string>
    <!-- Option in Library to open Reading List -->
    <string name="library_reading_list">Tabdart n tɣuṛi</string>
    <!-- Menu Item Label for Search in Library -->
    <string name="library_search">Nadi</string>
    <!-- Settings Page Title -->
    <string name="settings_title">Iɣewwaṛen</string>
    <!-- Content description (not visible, for screen readers etc.): "Menu icon for items on a history item" -->
    <string name="content_description_history_menu">Umuɣ n yiferdisen n uzray</string>
    <!-- Content description (not visible, for screen readers etc.): "Close button for library settings" -->
    <string name="content_description_close_button">Mdel</string>

    <!-- Option in library for Recently Closed Tabs -->
    <string name="library_recently_closed_tabs">Iccaren imedlen melmi kan</string>
    <!-- Option in library to open Recently Closed Tabs page -->
    <string name="recently_closed_show_full_history">Sken amazray meṛṛa</string>
    <!-- Text to show users they have multiple tabs saved in the Recently Closed Tabs section of history.
    %d is a placeholder for the number of tabs selected. -->
    <string name="recently_closed_tabs">%d n yiccaren</string>
    <!-- Text to show users they have one tab saved in the Recently Closed Tabs section of history.
    %d is a placeholder for the number of tabs selected. -->
    <string name="recently_closed_tab">%d n yiccer</string>
    <!-- Recently closed tabs screen message when there are no recently closed tabs -->
    <string name="recently_closed_empty_message">Ulac iccaren imedlen melmi kan</string>

    <!-- Tab Management -->
    <!-- Title of preference for tabs management -->
    <string name="preferences_tabs">Iccaren</string>
    <!-- Title of preference that allows a user to specify the tab view -->
    <string name="preferences_tab_view">Sker iccer</string>
    <!-- Option for a list tab view -->
    <string name="tab_view_list">Tabdart</string>
    <!-- Option for a grid tab view -->
    <string name="tab_view_grid">Iẓiki</string>
    <!-- Title of preference that allows a user to auto close tabs after a specified amount of time -->
    <string name="preferences_close_tabs">Mdel iccaren</string>
    <!-- Option for auto closing tabs that will never auto close tabs, always allows user to manually close tabs -->
    <string name="close_tabs_manually">S ufus</string>
    <!-- Option for auto closing tabs that will auto close tabs after one day -->
    <string name="close_tabs_after_one_day">Seld yiwen n wass</string>
    <!-- Option for auto closing tabs that will auto close tabs after one week -->
    <string name="close_tabs_after_one_week">Seld yiwen n umalas</string>
    <!-- Option for auto closing tabs that will auto close tabs after one month -->
    <string name="close_tabs_after_one_month">Seld yiwen n waggur</string>

    <!-- Summary for tabs preference when auto closing tabs setting is set to manual close-->
    <string name="close_tabs_manually_summary">Mdel s ufus</string>

    <!-- Summary for tabs preference when auto closing tabs setting is set to auto close tabs after one day-->
    <string name="close_tabs_after_one_day_summary">Mdel seld yiwen wass</string>

    <!-- Summary for tabs preference when auto closing tabs setting is set to auto close tabs after one week-->
    <string name="close_tabs_after_one_week_summary">Mdel seld yiwen umalas</string>
    <!-- Summary for tabs preference when auto closing tabs setting is set to auto close tabs after one month-->
    <string name="close_tabs_after_one_month_summary">Mdel seld yiwen wayyur</string>

    <!-- Sessions -->
    <!-- Title for the list of tabs -->
    <string name="tab_header_label">Iccaren yeldin</string>
    <!-- Title for the list of tabs in the current private session -->
    <string name="tabs_header_private_title">Tiɣimit tusligt</string>
    <!-- Title for the list of tabs in the current private session -->
    <string name="tabs_header_private_tabs_title">Iccaren usligen</string>
    <!-- Content description (not visible, for screen readers etc.): Add tab button. Adds a news tab when pressed -->
    <string name="add_tab">Rnu iccer</string>
    <!-- Content description (not visible, for screen readers etc.): Add tab button. Adds a news tab when pressed -->
    <string name="add_private_tab">Rnu iccer uslig</string>
    <!-- Text for the new tab button to indicate adding a new private tab in the tab -->
    <string name="tab_drawer_fab_content">Uslig</string>
    <!-- Text shown as the title of the open tab tray -->
    <string name="tab_tray_title">Ldi acarren</string>
    <!-- Text shown in the menu for saving tabs to a collection -->
    <string name="tab_tray_menu_item_save">Sekles ɣer tagrumma</string>
    <!-- Text shown in the menu for the collection selector -->
    <string name="tab_tray_menu_select">Fren</string>
    <!-- Text shown in the menu for sharing all tabs -->
    <string name="tab_tray_menu_item_share">Bḍu akk accaren</string>
    <!-- Text shown in the menu to view recently closed tabs -->
    <string name="tab_tray_menu_recently_closed">Iccaren imedlen melmi kan</string>
    <!-- Text shown in the menu to view tab settings -->
    <string name="tab_tray_menu_tab_settings">Iɣewwaren n yiccer</string>
    <!-- Text shown in the menu for closing all tabs -->
    <string name="tab_tray_menu_item_close">Mdel akk iccaren</string>
    <!-- Shortcut action to open new tab -->
    <string name="tab_tray_menu_open_new_tab">Iccer amaynut</string>
    <!-- Shortcut action to open the home screen -->
    <string name="tab_tray_menu_home">Uɣal s axxam</string>
    <!-- Shortcut action to toggle private mode -->
    <string name="tab_tray_menu_toggle">Sken/ffer askar n waccaren</string>
    <!-- Text shown in the multiselect menu for bookmarking selected tabs. -->
    <string name="tab_tray_multiselect_menu_item_bookmark">Ticreḍt n usebter</string>
    <!-- Text shown in the multiselect menu for closing selected tabs. -->
    <string name="tab_tray_multiselect_menu_item_close">Mdel</string>
    <!-- Content description for tabs tray multiselect share button -->
    <string name="tab_tray_multiselect_share_content_description">Bḍu accaren yettwafernen</string>
    <!-- Content description for tabs tray multiselect menu -->
    <string name="tab_tray_multiselect_menu_content_description">Umuɣ n waccaren i yettwafernen</string>
    <!-- Content description (not visible, for screen readers etc.): Removes tab from collection button. Removes the selected tab from collection when pressed -->
    <string name="remove_tab_from_collection">Kkes iccer seg tegrumma</string>
    <!-- Text for button to enter multiselect mode in tabs tray -->
    <string name="tabs_tray_select_tabs">Fren accaren</string>
    <!-- Content description (not visible, for screen readers etc.): Close tab button. Closes the current session when pressed -->
    <string name="close_tab">Mdel iccer</string>
    <!-- Content description (not visible, for screen readers etc.): Close tab <title> button. First parameter is tab title  -->
    <string name="close_tab_title">Mdel iccer %s</string>
    <!-- Content description (not visible, for screen readers etc.): Opens the open tabs menu when pressed -->
    <string name="open_tabs_menu">Ldi umuɣ n yiccaren</string>
    <!-- Open tabs menu item to close all tabs -->
    <string name="tabs_menu_close_all_tabs">Mdel akk iccaren</string>
    <!-- Open tabs menu item to share all tabs -->
    <string name="tabs_menu_share_tabs">Bḍu iccaren</string>
    <!-- Open tabs menu item to save tabs to collection -->
    <string name="tabs_menu_save_to_collection1">Sekles iccaren ɣer tegrumma</string>
    <!-- Content description (not visible, for screen readers etc.): Opens the tab menu when pressed -->
    <string name="tab_menu">Umuɣ n yiccaren</string>
    <!-- Tab menu item to share the tab -->
    <string name="tab_share">Bḍu iccer</string>
    <!-- Button in the current session menu. Deletes the session when pressed -->
    <string name="current_session_delete">Kkes</string>
    <!-- Button in the current session menu. Saves the session when pressed -->
    <string name="current_session_save">Sekles</string>
    <!-- Button in the current session menu. Opens the share menu when pressed -->
    <string name="current_session_share">Bḍu</string>
    <!-- Content description (not visible, for screen readers etc.): Title icon for current session menu -->
    <string name="current_session_image">Tugna n tɣimit tamirant</string>
    <!-- Button to save the current set of tabs into a collection -->
    <string name="save_to_collection">Sekles ɣer tegrumma</string>
    <!-- Text for the menu button to delete a collection -->
    <string name="collection_delete">Kkes tagrumma</string>
    <!-- Text for the menu button to rename a collection -->
    <string name="collection_rename">Beddel isem n tegrumma</string>
    <!-- Text for the button to open tabs of the selected collection -->
    <string name="collection_open_tabs">Iccaren yeldin</string>

    <!-- Hint for adding name of a collection -->
    <string name="collection_name_hint">Isem n tegrumma</string>
    <!-- Text for the menu button to rename a top site -->
	<string name="rename_top_site">Senfel isem</string>
	<!-- Text for the menu button to remove a top site -->
	<string name="remove_top_site">Kkes</string>

    <!-- Text for the menu button to delete a top site from history -->
    <string name="delete_from_history">Kkes seg umazray</string>
    <!-- Postfix for private WebApp titles, placeholder is replaced with app name -->
    <string name="pwa_site_controls_title_private">%1$s (askar uslig)</string>

    <!-- Button in the current tab tray header in multiselect mode. Saved the selected tabs to a collection when pressed. -->
    <string name="tab_tray_save_to_collection">Sekles</string>

    <!-- History -->
    <!-- Text for the button to clear all history -->
    <string name="history_delete_all">Kkes amazray</string>
    <!-- Text for the dialog to confirm clearing all history -->
    <string name="history_delete_all_dialog">Tebɣiḍ ad tsefḍeḍ amazray-inek/m?</string>
    <!-- Text for the snackbar to confirm that multiple browsing history items has been deleted -->
    <string name="history_delete_multiple_items_snackbar">Amazray yettwakkes</string>
    <!-- Text for the snackbar to confirm that a single browsing history item has been deleted. The first parameter is the shortened URL of the deleted history item. -->
    <string name="history_delete_single_item_snackbar">%1$s yettwakkes</string>
    <!-- Text for positive action to delete history in deleting history dialog -->
    <string name="history_clear_dialog">Sfeḍ</string>
    <!-- History overflow menu copy button -->
    <string name="history_menu_copy_button">Nɣel</string>
    <!-- History overflow menu share button -->
    <string name="history_menu_share_button">Bḍu</string>
    <!-- History overflow menu open in new tab button -->
    <string name="history_menu_open_in_new_tab_button">Ldi-t deg yiccer amaynut</string>
    <!-- History overflow menu open in private tab button -->
    <string name="history_menu_open_in_private_tab_button">Ldi deg iccer uslig</string>
    <!-- Text for the button to delete a single history item -->
    <string name="history_delete_item">Kkes</string>
    <!-- History multi select title in app bar
    The first parameter is the number of bookmarks selected -->
    <string name="history_multi_select_title">%1$d yettwafren (ttwafernen)</string>
    <!-- Text for the button to clear selected history items. The first parameter
        is a digit showing the number of items you have selected -->
    <string name="history_delete_some">Kkes %1$d iferdisen</string>
    <!-- Text for the header that groups the history for today -->
    <string name="history_today">Ass-a</string>
    <!-- Text for the header that groups the history for yesterday -->
    <string name="history_yesterday">Iḍelli</string>
    <!-- Text for the header that groups the history for last 24 hours -->
    <string name="history_24_hours">24 isragen ineggura</string>
    <!-- Text for the header that groups the history the past 7 days -->
    <string name="history_7_days">7 n wussan ineggura</string>
    <!-- Text for the header that groups the history the past 30 days -->
    <string name="history_30_days">30 n wussan ineggura</string>
    <!-- Text for the header that groups the history older than the last month -->
    <string name="history_older">Iqbuṛen</string>

    <!-- Text shown when no history exists -->
    <string name="history_empty_message">Ulac amazray dagi</string>

    <!-- Downloads -->
    <!-- Text for the button to clear all downloads -->
    <string name="download_delete_all">Kkes isadaren</string>
    <!-- Text for the dialog to confirm clearing all downloads -->
    <string name="download_delete_all_dialog">D tidet tebɣiḍ ad tsefḍeḍ isadaren?</string>
    <!-- Text for the snackbar to confirm that multiple downloads items have been removed -->
    <string name="download_delete_multiple_items_snackbar_1">Isadaren ttwakksen</string>
    <!-- Text for the snackbar to confirm that a single download item has been removed. The first parameter is the name of the download item. -->
    <string name="download_delete_single_item_snackbar">Yettwakkes %1$s</string>
    <!-- Text shown when no download exists -->
    <string name="download_empty_message_1">Ulac ifuyla i d-yettusadren</string>
    <!-- History multi select title in app bar
    The first parameter is the number of downloads selected -->
    <string name="download_multi_select_title">%1$d yettwafren</string>


    <!-- History overflow menu open in new tab button -->
    <string name="download_menu_open">Ldi</string>


    <!-- Text for the button to remove a single download item -->
    <string name="download_delete_item_1">Kkes</string>


    <!-- Crashes -->
    <!-- Title text displayed on the tab crash page. This first parameter is the name of the application (For example: Fenix) -->
    <string name="tab_crash_title_2">Suref-aɣ. %1$s ur izmir ara ad isali asebter-nni.</string>
    <!-- Description text displayed on the tab crash page -->
    <string name="tab_crash_description">Tzemreḍ ad tɛerḍeḍ ad terret neɣ ad tmedleḍ iccer-a ddaw-a.</string>
    <!-- Send crash report checkbox text on the tab crash page -->
    <string name="tab_crash_send_report">Azen aneqqis n uɣelluy i Mozilla</string>
    <!-- Close tab button text on the tab crash page -->
    <string name="tab_crash_close">Mdel iccer</string>
    <!-- Restore tab button text on the tab crash page -->
    <string name="tab_crash_restore">Err-d iccer</string>

    <!-- Content Description for session item menu button -->
    <string name="content_description_session_menu">Iɣewwaṛen n tɣimit</string>

    <!-- Content Description for session item share button -->
    <string name="content_description_session_share">Bḍu tiɣimit</string>

    <!-- Bookmarks -->
    <!-- Content description for bookmarks library menu -->
    <string name="bookmark_menu_content_description">Umuɣ n ticraḍ n isebtar</string>
    <!-- Screen title for editing bookmarks -->
    <string name="bookmark_edit">Beddel tacreḍt n usebter</string>
    <!-- Screen title for selecting a bookmarks folder -->
    <string name="bookmark_select_folder">Fren akaram</string>
    <!-- Confirmation message for a dialog confirming if the user wants to delete the selected folder -->
    <string name="bookmark_delete_folder_confirmation_dialog">Tebɣiḍ ad tekseḍ akaram-agi?</string>
    <!-- Confirmation message for a dialog confirming if the user wants to delete multiple items including folders. Parameter will be replaced by app name. -->
    <string name="bookmark_delete_multiple_folders_confirmation_dialog">%s ad ikkes iferdisen ittwafernen.</string>
    <!-- Snackbar title shown after a folder has been deleted. This first parameter is the name of the deleted folder -->
    <string name="bookmark_delete_folder_snackbar">%1$s4 yettwakkes</string>
    <!-- Screen title for adding a bookmarks folder -->
    <string name="bookmark_add_folder">Rnu akaram</string>
    <!-- deprecated: Snackbar title shown after a bookmark has been created. -->
    <string name="bookmark_created_snackbar">Tacreṭ n usebter tettwarna.</string>
    <!-- Snackbar title shown after a bookmark has been created. -->
    <string name="bookmark_saved_snackbar">Tacreṭ n usebter tettwasekles!</string>
    <!-- Snackbar edit button shown after a bookmark has been created. -->
    <string name="edit_bookmark_snackbar_action">ẒREG</string>
    <!-- Bookmark overflow menu edit button -->
    <string name="bookmark_menu_edit_button">Ẓreg</string>
    <!-- Bookmark overflow menu select button -->
    <string name="bookmark_menu_select_button">Fren</string>
    <!-- Bookmark overflow menu copy button -->
    <string name="bookmark_menu_copy_button">Nɣel</string>

    <!-- Bookmark overflow menu share button -->
    <string name="bookmark_menu_share_button">Bḍu</string>
    <!-- Bookmark overflow menu open in new tab button -->
    <string name="bookmark_menu_open_in_new_tab_button">Ldi-t deg yiccer amaynut</string>
    <!-- Bookmark overflow menu open in private tab button -->
    <string name="bookmark_menu_open_in_private_tab_button">Ldi deg iccer uslig</string>
    <!-- Bookmark overflow menu delete button -->
    <string name="bookmark_menu_delete_button">Kkes</string>
    <!--Bookmark overflow menu save button -->
    <string name="bookmark_menu_save_button">Sekles</string>
    <!-- Bookmark multi select title in app bar
     The first parameter is the number of bookmarks selected -->
    <string name="bookmarks_multi_select_title">%1$d yettwafren</string>
    <!-- Bookmark editing screen title -->
    <string name="edit_bookmark_fragment_title">Beddel tacreḍt n usebter</string>
    <!-- Bookmark folder editing screen title -->
    <string name="edit_bookmark_folder_fragment_title">Ẓreg akaram</string>
    <!-- Bookmark sign in button message -->
    <string name="bookmark_sign_in_button">Qqen akken ad twaliḍ ticṛaḍ n isebtar imtawin</string>
    <!-- Bookmark URL editing field label -->
    <string name="bookmark_url_label">URL</string>
    <!-- Bookmark FOLDER editing field label -->
    <string name="bookmark_folder_label">AKARAM</string>
    <!-- Bookmark NAME editing field label -->
    <string name="bookmark_name_label">ISEM</string>
    <!-- Bookmark add folder screen title -->
    <string name="bookmark_add_folder_fragment_label">Rnu akaram</string>
    <!-- Bookmark select folder screen title -->
    <string name="bookmark_select_folder_fragment_label">Fren akaram</string>
    <!-- Bookmark editing error missing title -->
    <string name="bookmark_empty_title_error">Yssefk ad yesɛu azwel</string>
    <!-- Bookmark editing error missing or improper URL -->
    <string name="bookmark_invalid_url_error">URL mačči d tarameɣtut</string>
    <!-- Bookmark screen message for empty bookmarks folder -->
    <string name="bookmarks_empty_message">Ulac ticṛaḍ n isebtar dagi</string>
    <!-- Bookmark snackbar message on deletion
     The first parameter is the host part of the URL of the bookmark deleted, if any -->
    <string name="bookmark_deletion_snackbar_message">Kkes %1$s</string>
    <!-- Bookmark snackbar message on deleting multiple bookmarks not including folders-->
    <string name="bookmark_deletion_multiple_snackbar_message_2">Ticraḍ n isebtar ttwakksent</string>
    <!-- Bookmark snackbar message on deleting multiple bookmarks including folders-->
    <string name="bookmark_deletion_multiple_snackbar_message_3">Tukksa n ikaramen ittwafernen</string>
    <!-- Bookmark undo button for deletion snackbar action -->
    <string name="bookmark_undo_deletion">UƔAL</string>

    <!-- Site Permissions -->
    <!-- Site permissions preferences header -->
    <string name="permissions_header">Tisirag</string>
    <!-- Button label that take the user to the Android App setting -->
    <string name="phone_feature_go_to_settings">Ddu ɣer iɣewwaṛen</string>

    <!-- Content description (not visible, for screen readers etc.): Quick settings sheet
        to give users access to site specific information / settings. For example:
        Secure settings status and a button to modify site permissions -->
    <string name="quick_settings_sheet">Agalis n unekcum uzrib ɣer yiɣewwaṛen</string>
    <!-- Label that indicates that this option it the recommended one -->
    <string name="phone_feature_recommended">Ihul</string>
    <!-- button that allows editing site permissions settings -->
    <string name="quick_settings_sheet_manage_site_permissions">Sefrek tisirag n usmel</string>
    <!-- Button label for clearing all the information of site permissions-->
    <string name="clear_permissions">Sfeḍ tisirag</string>
    <!-- Button label for clearing a site permission-->
    <string name="clear_permission">Sfeḍ tasiregt</string>
    <!-- Button label for clearing all the information on all sites-->
    <string name="clear_permissions_on_all_sites">Sfeḍ tisirag deg ismal meṛṛa</string>
    <!-- Preference for altering video and audio autoplay for all websites -->
    <string name="preference_browser_feature_autoplay">Taɣuri tawurmant</string>
    <!-- Preference for altering the camera access for all websites -->
    <string name="preference_phone_feature_camera">Takamiṛat</string>
    <!-- Preference for altering the microphone access for all websites -->
    <string name="preference_phone_feature_microphone">Asawaḍ</string>
    <!-- Preference for altering the location access for all websites -->
    <string name="preference_phone_feature_location">Adig</string>
    <!-- Preference for altering the notification access for all websites -->
    <string name="preference_phone_feature_notification">Alɣu</string>
    <!-- Preference for altering the persistent storage access for all websites -->
    <string name="preference_phone_feature_persistent_storage">Aklas imezgi</string>
    <!-- Preference for altering the EME access for all websites -->
    <string name="preference_phone_feature_media_key_system_access">Agbur yettwaḥerzen s DRM</string>
    <!-- Label that indicates that a permission must be asked always -->
    <string name="preference_option_phone_feature_ask_to_allow">Suter asireg</string>
    <!-- Label that indicates that a permission must be blocked -->
    <string name="preference_option_phone_feature_blocked">Iwḥel</string>
    <!-- Label that indicates that a permission must be allowed -->
    <string name="preference_option_phone_feature_allowed">Ittusireg</string>
    <!--Label that indicates a permission is by the Android OS-->
    <string name="phone_feature_blocked_by_android">Iwḥel sɣur Android</string>
    <!-- Preference for showing a list of websites that the default configurations won't apply to them -->
    <string name="preference_exceptions">Tisuraf</string>

    <!-- Summary of tracking protection preference if tracking protection is set to on -->
    <string name="tracking_protection_on">Irmed</string>
    <!-- Summary of tracking protection preference if tracking protection is set to off -->
    <string name="tracking_protection_off">Insa</string>
    <!-- Label for global setting that indicates that all video and audio autoplay is allowed -->
    <string name="preference_option_autoplay_allowed2">Sireg ameslaw d uvidyu</string>
    <!-- Label for site specific setting that indicates that all video and audio autoplay is allowed -->
    <string name="quick_setting_option_autoplay_allowed">Sireg ameslaw d tvidyut</string>
    <!-- Label that indicates that video and audio autoplay is only allowed over Wi-Fi -->
    <string name="preference_option_autoplay_allowed_wifi_only2">Sewḥel imeslawen d tvidyutin ded yisefka izirazen kan</string>
    <!-- Subtext that explains 'autoplay on Wi-Fi only' option -->
    <string name="preference_option_autoplay_allowed_wifi_subtext">Imeslawen d tividyutin ad uraren deg WI-FI</string>
    <!-- Label for global setting that indicates that video autoplay is allowed, but audio autoplay is blocked -->
    <string name="preference_option_autoplay_block_audio2">Sewḥel kan imeslawen</string>
    <!-- Label for site specific setting that indicates that video autoplay is allowed, but audio autoplay is blocked -->
    <string name="quick_setting_option_autoplay_block_audio">Sewḥel kan ameslaw</string>
    <!-- Label for global setting that indicates that all video and audio autoplay is blocked -->
    <string name="preference_option_autoplay_blocked3">Sewḥel imeslawen d tvidyutin</string>
    <!-- Label for site specific setting that indicates that all video and audio autoplay is blocked -->
    <string name="quick_setting_option_autoplay_blocked">Sewḥel ameslaw d tvidyut</string>
    <!-- Summary of delete browsing data on quit preference if it is set to on -->
    <string name="delete_browsing_data_quit_on">Irmed</string>
    <!-- Summary of delete browsing data on quit preference if it is set to off -->
    <string name="delete_browsing_data_quit_off">Insa</string>

    <!-- Collections -->
    <!-- Collections header on home fragment -->
    <string name="collections_header">Tigrummiwin</string>
    <!-- Content description (not visible, for screen readers etc.): Opens the collection menu when pressed -->
    <string name="collection_menu_button_content_description">Umuɣ n tegrumma</string>
    <!-- Label to describe what collections are to a new user without any collections -->
    <string name="no_collections_description2">Lqeḍ tiɣawsiwin i yesεan aẓal ɣur-k·m.\n Semlilil akk inadiyen ittcabin, ismal, d iccaren i unekcum arurad ticki.</string>
    <!-- Title for the "select tabs" step of the collection creator -->
    <string name="create_collection_select_tabs">Fren iccaren</string>
    <!-- Title for the "select collection" step of the collection creator -->
    <string name="create_collection_select_collection">Fren tagrumma</string>
    <!-- Title for the "name collection" step of the collection creator -->
    <string name="create_collection_name_collection">Isem n tegrumma</string>
    <!-- Button to add new collection for the "select collection" step of the collection creator -->
    <string name="create_collection_add_new_collection">Rnu tagrumma tamaynut</string>
    <!-- Button to select all tabs in the "select tabs" step of the collection creator -->
    <string name="create_collection_select_all">Fren meṛṛa</string>
    <!-- Button to deselect all tabs in the "select tabs" step of the collection creator -->
    <string name="create_collection_deselect_all">Kkes akk afran</string>
    <!-- Text to prompt users to select the tabs to save in the "select tabs" step of the collection creator -->
    <string name="create_collection_save_to_collection_empty">Fren icaaren ara tseklseḍ</string>
    <!-- Text to show users how many tabs they have selected in the "select tabs" step of the collection creator.
     %d is a placeholder for the number of tabs selected. -->
    <string name="create_collection_save_to_collection_tabs_selected">%d n waccaren ttwafernen</string>
    <!-- Text to show users they have one tab selected in the "select tabs" step of the collection creator.
    %d is a placeholder for the number of tabs selected. -->
    <string name="create_collection_save_to_collection_tab_selected">%d n yiccer yettwafren</string>
    <!-- Text shown in snackbar when multiple tabs have been saved in a collection -->
    <string name="create_collection_tabs_saved">Accaren ttwaskelsen!</string>
    <!-- Text shown in snackbar when one or multiple tabs have been saved in a new collection -->
    <string name="create_collection_tabs_saved_new_collection">Tagrumma tettwasekles!</string>
    <!-- Text shown in snackbar when one tab has been saved in a collection -->
    <string name="create_collection_tab_saved">Iccer yettwaselkes!</string>
    <!-- Content description (not visible, for screen readers etc.): button to close the collection creator -->
    <string name="create_collection_close">Mdel</string>
    <!-- Button to save currently selected tabs in the "select tabs" step of the collection creator-->
    <string name="create_collection_save">Sekles</string>

    <!-- Snackbar action to view the collection the user just created or updated -->
    <string name="create_collection_view">Sken</string>

    <!-- Default name for a new collection in "name new collection" step of the collection creator. %d is a placeholder for the number of collections-->
    <string name="create_collection_default_name">Tagrumma %d</string>

    <!-- Share -->
    <!-- Share screen header -->
    <string name="share_header">Azen daɣen Bḍu</string>
    <!-- Share screen header -->
    <string name="share_header_2">Bḍu</string>
    <!-- Content description (not visible, for screen readers etc.):
        "Share" button. Opens the share menu when pressed. -->
    <string name="share_button_content_description">Bḍu</string>
    <!-- Sub-header in the dialog to share a link to another app -->
    <string name="share_link_subheader">Bḍu aseɣwen</string>
    <!-- Sub-header in the dialog to share a link to another sync device -->
    <string name="share_device_subheader">Azen ɣer yibenk</string>
    <!-- Sub-header in the dialog to share a link to an app from the full list -->
    <string name="share_link_all_apps_subheader">Tigawin meṛṛa</string>
    <!-- Sub-header in the dialog to share a link to an app from the most-recent sorted list -->
    <string name="share_link_recent_apps_subheader">Ttwasqedcen melmi kan</string>
    <!-- An option from the share dialog to sign into sync -->
    <string name="sync_sign_in">Qqen ɣer Sync</string>
    <!-- An option from the share dialog to send link to all other sync devices -->
    <string name="sync_send_to_all">Azen ɣer yibenkan meṛṛa</string>
    <!-- An option from the share dialog to reconnect to sync -->
    <string name="sync_reconnect">Ales tuqqna ar Sync</string>
    <!-- Text displayed when sync is offline and cannot be accessed -->
    <string name="sync_offline">Aruqqin</string>
    <!-- An option to connect additional devices -->
    <string name="sync_connect_device">Qqen ibenk-nniḍen</string>

    <!-- The dialog text shown when additional devices are not available -->
    <string name="sync_connect_device_dialog">Akken ad tazneḍ iccer, qqen ɣer Firefox xarsum ɣef yiwen n yibenk.</string>
    <!-- Confirmation dialog button -->
    <string name="sync_confirmation_button">Awi-t</string>
    <!-- Share error message -->
    <string name="share_error_snackbar">Ur yizmir ara ad ibḍu ɣer usnas-a</string>
    <!-- Add new device screen title -->
    <string name="sync_add_new_device_title">Azen ɣer yibenk</string>
    <!-- Text for the warning message on the Add new device screen -->
    <string name="sync_add_new_device_message">Ulac ibenk iqqnen</string>
    <!-- Text for the button to learn about sending tabs -->
    <string name="sync_add_new_device_learn_button">Issin ugar γef tuzba n iccaren…</string>
    <!-- Text for the button to connect another device -->
    <string name="sync_add_new_device_connect_button">Qqen ibenk-nniḍen…</string>

    <!-- Notifications -->
    <!-- The user visible name of the "notification channel" (Android 8+ feature) for the ongoing notification shown while a browsing session is active. -->
    <string name="notification_pbm_channel_name">Tiɣimit n tunigin tusligt</string>
    <!-- Text shown in the notification that pops up to remind the user that a private browsing session is active. -->
    <string name="notification_pbm_delete_text">Kkes iccaren usligen</string>
    <!-- Text shown in the notification that pops up to remind the user that a private browsing session is active. -->
    <string name="notification_pbm_delete_text_2">Mdel iccaren usligen</string>
    <!-- Notification action to open Fenix and resume the current browsing session. -->
    <string name="notification_pbm_action_open">Ldi</string>
    <!-- Notification action to delete all current private browsing sessions AND switch to Fenix (bring it to the foreground) -->
    <string name="notification_pbm_action_delete_and_open">Kkes sakin ldi</string>
    <!-- Name of the "Powered by Fenix" notification channel. Displayed in the "App notifications" system settings for the app -->
    <string name="notification_powered_by_channel_name">Ixxdem-it</string>
    <!-- Text shown in snackbar when user deletes a collection -->
    <string name="snackbar_collection_deleted">Tettwakkes tegrumma</string>
    <!-- Text shown in snackbar when user renames a collection -->
    <string name="snackbar_collection_renamed">Ittwabeddel isem n tegrumma</string>
    <!-- Text shown in snackbar when user deletes a tab -->
    <string name="snackbar_tab_deleted">Ittwakkes iccer</string>
    <!-- Text shown in snackbar when user deletes all tabs -->
    <string name="snackbar_tabs_deleted">Ttwaksen iccaren</string>
    <!-- Text shown in snackbar when user closes a tab -->
    <string name="snackbar_tab_closed">Iccer imdel</string>
    <!-- Text shown in snackbar when user closes all tabs -->
    <string name="snackbar_tabs_closed">Medlen iccaren</string>
    <!-- Text shown in snackbar when user closes tabs -->
    <string name="snackbar_message_tabs_closed">Accaren medlen!</string>
    <!-- Text shown in snackbar when user bookmarks a list of tabs -->
    <string name="snackbar_message_bookmarks_saved">Ticraḍ n yisebtar ttwakelsent!</string>
    <!-- Text shown in snackbar action for viewing bookmarks -->
    <string name="snackbar_message_bookmarks_view">Sken</string>
    <!-- Text shown in snackbar when user adds a site to top sites -->
    <string name="snackbar_added_to_top_sites">Rnu ɣer ismal ifazen!</string>
    <!-- Text shown in snackbar when user closes a private tab -->
    <string name="snackbar_private_tab_closed">Imdel iccer uslig</string>
    <!-- Text shown in snackbar when user closes all private tabs -->
    <string name="snackbar_private_tabs_closed">Medlen iccaren usligen</string>
    <!-- Text shown in snackbar when user deletes all private tabs -->
    <string name="snackbar_private_tabs_deleted">Ttwaksen iccaren usligen</string>
    <!-- Text shown in snackbar to undo deleting a tab, top site or collection -->
    <string name="snackbar_deleted_undo">UƔAL</string>

    <!-- Text shown in snackbar when user removes a top site -->
    <string name="snackbar_top_site_removed">Asmel yettwakkes</string>
    <!-- Text for action to undo deleting a tab or collection shown in a11y dialog -->
    <string name="a11y_dialog_deleted_undo">Sefsex</string>
    <!-- Text for action to confirm deleting a tab or collection shown in a11y dialog -->
    <string name="a11y_dialog_deleted_confirm">Sentem</string>
    <!-- QR code scanner prompt which appears after scanning a code, but before navigating to it
        First parameter is the name of the app, second parameter is the URL or text scanned-->
    <string name="qr_scanner_confirmation_dialog_message">Sireg %1$s ad yeldi %2$s</string>
    <!-- QR code scanner prompt dialog positive option to allow navigation to scanned link -->
    <string name="qr_scanner_dialog_positive">SIREG</string>
    <!-- QR code scanner prompt dialog positive option to deny navigation to scanned link -->
    <string name="qr_scanner_dialog_negative">GDEL</string>
    <!-- Tab collection deletion prompt dialog message. Placeholder will be replaced with the collection name -->
    <string name="tab_collection_dialog_message">Tebɣiḍ ad tekseḍ %1$s?</string>
    <!-- Collection and tab deletion prompt dialog message. This will show when the last tab from a collection is deleted -->
    <string name="delete_tab_and_collection_dialog_message">S tukksa n iccer-a ad tettwakkes akk tegrumma. Tzemreḍ ad ternuḍ tagrumma tamaynut melmi i tebɣiḍ.</string>
    <!-- Collection and tab deletion prompt dialog title. Placeholder will be replaced with the collection name. This will show when the last tab from a collection is deleted -->
    <string name="delete_tab_and_collection_dialog_title">Kkes %1$s?</string>
    <!-- Tab collection deletion prompt dialog option to delete the collection -->
    <string name="tab_collection_dialog_positive">Kkes</string>
    <!-- Tab collection deletion prompt dialog option to cancel deleting the collection -->
    <string name="tab_collection_dialog_negative">Sefsex</string>
    <!-- Text displayed in a notification when the user enters full screen mode -->
    <string name="full_screen_notification">Askar n ugdil ačaran yermed</string>
    <!-- Message for copying the URL via long press on the toolbar -->
    <string name="url_copied">Tansa URL tettwanγel</string>
    <!-- Sample text for accessibility font size -->
    <string name="accessibility_text_size_sample_text_1">Aḍris-a d amedya. akken ad tezṛeḍ amek ara d-iban u dris mi ara ad tesneɣseḍ neɣ ad ternuḍ tuɣzi deg iɣewwaṛen.</string>
    <!-- Summary for Accessibility Text Size Scaling Preference -->
    <string name="preference_accessibility_text_size_summary">Semɣer neɣ senɣes teɣzi n uḍris n yismal web</string>
    <!-- Title for Accessibility Text Size Scaling Preference -->
    <string name="preference_accessibility_font_size_title">Tuɣzi n tesefsit</string>

    <!-- Title for Accessibility Text Automatic Size Scaling Preference -->
    <string name="preference_accessibility_auto_size_2">Teɣzi tawurmant n tsefsit</string>
    <!-- Summary for Accessibility Text Automatic Size Scaling Preference -->
    <string name="preference_accessibility_auto_size_summary">Teɣzi n tsefsit ad temṣada akked iɣewwaren Android. Sens aɣewwar-a akken ad tesferkeḍ teɣzi n tsefsit.</string>

    <!-- Title for the Delete browsing data preference -->
    <string name="preferences_delete_browsing_data">Kkes isefka n tunigin</string>
    <!-- Title for the tabs item in Delete browsing data -->
    <string name="preferences_delete_browsing_data_tabs_title_2">Accaren yeldin</string>
    <!-- Subtitle for the tabs item in Delete browsing data, parameter will be replaced with the number of open tabs -->
    <string name="preferences_delete_browsing_data_tabs_subtitle">%d n yiccaren</string>
    <!-- Title for the data and history items in Delete browsing data -->
    <string name="preferences_delete_browsing_data_browsing_data_title">Azray n tunigin akked isefka n yismal</string>
    <!-- Subtitle for the data and history items in delete browsing data, parameter will be replaced with the
        number of history items the user has -->
    <string name="preferences_delete_browsing_data_browsing_data_subtitle">%d n tansiwin</string>
    <!-- Title for history items in Delete browsing data -->
    <string name="preferences_delete_browsing_data_browsing_history_title">Amazray</string>
    <!-- Subtitle for the history items in delete browsing data, parameter will be replaced with the
        number of history pages the user has -->
    <string name="preferences_delete_browsing_data_browsing_history_subtitle">Isebtar %d</string>
    <!-- Title for the cookies item in Delete browsing data -->
    <string name="preferences_delete_browsing_data_cookies">Inagan n tuqqna</string>
    <!-- Subtitle for the cookies item in Delete browsing data -->
    <string name="preferences_delete_browsing_data_cookies_subtitle">Ad teffɣeḍ seg tuget n yismal</string>
    <!-- Title for the cached images and files item in Delete browsing data -->
    <string name="preferences_delete_browsing_data_cached_files">Tugniwin akked ifuyla i iteddun</string>
    <!-- Subtitle for the cached images and files item in Delete browsing data -->
    <string name="preferences_delete_browsing_data_cached_files_subtitle">Ad iserreḥ amkan n usekles</string>
    <!-- Title for the site permissions item in Delete browsing data -->
    <string name="preferences_delete_browsing_data_site_permissions">Tisirag n usmel</string>

    <!-- Title for the downloads item in Delete browsing data -->
    <string name="preferences_delete_browsing_data_downloads">Isidar</string>
    <!-- Text for the button to delete browsing data -->
    <string name="preferences_delete_browsing_data_button">Kkes isefka n tunigin</string>
    <!-- Title for the Delete browsing data on quit preference -->
    <string name="preferences_delete_browsing_data_on_quit">Kkes isefka n tunigin mi ara tefɣeḍ</string>
    <!-- Summary for the Delete browsing data on quit preference. "Quit" translation should match delete_browsing_data_on_quit_action translation. -->
    <string name="preference_summary_delete_browsing_data_on_quit">Ad yekkes s wudem awurman isefka n tunigin ticki tferneḍ &quot;Ffeɣ&quot; seg umuɣ agejdan</string>
    <!-- Summary for the Delete browsing data on quit preference. "Quit" translation should match delete_browsing_data_on_quit_action translation. -->
    <string name="preference_summary_delete_browsing_data_on_quit_2">Ad yekkes s wudem awurman isefka n tunigin ticki tferneḍ &quot;Ffeɣ&quot; seg umuɣ agejdan</string>
    <!-- Action item in menu for the Delete browsing data on quit feature -->
    <string name="delete_browsing_data_on_quit_action">Ffeɣ</string>

    <!-- Dialog message to the user asking to delete browsing data. -->
    <string name="delete_browsing_data_prompt_message">Aya ad yekkes meṛṛa isefka-ik n tunigin.</string>
    <!-- Dialog message to the user asking to delete browsing data. Parameter will be replaced by app name. -->
    <string name="delete_browsing_data_prompt_message_3">%s ad yekkas isefka n tunigin yettwafernen.</string>
    <!-- Text for the cancel button for the data deletion dialog -->
    <string name="delete_browsing_data_prompt_cancel">Sefsex</string>
    <!-- Text for the allow button for the data deletion dialog -->
    <string name="delete_browsing_data_prompt_allow">Kkes</string>
    <!-- Text for the snackbar confirmation that the data was deleted -->
    <string name="preferences_delete_browsing_data_snackbar">Isefka n tunigin ttwakksen</string>
    <!-- Text for the snackbar to show the user that the deletion of browsing data is in progress -->
    <string name="deleting_browsing_data_in_progress">Tiksa n isefka n tunigin…</string>

    <!-- Tips -->
    <!-- text for firefox preview moving tip header "Firefox Preview" and "Firefox Nightly" are intentionally hardcoded -->
    <string name="tip_firefox_preview_moved_header">Firefox Preview  tura yuɣal d Firefox Nightly</string>
    <!-- text for firefox preview moving tip description -->
    <string name="tip_firefox_preview_moved_description">Firefox Nightly iseɛɛu llqem yal iḍ u ttilint deg-s timahilin tirmitanin timaynutin.
        Dacu, yezmer ad yenɣes urkad. Sider iminig-nneɣ beta i tarmit irekden ugar.</string>

    <!-- text for firefox preview moving tip button. "Firefox for Android Beta" is intentionally hardcoded -->
    <string name="tip_firefox_preview_moved_button_2">Awi-d Firefox i Android Beta</string>

    <!-- text for firefox preview moving tip header. "Firefox Nightly" is intentionally hardcoded -->
    <string name="tip_firefox_preview_moved_header_preview_installed">Firefox Nightly yuɣan sanga-nniḍen</string>
    <!-- text for firefox preview moving tip description -->
    <string name="tip_firefox_preview_moved_description_preview_installed">. 
        Asnas-agi ur yettɛawad ara ad yermes ileqman n tɣellist. Ur seqdac ara asnas-agi, beddel ɣer Nightly amaynut.
        \n\nAkken ad tazneḍ ticraḍ n yisebtar, inekcam, akked umazray ɣer usnas-nniḍen, rnu amiḍan Firefox.</string>
    <!-- text for firefox preview moving tip button  -->
    <string name="tip_firefox_preview_moved_button_preview_installed">Beddel ɣer Nightly amaynut</string>

    <!-- text for firefox preview moving tip header. "Firefox Nightly" is intentionally hardcoded -->
    <string name="tip_firefox_preview_moved_header_preview_not_installed">Firefox Nightly yuɣan sanga-nniḍen</string>
    <!-- text for firefox preview moving tip description -->
    <string name="tip_firefox_preview_moved_description_preview_not_installed">Asnas-agi ur yettɛawad ara ad yermes ileqman n tɣellist. Awi Nightlu amaynut u seḥbes aseqdec n usnas-agi.
        \n\nAkken ad tazneḍ ticraḍ n yisebtar, inekcam, akked umazray ɣer usnas-nniḍen, rnu amiḍan Firefox.</string>
    <!-- text for firefox preview moving tip button  -->
    <string name="tip_firefox_preview_moved_button_preview_not_installed">Awi Nightly amaynut</string>

    <!-- Onboarding -->
    <!-- Text for onboarding welcome message
    The first parameter is the name of the app (e.g. Firefox Preview) -->
    <string name="onboarding_header">Ansuf ɣer %s!</string>
    <!-- text for the Firefox Accounts section header -->
    <string name="onboarding_fxa_section_header">Tesεiḍ yakan amiḍan?</string>
    <!-- text for the "What's New" onboarding card header -->
    <string name="onboarding_whats_new_header1">Wali amaynut</string>
    <!-- text for the "what's new" onboarding card description
    The first parameter is the short name of the app (e.g. Firefox) -->
    <string name="onboarding_whats_new_description">Tesεiḍ asteqsi ɣef %s ittwasinflen? Tebɣiḍ ad tezreḍ acu ibeddlen?</string>
    <!-- text for underlined clickable link that is part of "what's new" onboarding card description that links to an FAQ -->
    <string name="onboarding_whats_new_description_linktext">Awi-d tiririyen da</string>
    <!-- text for the Firefox account onboarding sign in card header. The word "Firefox" should not be translated -->
    <string name="onboarding_account_sign_in_header_1">Mtawi Firefox gar yibenkan</string>
    <!-- Text for the button to learn more about signing in to your Firefox account -->
    <string name="onboarding_manual_sign_in_description">Awi-d ticraḍ n yisebtar, amazray, d wawalen uffiren ɣer Firefox deg yibenk-a.</string>
    <!-- text for the firefox account onboarding card header when we detect you're already signed in to
        another Firefox browser. (The word `Firefox` should not be translated)
        The first parameter is the email of the detected user's account -->
    <string name="onboarding_firefox_account_auto_signin_header_3">Aql-ak·akem teqqneḍ d %s ɣef yiminig-nniḍen n Firefox s yibenk-a. Tebɣiḍ ad teqqneḍ s umiḍan-a?</string>
    <!-- text for the button to confirm automatic sign-in -->
    <string name="onboarding_firefox_account_auto_signin_confirm">Ih, qqen-iyi</string>
    <!-- text for the automatic sign-in button while signing in is in process -->
    <string name="onboarding_firefox_account_signing_in">Tuqqna tetteddu…</string>
    <!-- text for the button to manually sign into Firefox account. -->
    <string name="onboarding_firefox_account_sign_in_1">Jerred</string>
    <!-- text for the button to stay signed out when presented with an option to automatically sign-in. -->
    <string name="onboarding_firefox_account_stay_signed_out">Qqim beṛṛa n tuqqna</string>
    <!-- text to display in the snackbar once account is signed-in -->
    <string name="onboarding_firefox_account_sync_is_on">Amtawi yermed</string>
    <!-- text to display in the snackbar if automatic sign-in fails. user may try again -->
    <string name="onboarding_firefox_account_automatic_signin_failed">Tuccḍa n tuqqna</string>
    <!-- text for the tracking protection onboarding card header -->
    <string name="onboarding_tracking_protection_header_3">Tabaḍnit tezga tettwaḍmen</string>
    <!-- text for tracking protection radio button option for standard level of blocking -->
    <string name="onboarding_tracking_protection_standard_button_2">Alugan (amezwer)</string>
    <!-- text for tracking protection radio button option for strict level of blocking -->
    <string name="onboarding_tracking_protection_strict_button">Uḥriṣ (yelha)</string>
    <!-- text for tracking protection radio button option for strict level of blocking -->
    <string name="onboarding_tracking_protection_strict_option">Uḥris</string>
    <!-- text for the private browsing onboarding card header -->
    <string name="onboarding_private_browsing_header">Tunigin tusligin</string>
    <!-- text for the private browsing onboarding card description
    The first parameter is an icon that represents private browsing -->
    <string name="onboarding_private_browsing_description1">Ldi iccer uslig tikkelt: Senned tignit %s.</string>
    <!-- text for the private browsing onboarding card description, explaining how to always using private browsing -->
    <string name="onboarding_private_browsing_always_description">Ldi iccaren usligen yal tikkelt: Leqqem iɣewwaṛen n iminig.</string>
    <!-- text for the private browsing onbording card button, that launches settings -->
    <string name="onboarding_private_browsing_button">Ldi iɣewwaren</string>
    <!-- text for the privacy notice onboarding card header -->
    <string name="onboarding_privacy_notice_header">Tabaḍnit inek/m</string>

    <!-- text for the privacy notice onboarding card description
    The first parameter is the name of the app (e.g. Firefox Preview) Substitute %s for long browser name. -->
    <string name="onboarding_privacy_notice_description2">Nfeṣṣel %si w akken ad nerr gar ifassen-ik·im ayen i tbeṭṭuḍ srid aked wayen tbeṭṭuḍ yid-neɣ.</string>
    <!-- Text for the button to read the privacy notice -->
    <string name="onboarding_privacy_notice_read_button">Ɣer tasertit-nneɣ n tbaḍnit</string>

    <!-- Content description (not visible, for screen readers etc.): Close onboarding screen -->
    <string name="onboarding_close">Mdel</string>

    <!-- text for the button to finish onboarding -->
    <string name="onboarding_finish">Bdu tunigin</string>

    <!-- Onboarding theme -->
    <!-- text for the theme picker onboarding card header -->
    <string name="onboarding_theme_picker_header">Fren asentel</string>
    <!-- Automatic theme setting (will follow device setting) -->
    <string name="onboarding_theme_automatic_title">Awurman</string>
    <!-- Summary of automatic theme setting (will follow device setting) -->
    <string name="onboarding_theme_automatic_summary">Ittṣeggim deg yiɣewwaṛen n yibenk-ik</string>
    <!-- Theme setting for dark mode -->
    <string name="onboarding_theme_dark_title">Asentel aberkan</string>
    <!-- Theme setting for light mode -->
    <string name="onboarding_theme_light_title">Asentel aceεlal</string>

    <!-- Text shown in snackbar when multiple tabs have been sent to device -->
    <string name="sync_sent_tabs_snackbar">Ttwaznen iccaren!</string>
    <!-- Text shown in snackbar when one tab has been sent to device  -->
    <string name="sync_sent_tab_snackbar">Ittwazen iccer!</string>
    <!-- Text shown in snackbar when sharing tabs failed  -->
    <string name="sync_sent_tab_error_snackbar">Ur yizmir ara ad yazen</string>
    <!-- Text shown in snackbar for the "retry" action that the user has after sharing tabs failed -->
    <string name="sync_sent_tab_error_snackbar_action">ƐREḌ I TIKKELT-NNIḌEN</string>
    <!-- Title of QR Pairing Fragment -->
    <string name="sync_scan_code">Semḍen tangalt</string>
    <!-- Instructions on how to access pairing -->
    <string name="sign_in_instructions"><![CDATA[Deg uselkim-ik, ldi Firefox sakin kcem ɣer <b>https://firefox.com/pair</b>]]></string>
    <!-- Text shown for sign in pairing when ready -->
    <string name="sign_in_ready_for_scan">Ihegga i uḍummu</string>
    <!-- Text shown for settings option for sign with pairing -->
    <string name="sign_in_with_camera">Qqen s tkamirat-ik</string>
    <!-- Text shown for settings option for sign with email -->
    <string name="sign_in_with_email">Seqdec tansa n yimayl deg umḍiq-is</string>
    <!-- Text shown for settings option for create new account text.'Firefox' intentionally hardcoded here.-->
    <string name="sign_in_create_account_text"><![CDATA[Ulac amiḍan? <u>Rnu yiwen</u> i umtaw n Firefox gar yibenkan.]]></string>
    <!-- Text shown in confirmation dialog to sign out of account -->
    <string name="sign_out_confirmation_message">Firefox ad iseḥbes amtawi d umiḍan-inek, acukan ur ittekkes ara isefka-inek n tunigin seg uselkim-a.</string>
    <!-- Text shown in confirmation dialog to sign out of account. The first parameter is the name of the app (e.g. Firefox Preview) -->
    <string name="sign_out_confirmation_message_2">%s ad iseḥbes amtawi d umiḍan-inek, acukan ur ittekkes ara isefka-inek n tunigin seg uselkim-a.</string>
    <!-- Option to continue signing out of account shown in confirmation dialog to sign out of account -->
    <string name="sign_out_disconnect">Ffeɣ</string>
    <!-- Option to cancel signing out shown in confirmation dialog to sign out of account -->
    <string name="sign_out_cancel">Sefsex</string>

    <!-- Error message snackbar shown after the user tried to select a default folder which cannot be altered -->
    <string name="bookmark_cannot_edit_root">Ur izmir ara ad yeẓreg ikaramen imewar</string>

    <!-- Enhanced Tracking Protection -->
    <!-- Link displayed in enhanced tracking protection panel to access tracking protection settings -->
    <string name="etp_settings">Iɣewwaṛen n tɣellist</string>
    <!-- Preference title for enhanced tracking protection settings -->
    <string name="preference_enhanced_tracking_protection">Ammesten mgal aḍfaṛ yettwaseǧhed</string>
    <!-- Title for the description of enhanced tracking protection -->
    <string name="preference_enhanced_tracking_protection_explanation_title">Inig war ma ḍefṛen-k</string>
    <!-- Description of enhanced tracking protection. The first parameter is the name of the application (For example: Fenix) -->
    <string name="preference_enhanced_tracking_protection_explanation">Ḥrez isefka-ik i kečč. %s ad k-yemmesten seg tuget n yineḍfaṛen yettwassnen i yeṭṭafaṛen ayen i txeddmeḍ srid.</string>
    <!-- Text displayed that links to website about enhanced tracking protection -->
    <string name="preference_enhanced_tracking_protection_explanation_learn_more">Issin ugar</string>
    <!-- Preference for enhanced tracking protection for the standard protection settings -->
    <string name="preference_enhanced_tracking_protection_standard_default_1">Alugan (amezwer)</string>
    <!--  Accessibility text for the Standard protection information icon  -->
    <string name="preference_enhanced_tracking_protection_standard_info_button">Ayen iweḥlen s ummeten n tizeɣt mgal aḍfaṛ</string>
    <!-- Preference for enhanced tracking protection for the strict protection settings -->
    <string name="preference_enhanced_tracking_protection_strict">Uḥriṣ</string>
    <!--  Accessibility text for the Strict protection information icon  -->
    <string name="preference_enhanced_tracking_protection_strict_info_button">Ayen iweḥlen s ummeten n uḥriṣ mgal aḍfaṛ</string>
    <!-- Preference for enhanced tracking protection for the custom protection settings -->
    <string name="preference_enhanced_tracking_protection_custom">Udmawan</string>
    <!-- Preference description for enhanced tracking protection for the strict protection settings -->
    <string name="preference_enhanced_tracking_protection_custom_description_2">Fren ineḍfaren akked yisekripten ara tesweḥleḍ.</string>
    <!--  Accessibility text for the Strict protection information icon  -->
    <string name="preference_enhanced_tracking_protection_custom_info_button">Ayen iweḥlen s ummeten udmawan mgal aḍfaṛ</string>
    <!-- Header for categories that are being blocked by current Enhanced Tracking Protection settings -->
    <!-- Preference for enhanced tracking protection for the custom protection settings for cookies-->
    <string name="preference_enhanced_tracking_protection_custom_cookies">Inagan n tuqqna</string>
    <!-- Option for enhanced tracking protection for the custom protection settings for cookies-->
    <string name="preference_enhanced_tracking_protection_custom_cookies_1">Ineḍfaṛen gar yismal akked iẓeḍwa inmettiyen</string>
    <!-- Option for enhanced tracking protection for the custom protection settings for cookies-->
    <string name="preference_enhanced_tracking_protection_custom_cookies_2">Inagan n tuqqna n yismal ur yettwarzan ara</string>
    <!-- Option for enhanced tracking protection for the custom protection settings for cookies-->
    <string name="preference_enhanced_tracking_protection_custom_cookies_3">Akk inagan n tuqqna wis kraḍ (zemren ad rẓen isaml web)</string>
    <!-- Option for enhanced tracking protection for the custom protection settings for cookies-->
    <string name="preference_enhanced_tracking_protection_custom_cookies_4">Akk inagan n tuqqna (ad rẓen isaml web)</string>
    <!-- Preference for enhanced tracking protection for the custom protection settings for tracking content -->
    <string name="preference_enhanced_tracking_protection_custom_tracking_content">Agbur n uḍfaṛ</string>
    <!-- Option for enhanced tracking protection for the custom protection settings for tracking content-->
    <string name="preference_enhanced_tracking_protection_custom_tracking_content_1">Deg iccren meṛṛa</string>
    <!-- Option for enhanced tracking protection for the custom protection settings for tracking content-->
    <string name="preference_enhanced_tracking_protection_custom_tracking_content_2">Deg iccaren usligen kan</string>
    <!-- Option for enhanced tracking protection for the custom protection settings for tracking content-->
    <string name="preference_enhanced_tracking_protection_custom_tracking_content_3">Deg iccaren udmawanen kan</string>
    <!-- Preference for enhanced tracking protection for the custom protection settings -->
    <string name="preference_enhanced_tracking_protection_custom_cryptominers">Ikripṭuminaren</string>
    <!-- Preference for enhanced tracking protection for the custom protection settings -->
    <string name="preference_enhanced_tracking_protection_custom_fingerprinters">Idsilen umḍinen</string>
    <string name="enhanced_tracking_protection_blocked">Iwḥel</string>
    <!-- Header for categories that are being not being blocked by current Enhanced Tracking Protection settings -->
    <string name="enhanced_tracking_protection_allowed">Ittusireg</string>
    <!-- Category of trackers (social media trackers) that can be blocked by Enhanced Tracking Protection -->
    <string name="etp_social_media_trackers_title">Ineḍfaṛen n iẓeḍwa imettanen</string>
    <!-- Description of social media trackers that can be blocked by Enhanced Tracking Protection -->
    <string name="etp_social_media_trackers_description">Talast n tezmert n yiẓeḍwa n tmetti deg uḍfaṛ n urmud-ik n tunigin deg web.</string>
    <!-- Category of trackers (cross-site tracking cookies) that can be blocked by Enhanced Tracking Protection -->
    <string name="etp_cookies_title">Inagan n tuqqna i uḍfaṛ gar yismal</string>
    <!-- Description of cross-site tracking cookies that can be blocked by Enhanced Tracking Protection -->
    <string name="etp_cookies_description">Ad isewḥel inagan n tuqqna i seqdacen iberraḥen n udellel akked tkebbaniyin n tesledt i ulqaḍ n yisefka-ik n tunigin deg ddeqs n yismal.</string>
    <!-- Category of trackers (cryptominers) that can be blocked by Enhanced Tracking Protection -->
    <string name="etp_cryptominers_title">Ikripṭuminaren</string>

    <!-- Description of cryptominers that can be blocked by Enhanced Tracking Protection -->
    <string name="etp_cryptominers_description">Ad isewḥel yir iskripten ad kecmen ɣer yibenk-ik akken ad kksen tadrimt tumḍint.</string>
    <!-- Category of trackers (fingerprinters) that can be blocked by Enhanced Tracking Protection -->
    <string name="etp_fingerprinters_title">Idsilen umḍinen</string>
    <!-- Description of fingerprinters that can be blocked by Enhanced Tracking Protection -->
    <string name="etp_fingerprinters_description">Ad isewḥel alqaḍ n yisefka  yettwammalen s wudem asuf ɣef yibenk-ik daɣen wid i izemren ad ttwasqedcen i uḍfar.</string>
    <!-- Category of trackers (tracking content) that can be blocked by Enhanced Tracking Protection -->
    <string name="etp_tracking_content_title">Agbur n uḍfaṛ</string>
    <!-- Description of tracking content that can be blocked by Enhanced Tracking Protection -->
    <string name="etp_tracking_content_description">Ad isewḥel adellel, tividyutin akked ugbur-nniḍen i d-yekka beṛṛa n usmel, win i igebren tangalt n uḍfaṛ. Izmer ad iḥaz kra n tmahilin n usmel.</string>
    <!-- Enhanced Tracking Protection Onboarding Message shown in a dialog above the toolbar. The first parameter is the name of the application (For example: Fenix) -->
    <string name="etp_onboarding_cfr_message">Yal mi ara yili urti d ajenjaṛ, %s isewḥel ineḍfaren ɣef usmel. Sit i wugar n talɣut.</string>
    <!-- Enhanced Tracking Protection message that protection is currently on for this site -->
    <string name="etp_panel_on">Ammesten yermed i usmel-a</string>
    <!-- Enhanced Tracking Protection message that protection is currently off for this site -->
    <string name="etp_panel_off">Ammesten yensa i usmel-a</string>
    <!-- Header for exceptions list for which sites enhanced tracking protection is always off -->
    <string name="enhanced_tracking_protection_exceptions">Ammesten yennerna mgal aḍfaṛ yensa i yismal-a web</string>
    <!-- Content description (not visible, for screen readers etc.): Navigate
    back from ETP details (Ex: Tracking content) -->
    <string name="etp_back_button_content_description">Inig ar deffir</string>
    <!-- About page Your rights link text -->
    <string name="about_your_rights">Izerfan-ik</string>
    <!-- About page link text to open open source licenses screen -->
    <string name="about_open_source_licenses">Timkerḍiyin n uɣbalu yeldin i nseqdac</string>

    <!-- About page link text to open what's new link -->
    <string name="about_whats_new">D acu i d maynut deg %s</string>
    <!-- Open source licenses page title
    The first parameter is the app name -->
    <string name="open_source_licenses_title">%s | timkerḍiyin OSS </string>

    <!-- Category of trackers (redirect trackers) that can be blocked by Enhanced Tracking Protection -->
    <string name="etp_redirect_trackers_title">Welleh i yineḍfaren</string>

    <!-- Description of redirect tracker cookies that can be blocked by Enhanced Tracking Protection -->
    <string name="etp_redirect_trackers_description">Yesfaḍay inagan n tuqqna yettusbadun s yiwellhen n yismal web n uḍfar yettwassnen.</string>

    <!-- About page link text to open support link -->
    <string name="about_support">Tallelt</string>
    <!-- About page link text to list of past crashes (like about:crashes on desktop) -->
    <string name="about_crashes">Iɣelluyen</string>
    <!-- About page link text to open privacy notice link -->
    <string name="about_privacy_notice">Tasertit n tbaḍnit</string>
    <!-- About page link text to open know your rights link -->
    <string name="about_know_your_rights">Issin izerfan-ik</string>
    <!-- About page link text to open licensing information link -->
    <string name="about_licensing_information">Talɣut n turagt</string>
    <!-- About page link text to open a screen with libraries that are used -->
    <string name="about_other_open_source_libraries">Timkerḍiyin i nseqdac</string>

    <!-- Toast shown to the user when they are activating the secret dev menu
        The first parameter is number of long clicks left to enable the menu -->
    <string name="about_debug_menu_toast_progress">Umuɣ n tseɣtit: %1$d senned s uẓelmaḍ akken ad irmed</string>
    <string name="about_debug_menu_toast_done">Umuɣ n tseɣtit irmed</string>

    <!-- Content description of the tab counter toolbar button when one tab is open -->
    <string name="tab_counter_content_description_one_tab">1 n yiccer</string>
    <!-- Content description of the tab counter toolbar button when multiple tabs are open. First parameter will be replaced with the number of tabs (always more than one) -->
    <string name="tab_counter_content_description_multi_tab">%d n yiccaren</string>

    <!-- Browser long press popup menu -->
    <!-- Copy the current url -->
    <string name="browser_toolbar_long_press_popup_copy">Nɣel</string>
    <!-- Paste & go the text in the clipboard. '&amp;' is replaced with the ampersand symbol: & -->
    <string name="browser_toolbar_long_press_popup_paste_and_go">Senṭeḍ &amp; ddu</string>
    <!-- Paste the text in the clipboard -->
    <string name="browser_toolbar_long_press_popup_paste">Senteḍ</string>
    <!-- Snackbar message shown after an URL has been copied to clipboard. -->
    <string name="browser_toolbar_url_copied_to_clipboard_snackbar">Tansa tettwanɣel ɣef afus</string>

    <!-- Title text for the Add To Homescreen dialog -->
    <string name="add_to_homescreen_title">Rnu ɣer ugdil agejdan</string>
    <!-- Cancel button text for the Add to Homescreen dialog -->
    <string name="add_to_homescreen_cancel">Sefsex</string>
    <!-- Add button text for the Add to Homescreen dialog -->
    <string name="add_to_homescreen_add">Rnu</string>
    <!-- Continue to website button text for the first-time Add to Homescreen dialog -->
    <string name="add_to_homescreen_continue">Kemmel ɣer usmel web</string>
    <!-- Placeholder text for the TextView in the Add to Homescreen dialog -->
    <string name="add_to_homescreen_text_placeholder">Isem n unegzum</string>

    <!-- Describes the add to homescreen functionality -->
    <string name="add_to_homescreen_description_2">Tzemreḍ s sshal ad ternuḍ asmel-a web ɣer ugdil agejdan n yibenk-inek·inem i wakken ad tesɛuḍ anekcum askudan d tunigin taruradt s termt i icuban asnas.</string>

    <!-- Preference for managing the settings for logins and passwords in Fenix -->
    <string name="preferences_passwords_logins_and_passwords">Inekcam d wawalen uffiren</string>
    <!-- Preference for managing the saving of logins and passwords in Fenix -->
    <string name="preferences_passwords_save_logins">Sekles inekcam d wawalen uffiren</string>
    <!-- Preference option for asking to save passwords in Fenix -->
    <string name="preferences_passwords_save_logins_ask_to_save">Suter asekles</string>
    <!-- Preference option for never saving passwords in Fenix -->
    <string name="preferences_passwords_save_logins_never_save">Urǧin sekles</string>
    <!-- Preference for autofilling saved logins in Fenix -->
    <string name="preferences_passwords_autofill">Taččart tawurmant</string>
    <!-- Preference for syncing saved logins in Fenix -->
    <string name="preferences_passwords_sync_logins">Mtawi inekcam</string>
    <!-- Syncing saved logins in Fenix is on -->
    <string name="preferences_passwords_sync_logins_on">Yermed</string>
    <!-- Syncing saved logins in Fenix is off -->
    <string name="preferences_passwords_sync_logins_off">Yensa</string>
    <!-- Syncing saved logins in Fenix needs reconnect to sync -->
    <string name="preferences_passwords_sync_logins_reconnect">Ales tuqqna</string>
    <!-- Syncing saved logins in Fenix needs login -->
    <string name="preferences_passwords_sync_logins_sign_in">Qqen ɣer Sync</string>
    <!-- Preference to access list of saved logins -->
    <string name="preferences_passwords_saved_logins">Inekcam yettwakelsen</string>
    <!-- Description of empty list of saved passwords. Placeholder is replaced with app name.  -->
    <string name="preferences_passwords_saved_logins_description_empty_text">Anekcum i tḥerzeḍ ɣer %s ad d-ittwasken da.</string>
    <!-- Preference to access list of saved logins -->
    <string name="preferences_passwords_saved_logins_description_empty_learn_more_link">Issin ugar ɣef umtawi.</string>
    <!-- Preference to access list of login exceptions that we never save logins for -->
    <string name="preferences_passwords_exceptions">Tisuraf</string>
    <!-- Empty description of list of login exceptions that we never save logins for -->
    <string name="preferences_passwords_exceptions_description_empty">Inekcam akked wawalen uffiren ur yettwaskelsen ara ad ttwaseknen dagi.</string>
    <!-- Description of list of login exceptions that we never save logins for -->
    <string name="preferences_passwords_exceptions_description">Inekcam akked wawalen uffiren ur ttwaseklasen ara i yismal-a.</string>
    <!-- Text on button to remove all saved login exceptions -->
    <string name="preferences_passwords_exceptions_remove_all">Kkes akk tisuraf</string>
    <!-- Hint for search box in logins list -->
    <string name="preferences_passwords_saved_logins_search">Nadi inekcam</string>
    <!-- Option to sort logins list A-Z, alphabetically -->
    <string name="preferences_passwords_saved_logins_alphabetically">S ugemmay</string>
    <!-- Option to sort logins list by most recently used -->
    <string name="preferences_passwords_saved_logins_recently_used">Ttwasqedcen melmi kan</string>
    <!-- The header for the site that a login is for -->
    <string name="preferences_passwords_saved_logins_site">Asmel web</string>
    <!-- The header for the username for a login -->
    <string name="preferences_passwords_saved_logins_username">Isem n useqdac</string>
    <!-- The header for the password for a login -->
    <string name="preferences_passwords_saved_logins_password">Awal uffir</string>
    <!-- Message displayed in security prompt to reenter a secret pin to access saved logins -->
    <string name="preferences_passwords_saved_logins_enter_pin">Ales asekcem n tengalt-ik PIN</string>
    <!-- Message displayed in security prompt to access saved logins -->
    <string name="preferences_passwords_saved_logins_enter_pin_description">Serreḥ akken ad tsekneḍ inekcam-ik yettwaskelsen</string>
    <!-- Message displayed when a connection is insecure and we detect the user is entering a password -->
    <string name="logins_insecure_connection_warning">Tuqqna-agi mačč d taɣelsant. Inekcam yettwagren dagi zemren ad ttwakkren.</string>
    <!-- Learn more link that will link to a page with more information displayed when a connection is insecure and we detect the user is entering a password -->
    <string name="logins_insecure_connection_warning_learn_more">Issin ugar</string>
    <!-- Prompt message displayed when Fenix detects a user has entered a password and user decides if Fenix should save it. The first parameter is the name of the application (For example: Fenix)  -->
    <string name="logins_doorhanger_save">Tebɣiḍ %s ad isekles anekcam-a?</string>
    <!-- Positive confirmation that Fenix should save the new or updated login -->
    <string name="logins_doorhanger_save_confirmation">Sekles</string>
    <!-- Negative confirmation that Fenix should not save the new or updated login -->
    <string name="logins_doorhanger_save_dont_save">Ur seklas ara</string>
    <!-- Shown in snackbar to tell user that the password has been copied -->
    <string name="logins_password_copied">Awal uffir yettwanɣel ɣef affus</string>
    <!-- Shown in snackbar to tell user that the username has been copied -->
    <string name="logins_username_copied">Isem n useqdac yenɣel ɣef afus</string>
    <!-- Shown in snackbar to tell user that the site has been copied -->
    <string name="logins_site_copied">Asmel yenɣel ɣef aus</string>
    <!-- Content Description (for screenreaders etc) read for the button to copy a password in logins-->
    <string name="saved_logins_copy_password">Nɣel awal uffir</string>
    <!-- Content Description (for screenreaders etc) read for the button to clear a password while editing a login-->
    <string name="saved_logins_clear_password">Sfeḍ awal uffir</string>
    <!-- Content Description (for screenreaders etc) read for the button to copy a username in logins -->
    <string name="saved_login_copy_username">Nɣel isem n useqdac</string>
    <!-- Content Description (for screenreaders etc) read for the button to clear a username while editing a login -->
    <string name="saved_login_clear_username">Sfeḍ isem n useqdac</string>
    <!-- Content Description (for screenreaders etc) read for the button to copy a site in logins -->
    <string name="saved_login_copy_site">Nɣel asmel</string>
    <!-- Content Description (for screenreaders etc) read for the button to open a site in logins -->
    <string name="saved_login_open_site">Ldi asmel deg iminig</string>
    <!-- Content Description (for screenreaders etc) read for the button to reveal a password in logins -->
    <string name="saved_login_reveal_password">Sken awal uffir</string>
    <!-- Content Description (for screenreaders etc) read for the button to hide a password in logins -->
    <string name="saved_login_hide_password">Ffer awal uffir</string>
    <!-- Message displayed in biometric prompt displayed for authentication before allowing users to view their logins -->
    <string name="logins_biometric_prompt_message">Serreḥ akken ad tsekneḍ inekcam-ik yettwaskelsen</string>
    <!-- Title of warning dialog if users have no device authentication set up -->
    <string name="logins_warning_dialog_title">Mmesten inekcam d wawalen uffiren</string>
    <!-- Message of warning dialog if users have no device authentication set up -->
    <string name="logins_warning_dialog_message">Sbadu azenziɣ n usekkeṛ, tangal PIN, neɣ awal uffir akken ad temmesteneḍ inekcam-ik akked wawlen-ik uffiren yettwaskelsen ticki yella win ikecmen ɣer yibenk-ik.</string>
    <!-- Negative button to ignore warning dialog if users have no device authentication set up -->
    <string name="logins_warning_dialog_later">Ticki</string>
    <!-- Positive button to send users to set up a pin of warning dialog if users have no device authentication set up -->
    <string name="logins_warning_dialog_set_up_now">Sbadu tura</string>
    <!-- Title of PIN verification dialog to direct users to re-enter their device credentials to access their logins -->
    <string name="logins_biometric_prompt_message_pin">Serreḥ ibenk-ik</string>
    <!-- Title for Accessibility Force Enable Zoom Preference -->
    <string name="preference_accessibility_force_enable_zoom">Zoom i yismal meṛṛa</string>

    <!-- Summary for Accessibility Force Enable Zoom Preference -->
    <string name="preference_accessibility_force_enable_zoom_summary">Rmed akken ad teǧǧeḍ asemɣer neɣ asemẓi s sin n yiḍudan ula deg yismal web i yessewḥalen aya.</string>

    <!-- Saved logins sorting strategy menu item -by name- (if selected, it will sort saved logins alphabetically) -->
    <string name="saved_logins_sort_strategy_alphabetically">Isem (A-Z)</string>
    <!-- Saved logins sorting strategy menu item -by last used- (if selected, it will sort saved logins by last used) -->
    <string name="saved_logins_sort_strategy_last_used">Aseqdec aneggaru</string>

    <!-- Content description (not visible, for screen readers etc.): Sort saved logins dropdown menu chevron icon -->
    <string name="saved_logins_menu_dropdown_chevron_icon_content_description">Umuɣ n usemyizwer n yinekcam</string>

    <!-- Title of the Add search engine screen -->
    <string name="search_engine_add_custom_search_engine_title">Rnu amsedday n unadi</string>
    <!-- Title of the Edit search engine screen -->
    <string name="search_engine_edit_custom_search_engine_title">Ẓreg amsedday n unadi</string>
    <!-- Content description (not visible, for screen readers etc.): Title for the button to add a search engine in the action bar -->
    <string name="search_engine_add_button_content_description">Rnu</string>
    <!-- Content description (not visible, for screen readers etc.): Title for the button to save a search engine in the action bar -->
    <string name="search_engine_add_custom_search_engine_edit_button_content_description">Sekles</string>
    <!-- Text for the menu button to edit a search engine -->
    <string name="search_engine_edit">Ẓreg</string>
    <!-- Text for the menu button to delete a search engine -->
    <string name="search_engine_delete">Kkes</string>

    <!-- Text for the button to create a custom search engine on the Add search engine screen -->
    <string name="search_add_custom_engine_label_other">Wiyaḍ</string>
    <!-- Placeholder text shown in the Search Engine Name TextField before a user enters text -->
    <string name="search_add_custom_engine_name_hint">Isem</string>
    <!-- Placeholder text shown in the Search String TextField before a user enters text -->
    <string name="search_add_custom_engine_search_string_hint">Aḍris ara tnadiḍ</string>
    <!-- Description text for the Search String TextField. The %s is part of the string -->
    <string name="search_add_custom_engine_search_string_example">Beddel aḍris n unadi “%s”. Amedya: \nhttps://www.google.com/search?q=%s</string>
    <!-- Text for the button to learn more about adding a custom search engine -->
    <string name="search_add_custom_engine_learn_more_label">Issin ugar</string>

    <!-- Accessibility description for the form in which details about the custom search engine are entered -->
    <string name="search_add_custom_engine_form_description">Talqayt ɣef umsedday n unadi udmawan</string>
    <!-- Accessibility description for the 'Learn more' link -->
    <string name="search_add_custom_engine_learn_more_description">Aseɣwen issin ugar</string>

    <!-- Text shown when a user leaves the name field empty -->
    <string name="search_add_custom_engine_error_empty_name">Sekcem isem n umsedday n unadi</string>
    <!-- Text shown when a user tries to add a search engine that already exists -->
    <string name="search_add_custom_engine_error_existing_name">Amsedday n unadi s yisem “%s” yella yakan.</string>
    <!-- Text shown when a user leaves the search string field empty -->
    <string name="search_add_custom_engine_error_empty_search_string">Sekcem aḍris n unadi</string>
    <!-- Text shown when a user leaves out the required template string -->
    <string name="search_add_custom_engine_error_missing_template">Senqed akken aḍris n unadi yemsaḍa akked tawsit n umedya</string>
    <!-- Text shown when we aren't able to validate the custom search query. The first parameter is the url of the custom search engine -->
    <string name="search_add_custom_engine_error_cannot_reach">Tuccḍa n tuqqna ɣef “%s”</string>
    <!-- Text shown when a user creates a new search engine -->
    <string name="search_add_custom_engine_success_message">Timerna n %s</string>
    <!-- Text shown when a user successfully edits a custom search engine -->
    <string name="search_edit_custom_engine_success_message">%s yettwasekles</string>
    <!-- Text shown when a user successfully deletes a custom search engine -->
    <string name="search_delete_search_engine_success_message">%s yettwakkes</string>

    <!-- Title text shown for the migration screen to the new browser. Placeholder replaced with app name -->
    <string name="migration_title">Ansuf ɣer %s amaynut</string>
    <!-- Description text followed by a list of things migrating (e.g. Bookmarks, History). Placeholder replaced with app name-->
    <string name="migration_description">Iminig amaynut ittraǧu-ken, Iteddu akken iwata i yesεan timahalin iggerzen ara awen-ifkken tallelt i tuqqna.\n \nTtxil rǧu ad ifak lqem%s n</string>
    <!-- Text on the disabled button while in progress. Placeholder replaced with app name -->
    <string name="migration_updating_app_button_text">Aleqqem %s…</string>
    <!-- Text on the enabled button. Placeholder replaced with app name-->
    <string name="migration_update_app_button">Bdu %s</string>
    <!-- Accessibility description text for a completed migration item -->
    <string name="migration_icon_description">Tunnagt tedda</string>
    <!--Text on list of migrated items (e.g. Settings, History, etc.)-->
    <string name="migration_text_passwords">Awalen uffiren</string>

    <!-- Heading for the instructions to allow a permission -->
    <string name="phone_feature_blocked_intro">Sireg-it:</string>

    <!-- First step for the allowing a permission -->
    <string name="phone_feature_blocked_step_settings">1. Ddu ɣer iɣewwaṛen Android</string>

    <!-- Second step for the allowing a permission -->
    <string name="phone_feature_blocked_step_permissions"><![CDATA[2. Senned <b>Tisirag</b>]]></string>
    <!-- Third step for the allowing a permission (Fore example: Camera) -->
    <string name="phone_feature_blocked_step_feature"><![CDATA[3. Nṭew<b>%1$s</b> ɣer  IRMED]]></string>

    <!-- Label that indicates a site is using a secure connection -->
    <string name="quick_settings_sheet_secure_connection">Tuqqna taɣelsant</string>
    <!-- Label that indicates a site is using a insecure connection -->
    <string name="quick_settings_sheet_insecure_connection">Tuqqna taraɣelsant</string>
    <!-- Confirmation message for a dialog confirming if the user wants to delete all the permissions for all sites-->
    <string name="confirm_clear_permissions_on_all_sites">Tebɣiḍ ad tekkseḍ tisirag meṛṛa i yismal meṛṛa?</string>
    <!-- Confirmation message for a dialog confirming if the user wants to delete all the permissions for a site-->
    <string name="confirm_clear_permissions_site">Tebɣiḍ ad tekkseḍ tisirag meṛṛa i usmel-a?</string>
    <!-- Confirmation message for a dialog confirming if the user wants to set default value a permission for a site-->
    <string name="confirm_clear_permission_site">Tebɣiḍ ad tekkseḍ tisirag-a i usmel-a?</string>
    <!-- label shown when there are not site exceptions to show in the site exception settings -->
    <string name="no_site_exceptions">Ulac tisuraf n ismal</string>
    <!-- Label for the Pocket default top site -->
    <string name="pocket_top_articles">Imagraden ifazen</string>
    <!-- Bookmark deletion confirmation -->
    <string name="bookmark_deletion_confirmation">Tebɣiḍ ad tekseḍ Ticraḍ-a n iccaren?</string>
    <!-- Browser menu button that adds a top site to the home fragment -->
    <string name="browser_menu_add_to_top_sites">Rnu ɣer ismal ifazen</string>
    <!-- text shown before the issuer name to indicate who its verified by, parameter is the name of
     the certificate authority that verified the ticket-->
    <string name="certificate_info_verified_by">Isenqed-it: %1$s</string>
    <!-- Login overflow menu delete button -->
    <string name="login_menu_delete_button">Kkes</string>
    <!-- Login overflow menu edit button -->
    <string name="login_menu_edit_button">Ẓreg</string>
    <!-- Message in delete confirmation dialog for logins -->
    <string name="login_deletion_confirmation">Tebɣiḍ ad tekseḍ anekcum-agi?</string>
    <!-- Positive action of a dialog asking to delete  -->
    <string name="dialog_delete_positive">Kkes</string>
    <!--  The saved login options menu description. -->
    <string name="login_options_menu">Iɣewwaren n unekcum</string>
    <!--  The editable text field for a login's web address. -->
    <string name="saved_login_hostname_description">Urti n uḍris yettusenfal i tansa n unekcum n web.</string>
    <!--  The editable text field for a login's username. -->
    <string name="saved_login_username_description">Urti n uḍris yettusenfal i yisem n useqdac n unekcum.</string>
    <!--  The editable text field for a login's password. -->
    <string name="saved_login_password_description">Urti n uḍris yettusenfal i wawal uffir n unekcum.</string>
    <!--  The button description to save changes to an edited login. -->
    <string name="save_changes_to_login">Sekles isenfaln unekcum.</string>
    <!--  The button description to discard changes to an edited login. -->
    <string name="discard_changes">Sefsax isenfal</string>
    <!--  The page title for editing a saved login. -->
    <string name="edit">Ẓreg</string>
    <!--  The error message in edit login view when password field is blank. -->
    <string name="saved_login_password_required">Awal uffir yettusra</string>
    <!-- Voice search button content description  -->
    <string name="voice_search_content_description">Anadi s taɣect</string>
    <!-- Voice search prompt description displayed after the user presses the voice search button -->
    <string name="voice_search_explainer">Mmeslay tura</string>

    <!--  The error message in edit login view when a duplicate username exists. -->
    <string name="saved_login_duplicate">Anekcam s yisem-agi n useqdac yella yakan</string>

    <!-- Synced Tabs -->
    <!-- Text displayed to ask user to connect another device as no devices found with account -->
    <string name="synced_tabs_connect_another_device">Qqen ibenk-nniḍen.</string>
    <!-- Text displayed asking user to re-authenticate -->
    <string name="synced_tabs_reauth">Ma ulac aɣilif, ales asesteb.</string>
    <!-- Text displayed when user has disabled tab syncing in Firefox Sync Account -->
    <string name="synced_tabs_enable_tab_syncing">Ma ulac aɣilif, rmed amtawi n waccaren.</string>

    <!-- Text displayed when user has no tabs that have been synced -->
    <string name="synced_tabs_no_tabs">Ulac ɣur-k accarren yeldin deg Firefox deg yibenkan-inek-nniḍen.</string>
    <!-- Text displayed in the synced tabs screen when a user is not signed in to Firefox Sync describing Synced Tabs -->
    <string name="synced_tabs_sign_in_message">Wali tabdart n waccaren seg yibenkan-ik-nniḍen.</string>
    <!-- Text displayed on a button in the synced tabs screen to link users to sign in when a user is not signed in to Firefox Sync -->
    <string name="synced_tabs_sign_in_button">Kcem akken ad yemtawi</string>

    <!-- The text displayed when a synced device has no tabs to show in the list of Synced Tabs. -->
    <string name="synced_tabs_no_open_tabs">Ulac iccaren yeldin</string>

    <!-- Top Sites -->
    <!-- Title text displayed in the dialog when top sites limit is reached. -->
    <string name="top_sites_max_limit_title">Tewwḍeḍ ɣer talast n usmel</string>
    <!-- Content description text displayed in the dialog when top sites limit is reached. -->
    <string name="top_sites_max_limit_content_2">I tmerna n usmel afellay amaynut, kkes yiwen. Nnal ɣef usmel-nni war aḥbas syen fren &quot;kkes&quot;.</string>
    <!-- Confirmation dialog button text when top sites limit is reached. -->
    <string name="top_sites_max_limit_confirmation_button">IH, awi-t-id</string>

    <!-- Label for the show most visited sites preference -->
    <string name="top_sites_toggle_top_frecent_sites">Sken-d ismal ittwarzan aṭas</string>

    <!-- Title text displayed in the rename top site dialog. -->
	<string name="top_sites_rename_dialog_title">Isem</string>
	<!-- Hint for renaming title of a top site -->
	<string name="top_site_name_hint">Isem n useɣwen ifazen</string>
	<!-- Button caption to confirm the renaming of the top site. -->
	<string name="top_sites_rename_dialog_ok">IH</string>
	<!-- Dialog button text for canceling the rename top site prompt. -->
	<string name="top_sites_rename_dialog_cancel">Sefsex</string>

    <!-- Content description for close button in collection placeholder. -->
    <string name="remove_home_collection_placeholder_content_description">Kkes</string>

    <!-- Deprecated: text for the firefox account onboarding card header
    The first parameter is the name of the app (e.g. Firefox Preview) -->
    <string name="onboarding_firefox_account_header">Awi %s amaynut akk.</string>

    <!-- Content description radio buttons with a link to more information -->
    <string name="radio_preference_info_content_description">Sit i wugar n telqayt</string>

    <!-- Deprecated: No Open Tabs Message Header -->
    <string name="no_collections_header1">Lqeḍ tiɣawsiwin i tḥemmleḍ</string>
    <!-- Deprecated: Label to describe what collections are to a new user without any collections -->
    <string name="no_collections_description1">Segrew akk akken inadiyen, ismal d waccaren yemṣadan akken ad yishil unekcum ɣer-sen mbeεd.</string>
    <!-- Deprecated: text for the firefox account onboarding card header when we detect you're already signed in to -->
    <string name="onboarding_firefox_account_auto_signin_header_2">Aql-ak teqqneḍ s %s ɣef yiminig-nniḍen Firefox s wugur-a. Tenɣiḍ ad teqqneḍ s umiḍan-a?</string>
    <!-- Deprecated: Describes the add to homescreen functionality -->
    <string name="add_to_homescreen_description">Adtizmireḍ s tifses ad ternuḍ asmel-a web ɣer ugdil agejdan n tiliɣri-ik akken ad tesɛuḍ anekcum askudan daɣen ad tinigeḍ s zreb s termit icuban asnas.</string>

    </resources><|MERGE_RESOLUTION|>--- conflicted
+++ resolved
@@ -52,7 +52,7 @@
     <string name="tab_tray_multiselect_selected_content_description">Iţufren</string>
 
     <!-- About content. The first parameter is the name of the application. (For example: Fenix) -->
-    <string name="about_content">%1$s d afares n @fork-maintainers.</string>
+    <string name="about_content">%1$s d afares n Mozilla.</string>
 
     <!-- Private Browsing -->
     <!-- Title for private session option -->
@@ -181,15 +181,12 @@
 
     <!-- Browser menu button to show reader view appearance controls e.g. the used font type and size -->
     <string name="browser_menu_customize_reader_view">Sagen timeẓri n tɣuri</string>
-<<<<<<< HEAD
-=======
     <!-- Browser menu label for adding a bookmark -->
     <string name="browser_menu_add">Rnu</string>
 
     <!-- Browser menu label for editing a bookmark -->
     <string name="browser_menu_edit">Ẓreg</string>
 
->>>>>>> a439894a
     <!-- Error message to show when the user tries to access a scheme not
         handled by the app (Ex: blob, tel etc) -->
     <string name="unknown_scheme_error_message">Ur izmir ara ad yeqqen. Azenziɣ n tensa URL ur yettwassen ara.</string>
