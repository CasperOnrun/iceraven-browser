--- conflicted
+++ resolved
@@ -981,11 +981,6 @@
     <string name="share_link_all_apps_subheader">Todas as ações</string>
     <!-- Sub-header in the dialog to share a link to an app from the most-recent sorted list -->
     <string name="share_link_recent_apps_subheader">Recentemente utilizadas</string>
-<<<<<<< HEAD
-    <!-- An string shown when an account is signed in where %1$s is a placeholder for the email-->
-    <string name="sync_signed_as">Autenticado como %1$s</string>
-=======
->>>>>>> edea181c
     <!-- An option from the three dot menu to into sync -->
     <string name="sync_menu_sign_in">Iniciar sessão para sincronizar</string>
     <!-- An option from the share dialog to sign into sync -->
@@ -1571,11 +1566,8 @@
     <string name="preferences_credit_cards_manage_saved_cards">Gerir cartões guardados</string>
     <!-- Title of the "Add card" screen -->
     <string name="credit_cards_add_card">Adicionar cartão</string>
-<<<<<<< HEAD
-=======
     <!-- Title of the "Edit card" screen -->
     <string name="credit_cards_edit_card">Editar cartão</string>
->>>>>>> edea181c
     <!-- The header for the card number of a credit card -->
     <string name="credit_cards_card_number">Número do cartão</string>
     <!-- The header for the expiration date of a credit card -->
@@ -1584,11 +1576,8 @@
     <string name="credit_cards_name_on_card">Nome no cartão</string>
     <!-- The header for the nickname for a credit card -->
     <string name="credit_cards_card_nickname">Nome alternativo do cartão</string>
-<<<<<<< HEAD
-=======
     <!-- The text for the "Delete card" menu item for deleting a credit card -->
     <string name="credit_cards_menu_delete_card">Eliminar cartão</string>
->>>>>>> edea181c
     <!-- The text for the "Delete card" button for deleting a credit card -->
     <string name="credit_cards_delete_card_button">Eliminar cartão</string>
     <!-- The title for the "Save" menu item for saving a credit card -->
