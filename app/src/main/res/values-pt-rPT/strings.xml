<?xml version="1.0" encoding="utf-8"?>
<resources>

    <!-- App name for private browsing mode. The first parameter is the name of the app defined in app_name (for example: Fenix)-->
    <string name="app_name_private_5">%s privado</string>
    <!-- App name for private browsing mode. The first parameter is the name of the app defined in app_name (for example: Fenix)-->
    <string name="app_name_private_4">%s (privado)</string>

    <!-- Home Fragment -->
    <!-- Content description (not visible, for screen readers etc.): "Three dot" menu button. -->
    <string name="content_description_menu">Mais opções</string>
    <!-- Content description (not visible, for screen readers etc.): "Private Browsing" menu button. -->
    <string name="content_description_private_browsing_button">Ativar navegação privada</string>
    <!-- Content description (not visible, for screen readers etc.): "Private Browsing" menu button. -->
    <string name="content_description_disable_private_browsing_button">Desativar navegação privada</string>
    <!-- Placeholder text shown in the search bar before a user enters text -->
    <string name="search_hint">Pesquise ou insira o endereço</string>
    <!-- No Open Tabs Message Description -->
    <string name="no_open_tabs_description">Os seus separadores abertos serão mostrados aqui.</string>

    <!-- No Private Tabs Message Description -->
    <string name="no_private_tabs_description">Os seus separadores privados serão mostrados aqui.</string>

    <!-- Message announced to the user when tab tray is selected with 1 tab -->
    <string name="open_tab_tray_single">1 separador aberto. Toque para mudar de separador.</string>
    <!-- Message announced to the user when tab tray is selected with 0 or 2+ tabs -->
    <string name="open_tab_tray_plural">%1$s separadores abertos. Toque para mudar de separador.</string>

    <!-- Tab tray multi select title in app bar. The first parameter is the number of tabs selected -->
    <string name="tab_tray_multi_select_title">%1$d selecionados</string>
    <!-- Label of button in create collection dialog for creating a new collection  -->
    <string name="tab_tray_add_new_collection">Adicionar nova coleção</string>
    <!-- Label of editable text in create collection dialog for naming a new collection  -->
    <string name="tab_tray_add_new_collection_name">Nome</string>
    <!-- Label of button in save to collection dialog for selecting a current collection  -->
    <string name="tab_tray_select_collection">Selecionar coleção</string>
    <!-- Content description for close button while in multiselect mode in tab tray -->
    <string name="tab_tray_close_multiselect_content_description">Sair do modo de seleção múltipla</string>
    <!-- Content description for save to collection button while in multiselect mode in tab tray -->
    <string name="tab_tray_collection_button_multiselect_content_description">Guardar selecionados separadores na coleção</string>

    <!-- Content description for checkmark while tab is selected while in multiselect mode in tab tray. The first parameter is the title of the tab selected -->
    <string name="tab_tray_item_selected_multiselect_content_description">%1$s selecionado</string>
    <!-- Content description when tab is unselected while in multiselect mode in tab tray. The first parameter is the title of the tab unselected -->
    <string name="tab_tray_item_unselected_multiselect_content_description">%1$s não-selecionado</string>
    <!-- Content description announcement when exiting multiselect mode in tab tray -->
    <string name="tab_tray_exit_multiselect_content_description">O modo de seleção múltipla foi terminado</string>
    <!-- Content description announcement when entering multiselect mode in tab tray -->
    <string name="tab_tray_enter_multiselect_content_description">Modo de seleção múltipla iniciado; selecione os separadores a guardar numa coleção</string>
    <!-- Content description on checkmark while tab is selected in multiselect mode in tab tray -->
    <string name="tab_tray_multiselect_selected_content_description">Selecionado</string>

    <!-- Home - Recently saved bookmarks -->
    <!-- Title for the home screen section with recently saved bookmarks. -->
    <string name="recently_saved_bookmarks">Recentemente guardados</string>
    <!-- Content description for the recently saved bookmarks section on the home screen. -->
    <string name="recently_saved_bookmarks_content_description">Marcadores guardados recentemente</string>
    <!-- Title for the button which navigates the user to show all of their saved bookmarks. -->
    <string name="recently_saved_show_all">Mostrar todos</string>
    <!-- Content description for the button which navigates the user to show all of their saved bookmarks. -->
    <string name="recently_saved_show_all_content_description">Botão para mostrar todos os marcadores guardados</string>

    <!-- About content. The first parameter is the name of the application. (For example: Fenix) -->
    <string name="about_content">%1$s é criado pela @fork-maintainers.</string>

    <!-- Private Browsing -->
    <!-- Title for private session option -->
    <string name="private_browsing_title">Está numa sessão privada</string>
    <!-- Explanation for private browsing displayed to users on home view when they first enable private mode
        The first parameter is the name of the app defined in app_name (for example: Fenix) -->
    <string name="private_browsing_placeholder_description_2">%1$s limpa o seu histórico de pesquisa e de navegação dos separadores privados quando os fecha ou sai da aplicação. Enquanto isto não o torna anónimo nos websites ou no seu provedor de serviços da Internet, este torna mais fácil em manter privado o que você faz online de qualquer pessoa que utiliza este dispositivo.</string>
    <string name="private_browsing_common_myths">
       Mitos comuns sobre a navegação privada
    </string>
    <!-- Delete session button to erase your history in a private session -->
    <string name="private_browsing_delete_session">Eliminar sessão</string>

    <!-- Private mode shortcut "contextual feature recommendation" (CFR) -->
    <!-- Text for the main message -->
    <string name="cfr_message">Adicionar um atalho para abrir separadores privados ao seu ecrã inicial.</string>
    <!-- Text for the positive button -->
    <string name="cfr_pos_button_text">Adicionar atalho</string>
    <!-- Text for the negative button -->
    <string name="cfr_neg_button_text">Não, obrigado</string>

    <!-- Open in App "contextual feature recommendation" (CFR) -->
    <!-- Text for the info message. 'Firefox' intentionally hardcoded here.-->
    <string name="open_in_app_cfr_info_message">Pode configurar o Firefox para abrir automaticamente as ligações nas aplicações.</string>
    <!-- Text for the positive action button -->
    <string name="open_in_app_cfr_positive_button_text">Ir para as definições</string>
    <!-- Text for the negative action button -->
    <string name="open_in_app_cfr_negative_button_text">Dispensar</string>

    <!-- Text for the info dialog when camera permissions have been denied but user tries to access a camera feature. -->
    <string name="camera_permissions_needed_message">É necessário acesso à câmara. Aceda às definições do Android, toque em permissões e toque em permitir.</string>
    <!-- Text for the positive action button to go to Android Settings to grant permissions. -->
    <string name="camera_permissions_needed_positive_button_text">Ir para as definições</string>
    <!-- Text for the negative action button to dismiss the dialog. -->
    <string name="camera_permissions_needed_negative_button_text">Dispensar</string>

    <!-- Text for the banner message to tell users about our auto close feature. -->
    <string name="tab_tray_close_tabs_banner_message">Faça com que os separadores abertos que não tenham sido acedidos no último dia, semana ou mês sejam automaticamente fechados.</string>
    <!-- Text for the positive action button to go to Settings for auto close tabs. -->
    <string name="tab_tray_close_tabs_banner_positive_button_text">Ver opções</string>
    <!-- Text for the negative action button to dismiss the Close Tabs Banner. -->
    <string name="tab_tray_close_tabs_banner_negative_button_text">Dispensar</string>

    <!-- Home screen icons - Long press shortcuts -->
    <!-- Shortcut action to open new tab -->
    <string name="home_screen_shortcut_open_new_tab_2">Novo separador</string>
    <!-- Shortcut action to open new private tab -->
    <string name="home_screen_shortcut_open_new_private_tab_2">Novo separador privado</string>

    <!-- Heading for the Top Sites block -->
    <string name="home_screen_top_sites_heading">Sites principais</string>

    <!-- Recent Tabs -->
    <!-- Header text for jumping back into the recent tab in the home screen -->
    <string name="recent_tabs_header">Regressar</string>
    <!-- Button text for showing all the tabs in the tabs tray -->
    <string name="recent_tabs_show_all">Mostrar todos</string>

    <!-- Browser Fragment -->
    <!-- Content description (not visible, for screen readers etc.): Navigate to open tabs -->
    <string name="browser_tabs_button">Separadores abertos</string>
    <!-- Content description (not visible, for screen readers etc.): Navigate backward (browsing history) -->
    <string name="browser_menu_back">Anterior</string>
    <!-- Content description (not visible, for screen readers etc.): Navigate forward (browsing history) -->
    <string name="browser_menu_forward">Avançar</string>
    <!-- Content description (not visible, for screen readers etc.): Refresh current website -->
    <string name="browser_menu_refresh">Atualizar</string>
    <!-- Content description (not visible, for screen readers etc.): Stop loading current website -->
    <string name="browser_menu_stop">Parar</string>
    <!-- Content description (not visible, for screen readers etc.): Bookmark the current page -->
    <string name="browser_menu_bookmark">Marcador</string>
    <!-- Content description (not visible, for screen readers etc.): Un-bookmark the current page -->
    <string name="browser_menu_edit_bookmark">Editar marcador</string>
    <!-- Browser menu button that opens the addon manager -->
    <string name="browser_menu_add_ons">Extras</string>
    <!-- Browser menu button that opens the addon extensions manager -->
    <string name="browser_menu_extensions">Extensões</string>
    <!-- Text displayed when there are no add-ons to be shown -->
    <string name="no_add_ons">Sem extras aqui</string>
    <!-- Browser menu button that sends a user to help articles -->
    <string name="browser_menu_help">Ajuda</string>
    <!-- Browser menu button that sends a to a the what's new article -->
    <string name="browser_menu_whats_new">Novidades</string>
    <!-- Browser menu button that opens the settings menu -->
    <string name="browser_menu_settings">Definições</string>
    <!-- Browser menu button that opens a user's library -->
    <string name="browser_menu_library">Biblioteca</string>
    <!-- Browser menu toggle that requests a desktop site -->
    <string name="browser_menu_desktop_site">Site para PC</string>
    <!-- Browser menu toggle that adds a shortcut to the site on the device home screen. -->
    <string name="browser_menu_add_to_homescreen">Adicionar ao ecrã Inicial</string>
    <!-- Browser menu toggle that installs a Progressive Web App shortcut to the site on the device home screen. -->
    <string name="browser_menu_install_on_homescreen">Instalar</string>
    <!-- Menu option on the toolbar that takes you to synced tabs page-->
    <string name="synced_tabs">Separadores sincronizados</string>
    <!-- Content description (not visible, for screen readers etc.) for the Resync tabs button -->
    <string name="resync_button_content_description">Ressincronizar</string>
    <!-- Browser menu button that opens the find in page menu -->
    <string name="browser_menu_find_in_page">Encontrar na página</string>
    <!-- Browser menu button that creates a private tab -->
    <string name="browser_menu_private_tab">Separador privado</string>
    <!-- Browser menu button that saves the current tab to a collection -->
    <string name="browser_menu_save_to_collection_2">Guardar na coleção</string>
    <!-- Browser menu button that open a share menu to share the current site -->
    <string name="browser_menu_share">Partilhar</string>
    <!-- Share menu title, displayed when a user is sharing their current site -->
    <string name="menu_share_with">Partilhar com…</string>
    <!-- Browser menu button shown in custom tabs that opens the current tab in Fenix
        The first parameter is the name of the app defined in app_name (for example: Fenix) -->
    <string name="browser_menu_open_in_fenix">Abrir no %1$s</string>
    <!-- Browser menu text shown in custom tabs to indicate this is a Fenix tab
        The first parameter is the name of the app defined in app_name (for example: Fenix) -->
    <string name="browser_menu_powered_by">Com tecnologia %1$s</string>
    <!-- Browser menu text shown in custom tabs to indicate this is a Fenix tab
        The first parameter is the name of the app defined in app_name (for example: Fenix) -->
    <string name="browser_menu_powered_by2">Com tecnologia %1$s</string>
    <!-- Browser menu button to put the current page in reader mode -->
    <string name="browser_menu_read">Vista de leitura</string>
    <!-- Browser menu button content description to close reader mode and return the user to the regular browser -->
    <string name="browser_menu_read_close">Fechar vista de leitura</string>
    <!-- Browser menu button to open the current page in an external app -->
    <string name="browser_menu_open_app_link">Abrir na aplicação</string>
    <!-- Browser menu button to configure reader mode appearance e.g. the used font type and size -->
    <string name="browser_menu_read_appearance">Aparência</string>

    <!-- Browser menu button to show reader view appearance controls e.g. the used font type and size -->
    <string name="browser_menu_customize_reader_view">Personalizar a vista de leitura</string>
    <!-- Browser menu label for adding a bookmark -->
    <string name="browser_menu_add">Adicionar</string>
    <!-- Browser menu label for editing a bookmark -->
    <string name="browser_menu_edit">Editar</string>

    <!-- Browser Toolbar -->
    <!-- Content description for the Home screen button on the browser toolbar -->
    <string name="browser_toolbar_home">Ecrã inicial</string>

    <!-- Error message to show when the user tries to access a scheme not
        handled by the app (Ex: blob, tel etc) -->
    <string name="unknown_scheme_error_message">Não foi possível ligar. Esquema do endereço não reconhecido.</string>

    <!-- Locale Settings Fragment -->
    <!-- Content description for tick mark on selected language -->
    <string name="a11y_selected_locale_content_description">Idioma selecionado</string>
    <!-- Content description for search icon -->
    <string name="a11y_search_icon_content_description">Pesquisar</string>
    <!-- Text for default locale item -->
    <string name="default_locale_text">Utilizar idioma do dispositivo</string>

    <!-- Placeholder text shown in the search bar before a user enters text -->
    <string name="locale_search_hint">Pesquisar idioma</string>

    <!-- Search Fragment -->
    <!-- Button in the search view that lets a user search by scanning a QR code -->
    <string name="search_scan_button">Digitalizar</string>
    <!-- Button in the search view that lets a user change their search engine -->
    <string name="search_engine_button">Motor de pesquisa</string>
    <!-- Button in the search view when shortcuts are displayed that takes a user to the search engine settings -->
    <string name="search_shortcuts_engine_settings">Definições do motor de pesquisa</string>
    <!-- Header displayed when selecting a shortcut search engine -->
    <string name="search_engines_search_with">Desta vez, pesquisar com:</string>
    <!-- Button in the search view that lets a user navigate to the site in their clipboard -->
    <string name="awesomebar_clipboard_title">Preencher ligação da área de transferência</string>
    <!-- Button in the search suggestions onboarding that allows search suggestions in private sessions -->
    <string name="search_suggestions_onboarding_allow_button">Permitir</string>
    <!-- Button in the search suggestions onboarding that does not allow search suggestions in private sessions -->
    <string name="search_suggestions_onboarding_do_not_allow_button">Não permitir</string>
    <!-- Search suggestion onboarding hint title text -->
    <string name="search_suggestions_onboarding_title">Permitir sugestões de pesquisa em sessões privadas?</string>
    <!-- Search suggestion onboarding hint description text, first parameter is the name of the app defined in app_name (for example: Fenix)-->
    <string name="search_suggestions_onboarding_text">O %s irá enviar tudo o que escreve na barra de endereço para o seu motor de pesquisa predefinido.</string>
    <!-- Search suggestion onboarding hint Learn more link text -->
    <string name="search_suggestions_onboarding_learn_more_link">Saber mais</string>

    <!-- Search engine suggestion title text. The first parameter is the name of teh suggested engine-->
    <string name="search_engine_suggestions_title">Pesquisar %s</string>
    <!-- Search engine suggestion description text -->
    <string name="search_engine_suggestions_description">Pesquisar diretamente a partir da barra de endereço</string>

    <!-- Search Widget -->
    <!-- Content description for searching with a widget. Firefox is intentionally hardcoded.-->
    <string name="search_widget_content_description">Abrir um novo separador Firefox</string>
    <!-- Text preview for smaller sized widgets -->
    <string name="search_widget_text_short">Pesquisar</string>
    <!-- Text preview for larger sized widgets -->
    <string name="search_widget_text_long">Pesquisar na Internet</string>

    <!-- Content description (not visible, for screen readers etc.): Voice search -->
    <string name="search_widget_voice">Pesquisa por voz</string>

    <!-- Preferences -->
    <!-- Title for the settings page-->
    <string name="settings">Definições</string>
    <!-- Preference category for basic settings -->
    <string name="preferences_category_basics">Básico</string>
    <!-- Preference category for general settings -->
    <string name="preferences_category_general">Geral</string>
    <!-- Preference category for all links about Fenix -->
    <string name="preferences_category_about">Sobre</string>
    <!-- Preference for settings related to changing the default search engine -->
    <string name="preferences_default_search_engine">Motor de pesquisa predefinido</string>
    <!-- Preference for settings related to Search -->
    <string name="preferences_search">Pesquisa</string>
    <!-- Preference for settings related to Search address bar -->
    <string name="preferences_search_address_bar">Barra de endereço</string>
    <!-- Preference linking to help about Fenix -->
    <string name="preferences_help">Ajuda</string>
    <!-- Preference link to rating Fenix on the Play Store -->
    <string name="preferences_rate">Classificar no Google Play</string>
    <!-- Preference for giving feedback about Fenix -->
    <string name="preferences_feedback">Dar feedback</string>
    <!-- Preference linking to about page for Fenix
        The first parameter is the name of the app defined in app_name (for example: Fenix) -->
    <string name="preferences_about">Sobre %1$s</string>
    <!-- Preference linking to the your rights SUMO page -->
    <string name="preferences_your_rights">Os seus direitos</string>
    <!-- Preference for settings related to saved passwords -->
    <string name="preferences_passwords">Palavras-passe</string>
    <!-- Preference for settings related to saved credit cards and addresses -->
    <string name="preferences_credit_cards_addresses">Cartões de crédito e moradas</string>
    <!-- Preference for settings related to changing the default browser -->
    <string name="preferences_set_as_default_browser">Definir como navegador predefinido</string>
    <!-- Preference category for advanced settings -->
    <string name="preferences_category_advanced">Avançadas</string>
    <!-- Preference category for privacy settings -->
    <string name="preferences_category_privacy">Privacidade</string>
    <!-- Preference category for privacy and security settings -->
    <string name="preferences_category_privacy_security">Privacidade e segurança</string>
    <!-- Preference for advanced site permissions -->
    <string name="preferences_site_permissions">Permissões do site</string>
    <!-- Preference for private browsing options -->
    <string name="preferences_private_browsing_options">Navegação privada</string>
    <!-- Preference for opening links in a private tab-->
    <string name="preferences_open_links_in_a_private_tab">Abrir ligações num separador privado</string>
    <!-- Preference for allowing screenshots to be taken while in a private tab-->
    <string name="preferences_allow_screenshots_in_private_mode">Permitir capturas de ecrã na navegação privada</string>
    <!-- Will inform the user of the risk of activating Allow screenshots in private browsing option -->
    <string name="preferences_screenshots_in_private_mode_disclaimer">Se permitido, os separadores privados também ficarão visíveis quando várias aplicações estiverem abertas</string>
    <!-- Preference for adding private browsing shortcut -->
    <string name="preferences_add_private_browsing_shortcut">Adicionar um atalho de navegação privada</string>
    <!-- Preference for accessibility -->
    <string name="preferences_accessibility">Acessibilidade</string>
    <!-- Preference to override the Firefox Account server -->
    <string name="preferences_override_fxa_server">Servidor personalizado de conta Firefox</string>
    <!-- Preference to override the Sync token server -->
    <string name="preferences_override_sync_tokenserver">Servidor de sincronização personalizado</string>
    <!-- Toast shown after updating the FxA/Sync server override preferences -->
    <string name="toast_override_fxa_sync_server_done">Servidor de conta Firefox / Sincronização modificado. A sair da aplicação para aplicar alterações…</string>
    <!-- Preference category for account information -->
    <string name="preferences_category_account">Conta</string>
    <!-- Preference shown on banner to sign into account -->
    <string name="preferences_sign_in">Iniciar sessão</string>
    <!-- Preference for changing where the toolbar is positioned -->
    <string name="preferences_toolbar">Barra de ferramentas</string>
    <!-- Preference for changing default theme to dark or light mode -->
    <string name="preferences_theme">Tema</string>
    <!-- Preference for customizing the home screen -->
    <string name="preferences_home">Início</string>
    <!-- Preference for gestures based actions -->
    <string name="preferences_gestures">Gestos</string>
    <!-- Preference for settings related to visual options -->
    <string name="preferences_customize">Personalizar</string>
    <!-- Preference description for banner about signing in -->
    <string name="preferences_sign_in_description">Sincronize marcadores, histórico e muito mais com a sua conta do Firefox</string>
    <!-- Preference shown instead of account display name while account profile information isn't available yet. -->
    <string name="preferences_account_default_name">Conta Firefox</string>
    <!-- Preference text for account title when there was an error syncing FxA -->
    <string name="preferences_account_sync_error">Restabeleça a ligação para retomar a sincronização</string>
    <!-- Preference for language -->
    <string name="preferences_language">Idioma</string>
    <!-- Preference for data choices -->
    <string name="preferences_data_choices">Opções de dados</string>
    <!-- Preference for data collection -->
    <string name="preferences_data_collection">Recolha de dados</string>
    <!-- Preference linking to the privacy notice -->
    <string name="preferences_privacy_link">Política de privacidade</string>
    <!-- Preference category for developer tools -->
    <string name="developer_tools_category">Ferramentas do programador</string>

    <!-- Preference for developers -->
    <string name="preferences_remote_debugging">Depuração remota via USB</string>
    <!-- Preference title for switch preference to show search engines -->
    <string name="preferences_show_search_engines">Mostrar motores de pesquisa</string>
    <!-- Preference title for switch preference to show search suggestions -->
    <string name="preferences_show_search_suggestions">Mostrar sugestões de pesquisa</string>
    <!-- Preference title for switch preference to show voice search button -->
    <string name="preferences_show_voice_search">Mostrar a pesquisa por voz</string>
    <!-- Preference title for switch preference to show search suggestions also in private mode -->
    <string name="preferences_show_search_suggestions_in_private">Mostrar em sessões privadas</string>
    <!-- Preference title for switch preference to show a clipboard suggestion when searching -->
    <string name="preferences_show_clipboard_suggestions">Mostrar sugestões da área de transferência</string>
    <!-- Preference title for switch preference to suggest browsing history when searching -->
    <string name="preferences_search_browsing_history">Pesquisar no histórico de navegação</string>
    <!-- Preference title for switch preference to suggest bookmarks when searching -->
    <string name="preferences_search_bookmarks">Pesquisar marcadores</string>
    <!-- Preference title for switch preference to suggest synced tabs when searching -->
    <string name="preferences_search_synced_tabs">Pesquisar separadores sincronizados</string>
    <!-- Preference for account settings -->
    <string name="preferences_account_settings">Definições da conta</string>
    <!-- Preference for enabling url autocomplete-->
    <string name="preferences_enable_autocomplete_urls">Conclusão automática de endereços</string>
    <!-- Preference for open links in third party apps -->
    <string name="preferences_open_links_in_apps">Abrir ligações em aplicações</string>
    <!-- Preference for open download with an external download manager app -->
    <string name="preferences_external_download_manager">Gestor de transferências externo</string>
    <!-- Preference for add_ons -->
    <string name="preferences_addons">Extras</string>

    <!-- Preference for notifications -->
    <string name="preferences_notifications">Notificações</string>

    <!-- Add-on Preferences -->
    <!-- Preference to customize the configured AMO (addons.mozilla.org) collection -->
    <string name="preferences_customize_amo_collection">Coleção personalizada de extras</string>
    <!-- Button caption to confirm the add-on collection configuration -->
    <string name="customize_addon_collection_ok">OK</string>
    <!-- Button caption to abort the add-on collection configuration -->
    <string name="customize_addon_collection_cancel">Cancelar</string>
    <!-- Hint displayed on input field for custom collection name -->
    <string name="customize_addon_collection_hint">Nome da coleção</string>
    <!-- Hint displayed on input field for custom collection user ID-->
    <string name="customize_addon_collection_user_hint">Proprietário da coleção (ID de utilizador)</string>
    <!-- Toast shown after confirming the custom add-on collection configuration -->
    <string name="toast_customize_addon_collection_done">Coleção de extras modificada. A sair da aplicação para aplicar alterações…</string>

    <!-- Add-on Installation from AMO-->
    <!-- Error displayed when user attempts to install an add-on from AMO (addons.mozilla.org) that is not supported -->
    <string name="addon_not_supported_error">O extra não é suportado</string>
    <!-- Error displayed when user attempts to install an add-on from AMO (addons.mozilla.org) that is already installed -->
    <string name="addon_already_installed">O extra já está instalado</string>

    <!-- Account Preferences -->
    <!-- Preference for triggering sync -->
    <string name="preferences_sync_now">Sincronizar agora</string>
    <!-- Preference category for sync -->
    <string name="preferences_sync_category">Escolha o que sincronizar</string>
    <!-- Preference for syncing history -->
    <string name="preferences_sync_history">Histórico</string>
    <!-- Preference for syncing bookmarks -->
    <string name="preferences_sync_bookmarks">Marcadores</string>
    <!-- Preference for syncing logins -->
    <string name="preferences_sync_logins">Credenciais</string>
    <!-- Preference for syncing tabs -->
    <string name="preferences_sync_tabs_2">Separadores abertos</string>
    <!-- Preference for signing out -->
    <string name="preferences_sign_out">Terminar sessão</string>
    <!-- Preference displays and allows changing current FxA device name -->
    <string name="preferences_sync_device_name">Nome do dispositivo</string>
    <!-- Text shown when user enters empty device name -->
    <string name="empty_device_name_error">O nome do dispositivo não pode estar vazio.</string>
    <!-- Label indicating that sync is in progress -->
    <string name="sync_syncing_in_progress">A sincronizar…</string>
    <!-- Label summary indicating that sync failed. The first parameter is the date stamp showing last time it succeeded -->
    <string name="sync_failed_summary">Falha na sincronização. Último êxito: %s</string>
    <!-- Label summary showing never synced -->
    <string name="sync_failed_never_synced_summary">Falha na sincronização. Último êxito: nunca</string>
    <!-- Label summary the date we last synced. The first parameter is date stamp showing last time synced -->
    <string name="sync_last_synced_summary">Última sincronização: %s</string>
    <!-- Label summary showing never synced -->
    <string name="sync_never_synced_summary">Última sincronização: nunca</string>

    <!-- Text for displaying the default device name.
        The first parameter is the application name, the second is the device manufacturer name
        and the third is the device model. -->
    <string name="default_device_name_2">%1$s no %2$s %3$s</string>

    <!-- Preference for syncing credit cards -->
    <string name="preferences_sync_credit_cards">Cartões de crédito</string>
    <!-- Preference for syncing addresses -->
    <string name="preferences_sync_address">Moradas</string>

    <!-- Send Tab -->
    <!-- Name of the "receive tabs" notification channel. Displayed in the "App notifications" system settings for the app -->
    <string name="fxa_received_tab_channel_name">Separadores recebidos</string>
    <!-- Description of the "receive tabs" notification channel. Displayed in the "App notifications" system settings for the app -->
    <string name="fxa_received_tab_channel_description">Notificações para separadores recebidos de outros dispositivos Firefox.</string>
    <!--  The body for these is the URL of the tab received  -->
    <string name="fxa_tab_received_notification_name">Separador recebido</string>
    <!-- When multiple tabs have been received -->
    <string name="fxa_tabs_received_notification_name">Separadores recebidos</string>
    <!-- %s is the device name -->
    <string name="fxa_tab_received_from_notification_name">Separador de %s</string>

    <!-- Advanced Preferences -->
    <!-- Preference for tracking protection settings -->
    <string name="preferences_tracking_protection_settings">Proteção contra a monitorização</string>
    <!-- Preference switch for tracking protection -->
    <string name="preferences_tracking_protection">Proteção contra a monitorização</string>
    <!-- Preference switch description for tracking protection -->
    <string name="preferences_tracking_protection_description">Bloquear conteúdo e scripts que o monitorizam na Internet</string>
    <!-- Preference for tracking protection exceptions -->
    <string name="preferences_tracking_protection_exceptions">Exceções</string>
    <!-- Preference description for tracking protection exceptions -->
    <string name="preferences_tracking_protection_exceptions_description">A proteção contra a monitorização está desativada para estes sites</string>
    <!-- Button in Exceptions Preference to turn on tracking protection for all sites (remove all exceptions) -->
    <string name="preferences_tracking_protection_exceptions_turn_on_for_all">Ativar para todos os sites</string>
    <!-- Text displayed when there are no exceptions -->
    <string name="exceptions_empty_message_description">As exceções permitem desativar a proteção contra a monitorização para sites selecionados.</string>
    <!-- Text displayed when there are no exceptions, with learn more link that brings users to a tracking protection SUMO page -->
    <string name="exceptions_empty_message_learn_more_link">Saber mais</string>

    <!-- Preference switch for Telemetry -->
    <string name="preferences_telemetry">Telemetria</string>
    <!-- Preference switch for usage and technical data collection -->
    <string name="preference_usage_data">Dados técnicos e de utilização</string>
    <!-- Preference description for usage and technical data collection -->
    <string name="preferences_usage_data_description">Partilha dados de desempenho, utilização, hardware e personalização sobre o seu navegador com a Mozilla para nos ajudar a tornar o %1$s melhor</string>
    <!-- Preference switch for marketing data collection -->
    <string name="preferences_marketing_data">Dados de marketing</string>

    <!-- Preference description for marketing data collection, parameter is the app name (e.g. Firefox) -->
    <string name="preferences_marketing_data_description">Partilha dados sobre as funcionalidades que utiliza no %1$s com o Leanplum, o nosso parceiro de marketing para dispositivos móveis.</string>
    <!-- Preference description for marketing data collection -->
    <string name="preferences_marketing_data_description2">Partilha informação básica de utilização com a Adjust, o nosso fornecedor de marketing para dispositivos móveis</string>
    <!-- Title for studies preferences -->
    <string name="preference_experiments_2">Estudos</string>
    <!-- Summary for studies preferences -->
    <string name="preference_experiments_summary_2">Permitir que a Mozilla instale e faça estudos</string>
    <!-- Title for experiments preferences -->
    <string name="preference_experiments">Experiências</string>
    <!-- Summary for experiments preferences -->
    <string name="preference_experiments_summary">Permite que a Mozilla instale e recolha dados para funcionalidades experimentais</string>
    <!-- Preference switch for crash reporter -->
    <string name="preferences_crash_reporter">Relator de falhas</string>
    <!-- Preference switch for Mozilla location service -->
    <string name="preferences_mozilla_location_service">Serviço de localização da Mozilla</string>
    <!-- Preference switch for app health report. The first parameter is the name of the application (For example: Fenix) -->
    <string name="preferences_fenix_health_report">Relatório de saúde do %s</string>

    <!-- Turn On Sync Preferences -->
    <!-- Header of the Turn on Sync preference view -->
    <string name="preferences_sync">Ligar Sync</string>

    <!-- Preference for pairing -->
    <string name="preferences_sync_pair">Digitalizar código de emparelhamento no Firefox do computador</string>

    <!-- Preference for account login -->
    <string name="preferences_sync_sign_in">Iniciar sessão</string>
    <!-- Preference for reconnecting to FxA sync -->
    <string name="preferences_sync_sign_in_to_reconnect">Iniciar sessão para restabelecer a ligação</string>
    <!-- Preference for removing FxA account -->
    <string name="preferences_sync_remove_account">Remover conta</string>

    <!-- Pairing Feature strings -->
    <!-- Instructions on how to access pairing -->
    <string name="pair_instructions_2"><![CDATA[Digitalize o código QR mostrado em <b>firefox.com/pair</b>]]></string>
    <!-- Button to open camera for pairing -->
    <string name="pair_open_camera">Abrir câmara</string>
    <!-- Button to cancel pairing -->
    <string name="pair_cancel">Cancelar</string>

    <!-- Toolbar Preferences -->
    <!-- Preference for using top toolbar -->
    <string name="preference_top_toolbar">Topo</string>

    <!-- Preference for using bottom toolbar -->
    <string name="preference_bottom_toolbar">Fim</string>

    <!-- Theme Preferences -->
    <!-- Preference for using light theme -->
    <string name="preference_light_theme">Claro</string>
    <!-- Preference for using dark theme -->
    <string name="preference_dark_theme">Escuro</string>
    <!-- Preference for using using dark or light theme automatically set by battery -->
    <string name="preference_auto_battery_theme">Definido pela gestão da bateria</string>
    <!-- Preference for using following device theme -->
    <string name="preference_follow_device_theme">Seguir tema do dispositivo</string>

    <!-- Gestures Preferences-->
    <!-- Preferences for using pull to refresh in a webpage -->
    <string name="preference_gestures_website_pull_to_refresh">Puxe para atualizar</string>
    <!-- Preference for using the dynamic toolbar -->
    <string name="preference_gestures_dynamic_toolbar">Desloque para ocultar a barra de ferramentas</string>
    <!-- Preference for switching tabs by swiping horizontally on the toolbar -->
    <string name="preference_gestures_swipe_toolbar_switch_tabs">Deslize a barra de ferramentas para o lado para alternar entre separadores</string>
    <!-- Preference for showing the opened tabs by swiping up on the toolbar-->
    <string name="preference_gestures_swipe_toolbar_show_tabs">Deslize a barra de ferramentas para cima para abrir separadores</string>

    <!-- Library -->
    <!-- Option in Library to open Sessions page -->
    <string name="library_sessions">Sessões</string>
    <!-- Option in Library to open Screenshots page -->
    <string name="library_screenshots">Capturas de ecrã</string>
    <!-- Option in Library to open Downloads page -->
    <string name="library_downloads">Transferências</string>
    <!-- Option in library to open Bookmarks page -->
    <string name="library_bookmarks">Marcadores</string>
    <!-- Option in library to open Desktop Bookmarks root page -->
    <string name="library_desktop_bookmarks_root">Marcadores do computador</string>
    <!-- Option in library to open Desktop Bookmarks "menu" page -->
    <string name="library_desktop_bookmarks_menu">Menu de marcadores</string>
    <!-- Option in library to open Desktop Bookmarks "toolbar" page -->
    <string name="library_desktop_bookmarks_toolbar">Barra de ferramentas de marcadores</string>
    <!-- Option in library to open Desktop Bookmarks "unfiled" page -->
    <string name="library_desktop_bookmarks_unfiled">Outros marcadores</string>
    <!-- Option in Library to open History page -->
    <string name="library_history">Histórico</string>
    <!-- Option in Library to open a new tab -->
    <string name="library_new_tab">Novo separador</string>
    <!-- Option in Library to find text in page -->
    <string name="library_find_in_page">Localizar na página</string>
    <!-- Option in Library to open Reading List -->
    <string name="library_reading_list">Lista de leitura</string>
    <!-- Menu Item Label for Search in Library -->
    <string name="library_search">Procurar</string>
    <!-- Settings Page Title -->
    <string name="settings_title">Definições</string>

    <!-- Content description (not visible, for screen readers etc.): "Menu icon for items on a history item" -->
    <string name="content_description_history_menu">Item de menu do histórico</string>
    <!-- Content description (not visible, for screen readers etc.): "Close button for library settings" -->
    <string name="content_description_close_button">Fechar</string>

    <!-- Option in library for Recently Closed Tabs -->
    <string name="library_recently_closed_tabs">Separadores fechados recentemente</string>
    <!-- Option in library to open Recently Closed Tabs page -->
    <string name="recently_closed_show_full_history">Mostrar todo o histórico</string>
    <!-- Text to show users they have multiple tabs saved in the Recently Closed Tabs section of history.
    %d is a placeholder for the number of tabs selected. -->
    <string name="recently_closed_tabs">%d separadores</string>
    <!-- Text to show users they have one tab saved in the Recently Closed Tabs section of history.
    %d is a placeholder for the number of tabs selected. -->
    <string name="recently_closed_tab">%d separador</string>
    <!-- Recently closed tabs screen message when there are no recently closed tabs -->
    <string name="recently_closed_empty_message">Sem separadores fechados recentemente</string>

    <!-- Tab Management -->
    <!-- Title of preference for tabs management -->
    <string name="preferences_tabs">Separadores</string>
    <!-- Title of preference that allows a user to specify the tab view -->
    <string name="preferences_tab_view">Vista de separadores</string>
    <!-- Option for a list tab view -->
    <string name="tab_view_list">Lista</string>
    <!-- Option for a grid tab view -->
    <string name="tab_view_grid">Grelha</string>
    <!-- Title of preference that allows a user to auto close tabs after a specified amount of time -->
    <string name="preferences_close_tabs">Fechar separadores</string>
    <!-- Option for auto closing tabs that will never auto close tabs, always allows user to manually close tabs -->
    <string name="close_tabs_manually">Manualmente</string>
    <!-- Option for auto closing tabs that will auto close tabs after one day -->
    <string name="close_tabs_after_one_day">Depois de um dia</string>
    <!-- Option for auto closing tabs that will auto close tabs after one week -->
    <string name="close_tabs_after_one_week">Depois de uma semana</string>
    <!-- Option for auto closing tabs that will auto close tabs after one month -->
    <string name="close_tabs_after_one_month">Depois de um mês</string>

    <!-- Start on Home -->
    <!-- Title of a preference that allows a user to indicate after a specified amount of time when the app should start on the home screen -->
    <string name="preferences_start_on_home">Começar no ecrã inicial</string>
    <!-- Option for starting on the home screen after after four hours or inactivity -->
    <string name="start_on_home_after_four_hours">Depois de quatro horas</string>
    <!-- Option for always starting on the home screen -->
    <string name="start_on_home_always">Sempre</string>
    <!-- Option for never starting on the home screen -->
    <string name="start_on_home_never">Nunca</string>
    <!-- Summary for tabs preference when auto closing tabs setting is set to manual close-->
    <string name="close_tabs_manually_summary">Fechar manualmente</string>
    <!-- Summary for tabs preference when auto closing tabs setting is set to auto close tabs after one day-->
    <string name="close_tabs_after_one_day_summary">Fechar depois de um dia</string>
    <!-- Summary for tabs preference when auto closing tabs setting is set to auto close tabs after one week-->
    <string name="close_tabs_after_one_week_summary">Fechar depois de uma semana</string>
    <!-- Summary for tabs preference when auto closing tabs setting is set to auto close tabs after one month-->
    <string name="close_tabs_after_one_month_summary">Fechar depois um mês</string>

    <!-- Sessions -->
    <!-- Title for the list of tabs -->
    <string name="tab_header_label">Separadores abertos</string>

    <!-- Title for the list of tabs in the current private session -->
    <string name="tabs_header_private_title">Sessão privada</string>
    <!-- Title for the list of tabs in the current private session -->
    <string name="tabs_header_private_tabs_title">Separadores privados</string>
    <!-- Title for the list of tabs in the synced tabs -->
    <string name="tabs_header_synced_tabs_title">Separadores sincronizados</string>
    <!-- Content description (not visible, for screen readers etc.): Add tab button. Adds a news tab when pressed -->
    <string name="add_tab">Adicionar separador</string>
    <!-- Content description (not visible, for screen readers etc.): Add tab button. Adds a news tab when pressed -->
    <string name="add_private_tab">Adicionar separador privado</string>
    <!-- Text for the new tab button to indicate adding a new private tab in the tab -->
    <string name="tab_drawer_fab_content">Privado</string>
    <!-- Text for the new tab button to indicate syncing command on the synced tabs page -->
    <string name="tab_drawer_fab_sync">Sincronizar</string>
    <!-- Text shown as the title of the open tab tray -->
    <string name="tab_tray_title">Separadores abertos</string>
    <!-- Text shown in the menu for saving tabs to a collection -->
    <string name="tab_tray_menu_item_save">Guardar na coleção</string>
    <!-- Text shown in the menu for the collection selector -->
    <string name="tab_tray_menu_select">Selecionar</string>
    <!-- Text shown in the menu for sharing all tabs -->
    <string name="tab_tray_menu_item_share">Partilhar todos os separadores</string>
    <!-- Text shown in the menu to view recently closed tabs -->
    <string name="tab_tray_menu_recently_closed">Separadores fechados recentemente</string>
    <!-- Text shown in the menu to view account settings -->
    <string name="tab_tray_menu_account_settings">Definições da conta</string>
    <!-- Text shown in the menu to view tab settings -->
    <string name="tab_tray_menu_tab_settings">Definições dos separadores</string>
    <!-- Text shown in the menu for closing all tabs -->
    <string name="tab_tray_menu_item_close">Fechar todos os separadores</string>
    <!-- Shortcut action to open new tab -->
    <string name="tab_tray_menu_open_new_tab">Novo separador</string>
    <!-- Shortcut action to open the home screen -->
    <string name="tab_tray_menu_home">Ir para início</string>
    <!-- Shortcut action to toggle private mode -->
    <string name="tab_tray_menu_toggle">Permutar modo de separador</string>
    <!-- Text shown in the multiselect menu for bookmarking selected tabs. -->
    <string name="tab_tray_multiselect_menu_item_bookmark">Marcador</string>
    <!-- Text shown in the multiselect menu for closing selected tabs. -->
    <string name="tab_tray_multiselect_menu_item_close">Fechar</string>
    <!-- Content description for tabs tray multiselect share button -->
    <string name="tab_tray_multiselect_share_content_description">Partilhar os separadores selecionados</string>
    <!-- Content description for tabs tray multiselect menu -->
    <string name="tab_tray_multiselect_menu_content_description">Menu de separadores selecionados</string>
    <!-- Content description (not visible, for screen readers etc.): Removes tab from collection button. Removes the selected tab from collection when pressed -->
    <string name="remove_tab_from_collection">Remover separador da coleção</string>
    <!-- Text for button to enter multiselect mode in tabs tray -->
    <string name="tabs_tray_select_tabs">Selecionar separadores</string>
    <!-- Content description (not visible, for screen readers etc.): Close tab button. Closes the current session when pressed -->
    <string name="close_tab">Fechar separador</string>
    <!-- Content description (not visible, for screen readers etc.): Close tab <title> button. First parameter is tab title  -->
    <string name="close_tab_title">Fechar separador %s</string>
    <!-- Content description (not visible, for screen readers etc.): Opens the open tabs menu when pressed -->
    <string name="open_tabs_menu">Abrir menu dos separadores</string>
    <!-- Open tabs menu item to close all tabs -->
    <string name="tabs_menu_close_all_tabs">Fechar todos os separadores</string>
    <!-- Open tabs menu item to share all tabs -->
    <string name="tabs_menu_share_tabs">Partilhar separadores</string>
    <!-- Open tabs menu item to save tabs to collection -->
    <string name="tabs_menu_save_to_collection1">Guardar separadores na coleção</string>
    <!-- Content description (not visible, for screen readers etc.): Opens the tab menu when pressed -->
    <string name="tab_menu">Menu do separador</string>
    <!-- Tab menu item to share the tab -->
    <string name="tab_share">Partilhar o separador</string>
    <!-- Button in the current session menu. Deletes the session when pressed -->
    <string name="current_session_delete">Eliminar</string>
    <!-- Button in the current session menu. Saves the session when pressed -->
    <string name="current_session_save">Guardar</string>
    <!-- Button in the current session menu. Opens the share menu when pressed -->
    <string name="current_session_share">Partilhar</string>
    <!-- Content description (not visible, for screen readers etc.): Title icon for current session menu -->
    <string name="current_session_image">Imagem da sessão atual</string>
    <!-- Button to save the current set of tabs into a collection -->
    <string name="save_to_collection">Guardar na coleção</string>
    <!-- Text for the menu button to delete a collection -->
    <string name="collection_delete">Eliminar coleção</string>
    <!-- Text for the menu button to rename a collection -->
    <string name="collection_rename">Renomear coleção</string>
    <!-- Text for the button to open tabs of the selected collection -->
    <string name="collection_open_tabs">Abrir separadores</string>
    <!-- Hint for adding name of a collection -->
    <string name="collection_name_hint">Nome da coleção</string>
    <!-- Text for the menu button to rename a top site -->
	<string name="rename_top_site">Mudar o nome</string>
	<!-- Text for the menu button to remove a top site -->
	<string name="remove_top_site">Remover</string>

    <!-- Text for the menu button to delete a top site from history -->
    <string name="delete_from_history">Eliminar do histórico</string>
    <!-- Postfix for private WebApp titles, placeholder is replaced with app name -->
    <string name="pwa_site_controls_title_private">%1$s (modo privado)</string>

    <!-- Button in the current tab tray header in multiselect mode. Saved the selected tabs to a collection when pressed. -->
    <string name="tab_tray_save_to_collection">Guardar</string>

    <!-- History -->
    <!-- Text for the button to clear all history -->
    <string name="history_delete_all">Eliminar histórico</string>
    <!-- Text for the dialog to confirm clearing all history -->
    <string name="history_delete_all_dialog">Tem a certeza que pretende limpar o histórico?</string>
    <!-- Text for the snackbar to confirm that multiple browsing history items has been deleted -->
    <string name="history_delete_multiple_items_snackbar">Histórico eliminado</string>
    <!-- Text for the snackbar to confirm that a single browsing history item has been deleted. The first parameter is the shortened URL of the deleted history item. -->
    <string name="history_delete_single_item_snackbar">Eliminado %1$s</string>
    <!-- Text for positive action to delete history in deleting history dialog -->
    <string name="history_clear_dialog">Limpar</string>
    <!-- History overflow menu copy button -->
    <string name="history_menu_copy_button">Copiar</string>
    <!-- History overflow menu share button -->
    <string name="history_menu_share_button">Partilhar</string>
    <!-- History overflow menu open in new tab button -->
    <string name="history_menu_open_in_new_tab_button">Abrir num novo separador</string>
    <!-- History overflow menu open in private tab button -->
    <string name="history_menu_open_in_private_tab_button">Abrir num novo separador privado</string>
    <!-- Text for the button to delete a single history item -->
    <string name="history_delete_item">Eliminar</string>
    <!-- History multi select title in app bar
    The first parameter is the number of bookmarks selected -->
    <string name="history_multi_select_title">%1$d selecionados(s)</string>
    <!-- Text for the button to clear selected history items. The first parameter
        is a digit showing the number of items you have selected -->
    <string name="history_delete_some">Eliminar %1$d itens</string>
    <!-- Text for the header that groups the history for today -->
    <string name="history_today">Hoje</string>
    <!-- Text for the header that groups the history for yesterday -->
    <string name="history_yesterday">Ontem</string>
    <!-- Text for the header that groups the history for last 24 hours -->
    <string name="history_24_hours">Últimas 24 horas</string>
    <!-- Text for the header that groups the history the past 7 days -->
    <string name="history_7_days">Últimos 7 dias</string>
    <!-- Text for the header that groups the history the past 30 days -->
    <string name="history_30_days">Últimos 30 dias</string>
    <!-- Text for the header that groups the history older than the last month -->
    <string name="history_older">Mais antigo</string>
    <!-- Text shown when no history exists -->
    <string name="history_empty_message">Sem histórico</string>

    <!-- Downloads -->
    <!-- Text for the button to clear all downloads -->
    <string name="download_delete_all">Limpar transferências</string>
    <!-- Text for the dialog to confirm clearing all downloads -->
    <string name="download_delete_all_dialog">Tem certeza de que pretende limpar as transferências?</string>
    <!-- Text for the snackbar to confirm that multiple downloads items have been removed -->
    <string name="download_delete_multiple_items_snackbar_1">Transferências removidas</string>
    <!-- Text for the snackbar to confirm that a single download item has been removed. The first parameter is the name of the download item. -->
    <string name="download_delete_single_item_snackbar">%1$s removido</string>
    <!-- Text shown when no download exists -->
    <string name="download_empty_message_1">Sem ficheiros transferidos</string>
    <!-- History multi select title in app bar
    The first parameter is the number of downloads selected -->
    <string name="download_multi_select_title">%1$d selecionados</string>

    <!-- History overflow menu open in new tab button -->
    <string name="download_menu_open">Abrir</string>


    <!-- Text for the button to remove a single download item -->
    <string name="download_delete_item_1">Remover</string>


    <!-- Crashes -->
    <!-- Title text displayed on the tab crash page. This first parameter is the name of the application (For example: Fenix) -->
    <string name="tab_crash_title_2">Desculpe. O %1$s não pode carregar essa página.</string>

    <!-- Description text displayed on the tab crash page -->
    <string name="tab_crash_description">Pode tentar restaurar ou fechar este separador abaixo.</string>
    <!-- Send crash report checkbox text on the tab crash page -->
    <string name="tab_crash_send_report">Enviar relatório da falha para a Mozilla</string>
    <!-- Close tab button text on the tab crash page -->
    <string name="tab_crash_close">Fechar separador</string>
    <!-- Restore tab button text on the tab crash page -->
    <string name="tab_crash_restore">Restaurar separador</string>

    <!-- Content Description for session item menu button -->
    <string name="content_description_session_menu">Opções de sessão</string>

    <!-- Content Description for session item share button -->
    <string name="content_description_session_share">Partilhar sessão</string>

    <!-- Bookmarks -->
    <!-- Content description for bookmarks library menu -->
    <string name="bookmark_menu_content_description">Menu de marcadores</string>
    <!-- Screen title for editing bookmarks -->
    <string name="bookmark_edit">Editar marcador</string>
    <!-- Screen title for selecting a bookmarks folder -->
    <string name="bookmark_select_folder">Selecionar pasta</string>
    <!-- Confirmation message for a dialog confirming if the user wants to delete the selected folder -->
    <string name="bookmark_delete_folder_confirmation_dialog">Tem a certeza que deseja eliminar esta pasta?</string>
    <!-- Confirmation message for a dialog confirming if the user wants to delete multiple items including folders. Parameter will be replaced by app name. -->
    <string name="bookmark_delete_multiple_folders_confirmation_dialog">%s irá excluir os itens selecionados.</string>
    <!-- Snackbar title shown after a folder has been deleted. This first parameter is the name of the deleted folder -->
    <string name="bookmark_delete_folder_snackbar">Eliminada %1$s</string>
    <!-- Screen title for adding a bookmarks folder -->
    <string name="bookmark_add_folder">Adicionar pasta</string>
    <!-- Snackbar title shown after a bookmark has been created. -->
    <string name="bookmark_saved_snackbar">Marcador guardado!</string>
    <!-- Snackbar edit button shown after a bookmark has been created. -->
    <string name="edit_bookmark_snackbar_action">EDITAR</string>
    <!-- Bookmark overflow menu edit button -->
    <string name="bookmark_menu_edit_button">Editar</string>
    <!-- Bookmark overflow menu select button -->
    <string name="bookmark_menu_select_button">Selecionar</string>
    <!-- Bookmark overflow menu copy button -->
    <string name="bookmark_menu_copy_button">Copiar</string>
    <!-- Bookmark overflow menu share button -->
    <string name="bookmark_menu_share_button">Partilhar</string>
    <!-- Bookmark overflow menu open in new tab button -->
    <string name="bookmark_menu_open_in_new_tab_button">Abrir num separador novo</string>
    <!-- Bookmark overflow menu open in private tab button -->
    <string name="bookmark_menu_open_in_private_tab_button">Abrir num separador privado novo</string>
    <!-- Bookmark overflow menu delete button -->
    <string name="bookmark_menu_delete_button">Eliminar</string>
    <!--Bookmark overflow menu save button -->
    <string name="bookmark_menu_save_button">Guardar</string>
    <!-- Bookmark multi select title in app bar
     The first parameter is the number of bookmarks selected -->
    <string name="bookmarks_multi_select_title">%1$d selecionado(s)</string>
    <!-- Bookmark editing screen title -->
    <string name="edit_bookmark_fragment_title">Editar marcador</string>
    <!-- Bookmark folder editing screen title -->
    <string name="edit_bookmark_folder_fragment_title">Editar pasta</string>
    <!-- Bookmark sign in button message -->
    <string name="bookmark_sign_in_button">Inicie sessão para ver os marcadores sincronizados</string>
    <!-- Bookmark URL editing field label -->
    <string name="bookmark_url_label">Endereço</string>
    <!-- Bookmark FOLDER editing field label -->
    <string name="bookmark_folder_label">PASTA</string>
    <!-- Bookmark NAME editing field label -->
    <string name="bookmark_name_label">NOME</string>
    <!-- Bookmark add folder screen title -->
    <string name="bookmark_add_folder_fragment_label">Adicionar pasta</string>
    <!-- Bookmark select folder screen title -->
    <string name="bookmark_select_folder_fragment_label">Selecionar pasta</string>
    <!-- Bookmark editing error missing title -->
    <string name="bookmark_empty_title_error">Deve ter um título</string>
    <!-- Bookmark editing error missing or improper URL -->
    <string name="bookmark_invalid_url_error">Endereço inválido</string>
    <!-- Bookmark screen message for empty bookmarks folder -->
    <string name="bookmarks_empty_message">Sem marcadores</string>
    <!-- Bookmark snackbar message on deletion
     The first parameter is the host part of the URL of the bookmark deleted, if any -->
    <string name="bookmark_deletion_snackbar_message">%1$s eliminado</string>
    <!-- Bookmark snackbar message on deleting multiple bookmarks not including folders-->
    <string name="bookmark_deletion_multiple_snackbar_message_2">Marcadores eliminados</string>
    <!-- Bookmark snackbar message on deleting multiple bookmarks including folders-->
    <string name="bookmark_deletion_multiple_snackbar_message_3">A eliminar as pastas selecionadas</string>
    <!-- Bookmark undo button for deletion snackbar action -->
    <string name="bookmark_undo_deletion">ANULAR</string>

    <!-- Site Permissions -->
    <!-- Site permissions preferences header -->
    <string name="permissions_header">Permissões</string>
    <!-- Button label that take the user to the Android App setting -->
    <string name="phone_feature_go_to_settings">Ir para as Definições</string>
    <!-- Content description (not visible, for screen readers etc.): Quick settings sheet
        to give users access to site specific information / settings. For example:
        Secure settings status and a button to modify site permissions -->
    <string name="quick_settings_sheet">Folha de definições rápidas</string>
    <!-- Label that indicates that this option it the recommended one -->
    <string name="phone_feature_recommended">Recomendado</string>
    <!-- button that allows editing site permissions settings -->
    <string name="quick_settings_sheet_manage_site_permissions">Gerir permissões do site</string>
    <!-- Button label for clearing all the information of site permissions-->
    <string name="clear_permissions">Limpar permissões</string>
    <!-- Button label for clearing a site permission-->
    <string name="clear_permission">Limpar permissão</string>
    <!-- Button label for clearing all the information on all sites-->
    <string name="clear_permissions_on_all_sites">Limpar permissões em todos os sites</string>
    <!-- Preference for altering video and audio autoplay for all websites -->
    <string name="preference_browser_feature_autoplay">Reprodução automática</string>
    <!-- Preference for altering the camera access for all websites -->
    <string name="preference_phone_feature_camera">Câmara</string>
    <!-- Preference for altering the microphone access for all websites -->
    <string name="preference_phone_feature_microphone">Microfone</string>
    <!-- Preference for altering the location access for all websites -->
    <string name="preference_phone_feature_location">Localização</string>
    <!-- Preference for altering the notification access for all websites -->
    <string name="preference_phone_feature_notification">Notificação</string>

    <!-- Preference for altering the persistent storage access for all websites -->
    <string name="preference_phone_feature_persistent_storage">Armazenamento persistente</string>
    <!-- Preference for altering the EME access for all websites -->
    <string name="preference_phone_feature_media_key_system_access">Conteúdo controlado por DRM</string>
    <!-- Label that indicates that a permission must be asked always -->
    <string name="preference_option_phone_feature_ask_to_allow">Solicitar permissão</string>
    <!-- Label that indicates that a permission must be blocked -->
    <string name="preference_option_phone_feature_blocked">Bloqueado</string>
    <!-- Label that indicates that a permission must be allowed -->
    <string name="preference_option_phone_feature_allowed">Permitido</string>
    <!--Label that indicates a permission is by the Android OS-->
    <string name="phone_feature_blocked_by_android">Bloqueado pelo Android</string>
    <!-- Preference for showing a list of websites that the default configurations won't apply to them -->
    <string name="preference_exceptions">Exceções</string>
    <!-- Summary of tracking protection preference if tracking protection is set to on -->
    <string name="tracking_protection_on">Ativada</string>
    <!-- Summary of tracking protection preference if tracking protection is set to off -->
    <string name="tracking_protection_off">Desativada</string>
    <!-- Label for global setting that indicates that all video and audio autoplay is allowed -->
    <string name="preference_option_autoplay_allowed2">Permitir áudio e vídeo</string>
    <!-- Label for site specific setting that indicates that all video and audio autoplay is allowed -->
    <string name="quick_setting_option_autoplay_allowed">Permitir áudio e vídeo</string>
    <!-- Label that indicates that video and audio autoplay is only allowed over Wi-Fi -->
    <string name="preference_option_autoplay_allowed_wifi_only2">Bloquear áudio e vídeo apenas em dados móveis</string>
    <!-- Subtext that explains 'autoplay on Wi-Fi only' option -->
    <string name="preference_option_autoplay_allowed_wifi_subtext">Áudio e vídeo serão reproduzidos em Wi-Fi</string>
    <!-- Label for global setting that indicates that video autoplay is allowed, but audio autoplay is blocked -->
    <string name="preference_option_autoplay_block_audio2">Bloquear apenas o áudio</string>
    <!-- Label for site specific setting that indicates that video autoplay is allowed, but audio autoplay is blocked -->
    <string name="quick_setting_option_autoplay_block_audio">Bloquear apenas o áudio</string>
    <!-- Label for global setting that indicates that all video and audio autoplay is blocked -->
    <string name="preference_option_autoplay_blocked3">Bloquear o áudio e vídeo</string>
    <!-- Label for site specific setting that indicates that all video and audio autoplay is blocked -->
    <string name="quick_setting_option_autoplay_blocked">Bloquear o áudio e vídeo</string>
    <!-- Summary of delete browsing data on quit preference if it is set to on -->
    <string name="delete_browsing_data_quit_on">Ativado</string>
    <!-- Summary of delete browsing data on quit preference if it is set to off -->
    <string name="delete_browsing_data_quit_off">Desativado</string>

    <!-- Collections -->
    <!-- Collections header on home fragment -->
    <string name="collections_header">Coleções</string>
    <!-- Content description (not visible, for screen readers etc.): Opens the collection menu when pressed -->
    <string name="collection_menu_button_content_description">Menu de coleções</string>
    <!-- Label to describe what collections are to a new user without any collections -->
    <string name="no_collections_description2">Reúna o que é importante para você.\nAgrupe pesquisas, sites e separadores semelhantes para um acesso rápido mais tarde.</string>
    <!-- Title for the "select tabs" step of the collection creator -->
    <string name="create_collection_select_tabs">Selecione os separadores</string>
    <!-- Title for the "select collection" step of the collection creator -->
    <string name="create_collection_select_collection">Selecione a coleção</string>
    <!-- Title for the "name collection" step of the collection creator -->
    <string name="create_collection_name_collection">Denomine a coleção</string>
    <!-- Button to add new collection for the "select collection" step of the collection creator -->
    <string name="create_collection_add_new_collection">Adicionar nova coleção</string>
    <!-- Button to select all tabs in the "select tabs" step of the collection creator -->
    <string name="create_collection_select_all">Selecionar todas</string>
    <!-- Button to deselect all tabs in the "select tabs" step of the collection creator -->
    <string name="create_collection_deselect_all">Desmarcar todas</string>
    <!-- Text to prompt users to select the tabs to save in the "select tabs" step of the collection creator -->
    <string name="create_collection_save_to_collection_empty">Selecione os separadores a guardar</string>
    <!-- Text to show users how many tabs they have selected in the "select tabs" step of the collection creator.
     %d is a placeholder for the number of tabs selected. -->
    <string name="create_collection_save_to_collection_tabs_selected">%d separadores selecionados</string>
    <!-- Text to show users they have one tab selected in the "select tabs" step of the collection creator.
    %d is a placeholder for the number of tabs selected. -->
    <string name="create_collection_save_to_collection_tab_selected">%d separador selecionado</string>
    <!-- Text shown in snackbar when multiple tabs have been saved in a collection -->
    <string name="create_collection_tabs_saved">Separadores guardados!</string>
    <!-- Text shown in snackbar when one or multiple tabs have been saved in a new collection -->
    <string name="create_collection_tabs_saved_new_collection">Coleção guardada!</string>
    <!-- Text shown in snackbar when one tab has been saved in a collection -->
    <string name="create_collection_tab_saved">Separador guardado!</string>
    <!-- Content description (not visible, for screen readers etc.): button to close the collection creator -->
    <string name="create_collection_close">Fechar</string>
    <!-- Button to save currently selected tabs in the "select tabs" step of the collection creator-->
    <string name="create_collection_save">Guardar</string>

    <!-- Snackbar action to view the collection the user just created or updated -->
    <string name="create_collection_view">Ver</string>

    <!-- Default name for a new collection in "name new collection" step of the collection creator. %d is a placeholder for the number of collections-->
    <string name="create_collection_default_name">Coleção %d</string>

    <!-- Share -->
    <!-- Share screen header -->
    <string name="share_header">Enviar e partilhar</string>
    <!-- Share screen header -->
    <string name="share_header_2">Partilhar</string>
    <!-- Content description (not visible, for screen readers etc.):
        "Share" button. Opens the share menu when pressed. -->
    <string name="share_button_content_description">Partilhar</string>
    <!-- Sub-header in the dialog to share a link to another app -->
    <string name="share_link_subheader">Partilhar uma ligação</string>
    <!-- Sub-header in the dialog to share a link to another sync device -->
    <string name="share_device_subheader">Enviar para o dispositivo</string>
    <!-- Sub-header in the dialog to share a link to an app from the full list -->
    <string name="share_link_all_apps_subheader">Todas as ações</string>
    <!-- Sub-header in the dialog to share a link to an app from the most-recent sorted list -->
    <string name="share_link_recent_apps_subheader">Recentemente utilizadas</string>
    <!-- An option from the three dot menu to into sync -->
    <string name="sync_menu_sign_in">Iniciar sessão para sincronizar</string>
    <!-- An option from the share dialog to sign into sync -->
    <string name="sync_sign_in">Iniciar sessão para sincronizar</string>
    <!-- An option from the share dialog to send link to all other sync devices -->
    <string name="sync_send_to_all">Enviar para todos os dispositivos</string>
    <!-- An option from the share dialog to reconnect to sync -->
    <string name="sync_reconnect">Restabelecer a ligação para sincronizar</string>
    <!-- Text displayed when sync is offline and cannot be accessed -->
    <string name="sync_offline">Desligado</string>
    <!-- An option to connect additional devices -->
    <string name="sync_connect_device">Ligar outro dispositivo</string>
    <!-- The dialog text shown when additional devices are not available -->
    <string name="sync_connect_device_dialog">Para enviar um separador, inicie sessão no Firefox em, pelo menos, um outro dispositivo.</string>
    <!-- Confirmation dialog button -->
    <string name="sync_confirmation_button">Compreendi</string>
    <!-- Share error message -->
    <string name="share_error_snackbar">Não é possível partilhar para esta aplicação</string>
    <!-- Add new device screen title -->
    <string name="sync_add_new_device_title">Enviar para o dispositivo</string>
    <!-- Text for the warning message on the Add new device screen -->
    <string name="sync_add_new_device_message">Sem dispositivos associados</string>
    <!-- Text for the button to learn about sending tabs -->
    <string name="sync_add_new_device_learn_button">Aprenda sobre o envio de separadores…</string>
    <!-- Text for the button to connect another device -->
    <string name="sync_add_new_device_connect_button">Associar outro dispositivo…</string>

    <!-- Notifications -->
    <!-- The user visible name of the "notification channel" (Android 8+ feature) for the ongoing notification shown while a browsing session is active. -->
    <string name="notification_pbm_channel_name">Sessão de navegação privada</string>
    <!-- Text shown in the notification that pops up to remind the user that a private browsing session is active. -->
    <string name="notification_pbm_delete_text">Eliminar separadores privados</string>
    <!-- Text shown in the notification that pops up to remind the user that a private browsing session is active. -->
    <string name="notification_pbm_delete_text_2">Fechar separadores privados</string>
    <!-- Notification action to open Fenix and resume the current browsing session. -->
    <string name="notification_pbm_action_open">Abrir</string>
    <!-- Notification action to delete all current private browsing sessions AND switch to Fenix (bring it to the foreground) -->
    <string name="notification_pbm_action_delete_and_open">Eliminar e abrir</string>
    <!-- Name of the "Powered by Fenix" notification channel. Displayed in the "App notifications" system settings for the app -->
    <string name="notification_powered_by_channel_name">Suportado por</string>
    <!-- Name of the marketing notification channel. Displayed in the "App notifications" system settings for the app -->
    <string name="notification_marketing_channel_name">Marketing</string>
    <!-- Title shown in the notification that pops up to remind the user to set fenix as default browser.
    %1$s is a placeholder that will be replaced by the app name (Fenix). -->
    <string name="notification_default_browser_title">%1$s é rápido e privado</string>
    <!-- Text shown in the notification that pops up to remind the user to set fenix as default browser.
    %1$s is a placeholder that will be replaced by the app name (Fenix). -->
    <string name="notification_default_browser_text">Escolher o %1$s como o seu navegador predefinido</string>

    <!-- Snackbar -->
    <!-- Text shown in snackbar when user deletes a collection -->
    <string name="snackbar_collection_deleted">Coleção eliminada</string>
    <!-- Text shown in snackbar when user renames a collection -->
    <string name="snackbar_collection_renamed">Coleção renomeada</string>
    <!-- Text shown in snackbar when user deletes a tab -->
    <string name="snackbar_tab_deleted">Separador eliminado</string>
    <!-- Text shown in snackbar when user deletes all tabs -->
    <string name="snackbar_tabs_deleted">Separadores eliminados</string>
    <!-- Text shown in snackbar when user closes a tab -->
    <string name="snackbar_tab_closed">Separador fechado</string>
    <!-- Text shown in snackbar when user closes all tabs -->
    <string name="snackbar_tabs_closed">Separadores fechados</string>
    <!-- Text shown in snackbar when user closes tabs -->
    <string name="snackbar_message_tabs_closed">Separadores fechados!</string>
    <!-- Text shown in snackbar when user bookmarks a list of tabs -->
    <string name="snackbar_message_bookmarks_saved">Marcadores guardados!</string>
    <!-- Text shown in snackbar action for viewing bookmarks -->
    <string name="snackbar_message_bookmarks_view">Ver</string>
    <!-- Text shown in snackbar when user adds a site to top sites -->
    <string name="snackbar_added_to_top_sites">Adicionado aos sites principais!</string>
    <!-- Text shown in snackbar when user closes a private tab -->
    <string name="snackbar_private_tab_closed">Separador privado fechado</string>
    <!-- Text shown in snackbar when user closes all private tabs -->
    <string name="snackbar_private_tabs_closed">Separadores privados fechados</string>
    <!-- Text shown in snackbar when user deletes all private tabs -->
    <string name="snackbar_private_tabs_deleted">Separadores privados eliminados</string>
    <!-- Text shown in snackbar to undo deleting a tab, top site or collection -->
    <string name="snackbar_deleted_undo">ANULAR</string>
    <!-- Text shown in snackbar when user removes a top site -->
    <string name="snackbar_top_site_removed">Site removido</string>
    <!-- Text for action to undo deleting a tab or collection shown in a11y dialog -->
    <string name="a11y_dialog_deleted_undo">Anular</string>

    <!-- Text for action to confirm deleting a tab or collection shown in a11y dialog -->
    <string name="a11y_dialog_deleted_confirm">Confirmar</string>
    <!-- QR code scanner prompt which appears after scanning a code, but before navigating to it
        First parameter is the name of the app, second parameter is the URL or text scanned-->
    <string name="qr_scanner_confirmation_dialog_message">Permitir que o %1$s abra %2$s</string>
    <!-- QR code scanner prompt dialog positive option to allow navigation to scanned link -->
    <string name="qr_scanner_dialog_positive">PERMITIR</string>
    <!-- QR code scanner prompt dialog positive option to deny navigation to scanned link -->
    <string name="qr_scanner_dialog_negative">NEGAR</string>
    <!-- Tab collection deletion prompt dialog message. Placeholder will be replaced with the collection name -->
    <string name="tab_collection_dialog_message">Tem a certeza que pretende eliminar %1$s?</string>
    <!-- Collection and tab deletion prompt dialog message. This will show when the last tab from a collection is deleted -->
    <string name="delete_tab_and_collection_dialog_message">A eliminação deste separador irá eliminar toda a coleção. Pode criar coleções novas a qualquer momento.</string>
    <!-- Collection and tab deletion prompt dialog title. Placeholder will be replaced with the collection name. This will show when the last tab from a collection is deleted -->
    <string name="delete_tab_and_collection_dialog_title">Eliminar %1$s?</string>
    <!-- Tab collection deletion prompt dialog option to delete the collection -->
    <string name="tab_collection_dialog_positive">Eliminar</string>
    <!-- Tab collection deletion prompt dialog option to cancel deleting the collection -->
    <string name="tab_collection_dialog_negative">Cancelar</string>
    <!-- Text displayed in a notification when the user enters full screen mode -->
    <string name="full_screen_notification">A entrar no modo de ecrã completo</string>
    <!-- Message for copying the URL via long press on the toolbar -->
    <string name="url_copied">Endereço copiado</string>
    <!-- Sample text for accessibility font size -->
    <string name="accessibility_text_size_sample_text_1">Este é um texto de exemplo. Está aqui para mostrar como o texto será apresentado quando aumentar ou reduzir o tamanho com esta configuração.</string>
    <!-- Summary for Accessibility Text Size Scaling Preference -->
    <string name="preference_accessibility_text_size_summary">Tornar o texto maior ou mais pequeno nos sites</string>
    <!-- Title for Accessibility Text Size Scaling Preference -->
    <string name="preference_accessibility_font_size_title">Tamanho do tipo de letra</string>

    <!-- Title for Accessibility Text Automatic Size Scaling Preference -->
    <string name="preference_accessibility_auto_size_2">Dimensionamento automático do tipo de letra</string>
    <!-- Summary for Accessibility Text Automatic Size Scaling Preference -->
    <string name="preference_accessibility_auto_size_summary">O tamanho do tipo de letra irá corresponder às suas configurações do Android. Desative para gerir o tamanho do tipo de letra aqui.</string>

    <!-- Title for the Delete browsing data preference -->
    <string name="preferences_delete_browsing_data">Eliminar dados de navegação</string>
    <!-- Title for the tabs item in Delete browsing data -->
    <string name="preferences_delete_browsing_data_tabs_title_2">Separadores abertos</string>
    <!-- Subtitle for the tabs item in Delete browsing data, parameter will be replaced with the number of open tabs -->
    <string name="preferences_delete_browsing_data_tabs_subtitle">%d separador(es)</string>
    <!-- Title for the data and history items in Delete browsing data -->
    <string name="preferences_delete_browsing_data_browsing_data_title">Histórico de navegação e dados do site</string>
    <!-- Subtitle for the data and history items in delete browsing data, parameter will be replaced with the
        number of history items the user has -->
    <string name="preferences_delete_browsing_data_browsing_data_subtitle">%d endereço(s)</string>
    <!-- Title for history items in Delete browsing data -->
    <string name="preferences_delete_browsing_data_browsing_history_title">Histórico</string>
    <!-- Subtitle for the history items in delete browsing data, parameter will be replaced with the
        number of history pages the user has -->
    <string name="preferences_delete_browsing_data_browsing_history_subtitle">%d página(s)</string>
    <!-- Title for the cookies item in Delete browsing data -->
    <string name="preferences_delete_browsing_data_cookies">Cookies</string>

    <!-- Subtitle for the cookies item in Delete browsing data -->
    <string name="preferences_delete_browsing_data_cookies_subtitle">A sua sessão será encerrada na maioria dos sites</string>
    <!-- Title for the cached images and files item in Delete browsing data -->
    <string name="preferences_delete_browsing_data_cached_files">Imagens e ficheiros em cache</string>
    <!-- Subtitle for the cached images and files item in Delete browsing data -->
    <string name="preferences_delete_browsing_data_cached_files_subtitle">Liberta espaço de armazenamento</string>
    <!-- Title for the site permissions item in Delete browsing data -->
    <string name="preferences_delete_browsing_data_site_permissions">Permissões do site</string>
    <!-- Title for the downloads item in Delete browsing data -->
    <string name="preferences_delete_browsing_data_downloads">Transferências</string>
    <!-- Text for the button to delete browsing data -->
    <string name="preferences_delete_browsing_data_button">Eliminar dados de navegação</string>
    <!-- Title for the Delete browsing data on quit preference -->
    <string name="preferences_delete_browsing_data_on_quit">Eliminar dados de navegação ao sair</string>
    <!-- Summary for the Delete browsing data on quit preference. "Quit" translation should match delete_browsing_data_on_quit_action translation. -->
    <string name="preference_summary_delete_browsing_data_on_quit">Exclui automaticamente os dados de navegação quando seleciona &quot;Sair&quot; no menu principal</string>
    <!-- Summary for the Delete browsing data on quit preference. "Quit" translation should match delete_browsing_data_on_quit_action translation. -->
    <string name="preference_summary_delete_browsing_data_on_quit_2">Exclui automaticamente os dados de navegação quando seleciona \&quot;Sair\&quot; no menu principal</string>
    <!-- Action item in menu for the Delete browsing data on quit feature -->
    <string name="delete_browsing_data_on_quit_action">Sair</string>

    <!-- Dialog message to the user asking to delete browsing data. -->
    <string name="delete_browsing_data_prompt_message">Isto irá eliminar todos os seus dados de navegação.</string>
    <!-- Dialog message to the user asking to delete browsing data. Parameter will be replaced by app name. -->
    <string name="delete_browsing_data_prompt_message_3">O %s irá eliminar os dados de navegação selecionados.</string>
    <!-- Text for the cancel button for the data deletion dialog -->
    <string name="delete_browsing_data_prompt_cancel">Cancelar</string>
    <!-- Text for the allow button for the data deletion dialog -->
    <string name="delete_browsing_data_prompt_allow">Eliminar</string>
    <!-- Text for the snackbar confirmation that the data was deleted -->
    <string name="preferences_delete_browsing_data_snackbar">Dados de navegação eliminados</string>
    <!-- Text for the snackbar to show the user that the deletion of browsing data is in progress -->
    <string name="deleting_browsing_data_in_progress">A eliminar dados de navegação…</string>

    <!-- Tips -->
    <!-- text for firefox preview moving tip header "Firefox Preview" and "Firefox Nightly" are intentionally hardcoded -->
    <string name="tip_firefox_preview_moved_header">Firefox Preview agora é Firefox Nightly</string>
    <!-- text for firefox preview moving tip description -->
    <string name="tip_firefox_preview_moved_description">Firefox Nightly é atualizado todas as noites e possui novas funcionalidades experimentais.
        No entanto, pode ser menos estável. Transfira o nosso navegador beta para uma experiência mais estável.</string>

    <!-- text for firefox preview moving tip button. "Firefox for Android Beta" is intentionally hardcoded -->
    <string name="tip_firefox_preview_moved_button_2">Obter o Firefox Beta para o Android</string>

    <!-- text for firefox preview moving tip header. "Firefox Nightly" is intentionally hardcoded -->
    <string name="tip_firefox_preview_moved_header_preview_installed">Firefox Nightly mudou-se</string>
    <!-- text for firefox preview moving tip description -->
    <string name="tip_firefox_preview_moved_description_preview_installed">Esta aplicação não irá receber mais atualizações de segurança. Não utilize mais esta aplicação e mude para o novo Nightly.
        \n\nPara transferir os seus marcadores, credenciais, e histórico para outra aplicação, crie uma conta Firefox.</string>
    <!-- text for firefox preview moving tip button  -->
    <string name="tip_firefox_preview_moved_button_preview_installed">Mudar para o novo Nightly</string>

    <!-- text for firefox preview moving tip header. "Firefox Nightly" is intentionally hardcoded -->
    <string name="tip_firefox_preview_moved_header_preview_not_installed">Firefox Nightly mudou-se</string>
    <!-- text for firefox preview moving tip description -->
    <string name="tip_firefox_preview_moved_description_preview_not_installed">Esta aplicação não irá receber mais atualizações de segurança. Obtenha o novo Nightly e não utilize mais esta aplicação.
        \n\nPara transferir os seus marcadores, credenciais, e histórico para outra aplicação, crie uma conta Firefox.</string>
    <!-- text for firefox preview moving tip button  -->
    <string name="tip_firefox_preview_moved_button_preview_not_installed">Obter o novo Nightly</string>

    <!-- Onboarding -->
    <!-- Text for onboarding welcome message
    The first parameter is the name of the app (e.g. Firefox Preview) -->
    <string name="onboarding_header">Bem-vindo ao %s!</string>
    <!-- text for the Firefox Accounts section header -->
    <string name="onboarding_fxa_section_header">Já tem uma conta?</string>
    <!-- text for the "What's New" onboarding card header -->
    <string name="onboarding_whats_new_header1">Veja as novidades</string>
    <!-- text for the "what's new" onboarding card description
    The first parameter is the short name of the app (e.g. Firefox) -->
    <string name="onboarding_whats_new_description">Tem questões sobre o redesenhado %s? Quer saber o que mudou?</string>
    <!-- text for underlined clickable link that is part of "what's new" onboarding card description that links to an FAQ -->
    <string name="onboarding_whats_new_description_linktext">Obtenha respostas aqui</string>

    <!-- text for the Firefox account onboarding sign in card header. The word "Firefox" should not be translated -->
    <string name="onboarding_account_sign_in_header_1">Sincronizar o Firefox entre dispositivos</string>
    <!-- Text for the button to learn more about signing in to your Firefox account -->
    <string name="onboarding_manual_sign_in_description">Traga os marcadores, histórico e palavras-passe para o Firefox neste dispositivo.</string>
    <!-- text for the firefox account onboarding card header when we detect you're already signed in to
        another Firefox browser. (The word `Firefox` should not be translated)
        The first parameter is the email of the detected user's account -->
    <string name="onboarding_firefox_account_auto_signin_header_3">Está autenticado como %s noutro navegador Firefox neste dispositivo. Deseja iniciar sessão com esta conta?</string>
    <!-- text for the button to confirm automatic sign-in -->
    <string name="onboarding_firefox_account_auto_signin_confirm">Sim, iniciar sessão</string>
    <!-- text for the automatic sign-in button while signing in is in process -->
    <string name="onboarding_firefox_account_signing_in">A iniciar a sessão…</string>
    <!-- text for the button to manually sign into Firefox account. -->
    <string name="onboarding_firefox_account_sign_in_1">Registar</string>
    <!-- text for the button to stay signed out when presented with an option to automatically sign-in. -->
    <string name="onboarding_firefox_account_stay_signed_out">Permanecer sem sessão iniciada</string>
    <!-- text to display in the snackbar once account is signed-in -->
    <string name="onboarding_firefox_account_sync_is_on">A sincronização está ativada</string>

    <!-- text to display in the snackbar if automatic sign-in fails. user may try again -->
    <string name="onboarding_firefox_account_automatic_signin_failed">Falha ao iniciar sessão</string>
    <!-- text for the tracking protection onboarding card header -->
    <string name="onboarding_tracking_protection_header_3">Privacidade sempre ativa</string>
    <!-- text for the tracking protection card description. 'Firefox' intentionally hardcoded here -->
    <string name="onboarding_tracking_protection_description_3">O Firefox impede automaticamente que as empresas o sigam secretamente pela Internet.</string>
    <!-- text for tracking protection radio button option for standard level of blocking -->
    <string name="onboarding_tracking_protection_standard_button_2">Padrão (predefinição)</string>
    <!-- text for standard blocking option button description -->
    <string name="onboarding_tracking_protection_standard_button_description_3">Equilibrado para privacidade e desempenho. As páginas serão carregadas normalmente.</string>
    <!-- text for tracking protection radio button option for strict level of blocking -->
    <string name="onboarding_tracking_protection_strict_button">Rigorosa (recomendado)</string>
    <!-- text for tracking protection radio button option for strict level of blocking -->
    <string name="onboarding_tracking_protection_strict_option">Rigoroso</string>
    <!-- text for strict blocking option button description -->
    <string name="onboarding_tracking_protection_strict_button_description_3">Bloqueia mais rastreadores para que as páginas carreguem mais rapidamente, mas algumas funcionalidades das páginas podem ser perdidas.</string>
    <!-- text for the toolbar position card header  -->
    <string name="onboarding_toolbar_placement_header_1">Escolha o posicionamento da barra de ferramentas</string>
    <!-- text for the toolbar position card description -->
    <string name="onboarding_toolbar_placement_description_1">Facilite o acesso à barra de ferramentas. Mantenha a mesma na parte inferior ou mova-a para cima.</string>
    <!-- text for the private browsing onboarding card header -->
    <string name="onboarding_private_browsing_header">Navegue em privado</string>
    <!-- text for the private browsing onboarding card description
    The first parameter is an icon that represents private browsing -->
    <string name="onboarding_private_browsing_description1">Abra um separador privado: toque no ícone %s.</string>
    <!-- text for the private browsing onboarding card description, explaining how to always using private browsing -->
    <string name="onboarding_private_browsing_always_description">Abra sempre separadores privados: atualize as suas definições de navegação privada.</string>
    <!-- text for the private browsing onbording card button, that launches settings -->
    <string name="onboarding_private_browsing_button">Abrir definições</string>
    <!-- text for the privacy notice onboarding card header -->
    <string name="onboarding_privacy_notice_header">A sua privacidade</string>
    <!-- text for the privacy notice onboarding card description
    The first parameter is the name of the app (e.g. Firefox Preview) Substitute %s for long browser name. -->
    <string name="onboarding_privacy_notice_description2">Nós desenhámos o %s para lhe dar mais controlo sobre o que partilha online e o que partilha connosco.</string>
    <!-- Text for the button to read the privacy notice -->
    <string name="onboarding_privacy_notice_read_button">Leia a nossa política de privacidade</string>

    <!-- Content description (not visible, for screen readers etc.): Close onboarding screen -->
    <string name="onboarding_close">Fechar</string>

    <!-- text for the button to finish onboarding -->
    <string name="onboarding_finish">Começar a navegar</string>

    <!-- Onboarding theme -->
    <!-- text for the theme picker onboarding card header -->
    <string name="onboarding_theme_picker_header">Escolha o seu tema</string>
    <!-- text for the theme picker onboarding card description -->
    <string name="onboarding_theme_picker_description_2">Economize bateria e a sua visão com o modo escuro.</string>
    <!-- Automatic theme setting (will follow device setting) -->
    <string name="onboarding_theme_automatic_title">Automático</string>
    <!-- Summary of automatic theme setting (will follow device setting) -->
    <string name="onboarding_theme_automatic_summary">Adapta-se às configurações do seu dispositivo</string>
    <!-- Theme setting for dark mode -->
    <string name="onboarding_theme_dark_title">Tema escuro</string>
    <!-- Theme setting for light mode -->
    <string name="onboarding_theme_light_title">Tema claro</string>

    <!-- Text shown in snackbar when multiple tabs have been sent to device -->
    <string name="sync_sent_tabs_snackbar">Separadores enviados!</string>
    <!-- Text shown in snackbar when one tab has been sent to device  -->
    <string name="sync_sent_tab_snackbar">Separador enviado!</string>
    <!-- Text shown in snackbar when sharing tabs failed  -->
    <string name="sync_sent_tab_error_snackbar">Não foi possível enviar</string>
    <!-- Text shown in snackbar for the "retry" action that the user has after sharing tabs failed -->
    <string name="sync_sent_tab_error_snackbar_action">REPETIR</string>
    <!-- Title of QR Pairing Fragment -->
    <string name="sync_scan_code">Digitalize o código</string>
    <!-- Instructions on how to access pairing -->
    <string name="sign_in_instructions"><![CDATA[No seu computador, abra o Firefox e aceda a <b>https://firefox.com/pair</b>]]></string>
    <!-- Text shown for sign in pairing when ready -->
    <string name="sign_in_ready_for_scan">Pronto para digitalizar</string>

    <!-- Text shown for settings option for sign with pairing -->
    <string name="sign_in_with_camera">Inicie sessão com a sua câmara</string>
    <!-- Text shown for settings option for sign with email -->
    <string name="sign_in_with_email">Como alternativa, utilizar o e-mail</string>
    <!-- Text shown for settings option for create new account text.'Firefox' intentionally hardcoded here.-->
    <string name="sign_in_create_account_text"><![CDATA[Sem conta? <u>Crie uma conta</u> para sincronizar o Firefox entre os dispositivos.]]></string>
    <!-- Text shown in confirmation dialog to sign out of account -->
    <string name="sign_out_confirmation_message">O Firefox irá parar a sincronização com a sua conta, mas não irá apagar quaisquer dados de navegação seus neste dispositivo.</string>
    <!-- Text shown in confirmation dialog to sign out of account. The first parameter is the name of the app (e.g. Firefox Preview) -->
    <string name="sign_out_confirmation_message_2">O %s irá suspender a sincronização com a sua conta, mas não irá eliminar quaisquer dados de navegação seus neste dispositivo.</string>
    <!-- Option to continue signing out of account shown in confirmation dialog to sign out of account -->
    <string name="sign_out_disconnect">Desassociar</string>
    <!-- Option to cancel signing out shown in confirmation dialog to sign out of account -->
    <string name="sign_out_cancel">Cancelar</string>
    <!-- Error message snackbar shown after the user tried to select a default folder which cannot be altered -->
    <string name="bookmark_cannot_edit_root">Não é possível editar pastas predefinidas</string>

    <!-- Enhanced Tracking Protection -->
    <!-- Link displayed in enhanced tracking protection panel to access tracking protection settings -->
    <string name="etp_settings">Definições de proteção</string>
    <!-- Preference title for enhanced tracking protection settings -->
    <string name="preference_enhanced_tracking_protection">Proteção melhorada contra a monitorização</string>
    <!-- Title for the description of enhanced tracking protection -->
    <string name="preference_enhanced_tracking_protection_explanation_title">Navegue sem ser seguido</string>
    <!-- Description of enhanced tracking protection. The first parameter is the name of the application (For example: Fenix) -->
    <string name="preference_enhanced_tracking_protection_explanation">Guarde os seus dados para si. O %s protege-o dos rastreadores mais comuns que monitorizam o que faz na Internet.</string>
    <!-- Text displayed that links to website about enhanced tracking protection -->
    <string name="preference_enhanced_tracking_protection_explanation_learn_more">Saber mais</string>

    <!-- Preference for enhanced tracking protection for the standard protection settings -->
    <string name="preference_enhanced_tracking_protection_standard_default_1">Padrão (predefinição)</string>
    <!-- Preference description for enhanced tracking protection for the standard protection settings -->
    <string name="preference_enhanced_tracking_protection_standard_description_4">Equilibrado para privacidade e desempenho. As páginas serão carregadas normalmente.</string>
    <!--  Accessibility text for the Standard protection information icon  -->
    <string name="preference_enhanced_tracking_protection_standard_info_button">O que é bloqueado pela proteção padrão contra a monitorização</string>
    <!-- Preference for enhanced tracking protection for the strict protection settings -->
    <string name="preference_enhanced_tracking_protection_strict">Rigorosa</string>
    <!-- Preference description for enhanced tracking protection for the strict protection settings -->
    <string name="preference_enhanced_tracking_protection_strict_description_3">Bloqueia mais rastreadores para que as páginas carreguem mais rapidamente, mas algumas funcionalidades das páginas podem ser perdidas.</string>
    <!--  Accessibility text for the Strict protection information icon  -->
    <string name="preference_enhanced_tracking_protection_strict_info_button">O que é bloqueado pela proteção rigorosa contra a monitorização</string>
    <!-- Preference for enhanced tracking protection for the custom protection settings -->
    <string name="preference_enhanced_tracking_protection_custom">Personalizada</string>
    <!-- Preference description for enhanced tracking protection for the strict protection settings -->
    <string name="preference_enhanced_tracking_protection_custom_description_2">Escolha quais os rastreadores e scripts a bloquear.</string>
    <!--  Accessibility text for the Strict protection information icon  -->
    <string name="preference_enhanced_tracking_protection_custom_info_button">O que é bloqueado pela proteção personalizada contra a monitorização</string>
    <!-- Header for categories that are being blocked by current Enhanced Tracking Protection settings -->
    <!-- Preference for enhanced tracking protection for the custom protection settings for cookies-->
    <string name="preference_enhanced_tracking_protection_custom_cookies">Cookies</string>
    <!-- Option for enhanced tracking protection for the custom protection settings for cookies-->
    <string name="preference_enhanced_tracking_protection_custom_cookies_1">Rastreadores entre sites e de redes sociais</string>
    <!-- Option for enhanced tracking protection for the custom protection settings for cookies-->
    <string name="preference_enhanced_tracking_protection_custom_cookies_2">Cookies de sites não visitados</string>
    <!-- Option for enhanced tracking protection for the custom protection settings for cookies-->
    <string name="preference_enhanced_tracking_protection_custom_cookies_3">Todos os cookies de terceiros (poderá resultar em falhas nos sites)</string>
    <!-- Option for enhanced tracking protection for the custom protection settings for cookies-->
    <string name="preference_enhanced_tracking_protection_custom_cookies_4">Todos os cookies (irá causar falhas nos sites)</string>
    <!-- Preference for enhanced tracking protection for the custom protection settings for tracking content -->
    <string name="preference_enhanced_tracking_protection_custom_tracking_content">Conteúdo de monitorização</string>
    <!-- Option for enhanced tracking protection for the custom protection settings for tracking content-->
    <string name="preference_enhanced_tracking_protection_custom_tracking_content_1">Em todos os separadores</string>
    <!-- Option for enhanced tracking protection for the custom protection settings for tracking content-->
    <string name="preference_enhanced_tracking_protection_custom_tracking_content_2">Apenas em separadores privados</string>
    <!-- Option for enhanced tracking protection for the custom protection settings for tracking content-->
    <string name="preference_enhanced_tracking_protection_custom_tracking_content_3">Apenas em separadores personalizados</string>
    <!-- Preference for enhanced tracking protection for the custom protection settings -->
    <string name="preference_enhanced_tracking_protection_custom_cryptominers">Cripto-mineradores</string>
    <!-- Preference for enhanced tracking protection for the custom protection settings -->
    <string name="preference_enhanced_tracking_protection_custom_fingerprinters">Identificadores</string>
    <string name="enhanced_tracking_protection_blocked">Bloqueado</string>
    <!-- Header for categories that are being not being blocked by current Enhanced Tracking Protection settings -->
    <string name="enhanced_tracking_protection_allowed">Permitido</string>
    <!-- Category of trackers (social media trackers) that can be blocked by Enhanced Tracking Protection -->
    <string name="etp_social_media_trackers_title">Rastreadores de redes sociais</string>
    <!-- Description of social media trackers that can be blocked by Enhanced Tracking Protection -->
    <string name="etp_social_media_trackers_description">Limita a capacidade de monitorização das redes sociais das suas atividades de navegação na Internet.</string>
    <!-- Category of trackers (cross-site tracking cookies) that can be blocked by Enhanced Tracking Protection -->
    <string name="etp_cookies_title">Cookies de monitorização entre sites</string>

    <!-- Description of cross-site tracking cookies that can be blocked by Enhanced Tracking Protection -->
    <string name="etp_cookies_description">Bloqueia os cookies que as redes de anúncios e empresas de análise utilizam para compilar os seus dados de navegação entre vários sites.</string>
    <!-- Category of trackers (cryptominers) that can be blocked by Enhanced Tracking Protection -->
    <string name="etp_cryptominers_title">Criptomineradores</string>
    <!-- Description of cryptominers that can be blocked by Enhanced Tracking Protection -->
    <string name="etp_cryptominers_description">Impede que scripts maliciosos obtenham acesso ao seu dispositivo para minerar moedas digitais.</string>
    <!-- Category of trackers (fingerprinters) that can be blocked by Enhanced Tracking Protection -->
    <string name="etp_fingerprinters_title">Identificadores</string>
    <!-- Description of fingerprinters that can be blocked by Enhanced Tracking Protection -->
    <string name="etp_fingerprinters_description">Impede que sejam recolhidos dados de identificação únicos sobre o seu dispositivo, que podem ser utilizados para fins de monitorização.</string>
    <!-- Category of trackers (tracking content) that can be blocked by Enhanced Tracking Protection -->
    <string name="etp_tracking_content_title">Conteúdo de monitorização</string>
    <!-- Description of tracking content that can be blocked by Enhanced Tracking Protection -->
    <string name="etp_tracking_content_description">Impede o carregamento de anúncios, vídeos e outros conteúdos externos que contenham códigos de monitorização. Pode afetar algumas funcionalidades dos sites.</string>
    <!-- Enhanced Tracking Protection Onboarding Message shown in a dialog above the toolbar. The first parameter is the name of the application (For example: Fenix) -->
    <string name="etp_onboarding_cfr_message">Sempre que o escudo estiver roxo, o %s bloqueou rastreadores num site. Toque para mais informações.</string>
    <!-- Enhanced Tracking Protection message that protection is currently on for this site -->
    <string name="etp_panel_on">As proteções estão ativadas para este site</string>
    <!-- Enhanced Tracking Protection message that protection is currently off for this site -->
    <string name="etp_panel_off">As proteções estão desativadas para este site</string>
    <!-- Header for exceptions list for which sites enhanced tracking protection is always off -->
    <string name="enhanced_tracking_protection_exceptions">A proteção contra a monitorização está desativada para estes sites</string>

    <!-- Content description (not visible, for screen readers etc.): Navigate
    back from ETP details (Ex: Tracking content) -->
    <string name="etp_back_button_content_description">Navegar de volta</string>
    <!-- About page Your rights link text -->
    <string name="about_your_rights">Os seus direitos</string>
    <!-- About page link text to open open source licenses screen -->
    <string name="about_open_source_licenses">Bibliotecas de código aberto que utilizamos</string>
    <!-- About page link text to open what's new link -->
    <string name="about_whats_new">Novidades do %s</string>
    <!-- Open source licenses page title
    The first parameter is the app name -->
    <string name="open_source_licenses_title">%s | Bibliotecas de código aberto</string>

    <!-- Category of trackers (redirect trackers) that can be blocked by Enhanced Tracking Protection -->
    <string name="etp_redirect_trackers_title">Rastreadores de redirecionamento</string>
    <!-- Description of redirect tracker cookies that can be blocked by Enhanced Tracking Protection -->
    <string name="etp_redirect_trackers_description">Limpa as cookies definidas por redirecionamentos para sites de rastreamento conhecidos.</string>

    <!-- About page link text to open support link -->
    <string name="about_support">Apoio</string>
    <!-- About page link text to list of past crashes (like about:crashes on desktop) -->
    <string name="about_crashes">Falhas</string>
    <!-- About page link text to open privacy notice link -->
    <string name="about_privacy_notice">Política de privacidade</string>
    <!-- About page link text to open know your rights link -->
    <string name="about_know_your_rights">Conheça os seus direitos</string>
    <!-- About page link text to open licensing information link -->
    <string name="about_licensing_information">Informação de licenciamento</string>
    <!-- About page link text to open a screen with libraries that are used -->
    <string name="about_other_open_source_libraries">Bibliotecas que utilizamos</string>

    <!-- Toast shown to the user when they are activating the secret dev menu
        The first parameter is number of long clicks left to enable the menu -->
    <string name="about_debug_menu_toast_progress">Menu de depuração: falta(m) %1$d clique(s) para ativar</string>

    <string name="about_debug_menu_toast_done">Menu de depuração ativado</string>

    <!-- Content description of the tab counter toolbar button when one tab is open -->
    <string name="tab_counter_content_description_one_tab">1 separador</string>
    <!-- Content description of the tab counter toolbar button when multiple tabs are open. First parameter will be replaced with the number of tabs (always more than one) -->
    <string name="tab_counter_content_description_multi_tab">%d separadores</string>

    <!-- Browser long press popup menu -->
    <!-- Copy the current url -->
    <string name="browser_toolbar_long_press_popup_copy">Copiar</string>
    <!-- Paste & go the text in the clipboard. '&amp;' is replaced with the ampersand symbol: & -->
    <string name="browser_toolbar_long_press_popup_paste_and_go">Colar e ir</string>
    <!-- Paste the text in the clipboard -->
    <string name="browser_toolbar_long_press_popup_paste">Colar</string>
    <!-- Snackbar message shown after an URL has been copied to clipboard. -->
    <string name="browser_toolbar_url_copied_to_clipboard_snackbar">Endereço copiado para a área de transferência</string>

    <!-- Title text for the Add To Homescreen dialog -->
    <string name="add_to_homescreen_title">Adicionar ao ecrã inicial</string>
    <!-- Cancel button text for the Add to Homescreen dialog -->
    <string name="add_to_homescreen_cancel">Cancelar</string>
    <!-- Add button text for the Add to Homescreen dialog -->
    <string name="add_to_homescreen_add">Adicionar</string>
    <!-- Continue to website button text for the first-time Add to Homescreen dialog -->
    <string name="add_to_homescreen_continue">Continuar para o site</string>
    <!-- Placeholder text for the TextView in the Add to Homescreen dialog -->
    <string name="add_to_homescreen_text_placeholder">Nome do atalho</string>

    <!-- Describes the add to homescreen functionality -->
    <string name="add_to_homescreen_description_2">Pode adicionar facilmente este site ao ecrã inicial do seu dispositivo para ter acesso instantâneo e navegar mais rápido, com uma experiência semelhante ao de uma aplicação.</string>

    <!-- Preference for managing the settings for logins and passwords in Fenix -->
    <string name="preferences_passwords_logins_and_passwords">Credenciais e palavras-passe</string>
    <!-- Preference for managing the saving of logins and passwords in Fenix -->
    <string name="preferences_passwords_save_logins">Guardar credenciais e palavras-passe</string>

    <!-- Preference option for asking to save passwords in Fenix -->
    <string name="preferences_passwords_save_logins_ask_to_save">Pedir para guardar</string>
    <!-- Preference option for never saving passwords in Fenix -->
    <string name="preferences_passwords_save_logins_never_save">Nunca guardar</string>
    <!-- Preference for autofilling saved logins in Fenix -->
    <string name="preferences_passwords_autofill">Preenchimento automático</string>
    <!-- Preference for syncing saved logins in Fenix -->
    <string name="preferences_passwords_sync_logins">Sincronização de credenciais</string>
    <!-- Preference for syncing saved logins in Fenix, when not signed in-->
    <string name="preferences_passwords_sync_logins_across_devices">Sincronizar credenciais entre dispositivos</string>
    <!-- Syncing saved logins in Fenix needs reconnect to sync -->
    <string name="preferences_passwords_sync_logins_reconnect">Voltar a ligar</string>
    <!-- Syncing saved logins in Fenix needs login -->
    <string name="preferences_passwords_sync_logins_sign_in">Iniciar sessão para sincronizar</string>
    <!-- Preference to access list of saved logins -->
    <string name="preferences_passwords_saved_logins">Credenciais guardadas</string>
    <!-- Description of empty list of saved passwords. Placeholder is replaced with app name.  -->
    <string name="preferences_passwords_saved_logins_description_empty_text">As credenciais que guardar ou sincronizar com o %s serão apresentadas aqui.</string>
    <!-- Preference to access list of saved logins -->
    <string name="preferences_passwords_saved_logins_description_empty_learn_more_link">Saber mais sobre a sincronização.</string>
    <!-- Preference to access list of login exceptions that we never save logins for -->
    <string name="preferences_passwords_exceptions">Exceções</string>
    <!-- Empty description of list of login exceptions that we never save logins for -->
    <string name="preferences_passwords_exceptions_description_empty">As credenciais e palavras-passe que não estão guardadas serão mostradas aqui.</string>
    <!-- Description of list of login exceptions that we never save logins for -->
    <string name="preferences_passwords_exceptions_description">As credenciais e palavras-passe não serão guardadas para estes sites.</string>
    <!-- Text on button to remove all saved login exceptions -->
    <string name="preferences_passwords_exceptions_remove_all">Eliminar todas as exceções</string>
    <!-- Hint for search box in logins list -->
    <string name="preferences_passwords_saved_logins_search">Pesquisar credenciais</string>
    <!-- Option to sort logins list A-Z, alphabetically -->
    <string name="preferences_passwords_saved_logins_alphabetically">Alfabeticamente</string>
    <!-- Option to sort logins list by most recently used -->
    <string name="preferences_passwords_saved_logins_recently_used">Recentemente utilizadas</string>
    <!-- The header for the site that a login is for -->
    <string name="preferences_passwords_saved_logins_site">Site</string>
    <!-- The header for the username for a login -->
    <string name="preferences_passwords_saved_logins_username">Nome de utilizador</string>
    <!-- The header for the password for a login -->
    <string name="preferences_passwords_saved_logins_password">Palavra-passe</string>
    <!-- Message displayed in security prompt to reenter a secret pin to access saved logins -->
    <string name="preferences_passwords_saved_logins_enter_pin">Reintroduza o seu PIN</string>
    <!-- Message displayed in security prompt to access saved logins -->
    <string name="preferences_passwords_saved_logins_enter_pin_description">Desbloqueie para ver as credenciais guardadas</string>
    <!-- Message displayed when a connection is insecure and we detect the user is entering a password -->
    <string name="logins_insecure_connection_warning">Esta ligação não é segura. As credenciais que forem introduzidas aqui podem ser comprometidas.</string>
    <!-- Learn more link that will link to a page with more information displayed when a connection is insecure and we detect the user is entering a password -->
    <string name="logins_insecure_connection_warning_learn_more">Saber mais</string>
    <!-- Prompt message displayed when Fenix detects a user has entered a password and user decides if Fenix should save it. The first parameter is the name of the application (For example: Fenix)  -->
    <string name="logins_doorhanger_save">Pretende que o %s guarde esta credencial?</string>
    <!-- Positive confirmation that Fenix should save the new or updated login -->
    <string name="logins_doorhanger_save_confirmation">Guardar</string>
    <!-- Negative confirmation that Fenix should not save the new or updated login -->
    <string name="logins_doorhanger_save_dont_save">Não guardar</string>
    <!-- Shown in snackbar to tell user that the password has been copied -->
    <string name="logins_password_copied">Palavra-passe copiada para a área de transferência</string>

    <!-- Shown in snackbar to tell user that the username has been copied -->
    <string name="logins_username_copied">Nome de utilizador copiado para a área de transferência</string>
    <!-- Shown in snackbar to tell user that the site has been copied -->
    <string name="logins_site_copied">Site copiado para a área de transferência</string>
    <!-- Content Description (for screenreaders etc) read for the button to copy a password in logins-->
    <string name="saved_logins_copy_password">Copiar palavra-passe</string>
    <!-- Content Description (for screenreaders etc) read for the button to clear a password while editing a login-->
    <string name="saved_logins_clear_password">Limpar palavra-passe</string>
    <!-- Content Description (for screenreaders etc) read for the button to copy a username in logins -->
    <string name="saved_login_copy_username">Copiar nome de utilizador</string>
    <!-- Content Description (for screenreaders etc) read for the button to clear a username while editing a login -->
    <string name="saved_login_clear_username">Limpar nome de utilizador</string>
    <!-- Content Description (for screenreaders etc) read for the button to copy a site in logins -->
    <string name="saved_login_copy_site">Copiar site</string>
    <!-- Content Description (for screenreaders etc) read for the button to open a site in logins -->
    <string name="saved_login_open_site">Abrir site no navegador</string>
    <!-- Content Description (for screenreaders etc) read for the button to reveal a password in logins -->
    <string name="saved_login_reveal_password">Mostrar palavra-passe</string>
    <!-- Content Description (for screenreaders etc) read for the button to hide a password in logins -->
    <string name="saved_login_hide_password">Ocultar palavra-passe</string>
    <!-- Message displayed in biometric prompt displayed for authentication before allowing users to view their logins -->
    <string name="logins_biometric_prompt_message">Desbloqueie para ver as credenciais guardadas</string>
    <!-- Title of warning dialog if users have no device authentication set up -->
    <string name="logins_warning_dialog_title">Proteja as suas credenciais e palavras-passe</string>
    <!-- Message of warning dialog if users have no device authentication set up -->
    <string name="logins_warning_dialog_message">Configure um padrão, PIN ou palavra-passe de bloqueio do dispositivo para impedir que as suas credenciais e palavras-passe guardadas sejam acedidas por outra pessoa que tenha acesso ao seu dispositivo.</string>
    <!-- Negative button to ignore warning dialog if users have no device authentication set up -->
    <string name="logins_warning_dialog_later">Mais tarde</string>
    <!-- Positive button to send users to set up a pin of warning dialog if users have no device authentication set up -->
    <string name="logins_warning_dialog_set_up_now">Configurar agora</string>
    <!-- Title of PIN verification dialog to direct users to re-enter their device credentials to access their logins -->
    <string name="logins_biometric_prompt_message_pin">Desbloquear o seu dispositivo</string>
    <!-- Title for Accessibility Force Enable Zoom Preference -->
    <string name="preference_accessibility_force_enable_zoom">Zoom em todos os sites</string>
    <!-- Summary for Accessibility Force Enable Zoom Preference -->
    <string name="preference_accessibility_force_enable_zoom_summary">Ative para permitir o beliscar e o zoom, mesmo em sites que impeçam este gesto.</string>

    <!-- Saved logins sorting strategy menu item -by name- (if selected, it will sort saved logins alphabetically) -->
    <string name="saved_logins_sort_strategy_alphabetically">Nome (A-Z)</string>
    <!-- Saved logins sorting strategy menu item -by last used- (if selected, it will sort saved logins by last used) -->
    <string name="saved_logins_sort_strategy_last_used">Última utilização</string>
    <!-- Content description (not visible, for screen readers etc.): Sort saved logins dropdown menu chevron icon -->
    <string name="saved_logins_menu_dropdown_chevron_icon_content_description">Menu de ordenação de credenciais</string>

    <!-- Credit Cards Autofill -->
    <!-- Preference and title for managing the settings for credit cards -->
    <string name="preferences_credit_cards">Cartões de crédito</string>
    <!-- Preference for saving and autofilling credit cards -->
    <string name="preferences_credit_cards_save_and_autofill_cards">Guardar e preencher automaticamente cartões</string>
    <!-- Preference summary for saving and autofilling credit card data -->
    <string name="preferences_credit_cards_save_and_autofill_cards_summary">Os dados são encriptados</string>
    <!-- Preference option for syncing credit cards across devices. This is displayed when the user is not signed into sync -->
    <string name="preferences_credit_cards_sync_cards_across_devices">Sincronizar cartões entre dispositivos</string>
    <!-- Preference option for syncing credit cards across devices. This is displayed when the user is signed into sync -->
    <string name="preferences_credit_cards_sync_cards">Sincronizar cartões</string>
    <!-- Preference option for adding a credit card -->
    <string name="preferences_credit_cards_add_credit_card">Adicionar cartão de crédito</string>

    <!-- Preference option for managing saved credit cards -->
    <string name="preferences_credit_cards_manage_saved_cards">Gerir cartões guardados</string>
    <!-- Title of the "Add card" screen -->
    <string name="credit_cards_add_card">Adicionar cartão</string>
    <!-- Title of the "Edit card" screen -->
    <string name="credit_cards_edit_card">Editar cartão</string>
    <!-- The header for the card number of a credit card -->
    <string name="credit_cards_card_number">Número do cartão</string>
    <!-- The header for the expiration date of a credit card -->
    <string name="credit_cards_expiration_date">Data de expiração</string>
<<<<<<< HEAD
    <!-- The label for the expiration date month of a credit card -->
    <string name="credit_cards_expiration_date_month">Mês da data de expiração</string>
    <!-- The label for the expiration date year of a credit card -->
=======
    <!-- The label for the expiration date month of a credit card to be used by a11y services-->
    <string name="credit_cards_expiration_date_month">Mês da data de expiração</string>
    <!-- The label for the expiration date year of a credit card to be used by a11y services-->
>>>>>>> 637485e2
    <string name="credit_cards_expiration_date_year">Ano da data de expiração</string>
    <!-- The header for the name on the credit card -->
    <string name="credit_cards_name_on_card">Nome no cartão</string>
    <!-- The header for the nickname for a credit card -->
    <string name="credit_cards_card_nickname">Nome alternativo do cartão</string>
    <!-- The text for the "Delete card" menu item for deleting a credit card -->
    <string name="credit_cards_menu_delete_card">Eliminar cartão</string>
    <!-- The text for the "Delete card" button for deleting a credit card -->
    <string name="credit_cards_delete_card_button">Eliminar cartão</string>
    <!-- The title for the "Save" menu item for saving a credit card -->
    <string name="credit_cards_menu_save">Guardar</string>
    <!-- The text for the "Save" button for saving a credit card -->
    <string name="credit_cards_save_button">Guardar</string>
    <!-- The text for the "Cancel" button for cancelling adding or updating a credit card -->
    <string name="credit_cards_cancel_button">Cancelar</string>

    <!-- Title of the "Saved cards" screen -->
    <string name="credit_cards_saved_cards">Cartões guardados</string>

    <!-- Error message for credit card number validation -->
    <string name="credit_cards_number_validation_error_message">Por favor, introduza um número de cartão de crédito válido</string>
    <!-- Error message for credit card name on card validation -->
    <string name="credit_cards_name_on_card_validation_error_message">Por favor preencha este campo</string>
    <!-- Message displayed in biometric prompt displayed for authentication before allowing users to view their saved credit cards -->
    <string name="credit_cards_biometric_prompt_message">Desbloquear para ver os cartões guardados</string>
    <!-- Title of warning dialog if users have no device authentication set up -->
    <string name="credit_cards_warning_dialog_title">Proteja os seus cartões de crédito</string>
    <!-- Message of warning dialog if users have no device authentication set up -->
    <string name="credit_cards_warning_dialog_message">Configure um padrão, PIN ou palavra-passe de bloqueio do dispositivo para impedir que os seus cartões de crédito guardados sejam acedidos por outra pessoa que tenha acesso ao seu dispositivo.</string>
    <!-- Positive button to send users to set up a pin of warning dialog if users have no device authentication set up -->
    <string name="credit_cards_warning_dialog_set_up_now">Configurar agora</string>
    <!-- Negative button to ignore warning dialog if users have no device authentication set up -->
    <string name="credit_cards_warning_dialog_later">Mais tarde</string>
    <!-- Title of PIN verification dialog to direct users to re-enter their device credentials to access their credit cards -->
    <string name="credit_cards_biometric_prompt_message_pin">Desbloquear o seu dispositivo</string>
    <!-- Message displayed in biometric prompt for authentication, before allowing users to use their stored credit card information -->
    <string name="credit_cards_biometric_prompt_unlock_message">Desbloquear para utilizar as informações de cartão de crédito armazenadas</string>

    <!-- Title of the Add search engine screen -->
    <string name="search_engine_add_custom_search_engine_title">Adicionar motor de pesquisa</string>
    <!-- Title of the Edit search engine screen -->
    <string name="search_engine_edit_custom_search_engine_title">Editar motor de pesquisa</string>
    <!-- Content description (not visible, for screen readers etc.): Title for the button to add a search engine in the action bar -->
    <string name="search_engine_add_button_content_description">Adicionar</string>
    <!-- Content description (not visible, for screen readers etc.): Title for the button to save a search engine in the action bar -->
    <string name="search_engine_add_custom_search_engine_edit_button_content_description">Guardar</string>
    <!-- Text for the menu button to edit a search engine -->
    <string name="search_engine_edit">Editar</string>
    <!-- Text for the menu button to delete a search engine -->
    <string name="search_engine_delete">Eliminar</string>

    <!-- Text for the button to create a custom search engine on the Add search engine screen -->
    <string name="search_add_custom_engine_label_other">Outro</string>
    <!-- Placeholder text shown in the Search Engine Name TextField before a user enters text -->
    <string name="search_add_custom_engine_name_hint">Nome</string>
    <!-- Placeholder text shown in the Search String TextField before a user enters text -->
    <string name="search_add_custom_engine_search_string_hint">Termo de pesquisa a utilizar</string>

    <!-- Description text for the Search String TextField. The %s is part of the string -->
    <string name="search_add_custom_engine_search_string_example">Substitua a consulta por “%s”. Exemplo: \nhttps://www.google.com/search?q=%s</string>
    <!-- Text for the button to learn more about adding a custom search engine -->
    <string name="search_add_custom_engine_learn_more_label">Saber mais</string>
    <!-- Accessibility description for the form in which details about the custom search engine are entered -->
    <string name="search_add_custom_engine_form_description">Detalhes do motor de pesquisa personalizado</string>
    <!-- Accessibility description for the 'Learn more' link -->
    <string name="search_add_custom_engine_learn_more_description">Ligação para saber mais</string>

    <!-- Text shown when a user leaves the name field empty -->
    <string name="search_add_custom_engine_error_empty_name">Introduza o nome do motor de pesquisa</string>
    <!-- Text shown when a user tries to add a search engine that already exists -->
    <string name="search_add_custom_engine_error_existing_name">Já existe um motor de pesquisa com o nome “%s”.</string>
    <!-- Text shown when a user leaves the search string field empty -->
    <string name="search_add_custom_engine_error_empty_search_string">Introduza um texto de pesquisa</string>
    <!-- Text shown when a user leaves out the required template string -->
    <string name="search_add_custom_engine_error_missing_template">Confirme se o texto de pesquisa corresponde ao formato de exemplo</string>

    <!-- Text shown when we aren't able to validate the custom search query. The first parameter is the url of the custom search engine -->
    <string name="search_add_custom_engine_error_cannot_reach">Erro ao ligar a “%s”</string>
    <!-- Text shown when a user creates a new search engine -->
    <string name="search_add_custom_engine_success_message">%s criado</string>
    <!-- Text shown when a user successfully edits a custom search engine -->
    <string name="search_edit_custom_engine_success_message">%s guardado</string>
    <!-- Text shown when a user successfully deletes a custom search engine -->
    <string name="search_delete_search_engine_success_message">%s eliminado</string>

    <!-- Title text shown for the migration screen to the new browser. Placeholder replaced with app name -->
    <string name="migration_title">Bem-vindo a um %s completamente novo</string>
    <!-- Description text followed by a list of things migrating (e.g. Bookmarks, History). Placeholder replaced with app name-->
    <string name="migration_description">Um navegador completamente redesenhado está à sua espera, com um desempenho e funcionalidades melhoradas, para fazer mais com a Internet. \n\nPor favor, aguarde enquanto atualizamos o %s com os seus dados:</string>
    <!-- Text on the disabled button while in progress. Placeholder replaced with app name -->
    <string name="migration_updating_app_button_text">A atualizar o %s…</string>
    <!-- Text on the enabled button. Placeholder replaced with app name-->
    <string name="migration_update_app_button">Iniciar o %s</string>
    <!-- Accessibility description text for a completed migration item -->
    <string name="migration_icon_description">Migração concluída</string>
    <!--Text on list of migrated items (e.g. Settings, History, etc.)-->
    <string name="migration_text_passwords">Palavras-passe</string>

    <!-- Heading for the instructions to allow a permission -->
    <string name="phone_feature_blocked_intro">Para permitir:</string>
    <!-- First step for the allowing a permission -->
    <string name="phone_feature_blocked_step_settings">1. Aceda às Definições do Android</string>
    <!-- Second step for the allowing a permission -->
    <string name="phone_feature_blocked_step_permissions"><![CDATA[2. Toque em <b>Permissões</b>]]></string>
    <!-- Third step for the allowing a permission (Fore example: Camera) -->
    <string name="phone_feature_blocked_step_feature"><![CDATA[3. Ative a permissão <b>%1$s</b>]]></string>

    <!-- Label that indicates a site is using a secure connection -->
    <string name="quick_settings_sheet_secure_connection">Ligação segura</string>
    <!-- Label that indicates a site is using a insecure connection -->
    <string name="quick_settings_sheet_insecure_connection">Ligação insegura</string>
    <!-- Confirmation message for a dialog confirming if the user wants to delete all the permissions for all sites-->
    <string name="confirm_clear_permissions_on_all_sites">Tem certeza que deseja limpar todas as permissões em todos os sites?</string>
    <!-- Confirmation message for a dialog confirming if the user wants to delete all the permissions for a site-->
    <string name="confirm_clear_permissions_site">Tem certeza que deseja limpar todas as permissões para este site?</string>
    <!-- Confirmation message for a dialog confirming if the user wants to set default value a permission for a site-->
    <string name="confirm_clear_permission_site">Tem certeza que deseja limpar esta permissão para este site?</string>
    <!-- label shown when there are not site exceptions to show in the site exception settings -->
    <string name="no_site_exceptions">Sem exceções para o site</string>
    <!-- Label for the Pocket default top site -->
    <string name="pocket_top_articles">Principais artigos</string>
    <!-- Bookmark deletion confirmation -->
    <string name="bookmark_deletion_confirmation">Tem certeza que deseja eliminar este marcador?</string>
    <!-- Browser menu button that adds a top site to the home fragment -->
    <string name="browser_menu_add_to_top_sites">Adicionar aos sites principais</string>
    <!-- text shown before the issuer name to indicate who its verified by, parameter is the name of
     the certificate authority that verified the ticket-->
    <string name="certificate_info_verified_by">Confirmado por: %1$s</string>
    <!-- Login overflow menu delete button -->
    <string name="login_menu_delete_button">Eliminar</string>
    <!-- Login overflow menu edit button -->
    <string name="login_menu_edit_button">Editar</string>
    <!-- Message in delete confirmation dialog for logins -->
    <string name="login_deletion_confirmation">Tem a certeza que deseja eliminar esta credencial?</string>
    <!-- Positive action of a dialog asking to delete  -->
    <string name="dialog_delete_positive">Eliminar</string>
    <!--  The saved login options menu description. -->
    <string name="login_options_menu">Opções de credenciais</string>
    <!--  The editable text field for a login's web address. -->
    <string name="saved_login_hostname_description">O campo de texto editável para o endereço de Internet da credencial.</string>
    <!--  The editable text field for a login's username. -->
    <string name="saved_login_username_description">O campo de texto editável para o nome de utilizador da credencial.</string>
    <!--  The editable text field for a login's password. -->
    <string name="saved_login_password_description">O campo de texto editável para a palavra-passe da credencial.</string>
    <!--  The button description to save changes to an edited login. -->
    <string name="save_changes_to_login">Guardar alterações na credencial.</string>
    <!--  The button description to discard changes to an edited login. -->
    <string name="discard_changes">Descartar alterações</string>
    <!--  The page title for editing a saved login. -->
    <string name="edit">Editar</string>
    <!--  The error message in edit login view when password field is blank. -->
    <string name="saved_login_password_required">É necessária uma palavra-passe</string>
    <!-- Voice search button content description  -->
    <string name="voice_search_content_description">Pesquisa por voz</string>
    <!-- Voice search prompt description displayed after the user presses the voice search button -->
    <string name="voice_search_explainer">Fale agora</string>

    <!--  The error message in edit login view when a duplicate username exists. -->
    <string name="saved_login_duplicate">Já existe uma credencial com este nome.</string>

    <!-- Synced Tabs -->
    <!-- Text displayed to ask user to connect another device as no devices found with account -->
    <string name="synced_tabs_connect_another_device">Associar outro dispositivo.</string>
    <!-- Text displayed asking user to re-authenticate -->
    <string name="synced_tabs_reauth">Por favor, autentique-se novamente.</string>
    <!-- Text displayed when user has disabled tab syncing in Firefox Sync Account -->
    <string name="synced_tabs_enable_tab_syncing">Por favor, ative a sincronização de separadores.</string>
    <!-- Text displayed when user has no tabs that have been synced -->
    <string name="synced_tabs_no_tabs">Não tem quaisquer separadores abertos no Firefox dos seus outros dispositivos.</string>
    <!-- Text displayed in the synced tabs screen when a user is not signed in to Firefox Sync describing Synced Tabs -->
    <string name="synced_tabs_sign_in_message">Ver uma lista de separadores dos seus outros dispositivos.</string>
    <!-- Text displayed on a button in the synced tabs screen to link users to sign in when a user is not signed in to Firefox Sync -->
    <string name="synced_tabs_sign_in_button">Iniciar sessão para sincronizar</string>

    <!-- The text displayed when a synced device has no tabs to show in the list of Synced Tabs. -->
    <string name="synced_tabs_no_open_tabs">Sem separadores abertos</string>

    <!-- Top Sites -->
    <!-- Title text displayed in the dialog when top sites limit is reached. -->
    <string name="top_sites_max_limit_title">Atingido o limite dos sites principais</string>
    <!-- Content description text displayed in the dialog when top sites limit is reached. -->
    <string name="top_sites_max_limit_content_2">Para poder adicionar um novo site principal, remova um. Toque e aguarde sobre o site e selecione remover.</string>
    <!-- Confirmation dialog button text when top sites limit is reached. -->
    <string name="top_sites_max_limit_confirmation_button">OK, percebi</string>

    <!-- Label for the show most visited sites preference -->
    <string name="top_sites_toggle_top_frecent_sites">Mostrar os sites mais visitados</string>

    <!-- Title text displayed in the rename top site dialog. -->
	<string name="top_sites_rename_dialog_title">Nome</string>
	<!-- Hint for renaming title of a top site -->
	<string name="top_site_name_hint">Nome do site principal</string>
	<!-- Button caption to confirm the renaming of the top site. -->
	<string name="top_sites_rename_dialog_ok">OK</string>
	<!-- Dialog button text for canceling the rename top site prompt. -->
	<string name="top_sites_rename_dialog_cancel">Cancelar</string>

    <!-- Default browser experiment -->
    <string name="default_browser_experiment_card_text">Definir para que as ligações de sites, e-mails e mensagens sejam abertas automaticamente no Firefox.</string>

    <!-- Content description for close button in collection placeholder. -->
    <string name="remove_home_collection_placeholder_content_description">Remover</string>

    <!-- Content description radio buttons with a link to more information -->
    <string name="radio_preference_info_content_description">Clique para mais detalhes</string>

    <!-- Content description for the action bar "up" button -->
    <string name="action_bar_up_description">Navegar para cima</string>

    <!-- Content description for privacy content close button -->
    <string name="privacy_content_close_button_content_description">Fechar</string>

</resources><|MERGE_RESOLUTION|>--- conflicted
+++ resolved
@@ -61,7 +61,7 @@
     <string name="recently_saved_show_all_content_description">Botão para mostrar todos os marcadores guardados</string>
 
     <!-- About content. The first parameter is the name of the application. (For example: Fenix) -->
-    <string name="about_content">%1$s é criado pela @fork-maintainers.</string>
+    <string name="about_content">%1$s é criado pela Mozilla.</string>
 
     <!-- Private Browsing -->
     <!-- Title for private session option -->
@@ -1608,15 +1608,9 @@
     <string name="credit_cards_card_number">Número do cartão</string>
     <!-- The header for the expiration date of a credit card -->
     <string name="credit_cards_expiration_date">Data de expiração</string>
-<<<<<<< HEAD
-    <!-- The label for the expiration date month of a credit card -->
-    <string name="credit_cards_expiration_date_month">Mês da data de expiração</string>
-    <!-- The label for the expiration date year of a credit card -->
-=======
     <!-- The label for the expiration date month of a credit card to be used by a11y services-->
     <string name="credit_cards_expiration_date_month">Mês da data de expiração</string>
     <!-- The label for the expiration date year of a credit card to be used by a11y services-->
->>>>>>> 637485e2
     <string name="credit_cards_expiration_date_year">Ano da data de expiração</string>
     <!-- The header for the name on the credit card -->
     <string name="credit_cards_name_on_card">Nome no cartão</string>
