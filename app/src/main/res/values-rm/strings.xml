--- conflicted
+++ resolved
@@ -48,7 +48,7 @@
     <string name="tab_tray_multiselect_selected_content_description">Tschernì</string>
 
     <!-- About content. The first parameter is the name of the application. (For example: Fenix) -->
-    <string name="about_content">%1$s vegn sviluppà da @fork-maintainers.</string>
+    <string name="about_content">%1$s vegn sviluppà da Mozilla.</string>
 
     <!-- Private Browsing -->
     <!-- Title for private session option -->
@@ -976,11 +976,6 @@
     <string name="share_link_all_apps_subheader">Tuttas acziuns</string>
     <!-- Sub-header in the dialog to share a link to an app from the most-recent sorted list -->
     <string name="share_link_recent_apps_subheader">Utilisà dacurt</string>
-<<<<<<< HEAD
-    <!-- An string shown when an account is signed in where %1$s is a placeholder for the email-->
-    <string name="sync_signed_as">Annunzià sco %1$s</string>
-=======
->>>>>>> edea181c
     <!-- An option from the three dot menu to into sync -->
     <string name="sync_menu_sign_in">S\'annunziar per sincronisar</string>
     <!-- An option from the share dialog to sign into sync -->
@@ -1564,11 +1559,8 @@
     <string name="preferences_credit_cards_save_and_autofill_cards_summary">Las datas èn criptadas</string>
     <!-- Preference option for syncing credit cards across devices. This is displayed when the user is not signed into sync -->
     <string name="preferences_credit_cards_sync_cards_across_devices">Sincronisar las cartas tranter ils apparats</string>
-<<<<<<< HEAD
-=======
     <!-- Preference option for syncing credit cards across devices. This is displayed when the user is signed into sync -->
     <string name="preferences_credit_cards_sync_cards">Sincronisar las cartas</string>
->>>>>>> edea181c
     <!-- Preference option for adding a credit card -->
     <string name="preferences_credit_cards_add_credit_card">Agiuntar ina carta da credit</string>
 
@@ -1576,11 +1568,8 @@
     <string name="preferences_credit_cards_manage_saved_cards">Administrar las cartas memorisadas</string>
     <!-- Title of the "Add card" screen -->
     <string name="credit_cards_add_card">Agiuntar ina carta</string>
-<<<<<<< HEAD
-=======
     <!-- Title of the "Edit card" screen -->
     <string name="credit_cards_edit_card">Modifitgar la carta</string>
->>>>>>> edea181c
     <!-- The header for the card number of a credit card -->
     <string name="credit_cards_card_number">Numer da carta</string>
     <!-- The header for the expiration date of a credit card -->
@@ -1589,11 +1578,8 @@
     <string name="credit_cards_name_on_card">Num sin la carta</string>
     <!-- The header for the nickname for a credit card -->
     <string name="credit_cards_card_nickname">Tes num per la carta</string>
-<<<<<<< HEAD
-=======
     <!-- The text for the "Delete card" menu item for deleting a credit card -->
     <string name="credit_cards_menu_delete_card">Stizzar la carta</string>
->>>>>>> edea181c
     <!-- The text for the "Delete card" button for deleting a credit card -->
     <string name="credit_cards_delete_card_button">Stizzar la carta</string>
     <!-- The title for the "Save" menu item for saving a credit card -->
@@ -1605,12 +1591,9 @@
     <!-- Title of the "Saved cards" screen -->
     <string name="credit_cards_saved_cards">Cartas memorisadas</string>
 
-<<<<<<< HEAD
-=======
     <!-- Error message for credit card number validation -->
     <string name="credit_cards_number_validation_error_message">Endatescha per plaschair in numer da carta da credit valid</string>
 
->>>>>>> edea181c
     <!-- Title of the Add search engine screen -->
     <string name="search_engine_add_custom_search_engine_title">Agiuntar ina maschina da tschertgar</string>
     <!-- Title of the Edit search engine screen -->
