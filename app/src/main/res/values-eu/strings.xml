<?xml version="1.0" encoding="utf-8"?>
<resources xmlns:tools="http://schemas.android.com/tools" xmlns:moz="http://mozac.org/tools">

    <!-- App name for private browsing mode. The first parameter is the name of the app defined in app_name (for example: Fenix)-->
    <string name="app_name_private_5">Pribatua %s</string>
    <!-- App name for private browsing mode. The first parameter is the name of the app defined in app_name (for example: Fenix)-->
    <string name="app_name_private_4">%s (Pribatua)</string>

    <!-- Home Fragment -->
    <!-- Content description (not visible, for screen readers etc.): "Three dot" menu button. -->
    <string name="content_description_menu">Aukera gehiago</string>
    <!-- Content description (not visible, for screen readers etc.): "Private Browsing" menu button. -->
    <string name="content_description_private_browsing_button">Gaitu nabigatze pribatua</string>
    <!-- Content description (not visible, for screen readers etc.): "Private Browsing" menu button. -->
    <string name="content_description_disable_private_browsing_button">Desgaitu nabigatze pribatua</string>
    <!-- Placeholder text shown in the search bar before a user enters text for the default engine -->
    <string name="search_hint">Bilatu edo idatzi helbidea</string>
    <!-- Placeholder text shown in the search bar before a user enters text for a general engine -->
    <string name="search_hint_general_engine">Bilatu webean</string>
    <!-- Placeholder text shown in search bar when using history search -->
    <string name="history_search_hint">Bilatu historia</string>
    <!-- Placeholder text shown in search bar when using bookmarks search -->
    <string name="bookmark_search_hint">Bilatu laster-markak</string>
    <!-- Placeholder text shown in search bar when using tabs search -->
    <string name="tab_search_hint">Bilatu fitxak</string>
    <!-- Placeholder text shown in the search bar when using application search engines -->
    <string name="application_search_hint">Idatzi bilaketa-terminoak</string>
    <!-- No Open Tabs Message Description -->
    <string name="no_open_tabs_description">Irekitako fitxak hemen erakutsiko dira.</string>

    <!-- No Private Tabs Message Description -->
    <string name="no_private_tabs_description">Zure fitxa pribatuak hemen erakutsiko dira.</string>

    <!-- Tab tray multi select title in app bar. The first parameter is the number of tabs selected -->
    <string name="tab_tray_multi_select_title">%1$d hautatuta</string>
    <!-- Label of button in create collection dialog for creating a new collection  -->
    <string name="tab_tray_add_new_collection">Gehitu bilduma berria</string>
    <!-- Label of editable text in create collection dialog for naming a new collection  -->
    <string name="tab_tray_add_new_collection_name">Izena</string>
    <!-- Label of button in save to collection dialog for selecting a current collection  -->
    <string name="tab_tray_select_collection">Hautatu bilduma</string>
    <!-- Content description for close button while in multiselect mode in tab tray -->
    <string name="tab_tray_close_multiselect_content_description">Irten hautapen anitzeko modutik</string>
    <!-- Content description for save to collection button while in multiselect mode in tab tray -->
    <string name="tab_tray_collection_button_multiselect_content_description">Gorde hautatutako fitxak bilduman</string>

    <!-- Content description on checkmark while tab is selected in multiselect mode in tab tray -->
    <string name="tab_tray_multiselect_selected_content_description">Hautatuta</string>

    <!-- Home - Recently saved bookmarks -->
    <!-- Title for the home screen section with recently saved bookmarks. -->
    <string name="recently_saved_title">Gordetako azkenak</string>
    <!-- Content description for the button which navigates the user to show all of their saved bookmarks. -->
    <string name="recently_saved_show_all_content_description_2">Erakutsi gordetako laster-marka guztiak</string>

    <!-- Text for the menu button to remove a recently saved bookmark from the user's home screen -->
    <string name="recently_saved_menu_item_remove">Kendu</string>

    <!-- About content. The first parameter is the name of the application. (For example: Fenix) -->
    <string name="about_content">%1$s Mozillak egina da.</string>

    <!-- Private Browsing -->
    <!-- Explanation for private browsing displayed to users on home view when they first enable private mode
        The first parameter is the name of the app defined in app_name (for example: Fenix) -->
    <string name="private_browsing_placeholder_description_2">%1$s(e)k fitxa pribatuetako zure bilaketa- eta nabigatze-historia garbitzen du hauek ixtean edo aplikaziotik irtetean. Honek ez zaitu anonimo egiten webguneen edo zure interneteko zerbitzu-hornitzailearen aurrean baina erraztu egiten du ordenagailu hau erabiltzen duten beste erabiltzaileengandik online duzun jarduera pribatu mantentzen.</string>
    <string name="private_browsing_common_myths">
       Nabigatze pribatuari buruzko ohiko mitoak
    </string>

    <!-- Private mode shortcut "contextual feature recommendation" (CFR) -->
    <!-- Text for the Private mode shortcut CFR message for adding a private mode shortcut to open private tabs from the Home screen -->
    <string name="private_mode_cfr_message_2">Sakatu behin zure hurrengo fitxa pribatua irekitzeko.</string>
    <!-- Text for the positive button to accept adding a Private Browsing shortcut to the Home screen -->
    <string name="private_mode_cfr_pos_button_text">Gehitu hasierako pantailan</string>
    <!-- Text for the negative button to decline adding a Private Browsing shortcut to the Home screen -->
    <string name="cfr_neg_button_text">Ez, eskerrik asko</string>

    <!-- Open in App "contextual feature recommendation" (CFR) -->
    <!-- Text for the info message. The first parameter is the name of the application.-->
    <string name="open_in_app_cfr_info_message_2">Loturak aplikazioetan automatikoki irekitzeko ezar dezakezu %1$s.</string>
    <!-- Text for the positive action button -->
    <string name="open_in_app_cfr_positive_button_text">Joan ezarpenetara</string>
    <!-- Text for the negative action button -->
    <string name="open_in_app_cfr_negative_button_text">Baztertu</string>

    <!-- Total cookie protection "contextual feature recommendation" (CFR) -->
    <!-- Text for the message displayed in the contextual feature recommendation popup promoting the total cookie protection feature. -->
    <string name="tcp_cfr_message">Gure pribatutasun-eginbiderik ahaltsuenak guneen arteko jarraipen-elementuak isolatzen ditu.</string>
    <!-- Text displayed that links to website containing documentation about the "Total cookie protection" feature. -->
    <string name="tcp_cfr_learn_more">Cookien erabateko babesari buruzko argibide gehiago</string>

    <!-- Text for the info dialog when camera permissions have been denied but user tries to access a camera feature. -->
    <string name="camera_permissions_needed_message">Kamerarako sarbidea behar da. Joan Androideko ezarpenetara, sakatu baimenetan eta sakatu baimendu.</string>
    <!-- Text for the positive action button to go to Android Settings to grant permissions. -->
    <string name="camera_permissions_needed_positive_button_text">Joan ezarpenetara</string>
    <!-- Text for the negative action button to dismiss the dialog. -->
    <string name="camera_permissions_needed_negative_button_text">Baztertu</string>

    <!-- Text for the banner message to tell users about our auto close feature. -->
    <string name="tab_tray_close_tabs_banner_message">Ezarri irekitako fitxak automatikoki ixtea, azken egun, aste edo hilabetean ikusi ez badira</string>
    <!-- Text for the positive action button to go to Settings for auto close tabs. -->
    <string name="tab_tray_close_tabs_banner_positive_button_text">Ikusi aukerak</string>
    <!-- Text for the negative action button to dismiss the Close Tabs Banner. -->
    <string name="tab_tray_close_tabs_banner_negative_button_text">Baztertu</string>

    <!-- Text for the banner message to tell users about our inactive tabs feature. -->
    <string name="tab_tray_inactive_onboarding_message">Azken bi asteetan ikusi ez dituzun fitxak hona eramaten dira.</string>
    <!-- Text for the action link to go to Settings for inactive tabs. -->
    <string name="tab_tray_inactive_onboarding_button_text">Desaktibatu ezarpenetan</string>

    <!-- Text for title for the auto-close dialog of the inactive tabs. -->
    <string name="tab_tray_inactive_auto_close_title">Automatikoki itxi hilabete ondoren?</string>
    <!-- Text for the body for the auto-close dialog of the inactive tabs.
        The first parameter is the name of the application.-->
    <string name="tab_tray_inactive_auto_close_body_2">Azken hilabetean ikusi ez dituzun fitxak itxi ditzake %1$s(e)k.</string>
    <!-- Content description for close button in the auto-close dialog of the inactive tabs. -->
    <string name="tab_tray_inactive_auto_close_button_content_description">Itxi</string>

    <!-- Text for turn on auto close tabs button in the auto-close dialog of the inactive tabs. -->
    <string name="tab_tray_inactive_turn_on_auto_close_button_2">Aktibatu automatikoki ixtea</string>


    <!-- Home screen icons - Long press shortcuts -->
    <!-- Shortcut action to open new tab -->
    <string name="home_screen_shortcut_open_new_tab_2">Fitxa berria</string>
    <!-- Shortcut action to open new private tab -->
    <string name="home_screen_shortcut_open_new_private_tab_2">Fitxa pribatu berria</string>

    <!-- Recent Tabs -->
    <!-- Header text for jumping back into the recent tab in the home screen -->
    <string name="recent_tabs_header">Itzuli zeudenera</string>
    <!-- Button text for showing all the tabs in the tabs tray -->
    <string name="recent_tabs_show_all">Erakutsi denak</string>

    <!-- Content description for the button which navigates the user to show all recent tabs in the tabs tray. -->
    <string name="recent_tabs_show_all_content_description_2">Azken fitxa guztiak erakusteko botoia</string>

    <!-- Text for button in synced tab card that opens synced tabs tray -->
    <string name="recent_tabs_see_all_synced_tabs_button_text">Ikusi sinkronizatutako fitxa guztiak</string>
    <!-- Accessibility description for device icon used for recent synced tab -->
    <string name="recent_tabs_synced_device_icon_content_description">Sinkronizatutako gailua</string>
    <!-- Text for the dropdown menu to remove a recent synced tab from the homescreen -->
    <string name="recent_synced_tab_menu_item_remove">Kendu</string>
    <!-- Text for the menu button to remove a grouped highlight from the user's browsing history
         in the Recently visited section -->
    <string name="recent_tab_menu_item_remove">Kendu</string>

    <!-- History Metadata -->
    <!-- Header text for a section on the home screen that displays grouped highlights from the
         user's browsing history, such as topics they have researched or explored on the web -->
    <string name="history_metadata_header_2">Bisitatutako azkenak</string>
    <!-- Text for the menu button to remove a grouped highlight from the user's browsing history
         in the Recently visited section -->
    <string name="recently_visited_menu_item_remove">Kendu</string>
    <!-- Content description for the button which navigates the user to show all of their history. -->
    <string name="past_explorations_show_all_content_description_2">Erakutsi esplorazio guztiak</string>

    <!-- Browser Fragment -->
    <!-- Content description (not visible, for screen readers etc.): Navigate backward (browsing history) -->
    <string name="browser_menu_back">Atzera</string>
    <!-- Content description (not visible, for screen readers etc.): Navigate forward (browsing history) -->
    <string name="browser_menu_forward">Aurrera</string>
    <!-- Content description (not visible, for screen readers etc.): Refresh current website -->
    <string name="browser_menu_refresh">Berritu</string>
    <!-- Content description (not visible, for screen readers etc.): Stop loading current website -->
    <string name="browser_menu_stop">Gelditu</string>
    <!-- Browser menu button that opens the addon manager -->
    <string name="browser_menu_add_ons">Gehigarriak</string>
    <!-- Browser menu button that opens account settings -->
    <string name="browser_menu_account_settings">Kontuaren informazioa</string>
    <!-- Text displayed when there are no add-ons to be shown -->
    <string name="no_add_ons">Gehigarririk ez hemen</string>
    <!-- Browser menu button that sends a user to help articles -->
    <string name="browser_menu_help">Laguntza</string>
    <!-- Browser menu button that sends a to a the what's new article -->
    <string name="browser_menu_whats_new">Nobedadeak</string>
    <!-- Browser menu button that opens the settings menu -->
    <string name="browser_menu_settings">Ezarpenak</string>
    <!-- Browser menu button that opens a user's library -->
    <string name="browser_menu_library">Biltegia</string>
    <!-- Browser menu toggle that requests a desktop site -->
    <string name="browser_menu_desktop_site">Mahaigainerako gunea</string>
    <!-- Browser menu toggle that adds a shortcut to the site on the device home screen. -->
    <string name="browser_menu_add_to_homescreen">Gehitu hasierako pantailan</string>
    <!-- Browser menu toggle that installs a Progressive Web App shortcut to the site on the device home screen. -->
    <string name="browser_menu_install_on_homescreen">Instalatu</string>
    <!-- Content description (not visible, for screen readers etc.) for the Resync tabs button -->
    <string name="resync_button_content_description">Sinkronizatu berriro</string>
    <!-- Browser menu button that opens the find in page menu -->
    <string name="browser_menu_find_in_page">Bilatu orrian</string>
    <!-- Browser menu button that saves the current tab to a collection -->
    <string name="browser_menu_save_to_collection_2">Gorde bilduman</string>

    <!-- Browser menu button that open a share menu to share the current site -->
    <string name="browser_menu_share">Partekatu</string>
    <!-- Browser menu button shown in custom tabs that opens the current tab in Fenix
        The first parameter is the name of the app defined in app_name (for example: Fenix) -->
    <string name="browser_menu_open_in_fenix">Ireki %1$s nabigatzailean</string>
    <!-- Browser menu text shown in custom tabs to indicate this is a Fenix tab
        The first parameter is the name of the app defined in app_name (for example: Fenix) -->
    <string name="browser_menu_powered_by">%1$s TEKNOLOGIAREKIN</string>

    <!-- Browser menu text shown in custom tabs to indicate this is a Fenix tab
        The first parameter is the name of the app defined in app_name (for example: Fenix) -->
    <string name="browser_menu_powered_by2">%1$s nabigatzaileak hornitua</string>

    <!-- Browser menu button to put the current page in reader mode -->
    <string name="browser_menu_read">Irakurtzeko ikuspegia</string>
    <!-- Browser menu button content description to close reader mode and return the user to the regular browser -->
    <string name="browser_menu_read_close">Itxi irakurtzeko ikuspegia</string>
    <!-- Browser menu button to open the current page in an external app -->
    <string name="browser_menu_open_app_link">Ireki aplikazioan</string>

    <!-- Browser menu button to show reader view appearance controls e.g. the used font type and size -->
    <string name="browser_menu_customize_reader_view">Pertsonalizatu irakurtzeko ikuspegia</string>
    <!-- Browser menu label for adding a bookmark -->
    <string name="browser_menu_add">Gehitu</string>
    <!-- Browser menu label for editing a bookmark -->
    <string name="browser_menu_edit">Editatu</string>

    <!-- Button shown on the home page that opens the Customize home settings -->
    <string name="browser_menu_customize_home_1">Pertsonalizatu hasiera-orria</string>
    <!-- Browser Toolbar -->
    <!-- Content description for the Home screen button on the browser toolbar -->
    <string name="browser_toolbar_home">Hasiera-pantaila</string>

    <!-- Locale Settings Fragment -->
    <!-- Content description for tick mark on selected language -->
    <string name="a11y_selected_locale_content_description">Hautatutako hizkuntza</string>
    <!-- Text for default locale item -->
    <string name="default_locale_text">Erabili gailuaren hizkuntza</string>
    <!-- Placeholder text shown in the search bar before a user enters text -->
    <string name="locale_search_hint">Bilatu hizkuntza</string>

    <!-- Search Fragment -->
    <!-- Button in the search view that lets a user search by scanning a QR code -->
    <string name="search_scan_button">Eskaneatu</string>
    <!-- Button in the search view that lets a user change their search engine -->
    <string name="search_engine_button">Bilaketa-motorra</string>
    <!-- Button in the search view when shortcuts are displayed that takes a user to the search engine settings -->
    <string name="search_shortcuts_engine_settings">Bilaketa-motorren ezarpenak</string>
    <!-- Button in the search view that lets a user navigate to the site in their clipboard -->
    <string name="awesomebar_clipboard_title">Osatu lotura arbeletik</string>

    <!-- Button in the search suggestions onboarding that allows search suggestions in private sessions -->
    <string name="search_suggestions_onboarding_allow_button">Baimendu</string>
    <!-- Button in the search suggestions onboarding that does not allow search suggestions in private sessions -->
    <string name="search_suggestions_onboarding_do_not_allow_button">Ez baimendu</string>
    <!-- Search suggestion onboarding hint title text -->
    <string name="search_suggestions_onboarding_title">Baimendu bilaketa-iradokizunak saio pribatuetan?</string>
    <!-- Search suggestion onboarding hint description text, first parameter is the name of the app defined in app_name (for example: Fenix)-->
    <string name="search_suggestions_onboarding_text">Helbide-barran idazten duzun oro bilaketa-motor lehenetsiarekin partekatuko du %s(e)k.</string>

    <!-- Search engine suggestion title text. The first parameter is the name of teh suggested engine-->
    <string name="search_engine_suggestions_title">Bilatu %s erabiliz</string>
    <!-- Search engine suggestion description text -->
    <string name="search_engine_suggestions_description">Bilatu helbide-barratik zuzenean</string>

    <!-- Menu option in the search selector menu to open the search settings -->
    <string name="search_settings_menu_item">Bilaketa-ezarpenak</string>

    <!-- Header text for the search selector menu -->
    <string name="search_header_menu_item_2">Oraingoan, bilatu honekin:</string>

    <!-- Home onboarding -->
    <!-- Onboarding home screen popup dialog, shown on top of the Jump back in section. -->
    <string name="onboarding_home_screen_jump_back_contextual_hint_2">Ezagut ezazu zure hasiera-orri pertsonalizatua. Azken fitxak, laster-markak eta bilaketa-emaitzak hemen agertuko dira.</string>
    <!-- Home onboarding dialog welcome screen title text. -->
    <string name="onboarding_home_welcome_title_2">Ongi etorri Internet pertsonalago batera</string>
    <!-- Home onboarding dialog welcome screen description text. -->
    <string name="onboarding_home_welcome_description">Kolore gehiago. Pribatutasun hobea. Irabazi-asmoen gainetik, jendearekiko betidaniko konpromisoa.</string>
    <!-- Home onboarding dialog sign into sync screen title text. -->
    <string name="onboarding_home_sync_title_3">Pantailak aldatzea inoiz baino errazagoa da</string>
    <!-- Home onboarding dialog sign into sync screen description text. -->
    <string name="onboarding_home_sync_description">Berrekin utzitako lekutik zure hasierako orriko beste gailuetako fitxekin.</string>
    <!-- Text for the button to continue the onboarding on the home onboarding dialog. -->
    <string name="onboarding_home_get_started_button">Hasi erabiltzen</string>
    <!-- Text for the button to navigate to the sync sign in screen on the home onboarding dialog. -->
    <string name="onboarding_home_sign_in_button">Hasi saioa</string>
    <!-- Text for the button to skip the onboarding on the home onboarding dialog. -->
    <string name="onboarding_home_skip_button">Saltatu</string>

    <!-- Onboarding home screen sync popup dialog message, shown on top of Recent Synced Tabs in the Jump back in section. -->
    <string name="sync_cfr_message">Zure fitxak sinkronizatzen ari dira! Jarraitu zure beste gailuan utzi zenuen tokitik.</string>

    <!-- Content description (not visible, for screen readers etc.): Close button for the home onboarding dialog -->
    <string name="onboarding_home_content_description_close_button">Itxi</string>

    <!-- Notification pre-permission dialog -->
    <!-- Enable notification pre permission dialog title
        The first parameter is the name of the app defined in app_name (for example: Fenix) -->
    <string name="onboarding_home_enable_notifications_title">Jakinarazpenek %s(r)i zuku gehiago ateratzen laguntzen dute</string>
    <!-- Enable notification pre permission dialog description with rationale
        The first parameter is the name of the app defined in app_name (for example: Fenix) -->
    <string name="onboarding_home_enable_notifications_description">Sinkronizatu zure fitxak gailuen artean, kudeatu deskargak, jaso aholkuak %s(r)en pribatutasun-babesari zuku gehien ateratzeko, eta gehiago.</string>
    <!-- Text for the button to request notification permission on the device -->
    <string name="onboarding_home_enable_notifications_positive_button">Jarraitu</string>
    <!-- Text for the button to not request notification permission on the device and dismiss the dialog -->
    <string name="onboarding_home_enable_notifications_negative_button">Une honetan ez</string>

    <!-- Juno first user onboarding flow experiment -->
    <!-- Title for set firefox as default browser screen.
        The first parameter is the name of the app defined in app_name (for example: Fenix) -->
    <string name="juno_onboarding_default_browser_title">Egizu %s zure lehenengo nabigatzailea</string>
<<<<<<< HEAD
=======
    <!-- Title for set firefox as default browser screen used by Nimbus experiments. Nimbus experiments do not support string placeholders.
        Note: The word "Firefox" should NOT be translated -->
    <string name="juno_onboarding_default_browser_title_nimbus" tools:ignore="UnusedResources">Egizu Firefox zure lehenengo nabigatzailea</string>
>>>>>>> daf88cc5
    <!-- Description for set firefox as default browser screen.
        The first parameter is the Firefox brand name.
        The second parameter is the string with key "juno_onboarding_default_browser_description_link_text". -->
    <string name="juno_onboarding_default_browser_description">%1$s(e)k jendea jartzen  du irabazi-asmoen aurretik eta zure pribatutasuna defendatzen du guneen arteko jarraipen-elementuak blokeatuz.\n\nArgibide gehiago gure %2$s.</string>
<<<<<<< HEAD
=======
    <!-- Description for set firefox as default browser screen used by Nimbus experiments. Nimbus experiments do not support string placeholders.
        Note: The word "Firefox" should NOT be translated -->
    <string name="juno_onboarding_default_browser_description_nimbus" tools:ignore="UnusedResources">Firefoxek jendea jartzen du irabazi-asmoen aurretik eta zure pribatutasuna defendatzen du guneen arteko jarraipen-elementuak blokeatuz.\n\nArgibide gehiago gure pribatutasun-oharrean.</string>
>>>>>>> daf88cc5
    <!-- Text for the link to the privacy notice webpage for set as firefox default browser screen.
    This is part of the string with the key "juno_onboarding_default_browser_description". -->
    <string name="juno_onboarding_default_browser_description_link_text">pribatutasun-oharrean</string>
    <!-- Text for the button to set firefox as default browser on the device -->
    <string name="juno_onboarding_default_browser_positive_button">Ezarri nabigatzaile lehenetsi gisa</string>
    <!-- Text for the button dismiss the screen and move on with the flow -->
    <string name="juno_onboarding_default_browser_negative_button">Une honetan ez</string>
    <!-- Title for sign in to sync screen. -->
    <string name="juno_onboarding_sign_in_title">Egin salto telefonotik ordenagailu eramangarrira eta atzera</string>
    <!-- Description for sign in to sync screen. -->
    <string name="juno_onboarding_sign_in_description">Erabili zure beste gailuetako fitxak eta pasahitzak, utzitako lekutik jarraitu ahal izateko.</string>
    <!-- Text for the button to sign in to sync on the device -->
    <string name="juno_onboarding_sign_in_positive_button">Hasi saioa</string>
    <!-- Text for the button dismiss the screen and move on with the flow -->
    <string name="juno_onboarding_sign_in_negative_button">Une honetan ez</string>
    <!-- Title for enable notification permission screen.
        The first parameter is the name of the app defined in app_name (for example: Fenix) -->
    <string name="juno_onboarding_enable_notifications_title">Jakinarazpenek %s(r)i zuku gehiago ateratzen laguntzen dute</string>
<<<<<<< HEAD
    <!-- Description for enable notification permission screen.
        The first parameter is the name of the app defined in app_name (for example: Fenix) -->
    <string name="juno_onboarding_enable_notifications_description">Bidali fitxak gailuen artean, kudeatu deskargak eta eskuratu %s(r)i zuku gehien ateratzeko aholkuak.</string>
=======
    <!-- Title for enable notification permission screen used by Nimbus experiments. Nimbus experiments do not support string placeholders.
        Note: The word "Firefox" should NOT be translated -->
    <string name="juno_onboarding_enable_notifications_title_nimbus" tools:ignore="UnusedResources">Jakinarazpenek Firefoxi zuku gehiago ateratzen laguntzen dizute</string>
    <!-- Description for enable notification permission screen.
        The first parameter is the name of the app defined in app_name (for example: Fenix) -->
    <string name="juno_onboarding_enable_notifications_description">Bidali fitxak gailuen artean, kudeatu deskargak eta eskuratu %s(r)i zuku gehien ateratzeko aholkuak.</string>
    <!-- Description for enable notification permission screen used by Nimbus experiments. Nimbus experiments do not support string placeholders.
       Note: The word "Firefox" should NOT be translated   -->
    <string name="juno_onboarding_enable_notifications_description_nimbus" tools:ignore="UnusedResources">Bidali fitxak gailuen artean, kudeatu deskargak eta eskuratu Firefoxi zuku gehien ateratzeko aholkuak.</string>
>>>>>>> daf88cc5
    <!-- Text for the button to request notification permission on the device -->
    <string name="juno_onboarding_enable_notifications_positive_button">Aktibatu jakinarazpenak</string>
    <!-- Text for the button dismiss the screen and move on with the flow -->
    <string name="juno_onboarding_enable_notifications_negative_button">Une honetan ez</string>

    <!-- Search Widget -->
    <!-- Content description for searching with a widget. The first parameter is the name of the application.-->
    <string name="search_widget_content_description_2">Ireki %1$s fitxa berria</string>
    <!-- Text preview for smaller sized widgets -->
    <string name="search_widget_text_short">Bilatu</string>
    <!-- Text preview for larger sized widgets -->
    <string name="search_widget_text_long">Bilatu webean</string>

    <!-- Content description (not visible, for screen readers etc.): Voice search -->
    <string name="search_widget_voice">Ahots bidezko bilaketa</string>

    <!-- Preferences -->
    <!-- Title for the settings page-->
    <string name="settings">Ezarpenak</string>
    <!-- Preference category for general settings -->
    <string name="preferences_category_general">Orokorra</string>
    <!-- Preference category for all links about Fenix -->
    <string name="preferences_category_about">Honi buruz</string>
    <!-- Preference for settings related to changing the default search engine -->
    <string name="preferences_default_search_engine">Bilaketa-motor lehenetsia</string>
    <!-- Preference for settings related to Search -->
    <string name="preferences_search">Bilaketa</string>
    <!-- Preference for settings related to Search address bar -->
    <string name="preferences_search_address_bar">Helbide-barra</string>
    <!-- Preference link to rating Fenix on the Play Store -->
    <string name="preferences_rate">Puntuatu Google Play-n</string>
    <!-- Preference linking to about page for Fenix
        The first parameter is the name of the app defined in app_name (for example: Fenix) -->
    <string name="preferences_about">%1$s(r)i buruz</string>
    <!-- Preference for settings related to changing the default browser -->
    <string name="preferences_set_as_default_browser">Ezarri nabigatzaile lehenetsi gisa</string>
    <!-- Preference category for advanced settings -->
    <string name="preferences_category_advanced">Aurreratua</string>
    <!-- Preference category for privacy and security settings -->
    <string name="preferences_category_privacy_security">Pribatutasuna eta segurtasuna</string>
    <!-- Preference for advanced site permissions -->
    <string name="preferences_site_permissions">Gunearen baimenak</string>
    <!-- Preference for private browsing options -->
    <string name="preferences_private_browsing_options">Nabigatze pribatua</string>
    <!-- Preference for opening links in a private tab-->
    <string name="preferences_open_links_in_a_private_tab">Ireki lotura fitxa pribatuan</string>
    <!-- Preference for allowing screenshots to be taken while in a private tab-->
    <string name="preferences_allow_screenshots_in_private_mode">Baimendu pantaila-argazkiak nabigatze pribatuan</string>
    <!-- Will inform the user of the risk of activating Allow screenshots in private browsing option -->
    <string name="preferences_screenshots_in_private_mode_disclaimer">Baimenduta badago, fitxa pribatuak ere ikusgai izango dira hainbat aplikazio irekita daudenean</string>
    <!-- Preference for adding private browsing shortcut -->
    <string name="preferences_add_private_browsing_shortcut">Gehitu nabigatze pribaturako lasterbidea</string>
    <!-- Preference for enabling "HTTPS-Only" mode -->
    <string name="preferences_https_only_title">HTTPS-Only modua</string>

    <!-- Preference for removing cookie/consent banners from sites automatically. See reduce_cookie_banner_summary for additional context. -->
    <string name="preferences_cookie_banner_reduction">Cookie iragarki-banden murrizpena</string>
    <!-- Preference for rejecting or removing as many cookie/consent banners as possible on sites. See reduce_cookie_banner_summary for additional context. -->
    <string name="reduce_cookie_banner_option">Murriztu cookie iragarki-bandak</string>

    <!-- Summary of cookie banner handling preference if the setting disabled is set to off -->
    <string name="reduce_cookie_banner_option_off">Desaktibatuta</string>
    <!-- Summary of cookie banner handling preference if the setting enabled is set to on -->
    <string name="reduce_cookie_banner_option_on">Aktibatuta</string>

    <!-- Summary for the preference for rejecting all cookies whenever possible. The first parameter is the application name -->
    <string name="reduce_cookie_banner_summary_1">Cookie iragarki-bandetako eskaerak automatikoki ukatzen saiatzen da %1$s.</string>
    <!-- Text for indicating cookie banner handling is off this site, this is shown as part of the protections panel with the tracking protection toggle -->
    <string name="reduce_cookie_banner_off_for_site">Desaktibatuta gune honetarako</string>
    <!-- Text for cancel button indicating that cookie banner reduction is not supported for the current site, this is shown as part of the cookie banner details view. -->
    <string name="cookie_banner_handling_details_site_is_not_supported_cancel_button">Utzi</string>
    <!-- Text for request support button indicating that cookie banner reduction is not supported for the current site, this is shown as part of the cookie banner details view. -->
    <string name="cookie_banner_handling_details_site_is_not_supported_request_support_button">Eskatu euskarria</string>
    <!-- Text for title indicating that cookie banner reduction is not supported for the current site, this is shown as part of the cookie banner details view. -->
    <string name="cookie_banner_handling_details_site_is_not_supported_title">Cookie iragarki-banden murrizpena</string>
    <!-- Label for the snackBar, after the user reports with success a website where cookie banner reducer did not work -->
    <string name="cookie_banner_handling_report_site_snack_bar_text">Gunearen euskarria gehitzeko eskaera bidalita.</string>
    <!-- Text for indicating cookie banner handling is on this site, this is shown as part of the protections panel with the tracking protection toggle -->
    <string name="reduce_cookie_banner_on_for_site">Aktibatuta gune honetarako</string>
    <!-- Text for indicating that a request for unsupported site was sent to Nimbus (it's a Mozilla library for experiments), this is shown as part of the protections panel with the tracking protection toggle -->
    <string name="reduce_cookie_banner_unsupported_site_request_submitted">Gunearen euskarria gehitzeko eskaera bidalita</string>
    <!-- Text for indicating cookie banner handling is currently not supported for this site, this is shown as part of the protections panel with the tracking protection toggle -->
    <string name="reduce_cookie_banner_unsupported_site">Une honetan gune honetarako euskarririk ez</string>
    <!-- Title text for a detail explanation indicating cookie banner handling is on this site, this is shown as part of the cookie banner panel in the toolbar. The first parameter is a shortened URL of the current site-->
    <string name="reduce_cookie_banner_details_panel_title_on_for_site">Aktibatu cookie iragarki-banden murrizpena %1$s gunerako?</string>
    <!-- Title text for a detail explanation indicating cookie banner handling is off this site, this is shown as part of the cookie banner panel in the toolbar. The first parameter is a shortened URL of the current site-->
    <string name="reduce_cookie_banner_details_panel_title_off_for_site">Desaktibatu cookie iragarki-banden murrizpena %1$s gunerako?</string>
    <!-- Title text for a detail explanation indicating cookie banner reducer didn't work for the current site, this is shown as part of the cookie banner panel in the toolbar.-->
    <string name="reduce_cookie_banner_details_panel_title_unsupported_site_request">Cookie iragarki-banden murrizpenak oraindik ez du gune honetarako euskarririk. Gure taldeak webgune hau berrikusi eta etorkizunean bere euskarria gehitzea nahi duzu?</string>
    <!-- Long text for a detail explanation indicating what will happen if cookie banner handling is off for a site, this is shown as part of the cookie banner panel in the toolbar. The first parameter is the application name -->
    <string name="reduce_cookie_banner_details_panel_description_off_for_site">%1$s(e)k gune honetako cookieak garbitu eta orria berrituko du. Cookie guztiak garbitzean, saioak amaitu edo erosketa-orgak hustu litezke.</string>

    <!-- Long text for a detail explanation indicating what will happen if cookie banner handling is on for a site, this is shown as part of the cookie banner panel in the toolbar. The first parameter is the application name -->
    <string name="reduce_cookie_banner_details_panel_description_on_for_site_2">Cookie eskaerak automatikoki ukatzen saiatzen da %1$s.</string>
    <!-- Title text for the dialog use on the control branch of the experiment to determine which context users engaged the most -->
    <string name="reduce_cookie_banner_control_experiment_dialog_title" moz:RemovedIn="112" tools:ignore="UnusedResources">Cookie iragarki-bandak kanpora!</string>
    <!-- Title text for the cookie banner re-engagement dialog. The first parameter is the application name. -->
    <string name="reduce_cookie_banner_dialog_title">Baimendu %1$s(r)i cookie iragarki-bandak ukatzen?</string>
<<<<<<< HEAD
    <!-- Body text for the dialog use on the control branch of the experiment to determine which context users engaged the most -->
    <string name="reduce_cookie_banner_control_experiment_dialog_body_1" moz:RemovedIn="111" tools:ignore="UnusedResources">Ahal bada, automatikoki ukatu cookie eskaerak.</string>
=======
>>>>>>> daf88cc5
    <!-- Body text for the dialog use on the control branch of the experiment to determine which context users engaged the most.The first parameter is the application name -->
    <string name="reduce_cookie_banner_control_experiment_dialog_body_2" moz:RemovedIn="112" tools:ignore="UnusedResources">Baimendu %1$s(r)i ahal duenean cookie eskaerak automatikoki ukatzen?</string>
    <!-- Body text for the cookie banner re-engagement dialog use. The first parameter is the application name. -->
    <string name="reduce_cookie_banner_dialog_body">%1$s(e)k automatikoki uka ditzake cookie iragarki-bandetako eskaerak.</string>
    <!-- Remind me later text button for the onboarding dialog -->
    <string name="reduce_cookie_banner_dialog_not_now_button">Une honetan ez</string>
    <!-- Change setting text button, for the dialog use on the control branch of the experiment to determine which context users engaged the most -->
    <string name="reduce_cookie_banner_control_experiment_dialog_change_setting_button" moz:RemovedIn="112" tools:ignore="UnusedResources">Baztertu iragarki-bandak</string>
    <!-- Snack text for the cookie banner dialog, after user hit the dismiss banner button -->
    <string name="reduce_cookie_banner_dialog_snackbar_text">Cookie eskaera gutxiago ikusiko dituzu</string>
    <!-- Title text for the dialog use on the variant 1 branch of the experiment to determine which context users engaged the most -->
    <string name="reduce_cookie_banner_variant_1_experiment_dialog_title" moz:RemovedIn="112" tools:ignore="UnusedResources">Ikusi cookie laster-leiho gutxiago</string>

    <!-- Body text for the dialog use on the variant 1 branch of the experiment to determine which context users engaged the most. The first parameter is the application name. -->
    <string name="reduce_cookie_banner_variant_1_experiment_dialog_body_1" moz:RemovedIn="112" tools:ignore="UnusedResources">Erantzun automatikoki cookie laster-leihoak distraziorik gabe nabigatzeko. Ahal bada, eskaera guztiak ukatuko ditu %1$s(e)k.</string>
    <!-- Change setting text button, for the onboarding dialog use on the variant 1 branch of the experiment to determine which context users engaged the most -->
    <string name="reduce_cookie_banner_variant_1_experiment_dialog_change_setting_button" moz:RemovedIn="112" tools:ignore="UnusedResources">Baztertu laster-leihoak</string>
    <!-- Title text for the dialog use on the variant 2 branch of the experiment to determine which context users engaged the most -->
    <string name="reduce_cookie_banner_variant_2_experiment_dialog_title" moz:RemovedIn="112" tools:ignore="UnusedResources">Cookie iragarki-banden murrizpena</string>
    <!-- Body text for the dialog use on the variant 2 branch of the experiment to determine which context users engaged the most. The first parameter is the application name. -->
    <string name="reduce_cookie_banner_variant_2_experiment_dialog_body_1" moz:RemovedIn="112" tools:ignore="UnusedResources">Baimendu %1$s(e)k ahal bada gune bateko cookie onespen-eskaera ukatzea?</string>
    <!-- Change setting text button, for the dialog use on the variant 2 branch of the experiment to determine which context users engaged the most -->
    <string name="reduce_cookie_banner_variant_2_experiment_dialog_change_setting_button" moz:RemovedIn="112" tools:ignore="UnusedResources">Baimendu</string>

    <!-- Change setting text button, for the cookie banner re-engagement dialog -->
    <string name="reduce_cookie_banner_dialog_change_setting_button">Baimendu</string>

    <!-- Description of the preference to enable "HTTPS-Only" mode. -->
    <string name="preferences_https_only_summary">Automatikoki saiatzen da guneetara konektatzen HTTPS zifratze-protokoloa erabiliz, segurtasun gehiago lortzeko.</string>
    <!-- Summary of https only preference if https only is set to off -->
    <string name="preferences_https_only_off">Desaktibatuta</string>
    <!-- Summary of https only preference if https only is set to on in all tabs -->
    <string name="preferences_https_only_on_all">Fitxa guztietan aktibatuta</string>
    <!-- Summary of https only preference if https only is set to on in private tabs only -->
    <string name="preferences_https_only_on_private">Fitxa pribatuetan aktibatuta</string>
    <!-- Text displayed that links to website containing documentation about "HTTPS-Only" mode -->
    <string name="preferences_http_only_learn_more">Argibide gehiago</string>
    <!-- Option for the https only setting -->
    <string name="preferences_https_only_in_all_tabs">Gaitu fitxa guztietan</string>
    <!-- Option for the https only setting -->
    <string name="preferences_https_only_in_private_tabs">Gaitu fitxa pribatuetan soilik</string>
    <!-- Title shown in the error page for when trying to access a http website while https only mode is enabled. -->
    <string name="errorpage_httpsonly_title">Gune segurua ez dago erabilgarri</string>
    <!-- Message shown in the error page for when trying to access a http website while https only mode is enabled. The message has two paragraphs. This is the first. -->
    <string name="errorpage_httpsonly_message_title">Oso litekeena da webguneak HTTPS ez onartzea.</string>
    <!-- Message shown in the error page for when trying to access a http website while https only mode is enabled. The message has two paragraphs. This is the second. -->
    <string name="errorpage_httpsonly_message_summary">Halere, baliteke erasotzaile bat tartean izatea. Webgunera jarraituz gero, ez zenuke kontuzko informaziorik sartu behar. Jarraitzen baduzu, HTTPS-Only modua behin-behinean desgaitu egingo da gunerako.</string>
    <!-- Preference for accessibility -->
    <string name="preferences_accessibility">Erabilgarritasuna</string>
    <!-- Preference to override the Firefox Account server -->
    <string name="preferences_override_fxa_server">Firefox Account zerbitzari pertsonalizatua</string>
    <!-- Preference to override the Sync token server -->
    <string name="preferences_override_sync_tokenserver">Sinkronizaziorako zerbitzari pertsonalizatua</string>
    <!-- Toast shown after updating the FxA/Sync server override preferences -->
    <string name="toast_override_fxa_sync_server_done">Firefox Account/Sync zerbitzaria aldatuta. Aplikaziotik irteten aldaketak aplikatzeko…</string>
    <!-- Preference category for account information -->
    <string name="preferences_category_account">Kontua</string>
    <!-- Preference for changing where the toolbar is positioned -->
    <string name="preferences_toolbar">Tresna-barra</string>
    <!-- Preference for changing default theme to dark or light mode -->
    <string name="preferences_theme">Itxura</string>
    <!-- Preference for customizing the home screen -->
    <string name="preferences_home_2">Hasiera-orria</string>
    <!-- Preference for gestures based actions -->
    <string name="preferences_gestures">Keinuak</string>
    <!-- Preference for settings related to visual options -->
    <string name="preferences_customize">Pertsonalizatu</string>
    <!-- Preference description for banner about signing in -->
    <string name="preferences_sign_in_description_2">Hasi saioa fitxak, laster-markak, pasahitzak eta gehiago sinkronizatzeko.</string>
    <!-- Preference shown instead of account display name while account profile information isn't available yet. -->
    <string name="preferences_account_default_name">Firefox kontua</string>
    <!-- Preference text for account title when there was an error syncing FxA -->
    <string name="preferences_account_sync_error">Birkonektatu sinkronizatzeari berrekiteko</string>
    <!-- Preference for language -->
    <string name="preferences_language">Hizkuntza</string>
    <!-- Preference for data choices -->
    <string name="preferences_data_choices">Datu-aukerak</string>
    <!-- Preference for data collection -->
    <string name="preferences_data_collection">Datu-bilketa</string>
    <!-- Preference for developers -->
    <string name="preferences_remote_debugging">USB bidezko urruneko arazketa</string>
    <!-- Preference title for switch preference to show search engines -->
    <string name="preferences_show_search_engines">Erakutsi bilaketa-motorrak</string>
    <!-- Preference title for switch preference to show search suggestions -->
    <string name="preferences_show_search_suggestions">Erakutsi bilaketa-iradokizunak</string>
    <!-- Preference title for switch preference to show voice search button -->
    <string name="preferences_show_voice_search">Erakutsi ahots bidezko bilaketa</string>
    <!-- Preference title for switch preference to show search suggestions also in private mode -->
    <string name="preferences_show_search_suggestions_in_private">Erakutsi saio pribatuetan</string>
    <!-- Preference title for switch preference to show a clipboard suggestion when searching -->
    <string name="preferences_show_clipboard_suggestions">Erakutsi arbeleko gomendioak</string>
    <!-- Preference title for switch preference to suggest browsing history when searching -->
    <string name="preferences_search_browsing_history">Bilatu nabigatze-historia</string>
    <!-- Preference title for switch preference to suggest bookmarks when searching -->
    <string name="preferences_search_bookmarks">Bilatu laster-markak</string>
    <!-- Preference title for switch preference to suggest synced tabs when searching -->
    <string name="preferences_search_synced_tabs">Bilatu sinkronizatutako fitxak</string>
    <!-- Preference for account settings -->
    <string name="preferences_account_settings">Kontu-ezarpenak</string>

    <!-- Preference for enabling url autocomplete-->
    <string name="preferences_enable_autocomplete_urls">Osatu automatikoki URLak</string>
    <!-- Preference for open links in third party apps -->
    <string name="preferences_open_links_in_apps">Ireki loturak aplikazioetan</string>

    <!-- Preference for open links in third party apps always open in apps option -->
    <string name="preferences_open_links_in_apps_always">Beti</string>
    <!-- Preference for open links in third party apps ask before opening option -->
    <string name="preferences_open_links_in_apps_ask">Galdetu ireki aurretik</string>
    <!-- Preference for open links in third party apps never open in apps option -->
    <string name="preferences_open_links_in_apps_never">Inoiz ez</string>
    <!-- Preference for open download with an external download manager app -->
    <string name="preferences_external_download_manager">Kanpoko deskarga-kudeatzailea</string>
    <!-- Preference for add_ons -->
    <string name="preferences_addons">Gehigarriak</string>

    <!-- Preference for notifications -->
    <string name="preferences_notifications">Jakinarazpenak</string>

    <!-- Summary for notification preference indicating notifications are allowed -->
    <string name="notifications_allowed_summary">Baimenduta</string>
    <!-- Summary for notification preference indicating notifications are not allowed -->
    <string name="notifications_not_allowed_summary">Ez dago baimenduta</string>

    <!-- Add-on Preferences -->
    <!-- Preference to customize the configured AMO (addons.mozilla.org) collection -->
    <string name="preferences_customize_amo_collection">Gehigarrien bilduma pertsonalizatua</string>
    <!-- Button caption to confirm the add-on collection configuration -->
    <string name="customize_addon_collection_ok">Ados</string>
    <!-- Button caption to abort the add-on collection configuration -->
    <string name="customize_addon_collection_cancel">Utzi</string>
    <!-- Hint displayed on input field for custom collection name -->
    <string name="customize_addon_collection_hint">Bildumaren izena</string>
    <!-- Hint displayed on input field for custom collection user ID-->
    <string name="customize_addon_collection_user_hint">Bildumaren jabea (erabiltzaile-IDa)</string>
    <!-- Toast shown after confirming the custom add-on collection configuration -->
    <string name="toast_customize_addon_collection_done">Gehigarrien bilduma aldatu egin da. Aplikaziotik irteten aldaketak aplikatzeko…</string>

    <!-- Customize Home -->
    <!-- Header text for jumping back into the recent tab in customize the home screen -->
    <string name="customize_toggle_jump_back_in">Itzuli zeudenera</string>
    <!-- Title for the customize home screen section with recently saved bookmarks. -->
    <string name="customize_toggle_recent_bookmarks">Azken laster-markak</string>
    <!-- Title for the customize home screen section with recently visited. Recently visited is
    a section where users see a list of tabs that they have visited in the past few days -->
    <string name="customize_toggle_recently_visited">Bisitatutako azkenak</string>

    <!-- Title for the customize home screen section with Pocket. -->
    <string name="customize_toggle_pocket_2">Hausnartzeko moduko istorioak</string>
    <!-- Summary for the customize home screen section with Pocket. The first parameter is product name Pocket -->
    <string name="customize_toggle_pocket_summary">%s(e)k hornitutako artikuluak</string>
    <!-- Title for the customize home screen section with sponsored Pocket stories. -->
    <string name="customize_toggle_pocket_sponsored">Babesleen istorioak</string>
    <!-- Title for the opening wallpaper settings screen -->
    <string name="customize_wallpapers">Horma-paperak</string>
    <!-- Title for the customize home screen section with sponsored shortcuts. -->
    <string name="customize_toggle_contile">Babesleen lasterbideak</string>

    <!-- Wallpapers -->
    <!-- Content description for various wallpapers. The first parameter is the name of the wallpaper -->
    <string name="wallpapers_item_name_content_description">Horma-paper elementua: %1$s</string>
    <!-- Snackbar message for when wallpaper is selected -->
    <string name="wallpaper_updated_snackbar_message">Horma-papera eguneratuta!</string>
    <!-- Snackbar label for action to view selected wallpaper -->
    <string name="wallpaper_updated_snackbar_action">Ikusi</string>
    <!-- Snackbar message for when wallpaper couldn't be downloaded -->
    <string name="wallpaper_download_error_snackbar_message">Ezin da horma-papera deskargatu</string>
    <!-- Snackbar label for action to retry downloading the wallpaper -->
    <string name="wallpaper_download_error_snackbar_action">Saiatu berriro</string>
    <!-- Snackbar message for when wallpaper couldn't be selected because of the disk error -->
    <string name="wallpaper_select_error_snackbar_message">Ezin da horma-papera aldatu</string>
    <!-- Text displayed that links to website containing documentation about the "Limited Edition" wallpapers. -->
    <string name="wallpaper_learn_more">Argibide gehiago</string>

    <!-- Text for classic wallpapers title. The first parameter is the Firefox name. -->
    <string name="wallpaper_classic_title">%s klasikoa</string>
    <!-- Text for limited edition wallpapers title. -->
    <string name="wallpaper_limited_edition_title">Edizio mugatua</string>
    <!-- Description text for the limited edition wallpapers with learn more link. The first parameter is the learn more string defined in wallpaper_learn_more-->
    <string name="wallpaper_limited_edition_description_with_learn_more">Ahots Independenteen bilduma berria. %s</string>
    <!-- Description text for the limited edition wallpapers. -->
    <string name="wallpaper_limited_edition_description">Ahots Independenteen bilduma berria.</string>
    <!-- Wallpaper onboarding dialog header text. -->
    <string name="wallpapers_onboarding_dialog_title_text">Probatu kolore ukitu bat</string>
    <!-- Wallpaper onboarding dialog body text. -->
    <string name="wallpapers_onboarding_dialog_body_text">Aukeratu zuri egokitzen zaizun horma-papera.</string>
    <!-- Wallpaper onboarding dialog learn more button text. The button navigates to the wallpaper settings screen. -->
    <string name="wallpapers_onboarding_dialog_explore_more_button_text">Arakatu horma-paper gehiago</string>

    <!-- Add-on Installation from AMO-->
    <!-- Error displayed when user attempts to install an add-on from AMO (addons.mozilla.org) that is not supported -->
    <string name="addon_not_supported_error">Gehigarria ez da onartzen</string>
    <!-- Error displayed when user attempts to install an add-on from AMO (addons.mozilla.org) that is already installed -->
    <string name="addon_already_installed">Gehigarria instalatuta dago jada</string>

    <!-- Account Preferences -->
    <!-- Preference for triggering sync -->
    <string name="preferences_sync_now">Sinkronizatu orain</string>
    <!-- Preference category for sync -->
    <string name="preferences_sync_category">Aukeratu zer sinkronizatu</string>
    <!-- Preference for syncing history -->
    <string name="preferences_sync_history">Historia</string>
    <!-- Preference for syncing bookmarks -->
    <string name="preferences_sync_bookmarks">Laster-markak</string>
    <!-- Preference for syncing logins -->
    <string name="preferences_sync_logins">Saio-hasierak</string>
    <!-- Preference for syncing tabs -->
    <string name="preferences_sync_tabs_2">Irekitako fitxak</string>
    <!-- Preference for signing out -->
    <string name="preferences_sign_out">Amaitu saioa</string>
    <!-- Preference displays and allows changing current FxA device name -->
    <string name="preferences_sync_device_name">Gailuaren izena</string>
    <!-- Text shown when user enters empty device name -->
    <string name="empty_device_name_error">Gailuaren izenak ezin du hutsik egon.</string>
    <!-- Label indicating that sync is in progress -->
    <string name="sync_syncing_in_progress">Sinkronizatzen…</string>

    <!-- Label summary indicating that sync failed. The first parameter is the date stamp showing last time it succeeded -->
    <string name="sync_failed_summary">Sinkronizazioak huts egin du. Azken sinkronizazioa: %s</string>
    <!-- Label summary showing never synced -->
    <string name="sync_failed_never_synced_summary">Sinkronizazioak huts egin du. Azken sinkronizazioa: inoiz ez</string>
    <!-- Label summary the date we last synced. The first parameter is date stamp showing last time synced -->
    <string name="sync_last_synced_summary">Azken sinkronizazioa: %s</string>
    <!-- Label summary showing never synced -->
    <string name="sync_never_synced_summary">Azken sinkronizazioa: inoiz ez</string>

    <!-- Text for displaying the default device name.
        The first parameter is the application name, the second is the device manufacturer name
        and the third is the device model. -->
    <string name="default_device_name_2">%1$s / %2$s %3$s</string>

    <!-- Preference for syncing credit cards -->
    <string name="preferences_sync_credit_cards">Kreditu-txartelak</string>
    <!-- Preference for syncing addresses -->
    <string name="preferences_sync_address">Helbideak</string>

    <!-- Send Tab -->
    <!-- Name of the "receive tabs" notification channel. Displayed in the "App notifications" system settings for the app -->
    <string name="fxa_received_tab_channel_name">Jasotako fitxak</string>
    <!-- Description of the "receive tabs" notification channel. Displayed in the "App notifications" system settings for the app -->
    <string name="fxa_received_tab_channel_description">Beste Firefox gailuetatik jasotako fitxen jakinarazpenak.</string>
    <!--  The body for these is the URL of the tab received  -->
    <string name="fxa_tab_received_notification_name">Fitxa jasota</string>
    <!-- %s is the device name -->
    <string name="fxa_tab_received_from_notification_name">%s gailuko fitxa</string>

    <!-- Advanced Preferences -->
    <!-- Preference for tracking protection exceptions -->
    <string name="preferences_tracking_protection_exceptions">Salbuespenak</string>


    <!-- Button in Exceptions Preference to turn on tracking protection for all sites (remove all exceptions) -->
    <string name="preferences_tracking_protection_exceptions_turn_on_for_all">Gaitu gune guztietarako</string>

    <!-- Text displayed when there are no exceptions -->
    <string name="exceptions_empty_message_description">Salbuespenen bitartez jarraipenaren babesa desgai daiteke gune jakinetarako.</string>
    <!-- Text displayed when there are no exceptions, with learn more link that brings users to a tracking protection SUMO page -->
    <string name="exceptions_empty_message_learn_more_link">Argibide gehiago</string>

    <!-- Preference switch for usage and technical data collection -->
    <string name="preference_usage_data">Erabilera eta datu teknikoak</string>
    <!-- Preference description for usage and technical data collection -->
    <string name="preferences_usage_data_description">Nabigatzailearen errendimenduaren, erabilpenaren, hardwarearen eta pertsonalizazioen inguruko datuak partekatzen ditu Mozillarekin %1$s hobetzen laguntzeko</string>
    <!-- Preference switch for marketing data collection -->
    <string name="preferences_marketing_data">Marketing datuak</string>
    <!-- Preference description for marketing data collection -->
    <string name="preferences_marketing_data_description2">Oinarrizko erabilpen-datuak partekatzen ditu Adjust-ekin, mugikorretarako gure marketing hornitzailearekin</string>
    <!-- Title for studies preferences -->
    <string name="preference_experiments_2">Esperimentuak</string>
    <!-- Summary for studies preferences -->
    <string name="preference_experiments_summary_2">Mozillari esperimentuak instalatu eta exekutatzea baimentzen du</string>

    <!-- Turn On Sync Preferences -->
    <!-- Header of the Sync and save your data preference view -->
    <string name="preferences_sync_2">Sinkronizatu eta gorde datuak</string>
    <!-- Preference for reconnecting to FxA sync -->
    <string name="preferences_sync_sign_in_to_reconnect">Hasi saioa birkonektatzeko</string>
    <!-- Preference for removing FxA account -->
    <string name="preferences_sync_remove_account">Kendu kontua</string>

    <!-- Pairing Feature strings -->
    <!-- Instructions on how to access pairing -->
    <string name="pair_instructions_2"><![CDATA[Eskaneatu <b>firefox.com/pair</b> helbideko QR kodea]]></string>

    <!-- Toolbar Preferences -->
    <!-- Preference for using top toolbar -->
    <string name="preference_top_toolbar">Goian</string>
    <!-- Preference for using bottom toolbar -->
    <string name="preference_bottom_toolbar">Behean</string>

    <!-- Theme Preferences -->
    <!-- Preference for using light theme -->
    <string name="preference_light_theme">Argia</string>
    <!-- Preference for using dark theme -->
    <string name="preference_dark_theme">Iluna</string>

    <!-- Preference for using using dark or light theme automatically set by battery -->
    <string name="preference_auto_battery_theme">Bateria-aurrezlea ezarrita</string>
    <!-- Preference for using following device theme -->
    <string name="preference_follow_device_theme">Erabili gailuaren itxura</string>

    <!-- Gestures Preferences-->
    <!-- Preferences for using pull to refresh in a webpage -->
    <string name="preference_gestures_website_pull_to_refresh">Ekarri behera berritzeko</string>
    <!-- Preference for using the dynamic toolbar -->
    <string name="preference_gestures_dynamic_toolbar">Korritu tresna-barra ezkutatzeko</string>

    <!-- Preference for switching tabs by swiping horizontally on the toolbar -->
    <string name="preference_gestures_swipe_toolbar_switch_tabs">Pasatu zeharka tresna-barra fitxak aldatzeko</string>
    <!-- Preference for showing the opened tabs by swiping up on the toolbar-->
    <string name="preference_gestures_swipe_toolbar_show_tabs">Pasatu gora tresna-barra fitxak irekitzeko</string>

    <!-- Library -->
    <!-- Option in Library to open Downloads page -->
    <string name="library_downloads">Deskargak</string>
    <!-- Option in library to open Bookmarks page -->
    <string name="library_bookmarks">Laster-markak</string>
    <!-- Option in library to open Desktop Bookmarks root page -->
    <string name="library_desktop_bookmarks_root">Mahaigaineko laster-markak</string>
    <!-- Option in library to open Desktop Bookmarks "menu" page -->
    <string name="library_desktop_bookmarks_menu">Laster-marken menua</string>
    <!-- Option in library to open Desktop Bookmarks "toolbar" page -->
    <string name="library_desktop_bookmarks_toolbar">Laster-marken tresna-barra</string>
    <!-- Option in library to open Desktop Bookmarks "unfiled" page -->
    <string name="library_desktop_bookmarks_unfiled">Beste laster-markak</string>
    <!-- Option in Library to open History page -->
    <string name="library_history">Historia</string>
    <!-- Option in Library to open a new tab -->
    <string name="library_new_tab">Fitxa berria</string>
    <!-- Settings Page Title -->
    <string name="settings_title">Ezarpenak</string>
    <!-- Content description (not visible, for screen readers etc.): "Close button for library settings" -->
    <string name="content_description_close_button">Itxi</string>

    <!-- Title to show in alert when a lot of tabs are to be opened
    %d is a placeholder for the number of tabs that will be opened -->
    <string name="open_all_warning_title">Ireki %d fitxa?</string>
    <!-- Message to warn users that a large number of tabs will be opened
    %s will be replaced by app name. -->
    <string name="open_all_warning_message">Hainbeste fitxa irekitzeak %s moteldu dezake orriak kargatzen diren bitartean. Ziur zaude jarraitu nahi duzula?</string>
    <!-- Dialog button text for confirming open all tabs -->
    <string name="open_all_warning_confirm">Ireki fitxak</string>
    <!-- Dialog button text for canceling open all tabs -->
    <string name="open_all_warning_cancel">Utzi</string>

    <!-- Text to show users they have one page in the history group section of the History fragment.
    %d is a placeholder for the number of pages in the group. -->
    <string name="history_search_group_site_1">Orri %d</string>

    <!-- Text to show users they have multiple pages in the history group section of the History fragment.
    %d is a placeholder for the number of pages in the group. -->
    <string name="history_search_group_sites_1">%d orri</string>

    <!-- Option in library for Recently Closed Tabs -->
    <string name="library_recently_closed_tabs">Itxitako azken fitxak</string>
    <!-- Option in library to open Recently Closed Tabs page -->
    <string name="recently_closed_show_full_history">Erakutsi historia guztia</string>
    <!-- Text to show users they have multiple tabs saved in the Recently Closed Tabs section of history.
    %d is a placeholder for the number of tabs selected. -->
    <string name="recently_closed_tabs">%d fitxa</string>
    <!-- Text to show users they have one tab saved in the Recently Closed Tabs section of history.
    %d is a placeholder for the number of tabs selected. -->
    <string name="recently_closed_tab">Fitxa %d</string>
    <!-- Recently closed tabs screen message when there are no recently closed tabs -->
    <string name="recently_closed_empty_message">Itxitako azken fitxarik ez hemen</string>

    <!-- Tab Management -->
    <!-- Title of preference for tabs management -->
    <string name="preferences_tabs">Fitxak</string>
    <!-- Title of preference that allows a user to specify the tab view -->
    <string name="preferences_tab_view">Fitxen ikuspegia</string>
    <!-- Option for a list tab view -->
    <string name="tab_view_list">Zerrenda</string>
    <!-- Option for a grid tab view -->
    <string name="tab_view_grid">Sareta</string>
    <!-- Title of preference that allows a user to auto close tabs after a specified amount of time -->
    <string name="preferences_close_tabs">Itxi fitxak</string>
    <!-- Option for auto closing tabs that will never auto close tabs, always allows user to manually close tabs -->
    <string name="close_tabs_manually">Eskuz</string>
    <!-- Option for auto closing tabs that will auto close tabs after one day -->
    <string name="close_tabs_after_one_day">Egun bat ondoren</string>
    <!-- Option for auto closing tabs that will auto close tabs after one week -->
    <string name="close_tabs_after_one_week">Astebete ondoren</string>
    <!-- Option for auto closing tabs that will auto close tabs after one month -->
    <string name="close_tabs_after_one_month">Hilabete ondoren</string>

    <!-- Title of preference that allows a user to specify the auto-close settings for open tabs -->
    <string name="preference_auto_close_tabs" tools:ignore="UnusedResources">Automatikoki itxi irekitako fitxak</string>

    <!-- Opening screen -->
    <!-- Title of a preference that allows a user to choose what screen to show after opening the app -->
    <string name="preferences_opening_screen">Irekitze-pantaila</string>
    <!-- Option for always opening the homepage when re-opening the app -->
    <string name="opening_screen_homepage">Hasiera-orria</string>
    <!-- Option for always opening the user's last-open tab when re-opening the app -->
    <string name="opening_screen_last_tab">Azken fitxa</string>
    <!-- Option for always opening the homepage when re-opening the app after four hours of inactivity -->
    <string name="opening_screen_after_four_hours_of_inactivity">Hasiera-orria, lau orduz inaktibo egon ondoren</string>
    <!-- Summary for tabs preference when auto closing tabs setting is set to manual close-->
    <string name="close_tabs_manually_summary">Itxi eskuz</string>
    <!-- Summary for tabs preference when auto closing tabs setting is set to auto close tabs after one day-->
    <string name="close_tabs_after_one_day_summary">Itxi egun baten ondoren</string>
    <!-- Summary for tabs preference when auto closing tabs setting is set to auto close tabs after one week-->
    <string name="close_tabs_after_one_week_summary">Itxi astebete ondoren</string>
    <!-- Summary for tabs preference when auto closing tabs setting is set to auto close tabs after one month-->
    <string name="close_tabs_after_one_month_summary">Itxi hilabete ondoren</string>

    <!-- Summary for homepage preference indicating always opening the homepage when re-opening the app -->
    <string name="opening_screen_homepage_summary">Ireki hasiera-orrian</string>
    <!-- Summary for homepage preference indicating always opening the last-open tab when re-opening the app -->
    <string name="opening_screen_last_tab_summary">Ireki azken fitxan</string>
    <!-- Summary for homepage preference indicating opening the homepage when re-opening the app after four hours of inactivity -->
    <string name="opening_screen_after_four_hours_of_inactivity_summary">Ireki hasiera-orrian lau ordu ondoren</string>

    <!-- Inactive tabs -->
    <!-- Category header of a preference that allows a user to enable or disable the inactive tabs feature -->
    <string name="preferences_inactive_tabs">Eraman fitxa zaharrak inaktiboetara</string>
    <!-- Title of inactive tabs preference -->
    <string name="preferences_inactive_tabs_title">Azken bi asteetan ikusi ez dituzun fitxak inaktiboen atalera eramaten dira.</string>

    <!-- Studies -->
    <!-- Title of the remove studies button -->
    <string name="studies_remove">Kendu</string>
    <!-- Title of the active section on the studies list -->
    <string name="studies_active">Aktibo</string>
    <!-- Description for studies, it indicates why Firefox use studies. The first parameter is the name of the application. -->
    <string name="studies_description_2">Noizean behin esperimentuak instala eta exekuta litzake %1$s(e)k.</string>
    <!-- Learn more link for studies, links to an article for more information about studies. -->
    <string name="studies_learn_more">Argibide gehiago</string>
    <!-- Dialog message shown after removing a study -->
    <string name="studies_restart_app">Aplikazioa itxi egingo da aldaketak aplikatzeko</string>
    <!-- Dialog button to confirm the removing a study. -->
    <string name="studies_restart_dialog_ok">Ados</string>
    <!-- Dialog button text for canceling removing a study. -->
    <string name="studies_restart_dialog_cancel">Utzi</string>
    <!-- Toast shown after turning on/off studies preferences -->
    <string name="studies_toast_quit_application" tools:ignore="UnusedResources">Aplikaziotik irteten aldaketak aplikatzeko…</string>

    <!-- Sessions -->
    <!-- Title for the list of tabs -->
    <string name="tab_header_label">Irekitako fitxak</string>
    <!-- Title for the list of tabs in the current private session -->
    <string name="tabs_header_private_tabs_title">Fitxa pribatuak</string>
    <!-- Title for the list of tabs in the synced tabs -->
    <string name="tabs_header_synced_tabs_title">Sinkronizatutako fitxak</string>
    <!-- Content description (not visible, for screen readers etc.): Add tab button. Adds a news tab when pressed -->
    <string name="add_tab">Gehitu fitxa</string>
    <!-- Content description (not visible, for screen readers etc.): Add tab button. Adds a news tab when pressed -->
    <string name="add_private_tab">Gehitu fitxa pribatua</string>
    <!-- Text for the new tab button to indicate adding a new private tab in the tab -->
    <string name="tab_drawer_fab_content">Pribatua</string>
    <!-- Text for the new tab button to indicate syncing command on the synced tabs page -->
    <string name="tab_drawer_fab_sync">Sinkronizatu</string>
    <!-- Text shown in the menu for sharing all tabs -->
    <string name="tab_tray_menu_item_share">Partekatu fitxa guztiak</string>
    <!-- Text shown in the menu to view recently closed tabs -->
    <string name="tab_tray_menu_recently_closed">Itxitako azken fitxak</string>
    <!-- Text shown in the tabs tray inactive tabs section -->
    <string name="tab_tray_inactive_recently_closed" tools:ignore="UnusedResources">Itxitako azkenak</string>
    <!-- Text shown in the menu to view account settings -->
    <string name="tab_tray_menu_account_settings">Kontu-ezarpenak</string>
    <!-- Text shown in the menu to view tab settings -->
    <string name="tab_tray_menu_tab_settings">Fitxen ezarpenak</string>
    <!-- Text shown in the menu for closing all tabs -->
    <string name="tab_tray_menu_item_close">Itxi fitxa guztiak</string>
    <!-- Text shown in the multiselect menu for bookmarking selected tabs. -->
    <string name="tab_tray_multiselect_menu_item_bookmark">Egin laster-marka</string>
    <!-- Text shown in the multiselect menu for closing selected tabs. -->
    <string name="tab_tray_multiselect_menu_item_close">Itxi</string>
    <!-- Content description for tabs tray multiselect share button -->
    <string name="tab_tray_multiselect_share_content_description">Partekatu hautatutako fitxak</string>
    <!-- Content description for tabs tray multiselect menu -->
    <string name="tab_tray_multiselect_menu_content_description">Hautatutako fitxen menua</string>
    <!-- Content description (not visible, for screen readers etc.): Removes tab from collection button. Removes the selected tab from collection when pressed -->
    <string name="remove_tab_from_collection">Kendu fitxa bildumatik</string>
    <!-- Text for button to enter multiselect mode in tabs tray -->
    <string name="tabs_tray_select_tabs">Hautatu fitxak</string>
    <!-- Content description (not visible, for screen readers etc.): Close tab button. Closes the current session when pressed -->
    <string name="close_tab">Itxi fitxa</string>
    <!-- Content description (not visible, for screen readers etc.): Close tab <title> button. First parameter is tab title  -->
    <string name="close_tab_title">Itxi %s fitxa</string>
    <!-- Content description (not visible, for screen readers etc.): Opens the open tabs menu when pressed -->
    <string name="open_tabs_menu">Ireki fitxen menua</string>
    <!-- Open tabs menu item to save tabs to collection -->
    <string name="tabs_menu_save_to_collection1">Gorde fitxak bilduman</string>
    <!-- Text for the menu button to delete a collection -->
    <string name="collection_delete">Ezabatu bilduma</string>
    <!-- Text for the menu button to rename a collection -->
    <string name="collection_rename">Berrizendatu bilduma</string>
    <!-- Text for the button to open tabs of the selected collection -->
    <string name="collection_open_tabs">Ireki fitxak</string>


    <!-- Hint for adding name of a collection -->
    <string name="collection_name_hint">Bildumaren izena</string>
	<!-- Text for the menu button to rename a top site -->
	<string name="rename_top_site">Berrizendatu</string>
	<!-- Text for the menu button to remove a top site -->
	<string name="remove_top_site">Kendu</string>

    <!-- Text for the menu button to delete a top site from history -->
    <string name="delete_from_history">Ezabatu historiatik</string>
    <!-- Postfix for private WebApp titles, placeholder is replaced with app name -->
    <string name="pwa_site_controls_title_private">%1$s (modu pribatua)</string>

    <!-- History -->
    <!-- Text for the button to search all history -->
    <string name="history_search_1">Idatzi bilaketa-terminoak</string>
    <!-- Text for the button to clear all history -->
    <string name="history_delete_all">Ezabatu historia</string>
    <!-- Text for the snackbar to confirm that multiple browsing history items has been deleted -->
    <string name="history_delete_multiple_items_snackbar">Historia ezabatuta</string>
    <!-- Text for the snackbar to confirm that a single browsing history item has been deleted. The first parameter is the shortened URL of the deleted history item. -->
    <string name="history_delete_single_item_snackbar">%1$s ezabatuta</string>
    <!-- Context description text for the button to delete a single history item -->
    <string name="history_delete_item">Ezabatu</string>
    <!-- History multi select title in app bar
    The first parameter is the number of bookmarks selected -->
    <string name="history_multi_select_title">%1$d hautatuta</string>
    <!-- Text for the header that groups the history for today -->
    <string name="history_today">Gaur</string>
    <!-- Text for the header that groups the history for yesterday -->
    <string name="history_yesterday">Atzo</string>
    <!-- Text for the header that groups the history the past 7 days -->
    <string name="history_7_days">Azken 7 egunak</string>
    <!-- Text for the header that groups the history the past 30 days -->
    <string name="history_30_days">Azken 30 egunak</string>
    <!-- Text for the header that groups the history older than the last month -->
    <string name="history_older">Zaharragoa</string>
    <!-- Text shown when no history exists -->
    <string name="history_empty_message">Historiarik ez hemen</string>

    <!-- Downloads -->
    <!-- Text for the snackbar to confirm that multiple downloads items have been removed -->
    <string name="download_delete_multiple_items_snackbar_1">Deskargak kenduta</string>
    <!-- Text for the snackbar to confirm that a single download item has been removed. The first parameter is the name of the download item. -->
    <string name="download_delete_single_item_snackbar">%1$s kenduta</string>
    <!-- Text shown when no download exists -->
    <string name="download_empty_message_1">Deskargatutako fitxategirik ez</string>
    <!-- History multi select title in app bar
    The first parameter is the number of downloads selected -->
    <string name="download_multi_select_title">%1$d hautatuta</string>


    <!-- Text for the button to remove a single download item -->
    <string name="download_delete_item_1">Kendu</string>


    <!-- Crashes -->
    <!-- Title text displayed on the tab crash page. This first parameter is the name of the application (For example: Fenix) -->
    <string name="tab_crash_title_2">Sentitzen dugu. %1$s(e)k ezin du orri hori kargatu.</string>
    <!-- Send crash report checkbox text on the tab crash page -->
    <string name="tab_crash_send_report">Bidali hutsegite-txostena Mozillara</string>
    <!-- Close tab button text on the tab crash page -->
    <string name="tab_crash_close">Itxi fitxa</string>
    <!-- Restore tab button text on the tab crash page -->
    <string name="tab_crash_restore">Berreskuratu fitxa</string>

    <!-- Bookmarks -->
    <!-- Confirmation message for a dialog confirming if the user wants to delete the selected folder -->
    <string name="bookmark_delete_folder_confirmation_dialog">Ziur zaude karpeta hau ezabatu nahi duzula?</string>
    <!-- Confirmation message for a dialog confirming if the user wants to delete multiple items including folders. Parameter will be replaced by app name. -->
    <string name="bookmark_delete_multiple_folders_confirmation_dialog">%s(e)k hautatutako elementuak ezabatuko ditu</string>
    <!-- Text for the cancel button on delete bookmark dialog -->
    <string name="bookmark_delete_negative">Utzi</string>
    <!-- Screen title for adding a bookmarks folder -->
    <string name="bookmark_add_folder">Gehitu karpeta</string>
    <!-- Snackbar title shown after a bookmark has been created. -->
    <string name="bookmark_saved_snackbar">Laster-marka gordeta!</string>
    <!-- Snackbar edit button shown after a bookmark has been created. -->
    <string name="edit_bookmark_snackbar_action">EDITATU</string>
    <!-- Bookmark overflow menu edit button -->
    <string name="bookmark_menu_edit_button">Editatu</string>
    <!-- Bookmark overflow menu copy button -->
    <string name="bookmark_menu_copy_button">Kopiatu</string>
    <!-- Bookmark overflow menu share button -->
    <string name="bookmark_menu_share_button">Partekatu</string>
    <!-- Bookmark overflow menu open in new tab button -->
    <string name="bookmark_menu_open_in_new_tab_button">Ireki fitxa berrian</string>
    <!-- Bookmark overflow menu open in private tab button -->
    <string name="bookmark_menu_open_in_private_tab_button">Ireki fitxa pribatuan</string>
    <!-- Bookmark overflow menu open all in tabs button -->
    <string name="bookmark_menu_open_all_in_tabs_button">Ireki guztiak fitxa berrietan</string>
    <!-- Bookmark overflow menu open all in private tabs button -->
    <string name="bookmark_menu_open_all_in_private_tabs_button">Ireki guztiak fitxa pribatuetan</string>
    <!-- Bookmark overflow menu delete button -->
    <string name="bookmark_menu_delete_button">Ezabatu</string>
    <!--Bookmark overflow menu save button -->
    <string name="bookmark_menu_save_button">Gorde</string>
    <!-- Bookmark multi select title in app bar
     The first parameter is the number of bookmarks selected -->
    <string name="bookmarks_multi_select_title">%1$d hautatuta</string>
    <!-- Bookmark editing screen title -->
    <string name="edit_bookmark_fragment_title">Editatu laster-marka</string>
    <!-- Bookmark folder editing screen title -->
    <string name="edit_bookmark_folder_fragment_title">Editatu karpeta</string>
    <!-- Bookmark sign in button message -->
    <string name="bookmark_sign_in_button">Hasi saioa sinkronizatutako laster-markak ikusteko</string>
    <!-- Bookmark URL editing field label -->
    <string name="bookmark_url_label">URLa</string>
    <!-- Bookmark FOLDER editing field label -->
    <string name="bookmark_folder_label">KARPETA</string>
    <!-- Bookmark NAME editing field label -->
    <string name="bookmark_name_label">IZENA</string>
    <!-- Bookmark add folder screen title -->
    <string name="bookmark_add_folder_fragment_label">Gehitu karpeta</string>
    <!-- Bookmark select folder screen title -->
    <string name="bookmark_select_folder_fragment_label">Hautatu karpeta</string>
    <!-- Bookmark editing error missing title -->
    <string name="bookmark_empty_title_error">Izenburua eduki behar du</string>
    <!-- Bookmark editing error missing or improper URL -->
    <string name="bookmark_invalid_url_error">URL baliogabea</string>
    <!-- Bookmark screen message for empty bookmarks folder -->
    <string name="bookmarks_empty_message">Laster-markarik ez hemen</string>
    <!-- Bookmark snackbar message on deletion
     The first parameter is the host part of the URL of the bookmark deleted, if any -->
    <string name="bookmark_deletion_snackbar_message">%1$s ezabatuta</string>
    <!-- Bookmark snackbar message on deleting multiple bookmarks not including folders-->
    <string name="bookmark_deletion_multiple_snackbar_message_2">Laster-markak ezabatuta</string>
    <!-- Bookmark snackbar message on deleting multiple bookmarks including folders-->
    <string name="bookmark_deletion_multiple_snackbar_message_3">Hautatutako karpetak ezabatzen</string>
    <!-- Bookmark undo button for deletion snackbar action -->
    <string name="bookmark_undo_deletion">DESEGIN</string>

    <!-- Text for the button to search all bookmarks -->
    <string name="bookmark_search">Idatzi bilaketa-terminoak</string>

    <!-- Site Permissions -->
    <!-- Button label that take the user to the Android App setting -->
    <string name="phone_feature_go_to_settings">Joan ezarpenetara</string>

    <!-- Content description (not visible, for screen readers etc.): Quick settings sheet
        to give users access to site specific information / settings. For example:
        Secure settings status and a button to modify site permissions -->
    <string name="quick_settings_sheet">Ezarpenen orri bizkorra</string>
    <!-- Label that indicates that this option it the recommended one -->
    <string name="phone_feature_recommended">Gomendatua</string>
    <!-- Button label for clearing all the information of site permissions-->
    <string name="clear_permissions">Garbitu baimenak</string>
    <!-- Text for the OK button on Clear permissions dialog -->
    <string name="clear_permissions_positive">Ados</string>
    <!-- Text for the cancel button on Clear permissions dialog -->
    <string name="clear_permissions_negative">Utzi</string>
    <!-- Button label for clearing a site permission-->
    <string name="clear_permission">Garbitu baimena</string>
    <!-- Text for the OK button on Clear permission dialog -->
    <string name="clear_permission_positive">Ados</string>
    <!-- Text for the cancel button on Clear permission dialog -->
    <string name="clear_permission_negative">Utzi</string>
    <!-- Button label for clearing all the information on all sites-->
    <string name="clear_permissions_on_all_sites">Garbitu gune guztietako baimenak</string>
    <!-- Preference for altering video and audio autoplay for all websites -->
    <string name="preference_browser_feature_autoplay">Erreprodukzio automatikoa</string>
    <!-- Preference for altering the camera access for all websites -->
    <string name="preference_phone_feature_camera">Kamera</string>
    <!-- Preference for altering the microphone access for all websites -->
    <string name="preference_phone_feature_microphone">Mikrofonoa</string>
    <!-- Preference for altering the location access for all websites -->
    <string name="preference_phone_feature_location">Kokapena</string>
    <!-- Preference for altering the notification access for all websites -->
    <string name="preference_phone_feature_notification">Jakinarazpena</string>
    <!-- Preference for altering the persistent storage access for all websites -->
    <string name="preference_phone_feature_persistent_storage">Biltegiratze iraunkorra</string>
    <!-- Preference for altering the storage access setting for all websites -->
    <string name="preference_phone_feature_cross_origin_storage_access">Guneen arteko cookieak</string>
    <!-- Preference for altering the EME access for all websites -->
    <string name="preference_phone_feature_media_key_system_access">DRM bidez kontrolatutako edukia</string>
    <!-- Label that indicates that a permission must be asked always -->
    <string name="preference_option_phone_feature_ask_to_allow">Galdetu baimentzeko</string>
    <!-- Label that indicates that a permission must be blocked -->
    <string name="preference_option_phone_feature_blocked">Blokeatuta</string>
    <!-- Label that indicates that a permission must be allowed -->
    <string name="preference_option_phone_feature_allowed">Baimenduta</string>
    <!--Label that indicates a permission is by the Android OS-->
    <string name="phone_feature_blocked_by_android">Androidek blokeatuta</string>
    <!-- Preference for showing a list of websites that the default configurations won't apply to them -->
    <string name="preference_exceptions">Salbuespenak</string>

    <!-- Summary of tracking protection preference if tracking protection is set to off -->
    <string name="tracking_protection_off">Desaktibatuta</string>

    <!-- Summary of tracking protection preference if tracking protection is set to standard -->
    <string name="tracking_protection_standard">Oinarrizkoa</string>
    <!-- Summary of tracking protection preference if tracking protection is set to strict -->
    <string name="tracking_protection_strict">Zorrotza</string>
    <!-- Summary of tracking protection preference if tracking protection is set to custom -->
    <string name="tracking_protection_custom">Pertsonalizatua</string>
    <!-- Label for global setting that indicates that all video and audio autoplay is allowed -->
    <string name="preference_option_autoplay_allowed2">Baimendu audioa eta bideoa</string>
    <!-- Label for site specific setting that indicates that all video and audio autoplay is allowed -->
    <string name="quick_setting_option_autoplay_allowed">Baimendu audioa eta bideoa</string>
    <!-- Label that indicates that video and audio autoplay is only allowed over Wi-Fi -->
    <string name="preference_option_autoplay_allowed_wifi_only2">Blokeatu audioa eta bideoa datu mugikorretan soilik</string>
    <!-- Subtext that explains 'autoplay on Wi-Fi only' option -->
    <string name="preference_option_autoplay_allowed_wifi_subtext">Audioa eta bideoa WiFi bidez erreproduzituko dira soilik</string>
    <!-- Label for global setting that indicates that video autoplay is allowed, but audio autoplay is blocked -->
    <string name="preference_option_autoplay_block_audio2">Blokeatu audioa soilik</string>
    <!-- Label for site specific setting that indicates that video autoplay is allowed, but audio autoplay is blocked -->
    <string name="quick_setting_option_autoplay_block_audio">Blokeatu audioa soilik</string>
    <!-- Label for global setting that indicates that all video and audio autoplay is blocked -->
    <string name="preference_option_autoplay_blocked3">Blokeatu audioa eta bideoa</string>
    <!-- Label for site specific setting that indicates that all video and audio autoplay is blocked -->
    <string name="quick_setting_option_autoplay_blocked">Blokeatu audioa eta bideoa</string>
    <!-- Summary of delete browsing data on quit preference if it is set to on -->
    <string name="delete_browsing_data_quit_on">Aktibatuta</string>
    <!-- Summary of delete browsing data on quit preference if it is set to off -->
    <string name="delete_browsing_data_quit_off">Desaktibatuta</string>

    <!-- Summary of studies preference if it is set to on -->
    <string name="studies_on">Aktibatuta</string>
    <!-- Summary of studies data on quit preference if it is set to off -->
    <string name="studies_off">Desaktibatuta</string>

    <!-- Collections -->
    <!-- Collections header on home fragment -->
    <string name="collections_header">Bildumak</string>
    <!-- Content description (not visible, for screen readers etc.): Opens the collection menu when pressed -->
    <string name="collection_menu_button_content_description">Bildumaren menua</string>
    <!-- Label to describe what collections are to a new user without any collections -->
    <string name="no_collections_description2">Bildu zure interesekoa dena.\nMultzokatu antzerako bilaketak, guneak eta fitxak geroago sarbide zuzena izateko.</string>
    <!-- Title for the "select tabs" step of the collection creator -->
    <string name="create_collection_select_tabs">Hautatu fitxak</string>
    <!-- Title for the "select collection" step of the collection creator -->
    <string name="create_collection_select_collection">Hautatu bilduma</string>
    <!-- Title for the "name collection" step of the collection creator -->
    <string name="create_collection_name_collection">Izendatu bilduma</string>
    <!-- Button to add new collection for the "select collection" step of the collection creator -->
    <string name="create_collection_add_new_collection">Gehitu bilduma berria</string>
    <!-- Button to select all tabs in the "select tabs" step of the collection creator -->
    <string name="create_collection_select_all">Hautatu denak</string>
    <!-- Button to deselect all tabs in the "select tabs" step of the collection creator -->
    <string name="create_collection_deselect_all">Desautatu denak</string>
    <!-- Text to prompt users to select the tabs to save in the "select tabs" step of the collection creator -->
    <string name="create_collection_save_to_collection_empty">Hautatu gorde beharreko fitxak</string>
    <!-- Text to show users how many tabs they have selected in the "select tabs" step of the collection creator.
     %d is a placeholder for the number of tabs selected. -->
    <string name="create_collection_save_to_collection_tabs_selected">%d fitxa hautatuta</string>
    <!-- Text to show users they have one tab selected in the "select tabs" step of the collection creator.
    %d is a placeholder for the number of tabs selected. -->
    <string name="create_collection_save_to_collection_tab_selected">Fitxa %d hautatuta</string>
    <!-- Text shown in snackbar when multiple tabs have been saved in a collection -->
    <string name="create_collection_tabs_saved">Fitxak gordeta!</string>
    <!-- Text shown in snackbar when one or multiple tabs have been saved in a new collection -->
    <string name="create_collection_tabs_saved_new_collection">Bilduma gordeta!</string>
    <!-- Text shown in snackbar when one tab has been saved in a collection -->
    <string name="create_collection_tab_saved">Fitxa gordeta!</string>
    <!-- Content description (not visible, for screen readers etc.): button to close the collection creator -->
    <string name="create_collection_close">Itxi</string>
    <!-- Button to save currently selected tabs in the "select tabs" step of the collection creator-->
    <string name="create_collection_save">Gorde</string>

    <!-- Snackbar action to view the collection the user just created or updated -->
    <string name="create_collection_view">Ikusi</string>

    <!-- Text for the OK button from collection dialogs -->
    <string name="create_collection_positive">Ados</string>
    <!-- Text for the cancel button from collection dialogs -->
    <string name="create_collection_negative">Utzi</string>

    <!-- Default name for a new collection in "name new collection" step of the collection creator. %d is a placeholder for the number of collections-->
    <string name="create_collection_default_name">%d. bilduma</string>

    <!-- Share -->
    <!-- Share screen header -->
    <string name="share_header_2">Partekatu</string>
    <!-- Content description (not visible, for screen readers etc.):
        "Share" button. Opens the share menu when pressed. -->
    <string name="share_button_content_description">Partekatu</string>
    <!-- Text for the Save to PDF feature in the share menu -->
    <string name="share_save_to_pdf">Gorde PDF gisa</string>
    <!-- Text for error message when generating a PDF file Text for error message when generating a PDF file. -->
    <string name="unable_to_save_to_pdf_error">Ezin da PDFa sortu</string>
    <!-- Sub-header in the dialog to share a link to another sync device -->
    <string name="share_device_subheader">Bidali gailura</string>
    <!-- Sub-header in the dialog to share a link to an app from the full list -->
    <string name="share_link_all_apps_subheader">Ekintza guztiak</string>
    <!-- Sub-header in the dialog to share a link to an app from the most-recent sorted list -->
    <string name="share_link_recent_apps_subheader">Erabilitako azkenak</string>
    <!-- Text for the copy link action in the share screen. -->
    <string name="share_copy_link_to_clipboard">Kopiatu arbelean</string>
    <!-- Toast shown after copying link to clipboard -->
    <string name="toast_copy_link_to_clipboard">Arbelean kopiatuta</string>
    <!-- An option from the share dialog to sign into sync -->
    <string name="sync_sign_in">Hasi saioa Sync-en</string>
     <!-- An option from the three dot menu to sync and save data -->
    <string name="sync_menu_sync_and_save_data">Sinkronizatu eta gorde datuak</string>
    <!-- An option from the share dialog to send link to all other sync devices -->
    <string name="sync_send_to_all">Bidali gailu guztietara</string>
    <!-- An option from the share dialog to reconnect to sync -->
    <string name="sync_reconnect">Birkonektatu Sync-era</string>
    <!-- Text displayed when sync is offline and cannot be accessed -->
    <string name="sync_offline">Deskonektatuta</string>
    <!-- An option to connect additional devices -->
    <string name="sync_connect_device">Konektatu beste gailu bat</string>
    <!-- The dialog text shown when additional devices are not available -->
    <string name="sync_connect_device_dialog">Fitxa bat bidaltzeko, hasi saioa Firefoxen gutxienez beste gailu batean.</string>
    <!-- Confirmation dialog button -->
    <string name="sync_confirmation_button">Ulertuta</string>

    <!-- Share error message -->
    <string name="share_error_snackbar">Ezin da aplikazio honetara partekatu</string>
    <!-- Add new device screen title -->
    <string name="sync_add_new_device_title">Bidali gailura</string>
    <!-- Text for the warning message on the Add new device screen -->
    <string name="sync_add_new_device_message">Konektatutako gailurik ez</string>
    <!-- Text for the button to learn about sending tabs -->
    <string name="sync_add_new_device_learn_button">Fitxak bidaltzeari buruzko argibide gehiago…</string>
    <!-- Text for the button to connect another device -->
    <string name="sync_add_new_device_connect_button">Konektatu beste gailu bat…</string>

    <!-- Notifications -->
    <!-- Text shown in the notification that pops up to remind the user that a private browsing session is active. -->
    <string name="notification_pbm_delete_text_2">Itxi fitxa pribatuak</string>
    <!-- Name of the marketing notification channel. Displayed in the "App notifications" system settings for the app -->
    <string name="notification_marketing_channel_name">Marketina</string>

    <!-- Title shown in the notification that pops up to remind the user to set fenix as default browser.
    The app name is in the text, due to limitations with localizing Nimbus experiments -->
    <string name="nimbus_notification_default_browser_title" tools:ignore="UnusedResources">Firefox azkarra eta pribatua da</string>
    <!-- Text shown in the notification that pops up to remind the user to set fenix as default browser.
    The app name is in the text, due to limitations with localizing Nimbus experiments -->
    <string name="nimbus_notification_default_browser_text" tools:ignore="UnusedResources">Egizu Firefox zure nabigatzaile lehenetsia</string>
    <!-- Title shown in the notification that pops up to re-engage the user -->
    <string name="notification_re_engagement_title">Probatu nabigatze pribatua</string>
    <!-- Text shown in the notification that pops up to re-engage the user.
    %1$s is a placeholder that will be replaced by the app name. -->
    <string name="notification_re_engagement_text">Nabigatu cookie edo historiarik gorde gabe %1$s(e)n</string>

    <!-- Title A shown in the notification that pops up to re-engage the user -->
    <string name="notification_re_engagement_A_title">Nabigatu lorratzik utzi gabe</string>

    <!-- Text A shown in the notification that pops up to re-engage the user.
    %1$s is a placeholder that will be replaced by the app name. -->
    <string name="notification_re_engagement_A_text">%1$s(e)n nabigatze pribatuak ez du zure informaziorik gordetzen.</string>
    <!-- Title B shown in the notification that pops up to re-engage the user -->
    <string name="notification_re_engagement_B_title">Hasi zure lehenengo bilaketarekin</string>
    <!-- Text B shown in the notification that pops up to re-engage the user -->
    <string name="notification_re_engagement_B_text">Bilatu inguruko zerbait. Edo aurkitu zerbait dibertigarria.</string>

    <!-- Survey -->
    <!-- Text shown in the fullscreen message that pops up to ask user to take a short survey.
    The app name is in the text, due to limitations with localizing Nimbus experiments -->
<<<<<<< HEAD
    <string name="nimbus_survey_message_text" tools:ignore="UnusedResources">Lagundu Firefox hobetzen inkesta txiki bat betez.</string>
    <!-- Preference for taking the short survey. -->
    <string name="preferences_take_survey" tools:ignore="UnusedResources">Bete inkesta</string>
    <!-- Preference for not taking the short survey. -->
    <string name="preferences_not_take_survey" tools:ignore="UnusedResources">Ez, eskerrik asko</string>
=======
    <string name="nimbus_survey_message_text">Lagundu Firefox hobetzen inkesta txiki bat betez.</string>
    <!-- Preference for taking the short survey. -->
    <string name="preferences_take_survey">Bete inkesta</string>
    <!-- Preference for not taking the short survey. -->
    <string name="preferences_not_take_survey">Ez, eskerrik asko</string>
>>>>>>> daf88cc5

    <!-- Snackbar -->
    <!-- Text shown in snackbar when user deletes a collection -->
    <string name="snackbar_collection_deleted">Bilduma ezabatuta</string>
    <!-- Text shown in snackbar when user renames a collection -->
    <string name="snackbar_collection_renamed">Bilduma berrizendatuta</string>
    <!-- Text shown in snackbar when user closes a tab -->
    <string name="snackbar_tab_closed">Fitxa itxita</string>
    <!-- Text shown in snackbar when user closes all tabs -->
    <string name="snackbar_tabs_closed">Fitxak itxita</string>
    <!-- Text shown in snackbar when user bookmarks a list of tabs -->
    <string name="snackbar_message_bookmarks_saved">Laster-markak gordeta!</string>
    <!-- Text shown in snackbar when user adds a site to shortcuts -->
    <string name="snackbar_added_to_shortcuts">Lasterbideetara gehituta!</string>
    <!-- Text shown in snackbar when user closes a private tab -->
    <string name="snackbar_private_tab_closed">Fitxa pribatua itxita</string>
    <!-- Text shown in snackbar when user closes all private tabs -->
    <string name="snackbar_private_tabs_closed">Fitxa pribatuak itxita</string>
    <!-- Text shown in snackbar to undo deleting a tab, top site or collection -->
    <string name="snackbar_deleted_undo">DESEGIN</string>
    <!-- Text shown in snackbar when user removes a top site -->
    <string name="snackbar_top_site_removed">Gunea kenduta</string>
    <!-- QR code scanner prompt which appears after scanning a code, but before navigating to it
        First parameter is the name of the app, second parameter is the URL or text scanned-->
    <string name="qr_scanner_confirmation_dialog_message">Baimendu %1$s aplikazioari %2$s irekitzea</string>
    <!-- QR code scanner prompt dialog positive option to allow navigation to scanned link -->
    <string name="qr_scanner_dialog_positive">BAIMENDU</string>
    <!-- QR code scanner prompt dialog positive option to deny navigation to scanned link -->
    <string name="qr_scanner_dialog_negative">UKATU</string>
    <!-- QR code scanner prompt dialog error message shown when a hostname does not contain http or https. -->
    <string name="qr_scanner_dialog_invalid">Web helbidea ez da baliozkoa.</string>
    <!-- QR code scanner prompt dialog positive option when there is an error -->
    <string name="qr_scanner_dialog_invalid_ok">Ados</string>
    <!-- Tab collection deletion prompt dialog message. Placeholder will be replaced with the collection name -->
    <string name="tab_collection_dialog_message">Ziur zaude %1$s bilduma ezabatu nahi duzula?</string>
    <!-- Collection and tab deletion prompt dialog message. This will show when the last tab from a collection is deleted -->
    <string name="delete_tab_and_collection_dialog_message">Fitxa hau ezabatzean bilduma osoa ere ezabatu egingo da. Uneoro sor ditzakezu bildumak.</string>
    <!-- Collection and tab deletion prompt dialog title. Placeholder will be replaced with the collection name. This will show when the last tab from a collection is deleted -->
    <string name="delete_tab_and_collection_dialog_title">%1$s ezabatu?</string>
    <!-- Tab collection deletion prompt dialog option to delete the collection -->
    <string name="tab_collection_dialog_positive">Ezabatu</string>
    <!-- Text displayed in a notification when the user enters full screen mode -->
    <string name="full_screen_notification">Pantaila osoko moduan sartzen</string>
    <!-- Message for copying the URL via long press on the toolbar -->
    <string name="url_copied">URLa kopiatuta</string>

    <!-- Sample text for accessibility font size -->
    <string name="accessibility_text_size_sample_text_1">Adibide-testua da hau. Ezarpen honekin tamaina handiagotu edo txikiagotzean testua nola agertuko den erakusteko dago hemen.</string>
    <!-- Summary for Accessibility Text Size Scaling Preference -->
    <string name="preference_accessibility_text_size_summary">Handiagotu edo txikiagotu webguneetako testua</string>
    <!-- Title for Accessibility Text Size Scaling Preference -->
    <string name="preference_accessibility_font_size_title">Letra-tamaina</string>

    <!-- Title for Accessibility Text Automatic Size Scaling Preference -->
    <string name="preference_accessibility_auto_size_2">Letra-tamaina automatikoa</string>
    <!-- Summary for Accessibility Text Automatic Size Scaling Preference -->
    <string name="preference_accessibility_auto_size_summary">Letra-tamaina zure Androideko ezarpenekin bat etorriko da. Desgaitu letra-tamaina hemen kudeatzeko.</string>

    <!-- Title for the Delete browsing data preference -->
    <string name="preferences_delete_browsing_data">Ezabatu nabigatze-datuak</string>
    <!-- Title for the tabs item in Delete browsing data -->
    <string name="preferences_delete_browsing_data_tabs_title_2">Irekitako fitxak</string>
    <!-- Subtitle for the tabs item in Delete browsing data, parameter will be replaced with the number of open tabs -->
    <string name="preferences_delete_browsing_data_tabs_subtitle">%d fitxa</string>
    <!-- Title for the data and history items in Delete browsing data -->
    <string name="preferences_delete_browsing_data_browsing_data_title">Nabigatze-historia eta guneetako datuak</string>
    <!-- Subtitle for the data and history items in delete browsing data, parameter will be replaced with the
        number of history items the user has -->
    <string name="preferences_delete_browsing_data_browsing_data_subtitle">%d helbide</string>
    <!-- Title for the cookies item in Delete browsing data -->
    <string name="preferences_delete_browsing_data_cookies">Cookieak</string>
    <!-- Subtitle for the cookies item in Delete browsing data -->
    <string name="preferences_delete_browsing_data_cookies_subtitle">Webgune gehienetan saioa amaituko duzu</string>
    <!-- Title for the cached images and files item in Delete browsing data -->
    <string name="preferences_delete_browsing_data_cached_files">Cachean gordetako argazki eta fitxategiak</string>
    <!-- Subtitle for the cached images and files item in Delete browsing data -->
    <string name="preferences_delete_browsing_data_cached_files_subtitle">Biltegiratze tokia libratzen du</string>
    <!-- Title for the site permissions item in Delete browsing data -->
    <string name="preferences_delete_browsing_data_site_permissions">Gunearen baimenak</string>
    <!-- Title for the downloads item in Delete browsing data -->
    <string name="preferences_delete_browsing_data_downloads">Deskargak</string>
    <!-- Text for the button to delete browsing data -->
    <string name="preferences_delete_browsing_data_button">Ezabatu nabigatze-datuak</string>

    <!-- Title for the Delete browsing data on quit preference -->
    <string name="preferences_delete_browsing_data_on_quit">Ezabatu nabigatze-datuak irteterakoan</string>
    <!-- Summary for the Delete browsing data on quit preference. "Quit" translation should match delete_browsing_data_on_quit_action translation. -->
    <string name="preference_summary_delete_browsing_data_on_quit_2">Nabigatze-datuak automatikoki ezabatzen ditu menu nagusian \&quot;Irten\&quot; hautatzerakoan</string>
    <!-- Action item in menu for the Delete browsing data on quit feature -->
    <string name="delete_browsing_data_on_quit_action">Irten</string>

    <!-- Title text of a delete browsing data dialog. -->
    <string name="delete_history_prompt_title">Ezabatu beharreko denbora-tartea</string>
    <!-- Body text of a delete browsing data dialog. -->
    <string name="delete_history_prompt_body">Historia (beste gailuetatik sinkronizatutakoa barne), cookieak eta bestelako nabigazio-datuak ezabatzen ditu.</string>
    <!-- Radio button in the delete browsing data dialog to delete history items for the last hour. -->
    <string name="delete_history_prompt_button_last_hour">Azken ordua</string>
    <!-- Radio button in the delete browsing data dialog to delete history items for today and yesterday. -->
    <string name="delete_history_prompt_button_today_and_yesterday">Gaur eta atzo</string>
    <!-- Radio button in the delete browsing data dialog to delete all history. -->
    <string name="delete_history_prompt_button_everything">Guztia</string>

    <!-- Dialog message to the user asking to delete browsing data. Parameter will be replaced by app name. -->
    <string name="delete_browsing_data_prompt_message_3">%s(e)k hautatutako nabigazio datuak ezabatuko ditu.</string>
    <!-- Text for the cancel button for the data deletion dialog -->
    <string name="delete_browsing_data_prompt_cancel">Utzi</string>
    <!-- Text for the allow button for the data deletion dialog -->
    <string name="delete_browsing_data_prompt_allow">Ezabatu</string>
    <!-- Text for the snackbar confirmation that the data was deleted -->
    <string name="preferences_delete_browsing_data_snackbar">Nabigatze-datuak ezabatuta</string>

    <!-- Text for the snackbar to show the user that the deletion of browsing data is in progress -->
    <string name="deleting_browsing_data_in_progress">Nabigatze-datuak ezabatzen…</string>

    <!-- Dialog message to the user asking to delete all history items inside the opened group. Parameter will be replaced by a history group name. -->
    <string name="delete_all_history_group_prompt_message">Ezabatu &quot;%s&quot; taldeko gune guztiak?</string>
    <!-- Text for the cancel button for the history group deletion dialog -->
    <string name="delete_history_group_prompt_cancel">Utzi</string>
    <!-- Text for the allow button for the history group dialog -->
    <string name="delete_history_group_prompt_allow">Ezabatu</string>
    <!-- Text for the snackbar confirmation that the history group was deleted -->
    <string name="delete_history_group_snackbar">Taldea ezabatuta</string>

    <!-- Onboarding -->
    <!-- Text for onboarding welcome header. -->
    <string name="onboarding_header_2">Ongi etorri Internet hobeago batera</string>
    <!-- Text for the onboarding welcome message. -->
    <string name="onboarding_message">Herriarentzat egindako nabigatzailea, ez irabazi-asmoentzat.</string>

    <!-- Text for the Firefox account onboarding sign in card header. -->
    <string name="onboarding_account_sign_in_header">Jarraitu utzi zenuen tokitik</string>
    <!-- Text for the button to learn more about signing in to your Firefox account. -->
    <string name="onboarding_manual_sign_in_description">Sinkronizatu gailuen artean fitxak eta pasahitzak, pantailen artean di-da aldatzeko.</string>
    <!-- Text for the button to manually sign into Firefox account. -->
    <string name="onboarding_firefox_account_sign_in">Hasi saioa</string>
    <!-- text to display in the snackbar once account is signed-in -->
    <string name="onboarding_firefox_account_sync_is_on">Sinkronizazioa aktibo dago</string>
    <!-- Text for the tracking protection onboarding card header -->
    <string name="onboarding_tracking_protection_header">Pribatutasunaren babesa lehenespenez</string>
    <!-- Text for the tracking protection card description. The first parameter is the name of the application.-->
    <string name="onboarding_tracking_protection_description_old">%1$s(e)k automatikoki eragozten du konpainiek sekretuki zu webean zehar jarraitzea.</string>
    <!-- Text for the tracking protection card description. -->
    <string name="onboarding_tracking_protection_description">Cookien erabateko babesarekin, jarraipen-elementuei guneen artean zelatatzen zaituzten cookieak erabiltzea galarazten zaie.</string>
    <!-- text for tracking protection radio button option for standard level of blocking -->
    <string name="onboarding_tracking_protection_standard_button_2">Oinarrizkoa (lehenetsia)</string>
    <!-- text for standard blocking option button description -->
    <string name="onboarding_tracking_protection_standard_button_description_3">Pribatutasunerako eta errendimendurako orekatua. Orriak ohi bezala kargatuko dira.</string>
    <!-- text for tracking protection radio button option for strict level of blocking -->
    <string name="onboarding_tracking_protection_strict_option">Zorrotza</string>
    <!-- text for strict blocking option button description -->
    <string name="onboarding_tracking_protection_strict_button_description_3">Jarraipen-elementu gehiago blokeatzen ditu orriak azkarrago karga daitezen baina orriko zenbait eginbide hauts litezke.</string>
    <!-- text for the toolbar position card header  -->
    <string name="onboarding_toolbar_placement_header_1">Hautatu tresna-barraren kokapena</string>
    <!-- Text for the toolbar position card description -->
    <string name="onboarding_toolbar_placement_description">Manten ezazu behean edo eramazu gora.</string>
    <!-- Text for the privacy notice onboarding card header -->
    <string name="onboarding_privacy_notice_header_1">Zuk kontrolatzen dituzu zure datuak</string>
    <!-- Text for the privacy notice onboarding card description. -->
    <string name="onboarding_privacy_notice_description">Online partekatzen duzunaren eta gurekin partekatzen duzunaren inguruko kontrola ematen dizu Firefoxek.</string>
    <!-- Text for the button to read the privacy notice -->
    <string name="onboarding_privacy_notice_read_button">Irakurri gure pribatutasun-oharra</string>

    <!-- Text for the conclusion onboarding message -->
    <string name="onboarding_conclusion_header">Internet txundigarri bat aurkitzeko prest?</string>
    <!-- text for the button to finish onboarding -->
    <string name="onboarding_finish">Hasi nabigatzen</string>

    <!-- Onboarding theme -->
    <!-- text for the theme picker onboarding card header -->
    <string name="onboarding_theme_picker_header">Aukeratu itxura</string>
    <!-- text for the theme picker onboarding card description -->
    <string name="onboarding_theme_picker_description_2">Aurreztu bateria pixka bat eta zaindu ikusmena modu ilunarekin.</string>
    <!-- Automatic theme setting (will follow device setting) -->
    <string name="onboarding_theme_automatic_title">Automatikoa</string>
    <!-- Summary of automatic theme setting (will follow device setting) -->
    <string name="onboarding_theme_automatic_summary">Zure gailuaren ezarpenetara moldatzen da</string>
    <!-- Theme setting for dark mode -->
    <string name="onboarding_theme_dark_title">Itxura iluna</string>
    <!-- Theme setting for light mode -->
    <string name="onboarding_theme_light_title">Itxura argia</string>

    <!-- Text shown in snackbar when multiple tabs have been sent to device -->
    <string name="sync_sent_tabs_snackbar">Fitxak bidalita!</string>
    <!-- Text shown in snackbar when one tab has been sent to device  -->
    <string name="sync_sent_tab_snackbar">Fitxa bidalita!</string>
    <!-- Text shown in snackbar when sharing tabs failed  -->
    <string name="sync_sent_tab_error_snackbar">Ezin da bidali</string>
    <!-- Text shown in snackbar for the "retry" action that the user has after sharing tabs failed -->
    <string name="sync_sent_tab_error_snackbar_action">SAIATU BERRIRO</string>
    <!-- Title of QR Pairing Fragment -->
    <string name="sync_scan_code">Eskaneatu kodea</string>
    <!-- Instructions on how to access pairing -->
    <string name="sign_in_instructions"><![CDATA[Ireki Firefox zure ordenagailuan eta zoaz <b>https://firefox.com/pair</b> helbidera]]></string>
    <!-- Text shown for sign in pairing when ready -->
    <string name="sign_in_ready_for_scan">Eskaneatzeko prest</string>
    <!-- Text shown for settings option for sign with pairing -->
    <string name="sign_in_with_camera">Hasi saioa zure kamerarekin</string>
    <!-- Text shown for settings option for sign with email -->
    <string name="sign_in_with_email">Erabili helbide elektronikoa horren ordez</string>
    <!-- Text shown for settings option for create new account text.'Firefox' intentionally hardcoded here.-->
    <string name="sign_in_create_account_text"><![CDATA[Ez daukazu konturik? <u>Sortu kontua</u> Firefox gailuen artean sinkronizatzeko.]]></string>
    <!-- Text shown in confirmation dialog to sign out of account. The first parameter is the name of the app (e.g. Firefox Preview) -->
    <string name="sign_out_confirmation_message_2">%s(e)k zure kontuarekin sinkronizatzeari utziko dio baina ez du gailu honetako zure nabigatze-daturik ezabatuko.</string>
    <!-- Option to continue signing out of account shown in confirmation dialog to sign out of account -->
    <string name="sign_out_disconnect">Deskonektatu</string>
    <!-- Option to cancel signing out shown in confirmation dialog to sign out of account -->
    <string name="sign_out_cancel">Utzi</string>
    <!-- Error message snackbar shown after the user tried to select a default folder which cannot be altered -->
    <string name="bookmark_cannot_edit_root">Ezin dira karpeta lehenetsiak editatu</string>

    <!-- Enhanced Tracking Protection -->
    <!-- Link displayed in enhanced tracking protection panel to access tracking protection settings -->
    <string name="etp_settings">Babesaren ezarpenak</string>
    <!-- Preference title for enhanced tracking protection settings -->
    <string name="preference_enhanced_tracking_protection">Jarraipenaren babes hobetua</string>
    <!-- Title for the description of enhanced tracking protection -->
<<<<<<< HEAD
    <string name="preference_enhanced_tracking_protection_explanation_title">Nabigatu inor segika izan gabe</string>
    <!-- Preference summary for enhanced tracking protection settings on/off switch -->
    <string name="preference_enhanced_tracking_protection_summary" tools:ignore="UnusedResources">Orain cookien erabateko babesarekin, guneen arteko jarraipen-elementuetarako gure oztopo boteretsuena.</string>
    <!-- Description of enhanced tracking protection. The first parameter is the name of the application (For example: Fenix) -->
    <string name="preference_enhanced_tracking_protection_explanation">Mantendu zure datuak zuretzat. Lineako zure jardueraren jarraipena egiten duten elementu ohikoenetatik babesten zaitu %s(e)k.</string>
    <!-- Description of enhanced tracking protection. The parameter is the name of the application (For example: Firefox Fenix) -->
    <string name="preference_enhanced_tracking_protection_explanation_2" tools:ignore="UnusedResources">Lineako zure jardueraren jarraipena egiten duten elementu ohikoenetatik babesten zaitu %s(e)k.</string>
=======
    <string name="preference_enhanced_tracking_protection_explanation_title" moz:removedIn="114" tools:ignore="UnusedResources">Nabigatu inor segika izan gabe</string>
    <!-- Preference summary for enhanced tracking protection settings on/off switch -->
    <string name="preference_enhanced_tracking_protection_summary">Orain cookien erabateko babesarekin, guneen arteko jarraipen-elementuetarako gure oztopo boteretsuena.</string>
    <!-- Description of enhanced tracking protection. The first parameter is the name of the application (For example: Fenix) -->
    <string name="preference_enhanced_tracking_protection_explanation" moz:removedIn="114" tools:ignore="UnusedResources">Mantendu zure datuak zuretzat. Lineako zure jardueraren jarraipena egiten duten elementu ohikoenetatik babesten zaitu %s(e)k.</string>
    <!-- Description of enhanced tracking protection. The parameter is the name of the application (For example: Firefox Fenix) -->
    <string name="preference_enhanced_tracking_protection_explanation_2">Lineako zure jardueraren jarraipena egiten duten elementu ohikoenetatik babesten zaitu %s(e)k.</string>
>>>>>>> daf88cc5
    <!-- Text displayed that links to website about enhanced tracking protection -->
    <string name="preference_enhanced_tracking_protection_explanation_learn_more">Argibide gehiago</string>
    <!-- Preference for enhanced tracking protection for the standard protection settings -->
    <string name="preference_enhanced_tracking_protection_standard_default_1">Oinarrizkoa (lehenetsia)</string>
    <!-- Preference description for enhanced tracking protection for the standard protection settings -->
<<<<<<< HEAD
    <string name="preference_enhanced_tracking_protection_standard_description_4">Pribatutasunerako eta errendimendurako orekatua. Orriak ohi bezala kargatuko dira.</string>
    <!-- Preference description for enhanced tracking protection for the standard protection settings -->
    <string name="preference_enhanced_tracking_protection_standard_description_5" tools:ignore="UnusedResources">Orriak ohi bezala kargatuko dira baina jarraipen-elementu gutxiago blokeatuko dira.</string>
=======
    <string name="preference_enhanced_tracking_protection_standard_description_4" moz:removedIn="114" tools:ignore="UnusedResources">Pribatutasunerako eta errendimendurako orekatua. Orriak ohi bezala kargatuko dira.</string>
    <!-- Preference description for enhanced tracking protection for the standard protection settings -->
    <string name="preference_enhanced_tracking_protection_standard_description_5">Orriak ohi bezala kargatuko dira baina jarraipen-elementu gutxiago blokeatuko dira.</string>
>>>>>>> daf88cc5
    <!--  Accessibility text for the Standard protection information icon  -->
    <string name="preference_enhanced_tracking_protection_standard_info_button">Jarraipenaren oinarrizko babesak blokeatzen duena</string>
    <!-- Preference for enhanced tracking protection for the strict protection settings -->
    <string name="preference_enhanced_tracking_protection_strict">Zorrotza</string>
    <!-- Preference description for enhanced tracking protection for the strict protection settings -->
<<<<<<< HEAD
    <string name="preference_enhanced_tracking_protection_strict_description_3">Jarraipen-elementu gehiago blokeatzen ditu orriak azkarrago karga daitezen baina orriko zenbait eginbide hauts litezke.</string>
    <!-- Preference description for enhanced tracking protection for the strict protection settings -->
    <string name="preference_enhanced_tracking_protection_strict_description_4" tools:ignore="UnusedResources">Jarraipenaren babes sendoagoa eta errendimendu hobea baina baliteke zenbait gune ondo ez ibiltzea.</string>
=======
    <string name="preference_enhanced_tracking_protection_strict_description_3" moz:removedIn="114" tools:ignore="UnusedResources">Jarraipen-elementu gehiago blokeatzen ditu orriak azkarrago karga daitezen baina orriko zenbait eginbide hauts litezke.</string>
    <!-- Preference description for enhanced tracking protection for the strict protection settings -->
    <string name="preference_enhanced_tracking_protection_strict_description_4">Jarraipenaren babes sendoagoa eta errendimendu hobea baina baliteke zenbait gune ondo ez ibiltzea.</string>
>>>>>>> daf88cc5
    <!--  Accessibility text for the Strict protection information icon  -->
    <string name="preference_enhanced_tracking_protection_strict_info_button">Jarraipenaren babes zorrotzak blokeatzen duena</string>
    <!-- Preference for enhanced tracking protection for the custom protection settings -->
    <string name="preference_enhanced_tracking_protection_custom">Pertsonalizatua</string>
    <!-- Preference description for enhanced tracking protection for the strict protection settings -->
    <string name="preference_enhanced_tracking_protection_custom_description_2">Aukeratu blokeatu beharreko jarraipen-elementu eta scriptak.</string>
    <!--  Accessibility text for the Strict protection information icon  -->
    <string name="preference_enhanced_tracking_protection_custom_info_button">Jarraipenaren babes pertsonalizatuak blokeatzen duena</string>
    <!-- Header for categories that are being blocked by current Enhanced Tracking Protection settings -->
    <!-- Preference for enhanced tracking protection for the custom protection settings for cookies-->
    <string name="preference_enhanced_tracking_protection_custom_cookies">Cookieak</string>
    <!-- Option for enhanced tracking protection for the custom protection settings for cookies-->
    <string name="preference_enhanced_tracking_protection_custom_cookies_1">Guneen arteko eta sare sozialetako jarraipen-elementuak</string>
    <!-- Option for enhanced tracking protection for the custom protection settings for cookies-->
    <string name="preference_enhanced_tracking_protection_custom_cookies_2">Bisitatu gabeko guneetako cookieak</string>
    <!-- Option for enhanced tracking protection for the custom protection settings for cookies-->
    <string name="preference_enhanced_tracking_protection_custom_cookies_3">Hirugarrenen cookie guztiak (webguneak apur litzake)</string>
    <!-- Option for enhanced tracking protection for the custom protection settings for cookies-->
    <string name="preference_enhanced_tracking_protection_custom_cookies_4">Cookie guztiak (webguneak apurtuko ditu)</string>
    <!-- Option for enhanced tracking protection for the custom protection settings for cookies-->
    <string name="preference_enhanced_tracking_protection_custom_cookies_5">Isolatu guneen arteko cookieak</string>
    <!-- Preference for enhanced tracking protection for the custom protection settings for tracking content -->
    <string name="preference_enhanced_tracking_protection_custom_tracking_content">Edukiaren jarraipena</string>
    <!-- Option for enhanced tracking protection for the custom protection settings for tracking content-->
    <string name="preference_enhanced_tracking_protection_custom_tracking_content_1">Fitxa guztietan</string>
    <!-- Option for enhanced tracking protection for the custom protection settings for tracking content-->
    <string name="preference_enhanced_tracking_protection_custom_tracking_content_2">Fitxa pribatuetan soilik</string>
    <!-- Preference for enhanced tracking protection for the custom protection settings -->
    <string name="preference_enhanced_tracking_protection_custom_cryptominers">Kriptomeatzariak</string>
    <!-- Preference for enhanced tracking protection for the custom protection settings -->
    <string name="preference_enhanced_tracking_protection_custom_fingerprinters">Hatz-marka bidezko jarraipena</string>
    <!-- Button label for navigating to the Enhanced Tracking Protection details -->
    <string name="enhanced_tracking_protection_details">Xehetasunak</string>
    <!-- Header for categories that are being being blocked by current Enhanced Tracking Protection settings -->
    <string name="enhanced_tracking_protection_blocked">Blokeatuta</string>
    <!-- Header for categories that are being not being blocked by current Enhanced Tracking Protection settings -->
    <string name="enhanced_tracking_protection_allowed">Baimenduta</string>
    <!-- Category of trackers (social media trackers) that can be blocked by Enhanced Tracking Protection -->
    <string name="etp_social_media_trackers_title">Sare sozialetako jarraipen-elementuak</string>
    <!-- Description of social media trackers that can be blocked by Enhanced Tracking Protection -->
    <string name="etp_social_media_trackers_description">Sare sozialek zure webeko jardueraren jarraipena egiteko ahalmena mugatzen du.</string>
    <!-- Category of trackers (cross-site tracking cookies) that can be blocked by Enhanced Tracking Protection -->
    <string name="etp_cookies_title">Guneen arteko cookie jarraipen-egileak</string>
    <!-- Category of trackers (cross-site tracking cookies) that can be blocked by Enhanced Tracking Protection -->
    <string name="etp_cookies_title_2">Guneen arteko cookieak</string>
    <!-- Description of cross-site tracking cookies that can be blocked by Enhanced Tracking Protection -->
    <string name="etp_cookies_description">Hainbat gunetan zehar iragarleen eta estatistiken enpresek zure nabigatze-datuak biltzeko erabiltzen dituzten cookieak blokeatzen ditu.</string>
    <!-- Description of cross-site tracking cookies that can be blocked by Enhanced Tracking Protection -->
    <string name="etp_cookies_description_2">Cookien erabateko babesak zauden guneko cookieak isolatzen ditu, hortaz jarraipen-elementuek (adib. iragarki-sareek) ezin dituzte erabili guneen arteko zure jarraipena egiteko.</string>
    <!-- Category of trackers (cryptominers) that can be blocked by Enhanced Tracking Protection -->
    <string name="etp_cryptominers_title">Kriptomeatzariak</string>
    <!-- Description of cryptominers that can be blocked by Enhanced Tracking Protection -->
    <string name="etp_cryptominers_description">Script maltzurrek diru digitala ustiatzeko zure gailurako sarbidea lortzea eragozten du.</string>
    <!-- Category of trackers (fingerprinters) that can be blocked by Enhanced Tracking Protection -->
    <string name="etp_fingerprinters_title">Hatz-marka bidezko jarraipena</string>
    <!-- Description of fingerprinters that can be blocked by Enhanced Tracking Protection -->
    <string name="etp_fingerprinters_description">Jarraipena egiteko erabil litezkeen zure gailuari buruzko identifikazio bakarreko datuak biltzea eragozten du.</string>
    <!-- Category of trackers (tracking content) that can be blocked by Enhanced Tracking Protection -->
    <string name="etp_tracking_content_title">Edukiaren jarraipena</string>
    <!-- Description of tracking content that can be blocked by Enhanced Tracking Protection -->
    <string name="etp_tracking_content_description">Jarraipenerako kodea izan lezaketen kanpoko iragarkiak, bideoak eta bestelako edukia kargatzea eragozten du. Zenbait webguneren eginbideetan eragina izan lezake.</string>
    <!-- Enhanced Tracking Protection message that protection is currently on for this site -->
    <string name="etp_panel_on">Babesak aktibo daude gune honetarako</string>
    <!-- Enhanced Tracking Protection message that protection is currently off for this site -->
    <string name="etp_panel_off">Babesak inaktibo daude gune honetarako</string>
    <!-- Header for exceptions list for which sites enhanced tracking protection is always off -->
    <string name="enhanced_tracking_protection_exceptions">Jarraipenaren babes hobetua desgaituta dago gune hauetarako</string>
    <!-- Content description (not visible, for screen readers etc.): Navigate
    back from ETP details (Ex: Tracking content) -->
    <string name="etp_back_button_content_description">Nabigatu atzera</string>
    <!-- About page link text to open what's new link -->
    <string name="about_whats_new">%s(r)en nobedadeak</string>
    <!-- Open source licenses page title
    The first parameter is the app name -->
    <string name="open_source_licenses_title">%s | Kode irekiko liburutegiak</string>

    <!-- Category of trackers (redirect trackers) that can be blocked by Enhanced Tracking Protection -->
    <string name="etp_redirect_trackers_title">Birbideraketen jarraipen-elementuak</string>

    <!-- Description of redirect tracker cookies that can be blocked by Enhanced Tracking Protection -->
    <string name="etp_redirect_trackers_description">Webgune jakinetara egindako birbideraketek ezarritako jarraipen-cookieak garbitzen ditu.</string>

    <!-- Description of the SmartBlock Enhanced Tracking Protection feature. The * symbol is intentionally hardcoded here,
         as we use it on the UI to indicate which trackers have been partially unblocked.  -->
    <string name="preference_etp_smartblock_description">Behean markatutako zenbait jarraipen-elementu erdizka desblokeatu dira orri honetan beraiekin elkarreragin duzulako *.</string>
    <!-- Text displayed that links to website about enhanced tracking protection SmartBlock -->
    <string name="preference_etp_smartblock_learn_more">Argibide gehiago</string>

    <!-- Content description (not visible, for screen readers etc.):
    Enhanced tracking protection exception preference icon for ETP settings. -->
    <string name="preference_etp_exceptions_icon_description">Jarraipenaren babes hobetuaren salbuespenen hobespen-ikonoa</string>

    <!-- About page link text to open support link -->
    <string name="about_support">Laguntza</string>
    <!-- About page link text to list of past crashes (like about:crashes on desktop) -->
    <string name="about_crashes">Hutsegiteak</string>
    <!-- About page link text to open privacy notice link -->
    <string name="about_privacy_notice">Pribatutasun-oharra</string>
    <!-- About page link text to open know your rights link -->
    <string name="about_know_your_rights">Ezagutu zure eskubideak</string>
    <!-- About page link text to open licensing information link -->
    <string name="about_licensing_information">Lizentziaren informazioa</string>
    <!-- About page link text to open a screen with libraries that are used -->
    <string name="about_other_open_source_libraries">Erabiltzen ditugun liburutegiak</string>

    <!-- Toast shown to the user when they are activating the secret dev menu
        The first parameter is number of long clicks left to enable the menu -->
    <string name="about_debug_menu_toast_progress">Arazketa-menua: %1$d klik falta dira gaitzeko</string>
    <string name="about_debug_menu_toast_done">Arazketa-menua gaituta</string>
  
    <!-- Browser long press popup menu -->
    <!-- Copy the current url -->
    <string name="browser_toolbar_long_press_popup_copy">Kopiatu</string>
    <!-- Paste & go the text in the clipboard. '&amp;' is replaced with the ampersand symbol: & -->
    <string name="browser_toolbar_long_press_popup_paste_and_go">Itsatsi eta joan</string>
    <!-- Paste the text in the clipboard -->
    <string name="browser_toolbar_long_press_popup_paste">Itsatsi</string>

    <!-- Snackbar message shown after an URL has been copied to clipboard. -->
    <string name="browser_toolbar_url_copied_to_clipboard_snackbar">URLa arbelean kopiatu da</string>
  
    <!-- Title text for the Add To Homescreen dialog -->
    <string name="add_to_homescreen_title">Gehitu hasierako pantailan</string>
    <!-- Cancel button text for the Add to Homescreen dialog -->
    <string name="add_to_homescreen_cancel">Utzi</string>
    <!-- Add button text for the Add to Homescreen dialog -->
    <string name="add_to_homescreen_add">Gehitu</string>
    <!-- Continue to website button text for the first-time Add to Homescreen dialog -->
    <string name="add_to_homescreen_continue">Jarraitu webgunera</string>
    <!-- Placeholder text for the TextView in the Add to Homescreen dialog -->
    <string name="add_to_homescreen_text_placeholder">Lasterbidearen izena</string>

    <!-- Describes the add to homescreen functionality -->
    <string name="add_to_homescreen_description_2">Modu errazean gehi dezakezu webgune hau zure gailuaren hasierako pantailan berehalako sarbidea izan eta aplikazio-moduko esperientziarekin azkarrago nabigatzeko.</string>

    <!-- Preference for managing the settings for logins and passwords in Fenix -->
    <string name="preferences_passwords_logins_and_passwords">Saio-hasierak eta pasahitzak</string>
    <!-- Preference for managing the saving of logins and passwords in Fenix -->
    <string name="preferences_passwords_save_logins">Gorde saio-hasierak eta pasahitzak</string>
    <!-- Preference option for asking to save passwords in Fenix -->
    <string name="preferences_passwords_save_logins_ask_to_save">Galdetu gorde aurretik</string>
    <!-- Preference option for never saving passwords in Fenix -->
    <string name="preferences_passwords_save_logins_never_save">Ez gorde inoiz</string>
    <!-- Preference for autofilling saved logins in Firefox (in web content), %1$s will be replaced with the app name -->
    <string name="preferences_passwords_autofill2">Automatikoki bete %1$s aplikazioan</string>
    <!-- Description for the preference for autofilling saved logins in Firefox (in web content), %1$s will be replaced with the app name -->
    <string name="preferences_passwords_autofill_description">Bete eta gorde webguneetako erabiltzaile-izen eta pasahitzak %1$s erabili bitartean.</string>
    <!-- Preference for autofilling logins from Fenix in other apps (e.g. autofilling the Twitter app) -->
    <string name="preferences_android_autofill">Automatikoki bete beste aplikazioetan</string>
    <!-- Description for the preference for autofilling logins from Fenix in other apps (e.g. autofilling the Twitter app) -->
    <string name="preferences_android_autofill_description">Bete erabiltzaile-izen eta pasahitzak zure gailuko beste aplikazioetan.</string>

    <!-- Preference option for adding a login -->
    <string name="preferences_logins_add_login">Gehitu saio-hasiera</string>

    <!-- Preference for syncing saved logins in Fenix -->
    <string name="preferences_passwords_sync_logins">Sinkronizatu saio-hasierak</string>
    <!-- Preference for syncing saved logins in Fenix, when not signed in-->
    <string name="preferences_passwords_sync_logins_across_devices">Sinkronizatu saio-hasierak gailuen artean</string>
    <!-- Preference to access list of saved logins -->
    <string name="preferences_passwords_saved_logins">Gordetako saio-hasierak</string>
    <!-- Description of empty list of saved passwords. Placeholder is replaced with app name.  -->
    <string name="preferences_passwords_saved_logins_description_empty_text">%s(e)n gordetzen edo sinkronizatzen dituzun saio-hasierak hemen agertuko dira.</string>
    <!-- Preference to access list of saved logins -->
    <string name="preferences_passwords_saved_logins_description_empty_learn_more_link">Sinkronizazioari buruzko argibide gehiago.</string>
    <!-- Preference to access list of login exceptions that we never save logins for -->
    <string name="preferences_passwords_exceptions">Salbuespenak</string>
    <!-- Empty description of list of login exceptions that we never save logins for -->
    <string name="preferences_passwords_exceptions_description_empty">Gorde gabeko saio-hasiera eta pasahitzak hemen erakutsiko dira.</string>
    <!-- Description of list of login exceptions that we never save logins for -->
    <string name="preferences_passwords_exceptions_description">Gune hauetarako ez da saio-hasiera eta pasahitzik gordeko.</string>
    <!-- Text on button to remove all saved login exceptions -->
    <string name="preferences_passwords_exceptions_remove_all">Ezabatu salbuespen guztiak</string>
    <!-- Hint for search box in logins list -->
    <string name="preferences_passwords_saved_logins_search">Bilatu saio-hasierak</string>
    <!-- The header for the site that a login is for -->
    <string name="preferences_passwords_saved_logins_site">Gunea</string>
    <!-- The header for the username for a login -->
    <string name="preferences_passwords_saved_logins_username">Erabiltzaile-izena</string>
    <!-- The header for the password for a login -->
    <string name="preferences_passwords_saved_logins_password">Pasahitza</string>
    <!-- Shown in snackbar to tell user that the password has been copied -->
    <string name="logins_password_copied">Pasahitza arbelean kopiatu da</string>
    <!-- Shown in snackbar to tell user that the username has been copied -->
    <string name="logins_username_copied">Erabiltzaile-izena arbelean kopiatu da</string>
    <!-- Content Description (for screenreaders etc) read for the button to copy a password in logins-->
    <string name="saved_logins_copy_password">Kopiatu pasahitza</string>
    <!-- Content Description (for screenreaders etc) read for the button to clear a password while editing a login-->
    <string name="saved_logins_clear_password">Garbitu pasahitza</string>
    <!-- Content Description (for screenreaders etc) read for the button to copy a username in logins -->
    <string name="saved_login_copy_username">Kopiatu erabiltzaile-izena</string>
    <!-- Content Description (for screenreaders etc) read for the button to clear a username while editing a login -->
    <string name="saved_login_clear_username">Garbitu erabiltzaile-izena</string>
    <!-- Content Description (for screenreaders etc) read for the button to clear the hostname field while creating a login -->
    <string name="saved_login_clear_hostname">Garbitu ostalaria</string>
    <!-- Content Description (for screenreaders etc) read for the button to open a site in logins -->
    <string name="saved_login_open_site">Ireki gunea nabigatzailean</string>
    <!-- Content Description (for screenreaders etc) read for the button to reveal a password in logins -->
    <string name="saved_login_reveal_password">Erakutsi pasahitza</string>
    <!-- Content Description (for screenreaders etc) read for the button to hide a password in logins -->
    <string name="saved_login_hide_password">Ezkutatu pasahitza</string>
    <!-- Message displayed in biometric prompt displayed for authentication before allowing users to view their logins -->
    <string name="logins_biometric_prompt_message">Desblokeatu gordetako saio-hasierak ikusteko</string>
    <!-- Title of warning dialog if users have no device authentication set up -->
    <string name="logins_warning_dialog_title">Lortu zure saio-hasierak eta pasahitzak</string>
    <!-- Message of warning dialog if users have no device authentication set up -->
    <string name="logins_warning_dialog_message">Konfiguratu gailua blokeatzeko patroia, PINa edo pasahitza zure saio-hasierak eta pasahitzak babesteko zure gailua beste norbaitek izango balu.</string>
    <!-- Negative button to ignore warning dialog if users have no device authentication set up -->
    <string name="logins_warning_dialog_later">Geroago</string>
    <!-- Positive button to send users to set up a pin of warning dialog if users have no device authentication set up -->
    <string name="logins_warning_dialog_set_up_now">Konfiguratu orain</string>
    <!-- Title of PIN verification dialog to direct users to re-enter their device credentials to access their logins -->
    <string name="logins_biometric_prompt_message_pin">Desblokeatu zure gailua</string>

    <!-- Title for Accessibility Force Enable Zoom Preference -->
    <string name="preference_accessibility_force_enable_zoom">Egin zooma webgune guztietan</string>
    <!-- Summary for Accessibility Force Enable Zoom Preference -->
    <string name="preference_accessibility_force_enable_zoom_summary">Gaitu atximurka bidez zoom egitea baimentzeko, bai eta webguneek keinu hau eragozten badute ere.</string>

    <!-- Saved logins sorting strategy menu item -by name- (if selected, it will sort saved logins alphabetically) -->
    <string name="saved_logins_sort_strategy_alphabetically">Izena (A-Z)</string>
    <!-- Saved logins sorting strategy menu item -by last used- (if selected, it will sort saved logins by last used) -->
    <string name="saved_logins_sort_strategy_last_used">Azkenekoz erabilia</string>
    <!-- Content description (not visible, for screen readers etc.): Sort saved logins dropdown menu chevron icon -->
    <string name="saved_logins_menu_dropdown_chevron_icon_content_description">Ordenatu saio-hasieren menua</string>

    <!-- Autofill -->
    <!-- Preference and title for managing the autofill settings -->
    <string name="preferences_autofill">Betetze automatikoa</string>
    <!-- Preference and title for managing the settings for addresses -->
    <string name="preferences_addresses">Helbideak</string>
    <!-- Preference and title for managing the settings for credit cards -->
    <string name="preferences_credit_cards">Kreditu-txartelak</string>
    <!-- Preference for saving and autofilling credit cards -->
    <string name="preferences_credit_cards_save_and_autofill_cards">Gorde eta osatu automatikoki kreditu-txartelak</string>
    <!-- Preference summary for saving and autofilling credit card data -->
    <string name="preferences_credit_cards_save_and_autofill_cards_summary">Datuak zifratuta daude</string>
    <!-- Preference option for syncing credit cards across devices. This is displayed when the user is not signed into sync -->
    <string name="preferences_credit_cards_sync_cards_across_devices">Sinkronizatu txartelak gailuen artean</string>
    <!-- Preference option for syncing credit cards across devices. This is displayed when the user is signed into sync -->
    <string name="preferences_credit_cards_sync_cards">Sinkronizatu txartelak</string>
    <!-- Preference option for adding a credit card -->
    <string name="preferences_credit_cards_add_credit_card">Gehitu kreditu-txartela</string>

    <!-- Preference option for managing saved credit cards -->
    <string name="preferences_credit_cards_manage_saved_cards">Kudeatu gordetako txartelak</string>
    <!-- Preference option for adding an address -->
    <string name="preferences_addresses_add_address">Gehitu helbidea</string>
    <!-- Preference option for managing saved addresses -->
    <string name="preferences_addresses_manage_addresses">Kudeatu helbideak</string>
    <!-- Preference for saving and autofilling addresses -->
    <string name="preferences_addresses_save_and_autofill_addresses">Gorde eta osatu automatikoki helbideak</string>

    <!-- Preference summary for saving and autofilling address data -->
    <string name="preferences_addresses_save_and_autofill_addresses_summary">Kontuan izan zenbakiak, helbide elektronikoak eta bidalketa-helbideak</string>

    <!-- Title of the "Add card" screen -->
    <string name="credit_cards_add_card">Gehitu txartela</string>
    <!-- Title of the "Edit card" screen -->
    <string name="credit_cards_edit_card">Editatu txartela</string>
    <!-- The header for the card number of a credit card -->
    <string name="credit_cards_card_number">Txartelaren zenbakia</string>
    <!-- The header for the expiration date of a credit card -->
    <string name="credit_cards_expiration_date">Iraungitze-data</string>
    <!-- The label for the expiration date month of a credit card to be used by a11y services-->
    <string name="credit_cards_expiration_date_month">Iraungitze-dataren hilabetea</string>
    <!-- The label for the expiration date year of a credit card to be used by a11y services-->
    <string name="credit_cards_expiration_date_year">Iraungitze-dataren urtea</string>
    <!-- The header for the name on the credit card -->
    <string name="credit_cards_name_on_card">Txarteleko izena</string>
    <!-- The text for the "Delete card" menu item for deleting a credit card -->
    <string name="credit_cards_menu_delete_card">Ezabatu txartela</string>
    <!-- The text for the "Delete card" button for deleting a credit card -->
    <string name="credit_cards_delete_card_button">Ezabatu txartela</string>
    <!-- The text for the confirmation message of "Delete card" dialog -->
    <string name="credit_cards_delete_dialog_confirmation">Ziur zaude kreditu-txartel hau ezabatu nahi duzula?</string>
    <!-- The text for the positive button on "Delete card" dialog -->
    <string name="credit_cards_delete_dialog_button">Ezabatu</string>
    <!-- The title for the "Save" menu item for saving a credit card -->
    <string name="credit_cards_menu_save">Gorde</string>
    <!-- The text for the "Save" button for saving a credit card -->
    <string name="credit_cards_save_button">Gorde</string>
    <!-- The text for the "Cancel" button for cancelling adding, updating or deleting a credit card -->
    <string name="credit_cards_cancel_button">Utzi</string>
    <!-- Title of the "Saved cards" screen -->
    <string name="credit_cards_saved_cards">Gordetako txartelak</string>

    <!-- Error message for credit card number validation -->
    <string name="credit_cards_number_validation_error_message">Idatzi baliozko kreditu-txartel zenbakia</string>
    <!-- Error message for credit card name on card validation -->
    <string name="credit_cards_name_on_card_validation_error_message">Bete eremu hau mesedez</string>
    <!-- Message displayed in biometric prompt displayed for authentication before allowing users to view their saved credit cards -->
    <string name="credit_cards_biometric_prompt_message">Desblokeatu gordetako txartelak ikusteko</string>

    <!-- Title of warning dialog if users have no device authentication set up -->
    <string name="credit_cards_warning_dialog_title">Bermatu zure kreditu-txartelak</string>
    <!-- Message of warning dialog if users have no device authentication set up -->
    <string name="credit_cards_warning_dialog_message">Konfiguratu gailua blokeatzeko patroia, PINa edo pasahitza zure gordetako kreditu-txartelak babesteko zure gailua beste norbaitek izango balu.</string>
    <!-- Positive button to send users to set up a pin of warning dialog if users have no device authentication set up -->
    <string name="credit_cards_warning_dialog_set_up_now">Konfiguratu orain</string>
    <!-- Negative button to ignore warning dialog if users have no device authentication set up -->
    <string name="credit_cards_warning_dialog_later">Geroago</string>
    <!-- Title of PIN verification dialog to direct users to re-enter their device credentials to access their credit cards -->
    <string name="credit_cards_biometric_prompt_message_pin">Desblokeatu zure gailua</string>
    <!-- Message displayed in biometric prompt for authentication, before allowing users to use their stored credit card information -->
    <string name="credit_cards_biometric_prompt_unlock_message">Desblokeatu gordetako kreditu txartelaren informazioa erabiltzeko</string>

    <!-- Title of the "Add address" screen -->
    <string name="addresses_add_address">Gehitu helbidea</string>
    <!-- Title of the "Edit address" screen -->
    <string name="addresses_edit_address">Editatu helbidea</string>
    <!-- Title of the "Manage addresses" screen -->
    <string name="addresses_manage_addresses">Kudeatu helbideak</string>
    <!-- The header for the first name of an address -->
    <string name="addresses_first_name">Izena</string>
    <!-- The header for the middle name of an address -->
    <string name="addresses_middle_name">Bigarren izena</string>
    <!-- The header for the last name of an address -->
    <string name="addresses_last_name">Abizena</string>
    <!-- The header for the street address of an address -->
    <string name="addresses_street_address">Helbidea</string>
    <!-- The header for the city of an address -->
    <string name="addresses_city">Hiria</string>
    <!-- The header for the subregion of an address when "state" should be used -->
    <string name="addresses_state">Estatua</string>
    <!-- The header for the subregion of an address when "province" should be used -->
    <string name="addresses_province">Probintzia</string>
    <!-- The header for the zip code of an address -->
    <string name="addresses_zip">Posta-kodea</string>
    <!-- The header for the country or region of an address -->
    <string name="addresses_country">Herrialdea edo eskualdea</string>
    <!-- The header for the phone number of an address -->
    <string name="addresses_phone">Telefonoa</string>
    <!-- The header for the email of an address -->
    <string name="addresses_email">Helbide elektronikoa</string>
    <!-- The text for the "Save" button for saving an address -->
    <string name="addresses_save_button">Gorde</string>
    <!-- The text for the "Cancel" button for cancelling adding, updating or deleting an address -->
    <string name="addresses_cancel_button">Utzi</string>
    <!-- The text for the "Delete address" button for deleting an address -->
    <string name="addressess_delete_address_button">Ezabatu helbidea</string>
    <!-- The title for the "Delete address" confirmation dialog -->
    <string name="addressess_confirm_dialog_message">Ziur zaude helbide hau ezabatu nahi duzula?</string>
    <!-- The text for the positive button on "Delete address" dialog -->
    <string name="addressess_confirm_dialog_ok_button">Ezabatu</string>
    <!-- The text for the negative button on "Delete address" dialog -->
    <string name="addressess_confirm_dialog_cancel_button">Utzi</string>
    <!-- The text for the "Save address" menu item for saving an address -->
    <string name="address_menu_save_address">Gorde helbidea</string>
    <!-- The text for the "Delete address" menu item for deleting an address -->
    <string name="address_menu_delete_address">Ezabatu helbidea</string>

    <!-- Title of the Add search engine screen -->
    <string name="search_engine_add_custom_search_engine_title">Gehitu bilaketa-motorra</string>
    <!-- Title of the Edit search engine screen -->
    <string name="search_engine_edit_custom_search_engine_title">Editatu bilaketa-motorra</string>
    <!-- Content description (not visible, for screen readers etc.): Title for the button to add a search engine in the action bar -->
    <string name="search_engine_add_button_content_description">Gehitu</string>
    <!-- Content description (not visible, for screen readers etc.): Title for the button to save a search engine in the action bar -->
    <string name="search_engine_add_custom_search_engine_edit_button_content_description">Gorde</string>
    <!-- Text for the menu button to edit a search engine -->
    <string name="search_engine_edit">Editatu</string>
    <!-- Text for the menu button to delete a search engine -->
    <string name="search_engine_delete">Ezabatu</string>

    <!-- Text for the button to create a custom search engine on the Add search engine screen -->
    <string name="search_add_custom_engine_label_other">Bestelakoa</string>
    <!-- Placeholder text shown in the Search Engine Name TextField before a user enters text -->
    <string name="search_add_custom_engine_name_hint">Izena</string>
    <!-- Placeholder text shown in the Search String TextField before a user enters text -->
    <string name="search_add_custom_engine_search_string_hint">Erabili beharreko bilaketa-katea</string>
    <!-- Description text for the Search String TextField. The %s is part of the string -->
    <string name="search_add_custom_engine_search_string_example" formatted="false">Ordezkatu galdera-katea &quot;%s&quot; testuarekin. Adibidez:\nhttps://www.google.com/search?q=%s</string>

    <!-- Accessibility description for the form in which details about the custom search engine are entered -->
    <string name="search_add_custom_engine_form_description">Bilaketa-motor pertsonalizatuaren xehetasunak</string>

    <!-- Text shown when a user leaves the name field empty -->
    <string name="search_add_custom_engine_error_empty_name">Idatzi bilaketa-motorraren izena</string>
    <!-- Text shown when a user leaves the search string field empty -->
    <string name="search_add_custom_engine_error_empty_search_string">Idatzi bilaketa-katea</string>
    <!-- Text shown when a user leaves out the required template string -->
    <string name="search_add_custom_engine_error_missing_template">Egiaztatu bilaketa-katea adibidearen formatuarekin bat datorrela</string>
    <!-- Text shown when we aren't able to validate the custom search query. The first parameter is the url of the custom search engine -->
    <string name="search_add_custom_engine_error_cannot_reach">Errorea &quot;%s&quot; helbidera konektatzean</string>
    <!-- Text shown when a user creates a new search engine -->
    <string name="search_add_custom_engine_success_message">%s sortuta</string>
    <!-- Text shown when a user successfully edits a custom search engine -->
    <string name="search_edit_custom_engine_success_message">%s gordeta</string>
    <!-- Text shown when a user successfully deletes a custom search engine -->
    <string name="search_delete_search_engine_success_message">%s ezabatuta</string>

    <!-- Heading for the instructions to allow a permission -->
    <string name="phone_feature_blocked_intro">Baimentzeko:</string>
    <!-- First step for the allowing a permission -->
    <string name="phone_feature_blocked_step_settings">1. Zoaz Android sistemako ezarpenetara</string>
    <!-- Second step for the allowing a permission -->
    <string name="phone_feature_blocked_step_permissions"><![CDATA[2. Sakatu <b>Baimenak</b>]]></string>
    <!-- Third step for the allowing a permission (Fore example: Camera) -->
    <string name="phone_feature_blocked_step_feature"><![CDATA[3. Txandakatu <b>%1$s</b> piztuta egon dadin]]></string>

    <!-- Label that indicates a site is using a secure connection -->
    <string name="quick_settings_sheet_secure_connection_2">Konexioa segurua da</string>
    <!-- Label that indicates a site is using a insecure connection -->
    <string name="quick_settings_sheet_insecure_connection_2">Konexioa ez da segurua</string>
    <!-- Label to clear site data -->
    <string name="clear_site_data">Garbitu cookieak eta gunearen datuak</string>
    <!-- Confirmation message for a dialog confirming if the user wants to delete all data for current site -->
    <string name="confirm_clear_site_data"><![CDATA[Ziur zaude <b>%s</b> guneko cookie eta datu guztiak garbitu nahi dituzula?]]></string>
    <!-- Confirmation message for a dialog confirming if the user wants to delete all the permissions for all sites-->
    <string name="confirm_clear_permissions_on_all_sites">Ziur zaude gune guztietako baimen guztiak garbitu nahi dituzula?</string>
    <!-- Confirmation message for a dialog confirming if the user wants to delete all the permissions for a site-->
    <string name="confirm_clear_permissions_site">Ziur zaude gune honetako baimen guztiak garbitu nahi dituzula?</string>
    <!-- Confirmation message for a dialog confirming if the user wants to set default value a permission for a site-->
    <string name="confirm_clear_permission_site">Ziur zaude gune honetako baimen hau garbitu nahi duzula?</string>
    <!-- label shown when there are not site exceptions to show in the site exception settings -->
    <string name="no_site_exceptions">Salbuespenik ez gune honetarako</string>
    <!-- Bookmark deletion confirmation -->
    <string name="bookmark_deletion_confirmation">Ziur zaude laster-marka hau ezabatu nahi duzula?</string>
    <!-- Browser menu button that adds a shortcut to the home fragment -->
    <string name="browser_menu_add_to_shortcuts">Gehitu lasterbideetara</string>
    <!-- Browser menu button that removes a shortcut from the home fragment -->
    <string name="browser_menu_remove_from_shortcuts">Kendu lasterbideetatik</string>
    <!-- text shown before the issuer name to indicate who its verified by, parameter is the name of
     the certificate authority that verified the ticket-->
    <string name="certificate_info_verified_by">Egiaztatzailea: %1$s </string>
    <!-- Login overflow menu delete button -->
    <string name="login_menu_delete_button">Ezabatu</string>
    <!-- Login overflow menu edit button -->
    <string name="login_menu_edit_button">Editatu</string>
    <!-- Message in delete confirmation dialog for logins -->
    <string name="login_deletion_confirmation">Ziur zaude saio-hasiera hau ezabatu nahi duzula?</string>
    <!-- Positive action of a dialog asking to delete  -->
    <string name="dialog_delete_positive">Ezabatu</string>
    <!-- Negative action of a dialog asking to delete login -->
    <string name="dialog_delete_negative">Utzi</string>
    <!--  The saved login options menu description. -->
    <string name="login_options_menu">Saio-hasieren aukerak</string>
    <!--  The editable text field for a login's web address. -->
    <string name="saved_login_hostname_description">Saio-hasieraren web helbiderako testu-eremu editagarria.</string>
    <!--  The editable text field for a login's username. -->
    <string name="saved_login_username_description">Saio-hasieraren erabiltzaile-izenerako testu-eremu editagarria.</string>
    <!--  The editable text field for a login's password. -->
    <string name="saved_login_password_description">Saio-hasieraren pasahitzerako testu-eremu editagarria.</string>
    <!--  The button description to save changes to an edited login. -->
    <string name="save_changes_to_login">Gorde saio-hasieraren aldaketak.</string>
    <!--  The page title for editing a saved login. -->
    <string name="edit">Editatu</string>
    <!--  The page title for adding new login. -->
    <string name="add_login">Gehitu saio-hasiera berria</string>
    <!--  The error message in add/edit login view when password field is blank. -->
    <string name="saved_login_password_required">Pasahitza behar da</string>
    <!--  The error message in add login view when username field is blank. -->
    <string name="saved_login_username_required">Erabiltzaile-izena behar da</string>
    <!--  The error message in add login view when hostname field is blank. -->
    <string name="saved_login_hostname_required" tools:ignore="UnusedResources">Ostalari-izena behar da</string>
    <!-- Voice search button content description  -->
    <string name="voice_search_content_description">Ahots bidezko bilaketa</string>
    <!-- Voice search prompt description displayed after the user presses the voice search button -->
    <string name="voice_search_explainer">Hitz egin orain</string>

    <!--  The error message in edit login view when a duplicate username exists. -->
    <string name="saved_login_duplicate">Erabiltzaile-izen hori badago lehendik ere</string>

    <!-- This is the hint text that is shown inline on the hostname field of the create new login page. 'https://www.example.com' intentionally hardcoded here -->
    <string name="add_login_hostname_hint_text">https://www.adibidea.eus</string>
    <!-- This is an error message shown below the hostname field of the add login page when a hostname does not contain http or https. -->
    <string name="add_login_hostname_invalid_text_3">Web helbideak &quot;https://&quot; edo &quot;http://&quot; izan behar du</string>
    <!-- This is an error message shown below the hostname field of the add login page when a hostname is invalid. -->
    <string name="add_login_hostname_invalid_text_2">Baliozko ostalari-izena behar da</string>

    <!-- Synced Tabs -->
    <!-- Text displayed to ask user to connect another device as no devices found with account -->
    <string name="synced_tabs_connect_another_device">Konektatu beste gailu bat.</string>
    <!-- Text displayed asking user to re-authenticate -->
    <string name="synced_tabs_reauth">Autentifikatu berriro mesedez.</string>
    <!-- Text displayed when user has disabled tab syncing in Firefox Sync Account -->
    <string name="synced_tabs_enable_tab_syncing">Gaitu fitxen sinkronizazioa mesedez.</string>
    <!-- Text displayed when user has no tabs that have been synced -->
    <string name="synced_tabs_no_tabs">Ez daukazu fitxarik irekita beste gailuetako Firefoxetan.</string>
    <!-- Text displayed in the synced tabs screen when a user is not signed in to Firefox Sync describing Synced Tabs -->
    <string name="synced_tabs_sign_in_message">Ikusi zure beste gailuetako fitxen zerrenda.</string>

    <!-- Text displayed on a button in the synced tabs screen to link users to sign in when a user is not signed in to Firefox Sync -->
    <string name="synced_tabs_sign_in_button">Hasi saioa sinkronizatzeko</string>

    <!-- The text displayed when a synced device has no tabs to show in the list of Synced Tabs. -->
    <string name="synced_tabs_no_open_tabs">Irekitako fitxarik ez</string>

    <!-- Content description for expanding a group of synced tabs. -->
    <string name="synced_tabs_expand_group">Zabaldu sinkronizatutako fitxen taldea</string>
    <!-- Content description for collapsing a group of synced tabs. -->
    <string name="synced_tabs_collapse_group">Tolestu sinkronizatutako fitxen taldea</string>

    <!-- Top Sites -->
    <!-- Title text displayed in the dialog when shortcuts limit is reached. -->
    <string name="shortcut_max_limit_title">Lasterbideen mugara iritsi da</string>
    <!-- Content description text displayed in the dialog when shortcut limit is reached. -->
    <string name="shortcut_max_limit_content">Lasterbide berria gehitzeko, kendu aurretik dagoen bat. Sakatu eta mantendu gunea eta hautatu kentzeko aukera.</string>
    <!-- Confirmation dialog button text when top sites limit is reached. -->
    <string name="top_sites_max_limit_confirmation_button">Ados, ulertuta</string>

    <!-- Label for the preference to show the shortcuts for the most visited top sites on the homepage -->
    <string name="top_sites_toggle_top_recent_sites_4">Lasterbideak</string>
	<!-- Title text displayed in the rename top site dialog. -->
	<string name="top_sites_rename_dialog_title">Izena</string>
    <!-- Hint for renaming title of a shortcut -->
    <string name="shortcut_name_hint">Lasterbidearen izena</string>
	<!-- Button caption to confirm the renaming of the top site. -->
	<string name="top_sites_rename_dialog_ok">Ados</string>
	<!-- Dialog button text for canceling the rename top site prompt. -->
	<string name="top_sites_rename_dialog_cancel">Utzi</string>

    <!-- Text for the menu button to open the homepage settings. -->
    <string name="top_sites_menu_settings">Ezarpenak</string>
    <!-- Text for the menu button to navigate to sponsors and privacy support articles. '&amp;' is replaced with the ampersand symbol: & -->
    <string name="top_sites_menu_sponsor_privacy">Gure babesleak eta zure pribatutasuna</string>
    <!-- Label text displayed for a sponsored top site. -->
    <string name="top_sites_sponsored_label">Babesleak hornituta</string>

    <!-- Inactive tabs in the tabs tray -->
    <!-- Title text displayed in the tabs tray when a tab has been unused for 14 days. -->
    <string name="inactive_tabs_title">Fitxa inaktiboak</string>
    <!-- Content description for closing all inactive tabs -->
    <string name="inactive_tabs_delete_all">Itxi fitxa inaktibo guztiak</string>

    <!-- Content description for expanding the inactive tabs section. -->
    <string name="inactive_tabs_expand_content_description">Zabaldu fitxa inaktiboak</string>
    <!-- Content description for collapsing the inactive tabs section. -->
    <string name="inactive_tabs_collapse_content_description">Tolestu fitxa inaktiboak</string>

    <!-- Inactive tabs auto-close message in the tabs tray -->
    <!-- The header text of the auto-close message when the user is asked if they want to turn on the auto-closing of inactive tabs. -->
    <string name="inactive_tabs_auto_close_message_header" tools:ignore="UnusedResources">Automatikoki itxi hilabete ondoren?</string>
    <!-- A description below the header to notify the user what the inactive tabs auto-close feature is. -->
    <string name="inactive_tabs_auto_close_message_description" tools:ignore="UnusedResources">Azken hilabetean ikusi ez dituzun fitxak itxi ditzake Firefoxek.</string>
    <!-- A call to action below the description to allow the user to turn on the auto closing of inactive tabs. -->
    <string name="inactive_tabs_auto_close_message_action" tools:ignore="UnusedResources">AKTIBATU AUTOMATIKOKI IXTEA</string>

    <!-- Text for the snackbar to confirm auto-close is enabled for inactive tabs -->
    <string name="inactive_tabs_auto_close_message_snackbar">Automatikoki ixtea gaituta</string>

    <!-- Awesome bar suggestion's headers -->
    <!-- Search suggestions title for Firefox Suggest. -->
    <string name="firefox_suggest_header">Firefoxen iradokizunak</string>

    <!-- Title for search suggestions when Google is the default search suggestion engine. -->
    <string name="google_search_engine_suggestion_header">Google bilaketa</string>
    <!-- Title for search suggestions when the default search suggestion engine is anything other than Google. The first parameter is default search engine name. -->
    <string name="other_default_search_engine_suggestion_header">%s bilaketa</string>

    <!-- Default browser experiment -->
    <string name="default_browser_experiment_card_text">Ireki webgune, posta elektroniko eta mezuetako loturak Firefoxen automatikoki.</string>

    <!-- Content description for close button in collection placeholder. -->
    <string name="remove_home_collection_placeholder_content_description">Kendu</string>

    <!-- Content description radio buttons with a link to more information -->
    <string name="radio_preference_info_content_description">Egin klik xehetasun gehiagorako</string>

    <!-- Content description for the action bar "up" button -->
    <string name="action_bar_up_description">Nabigatu gora</string>

    <!-- Content description for privacy content close button -->
    <string name="privacy_content_close_button_content_description">Itxi</string>

    <!-- Pocket recommended stories -->
    <!-- Header text for a section on the home screen. -->
    <string name="pocket_stories_header_1">Hausnartzeko moduko istorioak</string>
    <!-- Header text for a section on the home screen. -->
    <string name="pocket_stories_categories_header">Gaiaren araberako istorioak</string>
    <!-- Text of a button allowing users to access an external url for more Pocket recommendations. -->
    <string name="pocket_stories_placeholder_text">Aurkitu gehiago</string>
    <!-- Title of an app feature. Smaller than a heading. The first parameter is product name Pocket -->
    <string name="pocket_stories_feature_title_2">%s(e)k hornitua.</string>
    <!-- Caption for describing a certain feature. The placeholder is for a clickable text (eg: Learn more) which will load an url in a new tab when clicked.  -->
    <string name="pocket_stories_feature_caption">Firefoxen familiakoa. %s</string>
    <!-- Clickable text for opening an external link for more information about Pocket. -->
    <string name="pocket_stories_feature_learn_more">Argibide gehiago</string>

    <!-- Text indicating that the Pocket story that also displays this text is a sponsored story by other 3rd party entity. -->
    <string name="pocket_stories_sponsor_indication">Babesleak hornituta</string>

    <!-- Snackbar message for enrolling in a Nimbus experiment from the secret settings when Studies preference is Off.-->
    <string name="experiments_snackbar">Gaitu telemetry datuak bidaltzeko.</string>
    <!-- Snackbar button text to navigate to telemetry settings.-->
    <string name="experiments_snackbar_button">Joan ezarpenetara</string>

    <!-- Accessibility services actions labels. These will be appended to accessibility actions like "Double tap to.." but not by or applications but by services like Talkback. -->
    <!-- Action label for elements that can be collapsed if interacting with them. Talkback will append this to say "Double tap to collapse". -->
    <string name="a11y_action_label_collapse">tolestu</string>
    <!-- Action label for elements that can be expanded if interacting with them. Talkback will append this to say "Double tap to expand". -->
    <string name="a11y_action_label_expand">zabaldu</string>
    <!-- Action label for links to a website containing documentation about a wallpaper collection. Talkback will append this to say "Double tap to open link to learn more about this collection". -->
    <string name="a11y_action_label_wallpaper_collection_learn_more">ireki lotura bilduma honi buruzko argibide gehiagorako</string>
    <!-- Action label for links that point to an article. Talkback will append this to say "Double tap to read the article". -->
    <string name="a11y_action_label_read_article">irakurri artikulua</string>
    <!-- Action label for links to the Firefox Pocket website. Talkback will append this to say "Double tap to open link to learn more". -->
    <string name="a11y_action_label_pocket_learn_more">ireki lotura argibide gehiagorako</string>
</resources><|MERGE_RESOLUTION|>--- conflicted
+++ resolved
@@ -302,22 +302,16 @@
     <!-- Title for set firefox as default browser screen.
         The first parameter is the name of the app defined in app_name (for example: Fenix) -->
     <string name="juno_onboarding_default_browser_title">Egizu %s zure lehenengo nabigatzailea</string>
-<<<<<<< HEAD
-=======
     <!-- Title for set firefox as default browser screen used by Nimbus experiments. Nimbus experiments do not support string placeholders.
         Note: The word "Firefox" should NOT be translated -->
     <string name="juno_onboarding_default_browser_title_nimbus" tools:ignore="UnusedResources">Egizu Firefox zure lehenengo nabigatzailea</string>
->>>>>>> daf88cc5
     <!-- Description for set firefox as default browser screen.
         The first parameter is the Firefox brand name.
         The second parameter is the string with key "juno_onboarding_default_browser_description_link_text". -->
     <string name="juno_onboarding_default_browser_description">%1$s(e)k jendea jartzen  du irabazi-asmoen aurretik eta zure pribatutasuna defendatzen du guneen arteko jarraipen-elementuak blokeatuz.\n\nArgibide gehiago gure %2$s.</string>
-<<<<<<< HEAD
-=======
     <!-- Description for set firefox as default browser screen used by Nimbus experiments. Nimbus experiments do not support string placeholders.
         Note: The word "Firefox" should NOT be translated -->
     <string name="juno_onboarding_default_browser_description_nimbus" tools:ignore="UnusedResources">Firefoxek jendea jartzen du irabazi-asmoen aurretik eta zure pribatutasuna defendatzen du guneen arteko jarraipen-elementuak blokeatuz.\n\nArgibide gehiago gure pribatutasun-oharrean.</string>
->>>>>>> daf88cc5
     <!-- Text for the link to the privacy notice webpage for set as firefox default browser screen.
     This is part of the string with the key "juno_onboarding_default_browser_description". -->
     <string name="juno_onboarding_default_browser_description_link_text">pribatutasun-oharrean</string>
@@ -336,11 +330,6 @@
     <!-- Title for enable notification permission screen.
         The first parameter is the name of the app defined in app_name (for example: Fenix) -->
     <string name="juno_onboarding_enable_notifications_title">Jakinarazpenek %s(r)i zuku gehiago ateratzen laguntzen dute</string>
-<<<<<<< HEAD
-    <!-- Description for enable notification permission screen.
-        The first parameter is the name of the app defined in app_name (for example: Fenix) -->
-    <string name="juno_onboarding_enable_notifications_description">Bidali fitxak gailuen artean, kudeatu deskargak eta eskuratu %s(r)i zuku gehien ateratzeko aholkuak.</string>
-=======
     <!-- Title for enable notification permission screen used by Nimbus experiments. Nimbus experiments do not support string placeholders.
         Note: The word "Firefox" should NOT be translated -->
     <string name="juno_onboarding_enable_notifications_title_nimbus" tools:ignore="UnusedResources">Jakinarazpenek Firefoxi zuku gehiago ateratzen laguntzen dizute</string>
@@ -350,7 +339,6 @@
     <!-- Description for enable notification permission screen used by Nimbus experiments. Nimbus experiments do not support string placeholders.
        Note: The word "Firefox" should NOT be translated   -->
     <string name="juno_onboarding_enable_notifications_description_nimbus" tools:ignore="UnusedResources">Bidali fitxak gailuen artean, kudeatu deskargak eta eskuratu Firefoxi zuku gehien ateratzeko aholkuak.</string>
->>>>>>> daf88cc5
     <!-- Text for the button to request notification permission on the device -->
     <string name="juno_onboarding_enable_notifications_positive_button">Aktibatu jakinarazpenak</string>
     <!-- Text for the button dismiss the screen and move on with the flow -->
@@ -449,11 +437,6 @@
     <string name="reduce_cookie_banner_control_experiment_dialog_title" moz:RemovedIn="112" tools:ignore="UnusedResources">Cookie iragarki-bandak kanpora!</string>
     <!-- Title text for the cookie banner re-engagement dialog. The first parameter is the application name. -->
     <string name="reduce_cookie_banner_dialog_title">Baimendu %1$s(r)i cookie iragarki-bandak ukatzen?</string>
-<<<<<<< HEAD
-    <!-- Body text for the dialog use on the control branch of the experiment to determine which context users engaged the most -->
-    <string name="reduce_cookie_banner_control_experiment_dialog_body_1" moz:RemovedIn="111" tools:ignore="UnusedResources">Ahal bada, automatikoki ukatu cookie eskaerak.</string>
-=======
->>>>>>> daf88cc5
     <!-- Body text for the dialog use on the control branch of the experiment to determine which context users engaged the most.The first parameter is the application name -->
     <string name="reduce_cookie_banner_control_experiment_dialog_body_2" moz:RemovedIn="112" tools:ignore="UnusedResources">Baimendu %1$s(r)i ahal duenean cookie eskaerak automatikoki ukatzen?</string>
     <!-- Body text for the cookie banner re-engagement dialog use. The first parameter is the application name. -->
@@ -1296,19 +1279,11 @@
     <!-- Survey -->
     <!-- Text shown in the fullscreen message that pops up to ask user to take a short survey.
     The app name is in the text, due to limitations with localizing Nimbus experiments -->
-<<<<<<< HEAD
-    <string name="nimbus_survey_message_text" tools:ignore="UnusedResources">Lagundu Firefox hobetzen inkesta txiki bat betez.</string>
-    <!-- Preference for taking the short survey. -->
-    <string name="preferences_take_survey" tools:ignore="UnusedResources">Bete inkesta</string>
-    <!-- Preference for not taking the short survey. -->
-    <string name="preferences_not_take_survey" tools:ignore="UnusedResources">Ez, eskerrik asko</string>
-=======
     <string name="nimbus_survey_message_text">Lagundu Firefox hobetzen inkesta txiki bat betez.</string>
     <!-- Preference for taking the short survey. -->
     <string name="preferences_take_survey">Bete inkesta</string>
     <!-- Preference for not taking the short survey. -->
     <string name="preferences_not_take_survey">Ez, eskerrik asko</string>
->>>>>>> daf88cc5
 
     <!-- Snackbar -->
     <!-- Text shown in snackbar when user deletes a collection -->
@@ -1525,15 +1500,6 @@
     <!-- Preference title for enhanced tracking protection settings -->
     <string name="preference_enhanced_tracking_protection">Jarraipenaren babes hobetua</string>
     <!-- Title for the description of enhanced tracking protection -->
-<<<<<<< HEAD
-    <string name="preference_enhanced_tracking_protection_explanation_title">Nabigatu inor segika izan gabe</string>
-    <!-- Preference summary for enhanced tracking protection settings on/off switch -->
-    <string name="preference_enhanced_tracking_protection_summary" tools:ignore="UnusedResources">Orain cookien erabateko babesarekin, guneen arteko jarraipen-elementuetarako gure oztopo boteretsuena.</string>
-    <!-- Description of enhanced tracking protection. The first parameter is the name of the application (For example: Fenix) -->
-    <string name="preference_enhanced_tracking_protection_explanation">Mantendu zure datuak zuretzat. Lineako zure jardueraren jarraipena egiten duten elementu ohikoenetatik babesten zaitu %s(e)k.</string>
-    <!-- Description of enhanced tracking protection. The parameter is the name of the application (For example: Firefox Fenix) -->
-    <string name="preference_enhanced_tracking_protection_explanation_2" tools:ignore="UnusedResources">Lineako zure jardueraren jarraipena egiten duten elementu ohikoenetatik babesten zaitu %s(e)k.</string>
-=======
     <string name="preference_enhanced_tracking_protection_explanation_title" moz:removedIn="114" tools:ignore="UnusedResources">Nabigatu inor segika izan gabe</string>
     <!-- Preference summary for enhanced tracking protection settings on/off switch -->
     <string name="preference_enhanced_tracking_protection_summary">Orain cookien erabateko babesarekin, guneen arteko jarraipen-elementuetarako gure oztopo boteretsuena.</string>
@@ -1541,35 +1507,22 @@
     <string name="preference_enhanced_tracking_protection_explanation" moz:removedIn="114" tools:ignore="UnusedResources">Mantendu zure datuak zuretzat. Lineako zure jardueraren jarraipena egiten duten elementu ohikoenetatik babesten zaitu %s(e)k.</string>
     <!-- Description of enhanced tracking protection. The parameter is the name of the application (For example: Firefox Fenix) -->
     <string name="preference_enhanced_tracking_protection_explanation_2">Lineako zure jardueraren jarraipena egiten duten elementu ohikoenetatik babesten zaitu %s(e)k.</string>
->>>>>>> daf88cc5
     <!-- Text displayed that links to website about enhanced tracking protection -->
     <string name="preference_enhanced_tracking_protection_explanation_learn_more">Argibide gehiago</string>
     <!-- Preference for enhanced tracking protection for the standard protection settings -->
     <string name="preference_enhanced_tracking_protection_standard_default_1">Oinarrizkoa (lehenetsia)</string>
     <!-- Preference description for enhanced tracking protection for the standard protection settings -->
-<<<<<<< HEAD
-    <string name="preference_enhanced_tracking_protection_standard_description_4">Pribatutasunerako eta errendimendurako orekatua. Orriak ohi bezala kargatuko dira.</string>
-    <!-- Preference description for enhanced tracking protection for the standard protection settings -->
-    <string name="preference_enhanced_tracking_protection_standard_description_5" tools:ignore="UnusedResources">Orriak ohi bezala kargatuko dira baina jarraipen-elementu gutxiago blokeatuko dira.</string>
-=======
     <string name="preference_enhanced_tracking_protection_standard_description_4" moz:removedIn="114" tools:ignore="UnusedResources">Pribatutasunerako eta errendimendurako orekatua. Orriak ohi bezala kargatuko dira.</string>
     <!-- Preference description for enhanced tracking protection for the standard protection settings -->
     <string name="preference_enhanced_tracking_protection_standard_description_5">Orriak ohi bezala kargatuko dira baina jarraipen-elementu gutxiago blokeatuko dira.</string>
->>>>>>> daf88cc5
     <!--  Accessibility text for the Standard protection information icon  -->
     <string name="preference_enhanced_tracking_protection_standard_info_button">Jarraipenaren oinarrizko babesak blokeatzen duena</string>
     <!-- Preference for enhanced tracking protection for the strict protection settings -->
     <string name="preference_enhanced_tracking_protection_strict">Zorrotza</string>
     <!-- Preference description for enhanced tracking protection for the strict protection settings -->
-<<<<<<< HEAD
-    <string name="preference_enhanced_tracking_protection_strict_description_3">Jarraipen-elementu gehiago blokeatzen ditu orriak azkarrago karga daitezen baina orriko zenbait eginbide hauts litezke.</string>
-    <!-- Preference description for enhanced tracking protection for the strict protection settings -->
-    <string name="preference_enhanced_tracking_protection_strict_description_4" tools:ignore="UnusedResources">Jarraipenaren babes sendoagoa eta errendimendu hobea baina baliteke zenbait gune ondo ez ibiltzea.</string>
-=======
     <string name="preference_enhanced_tracking_protection_strict_description_3" moz:removedIn="114" tools:ignore="UnusedResources">Jarraipen-elementu gehiago blokeatzen ditu orriak azkarrago karga daitezen baina orriko zenbait eginbide hauts litezke.</string>
     <!-- Preference description for enhanced tracking protection for the strict protection settings -->
     <string name="preference_enhanced_tracking_protection_strict_description_4">Jarraipenaren babes sendoagoa eta errendimendu hobea baina baliteke zenbait gune ondo ez ibiltzea.</string>
->>>>>>> daf88cc5
     <!--  Accessibility text for the Strict protection information icon  -->
     <string name="preference_enhanced_tracking_protection_strict_info_button">Jarraipenaren babes zorrotzak blokeatzen duena</string>
     <!-- Preference for enhanced tracking protection for the custom protection settings -->
@@ -1679,7 +1632,7 @@
         The first parameter is number of long clicks left to enable the menu -->
     <string name="about_debug_menu_toast_progress">Arazketa-menua: %1$d klik falta dira gaitzeko</string>
     <string name="about_debug_menu_toast_done">Arazketa-menua gaituta</string>
-  
+
     <!-- Browser long press popup menu -->
     <!-- Copy the current url -->
     <string name="browser_toolbar_long_press_popup_copy">Kopiatu</string>
@@ -1690,7 +1643,7 @@
 
     <!-- Snackbar message shown after an URL has been copied to clipboard. -->
     <string name="browser_toolbar_url_copied_to_clipboard_snackbar">URLa arbelean kopiatu da</string>
-  
+
     <!-- Title text for the Add To Homescreen dialog -->
     <string name="add_to_homescreen_title">Gehitu hasierako pantailan</string>
     <!-- Cancel button text for the Add to Homescreen dialog -->
