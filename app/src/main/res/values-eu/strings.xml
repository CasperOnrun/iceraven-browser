<?xml version="1.0" encoding="utf-8"?>
<resources xmlns:tools="http://schemas.android.com/tools" xmlns:moz="http://mozac.org/tools">

    <!-- App name for private browsing mode. The first parameter is the name of the app defined in app_name (for example: Fenix)-->
    <string name="app_name_private_5">Pribatua %s</string>
    <!-- App name for private browsing mode. The first parameter is the name of the app defined in app_name (for example: Fenix)-->
    <string name="app_name_private_4">%s (Pribatua)</string>

    <!-- Home Fragment -->
    <!-- Content description (not visible, for screen readers etc.): "Three dot" menu button. -->
    <string name="content_description_menu">Aukera gehiago</string>
    <!-- Content description (not visible, for screen readers etc.): "Private Browsing" menu button. -->
    <string name="content_description_private_browsing_button">Gaitu nabigatze pribatua</string>
    <!-- Content description (not visible, for screen readers etc.): "Private Browsing" menu button. -->
    <string name="content_description_disable_private_browsing_button">Desgaitu nabigatze pribatua</string>
    <!-- Placeholder text shown in the search bar before a user enters text -->
    <string name="search_hint">Bilatu edo idatzi helbidea</string>
    <!-- No Open Tabs Message Description -->
    <string name="no_open_tabs_description">Irekitako fitxak hemen erakutsiko dira.</string>

    <!-- No Private Tabs Message Description -->
    <string name="no_private_tabs_description">Zure fitxa pribatuak hemen erakutsiko dira.</string>

    <!-- Message announced to the user when tab tray is selected with 1 tab -->
    <string moz:removedIn="96" name="open_tab_tray_single" tools:ignore="UnusedResources">Irekitako fitxa bat. Sakatu fitxaz aldatzeko.</string>
    <!-- Message announced to the user when tab tray is selected with 0 or 2+ tabs -->
    <string moz:removedIn="95" name="open_tab_tray_plural" tools:ignore="UnusedResources">Irekitako %1$s fitxa. Sakatu fitxaz aldatzeko.</string>

    <!-- Tab tray multi select title in app bar. The first parameter is the number of tabs selected -->
    <string name="tab_tray_multi_select_title">%1$d hautatuta</string>
    <!-- Label of button in create collection dialog for creating a new collection  -->
    <string name="tab_tray_add_new_collection">Gehitu bilduma berria</string>
    <!-- Label of editable text in create collection dialog for naming a new collection  -->
    <string name="tab_tray_add_new_collection_name">Izena</string>
    <!-- Label of button in save to collection dialog for selecting a current collection  -->
    <string name="tab_tray_select_collection">Hautatu bilduma</string>
    <!-- Content description for close button while in multiselect mode in tab tray -->
    <string name="tab_tray_close_multiselect_content_description">Irten hautapen anitzeko modutik</string>
    <!-- Content description for save to collection button while in multiselect mode in tab tray -->
    <string name="tab_tray_collection_button_multiselect_content_description">Gorde hautatutako fitxak bilduman</string>
    <!-- Content description for checkmark while tab is selected while in multiselect mode in tab tray. The first parameter is the title of the tab selected -->
    <string moz:removedIn="96" name="tab_tray_item_selected_multiselect_content_description" tools:ignore="UnusedResources">%1$s hautatuta</string>
    <!-- Content description when tab is unselected while in multiselect mode in tab tray. The first parameter is the title of the tab unselected -->
    <string moz:removedIn="96" name="tab_tray_item_unselected_multiselect_content_description" tools:ignore="UnusedResources">%1$s desautatuta</string>
    <!-- Content description announcement when exiting multiselect mode in tab tray -->
    <string moz:removedIn="96" name="tab_tray_exit_multiselect_content_description" tools:ignore="UnusedResources">Hautapen anitzeko modutik irtenda</string>

    <!-- Content description announcement when entering multiselect mode in tab tray -->
    <string moz:removedIn="96" name="tab_tray_enter_multiselect_content_description" tools:ignore="UnusedResources">Hautapen anitzeko moduan sartuta, hautatu fitxak bilduman gordetzeko</string>
    <!-- Content description on checkmark while tab is selected in multiselect mode in tab tray -->
    <string name="tab_tray_multiselect_selected_content_description">Hautatuta</string>

    <!-- Home - Recently saved bookmarks -->
    <!-- Title for the home screen section with recently saved bookmarks. -->
<<<<<<< HEAD
    <string moz:removedIn="94" name="recently_saved_bookmarks" tools:ignore="UnusedResources">Gordetako azkenak</string>
    <!-- Title for the home screen section with recently saved bookmarks. -->
    <string moz:removedIn="94" name="recently_bookmarked" tools:ignore="UnusedResources">Azken laster-markak</string>
    <!-- Title for the home screen section with recently saved bookmarks. -->
=======
>>>>>>> 5a685e67
    <string name="recent_bookmarks_title">Azken laster-markak</string>
    <!-- Content description for the recently saved bookmarks section on the home screen. -->
    <string name="recently_saved_bookmarks_content_description">Gordetako azken laster-markak</string>
    <!-- Title for the button which navigates the user to show all of their saved bookmarks. -->
    <string name="recently_saved_show_all">Erakutsi denak</string>
    <!-- Content description for the button which navigates the user to show all of their saved bookmarks. -->
    <string name="recently_saved_show_all_content_description">Erakutsi gordetako laster-marka guztien botoia</string>

    <!-- About content. The first parameter is the name of the application. (For example: Fenix) -->
    <string name="about_content">%1$s @fork-maintainersk egina da.</string>

    <!-- Private Browsing -->
    <!-- Title for private session option -->
    <string moz:removedIn="96" name="private_browsing_title" tools:ignore="UnusedResources">Saio pribatuan zaude</string>

    <!-- Explanation for private browsing displayed to users on home view when they first enable private mode
        The first parameter is the name of the app defined in app_name (for example: Fenix) -->
    <string name="private_browsing_placeholder_description_2">%1$s(e)k fitxa pribatuetako zure bilaketa- eta nabigatze-historia garbitzen du hauek ixtean edo aplikaziotik irtetean. Honek ez zaitu anonimo egiten webguneen edo zure interneteko zerbitzu-hornitzailearen aurrean baina erraztu egiten du ordenagailu hau erabiltzen duten beste erabiltzaileengandik online duzun jarduera pribatu mantentzen.</string>
    <string name="private_browsing_common_myths">
       Nabigatze pribatuari buruzko ohiko mitoak
    </string>
    <!-- Delete session button to erase your history in a private session -->
    <string moz:removedIn="96" name="private_browsing_delete_session" tools:ignore="UnusedResources">Ezabatu saioa</string>

    <!-- Private mode shortcut "contextual feature recommendation" (CFR) -->
    <!-- Text for the main message -->
    <string name="cfr_message">Gehitu lasterbidea fitxa pribatuak zure hasierako pantailatik irekitzeko.</string>
    <!-- Text for the positive button -->
    <string name="cfr_pos_button_text">Gehitu lasterbidea</string>
    <!-- Text for the negative button -->
    <string name="cfr_neg_button_text">Ez, eskerrik asko</string>

    <!-- Open in App "contextual feature recommendation" (CFR) -->
    <!-- Text for the info message. 'Firefox' intentionally hardcoded here.-->
    <string name="open_in_app_cfr_info_message">Loturak aplikazioetan automatikoki irekitzeko ezar dezakezu Firefox</string>
    <!-- Text for the positive action button -->
    <string name="open_in_app_cfr_positive_button_text">Joan ezarpenetara</string>
    <!-- Text for the negative action button -->
    <string name="open_in_app_cfr_negative_button_text">Baztertu</string>

    <!-- Text for the info dialog when camera permissions have been denied but user tries to access a camera feature. -->
    <string name="camera_permissions_needed_message">Kamerarako sarbidea behar da. Joan Androideko ezarpenetara, sakatu baimenetan eta sakatu baimendu.</string>
    <!-- Text for the positive action button to go to Android Settings to grant permissions. -->
    <string name="camera_permissions_needed_positive_button_text">Joan ezarpenetara</string>
    <!-- Text for the negative action button to dismiss the dialog. -->
    <string name="camera_permissions_needed_negative_button_text">Baztertu</string>

    <!-- Text for the banner message to tell users about our auto close feature. -->
    <string name="tab_tray_close_tabs_banner_message">Ezarri irekitako fitxak automatikoki ixtea, azken egun, aste edo hilabetean ikusi ez badira</string>
    <!-- Text for the positive action button to go to Settings for auto close tabs. -->
    <string name="tab_tray_close_tabs_banner_positive_button_text">Ikusi aukerak</string>
    <!-- Text for the negative action button to dismiss the Close Tabs Banner. -->
    <string name="tab_tray_close_tabs_banner_negative_button_text">Baztertu</string>

    <!-- Text for the banner message to tell users about our inactive tabs feature. -->
    <string name="tab_tray_inactive_onboarding_message">Azken bi asteetan ikusi ez dituzun fitxak hona eramaten dira.</string>
    <!-- Text for the action link to go to Settings for inactive tabs. -->
    <string name="tab_tray_inactive_onboarding_button_text">Desaktibatu ezarpenetan</string>

    <!-- Text for title for the auto-close dialog of the inactive tabs. -->
    <string name="tab_tray_inactive_auto_close_title">Automatikoki itxi hilabete ondoren?</string>
    <!-- Text for the body for the auto-close dialog of the inactive tabs. -->
    <string name="tab_tray_inactive_auto_close_body">Azken hilabetean ikusi ez dituzun fitxak itxi ditzake Firefoxek.</string>
    <!-- Content description for close button in the auto-close dialog of the inactive tabs. -->
    <string name="tab_tray_inactive_auto_close_button_content_description">Itxi</string>
    <!-- Text for turn on auto close tabs button in the auto-close dialog of the inactive tabs. -->
<<<<<<< HEAD
    <string name="tab_tray_inactive_turn_on_auto_close_button">Aktibatu automatikoki ixtea</string>
=======
    <string moz:removedIn="95" name="tab_tray_inactive_turn_on_auto_close_button" tools:ignore="UnusedResources">Aktibatu automatikoki ixtea</string>

    <!-- Text for turn on auto close tabs button in the auto-close dialog of the inactive tabs. -->
    <string name="tab_tray_inactive_turn_on_auto_close_button_2">Aktibatu automatikoki ixtea</string>

>>>>>>> 5a685e67

    <!-- Home screen icons - Long press shortcuts -->
    <!-- Shortcut action to open new tab -->
    <string name="home_screen_shortcut_open_new_tab_2">Fitxa berria</string>
    <!-- Shortcut action to open new private tab -->
    <string name="home_screen_shortcut_open_new_private_tab_2">Fitxa pribatu berria</string>

    <!-- Heading for the Top Sites block -->
    <string moz:removedIn="95" name="home_screen_top_sites_heading" tools:ignore="UnusedResources">Gune erabilienak</string>

    <!-- Recent Tabs -->
    <!-- Header text for jumping back into the recent tab in the home screen -->
    <string name="recent_tabs_header">Itzuli zeudenera</string>
    <!-- Button text for showing all the tabs in the tabs tray -->
    <string name="recent_tabs_show_all">Erakutsi denak</string>

    <!-- Content description for the button which navigates the user to show all recent tabs in the tabs tray. -->
    <string name="recent_tabs_show_all_content_description">Azken fitxa guztiak erakusteko botoia</string>
    <!-- Title for showing a group item in the 'Jump back in' section of the new tab
        The first parameter is the search term that the user used. (for example: your search for "cat")-->
    <string name="recent_tabs_search_term">Zure bilaketa: \&quot;%1$s\&quot;</string>
    <!-- Text for the number of tabs in a group in the 'Jump back in' section of the new tab
<<<<<<< HEAD
        The first parameter is the count for number of sites in the group.  This number will always be more than one. -->
    <string name="recent_tabs_search_term_count">Guneak: %1$s</string>
=======
    The first parameter is the count for number of sites in the group.  This number will always be more than one. -->
    <string moz:removedIn="96" name="recent_tabs_search_term_count" tools:ignore="UnusedResources">Guneak: %1$s</string>

    <!-- Text for the number of tabs in a group in the 'Jump back in' section of the new tab
        %d is a placeholder for the number of sites in the group. This number will always be more than one. -->
    <string name="recent_tabs_search_term_count_2">%d gune</string>
>>>>>>> 5a685e67

    <!-- History Metadata -->
    <!-- Header text for a section on the home screen that displays grouped highlights from the
         user's browsing history, such as topics they have researched or explored on the web -->
<<<<<<< HEAD
    <string moz:removedIn="94" name="history_metadata_header" tools:ignore="UnusedResources">Iraganeko esplorazioak</string>

    <!-- Header text for a section on the home screen that displays grouped highlights from the
         user's browsing history, such as topics they have researched or explored on the web -->
    <string moz:removedIn="94" name="history_metadata_header_2" tools:ignore="UnusedResources">Bisitatutako azkenak</string>
    <!-- Header text for a section on the home screen that displays grouped highlights from the
         user's browsing history, such as topics they have researched or explored on the web -->
    <string name="history_metadata_header_3">Azken bilaketak</string>
=======
    <string name="history_metadata_header_2">Bisitatutako azkenak</string>
    <!-- Header text for a section on the home screen that displays grouped highlights from the
         user's browsing history, such as topics they have researched or explored on the web -->
    <string moz:removedIn="96" name="history_metadata_header_3" tools:ignore="UnusedResources">Azken bilaketak</string>
>>>>>>> 5a685e67
    <!-- Text for the menu button to remove a grouped highlight from the user's browsing history
         in the Recently visited section -->
    <string name="recently_visited_menu_item_remove">Kendu</string>
    <!-- Content description for the button which navigates the user to show all of their history. -->
    <string name="past_explorations_show_all_content_description">Iraganeko esplorazio guztiak erakusteko botoia</string>

    <!-- Browser Fragment -->
    <!-- Content description (not visible, for screen readers etc.): Navigate to open tabs -->
    <string moz:removedIn="96" name="browser_tabs_button" tools:ignore="UnusedResources">Irekitako fitxak</string>
    <!-- Content description (not visible, for screen readers etc.): Navigate backward (browsing history) -->
    <string name="browser_menu_back">Atzera</string>
    <!-- Content description (not visible, for screen readers etc.): Navigate forward (browsing history) -->
    <string name="browser_menu_forward">Aurrera</string>
    <!-- Content description (not visible, for screen readers etc.): Refresh current website -->
    <string name="browser_menu_refresh">Berritu</string>
    <!-- Content description (not visible, for screen readers etc.): Stop loading current website -->
    <string name="browser_menu_stop">Gelditu</string>
    <!-- Content description (not visible, for screen readers etc.): Bookmark the current page -->
    <string moz:removedIn="95" name="browser_menu_bookmark" tools:ignore="UnusedResources">Egin laster-marka</string>
    <!-- Content description (not visible, for screen readers etc.): Un-bookmark the current page -->
    <string moz:removedIn="96" name="browser_menu_edit_bookmark" tools:ignore="UnusedResources">Editatu laster-marka</string>
    <!-- Browser menu button that opens the addon manager -->
    <string name="browser_menu_add_ons">Gehigarriak</string>
    <!-- Browser menu button that opens the addon extensions manager -->
    <string moz:removedIn="96" name="browser_menu_extensions" tools:ignore="UnusedResources">Hedapenak</string>
    <!-- Text displayed when there are no add-ons to be shown -->
    <string name="no_add_ons">Gehigarririk ez hemen</string>
    <!-- Browser menu button that sends a user to help articles -->
    <string name="browser_menu_help">Laguntza</string>
    <!-- Browser menu button that sends a to a the what's new article -->
    <string name="browser_menu_whats_new">Nobedadeak</string>
    <!-- Browser menu button that opens the settings menu -->
    <string name="browser_menu_settings">Ezarpenak</string>
    <!-- Browser menu button that opens a user's library -->
    <string name="browser_menu_library">Biltegia</string>
    <!-- Browser menu toggle that requests a desktop site -->
    <string name="browser_menu_desktop_site">Mahaigainerako gunea</string>
    <!-- Browser menu toggle that adds a shortcut to the site on the device home screen. -->
    <string name="browser_menu_add_to_homescreen">Gehitu hasierako pantailan</string>
    <!-- Browser menu toggle that installs a Progressive Web App shortcut to the site on the device home screen. -->
    <string name="browser_menu_install_on_homescreen">Instalatu</string>
    <!-- Menu option on the toolbar that takes you to synced tabs page-->
    <string name="synced_tabs">Sinkronizatutako fitxak</string>
    <!-- Content description (not visible, for screen readers etc.) for the Resync tabs button -->
    <string name="resync_button_content_description">Sinkronizatu berriro</string>
    <!-- Browser menu button that opens the find in page menu -->
    <string name="browser_menu_find_in_page">Bilatu orrian</string>
    <!-- Browser menu button that creates a private tab -->
    <string moz:removedIn="96" name="browser_menu_private_tab" tools:ignore="UnusedResources">Fitxa pribatua</string>
    <!-- Browser menu button that saves the current tab to a collection -->
    <string name="browser_menu_save_to_collection_2">Gorde bilduman</string>

    <!-- Browser menu button that open a share menu to share the current site -->
    <string name="browser_menu_share">Partekatu</string>
    <!-- Share menu title, displayed when a user is sharing their current site -->
    <string moz:removedIn="96" name="menu_share_with" tools:ignore="UnusedResources">Partekatu honekin…</string>
    <!-- Browser menu button shown in custom tabs that opens the current tab in Fenix
        The first parameter is the name of the app defined in app_name (for example: Fenix) -->
    <string name="browser_menu_open_in_fenix">Ireki %1$s nabigatzailean</string>
    <!-- Browser menu text shown in custom tabs to indicate this is a Fenix tab
        The first parameter is the name of the app defined in app_name (for example: Fenix) -->
    <string name="browser_menu_powered_by">%1$s TEKNOLOGIAREKIN</string>

    <!-- Browser menu text shown in custom tabs to indicate this is a Fenix tab
        The first parameter is the name of the app defined in app_name (for example: Fenix) -->
    <string name="browser_menu_powered_by2">%1$s nabigatzaileak hornitua</string>

    <!-- Browser menu button to put the current page in reader mode -->
    <string name="browser_menu_read">Irakurtzeko ikuspegia</string>
    <!-- Browser menu button content description to close reader mode and return the user to the regular browser -->
    <string name="browser_menu_read_close">Itxi irakurtzeko ikuspegia</string>
    <!-- Browser menu button to open the current page in an external app -->
    <string name="browser_menu_open_app_link">Ireki aplikazioan</string>
    <!-- Browser menu button to configure reader mode appearance e.g. the used font type and size -->
    <string moz:removedIn="96" name="browser_menu_read_appearance" tools:ignore="UnusedResources">Itxura</string>

    <!-- Browser menu button to show reader view appearance controls e.g. the used font type and size -->
    <string name="browser_menu_customize_reader_view">Pertsonalizatu irakurtzeko ikuspegia</string>
    <!-- Browser menu label for adding a bookmark -->
    <string name="browser_menu_add">Gehitu</string>
    <!-- Browser menu label for editing a bookmark -->
    <string name="browser_menu_edit">Editatu</string>

    <!-- Browser menu button that opens the Customize menu -->
    <string name="browser_menu_customize_home">Pertsonalizatu hasiera</string>
    <!-- Button shown on the home page that opens the Customize home settings -->
    <string name="browser_menu_customize_home_1">Pertsonalizatu hasiera-orria</string>
    <!-- Browser Toolbar -->
    <!-- Content description for the Home screen button on the browser toolbar -->
    <string name="browser_toolbar_home">Hasiera-pantaila</string>

    <!-- Error message to show when the user tries to access a scheme not
        handled by the app (Ex: blob, tel etc) -->
    <string moz:removedIn="96" name="unknown_scheme_error_message" tools:ignore="UnusedResources">Ezin da konektatu. URL eskema ezagutezina.</string>

    <!-- Locale Settings Fragment -->
    <!-- Content description for tick mark on selected language -->
    <string name="a11y_selected_locale_content_description">Hautatutako hizkuntza</string>
    <!-- Content description for search icon -->
    <string moz:removedIn="96" name="a11y_search_icon_content_description" tools:ignore="UnusedResources">Bilatu</string>
    <!-- Text for default locale item -->
    <string name="default_locale_text">Erabili gailuaren hizkuntza</string>
    <!-- Placeholder text shown in the search bar before a user enters text -->
    <string name="locale_search_hint">Bilatu hizkuntza</string>

    <!-- Search Fragment -->
    <!-- Button in the search view that lets a user search by scanning a QR code -->
    <string name="search_scan_button">Eskaneatu</string>
    <!-- Button in the search view that lets a user change their search engine -->
    <string name="search_engine_button">Bilaketa-motorra</string>
    <!-- Button in the search view when shortcuts are displayed that takes a user to the search engine settings -->
    <string name="search_shortcuts_engine_settings">Bilaketa-motorren ezarpenak</string>
    <!-- Header displayed when selecting a shortcut search engine -->
    <string moz:removedIn="96" name="search_engines_search_with" tools:ignore="UnusedResources">Oraingoan, bilatu honekin:</string>
    <!-- Button in the search view that lets a user navigate to the site in their clipboard -->
    <string name="awesomebar_clipboard_title">Osatu lotura arbeletik</string>

    <!-- Button in the search suggestions onboarding that allows search suggestions in private sessions -->
    <string name="search_suggestions_onboarding_allow_button">Baimendu</string>
    <!-- Button in the search suggestions onboarding that does not allow search suggestions in private sessions -->
    <string name="search_suggestions_onboarding_do_not_allow_button">Ez baimendu</string>
    <!-- Search suggestion onboarding hint title text -->
    <string name="search_suggestions_onboarding_title">Baimendu bilaketa-iradokizunak saio pribatuetan?</string>
    <!-- Search suggestion onboarding hint description text, first parameter is the name of the app defined in app_name (for example: Fenix)-->
    <string name="search_suggestions_onboarding_text">Helbide-barran idazten duzun oro bilaketa-motor lehenetsiarekin partekatuko du %s(e)k.</string>
    <!-- Search suggestion onboarding hint Learn more link text -->
    <string name="search_suggestions_onboarding_learn_more_link">Argibide gehiago</string>

    <!-- Search engine suggestion title text. The first parameter is the name of teh suggested engine-->
    <string name="search_engine_suggestions_title">Bilatu %s erabiliz</string>
    <!-- Search engine suggestion description text -->
    <string name="search_engine_suggestions_description">Bilatu helbide-barratik zuzenean</string>

    <!-- Home onboarding -->
    <!-- Onboarding home screen dialog title text. Firefox is intentionally hardcoded. -->
    <string name="onboarding_home_screen_title_2">Firefoxen berrikuntzak</string>
    <!-- Onboarding home screen dialog description text. -->
    <string name="onboarding_home_screen_description_2">Errazagoa da orain utzi zenuen tokitik jarraitzea.</string>
    <!-- Onboarding home screen dialog title text for the home section. Firefox is intentionally hardcoded. -->
    <string name="onboarding_home_screen_section_home_title_2">Firefoxen hasiera-orri pertsonalizatua</string>
    <!-- Onboarding home screen dialog description text for the home section. -->
    <string name="onboarding_home_screen_section_home_description_2">Saltatu irekitako zure fitxa, laster-marka eta nabigazio-historiara.</string>
    <!-- Onboarding home screen dialog description text for the tab tray section. -->
    <string name="onboarding_home_screen_section_cleaner_tab_tray_title_2">Fitxa txukun eta antolatuak</string>
    <!-- Onboarding home screen dialog description text for the tab tray section. -->
    <string name="onboarding_home_screen_section_cleaner_tab_tray_description_2">Kendu soberan dagoena hobetutako diseinu eta automatikoki ixten diren fitxekin.</string>
    <!-- Onboarding home screen dialog description text for the history section. -->
    <string name="onboarding_home_screen_section_useful_history_title_2">Azken bilaketak</string>
    <!-- Onboarding home screen dialog description text for the history section. -->
    <string name="onboarding_home_screen_section_useful_history_description_2">Itzuli zure azken bilaketetara zure hasiera-orri eta fitxetatik.</string>

    <!-- Onboarding home screen popup dialog, shown on top of the Jump back in section. Firefox is intentionally hardcoded. -->
    <string name="onboarding_home_screen_jump_back_contextual_hint" tools:ignore="UnusedResources">Errazagoa da utzitako lekutik jarraitzea Firefoxen pertsonalizatutako hasiera-orriarekin. Aurkitu zure azken fitxak, laster-markak eta bilaketa-emaitzak.</string>

    <!-- Search Widget -->
    <!-- Content description for searching with a widget. Firefox is intentionally hardcoded.-->
    <string name="search_widget_content_description">Ireki Firefoxen fitxa berri bat</string>
    <!-- Text preview for smaller sized widgets -->
    <string name="search_widget_text_short">Bilatu</string>
    <!-- Text preview for larger sized widgets -->
    <string name="search_widget_text_long">Bilatu webean</string>

    <!-- Content description (not visible, for screen readers etc.): Voice search -->
    <string name="search_widget_voice">Ahots bidezko bilaketa</string>

    <!-- Preferences -->
    <!-- Title for the settings page-->
    <string name="settings">Ezarpenak</string>
    <!-- Preference category for basic settings -->
    <string moz:removedIn="96" name="preferences_category_basics" tools:ignore="UnusedResources">Oinarrizkoak</string>
    <!-- Preference category for general settings -->
    <string name="preferences_category_general">Orokorra</string>
    <!-- Preference category for all links about Fenix -->
    <string name="preferences_category_about">Honi buruz</string>
    <!-- Preference for settings related to changing the default search engine -->
    <string name="preferences_default_search_engine">Bilaketa-motor lehenetsia</string>
    <!-- Preference for settings related to Search -->
    <string name="preferences_search">Bilaketa</string>
    <!-- Preference for settings related to Search address bar -->
    <string name="preferences_search_address_bar">Helbide-barra</string>
    <!-- Preference linking to help about Fenix -->
    <string moz:removedIn="96" name="preferences_help" tools:ignore="UnusedResources">Laguntza</string>
    <!-- Preference link to rating Fenix on the Play Store -->
    <string name="preferences_rate">Puntuatu Google Play-n</string>
    <!-- Preference for giving feedback about Fenix -->
    <string moz:removedIn="96" name="preferences_feedback" tools:ignore="UnusedResources">Eman iritzia</string>
    <!-- Preference linking to about page for Fenix
        The first parameter is the name of the app defined in app_name (for example: Fenix) -->
    <string name="preferences_about">%1$s(r)i buruz</string>
    <!-- Preference linking to the your rights SUMO page -->
    <string moz:removedIn="96" name="preferences_your_rights" tools:ignore="UnusedResources">Zure eskubideak</string>
    <!-- Preference for settings related to saved passwords -->
    <string moz:removedIn="96" name="preferences_passwords" tools:ignore="UnusedResources">Pasahitzak</string>
    <!-- Preference for settings related to saved credit cards and addresses -->
    <string moz:removedIn="96" name="preferences_credit_cards_addresses" tools:ignore="UnusedResources">Kreditu txartelak eta helbideak</string>
    <!-- Preference for settings related to changing the default browser -->
    <string name="preferences_set_as_default_browser">Ezarri nabigatzaile lehenetsi gisa</string>
    <!-- Preference category for advanced settings -->
    <string name="preferences_category_advanced">Aurreratua</string>
    <!-- Preference category for privacy settings -->
    <string moz:removedIn="96" name="preferences_category_privacy" tools:ignore="UnusedResources">Pribatutasuna</string>
    <!-- Preference category for privacy and security settings -->
    <string name="preferences_category_privacy_security">Pribatutasuna eta segurtasuna</string>
    <!-- Preference for advanced site permissions -->
    <string name="preferences_site_permissions">Gunearen baimenak</string>
    <!-- Preference for private browsing options -->
    <string name="preferences_private_browsing_options">Nabigatze pribatua</string>
    <!-- Preference for opening links in a private tab-->
    <string name="preferences_open_links_in_a_private_tab">Ireki lotura fitxa pribatuan</string>
    <!-- Preference for allowing screenshots to be taken while in a private tab-->
    <string name="preferences_allow_screenshots_in_private_mode">Baimendu pantaila-argazkiak nabigatze pribatuan</string>
    <!-- Will inform the user of the risk of activating Allow screenshots in private browsing option -->
    <string name="preferences_screenshots_in_private_mode_disclaimer">Baimenduta badago, fitxa pribatuak ere ikusgai izango dira hainbat aplikazio irekita daudenean</string>
    <!-- Preference for adding private browsing shortcut -->
    <string name="preferences_add_private_browsing_shortcut">Gehitu nabigatze pribaturako lasterbidea</string>
    <!-- Preference for accessibility -->
    <string name="preferences_accessibility">Erabilgarritasuna</string>
    <!-- Preference to override the Firefox Account server -->
    <string name="preferences_override_fxa_server">Firefox Account zerbitzari pertsonalizatua</string>
    <!-- Preference to override the Sync token server -->
    <string name="preferences_override_sync_tokenserver">Sinkronizaziorako zerbitzari pertsonalizatua</string>
    <!-- Toast shown after updating the FxA/Sync server override preferences -->
    <string name="toast_override_fxa_sync_server_done">Firefox Account/Sync zerbitzaria aldatuta. Aplikaziotik irteten aldaketak aplikatzeko…</string>
    <!-- Preference category for account information -->
    <string name="preferences_category_account">Kontua</string>
    <!-- Preference shown on banner to sign into account -->
    <string moz:removedIn="96" name="preferences_sign_in" tools:ignore="UnusedResources">Hasi saioa</string>
    <!-- Preference for changing where the toolbar is positioned -->
    <string name="preferences_toolbar">Tresna-barra</string>
    <!-- Preference for changing default theme to dark or light mode -->
    <string name="preferences_theme">Itxura</string>
    <!-- Preference for customizing the home screen -->
<<<<<<< HEAD
    <string moz:removedIn="94" name="preferences_home" tools:ignore="UnusedResources">Hasierako pantaila</string>
    <!-- Preference for customizing the home screen -->
=======
>>>>>>> 5a685e67
    <string name="preferences_home_2">Hasiera-orria</string>
    <!-- Preference for gestures based actions -->
    <string name="preferences_gestures">Keinuak</string>
    <!-- Preference for settings related to visual options -->
    <string name="preferences_customize">Pertsonalizatu</string>
    <!-- Preference description for banner about signing in -->
    <string name="preferences_sign_in_description">Sinkronizatu laster-markak, historia eta gehiago zure Firefox kontua erabiliz</string>
    <!-- Preference shown instead of account display name while account profile information isn't available yet. -->
    <string name="preferences_account_default_name">Firefox kontua</string>
    <!-- Preference text for account title when there was an error syncing FxA -->
    <string name="preferences_account_sync_error">Birkonektatu sinkronizatzeari berrekiteko</string>
    <!-- Preference for language -->
    <string name="preferences_language">Hizkuntza</string>
    <!-- Preference for data choices -->
    <string name="preferences_data_choices">Datu-aukerak</string>
    <!-- Preference for data collection -->
    <string name="preferences_data_collection">Datu-bilketa</string>
    <!-- Preference linking to the privacy notice -->
    <string moz:removedIn="96" name="preferences_privacy_link" tools:ignore="UnusedResources">Pribatutasun-oharra</string>
    <!-- Preference category for developer tools -->
    <string moz:removedIn="96" name="developer_tools_category" tools:ignore="UnusedResources">Garatzaile-tresnak</string>
    <!-- Preference for developers -->
    <string name="preferences_remote_debugging">USB bidezko urruneko arazketa</string>
    <!-- Preference title for switch preference to show search engines -->
    <string name="preferences_show_search_engines">Erakutsi bilaketa-motorrak</string>
    <!-- Preference title for switch preference to show search suggestions -->
    <string name="preferences_show_search_suggestions">Erakutsi bilaketa-iradokizunak</string>
    <!-- Preference title for switch preference to show voice search button -->
    <string name="preferences_show_voice_search">Erakutsi ahots bidezko bilaketa</string>
    <!-- Preference title for switch preference to show search suggestions also in private mode -->
    <string name="preferences_show_search_suggestions_in_private">Erakutsi saio pribatuetan</string>
    <!-- Preference title for switch preference to show a clipboard suggestion when searching -->
    <string name="preferences_show_clipboard_suggestions">Erakutsi arbeleko gomendioak</string>
    <!-- Preference title for switch preference to suggest browsing history when searching -->
    <string name="preferences_search_browsing_history">Bilatu nabigatze-historia</string>
    <!-- Preference title for switch preference to suggest bookmarks when searching -->
    <string name="preferences_search_bookmarks">Bilatu laster-markak</string>
    <!-- Preference title for switch preference to suggest synced tabs when searching -->
    <string name="preferences_search_synced_tabs">Bilatu sinkronizatutako fitxak</string>
    <!-- Preference for account settings -->
    <string name="preferences_account_settings">Kontu-ezarpenak</string>

    <!-- Preference for enabling url autocomplete-->
    <string name="preferences_enable_autocomplete_urls">Osatu automatikoki URLak</string>
    <!-- Preference for open links in third party apps -->
    <string name="preferences_open_links_in_apps">Ireki loturak aplikazioetan</string>

    <!-- Preference for open download with an external download manager app -->
    <string name="preferences_external_download_manager">Kanpoko deskarga-kudeatzailea</string>
    <!-- Preference for add_ons -->
    <string name="preferences_addons">Gehigarriak</string>

    <!-- Preference for notifications -->
    <string name="preferences_notifications">Jakinarazpenak</string>

    <!-- Add-on Preferences -->
    <!-- Preference to customize the configured AMO (addons.mozilla.org) collection -->
    <string name="preferences_customize_amo_collection">Gehigarrien bilduma pertsonalizatua</string>
    <!-- Button caption to confirm the add-on collection configuration -->
    <string name="customize_addon_collection_ok">Ados</string>
    <!-- Button caption to abort the add-on collection configuration -->
    <string name="customize_addon_collection_cancel">Utzi</string>
    <!-- Hint displayed on input field for custom collection name -->
    <string name="customize_addon_collection_hint">Bildumaren izena</string>
    <!-- Hint displayed on input field for custom collection user ID-->
    <string name="customize_addon_collection_user_hint">Bildumaren jabea (erabiltzaile-IDa)</string>
    <!-- Toast shown after confirming the custom add-on collection configuration -->
    <string name="toast_customize_addon_collection_done">Gehigarrien bilduma aldatu egin da. Aplikaziotik irteten aldaketak aplikatzeko…</string>

    <!-- Customize Home -->
    <!-- Header text for jumping back into the recent tab in customize the home screen -->
    <string name="customize_toggle_jump_back_in">Itzuli zeudenera</string>
    <!-- Title for the customize home screen section with recently saved bookmarks. -->
<<<<<<< HEAD
    <string moz:removedIn="94" name="customize_toggle_recently_saved_bookmarks" tools:ignore="UnusedResources">Gordetako azkenak</string>
    <!-- Title for the customize home screen section with recently saved bookmarks. -->
    <string moz:removedIn="94" name="customize_toggle_recently_bookmarked" tools:ignore="UnusedResources">Azken laster-markak</string>
    <!-- Title for the customize home screen section with recently saved bookmarks. -->
    <string name="customize_toggle_recent_bookmarks">Azken laster-markak</string>
    <!-- Title for the customize home screen section with recently visited. Recently visited is
    a section where users see a list of tabs that they have visited in the past few days -->
    <string moz:removedIn="94" name="customize_toggle_recently_visited" tools:ignore="UnusedResources">Bisitatutako azkenak</string>
    <!-- Title for the customize home screen settings section for recent searches. Recent searches
     is a section where users see a list of groups of tabs that they have visited in the past few days -->
    <string name="customize_toggle_recent_searches">Azken bilaketak</string>
=======
    <string name="customize_toggle_recent_bookmarks">Azken laster-markak</string>
    <!-- Title for the customize home screen section with recently visited. Recently visited is
    a section where users see a list of tabs that they have visited in the past few days -->
    <string name="customize_toggle_recently_visited">Bisitatutako azkenak</string>
    <!-- Title for the customize home screen settings section for recent searches. Recent searches
     is a section where users see a list of groups of tabs that they have visited in the past few days -->
    <string moz:removedIn="96" name="customize_toggle_recent_searches" tools:ignore="UnusedResources">Azken bilaketak</string>
>>>>>>> 5a685e67
    <!-- Title for the customize home screen section with Pocket. -->
    <string name="customize_toggle_pocket">Pocket</string>

    <!-- Add-on Installation from AMO-->
    <!-- Error displayed when user attempts to install an add-on from AMO (addons.mozilla.org) that is not supported -->
    <string name="addon_not_supported_error">Gehigarria ez da onartzen</string>
    <!-- Error displayed when user attempts to install an add-on from AMO (addons.mozilla.org) that is already installed -->
    <string name="addon_already_installed">Gehigarria instalatuta dago jada</string>

    <!-- Account Preferences -->
    <!-- Preference for triggering sync -->
    <string name="preferences_sync_now">Sinkronizatu orain</string>
    <!-- Preference category for sync -->
    <string name="preferences_sync_category">Aukeratu zer sinkronizatu</string>
    <!-- Preference for syncing history -->
    <string name="preferences_sync_history">Historia</string>
    <!-- Preference for syncing bookmarks -->
    <string name="preferences_sync_bookmarks">Laster-markak</string>
    <!-- Preference for syncing logins -->
    <string name="preferences_sync_logins">Saio-hasierak</string>
    <!-- Preference for syncing tabs -->
    <string name="preferences_sync_tabs_2">Irekitako fitxak</string>
    <!-- Preference for signing out -->
    <string name="preferences_sign_out">Amaitu saioa</string>
    <!-- Preference displays and allows changing current FxA device name -->
    <string name="preferences_sync_device_name">Gailuaren izena</string>
    <!-- Text shown when user enters empty device name -->
    <string name="empty_device_name_error">Gailuaren izenak ezin du hutsik egon.</string>
    <!-- Label indicating that sync is in progress -->
    <string name="sync_syncing_in_progress">Sinkronizatzen…</string>

    <!-- Label summary indicating that sync failed. The first parameter is the date stamp showing last time it succeeded -->
    <string name="sync_failed_summary">Sinkronizazioak huts egin du. Azken sinkronizazioa: %s</string>
    <!-- Label summary showing never synced -->
    <string name="sync_failed_never_synced_summary">Sinkronizazioak huts egin du. Azken sinkronizazioa: inoiz ez</string>
    <!-- Label summary the date we last synced. The first parameter is date stamp showing last time synced -->
    <string name="sync_last_synced_summary">Azken sinkronizazioa: %s</string>
    <!-- Label summary showing never synced -->
    <string name="sync_never_synced_summary">Azken sinkronizazioa: inoiz ez</string>

    <!-- Text for displaying the default device name.
        The first parameter is the application name, the second is the device manufacturer name
        and the third is the device model. -->
    <string name="default_device_name_2">%1$s / %2$s %3$s</string>

    <!-- Preference for syncing credit cards -->
    <string name="preferences_sync_credit_cards">Kreditu-txartelak</string>
    <!-- Preference for syncing addresses -->
    <string name="preferences_sync_address">Helbideak</string>

    <!-- Send Tab -->
    <!-- Name of the "receive tabs" notification channel. Displayed in the "App notifications" system settings for the app -->
    <string name="fxa_received_tab_channel_name">Jasotako fitxak</string>
    <!-- Description of the "receive tabs" notification channel. Displayed in the "App notifications" system settings for the app -->
    <string name="fxa_received_tab_channel_description">Beste Firefox gailuetatik jasotako fitxen jakinarazpenak.</string>
    <!--  The body for these is the URL of the tab received  -->
    <string name="fxa_tab_received_notification_name">Fitxa jasota</string>
    <!-- When multiple tabs have been received -->
    <string moz:removedIn="96" name="fxa_tabs_received_notification_name" tools:ignore="UnusedResources">Fitxak jasota</string>
    <!-- %s is the device name -->
    <string name="fxa_tab_received_from_notification_name">%s gailuko fitxa</string>

    <!-- Advanced Preferences -->
    <!-- Preference for tracking protection settings -->
    <string moz:removedIn="96" name="preferences_tracking_protection_settings" tools:ignore="UnusedResources">Jarraipenaren babesa</string>
    <!-- Preference switch for tracking protection -->
    <string moz:removedIn="96" name="preferences_tracking_protection" tools:ignore="UnusedResources">Jarraipenaren babesa</string>
    <!-- Preference switch description for tracking protection -->
    <string moz:removedIn="96" name="preferences_tracking_protection_description" tools:ignore="UnusedResources">Blokeatu online zure jarraipena egiten duten eduki eta script-ak</string>
    <!-- Preference for tracking protection exceptions -->
    <string name="preferences_tracking_protection_exceptions">Salbuespenak</string>


    <!-- Preference description for tracking protection exceptions -->
    <string moz:removedIn="96" name="preferences_tracking_protection_exceptions_description" tools:ignore="UnusedResources">Jarraipenaren babesa desgaituta dago gune hauetarako</string>
    <!-- Button in Exceptions Preference to turn on tracking protection for all sites (remove all exceptions) -->
    <string name="preferences_tracking_protection_exceptions_turn_on_for_all">Gaitu gune guztietarako</string>

    <!-- Text displayed when there are no exceptions -->
    <string name="exceptions_empty_message_description">Salbuespenen bitartez jarraipenaren babesa desgai daiteke gune jakinetarako.</string>
    <!-- Text displayed when there are no exceptions, with learn more link that brings users to a tracking protection SUMO page -->
    <string name="exceptions_empty_message_learn_more_link">Argibide gehiago</string>

    <!-- Preference switch for Telemetry -->
    <string moz:removedIn="96" name="preferences_telemetry" tools:ignore="UnusedResources">Telemetry</string>
    <!-- Preference switch for usage and technical data collection -->
    <string name="preference_usage_data">Erabilera eta datu teknikoak</string>
    <!-- Preference description for usage and technical data collection -->
    <string name="preferences_usage_data_description">Nabigatzailearen errendimenduaren, erabilpenaren, hardwarearen eta pertsonalizazioen inguruko datuak partekatzen ditu Mozillarekin %1$s hobetzen laguntzeko</string>
    <!-- Preference switch for marketing data collection -->
    <string name="preferences_marketing_data">Marketing datuak</string>
    <!-- Preference description for marketing data collection, parameter is the app name (e.g. Firefox) -->
    <string moz:removedIn="96" name="preferences_marketing_data_description" tools:ignore="UnusedResources">%1$s(r)en erabiltzen dituzun eginbideei buruzko datuak partekatzen ditu Leanplum-ekin, mugikorrerako gure marketing hornitzailearekin.</string>
    <!-- Preference description for marketing data collection -->
    <string name="preferences_marketing_data_description2">Oinarrizko erabilpen-datuak partekatzen ditu Adjust-ekin, mugikorretarako gure marketing hornitzailearekin</string>
    <!-- Title for studies preferences -->
    <string name="preference_experiments_2">Esperimentuak</string>
    <!-- Summary for studies preferences -->
    <string name="preference_experiments_summary_2">Mozillari esperimentuak instalatu eta exekutatzea baimentzen du</string>
    <!-- Title for experiments preferences -->
    <string moz:removedIn="96" name="preference_experiments" tools:ignore="UnusedResources">Esperimentuak</string>
    <!-- Summary for experiments preferences -->
    <string moz:removedIn="96" name="preference_experiments_summary" tools:ignore="UnusedResources">Baimendu Mozillari datuak instalatu eta jasotzea eginbide esperimentalak garatzeko</string>
    <!-- Preference switch for crash reporter -->
    <string moz:removedIn="96" name="preferences_crash_reporter" tools:ignore="UnusedResources">Hutsegiteen berriemailea</string>

    <!-- Preference switch for Mozilla location service -->
    <string moz:removedIn="96" name="preferences_mozilla_location_service" tools:ignore="UnusedResources">Mozilla kokapen-zerbitzua</string>
    <!-- Preference switch for app health report. The first parameter is the name of the application (For example: Fenix) -->
    <string moz:removedIn="96" name="preferences_fenix_health_report" tools:ignore="UnusedResources">%s osasun-txostena</string>

    <!-- Turn On Sync Preferences -->
    <!-- Header of the Turn on Sync preference view -->
    <string name="preferences_sync">Gaitu sinkronizazioa</string>
    <!-- Preference for pairing -->
    <string moz:removedIn="95" name="preferences_sync_pair" tools:ignore="UnusedResources">Eskaneatu parekatzeko kodea mahaigaineko Firefoxen</string>
    <!-- Preference for account login -->
    <string moz:removedIn="96" name="preferences_sync_sign_in" tools:ignore="UnusedResources">Hasi saioa</string>
    <!-- Preference for reconnecting to FxA sync -->
    <string name="preferences_sync_sign_in_to_reconnect">Hasi saioa birkonektatzeko</string>
    <!-- Preference for removing FxA account -->
    <string name="preferences_sync_remove_account">Kendu kontua</string>

    <!-- Pairing Feature strings -->
    <!-- Instructions on how to access pairing -->
    <string name="pair_instructions_2"><![CDATA[Eskaneatu <b>firefox.com/pair</b> helbideko QR kodea]]></string>
    <!-- Button to open camera for pairing -->
    <string moz:removedIn="96" name="pair_open_camera" tools:ignore="UnusedResources">Ireki kamera</string>
    <!-- Button to cancel pairing -->
    <string moz:removedIn="96" name="pair_cancel" tools:ignore="UnusedResources">Utzi</string>

    <!-- Toolbar Preferences -->
    <!-- Preference for using top toolbar -->
    <string name="preference_top_toolbar">Goian</string>
    <!-- Preference for using bottom toolbar -->
    <string name="preference_bottom_toolbar">Behean</string>

    <!-- Theme Preferences -->
    <!-- Preference for using light theme -->
    <string name="preference_light_theme">Argia</string>
    <!-- Preference for using dark theme -->
    <string name="preference_dark_theme">Iluna</string>

    <!-- Preference for using using dark or light theme automatically set by battery -->
    <string name="preference_auto_battery_theme">Bateria-aurrezlea ezarrita</string>
    <!-- Preference for using following device theme -->
    <string name="preference_follow_device_theme">Erabili gailuaren itxura</string>

    <!-- Gestures Preferences-->
    <!-- Preferences for using pull to refresh in a webpage -->
    <string name="preference_gestures_website_pull_to_refresh">Ekarri behera berritzeko</string>
    <!-- Preference for using the dynamic toolbar -->
    <string name="preference_gestures_dynamic_toolbar">Korritu tresna-barra ezkutatzeko</string>

    <!-- Preference for switching tabs by swiping horizontally on the toolbar -->
    <string name="preference_gestures_swipe_toolbar_switch_tabs">Pasatu zeharka tresna-barra fitxak aldatzeko</string>
    <!-- Preference for showing the opened tabs by swiping up on the toolbar-->
    <string name="preference_gestures_swipe_toolbar_show_tabs">Pasatu gora tresna-barra fitxak irekitzeko</string>

    <!-- Library -->
    <!-- Option in Library to open Sessions page -->
    <string moz:removedIn="96" name="library_sessions" tools:ignore="UnusedResources">Saioak</string>
    <!-- Option in Library to open Screenshots page -->
    <string moz:removedIn="96" name="library_screenshots" tools:ignore="UnusedResources">Pantaila-argazkiak</string>
    <!-- Option in Library to open Downloads page -->
    <string name="library_downloads">Deskargak</string>
    <!-- Option in library to open Bookmarks page -->
    <string name="library_bookmarks">Laster-markak</string>
    <!-- Option in library to open Desktop Bookmarks root page -->
    <string name="library_desktop_bookmarks_root">Mahaigaineko laster-markak</string>
    <!-- Option in library to open Desktop Bookmarks "menu" page -->
    <string name="library_desktop_bookmarks_menu">Laster-marken menua</string>
    <!-- Option in library to open Desktop Bookmarks "toolbar" page -->
    <string name="library_desktop_bookmarks_toolbar">Laster-marken tresna-barra</string>
    <!-- Option in library to open Desktop Bookmarks "unfiled" page -->
    <string name="library_desktop_bookmarks_unfiled">Beste laster-markak</string>
    <!-- Option in Library to open History page -->
    <string name="library_history">Historia</string>
    <!-- Option in Library to open a new tab -->
    <string name="library_new_tab">Fitxa berria</string>
    <!-- Option in Library to find text in page -->
    <string moz:removedIn="96" name="library_find_in_page" tools:ignore="UnusedResources">Bilatu orrian</string>
    <!-- Option in Library to open Reading List -->
    <string moz:removedIn="96" name="library_reading_list" tools:ignore="UnusedResources">Irakurketa-zerrenda</string>
    <!-- Menu Item Label for Search in Library -->
    <string moz:removedIn="96" name="library_search" tools:ignore="UnusedResources">Bilatu</string>
    <!-- Settings Page Title -->
    <string name="settings_title">Ezarpenak</string>
    <!-- Content description (not visible, for screen readers etc.): "Menu icon for items on a history item" -->
    <string moz:removedIn="96" name="content_description_history_menu" tools:ignore="UnusedResources">Historia-elementuaren menua</string>
    <!-- Content description (not visible, for screen readers etc.): "Close button for library settings" -->
    <string name="content_description_close_button">Itxi</string>

    <!-- Text to show users they have one site in the history group section of the History fragment.
    %d is a placeholder for the number of sites in the group. -->
    <string name="history_search_group_site">Gune bat</string>
    <!-- Text to show users they have multiple sites in the history group section of the History fragment.
    %d is a placeholder for the number of sites in the group. -->
    <string name="history_search_group_sites">%d gune</string>

    <!-- Option in library for Recently Closed Tabs -->
    <string name="library_recently_closed_tabs">Itxitako azken fitxak</string>
    <!-- Option in library to open Recently Closed Tabs page -->
    <string name="recently_closed_show_full_history">Erakutsi historia guztia</string>
    <!-- Text to show users they have multiple tabs saved in the Recently Closed Tabs section of history.
    %d is a placeholder for the number of tabs selected. -->
    <string name="recently_closed_tabs">%d fitxa</string>
    <!-- Text to show users they have one tab saved in the Recently Closed Tabs section of history.
    %d is a placeholder for the number of tabs selected. -->
    <string name="recently_closed_tab">Fitxa %d</string>
    <!-- Recently closed tabs screen message when there are no recently closed tabs -->
    <string name="recently_closed_empty_message">Itxitako azken fitxarik ez hemen</string>

    <!-- Tab Management -->
    <!-- Title of preference for tabs management -->
    <string name="preferences_tabs">Fitxak</string>
    <!-- Title of preference that allows a user to specify the tab view -->
    <string name="preferences_tab_view">Fitxen ikuspegia</string>
    <!-- Option for a list tab view -->
    <string name="tab_view_list">Zerrenda</string>
    <!-- Option for a grid tab view -->
    <string name="tab_view_grid">Sareta</string>
    <!-- Option for search term tab groups -->
    <string name="tab_view_search_term_tab_groups">Bilaketa-taldeak</string>
    <!-- Summary text for search term tab groups -->
    <string name="tab_view_search_term_tab_groups_summary">Taldekatu antzerako guneak</string>
    <!-- Title of preference that allows a user to auto close tabs after a specified amount of time -->
    <string name="preferences_close_tabs">Itxi fitxak</string>
    <!-- Option for auto closing tabs that will never auto close tabs, always allows user to manually close tabs -->
    <string name="close_tabs_manually">Eskuz</string>
    <!-- Option for auto closing tabs that will auto close tabs after one day -->
    <string name="close_tabs_after_one_day">Egun bat ondoren</string>
    <!-- Option for auto closing tabs that will auto close tabs after one week -->
    <string name="close_tabs_after_one_week">Astebete ondoren</string>
    <!-- Option for auto closing tabs that will auto close tabs after one month -->
    <string name="close_tabs_after_one_month">Hilabete ondoren</string>

    <!-- Title of preference that allows a user to specify the auto-close settings for open tabs -->
    <string name="preference_auto_close_tabs" tools:ignore="UnusedResources">Automatikoki itxi irekitako fitxak</string>

    <!-- Opening screen -->
<<<<<<< HEAD
    <!-- Title of a preference that allows a user to indicate after a specified amount of time when the app should start on the home screen -->
    <string moz:removedIn="94" name="preferences_start_on_home" tools:ignore="UnusedResources">Hasi hasierako pantailan</string>
    <!-- Title of a preference that allows a user to choose what screen to show after opening the app -->
    <string name="preferences_opening_screen">Irekitze-pantaila</string>
    <!-- Option for starting on the home screen after after four hours or inactivity -->
    <string moz:removedIn="94" name="start_on_home_after_four_hours" tools:ignore="UnusedResources">Lau ordu ondoren</string>
    <!-- Option for always opening the homepage when re-opening the app -->
    <string name="opening_screen_homepage">Hasiera-orria</string>
    <!-- Option for always starting on the home screen -->
    <string moz:removedIn="94" name="start_on_home_always" tools:ignore="UnusedResources">Beti</string>
    <!-- Option for always opening the user's last-open tab when re-opening the app -->
    <string name="opening_screen_last_tab">Azken fitxa</string>
    <!-- Option for never starting on the home screen -->
    <string moz:removedIn="94" name="start_on_home_never" tools:ignore="UnusedResources">Inoiz ez</string>
=======
    <!-- Title of a preference that allows a user to choose what screen to show after opening the app -->
    <string name="preferences_opening_screen">Irekitze-pantaila</string>
    <!-- Option for always opening the homepage when re-opening the app -->
    <string name="opening_screen_homepage">Hasiera-orria</string>
    <!-- Option for always opening the user's last-open tab when re-opening the app -->
    <string name="opening_screen_last_tab">Azken fitxa</string>
>>>>>>> 5a685e67
    <!-- Option for always opening the homepage when re-opening the app after four hours of inactivity -->
    <string name="opening_screen_after_four_hours_of_inactivity">Hasiera-orria, lau orduz inaktibo egon ondoren</string>
    <!-- Summary for tabs preference when auto closing tabs setting is set to manual close-->
    <string name="close_tabs_manually_summary">Itxi eskuz</string>
    <!-- Summary for tabs preference when auto closing tabs setting is set to auto close tabs after one day-->
    <string name="close_tabs_after_one_day_summary">Itxi egun baten ondoren</string>
    <!-- Summary for tabs preference when auto closing tabs setting is set to auto close tabs after one week-->
    <string name="close_tabs_after_one_week_summary">Itxi astebete ondoren</string>
    <!-- Summary for tabs preference when auto closing tabs setting is set to auto close tabs after one month-->
    <string name="close_tabs_after_one_month_summary">Itxi hilabete ondoren</string>

    <!-- Inactive tabs -->
    <!-- Category header of a preference that allows a user to enable or disable the inactive tabs feature -->
    <string name="preferences_inactive_tabs">Eraman fitxa zaharrak inaktiboetara</string>
    <!-- Title of inactive tabs preference -->
    <string name="preferences_inactive_tabs_title">Azken bi asteetan ikusi ez dituzun fitxak inaktiboen atalera eramaten dira.</string>

    <!-- Studies -->
    <!-- Title of the remove studies button -->
    <string name="studies_remove">Kendu</string>
    <!-- Title of the active section on the studies list -->
    <string name="studies_active">Aktibo</string>
    <!-- Description for studies, it indicates why Firefox use studies -->
    <string name="studies_description">Noizean behin esperimentuak instala eta exekuta litzake Firefoxek.</string>
    <!-- Learn more link for studies, links to an article for more information about studies. -->
    <string name="studies_learn_more">Argibide gehiago</string>
    <!-- Dialog message shown after removing a study -->
    <string name="studies_restart_app">Aplikazioa itxi egingo da aldaketak aplikatzeko</string>
    <!-- Dialog button to confirm the removing a study. -->
    <string name="studies_restart_dialog_ok">Ados</string>
    <!-- Dialog button text for canceling removing a study. -->
    <string name="studies_restart_dialog_cancel">Utzi</string>
    <!-- Toast shown after turning on/off studies preferences -->
    <string name="studies_toast_quit_application" tools:ignore="UnusedResources">Aplikaziotik irteten aldaketak aplikatzeko…</string>

    <!-- Sessions -->
    <!-- Title for the list of tabs -->
    <string name="tab_header_label">Irekitako fitxak</string>
    <!-- Title for the list of tabs in the current private session -->
    <string moz:removedIn="96" name="tabs_header_private_title" tools:ignore="UnusedResources">Saio pribatua</string>
    <!-- Title for the list of tabs in the current private session -->
    <string name="tabs_header_private_tabs_title">Fitxa pribatuak</string>
    <!-- Title for the list of tabs in the synced tabs -->
    <string name="tabs_header_synced_tabs_title">Sinkronizatutako fitxak</string>
    <!-- Content description (not visible, for screen readers etc.): Add tab button. Adds a news tab when pressed -->
    <string name="add_tab">Gehitu fitxa</string>
    <!-- Content description (not visible, for screen readers etc.): Add tab button. Adds a news tab when pressed -->
    <string name="add_private_tab">Gehitu fitxa pribatua</string>
    <!-- Text for the new tab button to indicate adding a new private tab in the tab -->
    <string name="tab_drawer_fab_content">Pribatua</string>
    <!-- Text for the new tab button to indicate syncing command on the synced tabs page -->
    <string name="tab_drawer_fab_sync">Sinkronizatu</string>
    <!-- Text shown as the title of the open tab tray -->
    <string moz:removedIn="96" name="tab_tray_title" tools:ignore="UnusedResources">Irekitako fitxak</string>
    <!-- Text shown in the menu for saving tabs to a collection -->
    <string moz:removedIn="96" name="tab_tray_menu_item_save" tools:ignore="UnusedResources">Gorde bilduman</string>
    <!-- Text shown in the menu for the collection selector -->
    <string moz:removedIn="95" name="tab_tray_menu_select" tools:ignore="UnusedResources">Hautatu</string>
    <!-- Text shown in the menu for sharing all tabs -->
    <string name="tab_tray_menu_item_share">Partekatu fitxa guztiak</string>
    <!-- Text shown in the menu to view recently closed tabs -->
    <string name="tab_tray_menu_recently_closed">Itxitako azken fitxak</string>
    <!-- Text shown in the tabs tray inactive tabs section -->
    <string name="tab_tray_inactive_recently_closed" tools:ignore="UnusedResources">Itxitako azkenak</string>
    <!-- Text shown in the menu to view account settings -->
    <string name="tab_tray_menu_account_settings">Kontu-ezarpenak</string>
    <!-- Text shown in the menu to view tab settings -->
    <string name="tab_tray_menu_tab_settings">Fitxen ezarpenak</string>
    <!-- Text shown in the menu for closing all tabs -->
    <string name="tab_tray_menu_item_close">Itxi fitxa guztiak</string>
    <!-- Shortcut action to open new tab -->
    <string moz:removedIn="96" name="tab_tray_menu_open_new_tab" tools:ignore="UnusedResources">Fitxa berria</string>
    <!-- Shortcut action to open the home screen -->
    <string moz:removedIn="96" name="tab_tray_menu_home" tools:ignore="UnusedResources">Joan hasierara</string>
    <!-- Shortcut action to toggle private mode -->
    <string moz:removedIn="96" name="tab_tray_menu_toggle" tools:ignore="UnusedResources">Txandakatu fitxen modua</string>
    <!-- Text shown in the multiselect menu for bookmarking selected tabs. -->
    <string name="tab_tray_multiselect_menu_item_bookmark">Egin laster-marka</string>
    <!-- Text shown in the multiselect menu for closing selected tabs. -->
    <string name="tab_tray_multiselect_menu_item_close">Itxi</string>
    <!-- Content description for tabs tray multiselect share button -->
    <string name="tab_tray_multiselect_share_content_description">Partekatu hautatutako fitxak</string>
    <!-- Content description for tabs tray multiselect menu -->
    <string name="tab_tray_multiselect_menu_content_description">Hautatutako fitxen menua</string>
    <!-- Content description (not visible, for screen readers etc.): Removes tab from collection button. Removes the selected tab from collection when pressed -->
    <string name="remove_tab_from_collection">Kendu fitxa bildumatik</string>
    <!-- Text for button to enter multiselect mode in tabs tray -->
    <string name="tabs_tray_select_tabs">Hautatu fitxak</string>
    <!-- Content description (not visible, for screen readers etc.): Close tab button. Closes the current session when pressed -->
    <string name="close_tab">Itxi fitxa</string>
    <!-- Content description (not visible, for screen readers etc.): Close tab <title> button. First parameter is tab title  -->
    <string name="close_tab_title">Itxi %s fitxa</string>
    <!-- Content description (not visible, for screen readers etc.): Opens the open tabs menu when pressed -->
    <string name="open_tabs_menu">Ireki fitxen menua</string>
    <!-- Open tabs menu item to close all tabs -->
    <string moz:removedIn="96" name="tabs_menu_close_all_tabs" tools:ignore="UnusedResources">Itxi fitxa guztiak</string>
    <!-- Open tabs menu item to share all tabs -->
    <string moz:removedIn="96" name="tabs_menu_share_tabs" tools:ignore="UnusedResources">Partekatu fitxak</string>
    <!-- Open tabs menu item to save tabs to collection -->
    <string name="tabs_menu_save_to_collection1">Gorde fitxak bilduman</string>
    <!-- Content description (not visible, for screen readers etc.): Opens the tab menu when pressed -->
    <string name="tab_menu">Tabulazio-menua</string>
    <!-- Tab menu item to share the tab -->
    <string moz:removedIn="96" name="tab_share" tools:ignore="UnusedResources">Partekatu fitxa</string>
    <!-- Button in the current session menu. Deletes the session when pressed -->
    <string moz:removedIn="96" name="current_session_delete" tools:ignore="UnusedResources">Ezabatu</string>
    <!-- Button in the current session menu. Saves the session when pressed -->
    <string moz:removedIn="96" name="current_session_save" tools:ignore="UnusedResources">Gorde</string>
    <!-- Button in the current session menu. Opens the share menu when pressed -->
    <string moz:removedIn="96" name="current_session_share" tools:ignore="UnusedResources">Partekatu</string>
    <!-- Content description (not visible, for screen readers etc.): Title icon for current session menu -->
    <string moz:removedIn="96" name="current_session_image" tools:ignore="UnusedResources">Uneko saioaren irudia</string>
    <!-- Button to save the current set of tabs into a collection -->
    <string moz:removedIn="96" name="save_to_collection" tools:ignore="UnusedResources">Gorde bilduman</string>
    <!-- Text for the menu button to delete a collection -->
    <string name="collection_delete">Ezabatu bilduma</string>
    <!-- Text for the menu button to rename a collection -->
    <string name="collection_rename">Berrizendatu bilduma</string>
    <!-- Text for the button to open tabs of the selected collection -->
    <string name="collection_open_tabs">Ireki fitxak</string>


    <!-- Hint for adding name of a collection -->
    <string name="collection_name_hint">Bildumaren izena</string>
	<!-- Text for the menu button to rename a top site -->
	<string name="rename_top_site">Berrizendatu</string>
	<!-- Text for the menu button to remove a top site -->
	<string name="remove_top_site">Kendu</string>

    <!-- Text for the menu button to delete a top site from history -->
    <string name="delete_from_history">Ezabatu historiatik</string>
    <!-- Postfix for private WebApp titles, placeholder is replaced with app name -->
    <string name="pwa_site_controls_title_private">%1$s (modu pribatua)</string>

    <!-- Button in the current tab tray header in multiselect mode. Saved the selected tabs to a collection when pressed. -->
    <string moz:removedIn="96" name="tab_tray_save_to_collection" tools:ignore="UnusedResources">Gorde</string>

    <!-- Title text for the normal tabs header in the tabs tray which are not part of any tab grouping. -->
    <string name="tab_tray_header_title_1">Beste fitxak</string>

    <!-- Title text for the normal tabs header in the tabs tray which are not part of any tab grouping. -->
    <string moz:removedIn="94" name="tab_tray_header_title" tools:ignore="UnusedResources">Bestelakoak</string>
    <!-- Title text for the normal tabs header in the tabs tray which are not part of any tab grouping. -->
    <string name="tab_tray_header_title_1">Beste fitxak</string>

    <!-- History -->
    <!-- Text for the button to clear all history -->
    <string name="history_delete_all">Ezabatu historia</string>
    <!-- Text for the dialog to confirm clearing all history -->
    <string moz:removedIn="96" name="history_delete_all_dialog" tools:ignore="UnusedResources">Ziur zaude zure historia garbitu nahi duzula?</string>
    <!-- Text for the snackbar to confirm that multiple browsing history items has been deleted -->
    <string name="history_delete_multiple_items_snackbar">Historia ezabatuta</string>
    <!-- Text for the snackbar to confirm that a single browsing history item has been deleted. The first parameter is the shortened URL of the deleted history item. -->
    <string name="history_delete_single_item_snackbar">%1$s ezabatuta</string>
    <!-- Text for positive action to delete history in deleting history dialog -->
<<<<<<< HEAD
    <string name="history_clear_dialog">Garbitu</string>
    <!-- History overflow menu copy button -->
    <string moz:removedIn="94" name="history_menu_copy_button" tools:ignore="UnusedResources">Kopiatu</string>
    <!-- History overflow menu share button -->
    <string moz:removedIn="94" name="history_menu_share_button" tools:ignore="UnusedResources">Partekatu</string>
    <!-- History overflow menu open in new tab button -->
    <string moz:removedIn="94" name="history_menu_open_in_new_tab_button" tools:ignore="UnusedResources">Ireki fitxa berrian</string>
    <!-- History overflow menu open in private tab button -->
    <string moz:removedIn="94" name="history_menu_open_in_private_tab_button" tools:ignore="UnusedResources">Ireki fitxa pribatuan</string>
    <!-- Text for the button to delete a single history item -->
    <string moz:removedIn="94" name="history_delete_item" tools:ignore="UnusedResources">Ezabatu</string>
=======
    <string moz:removedIn="96" name="history_clear_dialog" tools:ignore="UnusedResources">Garbitu</string>
    <!-- Context description text for the button to delete a single history item -->
    <string name="history_delete_item">Ezabatu</string>
>>>>>>> 5a685e67
    <!-- History multi select title in app bar
    The first parameter is the number of bookmarks selected -->
    <string name="history_multi_select_title">%1$d hautatuta</string>
    <!-- Text for the button to clear selected history items. The first parameter
        is a digit showing the number of items you have selected -->
    <string moz:removedIn="96" name="history_delete_some" tools:ignore="UnusedResources">Ezabatu %1$d elementu</string>
    <!-- Text for the header that groups the history for today -->
    <string name="history_today">Gaur</string>
    <!-- Text for the header that groups the history for yesterday -->
    <string name="history_yesterday">Atzo</string>
    <!-- Text for the header that groups the history for last 24 hours -->
    <string moz:removedIn="96" name="history_24_hours" tools:ignore="UnusedResources">Azken 24 orduak</string>
    <!-- Text for the header that groups the history the past 7 days -->
    <string name="history_7_days">Azken 7 egunak</string>
    <!-- Text for the header that groups the history the past 30 days -->
    <string name="history_30_days">Azken 30 egunak</string>
    <!-- Text for the header that groups the history older than the last month -->
    <string name="history_older">Zaharragoa</string>
    <!-- Text shown when no history exists -->
    <string name="history_empty_message">Historiarik ez hemen</string>

    <!-- Downloads -->
    <!-- Text for the snackbar to confirm that multiple downloads items have been removed -->
    <string name="download_delete_multiple_items_snackbar_1">Deskargak kenduta</string>
    <!-- Text for the snackbar to confirm that a single download item has been removed. The first parameter is the name of the download item. -->
    <string name="download_delete_single_item_snackbar">%1$s kenduta</string>
    <!-- Text shown when no download exists -->
    <string name="download_empty_message_1">Deskargatutako fitxategirik ez</string>
    <!-- History multi select title in app bar
    The first parameter is the number of downloads selected -->
    <string name="download_multi_select_title">%1$d hautatuta</string>


    <!-- History overflow menu open in new tab button -->
    <string moz:removedIn="96" name="download_menu_open" tools:ignore="UnusedResources">Ireki</string>


    <!-- Text for the button to remove a single download item -->
    <string name="download_delete_item_1">Kendu</string>


    <!-- Crashes -->
    <!-- Title text displayed on the tab crash page. This first parameter is the name of the application (For example: Fenix) -->
    <string name="tab_crash_title_2">Sentitzen dugu. %1$s(e)k ezin du orri hori kargatu.</string>
    <!-- Description text displayed on the tab crash page -->
    <string moz:removedIn="96" name="tab_crash_description" tools:ignore="UnusedResources">Fitxa hau berreskuratzen edo ixten saia zaitezke azpian.</string>
    <!-- Send crash report checkbox text on the tab crash page -->
    <string name="tab_crash_send_report">Bidali hutsegite-txostena Mozillara</string>
    <!-- Close tab button text on the tab crash page -->
    <string name="tab_crash_close">Itxi fitxa</string>
    <!-- Restore tab button text on the tab crash page -->
    <string name="tab_crash_restore">Berreskuratu fitxa</string>

    <!-- Content Description for session item menu button -->
    <string moz:removedIn="96" name="content_description_session_menu" tools:ignore="UnusedResources">Saioaren aukerak</string>

    <!-- Content Description for session item share button -->
    <string moz:removedIn="96" name="content_description_session_share" tools:ignore="UnusedResources">Partekatu saioa</string>

    <!-- Bookmarks -->
    <!-- Content description for bookmarks library menu -->
    <string moz:removedIn="96" name="bookmark_menu_content_description" tools:ignore="UnusedResources">Laster-marken menua</string>
    <!-- Screen title for editing bookmarks -->
    <string moz:removedIn="95" name="bookmark_edit" tools:ignore="UnusedResources">Editatu laster-marka</string>
    <!-- Screen title for selecting a bookmarks folder -->
    <string moz:removedIn="96" name="bookmark_select_folder" tools:ignore="UnusedResources">Hautatu karpeta</string>
    <!-- Confirmation message for a dialog confirming if the user wants to delete the selected folder -->
    <string name="bookmark_delete_folder_confirmation_dialog">Ziur zaude karpeta hau ezabatu nahi duzula?</string>
    <!-- Confirmation message for a dialog confirming if the user wants to delete multiple items including folders. Parameter will be replaced by app name. -->
    <string name="bookmark_delete_multiple_folders_confirmation_dialog">%s(e)k hautatutako elementuak ezabatuko ditu</string>
    <!-- Snackbar title shown after a folder has been deleted. This first parameter is the name of the deleted folder -->
    <string moz:removedIn="96" name="bookmark_delete_folder_snackbar" tools:ignore="UnusedResources">%1$s ezabatuta</string>
    <!-- Screen title for adding a bookmarks folder -->
    <string name="bookmark_add_folder">Gehitu karpeta</string>
    <!-- Snackbar title shown after a bookmark has been created. -->
    <string name="bookmark_saved_snackbar">Laster-marka gordeta!</string>
    <!-- Snackbar edit button shown after a bookmark has been created. -->
    <string name="edit_bookmark_snackbar_action">EDITATU</string>
    <!-- Bookmark overflow menu edit button -->
    <string name="bookmark_menu_edit_button">Editatu</string>
    <!-- Bookmark overflow menu select button -->
    <string moz:removedIn="96" name="bookmark_menu_select_button" tools:ignore="UnusedResources">Hautatu</string>
    <!-- Bookmark overflow menu copy button -->
    <string name="bookmark_menu_copy_button">Kopiatu</string>
    <!-- Bookmark overflow menu share button -->
    <string name="bookmark_menu_share_button">Partekatu</string>
    <!-- Bookmark overflow menu open in new tab button -->
    <string name="bookmark_menu_open_in_new_tab_button">Ireki fitxa berrian</string>
    <!-- Bookmark overflow menu open in private tab button -->
    <string name="bookmark_menu_open_in_private_tab_button">Ireki fitxa pribatuan</string>
    <!-- Bookmark overflow menu delete button -->
    <string name="bookmark_menu_delete_button">Ezabatu</string>
    <!--Bookmark overflow menu save button -->
    <string name="bookmark_menu_save_button">Gorde</string>
    <!-- Bookmark multi select title in app bar
     The first parameter is the number of bookmarks selected -->
    <string name="bookmarks_multi_select_title">%1$d hautatuta</string>
    <!-- Bookmark editing screen title -->
    <string name="edit_bookmark_fragment_title">Editatu laster-marka</string>
    <!-- Bookmark folder editing screen title -->
    <string name="edit_bookmark_folder_fragment_title">Editatu karpeta</string>
    <!-- Bookmark sign in button message -->
    <string name="bookmark_sign_in_button">Hasi saioa sinkronizatutako laster-markak ikusteko</string>
    <!-- Bookmark URL editing field label -->
    <string name="bookmark_url_label">URLa</string>
    <!-- Bookmark FOLDER editing field label -->
    <string name="bookmark_folder_label">KARPETA</string>
    <!-- Bookmark NAME editing field label -->
    <string name="bookmark_name_label">IZENA</string>
    <!-- Bookmark add folder screen title -->
    <string name="bookmark_add_folder_fragment_label">Gehitu karpeta</string>
    <!-- Bookmark select folder screen title -->
    <string name="bookmark_select_folder_fragment_label">Hautatu karpeta</string>
    <!-- Bookmark editing error missing title -->
    <string name="bookmark_empty_title_error">Izenburua eduki behar du</string>
    <!-- Bookmark editing error missing or improper URL -->
    <string name="bookmark_invalid_url_error">URL baliogabea</string>
    <!-- Bookmark screen message for empty bookmarks folder -->
    <string name="bookmarks_empty_message">Laster-markarik ez hemen</string>
    <!-- Bookmark snackbar message on deletion
     The first parameter is the host part of the URL of the bookmark deleted, if any -->
    <string name="bookmark_deletion_snackbar_message">%1$s ezabatuta</string>
    <!-- Bookmark snackbar message on deleting multiple bookmarks not including folders-->
    <string name="bookmark_deletion_multiple_snackbar_message_2">Laster-markak ezabatuta</string>
    <!-- Bookmark snackbar message on deleting multiple bookmarks including folders-->
    <string name="bookmark_deletion_multiple_snackbar_message_3">Hautatutako karpetak ezabatzen</string>
    <!-- Bookmark undo button for deletion snackbar action -->
    <string name="bookmark_undo_deletion">DESEGIN</string>

    <!-- Site Permissions -->
    <!-- Site permissions preferences header -->
    <string moz:removedIn="96" name="permissions_header" tools:ignore="UnusedResources">Baimenak</string>
    <!-- Button label that take the user to the Android App setting -->
    <string name="phone_feature_go_to_settings">Joan ezarpenetara</string>

    <!-- Content description (not visible, for screen readers etc.): Quick settings sheet
        to give users access to site specific information / settings. For example:
        Secure settings status and a button to modify site permissions -->
    <string name="quick_settings_sheet">Ezarpenen orri bizkorra</string>
    <!-- Label that indicates that this option it the recommended one -->
    <string name="phone_feature_recommended">Gomendatua</string>
    <!-- button that allows editing site permissions settings -->
    <string moz:removedIn="96" name="quick_settings_sheet_manage_site_permissions" tools:ignore="UnusedResources">Kudeatu gunearen baimenak</string>
    <!-- Button label for clearing all the information of site permissions-->
    <string name="clear_permissions">Garbitu baimenak</string>
    <!-- Button label for clearing a site permission-->
    <string name="clear_permission">Garbitu baimena</string>
    <!-- Button label for clearing all the information on all sites-->
    <string name="clear_permissions_on_all_sites">Garbitu gune guztietako baimenak</string>
    <!-- Preference for altering video and audio autoplay for all websites -->
    <string name="preference_browser_feature_autoplay">Erreprodukzio automatikoa</string>
    <!-- Preference for altering the camera access for all websites -->
    <string name="preference_phone_feature_camera">Kamera</string>
    <!-- Preference for altering the microphone access for all websites -->
    <string name="preference_phone_feature_microphone">Mikrofonoa</string>
    <!-- Preference for altering the location access for all websites -->
    <string name="preference_phone_feature_location">Kokapena</string>
    <!-- Preference for altering the notification access for all websites -->
    <string name="preference_phone_feature_notification">Jakinarazpena</string>
    <!-- Preference for altering the persistent storage access for all websites -->
    <string name="preference_phone_feature_persistent_storage">Biltegiratze iraunkorra</string>
    <!-- Preference for altering the EME access for all websites -->
    <string name="preference_phone_feature_media_key_system_access">DRM bidez kontrolatutako edukia</string>
    <!-- Label that indicates that a permission must be asked always -->
    <string name="preference_option_phone_feature_ask_to_allow">Galdetu baimentzeko</string>
    <!-- Label that indicates that a permission must be blocked -->
    <string name="preference_option_phone_feature_blocked">Blokeatuta</string>
    <!-- Label that indicates that a permission must be allowed -->
    <string name="preference_option_phone_feature_allowed">Baimenduta</string>
    <!--Label that indicates a permission is by the Android OS-->
    <string name="phone_feature_blocked_by_android">Androidek blokeatuta</string>
    <!-- Preference for showing a list of websites that the default configurations won't apply to them -->
    <string name="preference_exceptions">Salbuespenak</string>

    <!-- Summary of tracking protection preference if tracking protection is set to on -->
    <string name="tracking_protection_on">Aktibatuta</string>
    <!-- Summary of tracking protection preference if tracking protection is set to off -->
    <string name="tracking_protection_off">Desaktibatuta</string>

    <!-- Label for global setting that indicates that all video and audio autoplay is allowed -->
    <string name="preference_option_autoplay_allowed2">Baimendu audioa eta bideoa</string>
    <!-- Label for site specific setting that indicates that all video and audio autoplay is allowed -->
    <string name="quick_setting_option_autoplay_allowed">Baimendu audioa eta bideoa</string>
    <!-- Label that indicates that video and audio autoplay is only allowed over Wi-Fi -->
    <string name="preference_option_autoplay_allowed_wifi_only2">Blokeatu audioa eta bideoa datu mugikorretan soilik</string>
    <!-- Subtext that explains 'autoplay on Wi-Fi only' option -->
    <string name="preference_option_autoplay_allowed_wifi_subtext">Audioa eta bideoa WiFi bidez erreproduzituko dira soilik</string>
    <!-- Label for global setting that indicates that video autoplay is allowed, but audio autoplay is blocked -->
    <string name="preference_option_autoplay_block_audio2">Blokeatu audioa soilik</string>
    <!-- Label for site specific setting that indicates that video autoplay is allowed, but audio autoplay is blocked -->
    <string name="quick_setting_option_autoplay_block_audio">Blokeatu audioa soilik</string>
    <!-- Label for global setting that indicates that all video and audio autoplay is blocked -->
    <string name="preference_option_autoplay_blocked3">Blokeatu audioa eta bideoa</string>
    <!-- Label for site specific setting that indicates that all video and audio autoplay is blocked -->
    <string name="quick_setting_option_autoplay_blocked">Blokeatu audioa eta bideoa</string>
    <!-- Summary of delete browsing data on quit preference if it is set to on -->
    <string name="delete_browsing_data_quit_on">Aktibatuta</string>
    <!-- Summary of delete browsing data on quit preference if it is set to off -->
    <string name="delete_browsing_data_quit_off">Desaktibatuta</string>

    <!-- Summary of studies preference if it is set to on -->
    <string name="studies_on">Aktibatuta</string>
    <!-- Summary of studies data on quit preference if it is set to off -->
    <string name="studies_off">Desaktibatuta</string>

    <!-- Collections -->
    <!-- Collections header on home fragment -->
    <string name="collections_header">Bildumak</string>
    <!-- Content description (not visible, for screen readers etc.): Opens the collection menu when pressed -->
    <string name="collection_menu_button_content_description">Bildumaren menua</string>
    <!-- Label to describe what collections are to a new user without any collections -->
    <string name="no_collections_description2">Bildu zure interesekoa dena.\nMultzokatu antzerako bilaketak, guneak eta fitxak geroago sarbide zuzena izateko.</string>
    <!-- Title for the "select tabs" step of the collection creator -->
    <string name="create_collection_select_tabs">Hautatu fitxak</string>
    <!-- Title for the "select collection" step of the collection creator -->
    <string name="create_collection_select_collection">Hautatu bilduma</string>
    <!-- Title for the "name collection" step of the collection creator -->
    <string name="create_collection_name_collection">Izendatu bilduma</string>
    <!-- Button to add new collection for the "select collection" step of the collection creator -->
    <string name="create_collection_add_new_collection">Gehitu bilduma berria</string>
    <!-- Button to select all tabs in the "select tabs" step of the collection creator -->
    <string name="create_collection_select_all">Hautatu denak</string>
    <!-- Button to deselect all tabs in the "select tabs" step of the collection creator -->
    <string name="create_collection_deselect_all">Desautatu denak</string>
    <!-- Text to prompt users to select the tabs to save in the "select tabs" step of the collection creator -->
    <string name="create_collection_save_to_collection_empty">Hautatu gorde beharreko fitxak</string>
    <!-- Text to show users how many tabs they have selected in the "select tabs" step of the collection creator.
     %d is a placeholder for the number of tabs selected. -->
    <string name="create_collection_save_to_collection_tabs_selected">%d fitxa hautatuta</string>
    <!-- Text to show users they have one tab selected in the "select tabs" step of the collection creator.
    %d is a placeholder for the number of tabs selected. -->
    <string name="create_collection_save_to_collection_tab_selected">Fitxa %d hautatuta</string>
    <!-- Text shown in snackbar when multiple tabs have been saved in a collection -->
    <string name="create_collection_tabs_saved">Fitxak gordeta!</string>
    <!-- Text shown in snackbar when one or multiple tabs have been saved in a new collection -->
    <string name="create_collection_tabs_saved_new_collection">Bilduma gordeta!</string>
    <!-- Text shown in snackbar when one tab has been saved in a collection -->
    <string name="create_collection_tab_saved">Fitxa gordeta!</string>
    <!-- Content description (not visible, for screen readers etc.): button to close the collection creator -->
    <string name="create_collection_close">Itxi</string>
    <!-- Button to save currently selected tabs in the "select tabs" step of the collection creator-->
    <string name="create_collection_save">Gorde</string>

    <!-- Snackbar action to view the collection the user just created or updated -->
    <string name="create_collection_view">Ikusi</string>

    <!-- Default name for a new collection in "name new collection" step of the collection creator. %d is a placeholder for the number of collections-->
    <string name="create_collection_default_name">%d. bilduma</string>

    <!-- Share -->
    <!-- Share screen header -->
    <string moz:removedIn="96" name="share_header" tools:ignore="UnusedResources">Bidali eta partekatu</string>
    <!-- Share screen header -->
    <string name="share_header_2">Partekatu</string>
    <!-- Content description (not visible, for screen readers etc.):
        "Share" button. Opens the share menu when pressed. -->
    <string name="share_button_content_description">Partekatu</string>
    <!-- Sub-header in the dialog to share a link to another app -->
    <string moz:removedIn="96" name="share_link_subheader" tools:ignore="UnusedResources">Partekatu lotura</string>
    <!-- Sub-header in the dialog to share a link to another sync device -->
    <string name="share_device_subheader">Bidali gailura</string>
    <!-- Sub-header in the dialog to share a link to an app from the full list -->
    <string name="share_link_all_apps_subheader">Ekintza guztiak</string>
    <!-- Sub-header in the dialog to share a link to an app from the most-recent sorted list -->
    <string name="share_link_recent_apps_subheader">Erabilitako azkenak</string>
    <!-- An option from the three dot menu to into sync -->
    <string name="sync_menu_sign_in">Hasi saioa sinkronizatzeko</string>
    <!-- An option from the share dialog to sign into sync -->
    <string name="sync_sign_in">Hasi saioa Sync-en</string>
    <!-- An option from the share dialog to send link to all other sync devices -->
    <string name="sync_send_to_all">Bidali gailu guztietara</string>
    <!-- An option from the share dialog to reconnect to sync -->
    <string name="sync_reconnect">Birkonektatu Sync-era</string>
    <!-- Text displayed when sync is offline and cannot be accessed -->
    <string name="sync_offline">Deskonektatuta</string>
    <!-- An option to connect additional devices -->
    <string name="sync_connect_device">Konektatu beste gailu bat</string>
    <!-- The dialog text shown when additional devices are not available -->
    <string name="sync_connect_device_dialog">Fitxa bat bidaltzeko, hasi saioa Firefoxen gutxienez beste gailu batean.</string>
    <!-- Confirmation dialog button -->
    <string name="sync_confirmation_button">Ulertuta</string>

    <!-- Share error message -->
    <string name="share_error_snackbar">Ezin da aplikazio honetara partekatu</string>
    <!-- Add new device screen title -->
    <string name="sync_add_new_device_title">Bidali gailura</string>
    <!-- Text for the warning message on the Add new device screen -->
    <string name="sync_add_new_device_message">Konektatutako gailurik ez</string>
    <!-- Text for the button to learn about sending tabs -->
    <string name="sync_add_new_device_learn_button">Fitxak bidaltzeari buruzko argibide gehiago…</string>
    <!-- Text for the button to connect another device -->
    <string name="sync_add_new_device_connect_button">Konektatu beste gailu bat…</string>

    <!-- Notifications -->
    <!-- The user visible name of the "notification channel" (Android 8+ feature) for the ongoing notification shown while a browsing session is active. -->
    <string moz:removedIn="96" name="notification_pbm_channel_name" tools:ignore="UnusedResources">Nabigatze pribatuko saioa</string>
    <!-- Text shown in the notification that pops up to remind the user that a private browsing session is active. -->
    <string moz:removedIn="96" name="notification_pbm_delete_text" tools:ignore="UnusedResources">Ezabatu fitxa pribatuak</string>
    <!-- Text shown in the notification that pops up to remind the user that a private browsing session is active. -->
    <string name="notification_pbm_delete_text_2">Itxi fitxa pribatuak</string>
    <!-- Notification action to open Fenix and resume the current browsing session. -->
    <string moz:removedIn="96" name="notification_pbm_action_open" tools:ignore="UnusedResources">Ireki</string>
    <!-- Notification action to delete all current private browsing sessions AND switch to Fenix (bring it to the foreground) -->
    <string moz:removedIn="96" name="notification_pbm_action_delete_and_open" tools:ignore="UnusedResources">Ezabatu eta ireki</string>
    <!-- Name of the "Powered by Fenix" notification channel. Displayed in the "App notifications" system settings for the app -->
    <string moz:removedIn="96" name="notification_powered_by_channel_name" tools:ignore="UnusedResources">Hornitzailea</string>
    <!-- Name of the marketing notification channel. Displayed in the "App notifications" system settings for the app -->
    <string name="notification_marketing_channel_name">Marketina</string>
    <!-- Title shown in the notification that pops up to remind the user to set fenix as default browser.
    %1$s is a placeholder that will be replaced by the app name (Fenix). -->
    <string name="notification_default_browser_title">%1$s azkarra eta pribatua da</string>
    <!-- Text shown in the notification that pops up to remind the user to set fenix as default browser.
    %1$s is a placeholder that will be replaced by the app name (Fenix). -->
    <string name="notification_default_browser_text">Egizu %1$s zure nabigatzaile lehenetsia</string>

    <!-- Snackbar -->
    <!-- Text shown in snackbar when user deletes a collection -->
    <string name="snackbar_collection_deleted">Bilduma ezabatuta</string>
    <!-- Text shown in snackbar when user renames a collection -->
    <string name="snackbar_collection_renamed">Bilduma berrizendatuta</string>
    <!-- Text shown in snackbar when user deletes a tab -->
    <string moz:removedIn="96" name="snackbar_tab_deleted" tools:ignore="UnusedResources">Fitxa ezabatuta</string>
    <!-- Text shown in snackbar when user deletes all tabs -->
    <string moz:removedIn="96" name="snackbar_tabs_deleted" tools:ignore="UnusedResources">Fitxak ezabatuta</string>
    <!-- Text shown in snackbar when user closes a tab -->
    <string name="snackbar_tab_closed">Fitxa itxita</string>
    <!-- Text shown in snackbar when user closes all tabs -->
    <string name="snackbar_tabs_closed">Fitxak itxita</string>
    <!-- Text shown in snackbar when user closes tabs -->
    <string moz:removedIn="96" name="snackbar_message_tabs_closed" tools:ignore="UnusedResources">Fitxak itxita!</string>
    <!-- Text shown in snackbar when user bookmarks a list of tabs -->
    <string name="snackbar_message_bookmarks_saved">Laster-markak gordeta!</string>
    <!-- Text shown in snackbar action for viewing bookmarks -->
    <string moz:removedIn="96" name="snackbar_message_bookmarks_view" tools:ignore="UnusedResources">Ikusi</string>
    <!-- Text shown in snackbar when user adds a site to top sites -->
    <string name="snackbar_added_to_top_sites">Gune nagusietara gehituta!</string>
    <!-- Text shown in snackbar when user closes a private tab -->
    <string name="snackbar_private_tab_closed">Fitxa pribatua itxita</string>
    <!-- Text shown in snackbar when user closes all private tabs -->
    <string name="snackbar_private_tabs_closed">Fitxa pribatuak itxita</string>
    <!-- Text shown in snackbar when user deletes all private tabs -->
    <string moz:removedIn="96" name="snackbar_private_tabs_deleted" tools:ignore="UnusedResources">Fitxa pribatuak ezabatuta</string>
    <!-- Text shown in snackbar to undo deleting a tab, top site or collection -->
    <string name="snackbar_deleted_undo">DESEGIN</string>
    <!-- Text shown in snackbar when user removes a top site -->
    <string moz:removedIn="96" name="snackbar_top_site_removed" tools:ignore="UnusedResources">Gunea kenduta</string>
    <!-- Text for action to undo deleting a tab or collection shown in a11y dialog -->
    <string moz:removedIn="96" name="a11y_dialog_deleted_undo" tools:ignore="UnusedResources">Desegin</string>
    <!-- Text for action to confirm deleting a tab or collection shown in a11y dialog -->
    <string moz:removedIn="96" name="a11y_dialog_deleted_confirm" tools:ignore="UnusedResources">Berretsi</string>
    <!-- QR code scanner prompt which appears after scanning a code, but before navigating to it
        First parameter is the name of the app, second parameter is the URL or text scanned-->
    <string name="qr_scanner_confirmation_dialog_message">Baimendu %1$s aplikazioari %2$s irekitzea</string>
    <!-- QR code scanner prompt dialog positive option to allow navigation to scanned link -->
    <string name="qr_scanner_dialog_positive">BAIMENDU</string>
    <!-- QR code scanner prompt dialog positive option to deny navigation to scanned link -->
    <string name="qr_scanner_dialog_negative">UKATU</string>
    <!-- QR code scanner prompt dialog error message shown when a hostname does not contain http or https. -->
    <string name="qr_scanner_dialog_invalid">Web helbidea ez da baliozkoa.</string>
    <!-- QR code scanner prompt dialog positive option when there is an error -->
    <string name="qr_scanner_dialog_invalid_ok">Ados</string>
    <!-- Tab collection deletion prompt dialog message. Placeholder will be replaced with the collection name -->
    <string name="tab_collection_dialog_message">Ziur zaude %1$s bilduma ezabatu nahi duzula?</string>
    <!-- Collection and tab deletion prompt dialog message. This will show when the last tab from a collection is deleted -->
    <string name="delete_tab_and_collection_dialog_message">Fitxa hau ezabatzean bilduma osoa ere ezabatu egingo da. Uneoro sor ditzakezu bildumak.</string>
    <!-- Collection and tab deletion prompt dialog title. Placeholder will be replaced with the collection name. This will show when the last tab from a collection is deleted -->
    <string name="delete_tab_and_collection_dialog_title">%1$s ezabatu?</string>
    <!-- Tab collection deletion prompt dialog option to delete the collection -->
    <string name="tab_collection_dialog_positive">Ezabatu</string>
    <!-- Text displayed in a notification when the user enters full screen mode -->
    <string name="full_screen_notification">Pantaila osoko moduan sartzen</string>
    <!-- Message for copying the URL via long press on the toolbar -->
    <string name="url_copied">URLa kopiatuta</string>

    <!-- Sample text for accessibility font size -->
    <string name="accessibility_text_size_sample_text_1">Adibide-testua da hau. Ezarpen honekin tamaina handiagotu edo txikiagotzean testua nola agertuko den erakusteko dago hemen.</string>
    <!-- Summary for Accessibility Text Size Scaling Preference -->
    <string name="preference_accessibility_text_size_summary">Handiagotu edo txikiagotu webguneetako testua</string>
    <!-- Title for Accessibility Text Size Scaling Preference -->
    <string name="preference_accessibility_font_size_title">Letra-tamaina</string>

    <!-- Title for Accessibility Text Automatic Size Scaling Preference -->
    <string name="preference_accessibility_auto_size_2">Letra-tamaina automatikoa</string>
    <!-- Summary for Accessibility Text Automatic Size Scaling Preference -->
    <string name="preference_accessibility_auto_size_summary">Letra-tamaina zure Androideko ezarpenekin bat etorriko da. Desgaitu letra-tamaina hemen kudeatzeko.</string>

    <!-- Title for the Delete browsing data preference -->
    <string name="preferences_delete_browsing_data">Ezabatu nabigatze-datuak</string>
    <!-- Title for the tabs item in Delete browsing data -->
    <string name="preferences_delete_browsing_data_tabs_title_2">Irekitako fitxak</string>
    <!-- Subtitle for the tabs item in Delete browsing data, parameter will be replaced with the number of open tabs -->
    <string name="preferences_delete_browsing_data_tabs_subtitle">%d fitxa</string>
    <!-- Title for the data and history items in Delete browsing data -->
    <string name="preferences_delete_browsing_data_browsing_data_title">Nabigatze-historia eta guneetako datuak</string>
    <!-- Subtitle for the data and history items in delete browsing data, parameter will be replaced with the
        number of history items the user has -->
    <string name="preferences_delete_browsing_data_browsing_data_subtitle">%d helbide</string>
    <!-- Title for history items in Delete browsing data -->
    <string moz:removedIn="96" name="preferences_delete_browsing_data_browsing_history_title" tools:ignore="UnusedResources">Historia</string>
    <!-- Subtitle for the history items in delete browsing data, parameter will be replaced with the
        number of history pages the user has -->
    <string moz:removedIn="96" name="preferences_delete_browsing_data_browsing_history_subtitle" tools:ignore="UnusedResources">%d orri</string>
    <!-- Title for the cookies item in Delete browsing data -->
    <string name="preferences_delete_browsing_data_cookies">Cookieak</string>
    <!-- Subtitle for the cookies item in Delete browsing data -->
    <string name="preferences_delete_browsing_data_cookies_subtitle">Webgune gehienetan saioa amaituko duzu</string>
    <!-- Title for the cached images and files item in Delete browsing data -->
    <string name="preferences_delete_browsing_data_cached_files">Cachean gordetako argazki eta fitxategiak</string>
    <!-- Subtitle for the cached images and files item in Delete browsing data -->
    <string name="preferences_delete_browsing_data_cached_files_subtitle">Biltegiratze tokia libratzen du</string>
    <!-- Title for the site permissions item in Delete browsing data -->
    <string name="preferences_delete_browsing_data_site_permissions">Gunearen baimenak</string>
    <!-- Title for the downloads item in Delete browsing data -->
    <string name="preferences_delete_browsing_data_downloads">Deskargak</string>
    <!-- Text for the button to delete browsing data -->
    <string name="preferences_delete_browsing_data_button">Ezabatu nabigatze-datuak</string>

    <!-- Title for the Delete browsing data on quit preference -->
    <string name="preferences_delete_browsing_data_on_quit">Ezabatu nabigatze-datuak irteterakoan</string>
    <!-- Summary for the Delete browsing data on quit preference. "Quit" translation should match delete_browsing_data_on_quit_action translation. -->
    <string moz:removedIn="96" name="preference_summary_delete_browsing_data_on_quit" tools:ignore="UnusedResources">Nabigatze-datuak automatikoki ezabatzen ditu menu nagusian &quot;Irten&quot; hautatzerakoan</string>
    <!-- Summary for the Delete browsing data on quit preference. "Quit" translation should match delete_browsing_data_on_quit_action translation. -->
    <string name="preference_summary_delete_browsing_data_on_quit_2">Nabigatze-datuak automatikoki ezabatzen ditu menu nagusian \&quot;Irten\&quot; hautatzerakoan</string>
    <!-- Action item in menu for the Delete browsing data on quit feature -->
    <string name="delete_browsing_data_on_quit_action">Irten</string>

    <!-- Dialog message to the user asking to delete browsing data. -->
    <string name="delete_browsing_data_prompt_message">Zure nabigatze-datu guztiak ezabatuko ditu honek.</string>
    <!-- Dialog message to the user asking to delete browsing data. Parameter will be replaced by app name. -->
    <string name="delete_browsing_data_prompt_message_3">%s(e)k hautatutako nabigazio datuak ezabatuko ditu.</string>
    <!-- Text for the cancel button for the data deletion dialog -->
    <string name="delete_browsing_data_prompt_cancel">Utzi</string>
    <!-- Text for the allow button for the data deletion dialog -->
    <string name="delete_browsing_data_prompt_allow">Ezabatu</string>
    <!-- Text for the snackbar confirmation that the data was deleted -->
    <string name="preferences_delete_browsing_data_snackbar">Nabigatze-datuak ezabatuta</string>

    <!-- Text for the snackbar to show the user that the deletion of browsing data is in progress -->
    <string name="deleting_browsing_data_in_progress">Nabigatze-datuak ezabatzen…</string>

    <!-- Tips -->
    <!-- text for firefox preview moving tip header "Firefox Preview" and "Firefox Nightly" are intentionally hardcoded -->
    <string name="tip_firefox_preview_moved_header">Firefox Preview orain Firefox Nightly da</string>
    <!-- text for firefox preview moving tip description -->
    <string name="tip_firefox_preview_moved_description">Firefox Nightly gauero eguneratzen da eta eginbide esperimental berriak ditu.
        Halere, ezegonkorragoa izan lieke. Esperientzia egonkorrago baterako, deskargatu nabigatzailearen beta bertsioa.</string>

    <!-- text for firefox preview moving tip button. "Firefox for Android Beta" is intentionally hardcoded -->
    <string name="tip_firefox_preview_moved_button_2">Eskuratu Androiderako Firefox Beta bertsioa</string>

    <!-- text for firefox preview moving tip header. "Firefox Nightly" is intentionally hardcoded -->
    <string name="tip_firefox_preview_moved_header_preview_installed">Firefox Nightly lekuz aldatu da</string>
    <!-- text for firefox preview moving tip description -->
    <string name="tip_firefox_preview_moved_description_preview_installed">Aplikazio honek ez du segurtasun-eguneraketa gehiago izango. Ez erabili gehiago aplikazio hau eta aldatu Nightly berrira.
        \n\nZure laster-markak, saio-hasierak eta historia beste aplikazio batera eramateko, sortu Firefox kontua.</string>
    <!-- text for firefox preview moving tip button  -->
    <string name="tip_firefox_preview_moved_button_preview_installed">Aldatu Nightly berrira</string>

    <!-- text for firefox preview moving tip header. "Firefox Nightly" is intentionally hardcoded -->
    <string name="tip_firefox_preview_moved_header_preview_not_installed">Firefox Nightly lekuz aldatu da</string>
    <!-- text for firefox preview moving tip description -->
    <string name="tip_firefox_preview_moved_description_preview_not_installed">Aplikazio honek ez du segurtasun-eguneraketa gehiago izango. Eskuratu Nightly berria eta ez erabili gehiago aplikazio hau.
        \n\nZure laster-markak, saio-hasierak eta historia beste aplikazio batera eramateko, sortu Firefox kontua.</string>
    <!-- text for firefox preview moving tip button  -->
    <string name="tip_firefox_preview_moved_button_preview_not_installed">Lortu Nightly berria</string>

    <!-- Onboarding -->
    <!-- Text for onboarding welcome message
    The first parameter is the name of the app (e.g. Firefox Preview) -->
    <string name="onboarding_header">Ongi etorri %s(e)ra!</string>
    <!-- text for the Firefox Accounts section header -->
<<<<<<< HEAD
    <string name="onboarding_fxa_section_header">Dagoeneko baduzu kontu bat?</string>
    <!-- text for the "What's New" onboarding card header -->
    <string moz:removedIn="94" name="onboarding_whats_new_header1" tools:ignore="UnusedResources">Ikusi nobedadeak</string>
    <!-- text for the "what's new" onboarding card description
    The first parameter is the short name of the app (e.g. Firefox) -->
    <string moz:removedIn="94" name="onboarding_whats_new_description" tools:ignore="UnusedResources">Birdiseinatutako %s(r)i buruzko galderak dituzu? Zer aldatu den jakin nahi duzu?</string>
    <!-- text for underlined clickable link that is part of "what's new" onboarding card description that links to an FAQ -->
    <string moz:removedIn="94" name="onboarding_whats_new_description_linktext" tools:ignore="UnusedResources">Eskuratu erantzunak hemen</string>
=======
    <string moz:removedIn="96" name="onboarding_fxa_section_header" tools:ignore="UnusedResources">Dagoeneko baduzu kontu bat?</string>
>>>>>>> 5a685e67
    <!-- text for the Firefox account onboarding sign in card header. The word "Firefox" should not be translated -->
    <string name="onboarding_account_sign_in_header_1">Sinkronizatu Firefox gailuen artean</string>
    <!-- Text for the button to learn more about signing in to your Firefox account -->
    <string name="onboarding_manual_sign_in_description">Ekarri laster-markak, historia eta pasahitzak gailu honetako Firefoxera.</string>
    <!-- text for the firefox account onboarding card header when we detect you're already signed in to
        another Firefox browser. (The word `Firefox` should not be translated)
        The first parameter is the email of the detected user's account -->
    <string moz:removedIn="96" name="onboarding_firefox_account_auto_signin_header_3" tools:ignore="UnusedResources">Dagoeneko saioa hasita daukazu %s gisa gailu honetako beste Firefox batean. Kontu honekin saioa hasi nahi duzu?</string>
    <!-- text for the button to confirm automatic sign-in -->
    <string moz:removedIn="96" name="onboarding_firefox_account_auto_signin_confirm" tools:ignore="UnusedResources">Bai, hasi saioa</string>
    <!-- text for the automatic sign-in button while signing in is in process -->
    <string moz:removedIn="96" name="onboarding_firefox_account_signing_in" tools:ignore="UnusedResources">Saioa hasten…</string>

    <!-- text for the button to manually sign into Firefox account. -->
    <string name="onboarding_firefox_account_sign_in_1">Eman izena</string>
    <!-- text for the button to stay signed out when presented with an option to automatically sign-in. -->
    <string moz:removedIn="96" name="onboarding_firefox_account_stay_signed_out" tools:ignore="UnusedResources">Mantendu saiotik kanpo</string>
    <!-- text to display in the snackbar once account is signed-in -->
    <string name="onboarding_firefox_account_sync_is_on">Sinkronizazioa aktibo dago</string>
    <!-- text to display in the snackbar if automatic sign-in fails. user may try again -->
    <string moz:removedIn="96" name="onboarding_firefox_account_automatic_signin_failed" tools:ignore="UnusedResources">Huts egin du saioa hastean</string>
    <!-- text for the tracking protection onboarding card header -->
    <string name="onboarding_tracking_protection_header_3">Pribatutasuna beti aktibo</string>
    <!-- text for the tracking protection card description. 'Firefox' intentionally hardcoded here -->
    <string name="onboarding_tracking_protection_description_3">Firefoxek automatikoki eragozten du konpainiek sekretuki zu webean zehar jarraitzea.</string>
    <!-- text for tracking protection radio button option for standard level of blocking -->
    <string name="onboarding_tracking_protection_standard_button_2">Oinarrizkoa (lehenetsia)</string>
    <!-- text for standard blocking option button description -->
    <string name="onboarding_tracking_protection_standard_button_description_3">Pribatutasunerako eta errendimendurako orekatua. Orriak ohi bezala kargatuko dira.</string>
    <!-- text for tracking protection radio button option for strict level of blocking -->
    <string moz:removedIn="96" name="onboarding_tracking_protection_strict_button" tools:ignore="UnusedResources">Zorrotza (gomendatua)</string>
    <!-- text for tracking protection radio button option for strict level of blocking -->
    <string name="onboarding_tracking_protection_strict_option">Zorrotza</string>
    <!-- text for strict blocking option button description -->
    <string name="onboarding_tracking_protection_strict_button_description_3">Jarraipen-elementu gehiago blokeatzen ditu orriak azkarrago karga daitezen baina orriko zenbait eginbide hauts litezke.</string>
    <!-- text for the toolbar position card header  -->
    <string name="onboarding_toolbar_placement_header_1">Hautatu tresna-barraren kokapena</string>
    <!-- text for the toolbar position card description -->
    <string name="onboarding_toolbar_placement_description_1">Izan tresna-barra esku-eskura. Manten ezazu behean edo eraman ezazu gora.</string>
<<<<<<< HEAD
    <!-- text for the private browsing onboarding card header -->
    <string moz:removedIn="94" name="onboarding_private_browsing_header" tools:ignore="UnusedResources">Nabigatu modu pribatuan</string>
    <!-- text for the private browsing onboarding card description
    The first parameter is an icon that represents private browsing -->
    <string moz:removedIn="94" name="onboarding_private_browsing_description1" tools:ignore="UnusedResources">Ireki fitxa pribatua behin: sakatu %s ikonoa.</string>
    <!-- text for the private browsing onboarding card description, explaining how to always using private browsing -->
    <string moz:removedIn="94" name="onboarding_private_browsing_always_description" tools:ignore="UnusedResources">Ireki fitxa pribatuak aldiro: eguneratu zure nabigatze pribatuko ezarpenak.</string>
    <!-- text for the private browsing onbording card button, that launches settings -->
    <string moz:removedIn="94" name="onboarding_private_browsing_button" tools:ignore="UnusedResources">Ireki ezarpenak</string>
=======
>>>>>>> 5a685e67
    <!-- text for the privacy notice onboarding card header -->
    <string name="onboarding_privacy_notice_header">Zure pribatutasuna</string>
    <!-- text for the privacy notice onboarding card description
    The first parameter is the name of the app (e.g. Firefox Preview) Substitute %s for long browser name. -->
    <string name="onboarding_privacy_notice_description2">Online partekatzen duzunaren eta gurekin partekatzen duzunaren inguruko kontrola emateko diseinatu dugu %s.</string>
    <!-- Text for the button to read the privacy notice -->
    <string name="onboarding_privacy_notice_read_button">Irakurri gure pribatutasun-oharra</string>

    <!-- text for the button to finish onboarding -->
    <string name="onboarding_finish">Hasi nabigatzen</string>

    <!-- Onboarding theme -->
    <!-- text for the theme picker onboarding card header -->
    <string name="onboarding_theme_picker_header">Aukeratu itxura</string>
    <!-- text for the theme picker onboarding card description -->
    <string name="onboarding_theme_picker_description_2">Aurreztu bateria pixka bat eta zaindu ikusmena modu ilunarekin.</string>
    <!-- Automatic theme setting (will follow device setting) -->
    <string name="onboarding_theme_automatic_title">Automatikoa</string>
    <!-- Summary of automatic theme setting (will follow device setting) -->
    <string name="onboarding_theme_automatic_summary">Zure gailuaren ezarpenetara moldatzen da</string>
    <!-- Theme setting for dark mode -->
    <string name="onboarding_theme_dark_title">Itxura iluna</string>
    <!-- Theme setting for light mode -->
    <string name="onboarding_theme_light_title">Itxura argia</string>

    <!-- Text shown in snackbar when multiple tabs have been sent to device -->
    <string name="sync_sent_tabs_snackbar">Fitxak bidalita!</string>
    <!-- Text shown in snackbar when one tab has been sent to device  -->
    <string name="sync_sent_tab_snackbar">Fitxa bidalita!</string>
    <!-- Text shown in snackbar when sharing tabs failed  -->
    <string name="sync_sent_tab_error_snackbar">Ezin da bidali</string>
    <!-- Text shown in snackbar for the "retry" action that the user has after sharing tabs failed -->
    <string name="sync_sent_tab_error_snackbar_action">SAIATU BERRIRO</string>
    <!-- Title of QR Pairing Fragment -->
    <string name="sync_scan_code">Eskaneatu kodea</string>
    <!-- Instructions on how to access pairing -->
    <string name="sign_in_instructions"><![CDATA[Ireki Firefox zure ordenagailuan eta zoaz <b>https://firefox.com/pair</b> helbidera]]></string>
    <!-- Text shown for sign in pairing when ready -->
    <string name="sign_in_ready_for_scan">Eskaneatzeko prest</string>
    <!-- Text shown for settings option for sign with pairing -->
    <string name="sign_in_with_camera">Hasi saioa zure kamerarekin</string>
    <!-- Text shown for settings option for sign with email -->
    <string name="sign_in_with_email">Erabili helbide elektronikoa horren ordez</string>
    <!-- Text shown for settings option for create new account text.'Firefox' intentionally hardcoded here.-->
    <string name="sign_in_create_account_text"><![CDATA[Ez daukazu konturik? <u>Sortu kontua</u> Firefox gailuen artean sinkronizatzeko.]]></string>
    <!-- Text shown in confirmation dialog to sign out of account -->
    <string moz:removedIn="96" name="sign_out_confirmation_message" tools:ignore="UnusedResources">Firefoxek zure kontuarekin sinkronizatzeari utziko dio baina ez du gailu honetako zure nabigatze-daturik ezabatuko.</string>
    <!-- Text shown in confirmation dialog to sign out of account. The first parameter is the name of the app (e.g. Firefox Preview) -->
    <string name="sign_out_confirmation_message_2">%s(e)k zure kontuarekin sinkronizatzeari utziko dio baina ez du gailu honetako zure nabigatze-daturik ezabatuko.</string>
    <!-- Option to continue signing out of account shown in confirmation dialog to sign out of account -->
    <string name="sign_out_disconnect">Deskonektatu</string>
    <!-- Option to cancel signing out shown in confirmation dialog to sign out of account -->
    <string name="sign_out_cancel">Utzi</string>
    <!-- Error message snackbar shown after the user tried to select a default folder which cannot be altered -->
    <string name="bookmark_cannot_edit_root">Ezin dira karpeta lehenetsiak editatu</string>

    <!-- Enhanced Tracking Protection -->
    <!-- Link displayed in enhanced tracking protection panel to access tracking protection settings -->
    <string name="etp_settings">Babesaren ezarpenak</string>
    <!-- Preference title for enhanced tracking protection settings -->
    <string name="preference_enhanced_tracking_protection">Jarraipenaren babes hobetua</string>
    <!-- Title for the description of enhanced tracking protection -->
    <string name="preference_enhanced_tracking_protection_explanation_title">Nabigatu inor segika izan gabe</string>
    <!-- Description of enhanced tracking protection. The first parameter is the name of the application (For example: Fenix) -->
    <string name="preference_enhanced_tracking_protection_explanation">Mantendu zure datuak zuretzat. Lineako zure jardueraren jarraipena egiten duten elementu ohikoenetatik babesten zaitu %s(e)k.</string>
    <!-- Text displayed that links to website about enhanced tracking protection -->
    <string name="preference_enhanced_tracking_protection_explanation_learn_more">Argibide gehiago</string>
    <!-- Preference for enhanced tracking protection for the standard protection settings -->
    <string name="preference_enhanced_tracking_protection_standard_default_1">Oinarrizkoa (lehenetsia)</string>
    <!-- Preference description for enhanced tracking protection for the standard protection settings -->
    <string name="preference_enhanced_tracking_protection_standard_description_4">Pribatutasunerako eta errendimendurako orekatua. Orriak ohi bezala kargatuko dira.</string>
    <!--  Accessibility text for the Standard protection information icon  -->
    <string name="preference_enhanced_tracking_protection_standard_info_button">Jarraipenaren oinarrizko babesak blokeatzen duena</string>
    <!-- Preference for enhanced tracking protection for the strict protection settings -->
    <string name="preference_enhanced_tracking_protection_strict">Zorrotza</string>
    <!-- Preference description for enhanced tracking protection for the strict protection settings -->
    <string name="preference_enhanced_tracking_protection_strict_description_3">Jarraipen-elementu gehiago blokeatzen ditu orriak azkarrago karga daitezen baina orriko zenbait eginbide hauts litezke.</string>
    <!--  Accessibility text for the Strict protection information icon  -->
    <string name="preference_enhanced_tracking_protection_strict_info_button">Jarraipenaren babes zorrotzak blokeatzen duena</string>
    <!-- Preference for enhanced tracking protection for the custom protection settings -->
    <string name="preference_enhanced_tracking_protection_custom">Pertsonalizatua</string>
    <!-- Preference description for enhanced tracking protection for the strict protection settings -->
    <string name="preference_enhanced_tracking_protection_custom_description_2">Aukeratu blokeatu beharreko jarraipen-elementu eta scriptak.</string>
    <!--  Accessibility text for the Strict protection information icon  -->
    <string name="preference_enhanced_tracking_protection_custom_info_button">Jarraipenaren babes pertsonalizatuak blokeatzen duena</string>
    <!-- Header for categories that are being blocked by current Enhanced Tracking Protection settings -->
    <!-- Preference for enhanced tracking protection for the custom protection settings for cookies-->
    <string name="preference_enhanced_tracking_protection_custom_cookies">Cookieak</string>
    <!-- Option for enhanced tracking protection for the custom protection settings for cookies-->
    <string name="preference_enhanced_tracking_protection_custom_cookies_1">Guneen arteko eta sare sozialetako jarraipen-elementuak</string>
    <!-- Option for enhanced tracking protection for the custom protection settings for cookies-->
    <string name="preference_enhanced_tracking_protection_custom_cookies_2">Bisitatu gabeko guneetako cookieak</string>
    <!-- Option for enhanced tracking protection for the custom protection settings for cookies-->
    <string name="preference_enhanced_tracking_protection_custom_cookies_3">Hirugarrenen cookie guztiak (webguneak apur litzake)</string>
    <!-- Option for enhanced tracking protection for the custom protection settings for cookies-->
    <string name="preference_enhanced_tracking_protection_custom_cookies_4">Cookie guztiak (webguneak apurtuko ditu)</string>
    <!-- Preference for enhanced tracking protection for the custom protection settings for tracking content -->
    <string name="preference_enhanced_tracking_protection_custom_tracking_content">Edukiaren jarraipena</string>
    <!-- Option for enhanced tracking protection for the custom protection settings for tracking content-->
    <string name="preference_enhanced_tracking_protection_custom_tracking_content_1">Fitxa guztietan</string>
    <!-- Option for enhanced tracking protection for the custom protection settings for tracking content-->
    <string name="preference_enhanced_tracking_protection_custom_tracking_content_2">Fitxa pribatuetan soilik</string>
    <!-- Option for enhanced tracking protection for the custom protection settings for tracking content-->
    <string moz:removedIn="96" name="preference_enhanced_tracking_protection_custom_tracking_content_3" tools:ignore="UnusedResources">Fitxa pertsonalizatuetan soilik</string>
    <!-- Preference for enhanced tracking protection for the custom protection settings -->
    <string name="preference_enhanced_tracking_protection_custom_cryptominers">Kriptomeatzariak</string>
    <!-- Preference for enhanced tracking protection for the custom protection settings -->
    <string name="preference_enhanced_tracking_protection_custom_fingerprinters">Hatz-marka bidezko jarraipena</string>
    <!-- Button label for navigating to the Enhanced Tracking Protection details -->
    <string name="enhanced_tracking_protection_details">Xehetasunak</string>
    <!-- Header for categories that are being being blocked by current Enhanced Tracking Protection settings -->
    <string name="enhanced_tracking_protection_blocked">Blokeatuta</string>
    <!-- Header for categories that are being not being blocked by current Enhanced Tracking Protection settings -->
    <string name="enhanced_tracking_protection_allowed">Baimenduta</string>
    <!-- Category of trackers (social media trackers) that can be blocked by Enhanced Tracking Protection -->
    <string name="etp_social_media_trackers_title">Sare sozialetako jarraipen-elementuak</string>
    <!-- Description of social media trackers that can be blocked by Enhanced Tracking Protection -->
    <string name="etp_social_media_trackers_description">Sare sozialek zure webeko jardueraren jarraipena egiteko ahalmena mugatzen du.</string>
    <!-- Category of trackers (cross-site tracking cookies) that can be blocked by Enhanced Tracking Protection -->
    <string name="etp_cookies_title">Guneen arteko cookie jarraipen-egileak</string>
    <!-- Description of cross-site tracking cookies that can be blocked by Enhanced Tracking Protection -->
    <string name="etp_cookies_description">Hainbat gunetan zehar iragarleen eta estatistiken enpresek zure nabigatze-datuak biltzeko erabiltzen dituzten cookieak blokeatzen ditu.</string>
    <!-- Category of trackers (cryptominers) that can be blocked by Enhanced Tracking Protection -->
    <string name="etp_cryptominers_title">Kriptomeatzariak</string>
    <!-- Description of cryptominers that can be blocked by Enhanced Tracking Protection -->
    <string name="etp_cryptominers_description">Script maltzurrek diru digitala ustiatzeko zure gailurako sarbidea lortzea eragozten du.</string>
    <!-- Category of trackers (fingerprinters) that can be blocked by Enhanced Tracking Protection -->
    <string name="etp_fingerprinters_title">Hatz-marka bidezko jarraipena</string>
    <!-- Description of fingerprinters that can be blocked by Enhanced Tracking Protection -->
    <string name="etp_fingerprinters_description">Jarraipena egiteko erabil litezkeen zure gailuari buruzko identifikazio bakarreko datuak biltzea eragozten du.</string>
    <!-- Category of trackers (tracking content) that can be blocked by Enhanced Tracking Protection -->
    <string name="etp_tracking_content_title">Edukiaren jarraipena</string>
    <!-- Description of tracking content that can be blocked by Enhanced Tracking Protection -->
    <string name="etp_tracking_content_description">Jarraipenerako kodea izan lezaketen kanpoko iragarkiak, bideoak eta bestelako edukia kargatzea eragozten du. Zenbait webguneren eginbideetan eragina izan lezake.</string>
    <!-- Enhanced Tracking Protection message that protection is currently on for this site -->
    <string name="etp_panel_on">Babesak aktibo daude gune honetarako</string>
    <!-- Enhanced Tracking Protection message that protection is currently off for this site -->
    <string name="etp_panel_off">Babesak inaktibo daude gune honetarako</string>
    <!-- Header for exceptions list for which sites enhanced tracking protection is always off -->
    <string name="enhanced_tracking_protection_exceptions">Jarraipenaren babes hobetua desgaituta dago gune hauetarako</string>
    <!-- Content description (not visible, for screen readers etc.): Navigate
    back from ETP details (Ex: Tracking content) -->
    <string name="etp_back_button_content_description">Nabigatu atzera</string>
    <!-- About page Your rights link text -->
    <string moz:removedIn="96" name="about_your_rights" tools:ignore="UnusedResources">Zure eskubideak</string>
    <!-- About page link text to open open source licenses screen -->
    <string moz:removedIn="96" name="about_open_source_licenses" tools:ignore="UnusedResources">Erabiltzen ditugun kode irekiko liburutegiak</string>
    <!-- About page link text to open what's new link -->
    <string name="about_whats_new">%s(r)en nobedadeak</string>
    <!-- Open source licenses page title
    The first parameter is the app name -->
    <string name="open_source_licenses_title">%s | Kode irekiko liburutegiak</string>

    <!-- Category of trackers (redirect trackers) that can be blocked by Enhanced Tracking Protection -->
    <string name="etp_redirect_trackers_title">Birbideraketen jarraipen-elementuak</string>

    <!-- Description of redirect tracker cookies that can be blocked by Enhanced Tracking Protection -->
    <string name="etp_redirect_trackers_description">Webgune jakinetara egindako birbideraketek ezarritako jarraipen-cookieak garbitzen ditu.</string>

    <!-- Description of the SmartBlock Enhanced Tracking Protection feature. The * symbol is intentionally hardcoded here,
         as we use it on the UI to indicate which trackers have been partially unblocked.  -->
    <string name="preference_etp_smartblock_description">Behean markatutako zenbait jarraipen-elementu erdizka desblokeatu dira orri honetan beraiekin elkarreragin duzulako *.</string>
    <!-- Text displayed that links to website about enhanced tracking protection SmartBlock -->
    <string name="preference_etp_smartblock_learn_more">Argibide gehiago</string>

    <!-- About page link text to open support link -->
    <string name="about_support">Laguntza</string>
    <!-- About page link text to list of past crashes (like about:crashes on desktop) -->
    <string name="about_crashes">Hutsegiteak</string>
    <!-- About page link text to open privacy notice link -->
    <string name="about_privacy_notice">Pribatutasun-oharra</string>
    <!-- About page link text to open know your rights link -->
    <string name="about_know_your_rights">Ezagutu zure eskubideak</string>
    <!-- About page link text to open licensing information link -->
    <string name="about_licensing_information">Lizentziaren informazioa</string>
    <!-- About page link text to open a screen with libraries that are used -->
    <string name="about_other_open_source_libraries">Erabiltzen ditugun liburutegiak</string>

    <!-- Toast shown to the user when they are activating the secret dev menu
        The first parameter is number of long clicks left to enable the menu -->
    <string name="about_debug_menu_toast_progress">Arazketa-menua: %1$d klik falta dira gaitzeko</string>
    <string name="about_debug_menu_toast_done">Arazketa-menua gaituta</string>

    <!-- Content description of the tab counter toolbar button when one tab is open -->
    <string moz:removedIn="96" name="tab_counter_content_description_one_tab" tools:ignore="UnusedResources">Fitxa bat</string>
    <!-- Content description of the tab counter toolbar button when multiple tabs are open. First parameter will be replaced with the number of tabs (always more than one) -->
    <string moz:removedIn="96" name="tab_counter_content_description_multi_tab" tools:ignore="UnusedResources">%d fitxa</string>
  
    <!-- Browser long press popup menu -->
    <!-- Copy the current url -->
    <string name="browser_toolbar_long_press_popup_copy">Kopiatu</string>
    <!-- Paste & go the text in the clipboard. '&amp;' is replaced with the ampersand symbol: & -->
    <string name="browser_toolbar_long_press_popup_paste_and_go">Itsatsi eta joan</string>
    <!-- Paste the text in the clipboard -->
    <string name="browser_toolbar_long_press_popup_paste">Itsatsi</string>

    <!-- Snackbar message shown after an URL has been copied to clipboard. -->
    <string name="browser_toolbar_url_copied_to_clipboard_snackbar">URLa arbelean kopiatu da</string>
  
    <!-- Title text for the Add To Homescreen dialog -->
    <string name="add_to_homescreen_title">Gehitu hasierako pantailan</string>
    <!-- Cancel button text for the Add to Homescreen dialog -->
    <string name="add_to_homescreen_cancel">Utzi</string>
    <!-- Add button text for the Add to Homescreen dialog -->
    <string name="add_to_homescreen_add">Gehitu</string>
    <!-- Continue to website button text for the first-time Add to Homescreen dialog -->
    <string name="add_to_homescreen_continue">Jarraitu webgunera</string>
    <!-- Placeholder text for the TextView in the Add to Homescreen dialog -->
    <string name="add_to_homescreen_text_placeholder">Lasterbidearen izena</string>

    <!-- Describes the add to homescreen functionality -->
    <string name="add_to_homescreen_description_2">Modu errazean gehi dezakezu webgune hau zure gailuaren hasierako pantailan berehalako sarbidea izan eta aplikazio-moduko esperientziarekin azkarrago nabigatzeko.</string>

    <!-- Preference for managing the settings for logins and passwords in Fenix -->
    <string name="preferences_passwords_logins_and_passwords">Saio-hasierak eta pasahitzak</string>
    <!-- Preference for managing the saving of logins and passwords in Fenix -->
    <string name="preferences_passwords_save_logins">Gorde saio-hasierak eta pasahitzak</string>
    <!-- Preference option for asking to save passwords in Fenix -->
    <string name="preferences_passwords_save_logins_ask_to_save">Galdetu gorde aurretik</string>
    <!-- Preference option for never saving passwords in Fenix -->
    <string name="preferences_passwords_save_logins_never_save">Ez gorde inoiz</string>
    <!-- Preference for autofilling saved logins in Firefox (in web content), %1$s will be replaced with the app name -->
    <string name="preferences_passwords_autofill2">Automatikoki bete %1$s aplikazioan</string>
    <!-- Description for the preference for autofilling saved logins in Firefox (in web content), %1$s will be replaced with the app name -->
    <string name="preferences_passwords_autofill_description">Bete eta gorde webguneetako erabiltzaile-izen eta pasahitzak %1$s erabili bitartean.</string>
    <!-- Preference for autofilling logins from Fenix in other apps (e.g. autofilling the Twitter app) -->
    <string name="preferences_android_autofill">Automatikoki bete beste aplikazioetan</string>
    <!-- Description for the preference for autofilling logins from Fenix in other apps (e.g. autofilling the Twitter app) -->
    <string name="preferences_android_autofill_description">Bete erabiltzaile-izen eta pasahitzak zure gailuko beste aplikazioetan.</string>

    <!-- Preference option for adding a login -->
    <string name="preferences_logins_add_login">Gehitu saio-hasiera</string>

    <!-- Preference for syncing saved logins in Fenix -->
    <string name="preferences_passwords_sync_logins">Sinkronizatu saio-hasierak</string>
    <!-- Preference for syncing saved logins in Fenix, when not signed in-->
    <string name="preferences_passwords_sync_logins_across_devices">Sinkronizatu saio-hasierak gailuen artean</string>
    <!-- Syncing saved logins in Fenix needs reconnect to sync -->
    <string moz:removedIn="96" name="preferences_passwords_sync_logins_reconnect" tools:ignore="UnusedResources">Birkonektatu</string>
    <!-- Syncing saved logins in Fenix needs login -->
    <string moz:removedIn="96" name="preferences_passwords_sync_logins_sign_in" tools:ignore="UnusedResources">Hasi saioa Sync-en</string>
    <!-- Preference to access list of saved logins -->
    <string name="preferences_passwords_saved_logins">Gordetako saio-hasierak</string>
    <!-- Description of empty list of saved passwords. Placeholder is replaced with app name.  -->
    <string name="preferences_passwords_saved_logins_description_empty_text">%s(e)n gordetzen edo sinkronizatzen dituzun saio-hasierak hemen agertuko dira.</string>
    <!-- Preference to access list of saved logins -->
    <string name="preferences_passwords_saved_logins_description_empty_learn_more_link">Sinkronizazioari buruzko argibide gehiago.</string>
    <!-- Preference to access list of login exceptions that we never save logins for -->
    <string name="preferences_passwords_exceptions">Salbuespenak</string>
    <!-- Empty description of list of login exceptions that we never save logins for -->
    <string name="preferences_passwords_exceptions_description_empty">Gorde gabeko saio-hasiera eta pasahitzak hemen erakutsiko dira.</string>
    <!-- Description of list of login exceptions that we never save logins for -->
    <string name="preferences_passwords_exceptions_description">Gune hauetarako ez da saio-hasiera eta pasahitzik gordeko.</string>
    <!-- Text on button to remove all saved login exceptions -->
    <string name="preferences_passwords_exceptions_remove_all">Ezabatu salbuespen guztiak</string>
    <!-- Hint for search box in logins list -->
    <string name="preferences_passwords_saved_logins_search">Bilatu saio-hasierak</string>
    <!-- Option to sort logins list A-Z, alphabetically -->
    <string moz:removedIn="96" name="preferences_passwords_saved_logins_alphabetically" tools:ignore="UnusedResources">Ordena alfabetikoan</string>
    <!-- Option to sort logins list by most recently used -->
    <string moz:removedIn="96" name="preferences_passwords_saved_logins_recently_used" tools:ignore="UnusedResources">Erabilitako azkenak</string>
    <!-- The header for the site that a login is for -->
    <string name="preferences_passwords_saved_logins_site">Gunea</string>
    <!-- The header for the username for a login -->
    <string name="preferences_passwords_saved_logins_username">Erabiltzaile-izena</string>
    <!-- The header for the password for a login -->
    <string name="preferences_passwords_saved_logins_password">Pasahitza</string>
    <!-- Message displayed in security prompt to reenter a secret pin to access saved logins -->
    <string moz:removedIn="96" name="preferences_passwords_saved_logins_enter_pin" tools:ignore="UnusedResources">Sartu berriro zure PINa</string>
    <!-- Message displayed in security prompt to access saved logins -->
    <string moz:removedIn="96" name="preferences_passwords_saved_logins_enter_pin_description" tools:ignore="UnusedResources">Desblokeatu gordetako saio-hasierak ikusteko</string>
    <!-- Message displayed when a connection is insecure and we detect the user is entering a password -->
    <string moz:removedIn="96" name="logins_insecure_connection_warning" tools:ignore="UnusedResources">Konexioa ez da segurua. Sartutako saio-hasierak arriskuan egon litezke.</string>
    <!-- Learn more link that will link to a page with more information displayed when a connection is insecure and we detect the user is entering a password -->
    <string moz:removedIn="96" name="logins_insecure_connection_warning_learn_more" tools:ignore="UnusedResources">Argibide gehiago</string>
    <!-- Prompt message displayed when Fenix detects a user has entered a password and user decides if Fenix should save it. The first parameter is the name of the application (For example: Fenix)  -->
    <string moz:removedIn="96" name="logins_doorhanger_save" tools:ignore="UnusedResources">%s(e)k saio-hasiera hau gordetzea nahi duzu?</string>
    <!-- Positive confirmation that Fenix should save the new or updated login -->
    <string moz:removedIn="96" name="logins_doorhanger_save_confirmation" tools:ignore="UnusedResources">Gorde</string>
    <!-- Negative confirmation that Fenix should not save the new or updated login -->
    <string moz:removedIn="96" name="logins_doorhanger_save_dont_save" tools:ignore="UnusedResources">Ez gorde</string>
    <!-- Shown in snackbar to tell user that the password has been copied -->
    <string name="logins_password_copied">Pasahitza arbelean kopiatu da</string>
    <!-- Shown in snackbar to tell user that the username has been copied -->
    <string name="logins_username_copied">Erabiltzaile-izena arbelean kopiatu da</string>
    <!-- Shown in snackbar to tell user that the site has been copied -->
    <string moz:removedIn="96" name="logins_site_copied" tools:ignore="UnusedResources">Gunea arbelean kopiatu da</string>
    <!-- Content Description (for screenreaders etc) read for the button to copy a password in logins-->
    <string name="saved_logins_copy_password">Kopiatu pasahitza</string>
    <!-- Content Description (for screenreaders etc) read for the button to clear a password while editing a login-->
    <string name="saved_logins_clear_password">Garbitu pasahitza</string>
    <!-- Content Description (for screenreaders etc) read for the button to copy a username in logins -->
    <string name="saved_login_copy_username">Kopiatu erabiltzaile-izena</string>
    <!-- Content Description (for screenreaders etc) read for the button to clear a username while editing a login -->
    <string name="saved_login_clear_username">Garbitu erabiltzaile-izena</string>
    <!-- Content Description (for screenreaders etc) read for the button to clear the hostname field while creating a login -->
    <string name="saved_login_clear_hostname">Garbitu ostalaria</string>
    <!-- Content Description (for screenreaders etc) read for the button to copy a site in logins -->
    <string moz:removedIn="96" name="saved_login_copy_site" tools:ignore="UnusedResources">Kopiatu gunea</string>
    <!-- Content Description (for screenreaders etc) read for the button to open a site in logins -->
    <string name="saved_login_open_site">Ireki gunea nabigatzailean</string>
    <!-- Content Description (for screenreaders etc) read for the button to reveal a password in logins -->
    <string name="saved_login_reveal_password">Erakutsi pasahitza</string>
    <!-- Content Description (for screenreaders etc) read for the button to hide a password in logins -->
    <string name="saved_login_hide_password">Ezkutatu pasahitza</string>
    <!-- Message displayed in biometric prompt displayed for authentication before allowing users to view their logins -->
    <string name="logins_biometric_prompt_message">Desblokeatu gordetako saio-hasierak ikusteko</string>
    <!-- Title of warning dialog if users have no device authentication set up -->
    <string name="logins_warning_dialog_title">Lortu zure saio-hasierak eta pasahitzak</string>
    <!-- Message of warning dialog if users have no device authentication set up -->
    <string name="logins_warning_dialog_message">Konfiguratu gailua blokeatzeko patroia, PINa edo pasahitza zure saio-hasierak eta pasahitzak babesteko zure gailua beste norbaitek izango balu.</string>
    <!-- Negative button to ignore warning dialog if users have no device authentication set up -->
    <string name="logins_warning_dialog_later">Geroago</string>
    <!-- Positive button to send users to set up a pin of warning dialog if users have no device authentication set up -->
    <string name="logins_warning_dialog_set_up_now">Konfiguratu orain</string>
    <!-- Title of PIN verification dialog to direct users to re-enter their device credentials to access their logins -->
    <string name="logins_biometric_prompt_message_pin">Desblokeatu zure gailua</string>

    <!-- Title for Accessibility Force Enable Zoom Preference -->
    <string name="preference_accessibility_force_enable_zoom">Egin zooma webgune guztietan</string>
    <!-- Summary for Accessibility Force Enable Zoom Preference -->
    <string name="preference_accessibility_force_enable_zoom_summary">Gaitu atximurka bidez zoom egitea baimentzeko, bai eta webguneek keinu hau eragozten badute ere.</string>

    <!-- Saved logins sorting strategy menu item -by name- (if selected, it will sort saved logins alphabetically) -->
    <string name="saved_logins_sort_strategy_alphabetically">Izena (A-Z)</string>
    <!-- Saved logins sorting strategy menu item -by last used- (if selected, it will sort saved logins by last used) -->
    <string name="saved_logins_sort_strategy_last_used">Azkenekoz erabilia</string>
    <!-- Content description (not visible, for screen readers etc.): Sort saved logins dropdown menu chevron icon -->
    <string name="saved_logins_menu_dropdown_chevron_icon_content_description">Ordenatu saio-hasieren menua</string>

    <!-- Credit Cards Autofill -->
    <!-- Preference and title for managing the settings for credit cards -->
    <string name="preferences_credit_cards">Kreditu-txartelak</string>
    <!-- Preference for saving and autofilling credit cards -->
    <string name="preferences_credit_cards_save_and_autofill_cards">Gorde eta osatu automatikoki kreditu-txartelak</string>
    <!-- Preference summary for saving and autofilling credit card data -->
    <string name="preferences_credit_cards_save_and_autofill_cards_summary">Datuak zifratuta daude</string>
    <!-- Preference option for syncing credit cards across devices. This is displayed when the user is not signed into sync -->
    <string name="preferences_credit_cards_sync_cards_across_devices">Sinkronizatu txartelak gailuen artean</string>
    <!-- Preference option for syncing credit cards across devices. This is displayed when the user is signed into sync -->
    <string name="preferences_credit_cards_sync_cards">Sinkronizatu txartelak</string>
    <!-- Preference option for adding a credit card -->
    <string name="preferences_credit_cards_add_credit_card">Gehitu kreditu-txartela</string>

    <!-- Preference option for managing saved credit cards -->
    <string name="preferences_credit_cards_manage_saved_cards">Kudeatu gordetako txartelak</string>
    <!-- Title of the "Add card" screen -->
    <string name="credit_cards_add_card">Gehitu txartela</string>
    <!-- Title of the "Edit card" screen -->
    <string name="credit_cards_edit_card">Editatu txartela</string>
    <!-- The header for the card number of a credit card -->
    <string name="credit_cards_card_number">Txartelaren zenbakia</string>
    <!-- The header for the expiration date of a credit card -->
    <string name="credit_cards_expiration_date">Iraungitze-data</string>
    <!-- The label for the expiration date month of a credit card to be used by a11y services-->
    <string name="credit_cards_expiration_date_month">Iraungitze-dataren hilabetea</string>
    <!-- The label for the expiration date year of a credit card to be used by a11y services-->
    <string name="credit_cards_expiration_date_year">Iraungitze-dataren urtea</string>
    <!-- The header for the name on the credit card -->
    <string name="credit_cards_name_on_card">Txarteleko izena</string>
    <!-- The header for the nickname for a credit card -->
    <string moz:removedIn="96" name="credit_cards_card_nickname" tools:ignore="UnusedResources">Txartelaren ezizena</string>
    <!-- The text for the "Delete card" menu item for deleting a credit card -->
    <string name="credit_cards_menu_delete_card">Ezabatu txartela</string>
    <!-- The text for the "Delete card" button for deleting a credit card -->
    <string name="credit_cards_delete_card_button">Ezabatu txartela</string>
    <!-- The title for the "Save" menu item for saving a credit card -->
    <string name="credit_cards_menu_save">Gorde</string>
    <!-- The text for the "Save" button for saving a credit card -->
    <string name="credit_cards_save_button">Gorde</string>
    <!-- The text for the "Cancel" button for cancelling adding or updating a credit card -->
    <string name="credit_cards_cancel_button">Utzi</string>
    <!-- Title of the "Saved cards" screen -->
    <string name="credit_cards_saved_cards">Gordetako txartelak</string>

    <!-- Error message for credit card number validation -->
    <string name="credit_cards_number_validation_error_message">Idatzi baliozko kreditu-txartel zenbakia</string>
    <!-- Error message for credit card name on card validation -->
    <string name="credit_cards_name_on_card_validation_error_message">Bete eremu hau mesedez</string>
    <!-- Message displayed in biometric prompt displayed for authentication before allowing users to view their saved credit cards -->
    <string name="credit_cards_biometric_prompt_message">Desblokeatu gordetako txartelak ikusteko</string>

    <!-- Title of warning dialog if users have no device authentication set up -->
    <string name="credit_cards_warning_dialog_title">Bermatu zure kreditu-txartelak</string>
    <!-- Message of warning dialog if users have no device authentication set up -->
    <string name="credit_cards_warning_dialog_message">Konfiguratu gailua blokeatzeko patroia, PINa edo pasahitza zure gordetako kreditu-txartelak babesteko zure gailua beste norbaitek izango balu.</string>
    <!-- Positive button to send users to set up a pin of warning dialog if users have no device authentication set up -->
    <string name="credit_cards_warning_dialog_set_up_now">Konfiguratu orain</string>
    <!-- Negative button to ignore warning dialog if users have no device authentication set up -->
    <string name="credit_cards_warning_dialog_later">Geroago</string>
    <!-- Title of PIN verification dialog to direct users to re-enter their device credentials to access their credit cards -->
    <string name="credit_cards_biometric_prompt_message_pin">Desblokeatu zure gailua</string>
    <!-- Message displayed in biometric prompt for authentication, before allowing users to use their stored credit card information -->
    <string name="credit_cards_biometric_prompt_unlock_message">Desblokeatu gordetako kreditu txartelaren informazioa erabiltzeko</string>

    <!-- Title of the Add search engine screen -->
    <string name="search_engine_add_custom_search_engine_title">Gehitu bilaketa-motorra</string>
    <!-- Title of the Edit search engine screen -->
    <string name="search_engine_edit_custom_search_engine_title">Editatu bilaketa-motorra</string>
    <!-- Content description (not visible, for screen readers etc.): Title for the button to add a search engine in the action bar -->
    <string name="search_engine_add_button_content_description">Gehitu</string>
    <!-- Content description (not visible, for screen readers etc.): Title for the button to save a search engine in the action bar -->
    <string name="search_engine_add_custom_search_engine_edit_button_content_description">Gorde</string>
    <!-- Text for the menu button to edit a search engine -->
    <string name="search_engine_edit">Editatu</string>
    <!-- Text for the menu button to delete a search engine -->
    <string name="search_engine_delete">Ezabatu</string>

    <!-- Text for the button to create a custom search engine on the Add search engine screen -->
    <string name="search_add_custom_engine_label_other">Bestelakoa</string>
    <!-- Placeholder text shown in the Search Engine Name TextField before a user enters text -->
    <string name="search_add_custom_engine_name_hint">Izena</string>
    <!-- Placeholder text shown in the Search String TextField before a user enters text -->
    <string name="search_add_custom_engine_search_string_hint">Erabili beharreko bilaketa-katea</string>
    <!-- Description text for the Search String TextField. The %s is part of the string -->
    <string formatted="false" name="search_add_custom_engine_search_string_example">Ordezkatu galdera-katea &quot;%s&quot; testuarekin. Adibidez:\nhttps://www.google.com/search?q=%s</string>
    <!-- Text for the button to learn more about adding a custom search engine -->
    <string moz:removedIn="96" name="search_add_custom_engine_learn_more_label" tools:ignore="UnusedResources">Argibide gehiago</string>

    <!-- Accessibility description for the form in which details about the custom search engine are entered -->
    <string name="search_add_custom_engine_form_description">Bilaketa-motor pertsonalizatuaren xehetasunak</string>
    <!-- Accessibility description for the 'Learn more' link -->
    <string moz:removedIn="96" name="search_add_custom_engine_learn_more_description" tools:ignore="UnusedResources">Argibide gehiagorako lotura</string>

    <!-- Text shown when a user leaves the name field empty -->
    <string name="search_add_custom_engine_error_empty_name">Idatzi bilaketa-motorraren izena</string>
    <!-- Text shown when a user tries to add a search engine that already exists -->
    <string moz:removedIn="96" name="search_add_custom_engine_error_existing_name" tools:ignore="UnusedResources">&quot;%s&quot; izeneko bilaketa-motorra badago lehendik ere.</string>
    <!-- Text shown when a user leaves the search string field empty -->
    <string name="search_add_custom_engine_error_empty_search_string">Idatzi bilaketa-katea</string>
    <!-- Text shown when a user leaves out the required template string -->
    <string name="search_add_custom_engine_error_missing_template">Egiaztatu bilaketa-katea adibidearen formatuarekin bat datorrela</string>
    <!-- Text shown when we aren't able to validate the custom search query. The first parameter is the url of the custom search engine -->
    <string name="search_add_custom_engine_error_cannot_reach">Errorea &quot;%s&quot; helbidera konektatzean</string>
    <!-- Text shown when a user creates a new search engine -->
    <string name="search_add_custom_engine_success_message">%s sortuta</string>
    <!-- Text shown when a user successfully edits a custom search engine -->
    <string name="search_edit_custom_engine_success_message">%s gordeta</string>
    <!-- Text shown when a user successfully deletes a custom search engine -->
    <string name="search_delete_search_engine_success_message">%s ezabatuta</string>

    <!-- Title text shown for the migration screen to the new browser. Placeholder replaced with app name -->
    <string name="migration_title">Ongi etorri erabat berritutako %s(e)ra</string>

    <!-- Description text followed by a list of things migrating (e.g. Bookmarks, History). Placeholder replaced with app name-->
    <string name="migration_description">Zain duzu goitik behera birdiseinatutako nabigatzailea, hobetutako errendimenduarekin eta online gehiago egiten lagunduko zaituzten eginbideekin.\n\nItxoin %s ondorengoarekin eguneratu arte:</string>
    <!-- Text on the disabled button while in progress. Placeholder replaced with app name -->
    <string name="migration_updating_app_button_text">%s eguneratzen…</string>
    <!-- Text on the enabled button. Placeholder replaced with app name-->
    <string name="migration_update_app_button">Hasi %s</string>
    <!-- Accessibility description text for a completed migration item -->
    <string name="migration_icon_description">Migrazioa burututa</string>
    <!--Text on list of migrated items (e.g. Settings, History, etc.)-->
    <string name="migration_text_passwords">Pasahitzak</string>

    <!-- Heading for the instructions to allow a permission -->
    <string name="phone_feature_blocked_intro">Baimentzeko:</string>
    <!-- First step for the allowing a permission -->
    <string name="phone_feature_blocked_step_settings">1. Zoaz Android sistemako ezarpenetara</string>
    <!-- Second step for the allowing a permission -->
    <string name="phone_feature_blocked_step_permissions"><![CDATA[2. Sakatu <b>Baimenak</b>]]></string>
    <!-- Third step for the allowing a permission (Fore example: Camera) -->
    <string name="phone_feature_blocked_step_feature"><![CDATA[3. Txandakatu <b>%1$s</b> piztuta egon dadin]]></string>

    <!-- Label that indicates a site is using a secure connection -->
    <string name="quick_settings_sheet_secure_connection_2">Konexioa segurua da</string>
    <!-- Label that indicates a site is using a insecure connection -->
    <string name="quick_settings_sheet_insecure_connection_2">Konexioa ez da segurua</string>
<<<<<<< HEAD
    <!-- Label that indicates a site is using a secure connection -->
    <string moz:removedIn="94" name="quick_settings_sheet_secure_connection" tools:ignore="UnusedResources">Konexio segurua</string>
    <!-- Label that indicates a site is using a insecure connection -->
    <string moz:removedIn="94" name="quick_settings_sheet_insecure_connection" tools:ignore="UnusedResources">Konexio ez-segurua</string>
=======
    <!-- Label to clear site data -->
    <string name="clear_site_data">Garbitu cookieak eta gunearen datuak</string>
    <!-- Confirmation message for a dialog confirming if the user wants to delete all data for current site -->
    <string name="confirm_clear_site_data"><![CDATA[Ziur zaude <b>%s</b> guneko cookie eta datu guztiak garbitu nahi dituzula?]]></string>
>>>>>>> 5a685e67
    <!-- Confirmation message for a dialog confirming if the user wants to delete all the permissions for all sites-->
    <string name="confirm_clear_permissions_on_all_sites">Ziur zaude gune guztietako baimen guztiak garbitu nahi dituzula?</string>
    <!-- Confirmation message for a dialog confirming if the user wants to delete all the permissions for a site-->
    <string name="confirm_clear_permissions_site">Ziur zaude gune honetako baimen guztiak garbitu nahi dituzula?</string>
    <!-- Confirmation message for a dialog confirming if the user wants to set default value a permission for a site-->
    <string name="confirm_clear_permission_site">Ziur zaude gune honetako baimen hau garbitu nahi duzula?</string>
    <!-- label shown when there are not site exceptions to show in the site exception settings -->
    <string name="no_site_exceptions">Salbuespenik ez gune honetarako</string>
    <!-- Label for the Pocket default top site -->
    <string moz:removedIn="96" name="pocket_top_articles" tools:ignore="UnusedResources">Artikulu nagusiak</string>
    <!-- Bookmark deletion confirmation -->
    <string name="bookmark_deletion_confirmation">Ziur zaude laster-marka hau ezabatu nahi duzula?</string>
    <!-- Browser menu button that adds a top site to the home fragment -->
    <string name="browser_menu_add_to_top_sites">Gehitu gune nagusietara</string>
    <!-- text shown before the issuer name to indicate who its verified by, parameter is the name of
     the certificate authority that verified the ticket-->
    <string name="certificate_info_verified_by">Egiaztatzailea: %1$s </string>
    <!-- Login overflow menu delete button -->
    <string name="login_menu_delete_button">Ezabatu</string>
    <!-- Login overflow menu edit button -->
    <string name="login_menu_edit_button">Editatu</string>
    <!-- Message in delete confirmation dialog for logins -->
    <string name="login_deletion_confirmation">Ziur zaude saio-hasiera hau ezabatu nahi duzula?</string>
    <!-- Positive action of a dialog asking to delete  -->
    <string name="dialog_delete_positive">Ezabatu</string>
    <!--  The saved login options menu description. -->
    <string name="login_options_menu">Saio-hasieren aukerak</string>
    <!--  The editable text field for a login's web address. -->
    <string name="saved_login_hostname_description">Saio-hasieraren web helbiderako testu-eremu editagarria.</string>
    <!--  The editable text field for a login's username. -->
    <string name="saved_login_username_description">Saio-hasieraren erabiltzaile-izenerako testu-eremu editagarria.</string>
    <!--  The editable text field for a login's password. -->
    <string name="saved_login_password_description">Saio-hasieraren pasahitzerako testu-eremu editagarria.</string>
    <!--  The button description to save changes to an edited login. -->
    <string name="save_changes_to_login">Gorde saio-hasieraren aldaketak.</string>
    <!--  The button description to discard changes to an edited login. -->
    <string moz:removedIn="96" name="discard_changes" tools:ignore="UnusedResources">Baztertu aldaketak</string>
    <!--  The page title for editing a saved login. -->
    <string name="edit">Editatu</string>
    <!--  The page title for adding new login. -->
    <string name="add_login">Gehitu saio-hasiera berria</string>
    <!--  The error message in add/edit login view when password field is blank. -->
    <string name="saved_login_password_required">Pasahitza behar da</string>
    <!--  The error message in add login view when username field is blank. -->
    <string name="saved_login_username_required">Erabiltzaile-izena behar da</string>
    <!--  The error message in add login view when hostname field is blank. -->
    <string name="saved_login_hostname_required" tools:ignore="UnusedResources">Ostalari-izena behar da</string>
    <!-- Voice search button content description  -->
    <string name="voice_search_content_description">Ahots bidezko bilaketa</string>
    <!-- Voice search prompt description displayed after the user presses the voice search button -->
    <string name="voice_search_explainer">Hitz egin orain</string>

    <!--  The error message in edit login view when a duplicate username exists. -->
    <string name="saved_login_duplicate">Erabiltzaile-izen hori badago lehendik ere</string>

    <!-- This is the hint text that is shown inline on the hostname field of the create new login page. 'https://www.example.com' intentionally hardcoded here -->
    <string name="add_login_hostname_hint_text">https://www.adibidea.eus</string>
    <!-- This is an error message shown below the hostname field of the add login page when a hostname does not contain http or https. -->
<<<<<<< HEAD
    <string moz:removedIn="94" name="add_login_hostname_invalid_text_1" tools:ignore="UnusedResources">Web helbideak &quot;https://&quot; edo &quot;http://&quot; izan behar du</string>
    <!-- This is an error message shown below the hostname field of the add login page when a hostname does not contain http or https. -->
=======
>>>>>>> 5a685e67
    <string name="add_login_hostname_invalid_text_3">Web helbideak &quot;https://&quot; edo &quot;http://&quot; izan behar du</string>
    <!-- This is an error message shown below the hostname field of the add login page when a hostname is invalid. -->
    <string name="add_login_hostname_invalid_text_2">Baliozko ostalari-izena behar da</string>

    <!-- Synced Tabs -->
    <!-- Text displayed to ask user to connect another device as no devices found with account -->
    <string name="synced_tabs_connect_another_device">Konektatu beste gailu bat.</string>
    <!-- Text displayed asking user to re-authenticate -->
    <string name="synced_tabs_reauth">Autentifikatu berriro mesedez.</string>
    <!-- Text displayed when user has disabled tab syncing in Firefox Sync Account -->
    <string name="synced_tabs_enable_tab_syncing">Gaitu fitxen sinkronizazioa mesedez.</string>
    <!-- Text displayed when user has no tabs that have been synced -->
    <string name="synced_tabs_no_tabs">Ez daukazu fitxarik irekita beste gailuetako Firefoxetan.</string>
    <!-- Text displayed in the synced tabs screen when a user is not signed in to Firefox Sync describing Synced Tabs -->
    <string name="synced_tabs_sign_in_message">Ikusi zure beste gailuetako fitxen zerrenda.</string>

    <!-- Text displayed on a button in the synced tabs screen to link users to sign in when a user is not signed in to Firefox Sync -->
    <string name="synced_tabs_sign_in_button">Hasi saioa sinkronizatzeko</string>

    <!-- The text displayed when a synced device has no tabs to show in the list of Synced Tabs. -->
    <string name="synced_tabs_no_open_tabs">Irekitako fitxarik ez</string>

    <!-- Top Sites -->
    <!-- Title text displayed in the dialog when top sites limit is reached. -->
    <string name="top_sites_max_limit_title">Gune erabilienen mugara iritsi da</string>
    <!-- Content description text displayed in the dialog when top sites limit is reached. -->
    <string name="top_sites_max_limit_content_2">Gune erabilienetako bat gehitzeko, kendu aurretik dagoen bat. Sakatu eta mantendu gunea eta hautatu kentzeko aukera.</string>
    <!-- Confirmation dialog button text when top sites limit is reached. -->
    <string name="top_sites_max_limit_confirmation_button">Ados, ulertuta</string>

    <!-- Label for the preference to show the most visited top sites on the homepage -->
    <string name="top_sites_toggle_top_recent_sites_3">Gehien bisitatutako guneak</string>
<<<<<<< HEAD
    <!-- Label for the show most visited top sites preference -->
    <string moz:removedIn="94" name="top_sites_toggle_top_frecent_sites_2" tools:ignore="UnusedResources">Erakutsi gehien bisitatutako guneak</string>
    <!-- Label for the show most visited sites preference -->
    <string moz:removedIn="93" name="top_sites_toggle_top_frecent_sites" tools:ignore="UnusedResources">Erakutsi gehien bisitatutako guneak</string>
=======
>>>>>>> 5a685e67

    <!-- Title text displayed in the rename top site dialog. -->
	<string name="top_sites_rename_dialog_title">Izena</string>
	<!-- Hint for renaming title of a top site -->
	<string name="top_site_name_hint">Gune erabilienaren izena</string>
	<!-- Button caption to confirm the renaming of the top site. -->
	<string name="top_sites_rename_dialog_ok">Ados</string>
	<!-- Dialog button text for canceling the rename top site prompt. -->
	<string name="top_sites_rename_dialog_cancel">Utzi</string>

    <!-- Inactive tabs in the tabs tray -->
    <!-- Title text displayed in the tabs tray when a tab has been unused for 14 days. -->
    <string name="inactive_tabs_title">Fitxa inaktiboak</string>
    <!-- Content description for closing all inactive tabs -->
    <string name="inactive_tabs_delete_all">Itxi fitxa inaktibo guztiak</string>
    <!-- A description below the section of "inactive" tabs to notify the user when those tabs will be closed, if appropriate. See strings inactive_tabs_30_days and inactive_tabs_7_days for placeholders options. -->
<<<<<<< HEAD
    <string moz:removedIn="93" name="inactive_tabs_description" tools:ignore="UnusedResources">Fitxak %s egongo dira erabilgarri. Denbora horren ondoren, automatikoki itxiko dira.</string>
    <!-- The amount of time until a tab in the "inactive" section of the tabs tray will be closed. See string inactive_tabs_description as well -->
    <string moz:removedIn="93" name="inactive_tabs_30_days" tools:ignore="UnusedResources">30 egunez</string>
    <!-- The amount of time until a tab in the "inactive" section of the tabs tray will be closed. See string inactive_tabs_description as well -->
    <string moz:removedIn="93" name="inactive_tabs_7_days" tools:ignore="UnusedResources">astebetez</string>
=======
    <string moz:removedIn="95" name="inactive_tabs_description" tools:ignore="UnusedResources">Fitxak %s egongo dira erabilgarri. Denbora horren ondoren, automatikoki itxiko dira.</string>
    <!-- The amount of time until a tab in the "inactive" section of the tabs tray will be closed. See string inactive_tabs_description as well -->
    <string moz:removedIn="95" name="inactive_tabs_30_days" tools:ignore="UnusedResources">30 egunez</string>
    <!-- The amount of time until a tab in the "inactive" section of the tabs tray will be closed. See string inactive_tabs_description as well -->
    <string moz:removedIn="95" name="inactive_tabs_7_days" tools:ignore="UnusedResources">astebetez</string>
>>>>>>> 5a685e67

    <!-- Inactive tabs auto-close message in the tabs tray -->
    <!-- The header text of the auto-close message when the user is asked if they want to turn on the auto-closing of inactive tabs. -->
    <string name="inactive_tabs_auto_close_message_header" tools:ignore="UnusedResources">Automatikoki itxi hilabete ondoren?</string>
    <!-- A description below the header to notify the user what the inactive tabs auto-close feature is. -->
    <string name="inactive_tabs_auto_close_message_description" tools:ignore="UnusedResources">Azken hilabetean ikusi ez dituzun fitxak itxi ditzake Firefoxek.</string>
    <!-- A call to action below the description to allow the user to turn on the auto closing of inactive tabs. -->
    <string name="inactive_tabs_auto_close_message_action" tools:ignore="UnusedResources">AKTIBATU AUTOMATIKOKI IXTEA</string>

<<<<<<< HEAD
    <!-- Inactive tabs survey -->
    <!-- Header text for the inactive tabs survey asking for feedback to improve the inactive tabs feature. -->
    <string name="inactive_tabs_survey_header" tools:ignore="UnusedResources">Lagun iezaguzu hobetzen</string>
    <!-- Content text for the inactive tabs survey asking the primary survey feedback question. -->
    <string name="inactive_tabs_survey_content" tools:ignore="UnusedResources">Zergatik desgaitu dituzu fitxa inaktiboak?</string>
    <!-- One of the feedback option that can be selected as a responses to the inactive tabs survey question. -->
    <string name="inactive_tabs_survey_not_interested_option" tools:ignore="UnusedResources">Ez daukat eginbide honen interesik</string>
    <!-- One of the feedback option that can be selected as a responses to the inactive tabs survey question. -->
    <string name="inactive_tabs_survey_time_too_long_option" tools:ignore="UnusedResources">Desaktibatzeko denbora luzeegia da</string>
    <!-- One of the feedback option that can be selected as a responses to the inactive tabs survey question. -->
    <string name="inactive_tabs_survey_time_too_short_option" tools:ignore="UnusedResources">Desaktibatzeko denbora laburregia da</string>
    <!-- Confirmation button text to submit the feedback for the inactive tabs survey. -->
    <string name="inactive_tabs_survey_send_button" tools:ignore="UnusedResources">Bidali</string>
    <!-- Content description for inactive tabs survey close button -->
    <string name="inactive_tabs_survey_close_button_content_description" tools:ignore="UnusedResources">Itxi</string>
=======
    <!-- Text for the snackbar to confirm auto-close is enabled for inactive tabs -->
    <string name="inactive_tabs_auto_close_message_snackbar">Automatikoki ixtea gaituta</string>

    <!-- Inactive tabs survey -->
    <!-- Header text for the inactive tabs survey asking for feedback to improve the inactive tabs feature. -->
    <string moz:removedIn="95" name="inactive_tabs_survey_header" tools:ignore="UnusedResources">Lagun iezaguzu hobetzen</string>
    <!-- Header text for the inactive tabs survey asking for feedback to improve the inactive tabs feature. -->
    <string name="inactive_tabs_survey_header_1">Lagundu Firefox hobetzen</string>

    <!-- Content text for the inactive tabs survey asking the primary survey feedback question. -->
    <string name="inactive_tabs_survey_content">Zergatik desgaitu dituzu fitxa inaktiboak?</string>
    <!-- One of the feedback option that can be selected as a responses to the inactive tabs survey question. -->
    <string name="inactive_tabs_survey_do_not_understand">Ez dut ulertzen nola dabilen</string>
    <!-- One of the feedback option that can be selected as a responses to the inactive tabs survey question. -->
    <string name="inactive_tabs_survey_do_it_myself">Fitxa zaharrak neronek garbitzea gustatzen zait</string>
    <!-- One of the feedback option that can be selected as a responses to the inactive tabs survey question. -->
    <string moz:removedIn="95" name="inactive_tabs_survey_time_too_long_option" tools:ignore="UnusedResources">Desaktibatzeko denbora luzeegia da</string>
    <!-- One of the feedback option that can be selected as a responses to the inactive tabs survey question. -->
    <string name="inactive_tabs_survey_time_too_long_option_1">Bi asteko denbora-tartea luzeegia da</string>
    <!-- One of the feedback option that can be selected as a responses to the inactive tabs survey question. -->
    <string moz:removedIn="95" name="inactive_tabs_survey_time_too_short_option" tools:ignore="UnusedResources">Desaktibatzeko denbora laburregia da</string>
    <!-- One of the feedback option that can be selected as a responses to the inactive tabs survey question. -->
    <string name="inactive_tabs_survey_time_too_short_option_1">Bi asteko denbora-tartea laburregia da</string>
    <!-- Confirmation button text to submit the feedback for the inactive tabs survey. -->
    <string name="inactive_tabs_survey_send_button">Bidali</string>
    <!-- Content description for inactive tabs survey close button -->
    <string name="inactive_tabs_survey_close_button_content_description">Itxi</string>
>>>>>>> 5a685e67

    <!-- Default browser experiment -->
    <string name="default_browser_experiment_card_text">Ireki webgune, posta elektroniko eta mezuetako loturak Firefoxen automatikoki.</string>

    <!-- Content description for close button in collection placeholder. -->
    <string name="remove_home_collection_placeholder_content_description">Kendu</string>

    <!-- Content description radio buttons with a link to more information -->
    <string name="radio_preference_info_content_description">Egin klik xehetasun gehiagorako</string>

    <!-- Content description for the action bar "up" button -->
    <string name="action_bar_up_description">Nabigatu gora</string>

    <!-- Content description for privacy content close button -->
    <string name="privacy_content_close_button_content_description">Itxi</string>

    <!-- Pocket recommended stories -->
    <!-- Header text for a section on the home screen. -->
<<<<<<< HEAD
    <string moz:removedIn="94" name="pocket_stories_header" tools:ignore="UnusedResources">Hausnartzeko moduko istorioak</string>
    <!-- Header text for a section on the home screen. -->
=======
>>>>>>> 5a685e67
    <string name="pocket_stories_header_1">Hausnartzeko moduko istorioak</string>
    <!-- Header text for a section on the home screen. -->
    <string name="pocket_stories_categories_header">Gaiaren araberako istorioak</string>
    <!-- Text of a button allowing users to access an external url for more Pocket recommendations. -->
    <string name="pocket_stories_placeholder_text">Aurkitu gehiago</string>
    <!-- Title of an app feature. Smaller than a heading.-->
    <string name="pocket_stories_feature_title">Pocket-ek hornitua.</string>
    <!-- Caption for describing a certain feature. The placeholder is for a clickable text (eg: Learn more) which will load an url in a new tab when clicked.  -->
    <string name="pocket_stories_feature_caption">Firefoxen familiakoa. %s</string>
    <!-- Clickable text for opening an external link for more information about Pocket. -->
    <string name="pocket_stories_feature_learn_more">Argibide gehiago</string>
</resources><|MERGE_RESOLUTION|>--- conflicted
+++ resolved
@@ -52,13 +52,6 @@
 
     <!-- Home - Recently saved bookmarks -->
     <!-- Title for the home screen section with recently saved bookmarks. -->
-<<<<<<< HEAD
-    <string moz:removedIn="94" name="recently_saved_bookmarks" tools:ignore="UnusedResources">Gordetako azkenak</string>
-    <!-- Title for the home screen section with recently saved bookmarks. -->
-    <string moz:removedIn="94" name="recently_bookmarked" tools:ignore="UnusedResources">Azken laster-markak</string>
-    <!-- Title for the home screen section with recently saved bookmarks. -->
-=======
->>>>>>> 5a685e67
     <string name="recent_bookmarks_title">Azken laster-markak</string>
     <!-- Content description for the recently saved bookmarks section on the home screen. -->
     <string name="recently_saved_bookmarks_content_description">Gordetako azken laster-markak</string>
@@ -68,7 +61,7 @@
     <string name="recently_saved_show_all_content_description">Erakutsi gordetako laster-marka guztien botoia</string>
 
     <!-- About content. The first parameter is the name of the application. (For example: Fenix) -->
-    <string name="about_content">%1$s @fork-maintainersk egina da.</string>
+    <string name="about_content">%1$s Mozillak egina da.</string>
 
     <!-- Private Browsing -->
     <!-- Title for private session option -->
@@ -125,15 +118,11 @@
     <!-- Content description for close button in the auto-close dialog of the inactive tabs. -->
     <string name="tab_tray_inactive_auto_close_button_content_description">Itxi</string>
     <!-- Text for turn on auto close tabs button in the auto-close dialog of the inactive tabs. -->
-<<<<<<< HEAD
-    <string name="tab_tray_inactive_turn_on_auto_close_button">Aktibatu automatikoki ixtea</string>
-=======
     <string moz:removedIn="95" name="tab_tray_inactive_turn_on_auto_close_button" tools:ignore="UnusedResources">Aktibatu automatikoki ixtea</string>
 
     <!-- Text for turn on auto close tabs button in the auto-close dialog of the inactive tabs. -->
     <string name="tab_tray_inactive_turn_on_auto_close_button_2">Aktibatu automatikoki ixtea</string>
 
->>>>>>> 5a685e67
 
     <!-- Home screen icons - Long press shortcuts -->
     <!-- Shortcut action to open new tab -->
@@ -156,36 +145,20 @@
         The first parameter is the search term that the user used. (for example: your search for "cat")-->
     <string name="recent_tabs_search_term">Zure bilaketa: \&quot;%1$s\&quot;</string>
     <!-- Text for the number of tabs in a group in the 'Jump back in' section of the new tab
-<<<<<<< HEAD
-        The first parameter is the count for number of sites in the group.  This number will always be more than one. -->
-    <string name="recent_tabs_search_term_count">Guneak: %1$s</string>
-=======
     The first parameter is the count for number of sites in the group.  This number will always be more than one. -->
     <string moz:removedIn="96" name="recent_tabs_search_term_count" tools:ignore="UnusedResources">Guneak: %1$s</string>
 
     <!-- Text for the number of tabs in a group in the 'Jump back in' section of the new tab
         %d is a placeholder for the number of sites in the group. This number will always be more than one. -->
     <string name="recent_tabs_search_term_count_2">%d gune</string>
->>>>>>> 5a685e67
 
     <!-- History Metadata -->
     <!-- Header text for a section on the home screen that displays grouped highlights from the
          user's browsing history, such as topics they have researched or explored on the web -->
-<<<<<<< HEAD
-    <string moz:removedIn="94" name="history_metadata_header" tools:ignore="UnusedResources">Iraganeko esplorazioak</string>
-
-    <!-- Header text for a section on the home screen that displays grouped highlights from the
-         user's browsing history, such as topics they have researched or explored on the web -->
-    <string moz:removedIn="94" name="history_metadata_header_2" tools:ignore="UnusedResources">Bisitatutako azkenak</string>
-    <!-- Header text for a section on the home screen that displays grouped highlights from the
-         user's browsing history, such as topics they have researched or explored on the web -->
-    <string name="history_metadata_header_3">Azken bilaketak</string>
-=======
     <string name="history_metadata_header_2">Bisitatutako azkenak</string>
     <!-- Header text for a section on the home screen that displays grouped highlights from the
          user's browsing history, such as topics they have researched or explored on the web -->
     <string moz:removedIn="96" name="history_metadata_header_3" tools:ignore="UnusedResources">Azken bilaketak</string>
->>>>>>> 5a685e67
     <!-- Text for the menu button to remove a grouped highlight from the user's browsing history
          in the Recently visited section -->
     <string name="recently_visited_menu_item_remove">Kendu</string>
@@ -418,11 +391,6 @@
     <!-- Preference for changing default theme to dark or light mode -->
     <string name="preferences_theme">Itxura</string>
     <!-- Preference for customizing the home screen -->
-<<<<<<< HEAD
-    <string moz:removedIn="94" name="preferences_home" tools:ignore="UnusedResources">Hasierako pantaila</string>
-    <!-- Preference for customizing the home screen -->
-=======
->>>>>>> 5a685e67
     <string name="preferences_home_2">Hasiera-orria</string>
     <!-- Preference for gestures based actions -->
     <string name="preferences_gestures">Keinuak</string>
@@ -496,19 +464,6 @@
     <!-- Header text for jumping back into the recent tab in customize the home screen -->
     <string name="customize_toggle_jump_back_in">Itzuli zeudenera</string>
     <!-- Title for the customize home screen section with recently saved bookmarks. -->
-<<<<<<< HEAD
-    <string moz:removedIn="94" name="customize_toggle_recently_saved_bookmarks" tools:ignore="UnusedResources">Gordetako azkenak</string>
-    <!-- Title for the customize home screen section with recently saved bookmarks. -->
-    <string moz:removedIn="94" name="customize_toggle_recently_bookmarked" tools:ignore="UnusedResources">Azken laster-markak</string>
-    <!-- Title for the customize home screen section with recently saved bookmarks. -->
-    <string name="customize_toggle_recent_bookmarks">Azken laster-markak</string>
-    <!-- Title for the customize home screen section with recently visited. Recently visited is
-    a section where users see a list of tabs that they have visited in the past few days -->
-    <string moz:removedIn="94" name="customize_toggle_recently_visited" tools:ignore="UnusedResources">Bisitatutako azkenak</string>
-    <!-- Title for the customize home screen settings section for recent searches. Recent searches
-     is a section where users see a list of groups of tabs that they have visited in the past few days -->
-    <string name="customize_toggle_recent_searches">Azken bilaketak</string>
-=======
     <string name="customize_toggle_recent_bookmarks">Azken laster-markak</string>
     <!-- Title for the customize home screen section with recently visited. Recently visited is
     a section where users see a list of tabs that they have visited in the past few days -->
@@ -516,7 +471,6 @@
     <!-- Title for the customize home screen settings section for recent searches. Recent searches
      is a section where users see a list of groups of tabs that they have visited in the past few days -->
     <string moz:removedIn="96" name="customize_toggle_recent_searches" tools:ignore="UnusedResources">Azken bilaketak</string>
->>>>>>> 5a685e67
     <!-- Title for the customize home screen section with Pocket. -->
     <string name="customize_toggle_pocket">Pocket</string>
 
@@ -758,29 +712,12 @@
     <string name="preference_auto_close_tabs" tools:ignore="UnusedResources">Automatikoki itxi irekitako fitxak</string>
 
     <!-- Opening screen -->
-<<<<<<< HEAD
-    <!-- Title of a preference that allows a user to indicate after a specified amount of time when the app should start on the home screen -->
-    <string moz:removedIn="94" name="preferences_start_on_home" tools:ignore="UnusedResources">Hasi hasierako pantailan</string>
-    <!-- Title of a preference that allows a user to choose what screen to show after opening the app -->
-    <string name="preferences_opening_screen">Irekitze-pantaila</string>
-    <!-- Option for starting on the home screen after after four hours or inactivity -->
-    <string moz:removedIn="94" name="start_on_home_after_four_hours" tools:ignore="UnusedResources">Lau ordu ondoren</string>
-    <!-- Option for always opening the homepage when re-opening the app -->
-    <string name="opening_screen_homepage">Hasiera-orria</string>
-    <!-- Option for always starting on the home screen -->
-    <string moz:removedIn="94" name="start_on_home_always" tools:ignore="UnusedResources">Beti</string>
-    <!-- Option for always opening the user's last-open tab when re-opening the app -->
-    <string name="opening_screen_last_tab">Azken fitxa</string>
-    <!-- Option for never starting on the home screen -->
-    <string moz:removedIn="94" name="start_on_home_never" tools:ignore="UnusedResources">Inoiz ez</string>
-=======
     <!-- Title of a preference that allows a user to choose what screen to show after opening the app -->
     <string name="preferences_opening_screen">Irekitze-pantaila</string>
     <!-- Option for always opening the homepage when re-opening the app -->
     <string name="opening_screen_homepage">Hasiera-orria</string>
     <!-- Option for always opening the user's last-open tab when re-opening the app -->
     <string name="opening_screen_last_tab">Azken fitxa</string>
->>>>>>> 5a685e67
     <!-- Option for always opening the homepage when re-opening the app after four hours of inactivity -->
     <string name="opening_screen_after_four_hours_of_inactivity">Hasiera-orria, lau orduz inaktibo egon ondoren</string>
     <!-- Summary for tabs preference when auto closing tabs setting is set to manual close-->
@@ -921,11 +858,6 @@
     <!-- Title text for the normal tabs header in the tabs tray which are not part of any tab grouping. -->
     <string name="tab_tray_header_title_1">Beste fitxak</string>
 
-    <!-- Title text for the normal tabs header in the tabs tray which are not part of any tab grouping. -->
-    <string moz:removedIn="94" name="tab_tray_header_title" tools:ignore="UnusedResources">Bestelakoak</string>
-    <!-- Title text for the normal tabs header in the tabs tray which are not part of any tab grouping. -->
-    <string name="tab_tray_header_title_1">Beste fitxak</string>
-
     <!-- History -->
     <!-- Text for the button to clear all history -->
     <string name="history_delete_all">Ezabatu historia</string>
@@ -936,23 +868,9 @@
     <!-- Text for the snackbar to confirm that a single browsing history item has been deleted. The first parameter is the shortened URL of the deleted history item. -->
     <string name="history_delete_single_item_snackbar">%1$s ezabatuta</string>
     <!-- Text for positive action to delete history in deleting history dialog -->
-<<<<<<< HEAD
-    <string name="history_clear_dialog">Garbitu</string>
-    <!-- History overflow menu copy button -->
-    <string moz:removedIn="94" name="history_menu_copy_button" tools:ignore="UnusedResources">Kopiatu</string>
-    <!-- History overflow menu share button -->
-    <string moz:removedIn="94" name="history_menu_share_button" tools:ignore="UnusedResources">Partekatu</string>
-    <!-- History overflow menu open in new tab button -->
-    <string moz:removedIn="94" name="history_menu_open_in_new_tab_button" tools:ignore="UnusedResources">Ireki fitxa berrian</string>
-    <!-- History overflow menu open in private tab button -->
-    <string moz:removedIn="94" name="history_menu_open_in_private_tab_button" tools:ignore="UnusedResources">Ireki fitxa pribatuan</string>
-    <!-- Text for the button to delete a single history item -->
-    <string moz:removedIn="94" name="history_delete_item" tools:ignore="UnusedResources">Ezabatu</string>
-=======
     <string moz:removedIn="96" name="history_clear_dialog" tools:ignore="UnusedResources">Garbitu</string>
     <!-- Context description text for the button to delete a single history item -->
     <string name="history_delete_item">Ezabatu</string>
->>>>>>> 5a685e67
     <!-- History multi select title in app bar
     The first parameter is the number of bookmarks selected -->
     <string name="history_multi_select_title">%1$d hautatuta</string>
@@ -1424,18 +1342,7 @@
     The first parameter is the name of the app (e.g. Firefox Preview) -->
     <string name="onboarding_header">Ongi etorri %s(e)ra!</string>
     <!-- text for the Firefox Accounts section header -->
-<<<<<<< HEAD
-    <string name="onboarding_fxa_section_header">Dagoeneko baduzu kontu bat?</string>
-    <!-- text for the "What's New" onboarding card header -->
-    <string moz:removedIn="94" name="onboarding_whats_new_header1" tools:ignore="UnusedResources">Ikusi nobedadeak</string>
-    <!-- text for the "what's new" onboarding card description
-    The first parameter is the short name of the app (e.g. Firefox) -->
-    <string moz:removedIn="94" name="onboarding_whats_new_description" tools:ignore="UnusedResources">Birdiseinatutako %s(r)i buruzko galderak dituzu? Zer aldatu den jakin nahi duzu?</string>
-    <!-- text for underlined clickable link that is part of "what's new" onboarding card description that links to an FAQ -->
-    <string moz:removedIn="94" name="onboarding_whats_new_description_linktext" tools:ignore="UnusedResources">Eskuratu erantzunak hemen</string>
-=======
     <string moz:removedIn="96" name="onboarding_fxa_section_header" tools:ignore="UnusedResources">Dagoeneko baduzu kontu bat?</string>
->>>>>>> 5a685e67
     <!-- text for the Firefox account onboarding sign in card header. The word "Firefox" should not be translated -->
     <string name="onboarding_account_sign_in_header_1">Sinkronizatu Firefox gailuen artean</string>
     <!-- Text for the button to learn more about signing in to your Firefox account -->
@@ -1475,18 +1382,6 @@
     <string name="onboarding_toolbar_placement_header_1">Hautatu tresna-barraren kokapena</string>
     <!-- text for the toolbar position card description -->
     <string name="onboarding_toolbar_placement_description_1">Izan tresna-barra esku-eskura. Manten ezazu behean edo eraman ezazu gora.</string>
-<<<<<<< HEAD
-    <!-- text for the private browsing onboarding card header -->
-    <string moz:removedIn="94" name="onboarding_private_browsing_header" tools:ignore="UnusedResources">Nabigatu modu pribatuan</string>
-    <!-- text for the private browsing onboarding card description
-    The first parameter is an icon that represents private browsing -->
-    <string moz:removedIn="94" name="onboarding_private_browsing_description1" tools:ignore="UnusedResources">Ireki fitxa pribatua behin: sakatu %s ikonoa.</string>
-    <!-- text for the private browsing onboarding card description, explaining how to always using private browsing -->
-    <string moz:removedIn="94" name="onboarding_private_browsing_always_description" tools:ignore="UnusedResources">Ireki fitxa pribatuak aldiro: eguneratu zure nabigatze pribatuko ezarpenak.</string>
-    <!-- text for the private browsing onbording card button, that launches settings -->
-    <string moz:removedIn="94" name="onboarding_private_browsing_button" tools:ignore="UnusedResources">Ireki ezarpenak</string>
-=======
->>>>>>> 5a685e67
     <!-- text for the privacy notice onboarding card header -->
     <string name="onboarding_privacy_notice_header">Zure pribatutasuna</string>
     <!-- text for the privacy notice onboarding card description
@@ -1955,17 +1850,10 @@
     <string name="quick_settings_sheet_secure_connection_2">Konexioa segurua da</string>
     <!-- Label that indicates a site is using a insecure connection -->
     <string name="quick_settings_sheet_insecure_connection_2">Konexioa ez da segurua</string>
-<<<<<<< HEAD
-    <!-- Label that indicates a site is using a secure connection -->
-    <string moz:removedIn="94" name="quick_settings_sheet_secure_connection" tools:ignore="UnusedResources">Konexio segurua</string>
-    <!-- Label that indicates a site is using a insecure connection -->
-    <string moz:removedIn="94" name="quick_settings_sheet_insecure_connection" tools:ignore="UnusedResources">Konexio ez-segurua</string>
-=======
     <!-- Label to clear site data -->
     <string name="clear_site_data">Garbitu cookieak eta gunearen datuak</string>
     <!-- Confirmation message for a dialog confirming if the user wants to delete all data for current site -->
     <string name="confirm_clear_site_data"><![CDATA[Ziur zaude <b>%s</b> guneko cookie eta datu guztiak garbitu nahi dituzula?]]></string>
->>>>>>> 5a685e67
     <!-- Confirmation message for a dialog confirming if the user wants to delete all the permissions for all sites-->
     <string name="confirm_clear_permissions_on_all_sites">Ziur zaude gune guztietako baimen guztiak garbitu nahi dituzula?</string>
     <!-- Confirmation message for a dialog confirming if the user wants to delete all the permissions for a site-->
@@ -2024,11 +1912,6 @@
     <!-- This is the hint text that is shown inline on the hostname field of the create new login page. 'https://www.example.com' intentionally hardcoded here -->
     <string name="add_login_hostname_hint_text">https://www.adibidea.eus</string>
     <!-- This is an error message shown below the hostname field of the add login page when a hostname does not contain http or https. -->
-<<<<<<< HEAD
-    <string moz:removedIn="94" name="add_login_hostname_invalid_text_1" tools:ignore="UnusedResources">Web helbideak &quot;https://&quot; edo &quot;http://&quot; izan behar du</string>
-    <!-- This is an error message shown below the hostname field of the add login page when a hostname does not contain http or https. -->
-=======
->>>>>>> 5a685e67
     <string name="add_login_hostname_invalid_text_3">Web helbideak &quot;https://&quot; edo &quot;http://&quot; izan behar du</string>
     <!-- This is an error message shown below the hostname field of the add login page when a hostname is invalid. -->
     <string name="add_login_hostname_invalid_text_2">Baliozko ostalari-izena behar da</string>
@@ -2061,13 +1944,6 @@
 
     <!-- Label for the preference to show the most visited top sites on the homepage -->
     <string name="top_sites_toggle_top_recent_sites_3">Gehien bisitatutako guneak</string>
-<<<<<<< HEAD
-    <!-- Label for the show most visited top sites preference -->
-    <string moz:removedIn="94" name="top_sites_toggle_top_frecent_sites_2" tools:ignore="UnusedResources">Erakutsi gehien bisitatutako guneak</string>
-    <!-- Label for the show most visited sites preference -->
-    <string moz:removedIn="93" name="top_sites_toggle_top_frecent_sites" tools:ignore="UnusedResources">Erakutsi gehien bisitatutako guneak</string>
-=======
->>>>>>> 5a685e67
 
     <!-- Title text displayed in the rename top site dialog. -->
 	<string name="top_sites_rename_dialog_title">Izena</string>
@@ -2084,19 +1960,11 @@
     <!-- Content description for closing all inactive tabs -->
     <string name="inactive_tabs_delete_all">Itxi fitxa inaktibo guztiak</string>
     <!-- A description below the section of "inactive" tabs to notify the user when those tabs will be closed, if appropriate. See strings inactive_tabs_30_days and inactive_tabs_7_days for placeholders options. -->
-<<<<<<< HEAD
-    <string moz:removedIn="93" name="inactive_tabs_description" tools:ignore="UnusedResources">Fitxak %s egongo dira erabilgarri. Denbora horren ondoren, automatikoki itxiko dira.</string>
-    <!-- The amount of time until a tab in the "inactive" section of the tabs tray will be closed. See string inactive_tabs_description as well -->
-    <string moz:removedIn="93" name="inactive_tabs_30_days" tools:ignore="UnusedResources">30 egunez</string>
-    <!-- The amount of time until a tab in the "inactive" section of the tabs tray will be closed. See string inactive_tabs_description as well -->
-    <string moz:removedIn="93" name="inactive_tabs_7_days" tools:ignore="UnusedResources">astebetez</string>
-=======
     <string moz:removedIn="95" name="inactive_tabs_description" tools:ignore="UnusedResources">Fitxak %s egongo dira erabilgarri. Denbora horren ondoren, automatikoki itxiko dira.</string>
     <!-- The amount of time until a tab in the "inactive" section of the tabs tray will be closed. See string inactive_tabs_description as well -->
     <string moz:removedIn="95" name="inactive_tabs_30_days" tools:ignore="UnusedResources">30 egunez</string>
     <!-- The amount of time until a tab in the "inactive" section of the tabs tray will be closed. See string inactive_tabs_description as well -->
     <string moz:removedIn="95" name="inactive_tabs_7_days" tools:ignore="UnusedResources">astebetez</string>
->>>>>>> 5a685e67
 
     <!-- Inactive tabs auto-close message in the tabs tray -->
     <!-- The header text of the auto-close message when the user is asked if they want to turn on the auto-closing of inactive tabs. -->
@@ -2106,23 +1974,6 @@
     <!-- A call to action below the description to allow the user to turn on the auto closing of inactive tabs. -->
     <string name="inactive_tabs_auto_close_message_action" tools:ignore="UnusedResources">AKTIBATU AUTOMATIKOKI IXTEA</string>
 
-<<<<<<< HEAD
-    <!-- Inactive tabs survey -->
-    <!-- Header text for the inactive tabs survey asking for feedback to improve the inactive tabs feature. -->
-    <string name="inactive_tabs_survey_header" tools:ignore="UnusedResources">Lagun iezaguzu hobetzen</string>
-    <!-- Content text for the inactive tabs survey asking the primary survey feedback question. -->
-    <string name="inactive_tabs_survey_content" tools:ignore="UnusedResources">Zergatik desgaitu dituzu fitxa inaktiboak?</string>
-    <!-- One of the feedback option that can be selected as a responses to the inactive tabs survey question. -->
-    <string name="inactive_tabs_survey_not_interested_option" tools:ignore="UnusedResources">Ez daukat eginbide honen interesik</string>
-    <!-- One of the feedback option that can be selected as a responses to the inactive tabs survey question. -->
-    <string name="inactive_tabs_survey_time_too_long_option" tools:ignore="UnusedResources">Desaktibatzeko denbora luzeegia da</string>
-    <!-- One of the feedback option that can be selected as a responses to the inactive tabs survey question. -->
-    <string name="inactive_tabs_survey_time_too_short_option" tools:ignore="UnusedResources">Desaktibatzeko denbora laburregia da</string>
-    <!-- Confirmation button text to submit the feedback for the inactive tabs survey. -->
-    <string name="inactive_tabs_survey_send_button" tools:ignore="UnusedResources">Bidali</string>
-    <!-- Content description for inactive tabs survey close button -->
-    <string name="inactive_tabs_survey_close_button_content_description" tools:ignore="UnusedResources">Itxi</string>
-=======
     <!-- Text for the snackbar to confirm auto-close is enabled for inactive tabs -->
     <string name="inactive_tabs_auto_close_message_snackbar">Automatikoki ixtea gaituta</string>
 
@@ -2150,7 +2001,6 @@
     <string name="inactive_tabs_survey_send_button">Bidali</string>
     <!-- Content description for inactive tabs survey close button -->
     <string name="inactive_tabs_survey_close_button_content_description">Itxi</string>
->>>>>>> 5a685e67
 
     <!-- Default browser experiment -->
     <string name="default_browser_experiment_card_text">Ireki webgune, posta elektroniko eta mezuetako loturak Firefoxen automatikoki.</string>
@@ -2169,11 +2019,6 @@
 
     <!-- Pocket recommended stories -->
     <!-- Header text for a section on the home screen. -->
-<<<<<<< HEAD
-    <string moz:removedIn="94" name="pocket_stories_header" tools:ignore="UnusedResources">Hausnartzeko moduko istorioak</string>
-    <!-- Header text for a section on the home screen. -->
-=======
->>>>>>> 5a685e67
     <string name="pocket_stories_header_1">Hausnartzeko moduko istorioak</string>
     <!-- Header text for a section on the home screen. -->
     <string name="pocket_stories_categories_header">Gaiaren araberako istorioak</string>
