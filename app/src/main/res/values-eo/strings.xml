<?xml version="1.0" encoding="utf-8"?>
<resources>

    <!-- App name for private browsing mode. The first parameter is the name of the app defined in app_name (for example: Fenix)-->
    <string name="app_name_private_5">%s en reĝimo de privata retumo</string>
    <!-- App name for private browsing mode. The first parameter is the name of the app defined in app_name (for example: Fenix)-->
    <string name="app_name_private_4">%s (Private)</string>
    <!-- Home Fragment -->
    <!-- Content description (not visible, for screen readers etc.): "Three dot" menu button. -->
    <string name="content_description_menu">Pli da elektebloj</string>
    <!-- Content description (not visible, for screen readers etc.): "Private Browsing" menu button. -->
    <string name="content_description_private_browsing_button">Aktivigi privatan retumon</string>
    <!-- Content description (not visible, for screen readers etc.): "Private Browsing" menu button. -->
    <string name="content_description_disable_private_browsing_button">Malaktivigi privatan retumon</string>
    <!-- Placeholder text shown in the search bar before a user enters text -->
    <string name="search_hint">Serĉo aŭ adreso</string>
    <!-- No Open Tabs Message Description -->
    <string name="no_open_tabs_description">Viaj malfermitaj langetoj aperos ĉi tie.</string>

    <!-- No Private Tabs Message Description -->
    <string name="no_private_tabs_description">Viaj privataj langetoj aperos ĉi tie.</string>
    <!-- Default title for pinned Baidu top site that links to Baidu home page  -->
    <string name="default_top_site_baidu">Baidu</string>
    <!-- Default title for pinned JD top site that links to JD home page  -->
    <string name="default_top_site_jd">JD</string>
    <!-- Message announced to the user when tab tray is selected with 1 tab -->
    <string name="open_tab_tray_single">1 malfermita langeto. Tuŝetu por ŝanĝi langeton.</string>
    <!-- Message announced to the user when tab tray is selected with 0 or 2+ tabs -->
    <string name="open_tab_tray_plural">%1$s malfermitaj langetoj. Tuŝetu por ŝanĝi langetojn.</string>

    <!-- Tab tray multi select title in app bar. The first parameter is the number of tabs selected -->
    <string name="tab_tray_multi_select_title">%1$d elektitaj</string>
    <!-- Label of button in create collection dialog for creating a new collection  -->
    <string name="tab_tray_add_new_collection">Aldoni novan kolekton</string>
    <!-- Label of editable text in create collection dialog for naming a new collection  -->
    <string name="tab_tray_add_new_collection_name">Nomo</string>
    <!-- Label of button in save to collection dialog for selecting a current collection  -->
    <string name="tab_tray_select_collection">Elekti kolekton</string>
    <!-- Content description for close button while in multiselect mode in tab tray -->
    <string name="tab_tray_close_multiselect_content_description">Eliri el la reĝimo de plurelekto</string>
    <!-- Content description for save to collection button while in multiselect mode in tab tray -->
    <string name="tab_tray_collection_button_multiselect_content_description">Konservi elektitajn langetojn en kolekto</string>
    <!-- Content description for checkmark while tab is selected while in multiselect mode in tab tray. The first parameter is the title of the tab selected -->
    <string name="tab_tray_item_selected_multiselect_content_description">%1$s elektita</string>
    <!-- Content description when tab is unselected while in multiselect mode in tab tray. The first parameter is the title of the tab unselected -->
    <string name="tab_tray_item_unselected_multiselect_content_description">%1$s ne elektita</string>
    <!-- Content description announcement when exiting multiselect mode in tab tray -->
    <string name="tab_tray_exit_multiselect_content_description">Fino de reĝimo de plurelekto</string>
    <!-- Content description announcement when entering multiselect mode in tab tray -->
    <string name="tab_tray_enter_multiselect_content_description">Komenco de reĝimo de plurelekto. Elektu langetojn por konservi en kolekto.</string>
    <!-- Content description on checkmark while tab is selected in multiselect mode in tab tray -->
    <string name="tab_tray_multiselect_selected_content_description">Elektita</string>

    <!-- About content. The first parameter is the name of the application. (For example: Fenix) -->
    <string name="about_content">%1$s estas kreita de @fork-maintainers.</string>

    <!-- Private Browsing -->
    <!-- Title for private session option -->
    <string name="private_browsing_title">Vi estas en privata seanco</string>
    <!-- Explanation for private browsing displayed to users on home view when they first enable private mode
        The first parameter is the name of the app defined in app_name (for example: Fenix) -->
    <string name="private_browsing_placeholder_description_2">%1$s viŝas la serĉan kaj retuman historion de langetoj kiam vi fermas ilin aŭ finas la programon. Kvankam tio ne igas vin anonima antaŭ retejoj aŭ via retprovizanto, tio faciligas la taskon kaŝi vian retumon de aliaj uzantoj en tui ĉi aparato.</string>
    <string name="private_browsing_common_myths">Oftaj mitoj pri privata retumo</string>
    <!-- Delete session button to erase your history in a private session -->
    <string name="private_browsing_delete_session">Forigi seancon</string>

    <!-- Private mode shortcut "contextual feature recommendation" (CFR) -->
    <!-- Text for the main message -->
    <string name="cfr_message">Aldoni ŝparvojon por malfermi privatajn langetojn el via hejmekrano.</string>
    <!-- Text for the positive button -->
    <string name="cfr_pos_button_text">Aldoni ŝparvojon</string>
    <!-- Text for the negative button -->
    <string name="cfr_neg_button_text">Ne, dankon</string>

    <!-- Open in App "contextual feature recommendation" (CFR) -->
    <!-- Text for the info message. 'Firefox' intentionally hardcoded here.-->
    <string name="open_in_app_cfr_info_message">Vi povas igi Firefox aŭtomate malfermi ligilojn en programoj.</string>
    <!-- Text for the positive action button -->
    <string name="open_in_app_cfr_positive_button_text">Iri al agordoj</string>
    <!-- Text for the negative action button -->
    <string name="open_in_app_cfr_negative_button_text">Ignori</string>

    <!-- Text for the info dialog when camera permissions have been denied but user tries to access a camera feature. -->
    <string name="camera_permissions_needed_message">Aliro al la fimilo postulata. Iru al agordoj de Android, tuŝetu Permesojn kaj poste Permesi.</string>
    <!-- Text for the positive action button to go to Android Settings to grant permissions. -->
    <string name="camera_permissions_needed_positive_button_text">Iri al agordoj</string>
    <!-- Text for the negative action button to dismiss the dialog. -->
    <string name="camera_permissions_needed_negative_button_text">Ignori</string>

    <!-- Text for the banner message to tell users about our auto close feature. -->
    <string name="tab_tray_close_tabs_banner_message">Aŭtomate fermi langetojn, kiuj ne estis viditaj en la lasta tago, semajno aŭ monato.</string>
    <!-- Text for the positive action button to go to Settings for auto close tabs. -->
    <string name="tab_tray_close_tabs_banner_positive_button_text">Vidi eblojn</string>
    <!-- Text for the negative action button to dismiss the Close Tabs Banner. -->
    <string name="tab_tray_close_tabs_banner_negative_button_text">Ignori</string>

    <!-- Text for the banner message to tell users about our grid view feature. -->
    <string name="tab_tray_grid_view_banner_message">Por ŝanĝi la aranĝon de malfermitaj langetoj iru al agordoj kaj elektu kradon en la vido de langetoj.</string>
    <!-- Text for the positive action button to go to Settings for auto close tabs. -->
    <string name="tab_tray_grid_view_banner_positive_button_text">Iri al agordoj</string>
    <!-- Text for the negative action button to dismiss the Close Tabs Banner. -->
    <string name="tab_tray_grid_view_banner_negative_button_text">Ignori</string>

    <!-- Home screen icons - Long press shortcuts -->
    <!-- Shortcut action to open new tab -->
    <string name="home_screen_shortcut_open_new_tab_2">Nova langeto</string>
    <!-- Shortcut action to open new private tab -->
    <string name="home_screen_shortcut_open_new_private_tab_2">Nova privata langeto</string>

    <!-- Heading for the Top Sites block -->
    <string name="home_screen_top_sites_heading">Plej vizititaj</string>

    <!-- Browser Fragment -->
    <!-- Content description (not visible, for screen readers etc.): Navigate to open tabs -->
    <string name="browser_tabs_button">Malfermitaj langetoj</string>
    <!-- Content description (not visible, for screen readers etc.): Navigate backward (browsing history) -->
    <string name="browser_menu_back">Reen</string>
    <!-- Content description (not visible, for screen readers etc.): Navigate forward (browsing history) -->
    <string name="browser_menu_forward">Antaŭen</string>
    <!-- Content description (not visible, for screen readers etc.): Refresh current website -->
    <string name="browser_menu_refresh">Refreŝigi</string>
    <!-- Content description (not visible, for screen readers etc.): Stop loading current website -->
    <string name="browser_menu_stop">Haltigi</string>
    <!-- Content description (not visible, for screen readers etc.): Bookmark the current page -->
    <string name="browser_menu_bookmark">Legosigno</string>
    <!-- Content description (not visible, for screen readers etc.): Un-bookmark the current page -->
    <string name="browser_menu_edit_bookmark">Redakti legosignon</string>
    <!-- Browser menu button that opens the addon manager -->
    <string name="browser_menu_add_ons">Aldonaĵoj</string>
    <!-- Text displayed when there are no add-ons to be shown -->
    <string name="no_add_ons">Neniu aldonaĵo estas ĉi tie</string>
    <!-- Browser menu button that sends a user to help articles -->
    <string name="browser_menu_help">Helpo</string>
    <!-- Browser menu button that sends a to a the what's new article -->
    <string name="browser_menu_whats_new">Novaĵoj</string>
    <!-- Browser menu button that opens the settings menu -->
    <string name="browser_menu_settings">Agordoj</string>
    <!-- Browser menu button that opens a user's library -->
    <string name="browser_menu_library">Biblioteko</string>
    <!-- Browser menu toggle that requests a desktop site -->
    <string name="browser_menu_desktop_site">Labortabla retejo</string>
    <!-- Browser menu toggle that adds a shortcut to the site on the device home screen. -->
    <string name="browser_menu_add_to_homescreen">Aldoni al hejmekrano</string>
    <!-- Browser menu toggle that installs a Progressive Web App shortcut to the site on the device home screen. -->
    <string name="browser_menu_install_on_homescreen">Instali</string>
    <!-- Menu option on the toolbar that takes you to synced tabs page-->
    <string name="synced_tabs">Spegulitaj langetoj</string>
    <!-- Content description (not visible, for screen readers etc.) for the Resync tabs button -->
    <string name="resync_button_content_description">Respeguli</string>
    <!-- Browser menu button that opens the find in page menu -->
    <string name="browser_menu_find_in_page">Serĉi en paĝo</string>
    <!-- Browser menu button that creates a private tab -->
    <string name="browser_menu_private_tab">Privata langeto</string>

    <!-- Browser menu button that saves the current tab to a collection -->
    <string name="browser_menu_save_to_collection_2">Konservi en kolekto</string>
    <!-- Browser menu button that open a share menu to share the current site -->
    <string name="browser_menu_share">Kundividi</string>
    <!-- Share menu title, displayed when a user is sharing their current site -->
    <string name="menu_share_with">Kundividi kun…</string>
    <!-- Browser menu button shown in custom tabs that opens the current tab in Fenix
        The first parameter is the name of the app defined in app_name (for example: Fenix) -->
    <string name="browser_menu_open_in_fenix">Malfermi per %1$s</string>
    <!-- Browser menu text shown in custom tabs to indicate this is a Fenix tab
        The first parameter is the name of the app defined in app_name (for example: Fenix) -->
    <string name="browser_menu_powered_by">KUN TEKNOLOGIO DE %1$s</string>
    <!-- Browser menu text shown in custom tabs to indicate this is a Fenix tab
        The first parameter is the name of the app defined in app_name (for example: Fenix) -->
    <string name="browser_menu_powered_by2">Kun teknologio de %1$s</string>
    <!-- Browser menu button to put the current page in reader mode -->
    <string name="browser_menu_read">Legila vido</string>
    <!-- Browser menu button content description to close reader mode and return the user to the regular browser -->
    <string name="browser_menu_read_close">Fermi legilan vidon</string>
    <!-- Browser menu button to open the current page in an external app -->
    <string name="browser_menu_open_app_link">Malfermi per programo</string>

    <!-- Browser menu button to configure reader mode appearance e.g. the used font type and size -->
    <string name="browser_menu_read_appearance">Aspekto</string>

    <!-- Error message to show when the user tries to access a scheme not
        handled by the app (Ex: blob, tel etc) -->
    <string name="unknown_scheme_error_message">Konekto neebla. Nerekonita skemo de URL.</string>

    <!-- Locale Settings Fragment -->
    <!-- Content description for tick mark on selected language -->
    <string name="a11y_selected_locale_content_description">Elektita lingvo</string>
    <!-- Content description for search icon -->
    <string name="a11y_search_icon_content_description">Serĉi</string>
    <!-- Text for default locale item -->
    <string name="default_locale_text">Uzi la lingvon de la aparato</string>
    <!-- Placeholder text shown in the search bar before a user enters text -->
    <string name="locale_search_hint">Serĉi lingvon</string>

    <!-- Search Fragment -->
    <!-- Button in the search view that lets a user search by scanning a QR code -->
    <string name="search_scan_button">Skani</string>
    <!-- Button in the search view that lets a user change their search engine -->
    <string name="search_engine_button">Serĉilo</string>
    <!-- Button in the search view when shortcuts are displayed that takes a user to the search engine settings -->
    <string name="search_shortcuts_engine_settings">Agordoj de serĉilo</string>
    <!-- Header displayed when selecting a shortcut search engine -->
    <string name="search_engines_search_with">Ĉi foje serĉi per:</string>
    <!-- Button in the search view that lets a user navigate to the site in their clipboard -->
    <string name="awesomebar_clipboard_title">Alglui ligilon el la tondujo</string>
    <!-- Button in the search suggestions onboarding that allows search suggestions in private sessions -->
    <string name="search_suggestions_onboarding_allow_button">Permesi</string>
    <!-- Button in the search suggestions onboarding that does not allow search suggestions in private sessions -->
    <string name="search_suggestions_onboarding_do_not_allow_button">Ne permesi</string>
    <!-- Search suggestion onboarding hint title text -->
    <string name="search_suggestions_onboarding_title">Ĉu permesi serĉajn sugestojn en privataj seancoj?</string>
    <!-- Search suggestion onboarding hint description text, first parameter is the name of the app defined in app_name (for example: Fenix)-->
    <string name="search_suggestions_onboarding_text">%s kundividos kun via norma serĉilo ĉion, kion vi tajpas en la adresa strio.</string>
    <!-- Search suggestion onboarding hint Learn more link text -->
    <string name="search_suggestions_onboarding_learn_more_link">Pli da informo</string>

    <!-- Search Widget -->
    <!-- Content description for searching with a widget. Firefox is intentionally hardcoded.-->
    <string name="search_widget_content_description">Malfermi novan langeton de Firefox</string>
    <!-- Text preview for smaller sized widgets -->
    <string name="search_widget_text_short">Serĉi</string>
    <!-- Text preview for larger sized widgets -->
    <string name="search_widget_text_long">Serĉi en la reto</string>

    <!-- Content description (not visible, for screen readers etc.): Voice search -->
    <string name="search_widget_voice">Voĉa serĉo</string>

    <!-- Preferences -->
    <!-- Title for the settings page-->
    <string name="settings">Agordoj</string>
    <!-- Preference category for basic settings -->
    <string name="preferences_category_basics">Bazaj</string>
    <!-- Preference category for general settings -->
    <string name="preferences_category_general">Ĝeneralaj</string>
    <!-- Preference category for all links about Fenix -->
    <string name="preferences_category_about">Pri</string>
    <!-- Preference for settings related to changing the default search engine -->
    <string name="preferences_default_search_engine">Norma serĉilo</string>
    <!-- Preference for settings related to Search -->
    <string name="preferences_search">Serĉo</string>
    <!-- Preference for settings related to Search address bar -->
    <string name="preferences_search_address_bar">Adresa strio</string>
    <!-- Preference linking to help about Fenix -->
    <string name="preferences_help">Helpo</string>
    <!-- Preference link to rating Fenix on the Play Store -->
    <string name="preferences_rate">Taksi en Google Play</string>
    <!-- Preference for giving feedback about Fenix -->
    <string name="preferences_feedback">Sendi komentojn</string>
    <!-- Preference linking to about page for Fenix
        The first parameter is the name of the app defined in app_name (for example: Fenix) -->
    <string name="preferences_about">Pri %1$s</string>
    <!-- Preference linking to the your rights SUMO page -->
    <string name="preferences_your_rights">Viaj rajtoj</string>
    <!-- Preference for settings related to saved passwords -->
    <string name="preferences_passwords">Pasvortoj</string>
    <!-- Preference for settings related to saved credit cards and addresses -->
    <string name="preferences_credit_cards_addresses">Kreditkartoj kaj adresoj</string>

    <!-- Preference for settings related to changing the default browser -->
    <string name="preferences_set_as_default_browser">Elekti kiel norman retumilon</string>
    <!-- Preference category for advanced settings -->
    <string name="preferences_category_advanced">Spertulaj</string>
    <!-- Preference category for privacy settings -->
    <string name="preferences_category_privacy">Privateco</string>
    <!-- Preference category for privacy and security settings -->
    <string name="preferences_category_privacy_security">Privateco kaj sekureco</string>
    <!-- Preference for advanced site permissions -->
    <string name="preferences_site_permissions">Permesoj por retejo</string>
    <!-- Preference for private browsing options -->
    <string name="preferences_private_browsing_options">Privata retumo</string>
    <!-- Preference for opening links in a private tab-->
    <string name="preferences_open_links_in_a_private_tab">Malfermi ligilojn en privata langeto</string>
    <!-- Preference for allowing screenshots to be taken while in a private tab-->
    <string name="preferences_allow_screenshots_in_private_mode">Permesi ekrankopiojn en privata retumo</string>
    <!-- Will inform the user of the risk of activating Allow screenshots in private browsing option -->
    <string name="preferences_screenshots_in_private_mode_disclaimer">Se tio estas permesata, ankaŭ privataj langetoj estos videblaj kiam pluraj programoj estas malfermitaj</string>
    <!-- Preference for adding private browsing shortcut -->
    <string name="preferences_add_private_browsing_shortcut">Aldoni privatan retuman ŝparvojon</string>
    <!-- Preference for accessibility -->
    <string name="preferences_accessibility">Alirebleco</string>
    <!-- Preference to override the Firefox Account server -->
    <string name="preferences_override_fxa_server">Personecigita servilo de konto de Firefox</string>
    <!-- Preference to override the Sync token server -->
    <string name="preferences_override_sync_tokenserver">Personecigita servilo de spegulado</string>
    <!-- Toast shown after updating the FxA/Sync server override preferences -->
    <string name="toast_override_fxa_sync_server_done">La serviloj de Konto de Firefox Account/Spegulado estis ŝanĝitaj. La programo nun finiĝos por apliki la ŝanĝojn…</string>
    <!-- Preference category for account information -->
    <string name="preferences_category_account">Konto</string>
    <!-- Preference shown on banner to sign into account -->
    <string name="preferences_sign_in">Komenci seancon</string>
    <!-- Preference for changing where the toolbar is positioned -->
    <string name="preferences_toolbar">Ilaro</string>
    <!-- Preference for changing default theme to dark or light mode -->
    <string name="preferences_theme">Etoso</string>
    <!-- Preference for customizing the home screen -->
    <string name="preferences_home">Eka paĝo</string>
    <!-- Preference for gestures based actions -->
    <string name="preferences_gestures">Gestoj</string>
    <!-- Preference for settings related to visual options -->
    <string name="preferences_customize">Personecigi</string>
    <!-- Preference description for banner about signing in -->
    <string name="preferences_sign_in_description">Spegulu legosignojn, historion kaj aliajn aferojn per via konto de Firefox</string>
    <!-- Preference shown instead of account display name while account profile information isn't available yet. -->
    <string name="preferences_account_default_name">Konto de Firefox</string>
    <!-- Preference text for account title when there was an error syncing FxA -->
    <string name="preferences_account_sync_error">Rekonektiĝu por daŭrigi la speguladon</string>
    <!-- Preference for language -->
    <string name="preferences_language">Lingvo</string>
    <!-- Preference for data choices -->
    <string name="preferences_data_choices">Elekto de datumoj</string>
    <!-- Preference for data collection -->
    <string name="preferences_data_collection">Kolektado de datumoj</string>
    <!-- Preference linking to the privacy notice -->
    <string name="preferences_privacy_link">Rimarko pri privateco</string>
    <!-- Preference category for developer tools -->
    <string name="developer_tools_category">Iloj por programistoj</string>
    <!-- Preference for developers -->
    <string name="preferences_remote_debugging">Fora sencimigo per USB</string>
    <!-- Preference title for switch preference to show search engines -->
    <string name="preferences_show_search_engines">Montri serĉilojn</string>
    <!-- Preference title for switch preference to show search suggestions -->
    <string name="preferences_show_search_suggestions">Montri serĉajn sugestojn</string>
    <!-- Preference title for switch preference to show voice search button -->
    <string name="preferences_show_voice_search">Montri voĉan serĉon</string>
    <!-- Preference title for switch preference to show search suggestions also in private mode -->
    <string name="preferences_show_search_suggestions_in_private">Montri en privataj seancoj</string>
    <!-- Preference title for switch preference to show a clipboard suggestion when searching -->
    <string name="preferences_show_clipboard_suggestions">Montri sugestojn el la tondujo</string>
    <!-- Preference title for switch preference to suggest browsing history when searching -->
    <string name="preferences_search_browsing_history">Serĉi en retuma historio</string>
    <!-- Preference title for switch preference to suggest bookmarks when searching -->
    <string name="preferences_search_bookmarks">Serĉi legosignojn</string>
    <!-- Preference title for switch preference to suggest synced tabs when searching -->
    <string name="preferences_search_synced_tabs">Serĉi spegulitajn langetojn</string>
    <!-- Preference for account settings -->
    <string name="preferences_account_settings">Agordoj de konto</string>
    <!-- Preference for enabling url autocomplete-->
    <string name="preferences_enable_autocomplete_urls">Aŭtomate kompletigi retadresojn</string>
    <!-- Preference for open links in third party apps -->
    <string name="preferences_open_links_in_apps">Malfermi ligilojn per programoj</string>

    <!-- Preference for open download with an external download manager app -->
    <string name="preferences_external_download_manager">Ekstera administranto de elŝutoj</string>
    <!-- Preference for add_ons -->
    <string name="preferences_addons">Aldonaĵoj</string>

    <!-- Preference for notifications -->
    <string name="preferences_notifications">Sciigoj</string>

    <!-- Add-on Preferences -->
    <!-- Preference to customize the configured AMO (addons.mozilla.org) collection -->
    <string name="preferences_customize_amo_collection">Personecigita kolekto de aldonaĵoj</string>
    <!-- Button caption to confirm the add-on collection configuration -->
    <string name="customize_addon_collection_ok">Akcepti</string>
    <!-- Button caption to abort the add-on collection configuration -->
    <string name="customize_addon_collection_cancel">Nuligi</string>
    <!-- Hint displayed on input field for custom collection name -->
    <string name="customize_addon_collection_hint">Nomo de kolekto</string>
    <!-- Hint displayed on input field for custom collection user ID-->
    <string name="customize_addon_collection_user_hint">Posedanto de kolekto (identigilo de uzanto)</string>
    <!-- Toast shown after confirming the custom add-on collection configuration -->
    <string name="toast_customize_addon_collection_done">La kolekto de aldonaĵoj estis ŝanĝita. La programo nun finiĝos por apliki la ŝanĝojn…</string>

    <!-- Add-on Installation from AMO-->
    <!-- Error displayed when user attempts to install an add-on from AMO (addons.mozilla.org) that is not supported -->
    <string name="addon_not_supported_error">Nesubtenata aldonaĵo</string>
    <!-- Error displayed when user attempts to install an add-on from AMO (addons.mozilla.org) that is already installed -->
    <string name="addon_already_installed">La aldonaĵo jam estas instalita</string>

    <!-- Account Preferences -->
    <!-- Preference for triggering sync -->
    <string name="preferences_sync_now">Speguli nun</string>
    <!-- Preference category for sync -->
    <string name="preferences_sync_category">Elekti kion speguli</string>
    <!-- Preference for syncing history -->
    <string name="preferences_sync_history">historion</string>
    <!-- Preference for syncing bookmarks -->
    <string name="preferences_sync_bookmarks">legosignojn</string>
    <!-- Preference for syncing logins -->
    <string name="preferences_sync_logins">legitimilojn</string>
    <!-- Preference for syncing tabs -->
    <string name="preferences_sync_tabs_2">Malfermitaj langetoj</string>
    <!-- Preference for signing out -->
    <string name="preferences_sign_out">Fini seancon</string>
    <!-- Preference displays and allows changing current FxA device name -->
    <string name="preferences_sync_device_name">Nomo de aparato</string>
    <!-- Text shown when user enters empty device name -->
    <string name="empty_device_name_error">La nomo de aparato ne povas esti malplena.</string>
    <!-- Label indicating that sync is in progress -->
    <string name="sync_syncing_in_progress">Spegulado…</string>
    <!-- Label summary indicating that sync failed. The first parameter is the date stamp showing last time it succeeded -->
    <string name="sync_failed_summary">Malsukcesa spegulado. Lasta sukceso: %s</string>
    <!-- Label summary showing never synced -->
    <string name="sync_failed_never_synced_summary">Malsukcesa spegulado. Lasta spegulado: neniam</string>
    <!-- Label summary the date we last synced. The first parameter is date stamp showing last time synced -->
    <string name="sync_last_synced_summary">Lasta spegulado: %s</string>
    <!-- Label summary showing never synced -->
    <string name="sync_never_synced_summary">Lasta spegulado: neniam</string>

    <!-- Text for displaying the default device name.
        The first parameter is the application name, the second is the device manufacturer name
        and the third is the device model. -->
    <string name="default_device_name_2">%1$s en %2$s %3$s</string>

    <!-- Send Tab -->
    <!-- Name of the "receive tabs" notification channel. Displayed in the "App notifications" system settings for the app -->
    <string name="fxa_received_tab_channel_name">Ricevitaj langetoj</string>

    <!-- Description of the "receive tabs" notification channel. Displayed in the "App notifications" system settings for the app -->
    <string name="fxa_received_tab_channel_description">Sciigoj por langetoj ricevitaj el aliaj aparatoj Firefox.</string>
    <!--  The body for these is the URL of the tab received  -->
    <string name="fxa_tab_received_notification_name">Langeto ricevita</string>
    <!-- When multiple tabs have been received -->
    <string name="fxa_tabs_received_notification_name">Langetoj ricevitaj</string>
    <!-- %s is the device name -->
    <string name="fxa_tab_received_from_notification_name">Langeto el %s</string>

    <!-- Advanced Preferences -->
    <!-- Preference for tracking protection settings -->
    <string name="preferences_tracking_protection_settings">Protekto kontraŭ spurado</string>
    <!-- Preference switch for tracking protection -->
    <string name="preferences_tracking_protection">Protekto kontraŭ spurado</string>
    <!-- Preference switch description for tracking protection -->
    <string name="preferences_tracking_protection_description">Bloki enhavon kaj skriptojn kiuj spuras vin en la reto</string>
    <!-- Preference for tracking protection exceptions -->
    <string name="preferences_tracking_protection_exceptions">Esceptoj</string>
    <!-- Preference description for tracking protection exceptions -->
    <string name="preferences_tracking_protection_exceptions_description">Protekto kontraŭ spurado malŝaltita por tiuj ĉi retejoj</string>
    <!-- Button in Exceptions Preference to turn on tracking protection for all sites (remove all exceptions) -->
    <string name="preferences_tracking_protection_exceptions_turn_on_for_all">Malŝalti por ĉiuj retejoj</string>
    <!-- Text displayed when there are no exceptions -->
    <string name="exceptions_empty_message_description">Esceptoj permesas al vi malŝalti protekton kontraŭ spurado por elektitaj retejoj.</string>
    <!-- Text displayed when there are no exceptions, with learn more link that brings users to a tracking protection SUMO page -->
    <string name="exceptions_empty_message_learn_more_link">Pli da informo</string>

    <!-- Description in Quick Settings that tells user tracking protection is off globally for all sites, and links to Settings to turn it on -->
    <string name="preferences_tracking_protection_turned_off_globally">Malŝaltita ĝenerale, iru al Agordoj por ŝalti ĝin.</string>

    <!-- Preference switch for Telemetry -->
    <string name="preferences_telemetry">Telemezuro</string>
    <!-- Preference switch for usage and technical data collection -->
    <string name="preference_usage_data">Uzo kaj teknikaj datumoj</string>
    <!-- Preference description for usage and technical data collection -->
    <string name="preferences_usage_data_description">Divido kun Mozilla de retumilaj datumoj pri efikeco, uzo, aparataro kaj personecigoj, por helpi nin plibonigi %1$s.</string>
    <!-- Preference switch for marketing data collection -->
    <string name="preferences_marketing_data">Merkatikaj datumoj</string>
    <!-- Preference description for marketing data collection, parameter is the app name (e.g. Firefox) -->
    <string name="preferences_marketing_data_description">Divido de datumoj pri la trajtoj, kiujn vi uzas en %1$s kun Leanplum, nia poŝaparata merkatika provizanto.</string>
    <!-- Title for studies preferences -->
    <string name="preference_experiments_2">Studoj</string>
    <!-- Summary for studies preferences -->
    <string name="preference_experiments_summary_2">Permesi al Mozilla instali kaj fari studojn</string>
    <!-- Title for experiments preferences -->
    <string name="preference_experiments">Eksperimentoj</string>

    <!-- Summary for experiments preferences -->
    <string name="preference_experiments_summary">Permeso al Mozilla instali kaj kolekti datumojn pri eksperimentaj trajtoj</string>
    <!-- Preference switch for crash reporter -->
    <string name="preferences_crash_reporter">Raportado de paneoj</string>
    <!-- Preference switch for Mozilla location service -->
    <string name="preferences_mozilla_location_service">Pozicia servo de Mozilla</string>
    <!-- Preference switch for app health report. The first parameter is the name of the application (For example: Fenix) -->
    <string name="preferences_fenix_health_report">Sanraporto de %s</string>

    <!-- Turn On Sync Preferences -->
    <!-- Header of the Turn on Sync preference view -->
    <string name="preferences_sync">Ŝalti Speguladon</string>
    <!-- Preference for pairing -->
    <string name="preferences_sync_pair">Skani asociigan kodon en komputila Firefox</string>
    <!-- Preference for account login -->
    <string name="preferences_sync_sign_in">Komenci seancon</string>
    <!-- Preference for reconnecting to FxA sync -->
    <string name="preferences_sync_sign_in_to_reconnect">Komenci seancon por rekonekti</string>
    <!-- Preference for removing FxA account -->
    <string name="preferences_sync_remove_account">Forigi konton</string>

    <!-- Pairing Feature strings -->
    <!-- Instructions on how to access pairing -->
    <string name="pair_instructions_2"><![CDATA[Skani la kodon QR montrita ĉe <b>firefox.com/pair</b>]]></string>
    <!-- Button to open camera for pairing -->
    <string name="pair_open_camera">Malfermi filmilon</string>
    <!-- Button to cancel pairing -->
    <string name="pair_cancel">Nuligi</string>

    <!-- Toolbar Preferences -->
    <!-- Preference for using top toolbar -->
    <string name="preference_top_toolbar">Supre</string>
    <!-- Preference for using bottom toolbar -->
    <string name="preference_bottom_toolbar">Malsupre</string>

    <!-- Theme Preferences -->
    <!-- Preference for using light theme -->
    <string name="preference_light_theme">Hela</string>
    <!-- Preference for using dark theme -->
    <string name="preference_dark_theme">Malhela</string>
    <!-- Preference for using using dark or light theme automatically set by battery -->
    <string name="preference_auto_battery_theme">Difinita de la ŝparado de energio</string>

    <!-- Preference for using following device theme -->
    <string name="preference_follow_device_theme">Uzi la etoson de la aparato</string>

    <!-- Gestures Preferences-->
    <!-- Preferences for using pull to refresh in a webpage -->
    <string name="preference_gestures_website_pull_to_refresh">Tiri por refreŝigi</string>
    <!-- Preference for using the dynamic toolbar -->
    <string name="preference_gestures_dynamic_toolbar">Rulumi por kaŝi la ilaron</string>
    <!-- Preference for switching tabs by swiping horizontally on the toolbar -->
    <string name="preference_gestures_swipe_toolbar_switch_tabs">Ŝovi la ilaron flanken por ŝanĝi langetojn</string>
    <!-- Preference for showing the opened tabs by swiping up on the toolbar-->
    <string name="preference_gestures_swipe_toolbar_show_tabs">Ŝovi la ilaron supren por malfermi langetojn</string>

    <!-- Library -->
    <!-- Option in Library to open Sessions page -->
    <string name="library_sessions">Seancoj</string>
    <!-- Option in Library to open Screenshots page -->
    <string name="library_screenshots">Ekrankopioj</string>
    <!-- Option in Library to open Downloads page -->
    <string name="library_downloads">Elŝutoj</string>
    <!-- Option in library to open Bookmarks page -->
    <string name="library_bookmarks">Legosignoj</string>
    <!-- Option in library to open Desktop Bookmarks root page -->
    <string name="library_desktop_bookmarks_root">Labortablaj legosignoj</string>
    <!-- Option in library to open Desktop Bookmarks "menu" page -->
    <string name="library_desktop_bookmarks_menu">Menuo de legosignoj</string>
    <!-- Option in library to open Desktop Bookmarks "toolbar" page -->
    <string name="library_desktop_bookmarks_toolbar">Ilaro de legosignoj</string>
    <!-- Option in library to open Desktop Bookmarks "unfiled" page -->
    <string name="library_desktop_bookmarks_unfiled">Aliaj legosignoj</string>
    <!-- Option in Library to open History page -->
    <string name="library_history">Historio</string>
    <!-- Option in Library to open Synced Tabs page -->
    <string name="library_synced_tabs">Spegulitaj langetoj</string>
    <!-- Option in Library to open Reading List -->
    <string name="library_reading_list">Legolisto</string>
    <!-- Menu Item Label for Search in Library -->
    <string name="library_search">Serĉi</string>
    <!-- Settings Page Title -->
    <string name="settings_title">Agordoj</string>
    <!-- Content description (not visible, for screen readers etc.): "Menu icon for items on a history item" -->
    <string name="content_description_history_menu">Menuo por elementoj de historio</string>
    <!-- Content description (not visible, for screen readers etc.): "Close button for library settings" -->
    <string name="content_description_close_button">Fermi</string>

    <!-- Option in library for Recently Closed Tabs -->
    <string name="library_recently_closed_tabs">Ĵuse fermitaj langetoj</string>
    <!-- Option in library to open Recently Closed Tabs page -->
    <string name="recently_closed_show_full_history">Montri tutan historion</string>

    <!-- Text to show users they have multiple tabs saved in the Recently Closed Tabs section of history.
    %d is a placeholder for the number of tabs selected. -->
    <string name="recently_closed_tabs">%d langetoj</string>
    <!-- Text to show users they have one tab saved in the Recently Closed Tabs section of history.
    %d is a placeholder for the number of tabs selected. -->
    <string name="recently_closed_tab">%d langeto</string>
    <!-- Recently closed tabs screen message when there are no recently closed tabs -->
    <string name="recently_closed_empty_message">Estas neniu ĵuse fermita langeto ĉi tie</string>

    <!-- Tab Management -->
    <!-- Title of preference for tabs management -->
    <string name="preferences_tabs">Langetoj</string>
    <!-- Title of preference that allows a user to specify the tab view -->
    <string name="preferences_tab_view">Vido de langetoj</string>
    <!-- Option for a list tab view -->
    <string name="tab_view_list">Listo</string>
    <!-- Option for a grid tab view -->
    <string name="tab_view_grid">Krado</string>
    <!-- Title of preference that allows a user to auto close tabs after a specified amount of time -->
    <string name="preferences_close_tabs">Fermi langetojn</string>
    <!-- Option for auto closing tabs that will never auto close tabs, always allows user to manually close tabs -->
    <string name="close_tabs_manually">Permane</string>
    <!-- Option for auto closing tabs that will auto close tabs after one day -->
    <string name="close_tabs_after_one_day">Post tago</string>
    <!-- Option for auto closing tabs that will auto close tabs after one week -->
    <string name="close_tabs_after_one_week">Post semajno</string>
    <!-- Option for auto closing tabs that will auto close tabs after one month -->
    <string name="close_tabs_after_one_month">Post monato</string>

    <!-- Summary for tabs preference when auto closing tabs setting is set to manual close-->
    <string name="close_tabs_manually_summary">Fermi mane</string>
    <!-- Summary for tabs preference when auto closing tabs setting is set to auto close tabs after one day-->
    <string name="close_tabs_after_one_day_summary">Fermi post tago</string>
    <!-- Summary for tabs preference when auto closing tabs setting is set to auto close tabs after one week-->
    <string name="close_tabs_after_one_week_summary">Fermi post semajno</string>
    <!-- Summary for tabs preference when auto closing tabs setting is set to auto close tabs after one month-->
    <string name="close_tabs_after_one_month_summary">Fermi post monato</string>

    <!-- Sessions -->
    <!-- Title for the list of tabs -->
    <string name="tab_header_label">Malfermitaj langetoj</string>
    <!-- Title for the list of tabs in the current private session -->
    <string name="tabs_header_private_title">Privata seanco</string>
    <!-- Title for the list of tabs in the current private session -->
    <string name="tabs_header_private_tabs_title">Privataj langetoj</string>
    <!-- Content description (not visible, for screen readers etc.): Add tab button. Adds a news tab when pressed -->
    <string name="add_tab">Aldoni langeton</string>
    <!-- Content description (not visible, for screen readers etc.): Add tab button. Adds a news tab when pressed -->
    <string name="add_private_tab">Aldoni privatan langeton</string>
    <!-- Text for the new tab button to indicate adding a new private tab in the tab -->
    <string name="tab_drawer_fab_content">Privata</string>
    <!-- Text shown as the title of the open tab tray -->
    <string name="tab_tray_title">Malfermi langetojn</string>
    <!-- Text shown in the menu for saving tabs to a collection -->
    <string name="tab_tray_menu_item_save">Konservi en kolekto</string>
    <!-- Text shown in the menu for the collection selector -->
    <string name="tab_tray_menu_select">Elekti</string>
    <!-- Text shown in the menu for sharing all tabs -->
    <string name="tab_tray_menu_item_share">Dividi ĉiujn langetojn</string>
    <!-- Text shown in the menu to view recently closed tabs -->
    <string name="tab_tray_menu_recently_closed">Ĵuse fermitaj langetoj</string>
    <!-- Text shown in the menu to view tab settings -->
    <string name="tab_tray_menu_tab_settings">Agordoj de langetoj</string>
    <!-- Text shown in the menu for closing all tabs -->
    <string name="tab_tray_menu_item_close">Fermi ĉiujn langetojn</string>
    <!-- Shortcut action to open new tab -->
    <string name="tab_tray_menu_open_new_tab">Nova langeto</string>
    <!-- Shortcut action to open the home screen -->
    <string name="tab_tray_menu_home">Iri al la komenco</string>
    <!-- Shortcut action to toggle private mode -->
    <string name="tab_tray_menu_toggle">Ŝanĝi la langetan reĝimon</string>
    <!-- Text shown in the multiselect menu for bookmarking selected tabs. -->
    <string name="tab_tray_multiselect_menu_item_bookmark">Legosigno</string>
    <!-- Text shown in the multiselect menu for closing selected tabs. -->
    <string name="tab_tray_multiselect_menu_item_close">Fermi</string>
    <!-- Content description for tabs tray multiselect share button -->
    <string name="tab_tray_multiselect_share_content_description">Dividi elektitajn langetojn</string>
    <!-- Content description for tabs tray multiselect menu -->
    <string name="tab_tray_multiselect_menu_content_description">Dividi menuon de langetoj</string>
    <!-- Content description (not visible, for screen readers etc.): Removes tab from collection button. Removes the selected tab from collection when pressed -->
    <string name="remove_tab_from_collection">Forigi langeton el kolekto</string>
    <!-- Text for button to enter multiselect mode in tabs tray -->
    <string name="tabs_tray_select_tabs">Elekti langetojn</string>
    <!-- Content description (not visible, for screen readers etc.): Close tab button. Closes the current session when pressed -->
    <string name="close_tab">Fermi langeton</string>
    <!-- Content description (not visible, for screen readers etc.): Close tab <title> button. First parameter is tab title  -->
    <string name="close_tab_title">Fermi langeton %s</string>
    <!-- Content description (not visible, for screen readers etc.): Opens the open tabs menu when pressed -->
    <string name="open_tabs_menu">Menuo de malfermitaj langetoj</string>
    <!-- Open tabs menu item to close all tabs -->
    <string name="tabs_menu_close_all_tabs">Fermi ĉiujn langetojn</string>

    <!-- Open tabs menu item to share all tabs -->
    <string name="tabs_menu_share_tabs">Kundividi langetojn</string>
    <!-- Open tabs menu item to save tabs to collection -->
    <string name="tabs_menu_save_to_collection1">Konservi langetojn en kolekto</string>
    <!-- Content description (not visible, for screen readers etc.): Opens the tab menu when pressed -->
    <string name="tab_menu">Menuo de langeto</string>
    <!-- Tab menu item to share the tab -->
    <string name="tab_share">Kundividi langeton</string>
    <!-- Button in the current session menu. Deletes the session when pressed -->
    <string name="current_session_delete">Forigi</string>
    <!-- Button in the current session menu. Saves the session when pressed -->
    <string name="current_session_save">Konservi</string>
    <!-- Button in the current session menu. Opens the share menu when pressed -->
    <string name="current_session_share">Kundividi</string>
    <!-- Content description (not visible, for screen readers etc.): Title icon for current session menu -->
    <string name="current_session_image">Bildo por la nuna seanco</string>
    <!-- Button to save the current set of tabs into a collection -->
    <string name="save_to_collection">Konservi en kolekto</string>

    <!-- Text for the menu button to delete a collection -->
    <string name="collection_delete">Forigi kolekton</string>
    <!-- Text for the menu button to rename a collection -->
    <string name="collection_rename">Renomi kolekton</string>
    <!-- Text for the button to open tabs of the selected collection -->
    <string name="collection_open_tabs">Malfermi langetojn</string>

    <!-- Hint for adding name of a collection -->
    <string name="collection_name_hint">Nomo de kolekto</string>
	<!-- Text for the menu button to rename a top site -->
	<string name="rename_top_site">Renomi</string>
	<!-- Text for the menu button to remove a top site -->
	<string name="remove_top_site">Forigi</string>

    <!-- Text for the menu button to delete a top site from history -->
    <string name="delete_from_history">Forigi el historio</string>
    <!-- Postfix for private WebApp titles, placeholder is replaced with app name -->
    <string name="pwa_site_controls_title_private">%1$s (Privata reĝimo)</string>

    <!-- Button in the current tab tray header in multiselect mode. Saved the selected tabs to a collection when pressed. -->
    <string name="tab_tray_save_to_collection">Konservi</string>

    <!-- History -->
    <!-- Text for the button to clear all history -->
    <string name="history_delete_all">Forigi historion</string>
    <!-- Text for the dialog to confirm clearing all history -->
    <string name="history_delete_all_dialog">Ĉu vi certe volas forigi vian historion?</string>
    <!-- Text for the snackbar to confirm that multiple browsing history items has been deleted -->
    <string name="history_delete_multiple_items_snackbar">Historio viŝita</string>
    <!-- Text for the snackbar to confirm that a single browsing history item has been deleted. The first parameter is the shortened URL of the deleted history item. -->
    <string name="history_delete_single_item_snackbar">%1$s forigita</string>
    <!-- Text for positive action to delete history in deleting history dialog -->
    <string name="history_clear_dialog">Viŝi</string>
    <!-- History overflow menu copy button -->
    <string name="history_menu_copy_button">Kopii</string>
    <!-- History overflow menu share button -->
    <string name="history_menu_share_button">Dividi</string>
    <!-- History overflow menu open in new tab button -->
    <string name="history_menu_open_in_new_tab_button">Malfermi en nova langeto</string>
    <!-- History overflow menu open in private tab button -->
    <string name="history_menu_open_in_private_tab_button">Malfermi en privata langeto</string>
    <!-- Text for the button to delete a single history item -->
    <string name="history_delete_item">Forigi</string>
    <!-- History multi select title in app bar
    The first parameter is the number of bookmarks selected -->
    <string name="history_multi_select_title">%1$d elektitaj</string>
    <!-- Text for the button to clear selected history items. The first parameter
        is a digit showing the number of items you have selected -->
    <string name="history_delete_some">Forigi %1$d elementojn</string>
    <!-- Text for the header that groups the history for today -->
    <string name="history_today">Hodiaŭ</string>
    <!-- Text for the header that groups the history for yesterday -->
    <string name="history_yesterday">Hieraŭ</string>
    <!-- Text for the header that groups the history for last 24 hours -->
    <string name="history_24_hours">Lastaj 24 horoj</string>
    <!-- Text for the header that groups the history the past 7 days -->
    <string name="history_7_days">Lastaj 7 tagoj</string>
    <!-- Text for the header that groups the history the past 30 days -->
    <string name="history_30_days">Lastaj 30 tagoj</string>
    <!-- Text for the header that groups the history older than the last month -->
    <string name="history_older">Pli malnovaj</string>
    <!-- Text shown when no history exists -->
    <string name="history_empty_message">Neniu historio estas ĉi tie</string>

    <!-- Downloads -->
    <!-- Text for the button to clear all downloads -->
    <string name="download_delete_all">Forigi elŝutojn</string>
    <!-- Text for the dialog to confirm clearing all downloads -->
    <string name="download_delete_all_dialog">Ĉu vi certe volas forigi viajn elŝutojn?</string>
<<<<<<< HEAD
    <!-- Text for the snackbar to confirm that multiple downloads items have been deleted -->
    <string name="download_delete_multiple_items_snackbar">Elŝutoj forigitaj</string>
=======
    <!-- Text for the snackbar to confirm that multiple downloads items have been removed -->
    <string name="download_delete_multiple_items_snackbar_1">Elŝutoj forigitaj</string>
    <!-- Text for the snackbar to confirm that a single download item has been removed. The first parameter is the name of the download item. -->
    <string name="download_delete_single_item_snackbar">%1$s forigita</string>
>>>>>>> 064f42b6
    <!-- Text shown when no download exists -->
    <string name="download_empty_message_1">Neniu elŝutita dosiero</string>
    <!-- History multi select title in app bar
    The first parameter is the number of downloads selected -->
    <string name="download_multi_select_title">%1$d elektitaj</string>


    <!-- History overflow menu open in new tab button -->
    <string name="download_menu_open">Malfermi</string>
<<<<<<< HEAD
    <!-- Text for the button to delete a single history item -->
    <string name="download_delete_item">Forigi</string>
=======


    <!-- Text for the button to remove a single download item -->
    <string name="download_delete_item_1">Forigi</string>
>>>>>>> 064f42b6


    <!-- Crashes -->
    <!-- Title text displayed on the tab crash page. This first parameter is the name of the application (For example: Fenix) -->
    <string name="tab_crash_title_2">Bedaŭrinde %1$s ne povas ŝargi tiun paĝon.</string>
    <!-- Description text displayed on the tab crash page -->
    <string name="tab_crash_description">Vi povas klopodi restarigi aŭ fermi la malsupran langeton.</string>
    <!-- Send crash report checkbox text on the tab crash page -->
    <string name="tab_crash_send_report">Sendi raporton pri paneo al Mozilla</string>
    <!-- Close tab button text on the tab crash page -->
    <string name="tab_crash_close">Fermi langeton</string>

    <!-- Restore tab button text on the tab crash page -->
    <string name="tab_crash_restore">Restarigi langeton</string>

    <!-- Content Description for session item menu button -->
    <string name="content_description_session_menu">Seancaj elektebloj</string>

    <!-- Content Description for session item share button -->
    <string name="content_description_session_share">Kundividi seancon</string>

    <!-- Bookmarks -->
    <!-- Content description for bookmarks library menu -->
    <string name="bookmark_menu_content_description">Menuo de legosignoj</string>
    <!-- Screen title for editing bookmarks -->
    <string name="bookmark_edit">Redakti legosignon</string>
    <!-- Screen title for selecting a bookmarks folder -->
    <string name="bookmark_select_folder">Elekti dosierujon</string>
    <!-- Confirmation message for a dialog confirming if the user wants to delete the selected folder -->
    <string name="bookmark_delete_folder_confirmation_dialog">Ĉu vi certe volas forigi tiun ĉi dosierujon?</string>
    <!-- Confirmation message for a dialog confirming if the user wants to delete multiple items including folders. Parameter will be replaced by app name. -->
    <string name="bookmark_delete_multiple_folders_confirmation_dialog">%s forigos la elektitajn elementojn.</string>
    <!-- Snackbar title shown after a folder has been deleted. This first parameter is the name of the deleted folder -->
    <string name="bookmark_delete_folder_snackbar">%1$s forigita</string>
    <!-- Screen title for adding a bookmarks folder -->
    <string name="bookmark_add_folder">Aldoni dosierujon</string>
    <!-- deprecated: Snackbar title shown after a bookmark has been created. -->
    <string name="bookmark_created_snackbar">Legosigno kreita.</string>
    <!-- Snackbar title shown after a bookmark has been created. -->
    <string name="bookmark_saved_snackbar">Legosigno konservita!</string>
    <!-- Snackbar edit button shown after a bookmark has been created. -->
    <string name="edit_bookmark_snackbar_action">REDAKTI</string>
    <!-- Bookmark overflow menu edit button -->
    <string name="bookmark_menu_edit_button">Redakti</string>
    <!-- Bookmark overflow menu select button -->
    <string name="bookmark_menu_select_button">Elekti</string>
    <!-- Bookmark overflow menu copy button -->
    <string name="bookmark_menu_copy_button">Kopii</string>
    <!-- Bookmark overflow menu share button -->
    <string name="bookmark_menu_share_button">Kundividi</string>
    <!-- Bookmark overflow menu open in new tab button -->
    <string name="bookmark_menu_open_in_new_tab_button">Malfermi en nova langeto</string>
    <!-- Bookmark overflow menu open in private tab button -->
    <string name="bookmark_menu_open_in_private_tab_button">Malfermi en privata langeto</string>
    <!-- Bookmark overflow menu delete button -->
    <string name="bookmark_menu_delete_button">Forigi</string>
    <!--Bookmark overflow menu save button -->
    <string name="bookmark_menu_save_button">Konservi</string>

    <!-- Bookmark multi select title in app bar
     The first parameter is the number of bookmarks selected -->
    <string name="bookmarks_multi_select_title">%1$d elektitaj</string>
    <!-- Bookmark editing screen title -->
    <string name="edit_bookmark_fragment_title">Redakti legosignon</string>
    <!-- Bookmark folder editing screen title -->
    <string name="edit_bookmark_folder_fragment_title">Redakti dosierujon</string>
    <!-- Bookmark sign in button message -->
    <string name="bookmark_sign_in_button">Komencu seancon por vidi spegulitajn legosignojn</string>
    <!-- Bookmark URL editing field label -->
    <string name="bookmark_url_label">RETADRESO</string>
    <!-- Bookmark FOLDER editing field label -->
    <string name="bookmark_folder_label">DOSIERUJO</string>
    <!-- Bookmark NAME editing field label -->
    <string name="bookmark_name_label">NOMO</string>
    <!-- Bookmark add folder screen title -->
    <string name="bookmark_add_folder_fragment_label">Aldoni dosierujon</string>
    <!-- Bookmark select folder screen title -->
    <string name="bookmark_select_folder_fragment_label">Elekti dosierujon</string>
    <!-- Bookmark editing error missing title -->
    <string name="bookmark_empty_title_error">Titolo postulata</string>
    <!-- Bookmark editing error missing or improper URL -->
    <string name="bookmark_invalid_url_error">Nevalida retadreso</string>
    <!-- Bookmark screen message for empty bookmarks folder -->
    <string name="bookmarks_empty_message">Neniu legosigno estas ĉi tie</string>
    <!-- Bookmark snackbar message on deletion
     The first parameter is the host part of the URL of the bookmark deleted, if any -->
    <string name="bookmark_deletion_snackbar_message">%1$s forigita</string>
    <!-- Bookmark snackbar message on deleting multiple bookmarks not including folders-->
    <string name="bookmark_deletion_multiple_snackbar_message_2">Legosignoj forigitaj</string>
    <!-- Bookmark snackbar message on deleting multiple bookmarks including folders-->
    <string name="bookmark_deletion_multiple_snackbar_message_3">Elektitaj dosierujoj forigataj</string>
    <!-- Bookmark undo button for deletion snackbar action -->
    <string name="bookmark_undo_deletion">MALFARI</string>

    <!-- Site Permissions -->
    <!-- Site permissions preferences header -->
    <string name="permissions_header">Permesoj</string>
    <!-- Button label that take the user to the Android App setting -->
    <string name="phone_feature_go_to_settings">Iri al agordoj</string>
    <!-- Content description (not visible, for screen readers etc.): Quick settings sheet
        to give users access to site specific information / settings. For example:
        Secure settings status and a button to modify site permissions -->
    <string name="quick_settings_sheet">Rapidalira agorda panelo</string>
    <!-- Label that indicates that this option it the recommended one -->
    <string name="phone_feature_recommended">Rekomenditaj</string>
    <!-- button that allows editing site permissions settings -->
    <string name="quick_settings_sheet_manage_site_permissions">Administri permesojn de retejo</string>
    <!-- Button label for clearing all the information of site permissions-->
    <string name="clear_permissions">Forigi permesojn</string>
    <!-- Button label for clearing a site permission-->
    <string name="clear_permission">Forigi permeson</string>
    <!-- Button label for clearing all the information on all sites-->
    <string name="clear_permissions_on_all_sites">Forigi permesojn por ĉiuj retejoj</string>
    <!-- Preference for altering video and audio autoplay for all websites -->
    <string name="preference_browser_feature_autoplay">Aŭtomata ludado</string>
    <!-- Preference for altering the camera access for all websites -->
    <string name="preference_phone_feature_camera">Filmilo</string>
    <!-- Preference for altering the microphone access for all websites -->
    <string name="preference_phone_feature_microphone">Mikrofono</string>
    <!-- Preference for altering the location access for all websites -->
    <string name="preference_phone_feature_location">Pozicio</string>
    <!-- Preference for altering the notification access for all websites -->
    <string name="preference_phone_feature_notification">Sciigoj</string>

    <!-- Preference for altering the persistent storage access for all websites -->
    <string name="preference_phone_feature_persistent_storage">Konstanta konservejo</string>
<<<<<<< HEAD
=======
    <!-- Preference for altering the EME access for all websites -->
    <string name="preference_phone_feature_media_key_system_access">Enhavo protektita de DRM</string>
>>>>>>> 064f42b6
    <!-- Label that indicates that a permission must be asked always -->
    <string name="preference_option_phone_feature_ask_to_allow">Demandi antaŭ ol permesi</string>
    <!-- Label that indicates that a permission must be blocked -->
    <string name="preference_option_phone_feature_blocked">Blokita</string>
    <!-- Label that indicates that a permission must be allowed -->
    <string name="preference_option_phone_feature_allowed">Permesi</string>
    <!--Label that indicates a permission is by the Android OS-->
    <string name="phone_feature_blocked_by_android">Blokita de Android</string>
    <!-- Preference for showing a list of websites that the default configurations won't apply to them -->
    <string name="preference_exceptions">Esceptoj</string>
    <!-- Summary of tracking protection preference if tracking protection is set to on -->
    <string name="tracking_protection_on">Ŝaltita</string>
    <!-- Summary of tracking protection preference if tracking protection is set to off -->
    <string name="tracking_protection_off">Malŝaltita</string>
    <!-- Label that indicates that all video and audio autoplay is allowed -->
    <string name="preference_option_autoplay_allowed2">Permesi sonon kaj videon</string>
    <!-- Label that indicates that video and audio autoplay is only allowed over Wi-Fi -->
    <string name="preference_option_autoplay_allowed_wifi_only2">Bloki sonon kaj videon nur dum konekto al poŝaparataj retoj</string>
    <!-- Subtext that explains 'autoplay on Wi-Fi only' option -->
    <string name="preference_option_autoplay_allowed_wifi_subtext">Sono kaj video estos ludataj en sendrata konektoj (Wi-Fi)</string>
    <!-- Label that indicates that video autoplay is allowed, but audio autoplay is blocked -->
    <string name="preference_option_autoplay_block_audio2">Nur bloki sonon</string>
    <!-- Label that indicates that all video and audio autoplay is blocked -->
    <string name="preference_option_autoplay_blocked3">Bloki sonon kaj videon</string>
    <!-- Summary of delete browsing data on quit preference if it is set to on -->
    <string name="delete_browsing_data_quit_on">Ŝaltita</string>
    <!-- Summary of delete browsing data on quit preference if it is set to off -->
    <string name="delete_browsing_data_quit_off">Malŝaltita</string>

    <!-- Collections -->
    <!-- Collections header on home fragment -->
    <string name="collections_header">Kolektoj</string>
    <!-- Content description (not visible, for screen readers etc.): Opens the collection menu when pressed -->
    <string name="collection_menu_button_content_description">Menuo de kolektoj</string>
    <!-- Label to describe what collections are to a new user without any collections -->
    <string name="no_collections_description2">Kolektu la aferojn kiuj gravas por vi.\nGrupigu similajn serĉojn, retejojn kaj langetojn por posta rapida aliro.</string>
    <!-- Title for the "select tabs" step of the collection creator -->
    <string name="create_collection_select_tabs">Elektitaj langetoj</string>
    <!-- Title for the "select collection" step of the collection creator -->
    <string name="create_collection_select_collection">Elekti kolekton</string>
    <!-- Title for the "name collection" step of the collection creator -->
    <string name="create_collection_name_collection">Nomi kolekton</string>
    <!-- Button to add new collection for the "select collection" step of the collection creator -->
    <string name="create_collection_add_new_collection">Aldoni novan kolekton</string>
    <!-- Button to select all tabs in the "select tabs" step of the collection creator -->
    <string name="create_collection_select_all">Elekti ĉiujn</string>
    <!-- Button to deselect all tabs in the "select tabs" step of the collection creator -->
    <string name="create_collection_deselect_all">Malelekti ĉiujn</string>
    <!-- Text to prompt users to select the tabs to save in the "select tabs" step of the collection creator -->
    <string name="create_collection_save_to_collection_empty">Elektu konservotajn langetojn</string>
    <!-- Text to show users how many tabs they have selected in the "select tabs" step of the collection creator.
     %d is a placeholder for the number of tabs selected. -->
    <string name="create_collection_save_to_collection_tabs_selected">%d elektitaj langetoj</string>
    <!-- Text to show users they have one tab selected in the "select tabs" step of the collection creator.
    %d is a placeholder for the number of tabs selected. -->
    <string name="create_collection_save_to_collection_tab_selected">%d elektita langeto</string>
    <!-- Text shown in snackbar when multiple tabs have been saved in a collection -->
    <string name="create_collection_tabs_saved">Langetoj konservitaj!</string>
    <!-- Text shown in snackbar when one or multiple tabs have been saved in a new collection -->
    <string name="create_collection_tabs_saved_new_collection">Kolekto konservita!</string>
    <!-- Text shown in snackbar when one tab has been saved in a collection -->
    <string name="create_collection_tab_saved">Langeto konservita!</string>
    <!-- Content description (not visible, for screen readers etc.): button to close the collection creator -->
    <string name="create_collection_close">Fermi</string>

    <!-- Button to save currently selected tabs in the "select tabs" step of the collection creator-->
    <string name="create_collection_save">Konservi</string>

    <!-- Snackbar action to view the collection the user just created or updated -->
    <string name="create_collection_view">Vidi</string>

    <!-- Default name for a new collection in "name new collection" step of the collection creator. %d is a placeholder for the number of collections-->
    <string name="create_collection_default_name">Kolekto %d</string>

    <!-- Share -->
    <!-- Share screen header -->
    <string name="share_header">Sendi kaj dividi</string>
    <!-- Share screen header -->
    <string name="share_header_2">Dividi</string>
    <!-- Content description (not visible, for screen readers etc.):
        "Share" button. Opens the share menu when pressed. -->
    <string name="share_button_content_description">Dividi</string>

    <!-- Sub-header in the dialog to share a link to another app -->
    <string name="share_link_subheader">Dividi kiel ligilon</string>
    <!-- Sub-header in the dialog to share a link to another sync device -->
    <string name="share_device_subheader">Sendi al aparato</string>
    <!-- Sub-header in the dialog to share a link to an app from the full list -->
    <string name="share_link_all_apps_subheader">Ĉiuj agoj</string>
    <!-- Sub-header in the dialog to share a link to an app from the most-recent sorted list -->
    <string name="share_link_recent_apps_subheader">Ĵuse uzitaj</string>
    <!-- An option from the share dialog to sign into sync -->
    <string name="sync_sign_in">Komenci seancon en Speguli</string>
    <!-- An option from the share dialog to send link to all other sync devices -->
    <string name="sync_send_to_all">Sendi al ĉiuj aparatoj</string>
    <!-- An option from the share dialog to reconnect to sync -->
    <string name="sync_reconnect">Rekonekti al Spegulado</string>
    <!-- Text displayed when sync is offline and cannot be accessed -->
    <string name="sync_offline">Malkonektite</string>
    <!-- An option to connect additional devices -->
    <string name="sync_connect_device">Konekti alian aparaton</string>
    <!-- The dialog text shown when additional devices are not available -->
    <string name="sync_connect_device_dialog">Por sendi langeton, komencu seancon en Firefox en almenaŭ unu alia aparato.</string>
    <!-- Confirmation dialog button -->
    <string name="sync_confirmation_button">Mi komprenis</string>
    <!-- Share error message -->
    <string name="share_error_snackbar">Ne eblas dividi kun tiu ĉi programo</string>
    <!-- Add new device screen title -->
    <string name="sync_add_new_device_title">Sendi al aparato</string>

    <!-- Text for the warning message on the Add new device screen -->
    <string name="sync_add_new_device_message">Neniu aparato konektita</string>
    <!-- Text for the button to learn about sending tabs -->
    <string name="sync_add_new_device_learn_button">Pli da informo pri sendo de langetoj…</string>
    <!-- Text for the button to connect another device -->
    <string name="sync_add_new_device_connect_button">Konekti alian aparaton…</string>

    <!-- Notifications -->
    <!-- The user visible name of the "notification channel" (Android 8+ feature) for the ongoing notification shown while a browsing session is active. -->
    <string name="notification_pbm_channel_name">Privata retuma seanco</string>
    <!-- Text shown in the notification that pops up to remind the user that a private browsing session is active. -->
    <string name="notification_pbm_delete_text">Forigi privatajn langetojn</string>
    <!-- Text shown in the notification that pops up to remind the user that a private browsing session is active. -->
    <string name="notification_pbm_delete_text_2">Fermi privatajn langetojn</string>
    <!-- Notification action to open Fenix and resume the current browsing session. -->
    <string name="notification_pbm_action_open">Malfermi</string>
    <!-- Notification action to delete all current private browsing sessions AND switch to Fenix (bring it to the foreground) -->
    <string name="notification_pbm_action_delete_and_open">Forigi kaj malfermi</string>
    <!-- Name of the "Powered by Fenix" notification channel. Displayed in the "App notifications" system settings for the app -->
    <string name="notification_powered_by_channel_name">Funkciigita de</string>
    <!-- Text shown in snackbar when user deletes a collection -->
    <string name="snackbar_collection_deleted">Kolekto forigita</string>
    <!-- Text shown in snackbar when user renames a collection -->
    <string name="snackbar_collection_renamed">Kolekto renomita</string>
    <!-- Text shown in snackbar when user deletes a tab -->
    <string name="snackbar_tab_deleted">Langeto forigita</string>
    <!-- Text shown in snackbar when user deletes all tabs -->
    <string name="snackbar_tabs_deleted">Langetoj forigitaj</string>
    <!-- Text shown in snackbar when user closes a tab -->
    <string name="snackbar_tab_closed">Langeto fermita</string>
    <!-- Text shown in snackbar when user closes all tabs -->
    <string name="snackbar_tabs_closed">Langetoj fermitaj</string>
    <!-- Text shown in snackbar when user closes tabs -->
    <string name="snackbar_message_tabs_closed">Langetoj fermita!</string>
    <!-- Text shown in snackbar when user bookmarks a list of tabs -->
    <string name="snackbar_message_bookmarks_saved">Legosignoj fermitaj!</string>
    <!-- Text shown in snackbar action for viewing bookmarks -->
    <string name="snackbar_message_bookmarks_view">Vidi</string>
    <!-- Text shown in snackbar when user adds a site to top sites -->
    <string name="snackbar_added_to_top_sites">Aldonita al la plej vizititaj!</string>
    <!-- Text shown in snackbar when user closes a private tab -->
    <string name="snackbar_private_tab_closed">Privata langeto fermita</string>
    <!-- Text shown in snackbar when user closes all private tabs -->
    <string name="snackbar_private_tabs_closed">Privataj langetoj fermitaj</string>
    <!-- Text shown in snackbar when user deletes all private tabs -->
    <string name="snackbar_private_tabs_deleted">Privataj langetoj forigitaj</string>
    <!-- Text shown in snackbar to undo deleting a tab, top site or collection -->
    <string name="snackbar_deleted_undo">MALFARI</string>
    <!-- Text shown in snackbar when user removes a top site -->
    <string name="snackbar_top_site_removed">Retejo forigita</string>
    <!-- Text for action to undo deleting a tab or collection shown in a11y dialog -->
    <string name="a11y_dialog_deleted_undo">Malfari</string>
    <!-- Text for action to confirm deleting a tab or collection shown in a11y dialog -->
    <string name="a11y_dialog_deleted_confirm">Konfirmi</string>
    <!-- QR code scanner prompt which appears after scanning a code, but before navigating to it
        First parameter is the name of the app, second parameter is the URL or text scanned-->
    <string name="qr_scanner_confirmation_dialog_message">Permesi al %1$s malfermi %2$s</string>
    <!-- QR code scanner prompt dialog positive option to allow navigation to scanned link -->
    <string name="qr_scanner_dialog_positive">PERMESI</string>
    <!-- QR code scanner prompt dialog positive option to deny navigation to scanned link -->
    <string name="qr_scanner_dialog_negative">RIFUZI</string>
    <!-- Tab collection deletion prompt dialog message. Placeholder will be replaced with the collection name -->
    <string name="tab_collection_dialog_message">Ĉu vi certe volas forigi %1$s?</string>
    <!-- Collection and tab deletion prompt dialog message. This will show when the last tab from a collection is deleted -->
    <string name="delete_tab_and_collection_dialog_message">Forigo de tiu ĉi langeto forigos la tutan kolekton. Vi povas krei novajn kolektojn iam ajn.</string>
    <!-- Collection and tab deletion prompt dialog title. Placeholder will be replaced with the collection name. This will show when the last tab from a collection is deleted -->
    <string name="delete_tab_and_collection_dialog_title">Ĉu forigi %1$s?</string>
    <!-- Tab collection deletion prompt dialog option to delete the collection -->
    <string name="tab_collection_dialog_positive">Forigi</string>
    <!-- Tab collection deletion prompt dialog option to cancel deleting the collection -->
    <string name="tab_collection_dialog_negative">Nuligi</string>

    <!-- Text displayed in a notification when the user enters full screen mode -->
    <string name="full_screen_notification">Plenekrana reĝimo aktiva</string>
    <!-- Message for copying the URL via long press on the toolbar -->
    <string name="url_copied">Retadreso kopiita</string>
    <!-- Sample text for accessibility font size -->
    <string name="accessibility_text_size_sample_text_1">Tiu ĉi estas ekzempla teksto. Ĝi estas ĉi tie por montri kiel teksto aperos kiam vi etigas aŭ grandigas la tiparon per tiu ĉi agordo.</string>
    <!-- Summary for Accessibility Text Size Scaling Preference -->
    <string name="preference_accessibility_text_size_summary">Grandigi aŭ etigi tekston en retejoj</string>
    <!-- Title for Accessibility Text Size Scaling Preference -->
    <string name="preference_accessibility_font_size_title">Tipara grando</string>

    <!-- Title for Accessibility Text Automatic Size Scaling Preference -->
    <string name="preference_accessibility_auto_size_2">Automata tipara grando</string>
    <!-- Summary for Accessibility Text Automatic Size Scaling Preference -->
    <string name="preference_accessibility_auto_size_summary">La tipara grando kongruos kun tiu de vian agordoj de Android. Malaktivigu tion ĉi por ŝanĝi la grandon ĉi tie.</string>

    <!-- Title for the Delete browsing data preference -->
    <string name="preferences_delete_browsing_data">Forigi retumajn datumojn</string>
    <!-- Title for the tabs item in Delete browsing data -->
    <string name="preferences_delete_browsing_data_tabs_title_2">Malfermitaj langetoj</string>
    <!-- Subtitle for the tabs item in Delete browsing data, parameter will be replaced with the number of open tabs -->
    <string name="preferences_delete_browsing_data_tabs_subtitle">%d langetoj</string>

    <!-- Title for the data and history items in Delete browsing data -->
    <string name="preferences_delete_browsing_data_browsing_data_title">Retuma historio kaj retejaj datumoj</string>
    <!-- Subtitle for the data and history items in delete browsing data, parameter will be replaced with the
        number of history items the user has -->
    <string name="preferences_delete_browsing_data_browsing_data_subtitle">%d adresoj</string>
    <!-- Title for history items in Delete browsing data -->
    <string name="preferences_delete_browsing_data_browsing_history_title">Historio</string>
    <!-- Subtitle for the history items in delete browsing data, parameter will be replaced with the
        number of history pages the user has -->
    <string name="preferences_delete_browsing_data_browsing_history_subtitle">%d paĝoj</string>
    <!-- Title for the cookies item in Delete browsing data -->
    <string name="preferences_delete_browsing_data_cookies">Kuketoj</string>
    <!-- Subtitle for the cookies item in Delete browsing data -->
    <string name="preferences_delete_browsing_data_cookies_subtitle">La plimulto de viaj retejaj seancon finiĝos</string>
    <!-- Title for the cached images and files item in Delete browsing data -->
    <string name="preferences_delete_browsing_data_cached_files">Staplitaj bildoj kaj dosieroj</string>
    <!-- Subtitle for the cached images and files item in Delete browsing data -->
    <string name="preferences_delete_browsing_data_cached_files_subtitle">Liberigo de loko en konservejo</string>

    <!-- Title for the site permissions item in Delete browsing data -->
    <string name="preferences_delete_browsing_data_site_permissions">Permesoj por retejoj</string>
    <!-- Text for the button to delete browsing data -->
    <string name="preferences_delete_browsing_data_button">Forigi retumajn datumojn</string>
    <!-- Title for the Delete browsing data on quit preference -->
    <string name="preferences_delete_browsing_data_on_quit">Forigi retumajn datumojn kiam la programo finiĝas</string>
    <!-- Summary for the Delete browsing data on quit preference. "Quit" translation should match delete_browsing_data_on_quit_action translation. -->
    <string name="preference_summary_delete_browsing_data_on_quit">Aŭtomate forigi retumajn datumojn kiam vi elektas &quot;Fini&quot; en la ĉefa menuo</string>
    <!-- Summary for the Delete browsing data on quit preference. "Quit" translation should match delete_browsing_data_on_quit_action translation. -->
    <string name="preference_summary_delete_browsing_data_on_quit_2">Aŭtomate forigi retumajn datumojn kiam vi elektas \&quot;Fini\&quot; en la ĉefa menuo</string>
    <!-- Action item in menu for the Delete browsing data on quit feature -->
    <string name="delete_browsing_data_on_quit_action">Fini</string>

    <!-- Dialog message to the user asking to delete browsing data. -->
    <string name="delete_browsing_data_prompt_message">Ĉiujn viajn retumajn datumojn estos forigitaj.</string>
    <!-- Dialog message to the user asking to delete browsing data. Parameter will be replaced by app name. -->
    <string name="delete_browsing_data_prompt_message_3">%s forigos la elektitajn retumajn datumojn.</string>
    <!-- Text for the cancel button for the data deletion dialog -->
    <string name="delete_browsing_data_prompt_cancel">Nuligi</string>

    <!-- Text for the allow button for the data deletion dialog -->
    <string name="delete_browsing_data_prompt_allow">Forigi</string>
    <!-- Text for the snackbar confirmation that the data was deleted -->
    <string name="preferences_delete_browsing_data_snackbar">Retumaj datumoj forigitaj</string>
    <!-- Text for the snackbar to show the user that the deletion of browsing data is in progress -->
    <string name="deleting_browsing_data_in_progress">Retumaj datumoj forigataj…</string>

    <!-- Tips -->
    <!-- text for firefox preview moving tip header "Firefox Preview" and "Firefox Nightly" are intentionally hardcoded -->
    <string name="tip_firefox_preview_moved_header">Firefox Preview estas ekde nun Firefox Nightly</string>

    <!-- text for firefox preview moving tip description -->
    <string name="tip_firefox_preview_moved_description">Firefox Nightly estas ĝisdatigita ĉiu vespere kaj enhavas novajn eksperimentajn trajtojn.
        Ĝi povas tamen esti malpli stabila. Elŝutu nian retumilon Beta por pli stabila sperto.</string>
    <!-- text for firefox preview moving tip button. "Firefox for Android Beta" is intentionally hardcoded -->
    <string name="tip_firefox_preview_moved_button_2">Ricevi Firefox por Android Beta</string>

    <!-- text for firefox preview moving tip header. "Firefox Nightly" is intentionally hardcoded -->
    <string name="tip_firefox_preview_moved_header_preview_installed">Firefox Nightly translokiĝis</string>
    <!-- text for firefox preview moving tip description -->
    <string name="tip_firefox_preview_moved_description_preview_installed">Tiu ĉi programo ne plu ricevos sekurecajn ĝisdatigojn. Bonvolu ne plu uzi tiun ĉi programon kaj ŝanĝi ĝin per la nova Nightly.
        \n\nPor transmeti viajn legosignojn, legitimilojn kaj historion al alia programo, kreu konton de Firefox.</string>
    <!-- text for firefox preview moving tip button  -->
    <string name="tip_firefox_preview_moved_button_preview_installed">Ŝanĝi al la nova Nightly</string>

    <!-- text for firefox preview moving tip header. "Firefox Nightly" is intentionally hardcoded -->
    <string name="tip_firefox_preview_moved_header_preview_not_installed">Firefox Nightly translokiĝis</string>
    <!-- text for firefox preview moving tip description -->
    <string name="tip_firefox_preview_moved_description_preview_not_installed">Tiu ĉi programo ne plu ricevos sekurecajn ĝisdatigojn. Ricevu la novan Nightly kaj ne plu uzu tiun ĉi programon.
        \n\nPor transmeti viajn legosignojn, legitimilojn kaj historion al alia programo, kreu konton de Firefox.</string>
    <!-- text for firefox preview moving tip button  -->
    <string name="tip_firefox_preview_moved_button_preview_not_installed">Ricevi la novan Nightly</string>

    <!-- Onboarding -->
    <!-- Text for onboarding welcome message
    The first parameter is the name of the app (e.g. Firefox Preview) -->
    <string name="onboarding_header">Bonvenon al %s!</string>
    <!-- text for the Firefox Accounts section header -->
    <string name="onboarding_fxa_section_header">Ĉu vi jam havas konton?</string>
    <!-- text for the Firefox Preview feature section header
    The first parameter is the name of the app (e.g. Firefox Preview) -->
    <string name="onboarding_feature_section_header">Malkovru %s</string>
    <!-- text for the "What's New" onboarding card header -->
    <string name="onboarding_whats_new_header1">Vidi la novaĵojn</string>
    <!-- text for the "what's new" onboarding card description
    The first parameter is the short name of the app (e.g. Firefox) -->
    <string name="onboarding_whats_new_description">Ĉu vi havas demandojn pri la refasonita %s? Ĉu vi volas scii kio ŝanĝiĝis?</string>
    <!-- text for underlined clickable link that is part of "what's new" onboarding card description that links to an FAQ -->
    <string name="onboarding_whats_new_description_linktext">Trovu respondojn ĉi tie</string>
    <!-- text for the Firefox account onboarding sign in card header -->
    <string name="onboarding_account_sign_in_header">Komenci speguli legosignojn, pasvortojn kaj aliajn aferojn per via konto de Firefox.</string>
    <!-- Text for the button to learn more about signing in to your Firefox account -->
    <string name="onboarding_manual_sign_in_learn_more">Pli da informo</string>
    <!-- text for the firefox account onboarding card header when we detect you're already signed in to
        another Firefox browser. (The word `Firefox` should not be translated)
        The first parameter is the email of the detected user's account -->
    <string name="onboarding_firefox_account_auto_signin_header_3">Vi komencis seancon kiel %s en alia retumilo Firefox en tiu ĉi aparato. Ĉu vi ŝatus komenci seancon per tiu konto?</string>
    <!-- text for the button to confirm automatic sign-in -->
    <string name="onboarding_firefox_account_auto_signin_confirm">Jes, komenci seancon</string>
    <!-- text for the automatic sign-in button while signing in is in process -->
    <string name="onboarding_firefox_account_signing_in">Komenco de seanco…</string>
    <!-- text for the button to manually sign into Firefox account. The word "Firefox" should not be translated -->
    <string name="onboarding_firefox_account_sign_in">Komenci seancon en Firefox</string>
    <!-- text for the button to stay signed out when presented with an option to automatically sign-in. -->
    <string name="onboarding_firefox_account_stay_signed_out">Ne komenci seancon</string>
    <!-- text to display in the snackbar once account is signed-in -->
    <string name="onboarding_firefox_account_sync_is_on">Spegulado estas ŝaltita</string>
    <!-- text to display in the snackbar if automatic sign-in fails. user may try again -->
    <string name="onboarding_firefox_account_automatic_signin_failed">Malsukcesa komenco de seanco</string>
    <!-- text for the tracking protection onboarding card header -->
    <string name="onboarding_tracking_protection_header_2">Aŭtomata privateco</string>
    <!-- text for the tracking protection card description
    The first parameter is the name of the app (e.g. Firefox Preview) -->
    <string name="onboarding_tracking_protection_description_2">La agordoj privatecaj kaj sekurecaj blokas spurilojn, malicajn programojn kaj kompaniojn kiuj sekvas vin.</string>
    <!-- text for tracking protection radio button option for standard level of blocking -->
    <string name="onboarding_tracking_protection_standard_button_2">Norma</string>
    <!-- text for standard blocking option button description -->
    <string name="onboarding_tracking_protection_standard_button_description_2">Malpli da spuriloj blokitaj. Paĝoj ŝargiĝos normale.</string>
    <!-- text for tracking protection radio button option for strict level of blocking -->
    <string name="onboarding_tracking_protection_strict_button">Rigora (rekomendita)</string>
    <!-- text for tracking protection radio button option for strict level of blocking -->
    <string name="onboarding_tracking_protection_strict_option">Rigora</string>
    <!-- text for strict blocking option button description -->
    <string name="onboarding_tracking_protection_strict_button_description_2">Pli da spuriloj, reklamoj kaj ŝprucaĵoj blokitaj. Paĝoj ŝargiĝos pli rapide, sed kelkaj aferoj povus ne bone funkcii.</string>
    <!-- text for the toolbar position card header
        In English this is an idiom for "choose a side as in an argument or fight"
        but it is ok to make this more literally about "choosing a position in a physical space -->
    <string name="onboarding_toolbar_position_header">Preni pozicion</string>
    <!-- text for the toolbar position card description -->
    <string name="onboarding_toolbar_position_description">Provu la unumanan retumon per la malsupra ilaro, aŭ movu ĝin al la supro.</string>
    <!-- text for the private browsing onboarding card header -->
    <string name="onboarding_private_browsing_header">Retumi private</string>
    <!-- text for the private browsing onboarding card description
    The first parameter is an icon that represents private browsing -->
    <string name="onboarding_private_browsing_description1">Por malfermi privatan langeton nur unufoje: tuŝu la emblemon %s.</string>
    <!-- text for the private browsing onboarding card description, explaining how to always using private browsing -->
    <string name="onboarding_private_browsing_always_description">Por malfermi privatajn langetojn ĉiam: ŝanĝu viajn agordojn de privata retumo.</string>
    <!-- text for the private browsing onbording card button, that launches settings -->
    <string name="onboarding_private_browsing_button">Malfermi agordojn</string>

    <!-- text for the privacy notice onboarding card header -->
    <string name="onboarding_privacy_notice_header">Via privateco</string>
    <!-- text for the privacy notice onboarding card description
    The first parameter is the name of the app (e.g. Firefox Preview) -->
    <string name="onboarding_privacy_notice_description">Ni kreis %s por doni al vi la eblon plene  regi kion vi dividas
en la reto kaj kion vi dividas kun ni.</string>
    <!-- Text for the button to read the privacy notice -->
    <string name="onboarding_privacy_notice_read_button">Legu nian rimarkon pri privateco</string>
    <!-- Content description (not visible, for screen readers etc.): Close onboarding screen -->
    <string name="onboarding_close">Fermi</string>

    <!-- text for the button to finish onboarding -->
    <string name="onboarding_finish">Komenci retumi</string>

    <!-- Onboarding theme -->
    <!-- text for the theme picker onboarding card header -->
    <string name="onboarding_theme_picker_header">Elektu vian etoson</string>

    <!-- text for the theme picker onboarding card description -->
    <string name="onboarding_theme_picker_description1">Ŝparu iom da baterio kaj protektu viajn okulojn per malhela reĝimo.</string>
    <!-- Automatic theme setting (will follow device setting) -->
    <string name="onboarding_theme_automatic_title">Aŭtomate</string>
    <!-- Summary of automatic theme setting (will follow device setting) -->
    <string name="onboarding_theme_automatic_summary">Adaptita al la agordoj de via aparato</string>
    <!-- Theme setting for dark mode -->
    <string name="onboarding_theme_dark_title">Malhela etoso</string>
    <!-- Theme setting for light mode -->
    <string name="onboarding_theme_light_title">Hela etoso</string>

    <!-- Text shown in snackbar when multiple tabs have been sent to device -->
    <string name="sync_sent_tabs_snackbar">Langetoj senditaj!</string>
    <!-- Text shown in snackbar when one tab has been sent to device  -->
    <string name="sync_sent_tab_snackbar">Langeto sendita!</string>
    <!-- Text shown in snackbar when sharing tabs failed  -->
    <string name="sync_sent_tab_error_snackbar">Ne eblis sendi</string>
    <!-- Text shown in snackbar for the "retry" action that the user has after sharing tabs failed -->
    <string name="sync_sent_tab_error_snackbar_action">REPROVI</string>
    <!-- Title of QR Pairing Fragment -->
    <string name="sync_scan_code">Skani la kodon</string>
    <!-- Instructions on how to access pairing -->
    <string name="sign_in_instructions"><![CDATA[En via komputilo malfermu Firefox kaj vizitu <b>https://firefox.com/pair</b>]]></string>
    <!-- Text shown for sign in pairing when ready -->
    <string name="sign_in_ready_for_scan">Preta skani</string>
    <!-- Text shown for settings option for sign with pairing -->
    <string name="sign_in_with_camera">Komencu seancon per via filmilo</string>
    <!-- Text shown for settings option for sign with email -->
    <string name="sign_in_with_email">Anstataŭe uzi retpoŝton</string>
    <!-- Text shown for settings option for create new account text.'Firefox' intentionally hardcoded here.-->
    <string name="sign_in_create_account_text"><![CDATA[Ĉu vi ne havas konton? <u>Kreu ĝin</u> por speguli Firefox inter aparatoj.]]></string>
    <!-- Text shown in confirmation dialog to sign out of account -->
    <string name="sign_out_confirmation_message">Firefox ne plu spegulos vian konton, sed ĝi ne forigos iun ajn el viaj retumaj datumoj en tiu ĉi aparato.</string>
    <!-- Text shown in confirmation dialog to sign out of account. The first parameter is the name of the app (e.g. Firefox Preview) -->
    <string name="sign_out_confirmation_message_2">%s ne plu spegulos vian konton, sed ĝi ne forigos iun ajn el viaj retumaj datumoj en tiu ĉi aparato.</string>
    <!-- Option to continue signing out of account shown in confirmation dialog to sign out of account -->
    <string name="sign_out_disconnect">Malkonekti</string>
    <!-- Option to cancel signing out shown in confirmation dialog to sign out of account -->
    <string name="sign_out_cancel">Nuligi</string>

    <!-- Error message snackbar shown after the user tried to select a default folder which cannot be altered -->
    <string name="bookmark_cannot_edit_root">Ne eblas modifi la normajn dosierojn</string>

    <!-- Enhanced Tracking Protection -->
    <!-- Link displayed in enhanced tracking protection panel to access tracking protection settings -->
    <string name="etp_settings">Agordoj de protekto</string>
    <!-- Preference title for enhanced tracking protection settings -->
    <string name="preference_enhanced_tracking_protection">Plibonigita protekto kontraŭ spurado</string>
    <!-- Title for the description of enhanced tracking protection -->
    <string name="preference_enhanced_tracking_protection_explanation_title">Retumu sen esti observata</string>
    <!-- Description of enhanced tracking protection. The first parameter is the name of the application (For example: Fenix) -->
    <string name="preference_enhanced_tracking_protection_explanation">Gardu viajn datumojn por vi mem. %s protektas vin de pluraj el la plej oftaj spuriloj, kiuj sekvas vian retumon.</string>
    <!-- Text displayed that links to website about enhanced tracking protection -->
    <string name="preference_enhanced_tracking_protection_explanation_learn_more">Pli da informo</string>
    <!-- Preference for enhanced tracking protection for the standard protection settings -->
    <string name="preference_enhanced_tracking_protection_standard_default_1">Norma</string>
    <!-- Preference description for enhanced tracking protection for the standard protection settings -->
    <string name="preference_enhanced_tracking_protection_standard_description_3">Malpli da spuriloj blokitaj. Paĝoj ŝargiĝos normale.</string>
    <!--  Accessibility text for the Standard protection information icon  -->
    <string name="preference_enhanced_tracking_protection_standard_info_button">Aferoj blokitaj de la norma protekto kontraŭ spurado</string>
    <!-- Preference for enhanced tracking protection for the strict protection settings -->
    <string name="preference_enhanced_tracking_protection_strict">Rigora</string>
    <!-- Preference description for enhanced tracking protection for the strict protection settings -->
    <string name="preference_enhanced_tracking_protection_strict_description_2">Pli da spuriloj, reklamoj kaj ŝprucaĵoj blokitaj. Paĝoj ŝargiĝos pli rapide, sed kelkaj aferoj povus ne bone funkcii.</string>
    <!--  Accessibility text for the Strict protection information icon  -->
    <string name="preference_enhanced_tracking_protection_strict_info_button">Aferoj blokitaj de la rigora protekto kontraŭ spurado</string>
    <!-- Preference for enhanced tracking protection for the custom protection settings -->
    <string name="preference_enhanced_tracking_protection_custom">Personecigita</string>
    <!-- Preference description for enhanced tracking protection for the strict protection settings -->
    <string name="preference_enhanced_tracking_protection_custom_description_2">Elektu blokotajn spurilojn kaj skriptojn</string>
    <!--  Accessibility text for the Strict protection information icon  -->
    <string name="preference_enhanced_tracking_protection_custom_info_button">Aferoj blokitaj de la personecigita protekto kontraŭ spurado</string>
    <!-- Header for categories that are being blocked by current Enhanced Tracking Protection settings -->
    <!-- Preference for enhanced tracking protection for the custom protection settings for cookies-->
    <string name="preference_enhanced_tracking_protection_custom_cookies">Kuketoj</string>
    <!-- Option for enhanced tracking protection for the custom protection settings for cookies-->
    <string name="preference_enhanced_tracking_protection_custom_cookies_1">Interretejaj kaj sociretaj spuriloj</string>
    <!-- Option for enhanced tracking protection for the custom protection settings for cookies-->
    <string name="preference_enhanced_tracking_protection_custom_cookies_2">Kuketoj el ne vizititaj retejoj</string>
    <!-- Option for enhanced tracking protection for the custom protection settings for cookies-->
    <string name="preference_enhanced_tracking_protection_custom_cookies_3">Ĉiuj nerektaj kuketoj (tio povus misfunkciigi retejojn)</string>
    <!-- Option for enhanced tracking protection for the custom protection settings for cookies-->
    <string name="preference_enhanced_tracking_protection_custom_cookies_4">Ĉiuj kuketoj (tio misfunkciigos retejojn)</string>
    <!-- Preference for enhanced tracking protection for the custom protection settings for tracking content -->
    <string name="preference_enhanced_tracking_protection_custom_tracking_content">Spurila enhavo</string>
    <!-- Option for enhanced tracking protection for the custom protection settings for tracking content-->
    <string name="preference_enhanced_tracking_protection_custom_tracking_content_1">En ĉiuj langetoj</string>
    <!-- Option for enhanced tracking protection for the custom protection settings for tracking content-->
    <string name="preference_enhanced_tracking_protection_custom_tracking_content_2">Nur en privataj langetoj</string>
    <!-- Option for enhanced tracking protection for the custom protection settings for tracking content-->
    <string name="preference_enhanced_tracking_protection_custom_tracking_content_3">Nur en personecigitaj langetoj</string>
    <!-- Preference for enhanced tracking protection for the custom protection settings -->
    <string name="preference_enhanced_tracking_protection_custom_cryptominers">Miniloj de ĉifromono</string>
    <!-- Preference for enhanced tracking protection for the custom protection settings -->
    <string name="preference_enhanced_tracking_protection_custom_fingerprinters">Identigiloj de ciferecaj spuroj</string>
    <string name="enhanced_tracking_protection_blocked">Blokita</string>
    <!-- Header for categories that are being not being blocked by current Enhanced Tracking Protection settings -->
    <string name="enhanced_tracking_protection_allowed">Permesita</string>
    <!-- Category of trackers (social media trackers) that can be blocked by Enhanced Tracking Protection -->
    <string name="etp_social_media_trackers_title">Sociretaj spuriloj</string>
    <!-- Description of social media trackers that can be blocked by Enhanced Tracking Protection -->
    <string name="etp_social_media_trackers_description">Limigo de la kapablo de sociaj retoj por spuri vian retumon.</string>
    <!-- Category of trackers (cross-site tracking cookies) that can be blocked by Enhanced Tracking Protection -->
    <string name="etp_cookies_title">Interretejaj spurilaj kuketoj</string>
    <!-- Description of cross-site tracking cookies that can be blocked by Enhanced Tracking Protection -->
    <string name="etp_cookies_description">Blokado de kuketoj uzataj de reklamaj retoj kaj statistikaj kompanioj por kunigi viajn retajn datumojn el pluraj retejoj.</string>
    <!-- Category of trackers (cryptominers) that can be blocked by Enhanced Tracking Protection -->
    <string name="etp_cryptominers_title">Miniloj de ĉifromono</string>
    <!-- Description of cryptominers that can be blocked by Enhanced Tracking Protection -->
    <string name="etp_cryptominers_description">Evito de funkciado de malicaj skriptoj en via aparato por mini ĉifromonon.</string>
    <!-- Category of trackers (fingerprinters) that can be blocked by Enhanced Tracking Protection -->
    <string name="etp_fingerprinters_title">Identigiloj de ciferecaj spuroj</string>
    <!-- Description of fingerprinters that can be blocked by Enhanced Tracking Protection -->
    <string name="etp_fingerprinters_description">Haltigo de kolekto de unike identigeblaj informoj pri via aparato, kiu povas esti uzita por spuri vin.</string>
    <!-- Category of trackers (tracking content) that can be blocked by Enhanced Tracking Protection -->
    <string name="etp_tracking_content_title">Spurila enhavo</string>
    <!-- Description of tracking content that can be blocked by Enhanced Tracking Protection -->
    <string name="etp_tracking_content_description">Haltigo de ŝargado de nerektaj reklamoj, filmetoj kaj aliaj enhavoj, kiuj portas spurilan kodon. Tio povas misfunkciigi kelkajn trajtojn de retejoj.</string>
    <!-- Enhanced Tracking Protection Onboarding Message shown in a dialog above the toolbar. The first parameter is the name of the application (For example: Fenix) -->
    <string name="etp_onboarding_cfr_message">Se la ŝildo estas violkolora estas pro tio ke %s blokis spurilojn en retejo. Tuŝetu por havi pli da informo.</string>
    <!-- Enhanced Tracking Protection message that protection is currently on for this site -->
    <string name="etp_panel_on">Protektoj ŝaltitaj por tiu ĉi retejo</string>
    <!-- Enhanced Tracking Protection message that protection is currently off for this site -->
    <string name="etp_panel_off">Protektoj malŝaltitaj por tiu ĉi retejo</string>
    <!-- Header for exceptions list for which sites enhanced tracking protection is always off -->
    <string name="enhanced_tracking_protection_exceptions">Plibonigita protekto kontraŭ spurado estas malŝaltita por tiuj ĉi retejoj</string>
    <!-- Content description (not visible, for screen readers etc.): Navigate
    back from ETP details (Ex: Tracking content) -->
    <string name="etp_back_button_content_description">Iri reen</string>
    <!-- About page Your rights link text -->
    <string name="about_your_rights">Viaj rajtoj</string>
    <!-- About page link text to open open source licenses screen -->
    <string name="about_open_source_licenses">Malfermitkodaj bibliotekoj uzataj de ni</string>
    <!-- About page link text to open what's new link -->
    <string name="about_whats_new">Novaĵoj en %s</string>
    <!-- Open source licenses page title
    The first parameter is the app name -->
    <string name="open_source_licenses_title">%s | Malfermitkodaj bibliotekoj</string>

    <!-- Category of trackers (redirect trackers) that can be blocked by Enhanced Tracking Protection -->
    <string name="etp_redirect_trackers_title">Redirektaj spuriloj</string>

    <!-- Description of redirect tracker cookies that can be blocked by Enhanced Tracking Protection -->
    <string name="etp_redirect_trackers_description">Tio ĉi forigas kuketojn kreitaj de konataj spuradaj retejoj.</string>

    <!-- About page link text to open support link -->
    <string name="about_support">Helpo</string>
    <!-- About page link text to list of past crashes (like about:crashes on desktop) -->
    <string name="about_crashes">Paneoj</string>
    <!-- About page link text to open privacy notice link -->
    <string name="about_privacy_notice">Rimarko pri privateco</string>
    <!-- About page link text to open know your rights link -->
    <string name="about_know_your_rights">Konu viajn rajtojn</string>
    <!-- About page link text to open licensing information link -->
    <string name="about_licensing_information">Permesila informo</string>
    <!-- About page link text to open a screen with libraries that are used -->
    <string name="about_other_open_source_libraries">Bibliotekoj uzataj de ni</string>

    <!-- Toast shown to the user when they are activating the secret dev menu
        The first parameter is number of long clicks left to enable the menu -->
    <string name="about_debug_menu_toast_progress">Senerariga menuo: mankas %1$d alklako(j) por aktivigi</string>
    <string name="about_debug_menu_toast_done">Senerariga menuo aktiva</string>

    <!-- Content description of the tab counter toolbar button when one tab is open -->
    <string name="tab_counter_content_description_one_tab">1 langeto</string>
    <!-- Content description of the tab counter toolbar button when multiple tabs are open. First parameter will be replaced with the number of tabs (always more than one) -->
    <string name="tab_counter_content_description_multi_tab">%d langetoj</string>

    <!-- Browser long press popup menu -->
    <!-- Copy the current url -->
    <string name="browser_toolbar_long_press_popup_copy">Kopii</string>
    <!-- Paste & go the text in the clipboard. '&amp;' is replaced with the ampersand symbol: & -->
    <string name="browser_toolbar_long_press_popup_paste_and_go">Alglui kaj viziti</string>
    <!-- Paste the text in the clipboard -->
    <string name="browser_toolbar_long_press_popup_paste">Alglui</string>
    <!-- Snackbar message shown after an URL has been copied to clipboard. -->
    <string name="browser_toolbar_url_copied_to_clipboard_snackbar">Retadreso kopiita al tondujo</string>

    <!-- Title text for the Add To Homescreen dialog -->
    <string name="add_to_homescreen_title">Aldoni al hejmekrano</string>
    <!-- Cancel button text for the Add to Homescreen dialog -->
    <string name="add_to_homescreen_cancel">Nuligi</string>

    <!-- Add button text for the Add to Homescreen dialog -->
    <string name="add_to_homescreen_add">Aldoni</string>
    <!-- Continue to website button text for the first-time Add to Homescreen dialog -->
    <string name="add_to_homescreen_continue">Daŭrigi al la retejo</string>
    <!-- Placeholder text for the TextView in the Add to Homescreen dialog -->
    <string name="add_to_homescreen_text_placeholder">Nomo de ŝparvojo</string>

    <!-- Describes the add to homescreen functionality -->
    <string name="add_to_homescreen_description_2">Vi povas facile aldoni tiun ĉi retejon al la hejmpaĝo de via aparato, por havi tujan aliron kaj retumi pli rapide per kvazaŭprograma sperto.</string>

    <!-- Preference for managing the settings for logins and passwords in Fenix -->
    <string name="preferences_passwords_logins_and_passwords">Legitimiloj kaj pasvortoj</string>
    <!-- Preference for managing the saving of logins and passwords in Fenix -->
    <string name="preferences_passwords_save_logins">Konservi legitimilojn kaj pasvortojn</string>
    <!-- Preference option for asking to save passwords in Fenix -->
    <string name="preferences_passwords_save_logins_ask_to_save">Demandi antaŭ ol konservi</string>
    <!-- Preference option for never saving passwords in Fenix -->
    <string name="preferences_passwords_save_logins_never_save">Neniam konservi</string>
    <!-- Preference for autofilling saved logins in Fenix -->
    <string name="preferences_passwords_autofill">Aŭtomata plenigo</string>
    <!-- Preference for syncing saved logins in Fenix -->
    <string name="preferences_passwords_sync_logins">Speguli legitimilojn</string>
    <!-- Syncing saved logins in Fenix is on -->
    <string name="preferences_passwords_sync_logins_on">Ŝaltita</string>
    <!-- Syncing saved logins in Fenix is off -->
    <string name="preferences_passwords_sync_logins_off">Malŝaltita</string>
    <!-- Syncing saved logins in Fenix needs reconnect to sync -->
    <string name="preferences_passwords_sync_logins_reconnect">Rekonekti</string>
    <!-- Syncing saved logins in Fenix needs login -->
    <string name="preferences_passwords_sync_logins_sign_in">Komenci seancon en Spegulado</string>
    <!-- Preference to access list of saved logins -->
    <string name="preferences_passwords_saved_logins">Konservitaj legitimiloj</string>
    <!-- Description of empty list of saved passwords. Placeholder is replaced with app name.  -->
    <string name="preferences_passwords_saved_logins_description_empty_text">La legitimiloj, kiujn vi konservas aŭ spegulas al %s, aperos ĉi tie.</string>
    <!-- Preference to access list of saved logins -->
    <string name="preferences_passwords_saved_logins_description_empty_learn_more_link">Pli da informo pri Spegulado.</string>

    <!-- Preference to access list of login exceptions that we never save logins for -->
    <string name="preferences_passwords_exceptions">Esceptoj</string>
    <!-- Empty description of list of login exceptions that we never save logins for -->
    <string name="preferences_passwords_exceptions_description_empty">Nekonservitaj nomoj de uzantoj kaj pasvortoj estos montritaj ĉi tie.</string>
    <!-- Description of list of login exceptions that we never save logins for -->
    <string name="preferences_passwords_exceptions_description">Nomoj de uzanto kaj pasvortoj por tiuj ĉi retejoj ne estos konservitaj.</string>
    <!-- Text on button to remove all saved login exceptions -->
    <string name="preferences_passwords_exceptions_remove_all">Forigi ĉiujn esceptojn</string>
    <!-- Hint for search box in logins list -->
    <string name="preferences_passwords_saved_logins_search">Serĉi legitimilojn</string>
    <!-- Option to sort logins list A-Z, alphabetically -->
    <string name="preferences_passwords_saved_logins_alphabetically">Alfabeta ordo</string>
    <!-- Option to sort logins list by most recently used -->
    <string name="preferences_passwords_saved_logins_recently_used">Ĵuse uzitaj</string>
    <!-- The header for the site that a login is for -->
    <string name="preferences_passwords_saved_logins_site">Retejo</string>
    <!-- The header for the username for a login -->
    <string name="preferences_passwords_saved_logins_username">Nomo de uzanto</string>
    <!-- The header for the password for a login -->
    <string name="preferences_passwords_saved_logins_password">Pasvorto</string>
    <!-- Message displayed in security prompt to reenter a secret pin to access saved logins -->
    <string name="preferences_passwords_saved_logins_enter_pin">Tajpu vian PIN denove</string>
    <!-- Message displayed in security prompt to access saved logins -->
    <string name="preferences_passwords_saved_logins_enter_pin_description">Malŝlosu por vidi viajn konservitajn legitimilojn</string>
    <!-- Message displayed when a connection is insecure and we detect the user is entering a password -->
    <string name="logins_insecure_connection_warning">Tiu ĉi konekto ne estas sekura. La akreditiloj uzitaj ĉi tie povus esti minacataj.</string>
    <!-- Learn more link that will link to a page with more information displayed when a connection is insecure and we detect the user is entering a password -->
    <string name="logins_insecure_connection_warning_learn_more">Pli da informo</string>
    <!-- Prompt message displayed when Fenix detects a user has entered a password and user decides if Fenix should save it. The first parameter is the name of the application (For example: Fenix)  -->
    <string name="logins_doorhanger_save">Ĉu vi volas ke %s konservu tiun ĉi legitimilon?</string>
    <!-- Positive confirmation that Fenix should save the new or updated login -->
    <string name="logins_doorhanger_save_confirmation">Konservi</string>
    <!-- Negative confirmation that Fenix should not save the new or updated login -->
    <string name="logins_doorhanger_save_dont_save">Ne konservi</string>
    <!-- Shown in snackbar to tell user that the password has been copied -->
    <string name="logins_password_copied">Pasvorto kopiita al la tondujo</string>
    <!-- Shown in snackbar to tell user that the username has been copied -->
    <string name="logins_username_copied">Nomo de uzanto kopiita al la tondujo</string>
    <!-- Shown in snackbar to tell user that the site has been copied -->
    <string name="logins_site_copied">Retejo kopiita al tondujo</string>
    <!-- Content Description (for screenreaders etc) read for the button to copy a password in logins-->
    <string name="saved_logins_copy_password">Kopii pasvorton</string>
    <!-- Content Description (for screenreaders etc) read for the button to clear a password while editing a login-->
    <string name="saved_logins_clear_password">Viŝi pasvorton</string>
    <!-- Content Description (for screenreaders etc) read for the button to copy a username in logins -->
    <string name="saved_login_copy_username">Kopii nomon de uzanto</string>
    <!-- Content Description (for screenreaders etc) read for the button to clear a username while editing a login -->
    <string name="saved_login_clear_username">Viŝi nomon de uzanto</string>
    <!-- Content Description (for screenreaders etc) read for the button to copy a site in logins -->
    <string name="saved_login_copy_site">Kopii retejon</string>
    <!-- Content Description (for screenreaders etc) read for the button to open a site in logins -->
    <string name="saved_login_open_site">Malfermi retejon en retumilo</string>
    <!-- Content Description (for screenreaders etc) read for the button to reveal a password in logins -->
    <string name="saved_login_reveal_password">Montri pasvorton</string>
    <!-- Content Description (for screenreaders etc) read for the button to hide a password in logins -->
    <string name="saved_login_hide_password">Kaŝi pasvorton</string>
    <!-- Message displayed in biometric prompt displayed for authentication before allowing users to view their logins -->
    <string name="logins_biometric_prompt_message">Malŝlosu por vidi viajn konservitajn legitimilojn</string>

    <!-- Title of warning dialog if users have no device authentication set up -->
    <string name="logins_warning_dialog_title">Protektu viajn legitimilojn kaj pasvortojn</string>
    <!-- Message of warning dialog if users have no device authentication set up -->
    <string name="logins_warning_dialog_message">Difinu blokan desegnon, PIN aŭ pasvorton por protekti viajn konservitajn legitimilojn kaj pasvortojn se iu alia havas vian aparaton.</string>
    <!-- Negative button to ignore warning dialog if users have no device authentication set up -->
    <string name="logins_warning_dialog_later">Poste</string>
    <!-- Positive button to send users to set up a pin of warning dialog if users have no device authentication set up -->
    <string name="logins_warning_dialog_set_up_now">Agordi nun</string>
    <!-- Title of PIN verification dialog to direct users to re-enter their device credentials to access their logins -->
    <string name="logins_biometric_prompt_message_pin">Malbloki vian aparaton</string>
    <!-- Title for Accessibility Force Enable Zoom Preference -->
    <string name="preference_accessibility_force_enable_zoom">Pligrandigo en ĉiuj retejoj</string>
    <!-- Summary for Accessibility Force Enable Zoom Preference -->
    <string name="preference_accessibility_force_enable_zoom_summary">Aktivigi pinĉon kaj pligrandigon, eĉ en retejoj kiuj malpermesas tiun geston.</string>
    <!-- Saved logins sorting strategy menu item -by name- (if selected, it will sort saved logins alphabetically) -->
    <string name="saved_logins_sort_strategy_alphabetically">Nomo (A-Z)</string>
    <!-- Saved logins sorting strategy menu item -by last used- (if selected, it will sort saved logins by last used) -->
    <string name="saved_logins_sort_strategy_last_used">Laste uzita</string>

    <!-- Content description (not visible, for screen readers etc.): Sort saved logins dropdown menu chevron icon -->
    <string name="saved_logins_menu_dropdown_chevron_icon_content_description">Ordigi menuon de legitimiloj</string>

    <!-- Title of the Add search engine screen -->
    <string name="search_engine_add_custom_search_engine_title">Aldoni serĉilon</string>
    <!-- Title of the Edit search engine screen -->
    <string name="search_engine_edit_custom_search_engine_title">Modifi serĉilon</string>
    <!-- Content description (not visible, for screen readers etc.): Title for the button to add a search engine in the action bar -->
    <string name="search_engine_add_button_content_description">Aldoni</string>
    <!-- Content description (not visible, for screen readers etc.): Title for the button to save a search engine in the action bar -->
    <string name="search_engine_add_custom_search_engine_edit_button_content_description">Konservi</string>

    <!-- Text for the menu button to edit a search engine -->
    <string name="search_engine_edit">Modifi</string>
    <!-- Text for the menu button to delete a search engine -->
    <string name="search_engine_delete">Forigi</string>

    <!-- Text for the button to create a custom search engine on the Add search engine screen -->
    <string name="search_add_custom_engine_label_other">Aliaj</string>
    <!-- Placeholder text shown in the Search Engine Name TextField before a user enters text -->
    <string name="search_add_custom_engine_name_hint">Nomo</string>
    <!-- Placeholder text shown in the Search String TextField before a user enters text -->
    <string name="search_add_custom_engine_search_string_hint">Teksto por serĉi</string>
    <!-- Description text for the Search String TextField. The %s is part of the string -->
    <string name="search_add_custom_engine_search_string_example">Anstataŭigi la serĉotan tekston per “%s”. Ekzemple:\nhttps://www.google.com/search?q=%s</string>
    <!-- Text for the button to learn more about adding a custom search engine -->
    <string name="search_add_custom_engine_learn_more_label">Pli da informo</string>
    <!-- Accessibility description for the form in which details about the custom search engine are entered -->
    <string name="search_add_custom_engine_form_description">Detaloj de personecigita serĉilo</string>
    <!-- Accessibility description for the 'Learn more' link -->
    <string name="search_add_custom_engine_learn_more_description">Ligilo al pli da informo</string>

    <!-- Text shown when a user leaves the name field empty -->
    <string name="search_add_custom_engine_error_empty_name">Modifi nomon de serĉilo</string>
    <!-- Text shown when a user tries to add a search engine that already exists -->
    <string name="search_add_custom_engine_error_existing_name">Jam ekzistas serĉilo nomita “%s”.</string>
    <!-- Text shown when a user leaves the search string field empty -->
    <string name="search_add_custom_engine_error_empty_search_string">Tajpu serĉan tekston</string>
    <!-- Text shown when a user leaves out the required template string -->
    <string name="search_add_custom_engine_error_missing_template">Kontrolu ĉu la serĉa teksto kongruas kun la formo de la ekzemplo</string>
    <!-- Text shown when we aren't able to validate the custom search query. The first parameter is the url of the custom search engine -->
    <string name="search_add_custom_engine_error_cannot_reach">Eraro dum konekto al “%s”</string>
    <!-- Text shown when a user creates a new search engine -->
    <string name="search_add_custom_engine_success_message">%s kreita</string>
    <!-- Text shown when a user successfully edits a custom search engine -->
    <string name="search_edit_custom_engine_success_message">%s konservita</string>

    <!-- Text shown when a user successfully deletes a custom search engine -->
    <string name="search_delete_search_engine_success_message">%s forigita</string>

    <!-- Title text shown for the migration screen to the new browser. Placeholder replaced with app name -->
    <string name="migration_title">Bonvenon al tute nova %s</string>
    <!-- Description text followed by a list of things migrating (e.g. Bookmarks, History). Placeholder replaced with app name-->
    <string name="migration_description">Tute nove fasonita retumilo atendas vin, kun plibonigita efikeco kaj trajtoj por helpi vin fari pli en la reto.\nBonvolu atendi dum ni ĝisdatigas %s:</string>
    <!-- Text on the disabled button while in progress. Placeholder replaced with app name -->
    <string name="migration_updating_app_button_text">Ĝisdatigo de %s…</string>
    <!-- Text on the enabled button. Placeholder replaced with app name-->
    <string name="migration_update_app_button">Komeonci %s</string>
    <!-- Accessibility description text for a completed migration item -->
    <string name="migration_icon_description">Migro kompleta</string>
    <!--Text on list of migrated items (e.g. Settings, History, etc.)-->
    <string name="migration_text_passwords">Pasvortoj</string>

    <!-- Heading for the instructions to allow a permission -->
    <string name="phone_feature_blocked_intro">Por permesi ion:</string>
    <!-- First step for the allowing a permission -->
    <string name="phone_feature_blocked_step_settings">1. Iru al Agordoj de Android</string>
    <!-- Second step for the allowing a permission -->
    <string name="phone_feature_blocked_step_permissions"><![CDATA[2. Tuŝetu <b>Permesoj</b>]]></string>
    <!-- Third step for the allowing a permission (Fore example: Camera) -->
    <string name="phone_feature_blocked_step_feature"><![CDATA[3. Aktivigu <b>%1$s</b>]]></string>

    <!-- Label that indicates a site is using a secure connection -->
    <string name="quick_settings_sheet_secure_connection">Sekura konekto</string>
    <!-- Label that indicates a site is using a insecure connection -->
    <string name="quick_settings_sheet_insecure_connection">Nesekura konekto</string>
    <!-- Confirmation message for a dialog confirming if the user wants to delete all the permissions for all sites-->
    <string name="confirm_clear_permissions_on_all_sites">Ĉu vi certe volas viŝi ĉiujn permesojn por ĉiuj retejoj?</string>
    <!-- Confirmation message for a dialog confirming if the user wants to delete all the permissions for a site-->
    <string name="confirm_clear_permissions_site">Ĉu vi certe volas viŝi ĉiujn permesojn por tiu ĉi retejo?</string>
    <!-- Confirmation message for a dialog confirming if the user wants to set default value a permission for a site-->
    <string name="confirm_clear_permission_site">Ĉu vi certe volas viŝi tiun ĉi permeson por tiu ĉi retejo?</string>
    <!-- label shown when there are not site exceptions to show in the site exception settings -->
    <string name="no_site_exceptions">Sen esceptoj por retejo</string>
    <!-- Label for the Pocket default top site -->
    <string name="pocket_top_articles">Ĉefaj artikoloj</string>
    <!-- Bookmark deletion confirmation -->
    <string name="bookmark_deletion_confirmation">Ĉu vi certe volas forigi tiun ĉi legosignon?</string>
    <!-- Browser menu button that adds a top site to the home fragment -->
    <string name="browser_menu_add_to_top_sites">Aldoni al la plej vizititaj</string>
    <!-- text shown before the issuer name to indicate who its verified by, parameter is the name of
     the certificate authority that verified the ticket-->
    <string name="certificate_info_verified_by">Kontrolita de: %1$s</string>
    <!-- Login overflow menu delete button -->
    <string name="login_menu_delete_button">Forigi</string>
    <!-- Login overflow menu edit button -->
    <string name="login_menu_edit_button">Modifi</string>
    <!-- Message in delete confirmation dialog for logins -->
    <string name="login_deletion_confirmation">Ĉu vi certe volas forigi tiun ĉi legitimilon?</string>
    <!-- Positive action of a dialog asking to delete  -->
    <string name="dialog_delete_positive">Forigi</string>
    <!--  The saved login options menu description. -->
    <string name="login_options_menu">Preferoj de komenco de seanco</string>
    <!--  The editable text field for a login's web address. -->
    <string name="saved_login_hostname_description">La modifebla teksta kampo de la retadreso por komenci seancon.</string>
    <!--  The editable text field for a login's username. -->
    <string name="saved_login_username_description">La modifebla teksta kampo de la nomo de uzanto por komenci seancon.</string>
    <!--  The editable text field for a login's password. -->
    <string name="saved_login_password_description">La modifebla teksta kampo de la pasvorto por komenci seancon.</string>
    <!--  The button description to save changes to an edited login. -->
    <string name="save_changes_to_login">Konservi ŝanĝojn je komenco de seanco.</string>
    <!--  The button description to discard changes to an edited login. -->
    <string name="discard_changes">Ignori ŝanĝojn</string>
    <!--  The page title for editing a saved login. -->
    <string name="edit">Modifi</string>
    <!--  The error message in edit login view when password field is blank. -->
    <string name="saved_login_password_required">Pasvorto postulata</string>
    <!-- Voice search button content description  -->
    <string name="voice_search_content_description">Voĉa serĉo</string>
    <!-- Voice search prompt description displayed after the user presses the voice search button -->
    <string name="voice_search_explainer">Vi povas nun paroli</string>

    <!--  The error message in edit login view when a duplicate username exists. -->
    <string name="saved_login_duplicate">Jam ekzistas legitimilo kun tiu nomo de uzanto</string>

    <!-- Synced Tabs -->
    <!-- Text displayed to ask user to connect another device as no devices found with account -->
    <string name="synced_tabs_connect_another_device">Konekti alian aparaton</string>

    <!-- Text displayed asking user to re-authenticate -->
    <string name="synced_tabs_reauth">Bonvolu legitimiĝu denove.</string>
    <!-- Text displayed when user has disabled tab syncing in Firefox Sync Account -->
    <string name="synced_tabs_enable_tab_syncing">Bonvolu aktivigi speguladon de langetoj.</string>
    <!-- Text displayed when user has no tabs that have been synced -->
    <string name="synced_tabs_no_tabs">Vi ne havas iun ajn langeton malfermita en viaj aliaj aparatoj.</string>
    <!-- Text displayed in the synced tabs screen when a user is not signed in to Firefox Sync describing Synced Tabs -->
    <string name="synced_tabs_sign_in_message">Vidi liston de langetoj el viaj aliaj aparatoj.</string>
    <!-- Text displayed on a button in the synced tabs screen to link users to sign in when a user is not signed in to Firefox Sync -->
    <string name="synced_tabs_sign_in_button">Komenci seancon por speguli</string>

    <!-- The text displayed when a synced device has no tabs to show in the list of Synced Tabs. -->
    <string name="synced_tabs_no_open_tabs">Neniu malfermita langeto</string>

    <!-- Top Sites -->
    <!-- Title text displayed in the dialog when top sites limit is reached. -->
    <string name="top_sites_max_limit_title">Maksimuma nombro de plej vizititaj retejoj atingita</string>
    <!-- Content description text displayed in the dialog when top sites limit is reached. -->
    <string name="top_sites_max_limit_content_2">Por aldoni novan plej vizititan retejon, forigu alian. Longe premu la forigotan retejon kaj elektu forigi.</string>
    <!-- Confirmation dialog button text when top sites limit is reached. -->
    <string name="top_sites_max_limit_confirmation_button">En ordo, mi komprenis</string>

    <!-- Label for the show most visited sites preference -->
    <string name="top_sites_toggle_top_frecent_sites">Montri pli vizititajn retejojn</string>

    <!-- Title text displayed in the rename top site dialog. -->
	<string name="top_sites_rename_dialog_title">Nomo</string>
	<!-- Hint for renaming title of a top site -->
	<string name="top_site_name_hint">Nomo de ofta retejo</string>
	<!-- Button caption to confirm the renaming of the top site. -->
	<string name="top_sites_rename_dialog_ok">Akcepti</string>
	<!-- Dialog button text for canceling the rename top site prompt. -->
	<string name="top_sites_rename_dialog_cancel">Nuligi</string>

    <!-- Content description for close button in collection placeholder. -->
    <string name="remove_home_collection_placeholder_content_description">Forigi</string>

    <!-- Deprecated: text for the firefox account onboarding card header
    The first parameter is the name of the app (e.g. Firefox Preview) -->
    <string name="onboarding_firefox_account_header">Eltiru la maksimumon el %s.</string>

    <!-- Content description radio buttons with a link to more information -->
    <string name="radio_preference_info_content_description">Alklaku por havi pli da informo</string>

    <!-- Deprecated: No Open Tabs Message Header -->
    <string name="no_collections_header1">Kolekti la aferojn kiu gravas por vi</string>
    <!-- Deprecated: Label to describe what collections are to a new user without any collections -->
    <string name="no_collections_description1">Grupigi similajn serĉojn, retejojn kaj langetojn por pli rapida posta aliro.</string>
    <!-- Deprecated: text for the firefox account onboarding card header when we detect you're already signed in to -->
    <string name="onboarding_firefox_account_auto_signin_header_2">Vi komencis seancon kiel %s en alia retumilo Firefox en tiu ĉi poŝaparato. Ĉu vi ŝatus komenci seancon per tiu konto?</string>
    <!-- Deprecated: Describes the add to homescreen functionality -->
    <string name="add_to_homescreen_description">Vi povas facile aldoni tiun ĉi retejon al la hejmpaĝo de via telefono, por havi tujan aliron kaj retumi pli rapide per kvazaŭprograma sperto.</string>

    </resources><|MERGE_RESOLUTION|>--- conflicted
+++ resolved
@@ -52,7 +52,7 @@
     <string name="tab_tray_multiselect_selected_content_description">Elektita</string>
 
     <!-- About content. The first parameter is the name of the application. (For example: Fenix) -->
-    <string name="about_content">%1$s estas kreita de @fork-maintainers.</string>
+    <string name="about_content">%1$s estas kreita de Mozilla.</string>
 
     <!-- Private Browsing -->
     <!-- Title for private session option -->
@@ -725,15 +725,10 @@
     <string name="download_delete_all">Forigi elŝutojn</string>
     <!-- Text for the dialog to confirm clearing all downloads -->
     <string name="download_delete_all_dialog">Ĉu vi certe volas forigi viajn elŝutojn?</string>
-<<<<<<< HEAD
-    <!-- Text for the snackbar to confirm that multiple downloads items have been deleted -->
-    <string name="download_delete_multiple_items_snackbar">Elŝutoj forigitaj</string>
-=======
     <!-- Text for the snackbar to confirm that multiple downloads items have been removed -->
     <string name="download_delete_multiple_items_snackbar_1">Elŝutoj forigitaj</string>
     <!-- Text for the snackbar to confirm that a single download item has been removed. The first parameter is the name of the download item. -->
     <string name="download_delete_single_item_snackbar">%1$s forigita</string>
->>>>>>> 064f42b6
     <!-- Text shown when no download exists -->
     <string name="download_empty_message_1">Neniu elŝutita dosiero</string>
     <!-- History multi select title in app bar
@@ -743,15 +738,10 @@
 
     <!-- History overflow menu open in new tab button -->
     <string name="download_menu_open">Malfermi</string>
-<<<<<<< HEAD
-    <!-- Text for the button to delete a single history item -->
-    <string name="download_delete_item">Forigi</string>
-=======
 
 
     <!-- Text for the button to remove a single download item -->
     <string name="download_delete_item_1">Forigi</string>
->>>>>>> 064f42b6
 
 
     <!-- Crashes -->
@@ -878,11 +868,8 @@
 
     <!-- Preference for altering the persistent storage access for all websites -->
     <string name="preference_phone_feature_persistent_storage">Konstanta konservejo</string>
-<<<<<<< HEAD
-=======
     <!-- Preference for altering the EME access for all websites -->
     <string name="preference_phone_feature_media_key_system_access">Enhavo protektita de DRM</string>
->>>>>>> 064f42b6
     <!-- Label that indicates that a permission must be asked always -->
     <string name="preference_option_phone_feature_ask_to_allow">Demandi antaŭ ol permesi</string>
     <!-- Label that indicates that a permission must be blocked -->
