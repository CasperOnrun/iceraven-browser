<?xml version="1.0" encoding="utf-8"?>
<resources xmlns:tools="http://schemas.android.com/tools" xmlns:moz="http://mozac.org/tools">

    <!-- App name for private browsing mode. The first parameter is the name of the app defined in app_name (for example: Fenix)-->
    <string name="app_name_private_5">%s en reĝimo de privata retumo</string>
    <!-- App name for private browsing mode. The first parameter is the name of the app defined in app_name (for example: Fenix)-->
    <string name="app_name_private_4">%s (Private)</string>

    <!-- Home Fragment -->
    <!-- Content description (not visible, for screen readers etc.): "Three dot" menu button. -->
    <string name="content_description_menu">Pli da elektebloj</string>
    <!-- Content description (not visible, for screen readers etc.): "Private Browsing" menu button. -->
    <string name="content_description_private_browsing_button">Aktivigi privatan retumon</string>
    <!-- Content description (not visible, for screen readers etc.): "Private Browsing" menu button. -->
    <string name="content_description_disable_private_browsing_button">Malaktivigi privatan retumon</string>
    <!-- Placeholder text shown in the search bar before a user enters text for the default engine -->
    <string name="search_hint">Serĉo aŭ adreso</string>
    <!-- Placeholder text shown in the search bar before a user enters text for a general engine -->
    <string name="search_hint_general_engine">Serĉi en la reto</string>
    <!-- Placeholder text shown in search bar when using history search -->
    <string name="history_search_hint">Serĉi en historio</string>
    <!-- Placeholder text shown in search bar when using bookmarks search -->
    <string name="bookmark_search_hint">Serĉi legosignojn</string>
    <!-- Placeholder text shown in search bar when using tabs search -->
    <string name="tab_search_hint">Serĉi langetojn</string>
    <!-- Placeholder text shown in the search bar when using application search engines -->
    <string name="application_search_hint">Tajpu serĉan tekston</string>
    <!-- No Open Tabs Message Description -->
    <string name="no_open_tabs_description">Viaj malfermitaj langetoj aperos ĉi tie.</string>

    <!-- No Private Tabs Message Description -->
    <string name="no_private_tabs_description">Viaj privataj langetoj aperos ĉi tie.</string>

    <!-- Tab tray multi select title in app bar. The first parameter is the number of tabs selected -->
    <string name="tab_tray_multi_select_title">%1$d elektitaj</string>
    <!-- Label of button in create collection dialog for creating a new collection  -->
    <string name="tab_tray_add_new_collection">Aldoni novan kolekton</string>
    <!-- Label of editable text in create collection dialog for naming a new collection  -->
    <string name="tab_tray_add_new_collection_name">Nomo</string>
    <!-- Label of button in save to collection dialog for selecting a current collection  -->
    <string name="tab_tray_select_collection">Elekti kolekton</string>
    <!-- Content description for close button while in multiselect mode in tab tray -->
    <string name="tab_tray_close_multiselect_content_description">Eliri el la reĝimo de plurelekto</string>
    <!-- Content description for save to collection button while in multiselect mode in tab tray -->
    <string name="tab_tray_collection_button_multiselect_content_description">Konservi elektitajn langetojn en kolekto</string>
    <!-- Content description on checkmark while tab is selected in multiselect mode in tab tray -->
    <string name="tab_tray_multiselect_selected_content_description">Elektita</string>

    <!-- Home - Recently saved bookmarks -->
    <!-- Title for the home screen section with recently saved bookmarks. -->
    <string name="recently_saved_title">Ĵuse konservitaj</string>
    <!-- Content description for the button which navigates the user to show all of their saved bookmarks. -->
    <string name="recently_saved_show_all_content_description_2">Montri ĉiujn konservitajn legosignojn</string>
    <!-- Text for the menu button to remove a recently saved bookmark from the user's home screen -->
    <string name="recently_saved_menu_item_remove">Forigi</string>

    <!-- About content. The first parameter is the name of the application. (For example: Fenix) -->
    <string name="about_content">%1$s estas kreita de Mozilla.</string>

    <!-- Private Browsing -->
    <!-- Explanation for private browsing displayed to users on home view when they first enable private mode
        The first parameter is the name of the app defined in app_name (for example: Fenix) -->
    <string name="private_browsing_placeholder_description_2">%1$s viŝas la serĉan kaj retuman historion de langetoj kiam vi fermas ilin aŭ finas la programon. Kvankam tio ne igas vin anonima antaŭ retejoj aŭ via retprovizanto, tio faciligas la taskon kaŝi vian retumon de aliaj uzantoj en tiu ĉi aparato.</string>
    <string name="private_browsing_common_myths">Oftaj mitoj pri privata retumo</string>

    <!-- Private mode shortcut "contextual feature recommendation" (CFR) -->
    <!-- Text for the Private mode shortcut CFR message for adding a private mode shortcut to open private tabs from the Home screen -->
    <string name="private_mode_cfr_message_2">Malfermi vian venontan privatan langeton per unu tuŝo.</string>
    <!-- Text for the positive button to accept adding a Private Browsing shortcut to the Home screen -->
    <string name="private_mode_cfr_pos_button_text">Aldoni al hejmekrano</string>
    <!-- Text for the negative button to decline adding a Private Browsing shortcut to the Home screen -->
    <string name="cfr_neg_button_text">Ne, dankon</string>

    <!-- Open in App "contextual feature recommendation" (CFR) -->
    <!-- Text for the info message. The first parameter is the name of the application.-->
    <string name="open_in_app_cfr_info_message_2">Vi povas igi %1$s aŭtomate malfermi ligilojn en programoj.</string>
    <!-- Text for the positive action button -->
    <string name="open_in_app_cfr_positive_button_text">Iri al agordoj</string>
    <!-- Text for the negative action button -->
    <string name="open_in_app_cfr_negative_button_text">Ignori</string>

    <!-- Total cookie protection "contextual feature recommendation" (CFR) -->
    <!-- Text for the message displayed in the contextual feature recommendation popup promoting the total cookie protection feature. -->
    <string name="tcp_cfr_message">Nia ĝisnune plej pova privateca trajto izolas interretejajn spurilojn.</string>
    <!-- Text displayed that links to website containing documentation about the "Total cookie protection" feature. -->
    <string name="tcp_cfr_learn_more">Pli da informo pri totalan protekto kontraŭ kuketoj</string>

    <!-- Text for the info dialog when camera permissions have been denied but user tries to access a camera feature. -->
    <string name="camera_permissions_needed_message">Aliro al la fimilo postulata. Iru al agordoj de Android, tuŝetu Permesojn kaj poste Permesi.</string>
    <!-- Text for the positive action button to go to Android Settings to grant permissions. -->
    <string name="camera_permissions_needed_positive_button_text">Iri al agordoj</string>
    <!-- Text for the negative action button to dismiss the dialog. -->
    <string name="camera_permissions_needed_negative_button_text">Ignori</string>

    <!-- Text for the banner message to tell users about our auto close feature. -->
    <string name="tab_tray_close_tabs_banner_message">Aŭtomate fermi langetojn, kiuj ne estis viditaj en la lasta tago, semajno aŭ monato.</string>
    <!-- Text for the positive action button to go to Settings for auto close tabs. -->
    <string name="tab_tray_close_tabs_banner_positive_button_text">Vidi eblojn</string>
    <!-- Text for the negative action button to dismiss the Close Tabs Banner. -->
    <string name="tab_tray_close_tabs_banner_negative_button_text">Ignori</string>

    <!-- Text for the banner message to tell users about our inactive tabs feature. -->
    <string name="tab_tray_inactive_onboarding_message">Ĉi tien estos movitaj langetoj, kiujn vi ne vizitis ekde du semajnoj.</string>
    <!-- Text for the action link to go to Settings for inactive tabs. -->
    <string name="tab_tray_inactive_onboarding_button_text">Malŝalti en agordoj</string>
    <!-- Text for title for the auto-close dialog of the inactive tabs. -->
    <string name="tab_tray_inactive_auto_close_title">Ĉu aŭtomate fermi post unu monato?</string>
    <!-- Text for the body for the auto-close dialog of the inactive tabs.
        The first parameter is the name of the application.-->
    <string name="tab_tray_inactive_auto_close_body_2">%1$s povas fermi langetojn, kiujn vi ne vizitis ekde la lasta monato.</string>
    <!-- Content description for close button in the auto-close dialog of the inactive tabs. -->
    <string name="tab_tray_inactive_auto_close_button_content_description">Fermi</string>


    <!-- Text for turn on auto close tabs button in the auto-close dialog of the inactive tabs. -->
    <string name="tab_tray_inactive_turn_on_auto_close_button_2">Ŝalti aŭtomatan fermon</string>


    <!-- Home screen icons - Long press shortcuts -->
    <!-- Shortcut action to open new tab -->
    <string name="home_screen_shortcut_open_new_tab_2">Nova langeto</string>
    <!-- Shortcut action to open new private tab -->
    <string name="home_screen_shortcut_open_new_private_tab_2">Nova privata langeto</string>

    <!-- Recent Tabs -->
    <!-- Header text for jumping back into the recent tab in the home screen -->
    <string name="recent_tabs_header">Reiri</string>
    <!-- Button text for showing all the tabs in the tabs tray -->
    <string name="recent_tabs_show_all">Montri ĉiujn</string>

    <!-- Content description for the button which navigates the user to show all recent tabs in the tabs tray. -->
    <string name="recent_tabs_show_all_content_description_2">Butono por montri ĉiujn lastajn langetojn</string>
    <!-- Text for button in synced tab card that opens synced tabs tray -->
    <string name="recent_tabs_see_all_synced_tabs_button_text">Montri ĉiujn spegulitajn langetojn</string>
    <!-- Accessibility description for device icon used for recent synced tab -->
    <string name="recent_tabs_synced_device_icon_content_description">Spegulita aparato</string>
    <!-- Text for the dropdown menu to remove a recent synced tab from the homescreen -->
    <string name="recent_synced_tab_menu_item_remove">Forigi</string>
    <!-- Text for the menu button to remove a grouped highlight from the user's browsing history
         in the Recently visited section -->
    <string name="recent_tab_menu_item_remove">Forigi</string>

    <!-- History Metadata -->
    <!-- Header text for a section on the home screen that displays grouped highlights from the
         user's browsing history, such as topics they have researched or explored on the web -->
    <string name="history_metadata_header_2">Ĵuse vizititaj</string>
    <!-- Text for the menu button to remove a grouped highlight from the user's browsing history
         in the Recently visited section -->
    <string name="recently_visited_menu_item_remove">Forigi</string>

    <!-- Content description for the button which navigates the user to show all of their history. -->
    <string name="past_explorations_show_all_content_description_2">Montri ĉiujn antaŭajn retumojn</string>

    <!-- Browser Fragment -->
    <!-- Content description (not visible, for screen readers etc.): Navigate backward (browsing history) -->
    <string name="browser_menu_back">Reen</string>
    <!-- Content description (not visible, for screen readers etc.): Navigate forward (browsing history) -->
    <string name="browser_menu_forward">Antaŭen</string>
    <!-- Content description (not visible, for screen readers etc.): Refresh current website -->
    <string name="browser_menu_refresh">Refreŝigi</string>
    <!-- Content description (not visible, for screen readers etc.): Stop loading current website -->
    <string name="browser_menu_stop">Haltigi</string>
    <!-- Browser menu button that opens the addon manager -->
    <string name="browser_menu_add_ons">Aldonaĵoj</string>
    <!-- Browser menu button that opens account settings -->
    <string name="browser_menu_account_settings">Informoj pri konto</string>
    <!-- Text displayed when there are no add-ons to be shown -->
    <string name="no_add_ons">Neniu aldonaĵo estas ĉi tie</string>
    <!-- Browser menu button that sends a user to help articles -->
    <string name="browser_menu_help">Helpo</string>
    <!-- Browser menu button that sends a to a the what's new article -->
    <string name="browser_menu_whats_new">Novaĵoj</string>
    <!-- Browser menu button that opens the settings menu -->
    <string name="browser_menu_settings">Agordoj</string>
    <!-- Browser menu button that opens a user's library -->
    <string name="browser_menu_library">Biblioteko</string>
    <!-- Browser menu toggle that requests a desktop site -->
    <string name="browser_menu_desktop_site">Skribotabla retejo</string>
    <!-- Browser menu toggle that adds a shortcut to the site on the device home screen. -->
    <string name="browser_menu_add_to_homescreen">Aldoni al hejmekrano</string>
    <!-- Browser menu toggle that installs a Progressive Web App shortcut to the site on the device home screen. -->
    <string name="browser_menu_install_on_homescreen">Instali</string>
    <!-- Content description (not visible, for screen readers etc.) for the Resync tabs button -->
    <string name="resync_button_content_description">Respeguli</string>
    <!-- Browser menu button that opens the find in page menu -->
    <string name="browser_menu_find_in_page">Serĉi en paĝo</string>

    <!-- Browser menu button that saves the current tab to a collection -->
    <string name="browser_menu_save_to_collection_2">Konservi en kolekto</string>
    <!-- Browser menu button that open a share menu to share the current site -->
    <string name="browser_menu_share">Kundividi</string>
    <!-- Browser menu button shown in custom tabs that opens the current tab in Fenix
        The first parameter is the name of the app defined in app_name (for example: Fenix) -->
    <string name="browser_menu_open_in_fenix">Malfermi per %1$s</string>
    <!-- Browser menu text shown in custom tabs to indicate this is a Fenix tab
        The first parameter is the name of the app defined in app_name (for example: Fenix) -->
    <string name="browser_menu_powered_by">KUN TEKNOLOGIO DE %1$s</string>
    <!-- Browser menu text shown in custom tabs to indicate this is a Fenix tab
        The first parameter is the name of the app defined in app_name (for example: Fenix) -->
    <string name="browser_menu_powered_by2">Kun teknologio de %1$s</string>
    <!-- Browser menu button to put the current page in reader mode -->
    <string name="browser_menu_read">Legila vido</string>
    <!-- Browser menu button content description to close reader mode and return the user to the regular browser -->
    <string name="browser_menu_read_close">Fermi legilan vidon</string>
    <!-- Browser menu button to open the current page in an external app -->
    <string name="browser_menu_open_app_link">Malfermi per programo</string>

    <!-- Browser menu button to show reader view appearance controls e.g. the used font type and size -->
    <string name="browser_menu_customize_reader_view">Personecigi legilan vidon</string>
    <!-- Browser menu label for adding a bookmark -->
    <string name="browser_menu_add">Aldoni</string>
    <!-- Browser menu label for editing a bookmark -->
    <string name="browser_menu_edit">Modifi</string>

    <!-- Button shown on the home page that opens the Customize home settings -->
    <string name="browser_menu_customize_home_1">Personecigi ekan paĝon</string>
    <!-- Browser Toolbar -->
    <!-- Content description for the Home screen button on the browser toolbar -->
    <string name="browser_toolbar_home">Hejmekrano</string>

    <!-- Locale Settings Fragment -->
    <!-- Content description for tick mark on selected language -->
    <string name="a11y_selected_locale_content_description">Elektita lingvo</string>
    <!-- Text for default locale item -->
    <string name="default_locale_text">Uzi la lingvon de la aparato</string>
    <!-- Placeholder text shown in the search bar before a user enters text -->
    <string name="locale_search_hint">Serĉi lingvon</string>

    <!-- Search Fragment -->
    <!-- Button in the search view that lets a user search by scanning a QR code -->
    <string name="search_scan_button">Skani</string>
    <!-- Button in the search view that lets a user change their search engine -->
    <string name="search_engine_button">Serĉilo</string>
    <!-- Button in the search view when shortcuts are displayed that takes a user to the search engine settings -->
    <string name="search_shortcuts_engine_settings">Agordoj de serĉilo</string>
    <!-- Button in the search view that lets a user navigate to the site in their clipboard -->
    <string name="awesomebar_clipboard_title">Alglui ligilon el la tondujo</string>
    <!-- Button in the search suggestions onboarding that allows search suggestions in private sessions -->
    <string name="search_suggestions_onboarding_allow_button">Permesi</string>
    <!-- Button in the search suggestions onboarding that does not allow search suggestions in private sessions -->
    <string name="search_suggestions_onboarding_do_not_allow_button">Ne permesi</string>
    <!-- Search suggestion onboarding hint title text -->
    <string name="search_suggestions_onboarding_title">Ĉu permesi serĉajn sugestojn en privataj seancoj?</string>
    <!-- Search suggestion onboarding hint description text, first parameter is the name of the app defined in app_name (for example: Fenix)-->
    <string name="search_suggestions_onboarding_text">%s kundividos kun via norma serĉilo ĉion, kion vi tajpas en la adresa strio.</string>

    <!-- Search engine suggestion title text. The first parameter is the name of teh suggested engine-->
    <string name="search_engine_suggestions_title">Serĉi %s</string>
    <!-- Search engine suggestion description text -->
    <string name="search_engine_suggestions_description">Serĉi rekte el la adresa strio</string>

    <!-- Menu option in the search selector menu to open the search settings -->
    <string name="search_settings_menu_item">Agordoj de serĉo</string>

    <!-- Header text for the search selector menu -->
    <string name="search_header_menu_item_2">Ĉi foje serĉi:</string>

    <!-- Home onboarding -->
    <!-- Onboarding home screen popup dialog, shown on top of the Jump back in section. -->
    <string name="onboarding_home_screen_jump_back_contextual_hint_2">Malkovru vian personecigitan ekan paĝon. Ĵusaj langetoj, legosignoj, kaj serĉaj rezultoj aperos ĉi tie.</string>
    <!-- Home onboarding dialog welcome screen title text. -->
    <string name="onboarding_home_welcome_title_2">Bonvenon al pli persona interreto</string>
    <!-- Home onboarding dialog welcome screen description text. -->
    <string name="onboarding_home_welcome_description">Pli da koloroj. Pli bona privateco. Sama dediĉo al personoj pli ol al profitoj.</string>
    <!-- Home onboarding dialog sign into sync screen title text. -->
    <string name="onboarding_home_sync_title_3">Iri de unu ekrano al la alia estas pli facile ol iam ajn antaŭe</string>
    <!-- Home onboarding dialog sign into sync screen description text. -->
    <string name="onboarding_home_sync_description">Daŭrigu el la loko kie vi haltis kun la langetoj de viaj aliaj aparatoj, kiuj nun aperas en via eka paĝo.</string>
    <!-- Text for the button to continue the onboarding on the home onboarding dialog. -->
    <string name="onboarding_home_get_started_button">Unuaj paŝoj</string>
    <!-- Text for the button to navigate to the sync sign in screen on the home onboarding dialog. -->
    <string name="onboarding_home_sign_in_button">Komenci seancon</string>
    <!-- Text for the button to skip the onboarding on the home onboarding dialog. -->
    <string name="onboarding_home_skip_button">Ignori</string>
    <!-- Onboarding home screen sync popup dialog message, shown on top of Recent Synced Tabs in the Jump back in section. -->
    <string name="sync_cfr_message">Viaj langetoj estas spegulataj! Daŭrigu kie vi haltis en via alia aparato.</string>

    <!-- Content description (not visible, for screen readers etc.): Close button for the home onboarding dialog -->
    <string name="onboarding_home_content_description_close_button">Fermi</string>

    <!-- Notification pre-permission dialog -->
    <!-- Enable notification pre permission dialog title
        The first parameter is the name of the app defined in app_name (for example: Fenix) -->
    <string name="onboarding_home_enable_notifications_title">Sciigoj helpas vin plenumi pli per %s</string>
    <!-- Enable notification pre permission dialog description with rationale
        The first parameter is the name of the app defined in app_name (for example: Fenix) -->
    <string name="onboarding_home_enable_notifications_description">Spegulu viajn langetojn inter aparatoj, administru elŝutojn, ricevu konsiletojn por eltiri la maksimumon el la privateca protekto de %s, kaj pli.</string>
    <!-- Text for the button to request notification permission on the device -->
    <string name="onboarding_home_enable_notifications_positive_button">Daŭrigi</string>
    <!-- Text for the button to not request notification permission on the device and dismiss the dialog -->
    <string name="onboarding_home_enable_notifications_negative_button">Ne nun</string>

    <!-- Juno first user onboarding flow experiment -->
    <!-- Title for set firefox as default browser screen.
        The first parameter is the name of the app defined in app_name (for example: Fenix) -->
    <string name="juno_onboarding_default_browser_title">Igi %s via ĉefa retumilo</string>
<<<<<<< HEAD
=======
    <!-- Title for set firefox as default browser screen used by Nimbus experiments. Nimbus experiments do not support string placeholders.
        Note: The word "Firefox" should NOT be translated -->
    <string name="juno_onboarding_default_browser_title_nimbus" tools:ignore="UnusedResources">Igu Firefox via norma retumilo</string>
    <!-- Description for set firefox as default browser screen.
        The first parameter is the Firefox brand name.
        The second parameter is the string with key "juno_onboarding_default_browser_description_link_text". -->
    <string name="juno_onboarding_default_browser_description">%1$s metas personojn antaŭ profiton kaj defendas vian privatecon per blokado de interretejaj spuriloj.\n\nPli da informo en nia %2$s.</string>
    <!-- Description for set firefox as default browser screen used by Nimbus experiments. Nimbus experiments do not support string placeholders.
        Note: The word "Firefox" should NOT be translated -->
    <string name="juno_onboarding_default_browser_description_nimbus" tools:ignore="UnusedResources">Firefox metas personojn antaŭ profiton kaj defendas vian privatecon per blokado de interretejaj spuriloj.\n\nPli da informo en niaj notoj pri privateco.</string>
    <!-- Text for the link to the privacy notice webpage for set as firefox default browser screen.
    This is part of the string with the key "juno_onboarding_default_browser_description". -->
    <string name="juno_onboarding_default_browser_description_link_text">rimarko pri privateco</string>
    <!-- Text for the button to set firefox as default browser on the device -->
    <string name="juno_onboarding_default_browser_positive_button">Difini kiel norman retumilon</string>
>>>>>>> daf88cc5
    <!-- Text for the button dismiss the screen and move on with the flow -->
    <string name="juno_onboarding_default_browser_negative_button">Ne nun</string>
    <!-- Title for sign in to sync screen. -->
    <string name="juno_onboarding_sign_in_title">Iru tien kaj reen inter la telefono kaj la komputilo</string>
    <!-- Description for sign in to sync screen. -->
    <string name="juno_onboarding_sign_in_description">Prenu viajn langetojn kaj pasvortojn el viaj aliaj aparatoj por daŭrigi el la loko kie vi haltis.</string>
    <!-- Text for the button to sign in to sync on the device -->
    <string name="juno_onboarding_sign_in_positive_button">Komenci seancon</string>
    <!-- Text for the button dismiss the screen and move on with the flow -->
    <string name="juno_onboarding_sign_in_negative_button">Ne nun</string>
    <!-- Title for enable notification permission screen.
        The first parameter is the name of the app defined in app_name (for example: Fenix) -->
    <string name="juno_onboarding_enable_notifications_title">Sciigoj helpas vin plenumi pli per %s</string>
<<<<<<< HEAD
    <!-- Description for enable notification permission screen.
        The first parameter is the name of the app defined in app_name (for example: Fenix) -->
    <string name="juno_onboarding_enable_notifications_description">Sendu langetojn inter aparatoj, administru elŝutojn kaj ricevu konsiletojn pri la maniero eltiri la maksimumon el %s.</string>
=======
    <!-- Title for enable notification permission screen used by Nimbus experiments. Nimbus experiments do not support string placeholders.
        Note: The word "Firefox" should NOT be translated -->
    <string name="juno_onboarding_enable_notifications_title_nimbus" tools:ignore="UnusedResources">Sciigoj helpas vin plenumi pli per Firefox</string>
    <!-- Description for enable notification permission screen.
        The first parameter is the name of the app defined in app_name (for example: Fenix) -->
    <string name="juno_onboarding_enable_notifications_description">Sendu langetojn inter aparatoj, administru elŝutojn kaj ricevu konsiletojn pri la maniero eltiri la maksimumon el %s.</string>
    <!-- Description for enable notification permission screen used by Nimbus experiments. Nimbus experiments do not support string placeholders.
       Note: The word "Firefox" should NOT be translated   -->
    <string name="juno_onboarding_enable_notifications_description_nimbus" tools:ignore="UnusedResources">Sendu langetojn inter aparatoj, administru elŝutojn kaj ricevu konsiletojn pri la maniero eltiri la maksimumon el Firefox.</string>
>>>>>>> daf88cc5
    <!-- Text for the button to request notification permission on the device -->
    <string name="juno_onboarding_enable_notifications_positive_button">Ŝalti sciigojn</string>
    <!-- Text for the button dismiss the screen and move on with the flow -->
    <string name="juno_onboarding_enable_notifications_negative_button">Ne nun</string>

    <!-- Search Widget -->
    <!-- Content description for searching with a widget. The first parameter is the name of the application.-->
    <string name="search_widget_content_description_2">Malfermi novan langeton de %1$s</string>
    <!-- Text preview for smaller sized widgets -->
    <string name="search_widget_text_short">Serĉi</string>
    <!-- Text preview for larger sized widgets -->
    <string name="search_widget_text_long">Serĉi en la reto</string>

    <!-- Content description (not visible, for screen readers etc.): Voice search -->
    <string name="search_widget_voice">Voĉa serĉo</string>

    <!-- Preferences -->
    <!-- Title for the settings page-->
    <string name="settings">Agordoj</string>
    <!-- Preference category for general settings -->
    <string name="preferences_category_general">Ĝeneralaj</string>
    <!-- Preference category for all links about Fenix -->
    <string name="preferences_category_about">Pri</string>
    <!-- Preference for settings related to changing the default search engine -->
    <string name="preferences_default_search_engine">Norma serĉilo</string>
    <!-- Preference for settings related to Search -->
    <string name="preferences_search">Serĉo</string>
    <!-- Preference for settings related to Search address bar -->
    <string name="preferences_search_address_bar">Adresa strio</string>
    <!-- Preference link to rating Fenix on the Play Store -->
    <string name="preferences_rate">Taksi en Google Play</string>
    <!-- Preference linking to about page for Fenix
        The first parameter is the name of the app defined in app_name (for example: Fenix) -->
    <string name="preferences_about">Pri %1$s</string>

    <!-- Preference for settings related to changing the default browser -->
    <string name="preferences_set_as_default_browser">Elekti kiel norman retumilon</string>
    <!-- Preference category for advanced settings -->
    <string name="preferences_category_advanced">Spertulaj</string>
    <!-- Preference category for privacy and security settings -->
    <string name="preferences_category_privacy_security">Privateco kaj sekureco</string>
    <!-- Preference for advanced site permissions -->
    <string name="preferences_site_permissions">Permesoj por retejo</string>
    <!-- Preference for private browsing options -->
    <string name="preferences_private_browsing_options">Privata retumo</string>
    <!-- Preference for opening links in a private tab-->
    <string name="preferences_open_links_in_a_private_tab">Malfermi ligilojn en privata langeto</string>
    <!-- Preference for allowing screenshots to be taken while in a private tab-->
    <string name="preferences_allow_screenshots_in_private_mode">Permesi ekrankopiojn en privata retumo</string>
    <!-- Will inform the user of the risk of activating Allow screenshots in private browsing option -->
    <string name="preferences_screenshots_in_private_mode_disclaimer">Se tio estas permesata, ankaŭ privataj langetoj estos videblaj kiam pluraj programoj estas malfermitaj</string>
    <!-- Preference for adding private browsing shortcut -->
    <string name="preferences_add_private_browsing_shortcut">Aldoni privatan retuman ŝparvojon</string>
    <!-- Preference for enabling "HTTPS-Only" mode -->
    <string name="preferences_https_only_title">HTTPS-nura reĝimo</string>

    <!-- Preference for removing cookie/consent banners from sites automatically. See reduce_cookie_banner_summary for additional context. -->
    <string name="preferences_cookie_banner_reduction">Redukto de kuketaj anoncoj</string>
    <!-- Preference for rejecting or removing as many cookie/consent banners as possible on sites. See reduce_cookie_banner_summary for additional context. -->
    <string name="reduce_cookie_banner_option">Redukti kuketajn anoncojn</string>
    <!-- Summary of cookie banner handling preference if the setting disabled is set to off -->
    <string name="reduce_cookie_banner_option_off">Malŝaltita</string>
    <!-- Summary of cookie banner handling preference if the setting enabled is set to on -->
    <string name="reduce_cookie_banner_option_on">Ŝaltita</string>

    <!-- Summary for the preference for rejecting all cookies whenever possible. The first parameter is the application name -->
    <string name="reduce_cookie_banner_summary_1">%1$s aŭtomate klopodos rifuzi kuketajn petojn en kuketaj anoncoj.</string>
    <!-- Text for indicating cookie banner handling is off this site, this is shown as part of the protections panel with the tracking protection toggle -->
    <string name="reduce_cookie_banner_off_for_site">Malŝaltita por tiu ĉi retejo</string>
    <!-- Text for cancel button indicating that cookie banner reduction is not supported for the current site, this is shown as part of the cookie banner details view. -->
    <string name="cookie_banner_handling_details_site_is_not_supported_cancel_button">Nuligi</string>
    <!-- Text for request support button indicating that cookie banner reduction is not supported for the current site, this is shown as part of the cookie banner details view. -->
    <string name="cookie_banner_handling_details_site_is_not_supported_request_support_button">Peti subtenon</string>
    <!-- Text for title indicating that cookie banner reduction is not supported for the current site, this is shown as part of the cookie banner details view. -->
    <string name="cookie_banner_handling_details_site_is_not_supported_title">Redukto de kuketaj anoncoj</string>
    <!-- Label for the snackBar, after the user reports with success a website where cookie banner reducer did not work -->
    <string name="cookie_banner_handling_report_site_snack_bar_text">La peto pri subteno de retejo estis sendita.</string>
    <!-- Text for indicating cookie banner handling is on this site, this is shown as part of the protections panel with the tracking protection toggle -->
    <string name="reduce_cookie_banner_on_for_site">Ŝaltita por tiu ĉi retejo</string>
    <!-- Text for indicating that a request for unsupported site was sent to Nimbus (it's a Mozilla library for experiments), this is shown as part of the protections panel with the tracking protection toggle -->
    <string name="reduce_cookie_banner_unsupported_site_request_submitted">La peto pri subteno de retejo estis sendita</string>
    <!-- Text for indicating cookie banner handling is currently not supported for this site, this is shown as part of the protections panel with the tracking protection toggle -->
    <string name="reduce_cookie_banner_unsupported_site">Retejo nuntempe ne subtenata</string>
    <!-- Title text for a detail explanation indicating cookie banner handling is on this site, this is shown as part of the cookie banner panel in the toolbar. The first parameter is a shortened URL of the current site-->
    <string name="reduce_cookie_banner_details_panel_title_on_for_site">Ĉu ŝalti la redukton de kuketaj anoncoj en %1$s?</string>

    <!-- Title text for a detail explanation indicating cookie banner handling is off this site, this is shown as part of the cookie banner panel in the toolbar. The first parameter is a shortened URL of the current site-->
    <string name="reduce_cookie_banner_details_panel_title_off_for_site">Ĉu malŝalti la redukton de kuketaj anoncoj en %1$s?</string>
    <!-- Title text for a detail explanation indicating cookie banner reducer didn't work for the current site, this is shown as part of the cookie banner panel in the toolbar.-->
    <string name="reduce_cookie_banner_details_panel_title_unsupported_site_request">Tiu ĉi retejo ne estas subtenata de la redukto de kuketaj anoncoj. Ĉu vi ŝatus ke nia teamo reviziu tiun ĉi retejon, por subteni ĝin estontece?</string>
    <!-- Long text for a detail explanation indicating what will happen if cookie banner handling is off for a site, this is shown as part of the cookie banner panel in the toolbar. The first parameter is the application name -->
    <string name="reduce_cookie_banner_details_panel_description_off_for_site">%1$s forigos la kuketojn de tiuj ĉi retejo kaj reŝargos la paĝon. Forigo de ĉiuj kuketoj povas fini seancojn aŭ malplenigi aĉetumĉarojn.</string>

    <!-- Long text for a detail explanation indicating what will happen if cookie banner handling is on for a site, this is shown as part of the cookie banner panel in the toolbar. The first parameter is the application name -->
    <string name="reduce_cookie_banner_details_panel_description_on_for_site_2">%1$s klopodas aŭtomate rifuzi ĉiujn kuketajn petojn en subtenataj retejoj.</string>
    <!-- Title text for the dialog use on the control branch of the experiment to determine which context users engaged the most -->
    <string name="reduce_cookie_banner_control_experiment_dialog_title" moz:RemovedIn="112" tools:ignore="UnusedResources">Kuketaj anoncoj, for!</string>

    <!-- Title text for the cookie banner re-engagement dialog. The first parameter is the application name. -->
    <string name="reduce_cookie_banner_dialog_title">Ĉu permesi al %1$s rifuzi kuketajn anoncojn?</string>
<<<<<<< HEAD
    <!-- Body text for the dialog use on the control branch of the experiment to determine which context users engaged the most -->
    <string name="reduce_cookie_banner_control_experiment_dialog_body_1" moz:RemovedIn="111" tools:ignore="UnusedResources">Aŭtomate rifuzi kuketajn petojn, se tio eblas.</string>
=======
>>>>>>> daf88cc5
    <!-- Body text for the dialog use on the control branch of the experiment to determine which context users engaged the most.The first parameter is the application name -->
    <string name="reduce_cookie_banner_control_experiment_dialog_body_2" moz:RemovedIn="112" tools:ignore="UnusedResources">Ĉu permesi al %1$s aŭtomate rifuzi kuketajn petojn, se tio eblas?</string>
    <!-- Body text for the cookie banner re-engagement dialog use. The first parameter is the application name. -->
    <string name="reduce_cookie_banner_dialog_body">%1$s povas aŭtomate rifuzi multajn petojn de kuketaj anoncoj.</string>
    <!-- Remind me later text button for the onboarding dialog -->
    <string name="reduce_cookie_banner_dialog_not_now_button">Ne nun</string>
    <!-- Change setting text button, for the dialog use on the control branch of the experiment to determine which context users engaged the most -->
    <string name="reduce_cookie_banner_control_experiment_dialog_change_setting_button" moz:RemovedIn="112" tools:ignore="UnusedResources">Ignori kuketajn anoncojn</string>
    <!-- Snack text for the cookie banner dialog, after user hit the dismiss banner button -->
    <string name="reduce_cookie_banner_dialog_snackbar_text">Vi vidos malpli da kuketaj anoncoj</string>
    <!-- Title text for the dialog use on the variant 1 branch of the experiment to determine which context users engaged the most -->
    <string name="reduce_cookie_banner_variant_1_experiment_dialog_title" moz:RemovedIn="112" tools:ignore="UnusedResources">Vidi malpli da kuketaj ŝprucaĵoj</string>
    <!-- Body text for the dialog use on the variant 1 branch of the experiment to determine which context users engaged the most. The first parameter is the application name. -->
    <string name="reduce_cookie_banner_variant_1_experiment_dialog_body_1" moz:RemovedIn="112" tools:ignore="UnusedResources">Aŭtomate respondi kuketajn ŝprucaĵojn por sendistra retumo. %1$s rifuzos xiujn petojn, se tio eblas aŭ, se ne, akceptos ĉiujn.</string>
    <!-- Change setting text button, for the onboarding dialog use on the variant 1 branch of the experiment to determine which context users engaged the most -->
    <string name="reduce_cookie_banner_variant_1_experiment_dialog_change_setting_button" moz:RemovedIn="112" tools:ignore="UnusedResources">Ignori ŝprucaĵojn</string>
    <!-- Title text for the dialog use on the variant 2 branch of the experiment to determine which context users engaged the most -->
    <string name="reduce_cookie_banner_variant_2_experiment_dialog_title" moz:RemovedIn="112" tools:ignore="UnusedResources">Redukto de kuketaj anoncoj</string>
    <!-- Body text for the dialog use on the variant 2 branch of the experiment to determine which context users engaged the most. The first parameter is the application name. -->
    <string name="reduce_cookie_banner_variant_2_experiment_dialog_body_1" moz:RemovedIn="112" tools:ignore="UnusedResources">Ĉu permesi al %1$s rifuzi konsentan peton pri retejaj kuketoj, se tio eblas?</string>
    <!-- Change setting text button, for the dialog use on the variant 2 branch of the experiment to determine which context users engaged the most -->
    <string name="reduce_cookie_banner_variant_2_experiment_dialog_change_setting_button" moz:RemovedIn="112" tools:ignore="UnusedResources">Permesi</string>

    <!-- Change setting text button, for the cookie banner re-engagement dialog -->
    <string name="reduce_cookie_banner_dialog_change_setting_button">Permesi</string>

    <!-- Description of the preference to enable "HTTPS-Only" mode. -->
    <string name="preferences_https_only_summary">Aŭtomate provi konekti al retejoj per la ĉifrita protokolo HTTPS por pliigi sekurecon.</string>
    <!-- Summary of https only preference if https only is set to off -->
    <string name="preferences_https_only_off">Malŝaltita</string>
    <!-- Summary of https only preference if https only is set to on in all tabs -->
    <string name="preferences_https_only_on_all">Ŝaltita en ĉiuj langetoj</string>
    <!-- Summary of https only preference if https only is set to on in private tabs only -->
    <string name="preferences_https_only_on_private">Ŝaltita en privataj langetoj</string>
    <!-- Text displayed that links to website containing documentation about "HTTPS-Only" mode -->
    <string name="preferences_http_only_learn_more">Pli da informo</string>
    <!-- Option for the https only setting -->
    <string name="preferences_https_only_in_all_tabs">Aktivigi en ĉiuj langetoj</string>
    <!-- Option for the https only setting -->
    <string name="preferences_https_only_in_private_tabs">Aktivigi nur en privataj langetoj</string>
    <!-- Title shown in the error page for when trying to access a http website while https only mode is enabled. -->
    <string name="errorpage_httpsonly_title">Sekura retejo ne disponebla</string>
    <!-- Message shown in the error page for when trying to access a http website while https only mode is enabled. The message has two paragraphs. This is the first. -->
    <string name="errorpage_httpsonly_message_title">Plej verŝajne, la retejo simple ne subtenas HTTPS.</string>
    <!-- Message shown in the error page for when trying to access a http website while https only mode is enabled. The message has two paragraphs. This is the second. -->
    <string name="errorpage_httpsonly_message_summary">Tamen ankaŭ eblas, ke iu provas interkapti viajn datumojn. Se vi daŭrigas, ne enigu iun ajn privatan datumon, cetere la HTTPS-nura reĝimo estos portempe malŝaltita por la vizitota retejo.</string>
    <!-- Preference for accessibility -->
    <string name="preferences_accessibility">Alirebleco</string>
    <!-- Preference to override the Firefox Account server -->
    <string name="preferences_override_fxa_server">Personecigita servilo de konto de Firefox</string>
    <!-- Preference to override the Sync token server -->
    <string name="preferences_override_sync_tokenserver">Personecigita servilo de spegulado</string>
    <!-- Toast shown after updating the FxA/Sync server override preferences -->
    <string name="toast_override_fxa_sync_server_done">La serviloj de Konto de Firefox Account/Spegulado estis ŝanĝitaj. La programo nun finiĝos por apliki la ŝanĝojn…</string>
    <!-- Preference category for account information -->
    <string name="preferences_category_account">Konto</string>
    <!-- Preference for changing where the toolbar is positioned -->
    <string name="preferences_toolbar">Ilaro</string>
    <!-- Preference for changing default theme to dark or light mode -->
    <string name="preferences_theme">Etoso</string>
    <!-- Preference for customizing the home screen -->
    <string name="preferences_home_2">Eka paĝo</string>
    <!-- Preference for gestures based actions -->
    <string name="preferences_gestures">Gestoj</string>
    <!-- Preference for settings related to visual options -->
    <string name="preferences_customize">Personecigi</string>
    <!-- Preference description for banner about signing in -->
    <string name="preferences_sign_in_description_2">Komencu seancon por speguli langetojn, legosignojn, pasvortojn kaj pli.</string>
    <!-- Preference shown instead of account display name while account profile information isn't available yet. -->
    <string name="preferences_account_default_name">Konto de Firefox</string>
    <!-- Preference text for account title when there was an error syncing FxA -->
    <string name="preferences_account_sync_error">Rekonektiĝu por daŭrigi la speguladon</string>
    <!-- Preference for language -->
    <string name="preferences_language">Lingvo</string>
    <!-- Preference for data choices -->
    <string name="preferences_data_choices">Elekto de datumoj</string>
    <!-- Preference for data collection -->
    <string name="preferences_data_collection">Kolektado de datumoj</string>
    <!-- Preference for developers -->
    <string name="preferences_remote_debugging">Fora sencimigo per USB</string>
    <!-- Preference title for switch preference to show search engines -->
    <string name="preferences_show_search_engines">Montri serĉilojn</string>
    <!-- Preference title for switch preference to show search suggestions -->
    <string name="preferences_show_search_suggestions">Montri serĉajn sugestojn</string>
    <!-- Preference title for switch preference to show voice search button -->
    <string name="preferences_show_voice_search">Montri voĉan serĉon</string>
    <!-- Preference title for switch preference to show search suggestions also in private mode -->
    <string name="preferences_show_search_suggestions_in_private">Montri en privataj seancoj</string>
    <!-- Preference title for switch preference to show a clipboard suggestion when searching -->
    <string name="preferences_show_clipboard_suggestions">Montri sugestojn el la tondujo</string>
    <!-- Preference title for switch preference to suggest browsing history when searching -->
    <string name="preferences_search_browsing_history">Serĉi en retuma historio</string>
    <!-- Preference title for switch preference to suggest bookmarks when searching -->
    <string name="preferences_search_bookmarks">Serĉi legosignojn</string>
    <!-- Preference title for switch preference to suggest synced tabs when searching -->
    <string name="preferences_search_synced_tabs">Serĉi spegulitajn langetojn</string>
    <!-- Preference for account settings -->
    <string name="preferences_account_settings">Agordoj de konto</string>
    <!-- Preference for enabling url autocomplete-->
    <string name="preferences_enable_autocomplete_urls">Aŭtomate kompletigi retadresojn</string>
    <!-- Preference for open links in third party apps -->
    <string name="preferences_open_links_in_apps">Malfermi ligilojn per programoj</string>

    <!-- Preference for open links in third party apps always open in apps option -->
    <string name="preferences_open_links_in_apps_always">Ĉiam</string>
    <!-- Preference for open links in third party apps ask before opening option -->
    <string name="preferences_open_links_in_apps_ask">Demandi antaŭ ol malfermi</string>
    <!-- Preference for open links in third party apps never open in apps option -->
    <string name="preferences_open_links_in_apps_never">Neniam</string>
    <!-- Preference for open download with an external download manager app -->
    <string name="preferences_external_download_manager">Ekstera administranto de elŝutoj</string>
    <!-- Preference for add_ons -->
    <string name="preferences_addons">Aldonaĵoj</string>

    <!-- Preference for notifications -->
    <string name="preferences_notifications">Sciigoj</string>

    <!-- Summary for notification preference indicating notifications are allowed -->
    <string name="notifications_allowed_summary">Permesita</string>
    <!-- Summary for notification preference indicating notifications are not allowed -->
    <string name="notifications_not_allowed_summary">Ne permesita</string>

    <!-- Add-on Preferences -->
    <!-- Preference to customize the configured AMO (addons.mozilla.org) collection -->
    <string name="preferences_customize_amo_collection">Personecigita kolekto de aldonaĵoj</string>
    <!-- Button caption to confirm the add-on collection configuration -->
    <string name="customize_addon_collection_ok">Akcepti</string>
    <!-- Button caption to abort the add-on collection configuration -->
    <string name="customize_addon_collection_cancel">Nuligi</string>
    <!-- Hint displayed on input field for custom collection name -->
    <string name="customize_addon_collection_hint">Nomo de kolekto</string>
    <!-- Hint displayed on input field for custom collection user ID-->
    <string name="customize_addon_collection_user_hint">Posedanto de kolekto (identigilo de uzanto)</string>
    <!-- Toast shown after confirming the custom add-on collection configuration -->
    <string name="toast_customize_addon_collection_done">La kolekto de aldonaĵoj estis ŝanĝita. La programo nun finiĝos por apliki la ŝanĝojn…</string>

    <!-- Customize Home -->
    <!-- Header text for jumping back into the recent tab in customize the home screen -->
    <string name="customize_toggle_jump_back_in">Reiri</string>
    <!-- Title for the customize home screen section with recently saved bookmarks. -->
    <string name="customize_toggle_recent_bookmarks">Ĵusaj legosignoj</string>
    <!-- Title for the customize home screen section with recently visited. Recently visited is
    a section where users see a list of tabs that they have visited in the past few days -->
    <string name="customize_toggle_recently_visited">Ĵusaj retpaĝoj</string>
    <!-- Title for the customize home screen section with Pocket. -->
    <string name="customize_toggle_pocket_2">Pensigaj artikoloj</string>
    <!-- Summary for the customize home screen section with Pocket. The first parameter is product name Pocket -->
    <string name="customize_toggle_pocket_summary">Artikoloj sugestitaj de %s</string>
    <!-- Title for the customize home screen section with sponsored Pocket stories. -->
    <string name="customize_toggle_pocket_sponsored">Patronitaj artikoloj</string>
    <!-- Title for the opening wallpaper settings screen -->
    <string name="customize_wallpapers">Ekranfonoj</string>
    <!-- Title for the customize home screen section with sponsored shortcuts. -->
    <string name="customize_toggle_contile">Patronitaj ligiloj</string>

    <!-- Wallpapers -->
    <!-- Content description for various wallpapers. The first parameter is the name of the wallpaper -->
    <string name="wallpapers_item_name_content_description">Ekranfona elemento: %1$s</string>
    <!-- Snackbar message for when wallpaper is selected -->
    <string name="wallpaper_updated_snackbar_message">Ekranfono aktŭaligita!</string>
    <!-- Snackbar label for action to view selected wallpaper -->
    <string name="wallpaper_updated_snackbar_action">Vidi</string>

    <!-- Snackbar message for when wallpaper couldn't be downloaded -->
    <string name="wallpaper_download_error_snackbar_message">Ne eblis elŝuti ekranfonon</string>
    <!-- Snackbar label for action to retry downloading the wallpaper -->
    <string name="wallpaper_download_error_snackbar_action">Klopodi denove</string>
    <!-- Snackbar message for when wallpaper couldn't be selected because of the disk error -->
    <string name="wallpaper_select_error_snackbar_message">Ne eblis ŝanĝi ekranfonon</string>
    <!-- Text displayed that links to website containing documentation about the "Limited Edition" wallpapers. -->
    <string name="wallpaper_learn_more">Pli da informo</string>

    <!-- Text for classic wallpapers title. The first parameter is the Firefox name. -->
    <string name="wallpaper_classic_title">Klasika %s</string>
    <!-- Text for limited edition wallpapers title. -->
    <string name="wallpaper_limited_edition_title">Limigita eldono</string>
    <!-- Description text for the limited edition wallpapers with learn more link. The first parameter is the learn more string defined in wallpaper_learn_more-->
    <string name="wallpaper_limited_edition_description_with_learn_more">La nova kolekto &quot;Sendependaj voĉoj&quot;. %s</string>

    <!-- Description text for the limited edition wallpapers. -->
    <string name="wallpaper_limited_edition_description">La nova kolekto &quot;Sendependaj voĉoj&quot;.</string>
    <!-- Wallpaper onboarding dialog header text. -->
    <string name="wallpapers_onboarding_dialog_title_text">Provu koloran tuŝeton</string>
    <!-- Wallpaper onboarding dialog body text. -->
    <string name="wallpapers_onboarding_dialog_body_text">Elektu ekranfonon kiu signifas ion por vi.</string>
    <!-- Wallpaper onboarding dialog learn more button text. The button navigates to the wallpaper settings screen. -->
    <string name="wallpapers_onboarding_dialog_explore_more_button_text">Serĉi pli da ekranfonoj</string>

    <!-- Add-on Installation from AMO-->
    <!-- Error displayed when user attempts to install an add-on from AMO (addons.mozilla.org) that is not supported -->
    <string name="addon_not_supported_error">Nesubtenata aldonaĵo</string>
    <!-- Error displayed when user attempts to install an add-on from AMO (addons.mozilla.org) that is already installed -->
    <string name="addon_already_installed">La aldonaĵo jam estas instalita</string>

    <!-- Account Preferences -->
    <!-- Preference for triggering sync -->
    <string name="preferences_sync_now">Speguli nun</string>
    <!-- Preference category for sync -->
    <string name="preferences_sync_category">Elekti kion speguli</string>
    <!-- Preference for syncing history -->
    <string name="preferences_sync_history">historion</string>
    <!-- Preference for syncing bookmarks -->
    <string name="preferences_sync_bookmarks">legosignojn</string>
    <!-- Preference for syncing logins -->
    <string name="preferences_sync_logins">legitimilojn</string>
    <!-- Preference for syncing tabs -->
    <string name="preferences_sync_tabs_2">Malfermitaj langetoj</string>
    <!-- Preference for signing out -->
    <string name="preferences_sign_out">Fini seancon</string>
    <!-- Preference displays and allows changing current FxA device name -->
    <string name="preferences_sync_device_name">Nomo de aparato</string>
    <!-- Text shown when user enters empty device name -->
    <string name="empty_device_name_error">La nomo de aparato ne povas esti malplena.</string>
    <!-- Label indicating that sync is in progress -->
    <string name="sync_syncing_in_progress">Spegulado…</string>
    <!-- Label summary indicating that sync failed. The first parameter is the date stamp showing last time it succeeded -->
    <string name="sync_failed_summary">Malsukcesa spegulado. Lasta sukceso: %s</string>
    <!-- Label summary showing never synced -->
    <string name="sync_failed_never_synced_summary">Malsukcesa spegulado. Lasta spegulado: neniam</string>
    <!-- Label summary the date we last synced. The first parameter is date stamp showing last time synced -->
    <string name="sync_last_synced_summary">Lasta spegulado: %s</string>
    <!-- Label summary showing never synced -->
    <string name="sync_never_synced_summary">Lasta spegulado: neniam</string>

    <!-- Text for displaying the default device name.
        The first parameter is the application name, the second is the device manufacturer name
        and the third is the device model. -->
    <string name="default_device_name_2">%1$s en %2$s %3$s</string>

    <!-- Preference for syncing credit cards -->
    <string name="preferences_sync_credit_cards">Kreditkartoj</string>
    <!-- Preference for syncing addresses -->
    <string name="preferences_sync_address">Adresoj</string>

    <!-- Send Tab -->
    <!-- Name of the "receive tabs" notification channel. Displayed in the "App notifications" system settings for the app -->
    <string name="fxa_received_tab_channel_name">Ricevitaj langetoj</string>

    <!-- Description of the "receive tabs" notification channel. Displayed in the "App notifications" system settings for the app -->
    <string name="fxa_received_tab_channel_description">Sciigoj por langetoj ricevitaj el aliaj aparatoj Firefox.</string>
    <!--  The body for these is the URL of the tab received  -->
    <string name="fxa_tab_received_notification_name">Langeto ricevita</string>
    <!-- %s is the device name -->
    <string name="fxa_tab_received_from_notification_name">Langeto el %s</string>

    <!-- Advanced Preferences -->
    <!-- Preference for tracking protection exceptions -->
    <string name="preferences_tracking_protection_exceptions">Esceptoj</string>
    <!-- Button in Exceptions Preference to turn on tracking protection for all sites (remove all exceptions) -->
    <string name="preferences_tracking_protection_exceptions_turn_on_for_all">Malŝalti por ĉiuj retejoj</string>
    <!-- Text displayed when there are no exceptions -->
    <string name="exceptions_empty_message_description">Esceptoj permesas al vi malŝalti protekton kontraŭ spurado por elektitaj retejoj.</string>
    <!-- Text displayed when there are no exceptions, with learn more link that brings users to a tracking protection SUMO page -->
    <string name="exceptions_empty_message_learn_more_link">Pli da informo</string>

    <!-- Preference switch for usage and technical data collection -->
    <string name="preference_usage_data">Uzo kaj teknikaj datumoj</string>
    <!-- Preference description for usage and technical data collection -->
    <string name="preferences_usage_data_description">Divido kun Mozilla de retumilaj datumoj pri efikeco, uzo, aparataro kaj personecigoj, por helpi nin plibonigi %1$s.</string>
    <!-- Preference switch for marketing data collection -->
    <string name="preferences_marketing_data">Merkatikaj datumoj</string>
    <!-- Preference description for marketing data collection -->
    <string name="preferences_marketing_data_description2">Divido de informoj kun Adjust, nia provizanto de marketiko poŝaparata</string>
    <!-- Title for studies preferences -->
    <string name="preference_experiments_2">Studoj</string>
    <!-- Summary for studies preferences -->
    <string name="preference_experiments_summary_2">Permesi al Mozilla instali kaj fari studojn</string>

    <!-- Turn On Sync Preferences -->
    <!-- Header of the Sync and save your data preference view -->
    <string name="preferences_sync_2">Speguli kaj konservi viajn datumojn</string>
    <!-- Preference for reconnecting to FxA sync -->
    <string name="preferences_sync_sign_in_to_reconnect">Komenci seancon por rekonekti</string>
    <!-- Preference for removing FxA account -->
    <string name="preferences_sync_remove_account">Forigi konton</string>

    <!-- Pairing Feature strings -->
    <!-- Instructions on how to access pairing -->
    <string name="pair_instructions_2"><![CDATA[Skani la kodon QR montrita ĉe <b>firefox.com/pair</b>]]></string>

    <!-- Toolbar Preferences -->
    <!-- Preference for using top toolbar -->
    <string name="preference_top_toolbar">Supre</string>
    <!-- Preference for using bottom toolbar -->
    <string name="preference_bottom_toolbar">Malsupre</string>

    <!-- Theme Preferences -->
    <!-- Preference for using light theme -->
    <string name="preference_light_theme">Hela</string>
    <!-- Preference for using dark theme -->
    <string name="preference_dark_theme">Malhela</string>
    <!-- Preference for using using dark or light theme automatically set by battery -->
    <string name="preference_auto_battery_theme">Difinita de la ŝparado de energio</string>

    <!-- Preference for using following device theme -->
    <string name="preference_follow_device_theme">Uzi la etoson de la aparato</string>

    <!-- Gestures Preferences-->
    <!-- Preferences for using pull to refresh in a webpage -->
    <string name="preference_gestures_website_pull_to_refresh">Tiri por refreŝigi</string>
    <!-- Preference for using the dynamic toolbar -->
    <string name="preference_gestures_dynamic_toolbar">Rulumi por kaŝi la ilaron</string>
    <!-- Preference for switching tabs by swiping horizontally on the toolbar -->
    <string name="preference_gestures_swipe_toolbar_switch_tabs">Ŝovi la ilaron flanken por ŝanĝi langetojn</string>
    <!-- Preference for showing the opened tabs by swiping up on the toolbar-->
    <string name="preference_gestures_swipe_toolbar_show_tabs">Ŝovi la ilaron supren por malfermi langetojn</string>

    <!-- Library -->
    <!-- Option in Library to open Downloads page -->
    <string name="library_downloads">Elŝutoj</string>
    <!-- Option in library to open Bookmarks page -->
    <string name="library_bookmarks">Legosignoj</string>
    <!-- Option in library to open Desktop Bookmarks root page -->
    <string name="library_desktop_bookmarks_root">Labortablaj legosignoj</string>
    <!-- Option in library to open Desktop Bookmarks "menu" page -->
    <string name="library_desktop_bookmarks_menu">Menuo de legosignoj</string>
    <!-- Option in library to open Desktop Bookmarks "toolbar" page -->
    <string name="library_desktop_bookmarks_toolbar">Ilaro de legosignoj</string>
    <!-- Option in library to open Desktop Bookmarks "unfiled" page -->
    <string name="library_desktop_bookmarks_unfiled">Aliaj legosignoj</string>
    <!-- Option in Library to open History page -->
    <string name="library_history">Historio</string>
    <!-- Option in Library to open a new tab -->
    <string name="library_new_tab">Nova langeto</string>
    <!-- Settings Page Title -->
    <string name="settings_title">Agordoj</string>
    <!-- Content description (not visible, for screen readers etc.): "Close button for library settings" -->
    <string name="content_description_close_button">Fermi</string>

    <!-- Title to show in alert when a lot of tabs are to be opened
    %d is a placeholder for the number of tabs that will be opened -->
    <string name="open_all_warning_title">Ĉu malfermi %d langetojn?</string>
    <!-- Message to warn users that a large number of tabs will be opened
    %s will be replaced by app name. -->
    <string name="open_all_warning_message">Malfermi tiom da langetoj povas malrapidigi %s, dum la paĝoj ŝargiĝas. Ĉu vi certe volas daŭrigi?</string>
    <!-- Dialog button text for confirming open all tabs -->
    <string name="open_all_warning_confirm">Malfermi langetojn</string>
    <!-- Dialog button text for canceling open all tabs -->
    <string name="open_all_warning_cancel">Nuligi</string>

    <!-- Text to show users they have one page in the history group section of the History fragment.
    %d is a placeholder for the number of pages in the group. -->
    <string name="history_search_group_site_1">%d paĝo</string>

    <!-- Text to show users they have multiple pages in the history group section of the History fragment.
    %d is a placeholder for the number of pages in the group. -->
    <string name="history_search_group_sites_1">%d paĝoj</string>

    <!-- Option in library for Recently Closed Tabs -->
    <string name="library_recently_closed_tabs">Ĵuse fermitaj langetoj</string>
    <!-- Option in library to open Recently Closed Tabs page -->
    <string name="recently_closed_show_full_history">Montri tutan historion</string>

    <!-- Text to show users they have multiple tabs saved in the Recently Closed Tabs section of history.
    %d is a placeholder for the number of tabs selected. -->
    <string name="recently_closed_tabs">%d langetoj</string>
    <!-- Text to show users they have one tab saved in the Recently Closed Tabs section of history.
    %d is a placeholder for the number of tabs selected. -->
    <string name="recently_closed_tab">%d langeto</string>
    <!-- Recently closed tabs screen message when there are no recently closed tabs -->
    <string name="recently_closed_empty_message">Estas neniu ĵuse fermita langeto ĉi tie</string>

    <!-- Tab Management -->
    <!-- Title of preference for tabs management -->
    <string name="preferences_tabs">Langetoj</string>
    <!-- Title of preference that allows a user to specify the tab view -->
    <string name="preferences_tab_view">Vido de langetoj</string>
    <!-- Option for a list tab view -->
    <string name="tab_view_list">Listo</string>
    <!-- Option for a grid tab view -->
    <string name="tab_view_grid">Krado</string>
    <!-- Title of preference that allows a user to auto close tabs after a specified amount of time -->
    <string name="preferences_close_tabs">Fermi langetojn</string>
    <!-- Option for auto closing tabs that will never auto close tabs, always allows user to manually close tabs -->
    <string name="close_tabs_manually">Permane</string>
    <!-- Option for auto closing tabs that will auto close tabs after one day -->
    <string name="close_tabs_after_one_day">Post tago</string>
    <!-- Option for auto closing tabs that will auto close tabs after one week -->
    <string name="close_tabs_after_one_week">Post semajno</string>
    <!-- Option for auto closing tabs that will auto close tabs after one month -->
    <string name="close_tabs_after_one_month">Post monato</string>

    <!-- Title of preference that allows a user to specify the auto-close settings for open tabs -->
    <string name="preference_auto_close_tabs" tools:ignore="UnusedResources">Aŭtomate fermi malfermitajn langetojn</string>

    <!-- Opening screen -->
    <!-- Title of a preference that allows a user to choose what screen to show after opening the app -->
    <string name="preferences_opening_screen">Malferma ekrano</string>
    <!-- Option for always opening the homepage when re-opening the app -->
    <string name="opening_screen_homepage">Eka paĝo</string>
    <!-- Option for always opening the user's last-open tab when re-opening the app -->
    <string name="opening_screen_last_tab">Lasta langeto</string>
    <!-- Option for always opening the homepage when re-opening the app after four hours of inactivity -->
    <string name="opening_screen_after_four_hours_of_inactivity">Eka paĝo post kvar horoj de neaktiveco</string>
    <!-- Summary for tabs preference when auto closing tabs setting is set to manual close-->
    <string name="close_tabs_manually_summary">Fermi mane</string>
    <!-- Summary for tabs preference when auto closing tabs setting is set to auto close tabs after one day-->
    <string name="close_tabs_after_one_day_summary">Fermi post tago</string>
    <!-- Summary for tabs preference when auto closing tabs setting is set to auto close tabs after one week-->
    <string name="close_tabs_after_one_week_summary">Fermi post semajno</string>
    <!-- Summary for tabs preference when auto closing tabs setting is set to auto close tabs after one month-->
    <string name="close_tabs_after_one_month_summary">Fermi post monato</string>

    <!-- Summary for homepage preference indicating always opening the homepage when re-opening the app -->
    <string name="opening_screen_homepage_summary">Malfermi en eka paĝo</string>
    <!-- Summary for homepage preference indicating always opening the last-open tab when re-opening the app -->
    <string name="opening_screen_last_tab_summary">Malfermi en la lasta langeto</string>
    <!-- Summary for homepage preference indicating opening the homepage when re-opening the app after four hours of inactivity -->
    <string name="opening_screen_after_four_hours_of_inactivity_summary">Malfermi en eka paĝo post kvar horoj</string>

    <!-- Inactive tabs -->
    <!-- Category header of a preference that allows a user to enable or disable the inactive tabs feature -->
    <string name="preferences_inactive_tabs">Igi malnovajn langetojn neaktivaj</string>
    <!-- Title of inactive tabs preference -->
    <string name="preferences_inactive_tabs_title">Langetoj ne vizititaj dum la lastaj du semajnoj iras al la neaktiva sekcio.</string>

    <!-- Studies -->
    <!-- Title of the remove studies button -->
    <string name="studies_remove">Forigi</string>
    <!-- Title of the active section on the studies list -->
    <string name="studies_active">Aktiva</string>
    <!-- Description for studies, it indicates why Firefox use studies. The first parameter is the name of the application. -->
    <string name="studies_description_2">%1$s povas de tempo al tempo instali kaj fari studojn.</string>
    <!-- Learn more link for studies, links to an article for more information about studies. -->
    <string name="studies_learn_more">Pli da informo</string>
    <!-- Dialog message shown after removing a study -->
    <string name="studies_restart_app">Tiu ĉi programo finiĝos por apliki ŝanĝojn</string>
    <!-- Dialog button to confirm the removing a study. -->
    <string name="studies_restart_dialog_ok">Akcepti</string>
    <!-- Dialog button text for canceling removing a study. -->
    <string name="studies_restart_dialog_cancel">Nuligi</string>

    <!-- Toast shown after turning on/off studies preferences -->
    <string name="studies_toast_quit_application" tools:ignore="UnusedResources">Fino de programo pro apliko de ŝanĝoj…</string>

    <!-- Sessions -->
    <!-- Title for the list of tabs -->
    <string name="tab_header_label">Malfermitaj langetoj</string>
    <!-- Title for the list of tabs in the current private session -->
    <string name="tabs_header_private_tabs_title">Privataj langetoj</string>
    <!-- Title for the list of tabs in the synced tabs -->
    <string name="tabs_header_synced_tabs_title">Spegulitaj langetoj</string>
    <!-- Content description (not visible, for screen readers etc.): Add tab button. Adds a news tab when pressed -->
    <string name="add_tab">Aldoni langeton</string>
    <!-- Content description (not visible, for screen readers etc.): Add tab button. Adds a news tab when pressed -->
    <string name="add_private_tab">Aldoni privatan langeton</string>
    <!-- Text for the new tab button to indicate adding a new private tab in the tab -->
    <string name="tab_drawer_fab_content">Privata</string>
    <!-- Text for the new tab button to indicate syncing command on the synced tabs page -->
    <string name="tab_drawer_fab_sync">Spegulado</string>
    <!-- Text shown in the menu for sharing all tabs -->
    <string name="tab_tray_menu_item_share">Dividi ĉiujn langetojn</string>
    <!-- Text shown in the menu to view recently closed tabs -->
    <string name="tab_tray_menu_recently_closed">Ĵuse fermitaj langetoj</string>
    <!-- Text shown in the tabs tray inactive tabs section -->
    <string name="tab_tray_inactive_recently_closed" tools:ignore="UnusedResources">Ĵuse fermitaj</string>
    <!-- Text shown in the menu to view account settings -->
    <string name="tab_tray_menu_account_settings">Agordoj de konto</string>
    <!-- Text shown in the menu to view tab settings -->
    <string name="tab_tray_menu_tab_settings">Agordoj de langetoj</string>
    <!-- Text shown in the menu for closing all tabs -->
    <string name="tab_tray_menu_item_close">Fermi ĉiujn langetojn</string>
    <!-- Text shown in the multiselect menu for bookmarking selected tabs. -->
    <string name="tab_tray_multiselect_menu_item_bookmark">Legosigno</string>
    <!-- Text shown in the multiselect menu for closing selected tabs. -->
    <string name="tab_tray_multiselect_menu_item_close">Fermi</string>
    <!-- Content description for tabs tray multiselect share button -->
    <string name="tab_tray_multiselect_share_content_description">Dividi elektitajn langetojn</string>
    <!-- Content description for tabs tray multiselect menu -->
    <string name="tab_tray_multiselect_menu_content_description">Dividi menuon de langetoj</string>
    <!-- Content description (not visible, for screen readers etc.): Removes tab from collection button. Removes the selected tab from collection when pressed -->
    <string name="remove_tab_from_collection">Forigi langeton el kolekto</string>
    <!-- Text for button to enter multiselect mode in tabs tray -->
    <string name="tabs_tray_select_tabs">Elekti langetojn</string>
    <!-- Content description (not visible, for screen readers etc.): Close tab button. Closes the current session when pressed -->
    <string name="close_tab">Fermi langeton</string>
    <!-- Content description (not visible, for screen readers etc.): Close tab <title> button. First parameter is tab title  -->
    <string name="close_tab_title">Fermi langeton %s</string>
    <!-- Content description (not visible, for screen readers etc.): Opens the open tabs menu when pressed -->
    <string name="open_tabs_menu">Menuo de malfermitaj langetoj</string>

    <!-- Open tabs menu item to save tabs to collection -->
    <string name="tabs_menu_save_to_collection1">Konservi langetojn en kolekto</string>

    <!-- Text for the menu button to delete a collection -->
    <string name="collection_delete">Forigi kolekton</string>
    <!-- Text for the menu button to rename a collection -->
    <string name="collection_rename">Renomi kolekton</string>
    <!-- Text for the button to open tabs of the selected collection -->
    <string name="collection_open_tabs">Malfermi langetojn</string>

    <!-- Hint for adding name of a collection -->
    <string name="collection_name_hint">Nomo de kolekto</string>
	<!-- Text for the menu button to rename a top site -->
	<string name="rename_top_site">Renomi</string>
	<!-- Text for the menu button to remove a top site -->
	<string name="remove_top_site">Forigi</string>

    <!-- Text for the menu button to delete a top site from history -->
    <string name="delete_from_history">Forigi el historio</string>
    <!-- Postfix for private WebApp titles, placeholder is replaced with app name -->
    <string name="pwa_site_controls_title_private">%1$s (Privata reĝimo)</string>

    <!-- History -->
    <!-- Text for the button to search all history -->
    <string name="history_search_1">Tajpu serĉan tekston</string>
    <!-- Text for the button to clear all history -->
    <string name="history_delete_all">Forigi historion</string>
    <!-- Text for the snackbar to confirm that multiple browsing history items has been deleted -->
    <string name="history_delete_multiple_items_snackbar">Historio viŝita</string>
    <!-- Text for the snackbar to confirm that a single browsing history item has been deleted. The first parameter is the shortened URL of the deleted history item. -->
    <string name="history_delete_single_item_snackbar">%1$s forigita</string>
    <!-- Context description text for the button to delete a single history item -->
    <string name="history_delete_item">Forigi</string>
    <!-- History multi select title in app bar
    The first parameter is the number of bookmarks selected -->
    <string name="history_multi_select_title">%1$d elektitaj</string>
    <!-- Text for the header that groups the history for today -->
    <string name="history_today">Hodiaŭ</string>
    <!-- Text for the header that groups the history for yesterday -->
    <string name="history_yesterday">Hieraŭ</string>
    <!-- Text for the header that groups the history the past 7 days -->
    <string name="history_7_days">Lastaj 7 tagoj</string>
    <!-- Text for the header that groups the history the past 30 days -->
    <string name="history_30_days">Lastaj 30 tagoj</string>
    <!-- Text for the header that groups the history older than the last month -->
    <string name="history_older">Pli malnovaj</string>
    <!-- Text shown when no history exists -->
    <string name="history_empty_message">Neniu historio estas ĉi tie</string>

    <!-- Downloads -->
    <!-- Text for the snackbar to confirm that multiple downloads items have been removed -->
    <string name="download_delete_multiple_items_snackbar_1">Elŝutoj forigitaj</string>
    <!-- Text for the snackbar to confirm that a single download item has been removed. The first parameter is the name of the download item. -->
    <string name="download_delete_single_item_snackbar">%1$s forigita</string>
    <!-- Text shown when no download exists -->
    <string name="download_empty_message_1">Neniu elŝutita dosiero</string>
    <!-- History multi select title in app bar
    The first parameter is the number of downloads selected -->
    <string name="download_multi_select_title">%1$d elektitaj</string>


    <!-- Text for the button to remove a single download item -->
    <string name="download_delete_item_1">Forigi</string>


    <!-- Crashes -->
    <!-- Title text displayed on the tab crash page. This first parameter is the name of the application (For example: Fenix) -->
    <string name="tab_crash_title_2">Bedaŭrinde %1$s ne povas ŝargi tiun paĝon.</string>
    <!-- Send crash report checkbox text on the tab crash page -->
    <string name="tab_crash_send_report">Sendi raporton pri paneo al Mozilla</string>
    <!-- Close tab button text on the tab crash page -->
    <string name="tab_crash_close">Fermi langeton</string>

    <!-- Restore tab button text on the tab crash page -->
    <string name="tab_crash_restore">Restarigi langeton</string>

    <!-- Bookmarks -->
    <!-- Confirmation message for a dialog confirming if the user wants to delete the selected folder -->
    <string name="bookmark_delete_folder_confirmation_dialog">Ĉu vi certe volas forigi tiun ĉi dosierujon?</string>
    <!-- Confirmation message for a dialog confirming if the user wants to delete multiple items including folders. Parameter will be replaced by app name. -->
    <string name="bookmark_delete_multiple_folders_confirmation_dialog">%s forigos la elektitajn elementojn.</string>
    <!-- Text for the cancel button on delete bookmark dialog -->
    <string name="bookmark_delete_negative">Nuligi</string>
    <!-- Screen title for adding a bookmarks folder -->
    <string name="bookmark_add_folder">Aldoni dosierujon</string>
    <!-- Snackbar title shown after a bookmark has been created. -->
    <string name="bookmark_saved_snackbar">Legosigno konservita!</string>
    <!-- Snackbar edit button shown after a bookmark has been created. -->
    <string name="edit_bookmark_snackbar_action">REDAKTI</string>
    <!-- Bookmark overflow menu edit button -->
    <string name="bookmark_menu_edit_button">Redakti</string>
    <!-- Bookmark overflow menu copy button -->
    <string name="bookmark_menu_copy_button">Kopii</string>
    <!-- Bookmark overflow menu share button -->
    <string name="bookmark_menu_share_button">Kundividi</string>
    <!-- Bookmark overflow menu open in new tab button -->
    <string name="bookmark_menu_open_in_new_tab_button">Malfermi en nova langeto</string>
    <!-- Bookmark overflow menu open in private tab button -->
    <string name="bookmark_menu_open_in_private_tab_button">Malfermi en privata langeto</string>
    <!-- Bookmark overflow menu open all in tabs button -->
    <string name="bookmark_menu_open_all_in_tabs_button">Malfermi ĉiujn en novaj langetoj</string>
    <!-- Bookmark overflow menu open all in private tabs button -->
    <string name="bookmark_menu_open_all_in_private_tabs_button">Malfermi ĉiujn en privataj langetoj</string>
    <!-- Bookmark overflow menu delete button -->
    <string name="bookmark_menu_delete_button">Forigi</string>
    <!--Bookmark overflow menu save button -->
    <string name="bookmark_menu_save_button">Konservi</string>

    <!-- Bookmark multi select title in app bar
     The first parameter is the number of bookmarks selected -->
    <string name="bookmarks_multi_select_title">%1$d elektitaj</string>
    <!-- Bookmark editing screen title -->
    <string name="edit_bookmark_fragment_title">Redakti legosignon</string>
    <!-- Bookmark folder editing screen title -->
    <string name="edit_bookmark_folder_fragment_title">Redakti dosierujon</string>
    <!-- Bookmark sign in button message -->
    <string name="bookmark_sign_in_button">Komencu seancon por vidi spegulitajn legosignojn</string>
    <!-- Bookmark URL editing field label -->
    <string name="bookmark_url_label">RETADRESO</string>
    <!-- Bookmark FOLDER editing field label -->
    <string name="bookmark_folder_label">DOSIERUJO</string>
    <!-- Bookmark NAME editing field label -->
    <string name="bookmark_name_label">NOMO</string>
    <!-- Bookmark add folder screen title -->
    <string name="bookmark_add_folder_fragment_label">Aldoni dosierujon</string>
    <!-- Bookmark select folder screen title -->
    <string name="bookmark_select_folder_fragment_label">Elekti dosierujon</string>
    <!-- Bookmark editing error missing title -->
    <string name="bookmark_empty_title_error">Titolo postulata</string>
    <!-- Bookmark editing error missing or improper URL -->
    <string name="bookmark_invalid_url_error">Nevalida retadreso</string>
    <!-- Bookmark screen message for empty bookmarks folder -->
    <string name="bookmarks_empty_message">Neniu legosigno estas ĉi tie</string>
    <!-- Bookmark snackbar message on deletion
     The first parameter is the host part of the URL of the bookmark deleted, if any -->
    <string name="bookmark_deletion_snackbar_message">%1$s forigita</string>
    <!-- Bookmark snackbar message on deleting multiple bookmarks not including folders-->
    <string name="bookmark_deletion_multiple_snackbar_message_2">Legosignoj forigitaj</string>
    <!-- Bookmark snackbar message on deleting multiple bookmarks including folders-->
    <string name="bookmark_deletion_multiple_snackbar_message_3">Elektitaj dosierujoj forigataj</string>
    <!-- Bookmark undo button for deletion snackbar action -->
    <string name="bookmark_undo_deletion">MALFARI</string>

    <!-- Text for the button to search all bookmarks -->
    <string name="bookmark_search">Tajpu serĉan tekston</string>

    <!-- Site Permissions -->
    <!-- Button label that take the user to the Android App setting -->
    <string name="phone_feature_go_to_settings">Iri al agordoj</string>
    <!-- Content description (not visible, for screen readers etc.): Quick settings sheet
        to give users access to site specific information / settings. For example:
        Secure settings status and a button to modify site permissions -->
    <string name="quick_settings_sheet">Rapidalira agorda panelo</string>
    <!-- Label that indicates that this option it the recommended one -->
    <string name="phone_feature_recommended">Rekomenditaj</string>
    <!-- Button label for clearing all the information of site permissions-->
    <string name="clear_permissions">Forigi permesojn</string>
    <!-- Text for the OK button on Clear permissions dialog -->
    <string name="clear_permissions_positive">Akcepti</string>
    <!-- Text for the cancel button on Clear permissions dialog -->
    <string name="clear_permissions_negative">Nuligi</string>
    <!-- Button label for clearing a site permission-->
    <string name="clear_permission">Forigi permeson</string>
    <!-- Text for the OK button on Clear permission dialog -->
    <string name="clear_permission_positive">Akcepti</string>
    <!-- Text for the cancel button on Clear permission dialog -->
    <string name="clear_permission_negative">Nuligi</string>
    <!-- Button label for clearing all the information on all sites-->
    <string name="clear_permissions_on_all_sites">Forigi permesojn por ĉiuj retejoj</string>
    <!-- Preference for altering video and audio autoplay for all websites -->
    <string name="preference_browser_feature_autoplay">Aŭtomata ludado</string>
    <!-- Preference for altering the camera access for all websites -->
    <string name="preference_phone_feature_camera">Filmilo</string>
    <!-- Preference for altering the microphone access for all websites -->
    <string name="preference_phone_feature_microphone">Mikrofono</string>
    <!-- Preference for altering the location access for all websites -->
    <string name="preference_phone_feature_location">Pozicio</string>
    <!-- Preference for altering the notification access for all websites -->
    <string name="preference_phone_feature_notification">Sciigoj</string>

    <!-- Preference for altering the persistent storage access for all websites -->
    <string name="preference_phone_feature_persistent_storage">Konstanta konservejo</string>
    <!-- Preference for altering the storage access setting for all websites -->
    <string name="preference_phone_feature_cross_origin_storage_access">Interretejaj kuketoj</string>
    <!-- Preference for altering the EME access for all websites -->
    <string name="preference_phone_feature_media_key_system_access">Enhavo protektita de DRM</string>
    <!-- Label that indicates that a permission must be asked always -->
    <string name="preference_option_phone_feature_ask_to_allow">Demandi antaŭ ol permesi</string>
    <!-- Label that indicates that a permission must be blocked -->
    <string name="preference_option_phone_feature_blocked">Blokita</string>
    <!-- Label that indicates that a permission must be allowed -->
    <string name="preference_option_phone_feature_allowed">Permesi</string>
    <!--Label that indicates a permission is by the Android OS-->
    <string name="phone_feature_blocked_by_android">Blokita de Android</string>
    <!-- Preference for showing a list of websites that the default configurations won't apply to them -->
    <string name="preference_exceptions">Esceptoj</string>
    <!-- Summary of tracking protection preference if tracking protection is set to off -->
    <string name="tracking_protection_off">Malŝaltita</string>
    <!-- Summary of tracking protection preference if tracking protection is set to standard -->
    <string name="tracking_protection_standard">Norma</string>
    <!-- Summary of tracking protection preference if tracking protection is set to strict -->
    <string name="tracking_protection_strict">Rigora</string>
    <!-- Summary of tracking protection preference if tracking protection is set to custom -->
    <string name="tracking_protection_custom">Personecigita</string>
    <!-- Label for global setting that indicates that all video and audio autoplay is allowed -->
    <string name="preference_option_autoplay_allowed2">Permesi sonon kaj videon</string>
    <!-- Label for site specific setting that indicates that all video and audio autoplay is allowed -->
    <string name="quick_setting_option_autoplay_allowed">Permesi sonon kaj videon</string>
    <!-- Label that indicates that video and audio autoplay is only allowed over Wi-Fi -->
    <string name="preference_option_autoplay_allowed_wifi_only2">Bloki sonon kaj videon nur dum konekto al poŝaparataj retoj</string>
    <!-- Subtext that explains 'autoplay on Wi-Fi only' option -->
    <string name="preference_option_autoplay_allowed_wifi_subtext">Sono kaj video estos ludataj en sendrata konektoj (Wi-Fi)</string>
    <!-- Label for global setting that indicates that video autoplay is allowed, but audio autoplay is blocked -->
    <string name="preference_option_autoplay_block_audio2">Nur bloki sonon</string>
    <!-- Label for site specific setting that indicates that video autoplay is allowed, but audio autoplay is blocked -->
    <string name="quick_setting_option_autoplay_block_audio">Nur bloki sonon</string>
    <!-- Label for global setting that indicates that all video and audio autoplay is blocked -->
    <string name="preference_option_autoplay_blocked3">Bloki sonon kaj videon</string>
    <!-- Label for site specific setting that indicates that all video and audio autoplay is blocked -->
    <string name="quick_setting_option_autoplay_blocked">Bloki sonon kaj videon</string>
    <!-- Summary of delete browsing data on quit preference if it is set to on -->
    <string name="delete_browsing_data_quit_on">Ŝaltita</string>
    <!-- Summary of delete browsing data on quit preference if it is set to off -->
    <string name="delete_browsing_data_quit_off">Malŝaltita</string>

    <!-- Summary of studies preference if it is set to on -->
    <string name="studies_on">Ŝaltita</string>
    <!-- Summary of studies data on quit preference if it is set to off -->
    <string name="studies_off">Malŝaltita</string>

    <!-- Collections -->
    <!-- Collections header on home fragment -->
    <string name="collections_header">Kolektoj</string>
    <!-- Content description (not visible, for screen readers etc.): Opens the collection menu when pressed -->
    <string name="collection_menu_button_content_description">Menuo de kolektoj</string>
    <!-- Label to describe what collections are to a new user without any collections -->
    <string name="no_collections_description2">Kolektu la aferojn kiuj gravas por vi.\nGrupigu similajn serĉojn, retejojn kaj langetojn por posta rapida aliro.</string>
    <!-- Title for the "select tabs" step of the collection creator -->
    <string name="create_collection_select_tabs">Elektitaj langetoj</string>
    <!-- Title for the "select collection" step of the collection creator -->
    <string name="create_collection_select_collection">Elekti kolekton</string>
    <!-- Title for the "name collection" step of the collection creator -->
    <string name="create_collection_name_collection">Nomi kolekton</string>
    <!-- Button to add new collection for the "select collection" step of the collection creator -->
    <string name="create_collection_add_new_collection">Aldoni novan kolekton</string>
    <!-- Button to select all tabs in the "select tabs" step of the collection creator -->
    <string name="create_collection_select_all">Elekti ĉiujn</string>
    <!-- Button to deselect all tabs in the "select tabs" step of the collection creator -->
    <string name="create_collection_deselect_all">Malelekti ĉiujn</string>
    <!-- Text to prompt users to select the tabs to save in the "select tabs" step of the collection creator -->
    <string name="create_collection_save_to_collection_empty">Elektu konservotajn langetojn</string>
    <!-- Text to show users how many tabs they have selected in the "select tabs" step of the collection creator.
     %d is a placeholder for the number of tabs selected. -->
    <string name="create_collection_save_to_collection_tabs_selected">%d elektitaj langetoj</string>
    <!-- Text to show users they have one tab selected in the "select tabs" step of the collection creator.
    %d is a placeholder for the number of tabs selected. -->
    <string name="create_collection_save_to_collection_tab_selected">%d elektita langeto</string>
    <!-- Text shown in snackbar when multiple tabs have been saved in a collection -->
    <string name="create_collection_tabs_saved">Langetoj konservitaj!</string>
    <!-- Text shown in snackbar when one or multiple tabs have been saved in a new collection -->
    <string name="create_collection_tabs_saved_new_collection">Kolekto konservita!</string>
    <!-- Text shown in snackbar when one tab has been saved in a collection -->
    <string name="create_collection_tab_saved">Langeto konservita!</string>
    <!-- Content description (not visible, for screen readers etc.): button to close the collection creator -->
    <string name="create_collection_close">Fermi</string>

    <!-- Button to save currently selected tabs in the "select tabs" step of the collection creator-->
    <string name="create_collection_save">Konservi</string>

    <!-- Snackbar action to view the collection the user just created or updated -->
    <string name="create_collection_view">Vidi</string>

    <!-- Text for the OK button from collection dialogs -->
    <string name="create_collection_positive">Akcepti</string>
    <!-- Text for the cancel button from collection dialogs -->
    <string name="create_collection_negative">Nuligi</string>

    <!-- Default name for a new collection in "name new collection" step of the collection creator. %d is a placeholder for the number of collections-->
    <string name="create_collection_default_name">Kolekto %d</string>

    <!-- Share -->
    <!-- Share screen header -->
    <string name="share_header_2">Dividi</string>
    <!-- Content description (not visible, for screen readers etc.):
        "Share" button. Opens the share menu when pressed. -->
    <string name="share_button_content_description">Dividi</string>

    <!-- Text for the Save to PDF feature in the share menu -->
    <string name="share_save_to_pdf">Konservi kiel PDF</string>
    <!-- Text for error message when generating a PDF file Text for error message when generating a PDF file. -->
    <string name="unable_to_save_to_pdf_error">Ne eblas krei dosieron PDF</string>
    <!-- Sub-header in the dialog to share a link to another sync device -->
    <string name="share_device_subheader">Sendi al aparato</string>
    <!-- Sub-header in the dialog to share a link to an app from the full list -->
    <string name="share_link_all_apps_subheader">Ĉiuj agoj</string>
    <!-- Sub-header in the dialog to share a link to an app from the most-recent sorted list -->
    <string name="share_link_recent_apps_subheader">Ĵuse uzitaj</string>
    <!-- Text for the copy link action in the share screen. -->
    <string name="share_copy_link_to_clipboard">Kopii al tondujo</string>
    <!-- Toast shown after copying link to clipboard -->
    <string name="toast_copy_link_to_clipboard">Kopiita al la tondujo</string>
    <!-- An option from the share dialog to sign into sync -->
    <string name="sync_sign_in">Komenci seancon en Speguli</string>
     <!-- An option from the three dot menu to sync and save data -->
    <string name="sync_menu_sync_and_save_data">Speguli kaj konservi datumojn</string>
    <!-- An option from the share dialog to send link to all other sync devices -->
    <string name="sync_send_to_all">Sendi al ĉiuj aparatoj</string>
    <!-- An option from the share dialog to reconnect to sync -->
    <string name="sync_reconnect">Rekonekti al Spegulado</string>
    <!-- Text displayed when sync is offline and cannot be accessed -->
    <string name="sync_offline">Malkonektite</string>
    <!-- An option to connect additional devices -->
    <string name="sync_connect_device">Konekti alian aparaton</string>
    <!-- The dialog text shown when additional devices are not available -->
    <string name="sync_connect_device_dialog">Por sendi langeton, komencu seancon en Firefox en almenaŭ unu alia aparato.</string>
    <!-- Confirmation dialog button -->
    <string name="sync_confirmation_button">Mi komprenis</string>
    <!-- Share error message -->
    <string name="share_error_snackbar">Ne eblas dividi kun tiu ĉi programo</string>
    <!-- Add new device screen title -->
    <string name="sync_add_new_device_title">Sendi al aparato</string>

    <!-- Text for the warning message on the Add new device screen -->
    <string name="sync_add_new_device_message">Neniu aparato konektita</string>
    <!-- Text for the button to learn about sending tabs -->
    <string name="sync_add_new_device_learn_button">Pli da informo pri sendo de langetoj…</string>
    <!-- Text for the button to connect another device -->
    <string name="sync_add_new_device_connect_button">Konekti alian aparaton…</string>

    <!-- Notifications -->
    <!-- Text shown in the notification that pops up to remind the user that a private browsing session is active. -->
    <string name="notification_pbm_delete_text_2">Fermi privatajn langetojn</string>

    <!-- Name of the marketing notification channel. Displayed in the "App notifications" system settings for the app -->
    <string name="notification_marketing_channel_name">Merkatiko</string>

    <!-- Title shown in the notification that pops up to remind the user to set fenix as default browser.
    The app name is in the text, due to limitations with localizing Nimbus experiments -->
    <string name="nimbus_notification_default_browser_title" tools:ignore="UnusedResources">Firefox estas kaj rapida kaj privata</string>
    <!-- Text shown in the notification that pops up to remind the user to set fenix as default browser.
    The app name is in the text, due to limitations with localizing Nimbus experiments -->
    <string name="nimbus_notification_default_browser_text" tools:ignore="UnusedResources">Igu Firefox via norma retumilo</string>
    <!-- Title shown in the notification that pops up to re-engage the user -->
    <string name="notification_re_engagement_title">Provu la privatan retumon</string>
    <!-- Text shown in the notification that pops up to re-engage the user.
    %1$s is a placeholder that will be replaced by the app name. -->
    <string name="notification_re_engagement_text">Retumu per %1$s sen konservitaj kuketoj kaj sen historio</string>

    <!-- Title A shown in the notification that pops up to re-engage the user -->
    <string name="notification_re_engagement_A_title">Retumu sen lasi spurojn</string>

<<<<<<< HEAD
    <!-- Preference for not taking the short survey. -->
    <string name="preferences_not_take_survey" tools:ignore="UnusedResources">Ne, dankon</string>
=======
    <!-- Text A shown in the notification that pops up to re-engage the user.
    %1$s is a placeholder that will be replaced by the app name. -->
    <string name="notification_re_engagement_A_text">En privata retumo de %1$s, neniu informo via estas konservita.</string>
    <!-- Title B shown in the notification that pops up to re-engage the user -->
    <string name="notification_re_engagement_B_title">Komencu vian unua serĉon</string>
    <!-- Text B shown in the notification that pops up to re-engage the user -->
    <string name="notification_re_engagement_B_text">Serĉu ion proksime. Aŭ malkovru ion amuzan.</string>

    <!-- Survey -->
    <!-- Text shown in the fullscreen message that pops up to ask user to take a short survey.
    The app name is in the text, due to limitations with localizing Nimbus experiments -->
    <string name="nimbus_survey_message_text">Bonvolu helpi nin plibonigi Firefox per mallonga enketo.</string>
    <!-- Preference for taking the short survey. -->
    <string name="preferences_take_survey">Respondi enketon</string>
    <!-- Preference for not taking the short survey. -->
    <string name="preferences_not_take_survey">Ne, dankon</string>
>>>>>>> daf88cc5

    <!-- Snackbar -->
    <!-- Text shown in snackbar when user deletes a collection -->
    <string name="snackbar_collection_deleted">Kolekto forigita</string>
    <!-- Text shown in snackbar when user renames a collection -->
    <string name="snackbar_collection_renamed">Kolekto renomita</string>
    <!-- Text shown in snackbar when user closes a tab -->
    <string name="snackbar_tab_closed">Langeto fermita</string>
    <!-- Text shown in snackbar when user closes all tabs -->
    <string name="snackbar_tabs_closed">Langetoj fermitaj</string>
    <!-- Text shown in snackbar when user bookmarks a list of tabs -->
    <string name="snackbar_message_bookmarks_saved">Legosignoj fermitaj!</string>
    <!-- Text shown in snackbar when user adds a site to shortcuts -->
    <string name="snackbar_added_to_shortcuts">Aldonita al ŝparvojoj!</string>
    <!-- Text shown in snackbar when user closes a private tab -->
    <string name="snackbar_private_tab_closed">Privata langeto fermita</string>
    <!-- Text shown in snackbar when user closes all private tabs -->
    <string name="snackbar_private_tabs_closed">Privataj langetoj fermitaj</string>
    <!-- Text shown in snackbar to undo deleting a tab, top site or collection -->
    <string name="snackbar_deleted_undo">MALFARI</string>
    <!-- Text shown in snackbar when user removes a top site -->
    <string name="snackbar_top_site_removed">Retejo forigita</string>
    <!-- QR code scanner prompt which appears after scanning a code, but before navigating to it
        First parameter is the name of the app, second parameter is the URL or text scanned-->
    <string name="qr_scanner_confirmation_dialog_message">Permesi al %1$s malfermi %2$s</string>
    <!-- QR code scanner prompt dialog positive option to allow navigation to scanned link -->
    <string name="qr_scanner_dialog_positive">PERMESI</string>
    <!-- QR code scanner prompt dialog positive option to deny navigation to scanned link -->
    <string name="qr_scanner_dialog_negative">RIFUZI</string>
    <!-- QR code scanner prompt dialog error message shown when a hostname does not contain http or https. -->
    <string name="qr_scanner_dialog_invalid">Retadreso nevalida.</string>
    <!-- QR code scanner prompt dialog positive option when there is an error -->
    <string name="qr_scanner_dialog_invalid_ok">Akcepti</string>
    <!-- Tab collection deletion prompt dialog message. Placeholder will be replaced with the collection name -->
    <string name="tab_collection_dialog_message">Ĉu vi certe volas forigi %1$s?</string>
    <!-- Collection and tab deletion prompt dialog message. This will show when the last tab from a collection is deleted -->
    <string name="delete_tab_and_collection_dialog_message">Forigo de tiu ĉi langeto forigos la tutan kolekton. Vi povas krei novajn kolektojn iam ajn.</string>
    <!-- Collection and tab deletion prompt dialog title. Placeholder will be replaced with the collection name. This will show when the last tab from a collection is deleted -->
    <string name="delete_tab_and_collection_dialog_title">Ĉu forigi %1$s?</string>
    <!-- Tab collection deletion prompt dialog option to delete the collection -->
    <string name="tab_collection_dialog_positive">Forigi</string>

    <!-- Text displayed in a notification when the user enters full screen mode -->
    <string name="full_screen_notification">Plenekrana reĝimo aktiva</string>
    <!-- Message for copying the URL via long press on the toolbar -->
    <string name="url_copied">Retadreso kopiita</string>
    <!-- Sample text for accessibility font size -->
    <string name="accessibility_text_size_sample_text_1">Tiu ĉi estas ekzempla teksto. Ĝi estas ĉi tie por montri kiel teksto aperos kiam vi etigas aŭ grandigas la tiparon per tiu ĉi agordo.</string>
    <!-- Summary for Accessibility Text Size Scaling Preference -->
    <string name="preference_accessibility_text_size_summary">Grandigi aŭ etigi tekston en retejoj</string>
    <!-- Title for Accessibility Text Size Scaling Preference -->
    <string name="preference_accessibility_font_size_title">Tipara grando</string>

    <!-- Title for Accessibility Text Automatic Size Scaling Preference -->
    <string name="preference_accessibility_auto_size_2">Automata tipara grando</string>
    <!-- Summary for Accessibility Text Automatic Size Scaling Preference -->
    <string name="preference_accessibility_auto_size_summary">La tipara grando kongruos kun tiu de vian agordoj de Android. Malaktivigu tion ĉi por ŝanĝi la grandon ĉi tie.</string>

    <!-- Title for the Delete browsing data preference -->
    <string name="preferences_delete_browsing_data">Forigi retumajn datumojn</string>
    <!-- Title for the tabs item in Delete browsing data -->
    <string name="preferences_delete_browsing_data_tabs_title_2">Malfermitaj langetoj</string>
    <!-- Subtitle for the tabs item in Delete browsing data, parameter will be replaced with the number of open tabs -->
    <string name="preferences_delete_browsing_data_tabs_subtitle">%d langetoj</string>

    <!-- Title for the data and history items in Delete browsing data -->
    <string name="preferences_delete_browsing_data_browsing_data_title">Retuma historio kaj retejaj datumoj</string>
    <!-- Subtitle for the data and history items in delete browsing data, parameter will be replaced with the
        number of history items the user has -->
    <string name="preferences_delete_browsing_data_browsing_data_subtitle">%d adresoj</string>
    <!-- Title for the cookies item in Delete browsing data -->
    <string name="preferences_delete_browsing_data_cookies">Kuketoj</string>
    <!-- Subtitle for the cookies item in Delete browsing data -->
    <string name="preferences_delete_browsing_data_cookies_subtitle">La plimulto de viaj retejaj seancon finiĝos</string>
    <!-- Title for the cached images and files item in Delete browsing data -->
    <string name="preferences_delete_browsing_data_cached_files">Staplitaj bildoj kaj dosieroj</string>
    <!-- Subtitle for the cached images and files item in Delete browsing data -->
    <string name="preferences_delete_browsing_data_cached_files_subtitle">Liberigo de loko en konservejo</string>

    <!-- Title for the site permissions item in Delete browsing data -->
    <string name="preferences_delete_browsing_data_site_permissions">Permesoj por retejoj</string>
    <!-- Title for the downloads item in Delete browsing data -->
    <string name="preferences_delete_browsing_data_downloads">Elŝutoj</string>
    <!-- Text for the button to delete browsing data -->
    <string name="preferences_delete_browsing_data_button">Forigi retumajn datumojn</string>
    <!-- Title for the Delete browsing data on quit preference -->
    <string name="preferences_delete_browsing_data_on_quit">Forigi retumajn datumojn kiam la programo finiĝas</string>
    <!-- Summary for the Delete browsing data on quit preference. "Quit" translation should match delete_browsing_data_on_quit_action translation. -->
    <string name="preference_summary_delete_browsing_data_on_quit_2">Aŭtomate forigi retumajn datumojn kiam vi elektas \&quot;Fini\&quot; en la ĉefa menuo</string>
    <!-- Action item in menu for the Delete browsing data on quit feature -->
    <string name="delete_browsing_data_on_quit_action">Fini</string>

    <!-- Title text of a delete browsing data dialog. -->
    <string name="delete_history_prompt_title">Forigota tempa amplekso</string>
    <!-- Body text of a delete browsing data dialog. -->
    <string name="delete_history_prompt_body">Tio ĉi forigas historion (inkluzive de la historio spegulita de aliaj aparatoj), kuketojn kaj aliajn retumajn datumojn.</string>
    <!-- Radio button in the delete browsing data dialog to delete history items for the last hour. -->
    <string name="delete_history_prompt_button_last_hour">Lasta horo</string>
    <!-- Radio button in the delete browsing data dialog to delete history items for today and yesterday. -->
    <string name="delete_history_prompt_button_today_and_yesterday">Hodiaŭ kaj hieraŭ</string>
    <!-- Radio button in the delete browsing data dialog to delete all history. -->
    <string name="delete_history_prompt_button_everything">Ĉio</string>

    <!-- Dialog message to the user asking to delete browsing data. Parameter will be replaced by app name. -->
    <string name="delete_browsing_data_prompt_message_3">%s forigos la elektitajn retumajn datumojn.</string>
    <!-- Text for the cancel button for the data deletion dialog -->
    <string name="delete_browsing_data_prompt_cancel">Nuligi</string>

    <!-- Text for the allow button for the data deletion dialog -->
    <string name="delete_browsing_data_prompt_allow">Forigi</string>
    <!-- Text for the snackbar confirmation that the data was deleted -->
    <string name="preferences_delete_browsing_data_snackbar">Retumaj datumoj forigitaj</string>
    <!-- Text for the snackbar to show the user that the deletion of browsing data is in progress -->
    <string name="deleting_browsing_data_in_progress">Retumaj datumoj forigataj…</string>

    <!-- Dialog message to the user asking to delete all history items inside the opened group. Parameter will be replaced by a history group name. -->
    <string name="delete_all_history_group_prompt_message">Forigi ĉiujn retejojn en “%s”</string>
    <!-- Text for the cancel button for the history group deletion dialog -->
    <string name="delete_history_group_prompt_cancel">Nuligi</string>
    <!-- Text for the allow button for the history group dialog -->
    <string name="delete_history_group_prompt_allow">Forigi</string>
    <!-- Text for the snackbar confirmation that the history group was deleted -->
    <string name="delete_history_group_snackbar">Grupo forigita</string>

    <!-- Onboarding -->
    <!-- Text for onboarding welcome header. -->
    <string name="onboarding_header_2">Bonvenon al pli bona interreto</string>
    <!-- Text for the onboarding welcome message. -->
    <string name="onboarding_message">Retumilo farita homcele, ne profitcele.</string>
    <!-- Text for the Firefox account onboarding sign in card header. -->
    <string name="onboarding_account_sign_in_header">Rekomencu kie vi haltis</string>
    <!-- Text for the button to learn more about signing in to your Firefox account. -->
    <string name="onboarding_manual_sign_in_description">Spegulu langetojn kaj pasvortojn por senĝena irado tien kaj reen inter aparatoj.</string>
    <!-- Text for the button to manually sign into Firefox account. -->
    <string name="onboarding_firefox_account_sign_in">Komenci seancon</string>
    <!-- text to display in the snackbar once account is signed-in -->
    <string name="onboarding_firefox_account_sync_is_on">Spegulado estas ŝaltita</string>
    <!-- Text for the tracking protection onboarding card header -->
    <string name="onboarding_tracking_protection_header">Norma protekto de privateco</string>
    <!-- Text for the tracking protection card description. The first parameter is the name of the application.-->
    <string name="onboarding_tracking_protection_description_old">%1$s aŭtomate evitas ke entreprenoj sekrete sekvu vin tra la teksaĵo.</string>
    <!-- Text for the tracking protection card description. -->
    <string name="onboarding_tracking_protection_description">La totala protekto kontraŭ kuketoj evitas ke spuriloj uzu kuketojn por sekvi vin tra la reto.</string>
    <!-- text for tracking protection radio button option for standard level of blocking -->
    <string name="onboarding_tracking_protection_standard_button_2">Norma</string>
    <!-- text for standard blocking option button description -->
    <string name="onboarding_tracking_protection_standard_button_description_3">Ekvilibrita por privateco kaj efikeco. Paĝoj ŝargiĝos normale.</string>
    <!-- text for tracking protection radio button option for strict level of blocking -->
    <string name="onboarding_tracking_protection_strict_option">Rigora</string>
    <!-- text for strict blocking option button description -->
    <string name="onboarding_tracking_protection_strict_button_description_3">Pli da spuriloj blokitaj signifas ke paĝoj ŝargiĝos pli rapide, sed kelkaj misfunkcioj povus okazi.</string>
    <!-- text for the toolbar position card header  -->
    <string name="onboarding_toolbar_placement_header_1">Elektu lokon por la ilaro</string>

    <!-- Text for the toolbar position card description -->
    <string name="onboarding_toolbar_placement_description">Lasu ĝin malsupre, aŭ movu ĝin al la supro.</string>
    <!-- Text for the privacy notice onboarding card header -->
    <string name="onboarding_privacy_notice_header_1">Vi regas viajn datumojn</string>
    <!-- Text for the privacy notice onboarding card description. -->
    <string name="onboarding_privacy_notice_description">Firefox donas  al vi la eblon plene regi kion vi dividas en la reto kaj kion vi dividas kun ni.</string>
    <!-- Text for the button to read the privacy notice -->
    <string name="onboarding_privacy_notice_read_button">Legu nian rimarkon pri privateco</string>

    <!-- Text for the conclusion onboarding message -->
    <string name="onboarding_conclusion_header">Ĉu preta por malkovri ravan interreton?</string>
    <!-- text for the button to finish onboarding -->
    <string name="onboarding_finish">Komenci retumi</string>

    <!-- Onboarding theme -->
    <!-- text for the theme picker onboarding card header -->
    <string name="onboarding_theme_picker_header">Elektu vian etoson</string>

    <!-- text for the theme picker onboarding card description -->
    <string name="onboarding_theme_picker_description_2">Ŝparu iom da baterio kaj protektu viajn okulojn per malhela reĝimo.</string>
    <!-- Automatic theme setting (will follow device setting) -->
    <string name="onboarding_theme_automatic_title">Aŭtomate</string>
    <!-- Summary of automatic theme setting (will follow device setting) -->
    <string name="onboarding_theme_automatic_summary">Adaptita al la agordoj de via aparato</string>
    <!-- Theme setting for dark mode -->
    <string name="onboarding_theme_dark_title">Malhela etoso</string>
    <!-- Theme setting for light mode -->
    <string name="onboarding_theme_light_title">Hela etoso</string>

    <!-- Text shown in snackbar when multiple tabs have been sent to device -->
    <string name="sync_sent_tabs_snackbar">Langetoj senditaj!</string>
    <!-- Text shown in snackbar when one tab has been sent to device  -->
    <string name="sync_sent_tab_snackbar">Langeto sendita!</string>
    <!-- Text shown in snackbar when sharing tabs failed  -->
    <string name="sync_sent_tab_error_snackbar">Ne eblis sendi</string>
    <!-- Text shown in snackbar for the "retry" action that the user has after sharing tabs failed -->
    <string name="sync_sent_tab_error_snackbar_action">REPROVI</string>
    <!-- Title of QR Pairing Fragment -->
    <string name="sync_scan_code">Skani la kodon</string>
    <!-- Instructions on how to access pairing -->
    <string name="sign_in_instructions"><![CDATA[En via komputilo malfermu Firefox kaj vizitu <b>https://firefox.com/pair</b>]]></string>
    <!-- Text shown for sign in pairing when ready -->
    <string name="sign_in_ready_for_scan">Preta skani</string>
    <!-- Text shown for settings option for sign with pairing -->
    <string name="sign_in_with_camera">Komencu seancon per via filmilo</string>
    <!-- Text shown for settings option for sign with email -->
    <string name="sign_in_with_email">Anstataŭe uzi retpoŝton</string>
    <!-- Text shown for settings option for create new account text.'Firefox' intentionally hardcoded here.-->
    <string name="sign_in_create_account_text"><![CDATA[Ĉu vi ne havas konton? <u>Kreu ĝin</u> por speguli Firefox inter aparatoj.]]></string>
    <!-- Text shown in confirmation dialog to sign out of account. The first parameter is the name of the app (e.g. Firefox Preview) -->
    <string name="sign_out_confirmation_message_2">%s ne plu spegulos vian konton, sed ĝi ne forigos iun ajn el viaj retumaj datumoj en tiu ĉi aparato.</string>
    <!-- Option to continue signing out of account shown in confirmation dialog to sign out of account -->
    <string name="sign_out_disconnect">Malkonekti</string>
    <!-- Option to cancel signing out shown in confirmation dialog to sign out of account -->
    <string name="sign_out_cancel">Nuligi</string>

    <!-- Error message snackbar shown after the user tried to select a default folder which cannot be altered -->
    <string name="bookmark_cannot_edit_root">Ne eblas modifi la normajn dosierojn</string>

    <!-- Enhanced Tracking Protection -->
    <!-- Link displayed in enhanced tracking protection panel to access tracking protection settings -->
    <string name="etp_settings">Agordoj de protekto</string>
    <!-- Preference title for enhanced tracking protection settings -->
    <string name="preference_enhanced_tracking_protection">Plibonigita protekto kontraŭ spurado</string>
    <!-- Title for the description of enhanced tracking protection -->
    <string name="preference_enhanced_tracking_protection_explanation_title" moz:removedIn="114" tools:ignore="UnusedResources">Retumu sen esti observata</string>
    <!-- Preference summary for enhanced tracking protection settings on/off switch -->
    <string name="preference_enhanced_tracking_protection_summary">Inkluzivita nun estas la kompleta protekto kontraŭ kuketoj, nia ĝisnuna plej pova barilo kontraŭ interretejaj spuriloj.</string>
    <!-- Description of enhanced tracking protection. The first parameter is the name of the application (For example: Fenix) -->
    <string name="preference_enhanced_tracking_protection_explanation" moz:removedIn="114" tools:ignore="UnusedResources">Gardu viajn datumojn por vi mem. %s protektas vin de pluraj el la plej oftaj spuriloj, kiuj sekvas vian retumon.</string>
    <!-- Description of enhanced tracking protection. The parameter is the name of the application (For example: Firefox Fenix) -->
    <string name="preference_enhanced_tracking_protection_explanation_2">%s protektas vin kontraŭ pluraj el la plej oftaj spuriloj, kiuj sekvas kion vi faras dum retumo.</string>
    <!-- Text displayed that links to website about enhanced tracking protection -->
    <string name="preference_enhanced_tracking_protection_explanation_learn_more">Pli da informo</string>
    <!-- Preference for enhanced tracking protection for the standard protection settings -->
    <string name="preference_enhanced_tracking_protection_standard_default_1">Norma</string>
    <!-- Preference description for enhanced tracking protection for the standard protection settings -->
    <string name="preference_enhanced_tracking_protection_standard_description_4" moz:removedIn="114" tools:ignore="UnusedResources">Ekvilibrita por privateco kaj efikeco. Paĝoj ŝargiĝos normale.</string>
    <!-- Preference description for enhanced tracking protection for the standard protection settings -->
    <string name="preference_enhanced_tracking_protection_standard_description_5">Paĝoj normale ŝargiĝos, sed malpli da spuriloj estos blokitaj.</string>
    <!--  Accessibility text for the Standard protection information icon  -->
    <string name="preference_enhanced_tracking_protection_standard_info_button">Aferoj blokitaj de la norma protekto kontraŭ spurado</string>
    <!-- Preference for enhanced tracking protection for the strict protection settings -->
    <string name="preference_enhanced_tracking_protection_strict">Rigora</string>
    <!-- Preference description for enhanced tracking protection for the strict protection settings -->
    <string name="preference_enhanced_tracking_protection_strict_description_3" moz:removedIn="114" tools:ignore="UnusedResources">Pli da spuriloj blokitaj signifas ke paĝoj ŝargiĝos pli rapide, sed kelkaj misfunkcioj povus okazi.</string>
    <!-- Preference description for enhanced tracking protection for the strict protection settings -->
    <string name="preference_enhanced_tracking_protection_strict_description_4">Plej bona protekto kontraŭ spurado, kaj plej bona efikeco, sed kelkaj retejoj povus ne bone funkcii.</string>
    <!--  Accessibility text for the Strict protection information icon  -->
    <string name="preference_enhanced_tracking_protection_strict_info_button">Aferoj blokitaj de la rigora protekto kontraŭ spurado</string>
    <!-- Preference for enhanced tracking protection for the custom protection settings -->
    <string name="preference_enhanced_tracking_protection_custom">Personecigita</string>
    <!-- Preference description for enhanced tracking protection for the strict protection settings -->
    <string name="preference_enhanced_tracking_protection_custom_description_2">Elektu blokotajn spurilojn kaj skriptojn</string>
    <!--  Accessibility text for the Strict protection information icon  -->
    <string name="preference_enhanced_tracking_protection_custom_info_button">Aferoj blokitaj de la personecigita protekto kontraŭ spurado</string>
    <!-- Header for categories that are being blocked by current Enhanced Tracking Protection settings -->
    <!-- Preference for enhanced tracking protection for the custom protection settings for cookies-->
    <string name="preference_enhanced_tracking_protection_custom_cookies">Kuketoj</string>
    <!-- Option for enhanced tracking protection for the custom protection settings for cookies-->
    <string name="preference_enhanced_tracking_protection_custom_cookies_1">Interretejaj kaj sociretaj spuriloj</string>
    <!-- Option for enhanced tracking protection for the custom protection settings for cookies-->
    <string name="preference_enhanced_tracking_protection_custom_cookies_2">Kuketoj el ne vizititaj retejoj</string>
    <!-- Option for enhanced tracking protection for the custom protection settings for cookies-->
    <string name="preference_enhanced_tracking_protection_custom_cookies_3">Ĉiuj nerektaj kuketoj (tio povus misfunkciigi retejojn)</string>
    <!-- Option for enhanced tracking protection for the custom protection settings for cookies-->
    <string name="preference_enhanced_tracking_protection_custom_cookies_4">Ĉiuj kuketoj (tio misfunkciigos retejojn)</string>
    <!-- Option for enhanced tracking protection for the custom protection settings for cookies-->
    <string name="preference_enhanced_tracking_protection_custom_cookies_5">Izoli interretejajn kuketojn</string>
    <!-- Preference for enhanced tracking protection for the custom protection settings for tracking content -->
    <string name="preference_enhanced_tracking_protection_custom_tracking_content">Spurila enhavo</string>
    <!-- Option for enhanced tracking protection for the custom protection settings for tracking content-->
    <string name="preference_enhanced_tracking_protection_custom_tracking_content_1">En ĉiuj langetoj</string>
    <!-- Option for enhanced tracking protection for the custom protection settings for tracking content-->
    <string name="preference_enhanced_tracking_protection_custom_tracking_content_2">Nur en privataj langetoj</string>
    <!-- Preference for enhanced tracking protection for the custom protection settings -->
    <string name="preference_enhanced_tracking_protection_custom_cryptominers">Miniloj de ĉifromono</string>
    <!-- Preference for enhanced tracking protection for the custom protection settings -->
    <string name="preference_enhanced_tracking_protection_custom_fingerprinters">Identigiloj de ciferecaj spuroj</string>
    <!-- Button label for navigating to the Enhanced Tracking Protection details -->
    <string name="enhanced_tracking_protection_details">Detaloj</string>
    <!-- Header for categories that are being being blocked by current Enhanced Tracking Protection settings -->
    <string name="enhanced_tracking_protection_blocked">Blokita</string>
    <!-- Header for categories that are being not being blocked by current Enhanced Tracking Protection settings -->
    <string name="enhanced_tracking_protection_allowed">Permesita</string>
    <!-- Category of trackers (social media trackers) that can be blocked by Enhanced Tracking Protection -->
    <string name="etp_social_media_trackers_title">Sociretaj spuriloj</string>
    <!-- Description of social media trackers that can be blocked by Enhanced Tracking Protection -->
    <string name="etp_social_media_trackers_description">Limigo de la kapablo de sociaj retoj por spuri vian retumon.</string>
    <!-- Category of trackers (cross-site tracking cookies) that can be blocked by Enhanced Tracking Protection -->
    <string name="etp_cookies_title">Interretejaj spurilaj kuketoj</string>
    <!-- Category of trackers (cross-site tracking cookies) that can be blocked by Enhanced Tracking Protection -->
    <string name="etp_cookies_title_2">Interretejaj kuketoj</string>
    <!-- Description of cross-site tracking cookies that can be blocked by Enhanced Tracking Protection -->
    <string name="etp_cookies_description">Blokado de kuketoj uzataj de reklamaj retoj kaj statistikaj kompanioj por kunigi viajn retajn datumojn el pluraj retejoj.</string>
    <!-- Description of cross-site tracking cookies that can be blocked by Enhanced Tracking Protection -->
    <string name="etp_cookies_description_2">La totala protekto kontraŭ kuketoj limigas kuketojn al la retejo kie ili estas, tiel ke spuriloj ne povas uzi ilin por sekvi vin inter retejoj.</string>
    <!-- Category of trackers (cryptominers) that can be blocked by Enhanced Tracking Protection -->
    <string name="etp_cryptominers_title">Miniloj de ĉifromono</string>
    <!-- Description of cryptominers that can be blocked by Enhanced Tracking Protection -->
    <string name="etp_cryptominers_description">Evito de funkciado de malicaj skriptoj en via aparato por mini ĉifromonon.</string>
    <!-- Category of trackers (fingerprinters) that can be blocked by Enhanced Tracking Protection -->
    <string name="etp_fingerprinters_title">Identigiloj de ciferecaj spuroj</string>
    <!-- Description of fingerprinters that can be blocked by Enhanced Tracking Protection -->
    <string name="etp_fingerprinters_description">Haltigo de kolekto de unike identigeblaj informoj pri via aparato, kiu povas esti uzita por spuri vin.</string>
    <!-- Category of trackers (tracking content) that can be blocked by Enhanced Tracking Protection -->
    <string name="etp_tracking_content_title">Spurila enhavo</string>
    <!-- Description of tracking content that can be blocked by Enhanced Tracking Protection -->
    <string name="etp_tracking_content_description">Haltigo de ŝargado de nerektaj reklamoj, filmetoj kaj aliaj enhavoj, kiuj portas spurilan kodon. Tio povas misfunkciigi kelkajn trajtojn de retejoj.</string>
    <!-- Enhanced Tracking Protection message that protection is currently on for this site -->
    <string name="etp_panel_on">Protektoj ŝaltitaj por tiu ĉi retejo</string>
    <!-- Enhanced Tracking Protection message that protection is currently off for this site -->
    <string name="etp_panel_off">Protektoj malŝaltitaj por tiu ĉi retejo</string>
    <!-- Header for exceptions list for which sites enhanced tracking protection is always off -->
    <string name="enhanced_tracking_protection_exceptions">Plibonigita protekto kontraŭ spurado estas malŝaltita por tiuj ĉi retejoj</string>
    <!-- Content description (not visible, for screen readers etc.): Navigate
    back from ETP details (Ex: Tracking content) -->
    <string name="etp_back_button_content_description">Iri reen</string>
    <!-- About page link text to open what's new link -->
    <string name="about_whats_new">Novaĵoj en %s</string>
    <!-- Open source licenses page title
    The first parameter is the app name -->
    <string name="open_source_licenses_title">%s | Malfermitkodaj bibliotekoj</string>

    <!-- Category of trackers (redirect trackers) that can be blocked by Enhanced Tracking Protection -->
    <string name="etp_redirect_trackers_title">Redirektaj spuriloj</string>

    <!-- Description of redirect tracker cookies that can be blocked by Enhanced Tracking Protection -->
    <string name="etp_redirect_trackers_description">Tio ĉi forigas kuketojn kreitaj de konataj spuradaj retejoj.</string>

    <!-- Description of the SmartBlock Enhanced Tracking Protection feature. The * symbol is intentionally hardcoded here,
         as we use it on the UI to indicate which trackers have been partially unblocked.  -->
    <string name="preference_etp_smartblock_description">La sube markitaj spuriloj estis parte malblokitaj en tiu ĉi paĝo ĉar vi interagis kun ili *.</string>
    <!-- Text displayed that links to website about enhanced tracking protection SmartBlock -->
    <string name="preference_etp_smartblock_learn_more">Pli da informo</string>

    <!-- Content description (not visible, for screen readers etc.):
    Enhanced tracking protection exception preference icon for ETP settings. -->
    <string name="preference_etp_exceptions_icon_description">Emblemo de la prefero de escepto por plibonigita protekto kontraŭ spurado</string>

    <!-- About page link text to open support link -->
    <string name="about_support">Helpo</string>
    <!-- About page link text to list of past crashes (like about:crashes on desktop) -->
    <string name="about_crashes">Paneoj</string>
    <!-- About page link text to open privacy notice link -->
    <string name="about_privacy_notice">Rimarko pri privateco</string>
    <!-- About page link text to open know your rights link -->
    <string name="about_know_your_rights">Konu viajn rajtojn</string>
    <!-- About page link text to open licensing information link -->
    <string name="about_licensing_information">Permesila informo</string>
    <!-- About page link text to open a screen with libraries that are used -->
    <string name="about_other_open_source_libraries">Bibliotekoj uzataj de ni</string>

    <!-- Toast shown to the user when they are activating the secret dev menu
        The first parameter is number of long clicks left to enable the menu -->
    <string name="about_debug_menu_toast_progress">Senerariga menuo: mankas %1$d alklako(j) por aktivigi</string>
    <string name="about_debug_menu_toast_done">Senerariga menuo aktiva</string>

    <!-- Browser long press popup menu -->
    <!-- Copy the current url -->
    <string name="browser_toolbar_long_press_popup_copy">Kopii</string>
    <!-- Paste & go the text in the clipboard. '&amp;' is replaced with the ampersand symbol: & -->
    <string name="browser_toolbar_long_press_popup_paste_and_go">Alglui kaj viziti</string>
    <!-- Paste the text in the clipboard -->
    <string name="browser_toolbar_long_press_popup_paste">Alglui</string>
    <!-- Snackbar message shown after an URL has been copied to clipboard. -->
    <string name="browser_toolbar_url_copied_to_clipboard_snackbar">Retadreso kopiita al tondujo</string>

    <!-- Title text for the Add To Homescreen dialog -->
    <string name="add_to_homescreen_title">Aldoni al hejmekrano</string>
    <!-- Cancel button text for the Add to Homescreen dialog -->
    <string name="add_to_homescreen_cancel">Nuligi</string>

    <!-- Add button text for the Add to Homescreen dialog -->
    <string name="add_to_homescreen_add">Aldoni</string>
    <!-- Continue to website button text for the first-time Add to Homescreen dialog -->
    <string name="add_to_homescreen_continue">Daŭrigi al la retejo</string>
    <!-- Placeholder text for the TextView in the Add to Homescreen dialog -->
    <string name="add_to_homescreen_text_placeholder">Nomo de ŝparvojo</string>

    <!-- Describes the add to homescreen functionality -->
    <string name="add_to_homescreen_description_2">Vi povas facile aldoni tiun ĉi retejon al la hejmpaĝo de via aparato, por havi tujan aliron kaj retumi pli rapide per kvazaŭprograma sperto.</string>

    <!-- Preference for managing the settings for logins and passwords in Fenix -->
    <string name="preferences_passwords_logins_and_passwords">Legitimiloj kaj pasvortoj</string>
    <!-- Preference for managing the saving of logins and passwords in Fenix -->
    <string name="preferences_passwords_save_logins">Konservi legitimilojn kaj pasvortojn</string>
    <!-- Preference option for asking to save passwords in Fenix -->
    <string name="preferences_passwords_save_logins_ask_to_save">Demandi antaŭ ol konservi</string>
    <!-- Preference option for never saving passwords in Fenix -->
    <string name="preferences_passwords_save_logins_never_save">Neniam konservi</string>

    <!-- Preference for autofilling saved logins in Firefox (in web content), %1$s will be replaced with the app name -->
    <string name="preferences_passwords_autofill2">Aŭtomata plenigo de %1$s</string>
    <!-- Description for the preference for autofilling saved logins in Firefox (in web content), %1$s will be replaced with the app name -->
    <string name="preferences_passwords_autofill_description">Plenigi kaj konservi nomojn de uzanto kaj pasvortojn en retejoj dum vi uzas %1$s.</string>
    <!-- Preference for autofilling logins from Fenix in other apps (e.g. autofilling the Twitter app) -->
    <string name="preferences_android_autofill">Aŭtomata plenigo en aliaj programoj</string>
    <!-- Description for the preference for autofilling logins from Fenix in other apps (e.g. autofilling the Twitter app) -->
    <string name="preferences_android_autofill_description">Plenigi nomojn de uzanto kaj pasvortojn en aliaj programoj en via aparato.</string>
    <!-- Preference option for adding a login -->
    <string name="preferences_logins_add_login">Aldoni legitimilon</string>

    <!-- Preference for syncing saved logins in Fenix -->
    <string name="preferences_passwords_sync_logins">Speguli legitimilojn</string>
    <!-- Preference for syncing saved logins in Fenix, when not signed in-->
    <string name="preferences_passwords_sync_logins_across_devices">Speguli legitimilojn inter aparatoj</string>
    <!-- Preference to access list of saved logins -->
    <string name="preferences_passwords_saved_logins">Konservitaj legitimiloj</string>
    <!-- Description of empty list of saved passwords. Placeholder is replaced with app name.  -->
    <string name="preferences_passwords_saved_logins_description_empty_text">La legitimiloj, kiujn vi konservas aŭ spegulas al %s, aperos ĉi tie.</string>
    <!-- Preference to access list of saved logins -->
    <string name="preferences_passwords_saved_logins_description_empty_learn_more_link">Pli da informo pri Spegulado.</string>

    <!-- Preference to access list of login exceptions that we never save logins for -->
    <string name="preferences_passwords_exceptions">Esceptoj</string>
    <!-- Empty description of list of login exceptions that we never save logins for -->
    <string name="preferences_passwords_exceptions_description_empty">Nekonservitaj nomoj de uzantoj kaj pasvortoj estos montritaj ĉi tie.</string>
    <!-- Description of list of login exceptions that we never save logins for -->
    <string name="preferences_passwords_exceptions_description">Nomoj de uzanto kaj pasvortoj por tiuj ĉi retejoj ne estos konservitaj.</string>
    <!-- Text on button to remove all saved login exceptions -->
    <string name="preferences_passwords_exceptions_remove_all">Forigi ĉiujn esceptojn</string>
    <!-- Hint for search box in logins list -->
    <string name="preferences_passwords_saved_logins_search">Serĉi legitimilojn</string>
    <!-- The header for the site that a login is for -->
    <string name="preferences_passwords_saved_logins_site">Retejo</string>
    <!-- The header for the username for a login -->
    <string name="preferences_passwords_saved_logins_username">Nomo de uzanto</string>
    <!-- The header for the password for a login -->
    <string name="preferences_passwords_saved_logins_password">Pasvorto</string>
    <!-- Shown in snackbar to tell user that the password has been copied -->
    <string name="logins_password_copied">Pasvorto kopiita al la tondujo</string>
    <!-- Shown in snackbar to tell user that the username has been copied -->
    <string name="logins_username_copied">Nomo de uzanto kopiita al la tondujo</string>
    <!-- Content Description (for screenreaders etc) read for the button to copy a password in logins-->
    <string name="saved_logins_copy_password">Kopii pasvorton</string>
    <!-- Content Description (for screenreaders etc) read for the button to clear a password while editing a login-->
    <string name="saved_logins_clear_password">Viŝi pasvorton</string>
    <!-- Content Description (for screenreaders etc) read for the button to copy a username in logins -->
    <string name="saved_login_copy_username">Kopii nomon de uzanto</string>
    <!-- Content Description (for screenreaders etc) read for the button to clear a username while editing a login -->
    <string name="saved_login_clear_username">Viŝi nomon de uzanto</string>
    <!-- Content Description (for screenreaders etc) read for the button to clear the hostname field while creating a login -->
    <string name="saved_login_clear_hostname">Viŝi nomon de servilo</string>
    <!-- Content Description (for screenreaders etc) read for the button to open a site in logins -->
    <string name="saved_login_open_site">Malfermi retejon en retumilo</string>
    <!-- Content Description (for screenreaders etc) read for the button to reveal a password in logins -->
    <string name="saved_login_reveal_password">Montri pasvorton</string>
    <!-- Content Description (for screenreaders etc) read for the button to hide a password in logins -->
    <string name="saved_login_hide_password">Kaŝi pasvorton</string>
    <!-- Message displayed in biometric prompt displayed for authentication before allowing users to view their logins -->
    <string name="logins_biometric_prompt_message">Malŝlosu por vidi viajn konservitajn legitimilojn</string>

    <!-- Title of warning dialog if users have no device authentication set up -->
    <string name="logins_warning_dialog_title">Protektu viajn legitimilojn kaj pasvortojn</string>
    <!-- Message of warning dialog if users have no device authentication set up -->
    <string name="logins_warning_dialog_message">Difinu blokan desegnon, PIN aŭ pasvorton por protekti viajn konservitajn legitimilojn kaj pasvortojn se iu alia havas vian aparaton.</string>
    <!-- Negative button to ignore warning dialog if users have no device authentication set up -->
    <string name="logins_warning_dialog_later">Poste</string>
    <!-- Positive button to send users to set up a pin of warning dialog if users have no device authentication set up -->
    <string name="logins_warning_dialog_set_up_now">Agordi nun</string>
    <!-- Title of PIN verification dialog to direct users to re-enter their device credentials to access their logins -->
    <string name="logins_biometric_prompt_message_pin">Malbloki vian aparaton</string>
    <!-- Title for Accessibility Force Enable Zoom Preference -->
    <string name="preference_accessibility_force_enable_zoom">Pligrandigo en ĉiuj retejoj</string>
    <!-- Summary for Accessibility Force Enable Zoom Preference -->
    <string name="preference_accessibility_force_enable_zoom_summary">Aktivigi pinĉon kaj pligrandigon, eĉ en retejoj kiuj malpermesas tiun geston.</string>
    <!-- Saved logins sorting strategy menu item -by name- (if selected, it will sort saved logins alphabetically) -->
    <string name="saved_logins_sort_strategy_alphabetically">Nomo (A-Z)</string>
    <!-- Saved logins sorting strategy menu item -by last used- (if selected, it will sort saved logins by last used) -->
    <string name="saved_logins_sort_strategy_last_used">Laste uzita</string>

    <!-- Content description (not visible, for screen readers etc.): Sort saved logins dropdown menu chevron icon -->
    <string name="saved_logins_menu_dropdown_chevron_icon_content_description">Ordigi menuon de legitimiloj</string>

    <!-- Autofill -->
    <!-- Preference and title for managing the autofill settings -->
    <string name="preferences_autofill">Aŭtomata plenigo</string>
    <!-- Preference and title for managing the settings for addresses -->
    <string name="preferences_addresses">Adresoj</string>
    <!-- Preference and title for managing the settings for credit cards -->
    <string name="preferences_credit_cards">Kreditkartoj</string>
    <!-- Preference for saving and autofilling credit cards -->
    <string name="preferences_credit_cards_save_and_autofill_cards">Konservi kaj aŭtomate plenigi kreditkartojn</string>
    <!-- Preference summary for saving and autofilling credit card data -->
    <string name="preferences_credit_cards_save_and_autofill_cards_summary">La datumoj estas ĉifritaj</string>
    <!-- Preference option for syncing credit cards across devices. This is displayed when the user is not signed into sync -->
    <string name="preferences_credit_cards_sync_cards_across_devices">Speguli kreditkartojn inter aparatoj</string>
    <!-- Preference option for syncing credit cards across devices. This is displayed when the user is signed into sync -->
    <string name="preferences_credit_cards_sync_cards">Speguli kreditkartojn</string>
    <!-- Preference option for adding a credit card -->
    <string name="preferences_credit_cards_add_credit_card">Aldoni kreditkarton</string>
    <!-- Preference option for managing saved credit cards -->
    <string name="preferences_credit_cards_manage_saved_cards">Administri konservitajn kreditkartojn</string>
    <!-- Preference option for adding an address -->
    <string name="preferences_addresses_add_address">Aldoni adreson</string>
    <!-- Preference option for managing saved addresses -->
    <string name="preferences_addresses_manage_addresses">Administri adresojn</string>
    <!-- Preference for saving and autofilling addresses -->
    <string name="preferences_addresses_save_and_autofill_addresses">Konservi kaj aŭtomate plenigi adresojn</string>
    <!-- Preference summary for saving and autofilling address data -->
    <string name="preferences_addresses_save_and_autofill_addresses_summary">Inkluzivi informojn kiel numerojn, retpoŝtajn kaj liverajn adresojn</string>

    <!-- Title of the "Add card" screen -->
    <string name="credit_cards_add_card">Aldoni kreditkarton</string>
    <!-- Title of the "Edit card" screen -->
    <string name="credit_cards_edit_card">Modifi kreditkarton</string>

    <!-- The header for the card number of a credit card -->
    <string name="credit_cards_card_number">Numero de kreditkarto</string>
    <!-- The header for the expiration date of a credit card -->
    <string name="credit_cards_expiration_date">Dato de senvalidiĝo</string>
    <!-- The label for the expiration date month of a credit card to be used by a11y services-->
    <string name="credit_cards_expiration_date_month">Monato de senvalidiĝo</string>
    <!-- The label for the expiration date year of a credit card to be used by a11y services-->
    <string name="credit_cards_expiration_date_year">Jaro de senvalidiĝo</string>
    <!-- The header for the name on the credit card -->
    <string name="credit_cards_name_on_card">Nomo sur kreditkarto</string>
    <!-- The text for the "Delete card" menu item for deleting a credit card -->
    <string name="credit_cards_menu_delete_card">Forigi kreditkarton</string>
    <!-- The text for the "Delete card" button for deleting a credit card -->
    <string name="credit_cards_delete_card_button">Forigi kreditkarton</string>
    <!-- The text for the confirmation message of "Delete card" dialog -->
    <string name="credit_cards_delete_dialog_confirmation">Ĉu vi certe volas forigi tiun ĉi kreditkarton?</string>
    <!-- The text for the positive button on "Delete card" dialog -->
    <string name="credit_cards_delete_dialog_button">Forigi</string>
    <!-- The title for the "Save" menu item for saving a credit card -->
    <string name="credit_cards_menu_save">Konservi</string>
    <!-- The text for the "Save" button for saving a credit card -->
    <string name="credit_cards_save_button">Konservi</string>
    <!-- The text for the "Cancel" button for cancelling adding, updating or deleting a credit card -->
    <string name="credit_cards_cancel_button">Nuligi</string>
    <!-- Title of the "Saved cards" screen -->
    <string name="credit_cards_saved_cards">Konservitaj kreditkartoj</string>

    <!-- Error message for credit card number validation -->
    <string name="credit_cards_number_validation_error_message">Bonvolu tajpi validan kreditkaran numeron</string>

    <!-- Error message for credit card name on card validation -->
    <string name="credit_cards_name_on_card_validation_error_message">Bonvolu plenigi tiun ĉi kampon</string>
    <!-- Message displayed in biometric prompt displayed for authentication before allowing users to view their saved credit cards -->
    <string name="credit_cards_biometric_prompt_message">Malŝlosu por vidi viajn konservitajn kreditkartojn</string>
    <!-- Title of warning dialog if users have no device authentication set up -->
    <string name="credit_cards_warning_dialog_title">Sekurigu viajn kreditkartojn</string>
    <!-- Message of warning dialog if users have no device authentication set up -->
    <string name="credit_cards_warning_dialog_message">Difinu blokan desegnon, PIN aŭ pasvorton por protekti viajn konservitajn kreditkartojn se iu alia havas vian aparaton.</string>
    <!-- Positive button to send users to set up a pin of warning dialog if users have no device authentication set up -->
    <string name="credit_cards_warning_dialog_set_up_now">Agordi nun</string>
    <!-- Negative button to ignore warning dialog if users have no device authentication set up -->
    <string name="credit_cards_warning_dialog_later">Poste</string>
    <!-- Title of PIN verification dialog to direct users to re-enter their device credentials to access their credit cards -->
    <string name="credit_cards_biometric_prompt_message_pin">Malbloki vian aparaton</string>
    <!-- Message displayed in biometric prompt for authentication, before allowing users to use their stored credit card information -->
    <string name="credit_cards_biometric_prompt_unlock_message">Malŝlosu por uzi la konservitan informon pri kreditkartojn</string>

    <!-- Title of the "Add address" screen -->
    <string name="addresses_add_address">Aldoni adreson</string>
    <!-- Title of the "Edit address" screen -->
    <string name="addresses_edit_address">Modifi adreson</string>
    <!-- Title of the "Manage addresses" screen -->
    <string name="addresses_manage_addresses">Administri adresojn</string>
    <!-- The header for the first name of an address -->
    <string name="addresses_first_name">Persona nomo</string>
    <!-- The header for the middle name of an address -->
    <string name="addresses_middle_name">Dua nomo</string>
    <!-- The header for the last name of an address -->
    <string name="addresses_last_name">Familia nomo</string>
    <!-- The header for the street address of an address -->
    <string name="addresses_street_address">Strata adreso</string>
    <!-- The header for the city of an address -->
    <string name="addresses_city">Urbo</string>
    <!-- The header for the subregion of an address when "state" should be used -->
    <string name="addresses_state">Ŝtato</string>

    <!-- The header for the subregion of an address when "province" should be used -->
    <string name="addresses_province">Provinco</string>
    <!-- The header for the zip code of an address -->
    <string name="addresses_zip">Poŝta kodo</string>
    <!-- The header for the country or region of an address -->
    <string name="addresses_country">Lando aŭ regiono</string>
    <!-- The header for the phone number of an address -->
    <string name="addresses_phone">Telefono</string>
    <!-- The header for the email of an address -->
    <string name="addresses_email">Retpoŝto</string>
    <!-- The text for the "Save" button for saving an address -->
    <string name="addresses_save_button">Konservi</string>
    <!-- The text for the "Cancel" button for cancelling adding, updating or deleting an address -->
    <string name="addresses_cancel_button">Nuligi</string>
    <!-- The text for the "Delete address" button for deleting an address -->
    <string name="addressess_delete_address_button">Forigi adreson</string>
    <!-- The title for the "Delete address" confirmation dialog -->
    <string name="addressess_confirm_dialog_message">Ĉu vi certe volas forigi tiun ĉi adreson?</string>
    <!-- The text for the positive button on "Delete address" dialog -->
    <string name="addressess_confirm_dialog_ok_button">Forigi</string>
    <!-- The text for the negative button on "Delete address" dialog -->
    <string name="addressess_confirm_dialog_cancel_button">Nuligi</string>
    <!-- The text for the "Save address" menu item for saving an address -->
    <string name="address_menu_save_address">Konservi adreson</string>
    <!-- The text for the "Delete address" menu item for deleting an address -->
    <string name="address_menu_delete_address">Forigi adreson</string>

    <!-- Title of the Add search engine screen -->
    <string name="search_engine_add_custom_search_engine_title">Aldoni serĉilon</string>
    <!-- Title of the Edit search engine screen -->
    <string name="search_engine_edit_custom_search_engine_title">Modifi serĉilon</string>
    <!-- Content description (not visible, for screen readers etc.): Title for the button to add a search engine in the action bar -->
    <string name="search_engine_add_button_content_description">Aldoni</string>
    <!-- Content description (not visible, for screen readers etc.): Title for the button to save a search engine in the action bar -->
    <string name="search_engine_add_custom_search_engine_edit_button_content_description">Konservi</string>

    <!-- Text for the menu button to edit a search engine -->
    <string name="search_engine_edit">Modifi</string>
    <!-- Text for the menu button to delete a search engine -->
    <string name="search_engine_delete">Forigi</string>

    <!-- Text for the button to create a custom search engine on the Add search engine screen -->
    <string name="search_add_custom_engine_label_other">Aliaj</string>
    <!-- Placeholder text shown in the Search Engine Name TextField before a user enters text -->
    <string name="search_add_custom_engine_name_hint">Nomo</string>
    <!-- Placeholder text shown in the Search String TextField before a user enters text -->
    <string name="search_add_custom_engine_search_string_hint">Teksto por serĉi</string>
    <!-- Description text for the Search String TextField. The %s is part of the string -->
    <string name="search_add_custom_engine_search_string_example" formatted="false">Anstataŭigi la serĉotan tekston per “%s”. Ekzemple:\nhttps://www.google.com/search?q=%s</string>
    <!-- Accessibility description for the form in which details about the custom search engine are entered -->
    <string name="search_add_custom_engine_form_description">Detaloj de personecigita serĉilo</string>

    <!-- Text shown when a user leaves the name field empty -->
    <string name="search_add_custom_engine_error_empty_name">Modifi nomon de serĉilo</string>
    <!-- Text shown when a user leaves the search string field empty -->
    <string name="search_add_custom_engine_error_empty_search_string">Tajpu serĉan tekston</string>
    <!-- Text shown when a user leaves out the required template string -->
    <string name="search_add_custom_engine_error_missing_template">Kontrolu ĉu la serĉa teksto kongruas kun la formo de la ekzemplo</string>
    <!-- Text shown when we aren't able to validate the custom search query. The first parameter is the url of the custom search engine -->
    <string name="search_add_custom_engine_error_cannot_reach">Eraro dum konekto al “%s”</string>
    <!-- Text shown when a user creates a new search engine -->
    <string name="search_add_custom_engine_success_message">%s kreita</string>
    <!-- Text shown when a user successfully edits a custom search engine -->
    <string name="search_edit_custom_engine_success_message">%s konservita</string>

    <!-- Text shown when a user successfully deletes a custom search engine -->
    <string name="search_delete_search_engine_success_message">%s forigita</string>

    <!-- Heading for the instructions to allow a permission -->
    <string name="phone_feature_blocked_intro">Por permesi ion:</string>
    <!-- First step for the allowing a permission -->
    <string name="phone_feature_blocked_step_settings">1. Iru al Agordoj de Android</string>
    <!-- Second step for the allowing a permission -->
    <string name="phone_feature_blocked_step_permissions"><![CDATA[2. Tuŝetu <b>Permesoj</b>]]></string>
    <!-- Third step for the allowing a permission (Fore example: Camera) -->
    <string name="phone_feature_blocked_step_feature"><![CDATA[3. Aktivigu <b>%1$s</b>]]></string>

    <!-- Label that indicates a site is using a secure connection -->
    <string name="quick_settings_sheet_secure_connection_2">Sekura konekto</string>
    <!-- Label that indicates a site is using a insecure connection -->
    <string name="quick_settings_sheet_insecure_connection_2">Nesekura konekto</string>
    <!-- Label to clear site data -->
    <string name="clear_site_data">Viŝi kuketojn kaj retejajn datumojn</string>
    <!-- Confirmation message for a dialog confirming if the user wants to delete all data for current site -->
    <string name="confirm_clear_site_data"><![CDATA[Ĉu vi certe volas viŝi ĉiujn kuketojn kaj datumojn por la retejo <b>%s</b>?]]></string>
    <!-- Confirmation message for a dialog confirming if the user wants to delete all the permissions for all sites-->
    <string name="confirm_clear_permissions_on_all_sites">Ĉu vi certe volas viŝi ĉiujn permesojn por ĉiuj retejoj?</string>
    <!-- Confirmation message for a dialog confirming if the user wants to delete all the permissions for a site-->
    <string name="confirm_clear_permissions_site">Ĉu vi certe volas viŝi ĉiujn permesojn por tiu ĉi retejo?</string>
    <!-- Confirmation message for a dialog confirming if the user wants to set default value a permission for a site-->
    <string name="confirm_clear_permission_site">Ĉu vi certe volas viŝi tiun ĉi permeson por tiu ĉi retejo?</string>
    <!-- label shown when there are not site exceptions to show in the site exception settings -->
    <string name="no_site_exceptions">Sen esceptoj por retejo</string>
    <!-- Bookmark deletion confirmation -->
    <string name="bookmark_deletion_confirmation">Ĉu vi certe volas forigi tiun ĉi legosignon?</string>
    <!-- Browser menu button that adds a shortcut to the home fragment -->
    <string name="browser_menu_add_to_shortcuts">Aldoni al ŝparvojoj</string>
    <!-- Browser menu button that removes a shortcut from the home fragment -->
    <string name="browser_menu_remove_from_shortcuts">Forigi el ŝparvojoj</string>
    <!-- text shown before the issuer name to indicate who its verified by, parameter is the name of
     the certificate authority that verified the ticket-->
    <string name="certificate_info_verified_by">Kontrolita de: %1$s</string>
    <!-- Login overflow menu delete button -->
    <string name="login_menu_delete_button">Forigi</string>
    <!-- Login overflow menu edit button -->
    <string name="login_menu_edit_button">Modifi</string>
    <!-- Message in delete confirmation dialog for logins -->
    <string name="login_deletion_confirmation">Ĉu vi certe volas forigi tiun ĉi legitimilon?</string>
    <!-- Positive action of a dialog asking to delete  -->
    <string name="dialog_delete_positive">Forigi</string>
    <!-- Negative action of a dialog asking to delete login -->
    <string name="dialog_delete_negative">Nuligi</string>
    <!--  The saved login options menu description. -->
    <string name="login_options_menu">Preferoj de komenco de seanco</string>
    <!--  The editable text field for a login's web address. -->
    <string name="saved_login_hostname_description">La modifebla teksta kampo de la retadreso por komenci seancon.</string>
    <!--  The editable text field for a login's username. -->
    <string name="saved_login_username_description">La modifebla teksta kampo de la nomo de uzanto por komenci seancon.</string>
    <!--  The editable text field for a login's password. -->
    <string name="saved_login_password_description">La modifebla teksta kampo de la pasvorto por komenci seancon.</string>
    <!--  The button description to save changes to an edited login. -->
    <string name="save_changes_to_login">Konservi ŝanĝojn je komenco de seanco.</string>
    <!--  The page title for editing a saved login. -->
    <string name="edit">Modifi</string>
    <!--  The page title for adding new login. -->
    <string name="add_login">Aldoni novan legitimilon</string>
    <!--  The error message in add/edit login view when password field is blank. -->
    <string name="saved_login_password_required">Pasvorto postulata</string>
    <!--  The error message in add login view when username field is blank. -->
    <string name="saved_login_username_required">Nomo de uzanto postulata</string>
    <!--  The error message in add login view when hostname field is blank. -->
    <string name="saved_login_hostname_required" tools:ignore="UnusedResources">Nomo de servilo postulata</string>
    <!-- Voice search button content description  -->
    <string name="voice_search_content_description">Voĉa serĉo</string>
    <!-- Voice search prompt description displayed after the user presses the voice search button -->
    <string name="voice_search_explainer">Vi povas nun paroli</string>

    <!--  The error message in edit login view when a duplicate username exists. -->
    <string name="saved_login_duplicate">Jam ekzistas legitimilo kun tiu nomo de uzanto</string>

    <!-- This is the hint text that is shown inline on the hostname field of the create new login page. 'https://www.example.com' intentionally hardcoded here -->
    <string name="add_login_hostname_hint_text">https://www.example.com</string>

    <!-- This is an error message shown below the hostname field of the add login page when a hostname does not contain http or https. -->
    <string name="add_login_hostname_invalid_text_3">Retadreso devas enhave ĉu &quot;https://&quot; ĉu &quot;http://&quot;</string>
    <!-- This is an error message shown below the hostname field of the add login page when a hostname is invalid. -->
    <string name="add_login_hostname_invalid_text_2">Valida nomo de servilo postulata</string>

    <!-- Synced Tabs -->
    <!-- Text displayed to ask user to connect another device as no devices found with account -->
    <string name="synced_tabs_connect_another_device">Konekti alian aparaton</string>

    <!-- Text displayed asking user to re-authenticate -->
    <string name="synced_tabs_reauth">Bonvolu legitimiĝu denove.</string>
    <!-- Text displayed when user has disabled tab syncing in Firefox Sync Account -->
    <string name="synced_tabs_enable_tab_syncing">Bonvolu aktivigi speguladon de langetoj.</string>
    <!-- Text displayed when user has no tabs that have been synced -->
    <string name="synced_tabs_no_tabs">Vi ne havas iun ajn langeton malfermita en viaj aliaj aparatoj.</string>
    <!-- Text displayed in the synced tabs screen when a user is not signed in to Firefox Sync describing Synced Tabs -->
    <string name="synced_tabs_sign_in_message">Vidi liston de langetoj el viaj aliaj aparatoj.</string>
    <!-- Text displayed on a button in the synced tabs screen to link users to sign in when a user is not signed in to Firefox Sync -->
    <string name="synced_tabs_sign_in_button">Komenci seancon por speguli</string>

    <!-- The text displayed when a synced device has no tabs to show in the list of Synced Tabs. -->
    <string name="synced_tabs_no_open_tabs">Neniu malfermita langeto</string>

    <!-- Content description for expanding a group of synced tabs. -->
    <string name="synced_tabs_expand_group">Malfaldi grupon de spegulitaj langetoj</string>
    <!-- Content description for collapsing a group of synced tabs. -->
    <string name="synced_tabs_collapse_group">Faldi grupon de spegulitaj langetoj</string>

    <!-- Top Sites -->
    <!-- Title text displayed in the dialog when shortcuts limit is reached. -->
    <string name="shortcut_max_limit_title">Lima kvanto de ŝparvojoj atingita</string>
    <!-- Content description text displayed in the dialog when shortcut limit is reached. -->
    <string name="shortcut_max_limit_content">Por aldoni novan ŝparvojon, forigu alian. Longe premu la forigotan retejon kaj elektu forigi.</string>
    <!-- Confirmation dialog button text when top sites limit is reached. -->
    <string name="top_sites_max_limit_confirmation_button">En ordo, mi komprenis</string>

    <!-- Label for the preference to show the shortcuts for the most visited top sites on the homepage -->
    <string name="top_sites_toggle_top_recent_sites_4">Ŝparvojoj</string>
	<!-- Title text displayed in the rename top site dialog. -->
	<string name="top_sites_rename_dialog_title">Nomo</string>
    <!-- Hint for renaming title of a shortcut -->
    <string name="shortcut_name_hint">Nomo de ŝparvojo</string>
	<!-- Button caption to confirm the renaming of the top site. -->
	<string name="top_sites_rename_dialog_ok">Akcepti</string>
	<!-- Dialog button text for canceling the rename top site prompt. -->
	<string name="top_sites_rename_dialog_cancel">Nuligi</string>

    <!-- Text for the menu button to open the homepage settings. -->
    <string name="top_sites_menu_settings">Agordoj</string>

    <!-- Text for the menu button to navigate to sponsors and privacy support articles. '&amp;' is replaced with the ampersand symbol: & -->
    <string name="top_sites_menu_sponsor_privacy">Niaj patronoj kaj via privateco</string>
    <!-- Label text displayed for a sponsored top site. -->
    <string name="top_sites_sponsored_label">Patronita</string>

    <!-- Inactive tabs in the tabs tray -->
    <!-- Title text displayed in the tabs tray when a tab has been unused for 14 days. -->
    <string name="inactive_tabs_title">Neaktivaj langetoj</string>

    <!-- Content description for closing all inactive tabs -->
    <string name="inactive_tabs_delete_all">Fermi ĉiujn neaktivajn langetojn</string>

    <!-- Content description for expanding the inactive tabs section. -->
    <string name="inactive_tabs_expand_content_description">Malfaldi neaktivajn langetojn</string>
    <!-- Content description for collapsing the inactive tabs section. -->
    <string name="inactive_tabs_collapse_content_description">Faldi neaktivajn langetojn</string>

    <!-- Inactive tabs auto-close message in the tabs tray -->
    <!-- The header text of the auto-close message when the user is asked if they want to turn on the auto-closing of inactive tabs. -->
    <string name="inactive_tabs_auto_close_message_header" tools:ignore="UnusedResources">Ĉu aŭtomate fermi post unu monato?</string>
    <!-- A description below the header to notify the user what the inactive tabs auto-close feature is. -->
    <string name="inactive_tabs_auto_close_message_description" tools:ignore="UnusedResources">Firefox aŭtomate fermos langetojn, kiuj ne estis vizititaj dum la lasta monato.</string>
    <!-- A call to action below the description to allow the user to turn on the auto closing of inactive tabs. -->
    <string name="inactive_tabs_auto_close_message_action" tools:ignore="UnusedResources">ŜALTI AŬTOMATAN FERMON</string>
    <!-- Text for the snackbar to confirm auto-close is enabled for inactive tabs -->
    <string name="inactive_tabs_auto_close_message_snackbar">Aŭtomata fermo aktivita</string>

    <!-- Awesome bar suggestion's headers -->
    <!-- Search suggestions title for Firefox Suggest. -->
    <string name="firefox_suggest_header">Sugestoj de Firefox</string>

    <!-- Title for search suggestions when Google is the default search suggestion engine. -->
    <string name="google_search_engine_suggestion_header">Serĉo per Google</string>
    <!-- Title for search suggestions when the default search suggestion engine is anything other than Google. The first parameter is default search engine name. -->
    <string name="other_default_search_engine_suggestion_header">Serĉo de %s</string>

    <!-- Default browser experiment -->
    <string name="default_browser_experiment_card_text">Aŭtomate malfermi ligilon en retejoj, retpoŝtoj kaj mesaĝoj per Firefox.</string>

    <!-- Content description for close button in collection placeholder. -->
    <string name="remove_home_collection_placeholder_content_description">Forigi</string>

    <!-- Content description radio buttons with a link to more information -->
    <string name="radio_preference_info_content_description">Alklaku por havi pli da informo</string>

    <!-- Content description for the action bar "up" button -->
    <string name="action_bar_up_description">Iri supren</string>

    <!-- Content description for privacy content close button -->
    <string name="privacy_content_close_button_content_description">Fermi</string>

    <!-- Pocket recommended stories -->
    <!-- Header text for a section on the home screen. -->
    <string name="pocket_stories_header_1">Pensigaj artikoloj</string>
    <!-- Header text for a section on the home screen. -->
    <string name="pocket_stories_categories_header">Artikoloj laŭ kategorio</string>
    <!-- Text of a button allowing users to access an external url for more Pocket recommendations. -->
    <string name="pocket_stories_placeholder_text">Malkovri pli da aferoj</string>
    <!-- Title of an app feature. Smaller than a heading. The first parameter is product name Pocket -->
    <string name="pocket_stories_feature_title_2">Kun teknologio de %s.</string>
    <!-- Caption for describing a certain feature. The placeholder is for a clickable text (eg: Learn more) which will load an url in a new tab when clicked.  -->
    <string name="pocket_stories_feature_caption">Parto de la familio de Firefox. %s</string>
    <!-- Clickable text for opening an external link for more information about Pocket. -->
    <string name="pocket_stories_feature_learn_more">Pli da informo</string>

    <!-- Text indicating that the Pocket story that also displays this text is a sponsored story by other 3rd party entity. -->
    <string name="pocket_stories_sponsor_indication">Patronita</string>

    <!-- Snackbar message for enrolling in a Nimbus experiment from the secret settings when Studies preference is Off.-->
    <string name="experiments_snackbar">Aktivigi telemezuradon por sendi datumojn.</string>
    <!-- Snackbar button text to navigate to telemetry settings.-->
    <string name="experiments_snackbar_button">Iri al agordoj</string>

    <!-- Accessibility services actions labels. These will be appended to accessibility actions like "Double tap to.." but not by or applications but by services like Talkback. -->
    <!-- Action label for elements that can be collapsed if interacting with them. Talkback will append this to say "Double tap to collapse". -->
    <string name="a11y_action_label_collapse">faldi</string>
    <!-- Action label for elements that can be expanded if interacting with them. Talkback will append this to say "Double tap to expand". -->
    <string name="a11y_action_label_expand">malfaldi</string>
    <!-- Action label for links to a website containing documentation about a wallpaper collection. Talkback will append this to say "Double tap to open link to learn more about this collection". -->
    <string name="a11y_action_label_wallpaper_collection_learn_more">malfermi ligilon por havi pli da informo pri tiu ĉi kolekto</string>
    <!-- Action label for links that point to an article. Talkback will append this to say "Double tap to read the article". -->
    <string name="a11y_action_label_read_article">legi la artikolon</string>
    <!-- Action label for links to the Firefox Pocket website. Talkback will append this to say "Double tap to open link to learn more". -->
    <string name="a11y_action_label_pocket_learn_more">malfermu ligilon por pli da informo</string>
</resources><|MERGE_RESOLUTION|>--- conflicted
+++ resolved
@@ -294,8 +294,6 @@
     <!-- Title for set firefox as default browser screen.
         The first parameter is the name of the app defined in app_name (for example: Fenix) -->
     <string name="juno_onboarding_default_browser_title">Igi %s via ĉefa retumilo</string>
-<<<<<<< HEAD
-=======
     <!-- Title for set firefox as default browser screen used by Nimbus experiments. Nimbus experiments do not support string placeholders.
         Note: The word "Firefox" should NOT be translated -->
     <string name="juno_onboarding_default_browser_title_nimbus" tools:ignore="UnusedResources">Igu Firefox via norma retumilo</string>
@@ -311,7 +309,6 @@
     <string name="juno_onboarding_default_browser_description_link_text">rimarko pri privateco</string>
     <!-- Text for the button to set firefox as default browser on the device -->
     <string name="juno_onboarding_default_browser_positive_button">Difini kiel norman retumilon</string>
->>>>>>> daf88cc5
     <!-- Text for the button dismiss the screen and move on with the flow -->
     <string name="juno_onboarding_default_browser_negative_button">Ne nun</string>
     <!-- Title for sign in to sync screen. -->
@@ -325,11 +322,6 @@
     <!-- Title for enable notification permission screen.
         The first parameter is the name of the app defined in app_name (for example: Fenix) -->
     <string name="juno_onboarding_enable_notifications_title">Sciigoj helpas vin plenumi pli per %s</string>
-<<<<<<< HEAD
-    <!-- Description for enable notification permission screen.
-        The first parameter is the name of the app defined in app_name (for example: Fenix) -->
-    <string name="juno_onboarding_enable_notifications_description">Sendu langetojn inter aparatoj, administru elŝutojn kaj ricevu konsiletojn pri la maniero eltiri la maksimumon el %s.</string>
-=======
     <!-- Title for enable notification permission screen used by Nimbus experiments. Nimbus experiments do not support string placeholders.
         Note: The word "Firefox" should NOT be translated -->
     <string name="juno_onboarding_enable_notifications_title_nimbus" tools:ignore="UnusedResources">Sciigoj helpas vin plenumi pli per Firefox</string>
@@ -339,7 +331,6 @@
     <!-- Description for enable notification permission screen used by Nimbus experiments. Nimbus experiments do not support string placeholders.
        Note: The word "Firefox" should NOT be translated   -->
     <string name="juno_onboarding_enable_notifications_description_nimbus" tools:ignore="UnusedResources">Sendu langetojn inter aparatoj, administru elŝutojn kaj ricevu konsiletojn pri la maniero eltiri la maksimumon el Firefox.</string>
->>>>>>> daf88cc5
     <!-- Text for the button to request notification permission on the device -->
     <string name="juno_onboarding_enable_notifications_positive_button">Ŝalti sciigojn</string>
     <!-- Text for the button dismiss the screen and move on with the flow -->
@@ -440,11 +431,6 @@
 
     <!-- Title text for the cookie banner re-engagement dialog. The first parameter is the application name. -->
     <string name="reduce_cookie_banner_dialog_title">Ĉu permesi al %1$s rifuzi kuketajn anoncojn?</string>
-<<<<<<< HEAD
-    <!-- Body text for the dialog use on the control branch of the experiment to determine which context users engaged the most -->
-    <string name="reduce_cookie_banner_control_experiment_dialog_body_1" moz:RemovedIn="111" tools:ignore="UnusedResources">Aŭtomate rifuzi kuketajn petojn, se tio eblas.</string>
-=======
->>>>>>> daf88cc5
     <!-- Body text for the dialog use on the control branch of the experiment to determine which context users engaged the most.The first parameter is the application name -->
     <string name="reduce_cookie_banner_control_experiment_dialog_body_2" moz:RemovedIn="112" tools:ignore="UnusedResources">Ĉu permesi al %1$s aŭtomate rifuzi kuketajn petojn, se tio eblas?</string>
     <!-- Body text for the cookie banner re-engagement dialog use. The first parameter is the application name. -->
@@ -1277,10 +1263,6 @@
     <!-- Title A shown in the notification that pops up to re-engage the user -->
     <string name="notification_re_engagement_A_title">Retumu sen lasi spurojn</string>
 
-<<<<<<< HEAD
-    <!-- Preference for not taking the short survey. -->
-    <string name="preferences_not_take_survey" tools:ignore="UnusedResources">Ne, dankon</string>
-=======
     <!-- Text A shown in the notification that pops up to re-engage the user.
     %1$s is a placeholder that will be replaced by the app name. -->
     <string name="notification_re_engagement_A_text">En privata retumo de %1$s, neniu informo via estas konservita.</string>
@@ -1297,7 +1279,6 @@
     <string name="preferences_take_survey">Respondi enketon</string>
     <!-- Preference for not taking the short survey. -->
     <string name="preferences_not_take_survey">Ne, dankon</string>
->>>>>>> daf88cc5
 
     <!-- Snackbar -->
     <!-- Text shown in snackbar when user deletes a collection -->
