--- conflicted
+++ resolved
@@ -489,30 +489,6 @@
     <string name="wallpaper_select_error_snackbar_message">Ne eblis ŝanĝi ekranfonon</string>
     <!-- Text displayed that links to website containing documentation about the "Limited Edition" wallpapers. -->
     <string name="wallpaper_learn_more">Pli da informo</string>
-<<<<<<< HEAD
-    <!-- Label for switch which toggles the "tap-to-switch" behavior on home screen logo -->
-    <string moz:removedIn="105" name="wallpaper_tap_to_change_switch_label_1" tools:ignore="UnusedResources">Ŝanĝi ekranfonon per tuŝeto de la emblemo de Firefox en la eka paĝo</string>
-    <!-- This is the accessibility content description for the wallpapers functionality. Users are
-    able to tap on the app logo in the home screen and can switch to different wallpapers by tapping. -->
-    <string moz:removedIn="105" name="wallpaper_logo_content_description" tools:ignore="UnusedResources">Emblemo de Firefox – ŝanĝi ekranfonon, butono</string>
-=======
-
-    <!-- Text for classic wallpapers title. The first parameter is the Firefox name. -->
-    <string name="wallpaper_classic_title">Klasika %s</string>
-    <!-- Text for limited edition wallpapers title. -->
-    <string name="wallpaper_limited_edition_title">Limigita eldono</string>
-    <!-- Description text for the limited edition wallpapers with learn more link. The first parameter is the learn more string defined in wallpaper_learn_more-->
-    <string name="wallpaper_limited_edition_description_with_learn_more">La nova kolekto &quot;Sendependaj voĉoj&quot;. %s</string>
-
-    <!-- Description text for the limited edition wallpapers. -->
-    <string name="wallpaper_limited_edition_description">La nova kolekto &quot;Sendependaj voĉoj&quot;.</string>
-    <!-- Wallpaper onboarding dialog header text. -->
-    <string name="wallpapers_onboarding_dialog_title_text">Provu koloran tuŝeton</string>
-    <!-- Wallpaper onboarding dialog body text. -->
-    <string name="wallpapers_onboarding_dialog_body_text">Elektu ekranfonon kiu signifas ion por vi.</string>
-    <!-- Wallpaper onboarding dialog learn more button text. The button navigates to the wallpaper settings screen. -->
-    <string name="wallpapers_onboarding_dialog_explore_more_button_text">Serĉi pli da ekranfonoj</string>
->>>>>>> 68970841
 
     <!-- Text for classic wallpapers title. The first parameter is the Firefox name. -->
     <string name="wallpaper_classic_title">Klasika %s</string>
