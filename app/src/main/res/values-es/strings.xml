<?xml version="1.0" encoding="utf-8"?>
<resources>


    <!-- App name for private browsing mode. The first parameter is the name of the app defined in app_name (for example: Fenix)-->
    <string name="app_name_private_5">%s privado</string>
    <!-- App name for private browsing mode. The first parameter is the name of the app defined in app_name (for example: Fenix)-->
    <string name="app_name_private_4">%s (Privado)</string>

    <!-- Home Fragment -->
    <!-- Content description (not visible, for screen readers etc.): "Three dot" menu button. -->
    <string name="content_description_menu">Más opciones</string>
    <!-- Content description (not visible, for screen readers etc.): "Private Browsing" menu button. -->
    <string name="content_description_private_browsing_button">Habilitar la navegación privada</string>
    <!-- Content description (not visible, for screen readers etc.): "Private Browsing" menu button. -->
    <string name="content_description_disable_private_browsing_button">Deshabilitar navegación privada</string>
    <!-- Placeholder text shown in the search bar before a user enters text -->
    <string name="search_hint">Buscar o ingresar dirección</string>

    <!-- No Open Tabs Message Description -->
    <string name="no_open_tabs_description">Sus pestañas abiertas se mostrarán aquí.</string>

    <!-- No Private Tabs Message Description -->
    <string name="no_private_tabs_description">Tus pestañas privadas se mostrarán aquí.</string>

    <!-- Message announced to the user when tab tray is selected with 1 tab -->
    <string name="open_tab_tray_single">1 pestaña abierta. Tocar para cambiar de pestaña.</string>
    <!-- Message announced to the user when tab tray is selected with 0 or 2+ tabs -->
    <string name="open_tab_tray_plural">%1$s pestañas abiertas. Tocar para cambiar de pestaña.</string>

    <!-- Tab tray multi select title in app bar. The first parameter is the number of tabs selected -->
    <string name="tab_tray_multi_select_title">%1$d seleccionado</string>
    <!-- Label of button in create collection dialog for creating a new collection  -->
    <string name="tab_tray_add_new_collection">Añadir nueva colección</string>
    <!-- Label of editable text in create collection dialog for naming a new collection  -->
    <string name="tab_tray_add_new_collection_name">Nombre</string>
    <!-- Label of button in save to collection dialog for selecting a current collection  -->
    <string name="tab_tray_select_collection">Seleccionar colección</string>
    <!-- Content description for close button while in multiselect mode in tab tray -->
    <string name="tab_tray_close_multiselect_content_description">Salir del modo de selección múltiple</string>
    <!-- Content description for save to collection button while in multiselect mode in tab tray -->
    <string name="tab_tray_collection_button_multiselect_content_description">Guardar pestañas seleccionadas en la colección</string>
    <!-- Content description for checkmark while tab is selected while in multiselect mode in tab tray. The first parameter is the title of the tab selected -->
    <string name="tab_tray_item_selected_multiselect_content_description">%1$s seleccionado</string>

    <!-- Content description when tab is unselected while in multiselect mode in tab tray. The first parameter is the title of the tab unselected -->
    <string name="tab_tray_item_unselected_multiselect_content_description">%1$s deseleccionada</string>
    <!-- Content description announcement when exiting multiselect mode in tab tray -->
    <string name="tab_tray_exit_multiselect_content_description">Has salido del modo de selección múltiple</string>
    <!-- Content description announcement when entering multiselect mode in tab tray -->
    <string name="tab_tray_enter_multiselect_content_description">Has ingresado al modo de selección múltiple, selecciona pestañas para guardar en una colección</string>

    <!-- Content description on checkmark while tab is selected in multiselect mode in tab tray -->
    <string name="tab_tray_multiselect_selected_content_description">Seleccionado</string>

    <!-- Home - Recently saved bookmarks -->
    <!-- Title for the home screen section with recently saved bookmarks. -->
    <string name="recently_saved_bookmarks">Guardados recientemente</string>
    <!-- Content description for the recently saved bookmarks section on the home screen. -->
    <string name="recently_saved_bookmarks_content_description">Marcadores guardados recientemente</string>
    <!-- Title for the button which navigates the user to show all of their saved bookmarks. -->
    <string name="recently_saved_show_all">Mostrar todos</string>
    <!-- Content description for the button which navigates the user to show all of their saved bookmarks. -->
    <string name="recently_saved_show_all_content_description">Mostrar todos los marcadores guardados</string>

    <!-- About content. The first parameter is the name of the application. (For example: Fenix) -->
    <string name="about_content">%1$s es producido por Mozilla.</string>

    <!-- Private Browsing -->
    <!-- Title for private session option -->
    <string name="private_browsing_title">Estás en una sesión privada</string>
    <!-- Explanation for private browsing displayed to users on home view when they first enable private mode
        The first parameter is the name of the app defined in app_name (for example: Fenix) -->
    <string name="private_browsing_placeholder_description_2">%1$s limpia tu historial de búsquedas y de navegación en las pestañas privadas cuando las cierras o al salir de la aplicación. Aunque no te hace invisible frente a los sitios web o tu proveedor de servicios, es más fácil salvaguardar tu vida privada de cualquier persona que use este dispositivo.</string>
    <string name="private_browsing_common_myths">
       Mitos comunes sobre la navegación privada

    </string>
    <!-- Delete session button to erase your history in a private session -->
    <string name="private_browsing_delete_session">Eliminar sesión</string>

    <!-- Private mode shortcut "contextual feature recommendation" (CFR) -->
    <!-- Text for the main message -->
    <string name="cfr_message">Agregar un acceso directo para abrir pestañas privadas desde su pantalla de inicio.</string>
    <!-- Text for the positive button -->
    <string name="cfr_pos_button_text">Agregar atajo</string>
    <!-- Text for the negative button -->
    <string name="cfr_neg_button_text">No, gracias</string>

    <!-- Open in App "contextual feature recommendation" (CFR) -->
    <!-- Text for the info message. 'Firefox' intentionally hardcoded here.-->
    <string name="open_in_app_cfr_info_message">Puedes configurar Firefox para que abra automáticamente enlaces en aplicaciones.</string>
    <!-- Text for the positive action button -->
    <string name="open_in_app_cfr_positive_button_text">Ir a ajustes</string>
    <!-- Text for the negative action button -->
    <string name="open_in_app_cfr_negative_button_text">Descartar</string>

    <!-- Text for the info dialog when camera permissions have been denied but user tries to access a camera feature. -->
    <string name="camera_permissions_needed_message">Se necesita acceso a la cámara. Ve a los ajustes de Android, toca en permisos y luego en permitir.</string>
    <!-- Text for the positive action button to go to Android Settings to grant permissions. -->
    <string name="camera_permissions_needed_positive_button_text">Ir a ajustes</string>
    <!-- Text for the negative action button to dismiss the dialog. -->
    <string name="camera_permissions_needed_negative_button_text">Descartar</string>

    <!-- Text for the banner message to tell users about our auto close feature. -->
    <string name="tab_tray_close_tabs_banner_message">Configura que las pestañas abiertas se cierren automáticamente si no han sido vistas en el último día, semana o mes.</string>

    <!-- Text for the positive action button to go to Settings for auto close tabs. -->
    <string name="tab_tray_close_tabs_banner_positive_button_text">Ver opciones</string>
    <!-- Text for the negative action button to dismiss the Close Tabs Banner. -->
    <string name="tab_tray_close_tabs_banner_negative_button_text">Descartar</string>

    <!-- Home screen icons - Long press shortcuts -->
    <!-- Shortcut action to open new tab -->
    <string name="home_screen_shortcut_open_new_tab_2">Nueva pestaña</string>
    <!-- Shortcut action to open new private tab -->
    <string name="home_screen_shortcut_open_new_private_tab_2">Nueva pestaña privada</string>

    <!-- Heading for the Top Sites block -->
    <string name="home_screen_top_sites_heading">Sitios destacados</string>

    <!-- Recent Tabs -->
    <!-- Header text for jumping back into the recent tab in the home screen -->
    <string name="recent_tabs_header">Volver a ver</string>
    <!-- Button text for showing all the tabs in the tabs tray -->
    <string name="recent_tabs_show_all">Mostrar todas</string>

    <!-- Browser Fragment -->
    <!-- Content description (not visible, for screen readers etc.): Navigate to open tabs -->
    <string name="browser_tabs_button">Pestañas abiertas</string>
    <!-- Content description (not visible, for screen readers etc.): Navigate backward (browsing history) -->
    <string name="browser_menu_back">Atrás</string>
    <!-- Content description (not visible, for screen readers etc.): Navigate forward (browsing history) -->
    <string name="browser_menu_forward">Hacia delante</string>
    <!-- Content description (not visible, for screen readers etc.): Refresh current website -->
    <string name="browser_menu_refresh">Actualizar</string>
    <!-- Content description (not visible, for screen readers etc.): Stop loading current website -->
    <string name="browser_menu_stop">Detener</string>
    <!-- Content description (not visible, for screen readers etc.): Bookmark the current page -->
    <string name="browser_menu_bookmark">Marcador</string>
    <!-- Content description (not visible, for screen readers etc.): Un-bookmark the current page -->
    <string name="browser_menu_edit_bookmark">Editar marcador</string>
    <!-- Browser menu button that opens the addon manager -->
    <string name="browser_menu_add_ons">Complementos</string>
    <!-- Browser menu button that opens the addon extensions manager -->
    <string name="browser_menu_extensions">Extensiones</string>
    <!-- Text displayed when there are no add-ons to be shown -->
    <string name="no_add_ons">No hay complementos aquí</string>
    <!-- Browser menu button that sends a user to help articles -->
    <string name="browser_menu_help">Ayuda</string>
    <!-- Browser menu button that sends a to a the what's new article -->
    <string name="browser_menu_whats_new">Novedades</string>
    <!-- Browser menu button that opens the settings menu -->
    <string name="browser_menu_settings">Opciones</string>
    <!-- Browser menu button that opens a user's library -->
    <string name="browser_menu_library">Catálogo</string>
    <!-- Browser menu toggle that requests a desktop site -->
    <string name="browser_menu_desktop_site">Sitio de escritorio</string>
    <!-- Browser menu toggle that adds a shortcut to the site on the device home screen. -->
    <string name="browser_menu_add_to_homescreen">Agregar a la pantalla de inicio</string>
    <!-- Browser menu toggle that installs a Progressive Web App shortcut to the site on the device home screen. -->
    <string name="browser_menu_install_on_homescreen">Instalar</string>
    <!-- Menu option on the toolbar that takes you to synced tabs page-->
    <string name="synced_tabs">Pestañas sincronizadas</string>
    <!-- Content description (not visible, for screen readers etc.) for the Resync tabs button -->
    <string name="resync_button_content_description">Resincronizar</string>
    <!-- Browser menu button that opens the find in page menu -->
    <string name="browser_menu_find_in_page">Buscar en la página</string>
    <!-- Browser menu button that creates a private tab -->
    <string name="browser_menu_private_tab">Pestaña privada</string>
    <!-- Browser menu button that saves the current tab to a collection -->
    <string name="browser_menu_save_to_collection_2">Guardar en la colección</string>
    <!-- Browser menu button that open a share menu to share the current site -->
    <string name="browser_menu_share">Compartir</string>
    <!-- Share menu title, displayed when a user is sharing their current site -->
    <string name="menu_share_with">Compartir con…</string>
    <!-- Browser menu button shown in custom tabs that opens the current tab in Fenix
        The first parameter is the name of the app defined in app_name (for example: Fenix) -->
    <string name="browser_menu_open_in_fenix">Abrir en %1$s</string>
    <!-- Browser menu text shown in custom tabs to indicate this is a Fenix tab
        The first parameter is the name of the app defined in app_name (for example: Fenix) -->
    <string name="browser_menu_powered_by">PROPORCIONADO POR %1$s</string>

    <!-- Browser menu text shown in custom tabs to indicate this is a Fenix tab
        The first parameter is the name of the app defined in app_name (for example: Fenix) -->
    <string name="browser_menu_powered_by2">Desarrollado por %1$s</string>
    <!-- Browser menu button to put the current page in reader mode -->
    <string name="browser_menu_read">Vista de lectura</string>
    <!-- Browser menu button content description to close reader mode and return the user to the regular browser -->
    <string name="browser_menu_read_close">Salir de vista de lectura</string>
    <!-- Browser menu button to open the current page in an external app -->
    <string name="browser_menu_open_app_link">Abrir en aplicación</string>
    <!-- Browser menu button to configure reader mode appearance e.g. the used font type and size -->
    <string name="browser_menu_read_appearance">Apariencia</string>

    <!-- Browser menu button to show reader view appearance controls e.g. the used font type and size -->
    <string name="browser_menu_customize_reader_view">Personalizar vista de lectura</string>
    <!-- Browser menu label for adding a bookmark -->
    <string name="browser_menu_add">Agregar</string>
    <!-- Browser menu label for editing a bookmark -->
    <string name="browser_menu_edit">Editar</string>

<<<<<<< HEAD
=======
    <!-- Browser Toolbar -->
    <!-- Content description for the Home screen button on the browser toolbar -->
    <string name="browser_toolbar_home">Pantalla de inicio</string>

>>>>>>> 3dc8ef80
    <!-- Error message to show when the user tries to access a scheme not
        handled by the app (Ex: blob, tel etc) -->
    <string name="unknown_scheme_error_message">No se puede conectar. Esquema de URL irreconocible.</string>

    <!-- Locale Settings Fragment -->
    <!-- Content description for tick mark on selected language -->
    <string name="a11y_selected_locale_content_description">Idioma seleccionado</string>
    <!-- Content description for search icon -->
    <string name="a11y_search_icon_content_description">Buscar</string>
    <!-- Text for default locale item -->
    <string name="default_locale_text">Usar el idioma del dispositivo</string>
    <!-- Placeholder text shown in the search bar before a user enters text -->
    <string name="locale_search_hint">Buscar idioma</string>

    <!-- Search Fragment -->
    <!-- Button in the search view that lets a user search by scanning a QR code -->
    <string name="search_scan_button">Escanear</string>
    <!-- Button in the search view that lets a user change their search engine -->
    <string name="search_engine_button">Motor de búsqueda</string>
    <!-- Button in the search view when shortcuts are displayed that takes a user to the search engine settings -->
    <string name="search_shortcuts_engine_settings">Configuración del buscador</string>
    <!-- Header displayed when selecting a shortcut search engine -->
    <string name="search_engines_search_with">Esta vez, buscar con:</string>
    <!-- Button in the search view that lets a user navigate to the site in their clipboard -->
    <string name="awesomebar_clipboard_title">Pegar enlace del portapapeles</string>

    <!-- Button in the search suggestions onboarding that allows search suggestions in private sessions -->
    <string name="search_suggestions_onboarding_allow_button">Permitir</string>
    <!-- Button in the search suggestions onboarding that does not allow search suggestions in private sessions -->
    <string name="search_suggestions_onboarding_do_not_allow_button">No permitir</string>
    <!-- Search suggestion onboarding hint title text -->
    <string name="search_suggestions_onboarding_title">¿Permitir sugerencias de búsqueda en sesiones privadas?</string>
    <!-- Search suggestion onboarding hint description text, first parameter is the name of the app defined in app_name (for example: Fenix)-->
    <string name="search_suggestions_onboarding_text">%s compartirá todo lo que escribas en la barra de direcciones con tu buscador predeterminado.</string>
    <!-- Search suggestion onboarding hint Learn more link text -->
    <string name="search_suggestions_onboarding_learn_more_link">Saber más</string>

    <!-- Search engine suggestion title text. The first parameter is the name of teh suggested engine-->
    <string name="search_engine_suggestions_title">Buscar %1$s</string>

    <!-- Search engine suggestion description text -->
    <string name="search_engine_suggestions_description">Busca directamente desde la barra de direcciones</string>

    <!-- Search Widget -->
    <!-- Content description for searching with a widget. Firefox is intentionally hardcoded.-->
    <string name="search_widget_content_description">Abrir una nueva pestaña de Firefox</string>
    <!-- Text preview for smaller sized widgets -->
    <string name="search_widget_text_short">Buscar</string>
    <!-- Text preview for larger sized widgets -->
    <string name="search_widget_text_long">Buscar en la web</string>

    <!-- Content description (not visible, for screen readers etc.): Voice search -->
    <string name="search_widget_voice">Búsqueda por voz</string>

    <!-- Preferences -->
    <!-- Title for the settings page-->
    <string name="settings">Opciones</string>

    <!-- Preference category for basic settings -->
    <string name="preferences_category_basics">Aspectos básicos</string>
    <!-- Preference category for general settings -->
    <string name="preferences_category_general">General</string>
    <!-- Preference category for all links about Fenix -->
    <string name="preferences_category_about">Acerca de</string>
    <!-- Preference for settings related to changing the default search engine -->
    <string name="preferences_default_search_engine">Buscador predeterminado</string>
    <!-- Preference for settings related to Search -->
    <string name="preferences_search">Buscar</string>
    <!-- Preference for settings related to Search address bar -->
    <string name="preferences_search_address_bar">Barra de direcciones</string>
    <!-- Preference linking to help about Fenix -->
    <string name="preferences_help">Ayuda</string>
    <!-- Preference link to rating Fenix on the Play Store -->
    <string name="preferences_rate">Calificar en Google Play</string>
    <!-- Preference for giving feedback about Fenix -->
    <string name="preferences_feedback">Comentar</string>
    <!-- Preference linking to about page for Fenix
        The first parameter is the name of the app defined in app_name (for example: Fenix) -->
    <string name="preferences_about">Acerca de %1$s</string>
    <!-- Preference linking to the your rights SUMO page -->
    <string name="preferences_your_rights">Tus derechos</string>
    <!-- Preference for settings related to saved passwords -->
    <string name="preferences_passwords">Contraseñas</string>
    <!-- Preference for settings related to saved credit cards and addresses -->
    <string name="preferences_credit_cards_addresses">Tarjetas de crédito y direcciones</string>
    <!-- Preference for settings related to changing the default browser -->
    <string name="preferences_set_as_default_browser">Establecer como navegador predeterminado</string>
    <!-- Preference category for advanced settings -->
    <string name="preferences_category_advanced">Avanzadas</string>
    <!-- Preference category for privacy settings -->
    <string name="preferences_category_privacy">Privacidad</string>
    <!-- Preference category for privacy and security settings -->
    <string name="preferences_category_privacy_security">Privacidad y seguridad</string>
    <!-- Preference for advanced site permissions -->
    <string name="preferences_site_permissions">Permisos del sitio</string>
    <!-- Preference for private browsing options -->
    <string name="preferences_private_browsing_options">Navegación privada</string>
    <!-- Preference for opening links in a private tab-->
    <string name="preferences_open_links_in_a_private_tab">Abrir enlaces en una pestaña privada</string>
    <!-- Preference for allowing screenshots to be taken while in a private tab-->
    <string name="preferences_allow_screenshots_in_private_mode">Permitir capturas de pantalla en navegación privada</string>
    <!-- Will inform the user of the risk of activating Allow screenshots in private browsing option -->
    <string name="preferences_screenshots_in_private_mode_disclaimer">Si está permitido, las pestañas privadas también serán visibles cuando hayan varias aplicaciones abiertas</string>
    <!-- Preference for adding private browsing shortcut -->
    <string name="preferences_add_private_browsing_shortcut">Agregar acceso directo a la navegación privada</string>
    <!-- Preference for accessibility -->
    <string name="preferences_accessibility">Accesibilidad</string>
    <!-- Preference to override the Firefox Account server -->
    <string name="preferences_override_fxa_server">Servidor personalizado de cuenta de Firefox</string>
    <!-- Preference to override the Sync token server -->
    <string name="preferences_override_sync_tokenserver">Servidor personalizado de Sync</string>
    <!-- Toast shown after updating the FxA/Sync server override preferences -->
    <string name="toast_override_fxa_sync_server_done">Servidores de cuenta de Firefox y Sync modificados. Cerrando la aplicación para aplicar los cambios…</string>
    <!-- Preference category for account information -->
    <string name="preferences_category_account">Cuenta</string>
    <!-- Preference shown on banner to sign into account -->
    <string name="preferences_sign_in">Iniciar sesión</string>
    <!-- Preference for changing where the toolbar is positioned -->
    <string name="preferences_toolbar">Barra de herramientas</string>
    <!-- Preference for changing default theme to dark or light mode -->
    <string name="preferences_theme">Tema</string>
    <!-- Preference for customizing the home screen -->
    <string name="preferences_home">Inicio</string>
    <!-- Preference for gestures based actions -->
    <string name="preferences_gestures">Gestos</string>
    <!-- Preference for settings related to visual options -->
    <string name="preferences_customize">Personalizar</string>
    <!-- Preference description for banner about signing in -->
    <string name="preferences_sign_in_description">Sincroniza marcadores, historial y más con tu cuenta Firefox</string>
    <!-- Preference shown instead of account display name while account profile information isn't available yet. -->
    <string name="preferences_account_default_name">Cuenta Firefox</string>
    <!-- Preference text for account title when there was an error syncing FxA -->
    <string name="preferences_account_sync_error">Volver a conectarse para reanudar la sincronización</string>
    <!-- Preference for language -->
    <string name="preferences_language">Idioma</string>
    <!-- Preference for data choices -->
    <string name="preferences_data_choices">Elección de datos</string>
    <!-- Preference for data collection -->
    <string name="preferences_data_collection">Recopilación de datos</string>
    <!-- Preference linking to the privacy notice -->
    <string name="preferences_privacy_link">Aviso de privacidad</string>
    <!-- Preference category for developer tools -->
    <string name="developer_tools_category">Herramientas de desarrollo</string>
    <!-- Preference for developers -->
    <string name="preferences_remote_debugging">Depuración remota vía USB</string>
    <!-- Preference title for switch preference to show search engines -->
    <string name="preferences_show_search_engines">Mostrar motores de búsqueda</string>
    <!-- Preference title for switch preference to show search suggestions -->
    <string name="preferences_show_search_suggestions">Mostrar sugerencias de búsqueda</string>
    <!-- Preference title for switch preference to show voice search button -->
    <string name="preferences_show_voice_search">Mostrar búsqueda por voz</string>
    <!-- Preference title for switch preference to show search suggestions also in private mode -->
    <string name="preferences_show_search_suggestions_in_private">Mostrar en sesiones privadas</string>
    <!-- Preference title for switch preference to show a clipboard suggestion when searching -->
    <string name="preferences_show_clipboard_suggestions">Mostrar sugerencias del portapapeles</string>
    <!-- Preference title for switch preference to suggest browsing history when searching -->
    <string name="preferences_search_browsing_history">Buscar historial de navegación</string>
    <!-- Preference title for switch preference to suggest bookmarks when searching -->
    <string name="preferences_search_bookmarks">Buscar marcadores</string>
    <!-- Preference title for switch preference to suggest synced tabs when searching -->
    <string name="preferences_search_synced_tabs">Buscar pestañas sincronizadas</string>
    <!-- Preference for account settings -->
    <string name="preferences_account_settings">Configuración de la cuenta</string>

    <!-- Preference for enabling url autocomplete-->
    <string name="preferences_enable_autocomplete_urls">Autocompletar URLs</string>
    <!-- Preference for open links in third party apps -->
    <string name="preferences_open_links_in_apps">Abrir enlaces en aplicaciones</string>
    <!-- Preference for open download with an external download manager app -->
    <string name="preferences_external_download_manager">Administrador de descargas externo</string>
    <!-- Preference for add_ons -->
    <string name="preferences_addons">Complementos</string>

    <!-- Preference for notifications -->
    <string name="preferences_notifications">Notificaciones</string>

    <!-- Add-on Preferences -->
    <!-- Preference to customize the configured AMO (addons.mozilla.org) collection -->
    <string name="preferences_customize_amo_collection">Colección de complementos personalizada</string>
    <!-- Button caption to confirm the add-on collection configuration -->
    <string name="customize_addon_collection_ok">OK</string>
    <!-- Button caption to abort the add-on collection configuration -->
    <string name="customize_addon_collection_cancel">Cancelar</string>
    <!-- Hint displayed on input field for custom collection name -->
    <string name="customize_addon_collection_hint">Nombre de la colección</string>
    <!-- Hint displayed on input field for custom collection user ID-->
    <string name="customize_addon_collection_user_hint">Dueño de la colección (ID de usuario)</string>
    <!-- Toast shown after confirming the custom add-on collection configuration -->
    <string name="toast_customize_addon_collection_done">Colección de complementos modificada. Cerrando la aplicación para aplicar los cambios…</string>

    <!-- Add-on Installation from AMO-->
    <!-- Error displayed when user attempts to install an add-on from AMO (addons.mozilla.org) that is not supported -->
    <string name="addon_not_supported_error">Complemento no compatible</string>
    <!-- Error displayed when user attempts to install an add-on from AMO (addons.mozilla.org) that is already installed -->
    <string name="addon_already_installed">Complemento ya está instalado</string>

    <!-- Account Preferences -->
    <!-- Preference for triggering sync -->
    <string name="preferences_sync_now">Sincronizar ahora</string>
    <!-- Preference category for sync -->
    <string name="preferences_sync_category">Elige qué quieres sincronizar</string>
    <!-- Preference for syncing history -->
    <string name="preferences_sync_history">Historial</string>
    <!-- Preference for syncing bookmarks -->
    <string name="preferences_sync_bookmarks">Marcadores</string>
    <!-- Preference for syncing logins -->
    <string name="preferences_sync_logins">Inicios de sesión</string>
    <!-- Preference for syncing tabs -->
    <string name="preferences_sync_tabs_2">Pestañas abiertas</string>
    <!-- Preference for signing out -->
    <string name="preferences_sign_out">Cerrar sesión</string>
    <!-- Preference displays and allows changing current FxA device name -->
    <string name="preferences_sync_device_name">Nombre del dispositivo</string>
    <!-- Text shown when user enters empty device name -->
    <string name="empty_device_name_error">El nombre del dispositivo no puede estar vacío.</string>
    <!-- Label indicating that sync is in progress -->
    <string name="sync_syncing_in_progress">Sincronizando…</string>
    <!-- Label summary indicating that sync failed. The first parameter is the date stamp showing last time it succeeded -->
    <string name="sync_failed_summary">La sincronización falló. Último éxito: %s</string>
    <!-- Label summary showing never synced -->
    <string name="sync_failed_never_synced_summary">La sincronización falló. Última sincronización: nunca</string>
    <!-- Label summary the date we last synced. The first parameter is date stamp showing last time synced -->
    <string name="sync_last_synced_summary">Última sincronización: %s</string>
    <!-- Label summary showing never synced -->
    <string name="sync_never_synced_summary">Última sincronización: nunca</string>

    <!-- Text for displaying the default device name.
        The first parameter is the application name, the second is the device manufacturer name
        and the third is the device model. -->
    <string name="default_device_name_2">%1$s en %2$s %3$s</string>

    <!-- Preference for syncing credit cards -->
    <string name="preferences_sync_credit_cards">Tarjetas de crédito</string>
    <!-- Preference for syncing addresses -->
    <string name="preferences_sync_address">Direcciones</string>

    <!-- Send Tab -->
    <!-- Name of the "receive tabs" notification channel. Displayed in the "App notifications" system settings for the app -->
    <string name="fxa_received_tab_channel_name">Pestañas recibidas</string>
    <!-- Description of the "receive tabs" notification channel. Displayed in the "App notifications" system settings for the app -->
    <string name="fxa_received_tab_channel_description">Notificaciones de pestañas recibidas desde otros dispositivos Firefox.</string>

    <!--  The body for these is the URL of the tab received  -->
    <string name="fxa_tab_received_notification_name">Pestaña recibida</string>
    <!-- When multiple tabs have been received -->
    <string name="fxa_tabs_received_notification_name">Pestañas recibidas</string>
    <!-- %s is the device name -->
    <string name="fxa_tab_received_from_notification_name">Pestaña de %s</string>

    <!-- Advanced Preferences -->
    <!-- Preference for tracking protection settings -->
    <string name="preferences_tracking_protection_settings">Protección contra rastreo</string>
    <!-- Preference switch for tracking protection -->
    <string name="preferences_tracking_protection">Protección contra rastreo</string>
    <!-- Preference switch description for tracking protection -->
    <string name="preferences_tracking_protection_description">Bloquear contenido y scripts que te rastrean en línea</string>
    <!-- Preference for tracking protection exceptions -->
    <string name="preferences_tracking_protection_exceptions">Excepciones</string>

    <!-- Preference description for tracking protection exceptions -->
    <string name="preferences_tracking_protection_exceptions_description">La protección contra rastreo está desactivada en estos sitios web</string>
    <!-- Button in Exceptions Preference to turn on tracking protection for all sites (remove all exceptions) -->
    <string name="preferences_tracking_protection_exceptions_turn_on_for_all">Desactivar para todos los sitios</string>

    <!-- Text displayed when there are no exceptions -->
    <string name="exceptions_empty_message_description">Las excepciones te permiten deshabilitar la protección contra rastreo para los sitios seleccionados.</string>
    <!-- Text displayed when there are no exceptions, with learn more link that brings users to a tracking protection SUMO page -->
    <string name="exceptions_empty_message_learn_more_link">Más información</string>

    <!-- Preference switch for Telemetry -->
    <string name="preferences_telemetry">Telemetry</string>
    <!-- Preference switch for usage and technical data collection -->
    <string name="preference_usage_data">Uso y datos técnicos</string>
    <!-- Preference description for usage and technical data collection -->
    <string name="preferences_usage_data_description">Comparte datos sobre rendimiento, uso, hardware y personalización del navegador con Mozilla para ayudarnos a mejorar %1$s</string>
    <!-- Preference switch for marketing data collection -->
    <string name="preferences_marketing_data">Datos de marketing</string>
    <!-- Preference description for marketing data collection, parameter is the app name (e.g. Firefox) -->
    <string name="preferences_marketing_data_description">Comparte datos acerca de las funcionalidades que usas en %1$s con Leanplum, nuestro proveedor de marketing para móviles.</string>
    <!-- Preference description for marketing data collection -->
    <string name="preferences_marketing_data_description2">Comparte datos de uso básicos con Adjust, nuestro proveedor de marketing en dispositivos móviles</string>
    <!-- Title for studies preferences -->
    <string name="preference_experiments_2">Estudios</string>
    <!-- Summary for studies preferences -->
    <string name="preference_experiments_summary_2">Permite a Mozilla instalar y ejecutar estudios</string>
    <!-- Title for experiments preferences -->
    <string name="preference_experiments">Experimentos</string>
    <!-- Summary for experiments preferences -->
    <string name="preference_experiments_summary">Permite que Mozilla instale y recopile datos para funciones experimentales</string>
    <!-- Preference switch for crash reporter -->
    <string name="preferences_crash_reporter">Informe de error</string>
    <!-- Preference switch for Mozilla location service -->
    <string name="preferences_mozilla_location_service">Servicio de localización de Mozilla</string>
    <!-- Preference switch for app health report. The first parameter is the name of the application (For example: Fenix) -->
    <string name="preferences_fenix_health_report">Informe de salud de %s</string>

    <!-- Turn On Sync Preferences -->
    <!-- Header of the Turn on Sync preference view -->
    <string name="preferences_sync">Activar Sync</string>
    <!-- Preference for pairing -->
    <string name="preferences_sync_pair">Escanear código de emparejamiento en la versión de escritorio de Firefox</string>
    <!-- Preference for account login -->
    <string name="preferences_sync_sign_in">Iniciar sesión</string>

    <!-- Preference for reconnecting to FxA sync -->
    <string name="preferences_sync_sign_in_to_reconnect">Inicia sesión para volver a conectarte</string>
    <!-- Preference for removing FxA account -->
    <string name="preferences_sync_remove_account">Eliminar cuenta</string>

    <!-- Pairing Feature strings -->
    <!-- Instructions on how to access pairing -->
    <string name="pair_instructions_2"><![CDATA[Escanea el código QR mostrado en <b>firefox.com/pair</b>]]></string>
    <!-- Button to open camera for pairing -->
    <string name="pair_open_camera">Abrir cámara </string>
    <!-- Button to cancel pairing -->
    <string name="pair_cancel">Cancelar</string>

    <!-- Toolbar Preferences -->
    <!-- Preference for using top toolbar -->
    <string name="preference_top_toolbar">Superior</string>
    <!-- Preference for using bottom toolbar -->
    <string name="preference_bottom_toolbar">Inferior</string>

    <!-- Theme Preferences -->
    <!-- Preference for using light theme -->
    <string name="preference_light_theme">Claro</string>
    <!-- Preference for using dark theme -->
    <string name="preference_dark_theme">Oscuro</string>
    <!-- Preference for using using dark or light theme automatically set by battery -->
    <string name="preference_auto_battery_theme">Establecido por el ahorrador de batería</string>
    <!-- Preference for using following device theme -->
    <string name="preference_follow_device_theme">Seguir el tema del dispositivo</string>

    <!-- Gestures Preferences-->
    <!-- Preferences for using pull to refresh in a webpage -->
    <string name="preference_gestures_website_pull_to_refresh">Arrastrar para actualizar</string>
    <!-- Preference for using the dynamic toolbar -->
    <string name="preference_gestures_dynamic_toolbar">Desplazar para ocultar la barra</string>
    <!-- Preference for switching tabs by swiping horizontally on the toolbar -->
    <string name="preference_gestures_swipe_toolbar_switch_tabs">Deslizar la barra hacia los lados para cambiar de pestaña</string>
    <!-- Preference for showing the opened tabs by swiping up on the toolbar-->
    <string name="preference_gestures_swipe_toolbar_show_tabs">Deslizar la barra hacia arriba para abrir pestañas</string>

    <!-- Library -->
    <!-- Option in Library to open Sessions page -->
    <string name="library_sessions">Sesiones</string>
    <!-- Option in Library to open Screenshots page -->
    <string name="library_screenshots">Capturas de pantalla</string>
    <!-- Option in Library to open Downloads page -->
    <string name="library_downloads">Descargas</string>
    <!-- Option in library to open Bookmarks page -->
    <string name="library_bookmarks">Marcadores</string>
    <!-- Option in library to open Desktop Bookmarks root page -->
    <string name="library_desktop_bookmarks_root">Marcadores de escritorio</string>
    <!-- Option in library to open Desktop Bookmarks "menu" page -->
    <string name="library_desktop_bookmarks_menu">Menú de marcadores</string>
    <!-- Option in library to open Desktop Bookmarks "toolbar" page -->
    <string name="library_desktop_bookmarks_toolbar">Barra de herramientas de marcadores</string>
    <!-- Option in library to open Desktop Bookmarks "unfiled" page -->
    <string name="library_desktop_bookmarks_unfiled">Otros marcadores</string>
    <!-- Option in Library to open History page -->
    <string name="library_history">Historial</string>
    <!-- Option in Library to open a new tab -->
    <string name="library_new_tab">Nueva pestaña</string>
    <!-- Option in Library to find text in page -->
    <string name="library_find_in_page">Buscar en la página</string>
    <!-- Option in Library to open Reading List -->
    <string name="library_reading_list">Lista de lectura</string>
    <!-- Menu Item Label for Search in Library -->
    <string name="library_search">Buscar</string>
    <!-- Settings Page Title -->
    <string name="settings_title">Opciones</string>
    <!-- Content description (not visible, for screen readers etc.): "Menu icon for items on a history item" -->
    <string name="content_description_history_menu">Menú de elementos del historial</string>
    <!-- Content description (not visible, for screen readers etc.): "Close button for library settings" -->
    <string name="content_description_close_button">Cerrar</string>

    <!-- Option in library for Recently Closed Tabs -->
    <string name="library_recently_closed_tabs">Pestañas cerradas recientemente</string>
    <!-- Option in library to open Recently Closed Tabs page -->
    <string name="recently_closed_show_full_history">Mostrar historial completo</string>
    <!-- Text to show users they have multiple tabs saved in the Recently Closed Tabs section of history.
    %d is a placeholder for the number of tabs selected. -->
    <string name="recently_closed_tabs">%d pestañas</string>
    <!-- Text to show users they have one tab saved in the Recently Closed Tabs section of history.
    %d is a placeholder for the number of tabs selected. -->
    <string name="recently_closed_tab">%d pestaña</string>
    <!-- Recently closed tabs screen message when there are no recently closed tabs -->
    <string name="recently_closed_empty_message">No hay pestañas recientemente cerradas aquí</string>

    <!-- Tab Management -->
    <!-- Title of preference for tabs management -->
    <string name="preferences_tabs">Pestañas</string>
    <!-- Title of preference that allows a user to specify the tab view -->
    <string name="preferences_tab_view">Vista de pestaña</string>
    <!-- Option for a list tab view -->
    <string name="tab_view_list">Lista</string>
    <!-- Option for a grid tab view -->
    <string name="tab_view_grid">Cuadrícula</string>
    <!-- Title of preference that allows a user to auto close tabs after a specified amount of time -->
    <string name="preferences_close_tabs">Cerrar pestañas</string>
    <!-- Option for auto closing tabs that will never auto close tabs, always allows user to manually close tabs -->
    <string name="close_tabs_manually">Manualmente</string>
    <!-- Option for auto closing tabs that will auto close tabs after one day -->
    <string name="close_tabs_after_one_day">Después de un día</string>
    <!-- Option for auto closing tabs that will auto close tabs after one week -->
    <string name="close_tabs_after_one_week">Después de una semana</string>
    <!-- Option for auto closing tabs that will auto close tabs after one month -->
    <string name="close_tabs_after_one_month">Después de un mes</string>

    <!-- Start on Home -->
    <!-- Title of a preference that allows a user to indicate after a specified amount of time when the app should start on the home screen -->
    <string name="preferences_start_on_home">Empezar en la pantalla de inicio</string>
    <!-- Option for starting on the home screen after after four hours or inactivity -->
    <string name="start_on_home_after_four_hours">Después de cuatro horas</string>
    <!-- Option for always starting on the home screen -->
    <string name="start_on_home_always">Siempre</string>
    <!-- Option for never starting on the home screen -->
    <string name="start_on_home_never">Nunca</string>
    <!-- Summary for tabs preference when auto closing tabs setting is set to manual close-->
    <string name="close_tabs_manually_summary">Cerrar manualmente</string>
    <!-- Summary for tabs preference when auto closing tabs setting is set to auto close tabs after one day-->
    <string name="close_tabs_after_one_day_summary">Cerrar después de un día</string>
    <!-- Summary for tabs preference when auto closing tabs setting is set to auto close tabs after one week-->
    <string name="close_tabs_after_one_week_summary">Cerrar después de una semana</string>
    <!-- Summary for tabs preference when auto closing tabs setting is set to auto close tabs after one month-->
    <string name="close_tabs_after_one_month_summary">Cerrar después de un mes</string>

    <!-- Sessions -->
    <!-- Title for the list of tabs -->
    <string name="tab_header_label">Pestañas abiertas</string>
    <!-- Title for the list of tabs in the current private session -->
    <string name="tabs_header_private_title">Sesión privada</string>
    <!-- Title for the list of tabs in the current private session -->
    <string name="tabs_header_private_tabs_title">Pestañas privadas</string>
    <!-- Title for the list of tabs in the synced tabs -->
    <string name="tabs_header_synced_tabs_title">Pestañas sincronizadas</string>
    <!-- Content description (not visible, for screen readers etc.): Add tab button. Adds a news tab when pressed -->
    <string name="add_tab">Añadir pestaña</string>
    <!-- Content description (not visible, for screen readers etc.): Add tab button. Adds a news tab when pressed -->
    <string name="add_private_tab">Agregar pestaña privada</string>
    <!-- Text for the new tab button to indicate adding a new private tab in the tab -->
    <string name="tab_drawer_fab_content">Privada</string>
    <!-- Text for the new tab button to indicate syncing command on the synced tabs page -->
    <string name="tab_drawer_fab_sync">Sincronizar</string>
    <!-- Text shown as the title of the open tab tray -->
    <string name="tab_tray_title">Abrir pestañas</string>
    <!-- Text shown in the menu for saving tabs to a collection -->
    <string name="tab_tray_menu_item_save">Guardar en colección</string>
    <!-- Text shown in the menu for the collection selector -->
    <string name="tab_tray_menu_select">Seleccionar</string>
    <!-- Text shown in the menu for sharing all tabs -->
    <string name="tab_tray_menu_item_share">Compartir todas las pestañas</string>
    <!-- Text shown in the menu to view recently closed tabs -->
    <string name="tab_tray_menu_recently_closed">Pestañas cerradas recientemente</string>
    <!-- Text shown in the menu to view account settings -->
    <string name="tab_tray_menu_account_settings">Configuración de la cuenta</string>
    <!-- Text shown in the menu to view tab settings -->
    <string name="tab_tray_menu_tab_settings">Ajustes de pestañas</string>
    <!-- Text shown in the menu for closing all tabs -->
    <string name="tab_tray_menu_item_close">Cerrar todas las pestañas</string>
    <!-- Shortcut action to open new tab -->
    <string name="tab_tray_menu_open_new_tab">Nueva pestaña</string>
    <!-- Shortcut action to open the home screen -->
    <string name="tab_tray_menu_home">Ir a inicio</string>
    <!-- Shortcut action to toggle private mode -->
    <string name="tab_tray_menu_toggle">Alternar modo pestaña</string>
    <!-- Text shown in the multiselect menu for bookmarking selected tabs. -->
    <string name="tab_tray_multiselect_menu_item_bookmark">Marcador</string>
    <!-- Text shown in the multiselect menu for closing selected tabs. -->
    <string name="tab_tray_multiselect_menu_item_close">Cerrar</string>
    <!-- Content description for tabs tray multiselect share button -->
    <string name="tab_tray_multiselect_share_content_description">Compartir pestañas seleccionadas</string>
    <!-- Content description for tabs tray multiselect menu -->
    <string name="tab_tray_multiselect_menu_content_description">Menú de pestañas seleccionadas</string>
    <!-- Content description (not visible, for screen readers etc.): Removes tab from collection button. Removes the selected tab from collection when pressed -->
    <string name="remove_tab_from_collection">Eliminar pestaña de la colección</string>
    <!-- Text for button to enter multiselect mode in tabs tray -->
    <string name="tabs_tray_select_tabs">Seleccionar pestañas</string>
    <!-- Content description (not visible, for screen readers etc.): Close tab button. Closes the current session when pressed -->
    <string name="close_tab">Cerrar pestaña</string>
    <!-- Content description (not visible, for screen readers etc.): Close tab <title> button. First parameter is tab title  -->
    <string name="close_tab_title">Cerrar pestaña %s</string>
    <!-- Content description (not visible, for screen readers etc.): Opens the open tabs menu when pressed -->
    <string name="open_tabs_menu">Abrir menú de pestañas</string>
    <!-- Open tabs menu item to close all tabs -->
    <string name="tabs_menu_close_all_tabs">Cerrar todas las pestañas</string>
    <!-- Open tabs menu item to share all tabs -->
    <string name="tabs_menu_share_tabs">Compartir pestañas</string>
    <!-- Open tabs menu item to save tabs to collection -->
    <string name="tabs_menu_save_to_collection1">Guardar pestañas en la colección</string>
    <!-- Content description (not visible, for screen readers etc.): Opens the tab menu when pressed -->
    <string name="tab_menu">Menú de pestañas</string>
    <!-- Tab menu item to share the tab -->
    <string name="tab_share">Compartir pestaña</string>
    <!-- Button in the current session menu. Deletes the session when pressed -->
    <string name="current_session_delete">Eliminar</string>
    <!-- Button in the current session menu. Saves the session when pressed -->
    <string name="current_session_save">Guardar</string>
    <!-- Button in the current session menu. Opens the share menu when pressed -->
    <string name="current_session_share">Compartir</string>
    <!-- Content description (not visible, for screen readers etc.): Title icon for current session menu -->
    <string name="current_session_image">Imagen de la sesión actual</string>
    <!-- Button to save the current set of tabs into a collection -->
    <string name="save_to_collection">Guardar en la colección</string>
    <!-- Text for the menu button to delete a collection -->
    <string name="collection_delete">Eliminar colección</string>
    <!-- Text for the menu button to rename a collection -->
    <string name="collection_rename">Cambiar el nombre a la colección</string>
    <!-- Text for the button to open tabs of the selected collection -->
    <string name="collection_open_tabs">Abrir pestañas</string>


    <!-- Hint for adding name of a collection -->
    <string name="collection_name_hint">Nombre de la colección</string>
	<!-- Text for the menu button to rename a top site -->
	<string name="rename_top_site">Renombrar</string>
	<!-- Text for the menu button to remove a top site -->
	<string name="remove_top_site">Eliminar</string>

    <!-- Text for the menu button to delete a top site from history -->
    <string name="delete_from_history">Eliminar del historial</string>
    <!-- Postfix for private WebApp titles, placeholder is replaced with app name -->
    <string name="pwa_site_controls_title_private">%1$s (modo privado)</string>

    <!-- Button in the current tab tray header in multiselect mode. Saved the selected tabs to a collection when pressed. -->
    <string name="tab_tray_save_to_collection">Guardar</string>

    <!-- History -->
    <!-- Text for the button to clear all history -->
    <string name="history_delete_all">Eliminar historial</string>
    <!-- Text for the dialog to confirm clearing all history -->
    <string name="history_delete_all_dialog">¿Seguro que quieres limpiar el historial?</string>
    <!-- Text for the snackbar to confirm that multiple browsing history items has been deleted -->
    <string name="history_delete_multiple_items_snackbar">Historial eliminado</string>
    <!-- Text for the snackbar to confirm that a single browsing history item has been deleted. The first parameter is the shortened URL of the deleted history item. -->
    <string name="history_delete_single_item_snackbar">Se eliminó %1$s</string>
    <!-- Text for positive action to delete history in deleting history dialog -->
    <string name="history_clear_dialog">Limpiar</string>
    <!-- History overflow menu copy button -->
    <string name="history_menu_copy_button">Copiar</string>
    <!-- History overflow menu share button -->
    <string name="history_menu_share_button">Compartir</string>
    <!-- History overflow menu open in new tab button -->
    <string name="history_menu_open_in_new_tab_button">Abrir en una nueva pestaña</string>
    <!-- History overflow menu open in private tab button -->
    <string name="history_menu_open_in_private_tab_button">Abrir en una pestaña privada</string>
    <!-- Text for the button to delete a single history item -->
    <string name="history_delete_item">Eliminar</string>
    <!-- History multi select title in app bar
    The first parameter is the number of bookmarks selected -->
    <string name="history_multi_select_title">%1$d seleccionados</string>
    <!-- Text for the button to clear selected history items. The first parameter
        is a digit showing the number of items you have selected -->
    <string name="history_delete_some">Eliminar %1$d elementos</string>
    <!-- Text for the header that groups the history for today -->
    <string name="history_today">Hoy</string>
    <!-- Text for the header that groups the history for yesterday -->
    <string name="history_yesterday">Ayer</string>
    <!-- Text for the header that groups the history for last 24 hours -->
    <string name="history_24_hours">Últimas 24 horas</string>
    <!-- Text for the header that groups the history the past 7 days -->
    <string name="history_7_days">Últimos 7 días</string>
    <!-- Text for the header that groups the history the past 30 days -->
    <string name="history_30_days">Últimos 30 días</string>
    <!-- Text for the header that groups the history older than the last month -->
    <string name="history_older">Anterior</string>

    <!-- Text shown when no history exists -->
    <string name="history_empty_message">No hay ningún historial</string>

    <!-- Downloads -->
    <!-- Text for the button to clear all downloads -->
    <string name="download_delete_all">Eliminar descargas</string>
    <!-- Text for the dialog to confirm clearing all downloads -->
    <string name="download_delete_all_dialog">¿Seguro que quieres eliminar tus descargas?</string>
    <!-- Text for the snackbar to confirm that multiple downloads items have been removed -->
    <string name="download_delete_multiple_items_snackbar_1">Descargas removidas</string>
    <!-- Text for the snackbar to confirm that a single download item has been removed. The first parameter is the name of the download item. -->
    <string name="download_delete_single_item_snackbar">%1$s eliminado</string>
    <!-- Text shown when no download exists -->
    <string name="download_empty_message_1">No hay archivos descargados</string>
    <!-- History multi select title in app bar
    The first parameter is the number of downloads selected -->
    <string name="download_multi_select_title">%1$d seleccionado</string>


    <!-- History overflow menu open in new tab button -->
    <string name="download_menu_open">Abrir</string>


    <!-- Text for the button to remove a single download item -->
    <string name="download_delete_item_1">Remover</string>


    <!-- Crashes -->
    <!-- Title text displayed on the tab crash page. This first parameter is the name of the application (For example: Fenix) -->
    <string name="tab_crash_title_2">Lo sentimos. %1$s no puede cargar esa página.</string>

    <!-- Description text displayed on the tab crash page -->
    <string name="tab_crash_description">Puedes intentar restaurar o cerrar esta pestaña.</string>
    <!-- Send crash report checkbox text on the tab crash page -->
    <string name="tab_crash_send_report">Enviar informe de fallos a Mozilla</string>
    <!-- Close tab button text on the tab crash page -->
    <string name="tab_crash_close">Cerrar pestaña</string>
    <!-- Restore tab button text on the tab crash page -->
    <string name="tab_crash_restore">Restaurar pestaña</string>

    <!-- Content Description for session item menu button -->
    <string name="content_description_session_menu">Opciones de sesión</string>

    <!-- Content Description for session item share button -->
    <string name="content_description_session_share">Compartir sesión</string>

    <!-- Bookmarks -->
    <!-- Content description for bookmarks library menu -->
    <string name="bookmark_menu_content_description">Menú marcadores</string>
    <!-- Screen title for editing bookmarks -->
    <string name="bookmark_edit">Editar marcador</string>
    <!-- Screen title for selecting a bookmarks folder -->
    <string name="bookmark_select_folder">Seleccionar carpeta</string>
    <!-- Confirmation message for a dialog confirming if the user wants to delete the selected folder -->
    <string name="bookmark_delete_folder_confirmation_dialog">¿Estás seguro de que quieres eliminar esta carpeta?</string>
    <!-- Confirmation message for a dialog confirming if the user wants to delete multiple items including folders. Parameter will be replaced by app name. -->
    <string name="bookmark_delete_multiple_folders_confirmation_dialog">%s eliminará los elementos seleccionados.</string>
    <!-- Snackbar title shown after a folder has been deleted. This first parameter is the name of the deleted folder -->
    <string name="bookmark_delete_folder_snackbar">Se eliminó %1$s</string>
    <!-- Screen title for adding a bookmarks folder -->
    <string name="bookmark_add_folder">Agregar carpeta</string>
    <!-- Snackbar title shown after a bookmark has been created. -->
    <string name="bookmark_saved_snackbar">¡Marcador guardado!</string>
    <!-- Snackbar edit button shown after a bookmark has been created. -->
    <string name="edit_bookmark_snackbar_action">EDITAR</string>

    <!-- Bookmark overflow menu edit button -->
    <string name="bookmark_menu_edit_button">Editar</string>
    <!-- Bookmark overflow menu select button -->
    <string name="bookmark_menu_select_button">Seleccionar</string>
    <!-- Bookmark overflow menu copy button -->
    <string name="bookmark_menu_copy_button">Copiar</string>
    <!-- Bookmark overflow menu share button -->
    <string name="bookmark_menu_share_button">Compartir</string>
    <!-- Bookmark overflow menu open in new tab button -->
    <string name="bookmark_menu_open_in_new_tab_button">Abrir en una nueva pestaña</string>
    <!-- Bookmark overflow menu open in private tab button -->
    <string name="bookmark_menu_open_in_private_tab_button">Abrir en una pestaña privada</string>
    <!-- Bookmark overflow menu delete button -->
    <string name="bookmark_menu_delete_button">Eliminar</string>
    <!--Bookmark overflow menu save button -->
    <string name="bookmark_menu_save_button">Guardar</string>
    <!-- Bookmark multi select title in app bar
     The first parameter is the number of bookmarks selected -->
    <string name="bookmarks_multi_select_title">%1$d seleccionados</string>
    <!-- Bookmark editing screen title -->
    <string name="edit_bookmark_fragment_title">Editar marcador</string>
    <!-- Bookmark folder editing screen title -->
    <string name="edit_bookmark_folder_fragment_title">Editar carpeta</string>
    <!-- Bookmark sign in button message -->
    <string name="bookmark_sign_in_button">Iniciar sesión para ver los marcadores sincronizados</string>
    <!-- Bookmark URL editing field label -->
    <string name="bookmark_url_label">URL</string>
    <!-- Bookmark FOLDER editing field label -->
    <string name="bookmark_folder_label">FOLDER</string>
    <!-- Bookmark NAME editing field label -->
    <string name="bookmark_name_label">NAME</string>
    <!-- Bookmark add folder screen title -->
    <string name="bookmark_add_folder_fragment_label">Agregar carpeta</string>
    <!-- Bookmark select folder screen title -->
    <string name="bookmark_select_folder_fragment_label">Seleccionar carpeta</string>
    <!-- Bookmark editing error missing title -->
    <string name="bookmark_empty_title_error">Debe tener un título</string>
    <!-- Bookmark editing error missing or improper URL -->
    <string name="bookmark_invalid_url_error">URL inválida</string>
    <!-- Bookmark screen message for empty bookmarks folder -->
    <string name="bookmarks_empty_message">No hay marcadores aquí</string>
    <!-- Bookmark snackbar message on deletion
     The first parameter is the host part of the URL of the bookmark deleted, if any -->
    <string name="bookmark_deletion_snackbar_message">Se eliminó %1$s</string>
    <!-- Bookmark snackbar message on deleting multiple bookmarks not including folders-->
    <string name="bookmark_deletion_multiple_snackbar_message_2">Marcadores eliminados</string>
    <!-- Bookmark snackbar message on deleting multiple bookmarks including folders-->
    <string name="bookmark_deletion_multiple_snackbar_message_3">Eliminando carpetas seleccionadas</string>
    <!-- Bookmark undo button for deletion snackbar action -->
    <string name="bookmark_undo_deletion">UNDO</string>

    <!-- Site Permissions -->
    <!-- Site permissions preferences header -->
    <string name="permissions_header">Permiso</string>
    <!-- Button label that take the user to the Android App setting -->
    <string name="phone_feature_go_to_settings">Ir a Ajustes</string>

    <!-- Content description (not visible, for screen readers etc.): Quick settings sheet
        to give users access to site specific information / settings. For example:
        Secure settings status and a button to modify site permissions -->
    <string name="quick_settings_sheet">Hoja de ajustes rápidos</string>
    <!-- Label that indicates that this option it the recommended one -->
    <string name="phone_feature_recommended">Recomendada</string>
    <!-- button that allows editing site permissions settings -->
    <string name="quick_settings_sheet_manage_site_permissions">Administrar permisos del sitio</string>
    <!-- Button label for clearing all the information of site permissions-->
    <string name="clear_permissions">Borrar permisos</string>
    <!-- Button label for clearing a site permission-->
    <string name="clear_permission">Borrar permiso</string>
    <!-- Button label for clearing all the information on all sites-->
    <string name="clear_permissions_on_all_sites">Borrar permisos en todos los sitios</string>
    <!-- Preference for altering video and audio autoplay for all websites -->
    <string name="preference_browser_feature_autoplay">Reproducción automática</string>
    <!-- Preference for altering the camera access for all websites -->
    <string name="preference_phone_feature_camera">Cámara</string>
    <!-- Preference for altering the microphone access for all websites -->
    <string name="preference_phone_feature_microphone">Micrófono</string>
    <!-- Preference for altering the location access for all websites -->
    <string name="preference_phone_feature_location">Ubicación</string>
    <!-- Preference for altering the notification access for all websites -->
    <string name="preference_phone_feature_notification">Notificación</string>
    <!-- Preference for altering the persistent storage access for all websites -->
    <string name="preference_phone_feature_persistent_storage">Almacenamiento persistente</string>
    <!-- Preference for altering the EME access for all websites -->
    <string name="preference_phone_feature_media_key_system_access">Contenido controlado por DRM</string>
    <!-- Label that indicates that a permission must be asked always -->
    <string name="preference_option_phone_feature_ask_to_allow">Pedir permiso</string>
    <!-- Label that indicates that a permission must be blocked -->
    <string name="preference_option_phone_feature_blocked">Bloqueado</string>
    <!-- Label that indicates that a permission must be allowed -->
    <string name="preference_option_phone_feature_allowed">Permitido</string>
    <!--Label that indicates a permission is by the Android OS-->
    <string name="phone_feature_blocked_by_android">Bloqueado por Android</string>
    <!-- Preference for showing a list of websites that the default configurations won't apply to them -->
    <string name="preference_exceptions">Excepciones</string>
    <!-- Summary of tracking protection preference if tracking protection is set to on -->
    <string name="tracking_protection_on">Activado</string>
    <!-- Summary of tracking protection preference if tracking protection is set to off -->
    <string name="tracking_protection_off">Desactivado</string>

    <!-- Label for global setting that indicates that all video and audio autoplay is allowed -->
    <string name="preference_option_autoplay_allowed2">Permitir audio y vídeo</string>
    <!-- Label for site specific setting that indicates that all video and audio autoplay is allowed -->
    <string name="quick_setting_option_autoplay_allowed">Permitir audio y video</string>
    <!-- Label that indicates that video and audio autoplay is only allowed over Wi-Fi -->
    <string name="preference_option_autoplay_allowed_wifi_only2">Bloquear audio y vídeo solo con datos móviles</string>
    <!-- Subtext that explains 'autoplay on Wi-Fi only' option -->
    <string name="preference_option_autoplay_allowed_wifi_subtext">El audio y el vídeo se reproducirán con Wi-Fi</string>
    <!-- Label for global setting that indicates that video autoplay is allowed, but audio autoplay is blocked -->
    <string name="preference_option_autoplay_block_audio2">Bloquear solo audio</string>
    <!-- Label for site specific setting that indicates that video autoplay is allowed, but audio autoplay is blocked -->
    <string name="quick_setting_option_autoplay_block_audio">Bloquear solo audio</string>
    <!-- Label for global setting that indicates that all video and audio autoplay is blocked -->
    <string name="preference_option_autoplay_blocked3">Bloquear audio y vídeo</string>
    <!-- Label for site specific setting that indicates that all video and audio autoplay is blocked -->
    <string name="quick_setting_option_autoplay_blocked">Bloquear audio y video</string>
    <!-- Summary of delete browsing data on quit preference if it is set to on -->
    <string name="delete_browsing_data_quit_on">Activado</string>
    <!-- Summary of delete browsing data on quit preference if it is set to off -->
    <string name="delete_browsing_data_quit_off">Desactivado</string>

    <!-- Collections -->
    <!-- Collections header on home fragment -->
    <string name="collections_header">Colecciones</string>
    <!-- Content description (not visible, for screen readers etc.): Opens the collection menu when pressed -->
    <string name="collection_menu_button_content_description">Menú de la colección</string>

    <!-- Label to describe what collections are to a new user without any collections -->
    <string name="no_collections_description2">Recolecta las cosas que te importan.\nAgrupa las búsquedas, los sitios y las pestañas similares para acceder a ellas rápidamente.</string>
    <!-- Title for the "select tabs" step of the collection creator -->
    <string name="create_collection_select_tabs">Seleccionar pestañas</string>

    <!-- Title for the "select collection" step of the collection creator -->
    <string name="create_collection_select_collection">Seleccionar colección</string>

    <!-- Title for the "name collection" step of the collection creator -->
    <string name="create_collection_name_collection">Dar nombre a la colección</string>

    <!-- Button to add new collection for the "select collection" step of the collection creator -->
    <string name="create_collection_add_new_collection">Agregar nueva colección</string>

    <!-- Button to select all tabs in the "select tabs" step of the collection creator -->
    <string name="create_collection_select_all">Seleccionar todo</string>
    <!-- Button to deselect all tabs in the "select tabs" step of the collection creator -->
    <string name="create_collection_deselect_all">Deseleccionar todo</string>
    <!-- Text to prompt users to select the tabs to save in the "select tabs" step of the collection creator -->
    <string name="create_collection_save_to_collection_empty">Selecciona las pestañas que quieres guardar</string>

    <!-- Text to show users how many tabs they have selected in the "select tabs" step of the collection creator.
     %d is a placeholder for the number of tabs selected. -->
    <string name="create_collection_save_to_collection_tabs_selected">%d pestañas seleccionadas</string>

    <!-- Text to show users they have one tab selected in the "select tabs" step of the collection creator.
    %d is a placeholder for the number of tabs selected. -->
    <string name="create_collection_save_to_collection_tab_selected">%d pestaña seleccionada</string>

    <!-- Text shown in snackbar when multiple tabs have been saved in a collection -->
    <string name="create_collection_tabs_saved">¡Pestañas guardadas!</string>

    <!-- Text shown in snackbar when one or multiple tabs have been saved in a new collection -->
    <string name="create_collection_tabs_saved_new_collection">¡Colección guardada!</string>
    <!-- Text shown in snackbar when one tab has been saved in a collection -->
    <string name="create_collection_tab_saved">¡Pestaña guardada!</string>

    <!-- Content description (not visible, for screen readers etc.): button to close the collection creator -->
    <string name="create_collection_close">Cerrar</string>

    <!-- Button to save currently selected tabs in the "select tabs" step of the collection creator-->
    <string name="create_collection_save">Guardar</string>

    <!-- Snackbar action to view the collection the user just created or updated -->
    <string name="create_collection_view">Ver</string>

    <!-- Default name for a new collection in "name new collection" step of the collection creator. %d is a placeholder for the number of collections-->
    <string name="create_collection_default_name">Colección %d</string>

    <!-- Share -->
    <!-- Share screen header -->
    <string name="share_header">Enviar y compartir</string>
    <!-- Share screen header -->
    <string name="share_header_2">Compartir</string>
    <!-- Content description (not visible, for screen readers etc.):
        "Share" button. Opens the share menu when pressed. -->
    <string name="share_button_content_description">Compartir</string>
    <!-- Sub-header in the dialog to share a link to another app -->
    <string name="share_link_subheader">Compartir un enlace</string>
    <!-- Sub-header in the dialog to share a link to another sync device -->
    <string name="share_device_subheader">Enviar a dispositivo</string>
    <!-- Sub-header in the dialog to share a link to an app from the full list -->
    <string name="share_link_all_apps_subheader">Todas las acciones</string>
    <!-- Sub-header in the dialog to share a link to an app from the most-recent sorted list -->
    <string name="share_link_recent_apps_subheader">Usado recientemente</string>
    <!-- An option from the three dot menu to into sync -->
    <string name="sync_menu_sign_in">Iniciar sesión para sincronizar</string>
    <!-- An option from the share dialog to sign into sync -->
    <string name="sync_sign_in">Iniciar sesión en Sync</string>
    <!-- An option from the share dialog to send link to all other sync devices -->
    <string name="sync_send_to_all">Enviar a todos los dispositivos</string>
    <!-- An option from the share dialog to reconnect to sync -->
    <string name="sync_reconnect">Volver a conectar con Sync</string>
    <!-- Text displayed when sync is offline and cannot be accessed -->
    <string name="sync_offline">Sin conexión</string>
    <!-- An option to connect additional devices -->
    <string name="sync_connect_device">Conectar otro dispositivo</string>
    <!-- The dialog text shown when additional devices are not available -->
    <string name="sync_connect_device_dialog">Para enviar una pestaña, inicia sesión en Firefox al menos en otro dispositivo.</string>
    <!-- Confirmation dialog button -->
    <string name="sync_confirmation_button">Entendido</string>

    <!-- Share error message -->
    <string name="share_error_snackbar">No se puede compartir con esta aplicación</string>

    <!-- Add new device screen title -->
    <string name="sync_add_new_device_title">Enviar al dispositivo</string>
    <!-- Text for the warning message on the Add new device screen -->
    <string name="sync_add_new_device_message">No hay dispositivos conectados</string>
    <!-- Text for the button to learn about sending tabs -->
    <string name="sync_add_new_device_learn_button">Saber más sobre el envío de pestañas…</string>
    <!-- Text for the button to connect another device -->
    <string name="sync_add_new_device_connect_button">Conectar otro dispositivo…</string>

    <!-- Notifications -->
    <!-- The user visible name of the "notification channel" (Android 8+ feature) for the ongoing notification shown while a browsing session is active. -->
    <string name="notification_pbm_channel_name">Sesión de navegación privada</string>
    <!-- Text shown in the notification that pops up to remind the user that a private browsing session is active. -->
    <string name="notification_pbm_delete_text">Eliminar pestañas privadas</string>
    <!-- Text shown in the notification that pops up to remind the user that a private browsing session is active. -->
    <string name="notification_pbm_delete_text_2">Cerrar pestañas privadas</string>
    <!-- Notification action to open Fenix and resume the current browsing session. -->
    <string name="notification_pbm_action_open">Abrir</string>
    <!-- Notification action to delete all current private browsing sessions AND switch to Fenix (bring it to the foreground) -->
    <string name="notification_pbm_action_delete_and_open">Eliminar y abrir</string>
    <!-- Name of the "Powered by Fenix" notification channel. Displayed in the "App notifications" system settings for the app -->
    <string name="notification_powered_by_channel_name">Desarrollado por</string>
    <!-- Text shown in snackbar when user deletes a collection -->
    <string name="snackbar_collection_deleted">Colección eliminada</string>

    <!-- Text shown in snackbar when user renames a collection -->
    <string name="snackbar_collection_renamed">Se le cambió el nombre a la colección</string>
    <!-- Text shown in snackbar when user deletes a tab -->
    <string name="snackbar_tab_deleted">Pestaña eliminada</string>

    <!-- Text shown in snackbar when user deletes all tabs -->
    <string name="snackbar_tabs_deleted">Pestañas eliminadas</string>
    <!-- Text shown in snackbar when user closes a tab -->
    <string name="snackbar_tab_closed">Pestaña cerrada</string>
    <!-- Text shown in snackbar when user closes all tabs -->
    <string name="snackbar_tabs_closed">Pestañas cerradas</string>
    <!-- Text shown in snackbar when user closes tabs -->
    <string name="snackbar_message_tabs_closed">¡Pestañas cerradas!</string>
    <!-- Text shown in snackbar when user bookmarks a list of tabs -->
    <string name="snackbar_message_bookmarks_saved">¡Marcadores guardados!</string>
    <!-- Text shown in snackbar action for viewing bookmarks -->
    <string name="snackbar_message_bookmarks_view">Ver</string>
    <!-- Text shown in snackbar when user adds a site to top sites -->
    <string name="snackbar_added_to_top_sites">¡Añadido a sitios favoritos!</string>
    <!-- Text shown in snackbar when user closes a private tab -->
    <string name="snackbar_private_tab_closed">Pestaña privada cerrada</string>
    <!-- Text shown in snackbar when user closes all private tabs -->
    <string name="snackbar_private_tabs_closed">Pestañas privadas cerradas</string>
    <!-- Text shown in snackbar when user deletes all private tabs -->
    <string name="snackbar_private_tabs_deleted">Pestañas privadas eliminadas</string>
    <!-- Text shown in snackbar to undo deleting a tab, top site or collection -->
    <string name="snackbar_deleted_undo">DESHACER</string>

    <!-- Text shown in snackbar when user removes a top site -->
    <string name="snackbar_top_site_removed">Sitio eliminado</string>
    <!-- Text for action to undo deleting a tab or collection shown in a11y dialog -->
    <string name="a11y_dialog_deleted_undo">Deshacer</string>
    <!-- Text for action to confirm deleting a tab or collection shown in a11y dialog -->
    <string name="a11y_dialog_deleted_confirm">Confirmar</string>
    <!-- QR code scanner prompt which appears after scanning a code, but before navigating to it
        First parameter is the name of the app, second parameter is the URL or text scanned-->
    <string name="qr_scanner_confirmation_dialog_message">Permitir que %1$s abra %2$s</string>
    <!-- QR code scanner prompt dialog positive option to allow navigation to scanned link -->
    <string name="qr_scanner_dialog_positive">PERMITIR</string>
    <!-- QR code scanner prompt dialog positive option to deny navigation to scanned link -->
    <string name="qr_scanner_dialog_negative">DENEGAR</string>
    <!-- Tab collection deletion prompt dialog message. Placeholder will be replaced with the collection name -->
    <string name="tab_collection_dialog_message">¿Seguro que quieres eliminar %1$s?</string>
    <!-- Collection and tab deletion prompt dialog message. This will show when the last tab from a collection is deleted -->
    <string name="delete_tab_and_collection_dialog_message">Eliminar esta pestaña eliminará toda la colección. Puedes crear nuevas colecciones en cualquier momento.</string>
    <!-- Collection and tab deletion prompt dialog title. Placeholder will be replaced with the collection name. This will show when the last tab from a collection is deleted -->
    <string name="delete_tab_and_collection_dialog_title">¿Eliminar %1$s?</string>
    <!-- Tab collection deletion prompt dialog option to delete the collection -->
    <string name="tab_collection_dialog_positive">Eliminar</string>
    <!-- Tab collection deletion prompt dialog option to cancel deleting the collection -->
    <string name="tab_collection_dialog_negative">Cancelar</string>
    <!-- Text displayed in a notification when the user enters full screen mode -->
    <string name="full_screen_notification">Accediendo al modo de pantalla completa</string>

    <!-- Message for copying the URL via long press on the toolbar -->
    <string name="url_copied">URL copiada</string>


    <!-- Sample text for accessibility font size -->
    <string name="accessibility_text_size_sample_text_1">Este es un texto de ejemplo. Está aquí para mostrar cómo va a aparecer el texto cuando aumentes o disminuyas el tamaño con esta configuración.</string>
    <!-- Summary for Accessibility Text Size Scaling Preference -->
    <string name="preference_accessibility_text_size_summary">Aumentar o disminuir el tamaño de los textos en los sitios web</string>
    <!-- Title for Accessibility Text Size Scaling Preference -->
    <string name="preference_accessibility_font_size_title">Tamaño de la fuente</string>

    <!-- Title for Accessibility Text Automatic Size Scaling Preference -->
    <string name="preference_accessibility_auto_size_2">Tamaño de fuente automático</string>
    <!-- Summary for Accessibility Text Automatic Size Scaling Preference -->
    <string name="preference_accessibility_auto_size_summary">El tamaño de fuente coincidirá con la configuración de Android. Deshabilitar para administrar el tamaño de la fuente aquí.</string>

    <!-- Title for the Delete browsing data preference -->
    <string name="preferences_delete_browsing_data">Eliminar datos de navegación</string>
    <!-- Title for the tabs item in Delete browsing data -->
    <string name="preferences_delete_browsing_data_tabs_title_2">Pestañas abiertas</string>
    <!-- Subtitle for the tabs item in Delete browsing data, parameter will be replaced with the number of open tabs -->
    <string name="preferences_delete_browsing_data_tabs_subtitle">%d pestañas</string>
    <!-- Title for the data and history items in Delete browsing data -->
    <string name="preferences_delete_browsing_data_browsing_data_title">Historial de navegación y datos del sitio</string>
    <!-- Subtitle for the data and history items in delete browsing data, parameter will be replaced with the
        number of history items the user has -->
    <string name="preferences_delete_browsing_data_browsing_data_subtitle">%d direcciones</string>
    <!-- Title for history items in Delete browsing data -->
    <string name="preferences_delete_browsing_data_browsing_history_title">Historial</string>
    <!-- Subtitle for the history items in delete browsing data, parameter will be replaced with the
        number of history pages the user has -->
    <string name="preferences_delete_browsing_data_browsing_history_subtitle">%d páginas</string>
    <!-- Title for the cookies item in Delete browsing data -->
    <string name="preferences_delete_browsing_data_cookies">Cookies</string>
    <!-- Subtitle for the cookies item in Delete browsing data -->
    <string name="preferences_delete_browsing_data_cookies_subtitle">Se cerrará sesión en la mayoría de los sitios</string>
    <!-- Title for the cached images and files item in Delete browsing data -->
    <string name="preferences_delete_browsing_data_cached_files">Imágenes y archivos en caché</string>
    <!-- Subtitle for the cached images and files item in Delete browsing data -->
    <string name="preferences_delete_browsing_data_cached_files_subtitle">Libera espacio de almacenamiento</string>
    <!-- Title for the site permissions item in Delete browsing data -->
    <string name="preferences_delete_browsing_data_site_permissions">Permisos de los sitios</string>
    <!-- Title for the downloads item in Delete browsing data -->
    <string name="preferences_delete_browsing_data_downloads">Descargas</string>
    <!-- Text for the button to delete browsing data -->
    <string name="preferences_delete_browsing_data_button">Eliminar datos de navegación</string>

    <!-- Title for the Delete browsing data on quit preference -->
    <string name="preferences_delete_browsing_data_on_quit">Eliminar datos de navegación al salir</string>
    <!-- Summary for the Delete browsing data on quit preference. "Quit" translation should match delete_browsing_data_on_quit_action translation. -->
    <string name="preference_summary_delete_browsing_data_on_quit">Eliminar automáticamente los datos de navegación cuando selecciones &quot;Salir&quot; en el menú principal</string>
    <!-- Summary for the Delete browsing data on quit preference. "Quit" translation should match delete_browsing_data_on_quit_action translation. -->
    <string name="preference_summary_delete_browsing_data_on_quit_2">Eliminar automáticamente los datos de navegación cuando selecciones  \&quot;Salir\&quot; en el menú principal</string>
    <!-- Action item in menu for the Delete browsing data on quit feature -->
    <string name="delete_browsing_data_on_quit_action">Salir</string>

    <!-- Dialog message to the user asking to delete browsing data. -->
    <string name="delete_browsing_data_prompt_message">Se eliminarán todos tus datos de navegación.</string>
    <!-- Dialog message to the user asking to delete browsing data. Parameter will be replaced by app name. -->
    <string name="delete_browsing_data_prompt_message_3">%s eliminará los datos de navegación seleccionados.</string>
    <!-- Text for the cancel button for the data deletion dialog -->
    <string name="delete_browsing_data_prompt_cancel">Cancelar</string>
    <!-- Text for the allow button for the data deletion dialog -->
    <string name="delete_browsing_data_prompt_allow">Eliminar</string>
    <!-- Text for the snackbar confirmation that the data was deleted -->
    <string name="preferences_delete_browsing_data_snackbar">Se eliminaron los datos de navegación</string>

    <!-- Text for the snackbar to show the user that the deletion of browsing data is in progress -->
    <string name="deleting_browsing_data_in_progress">Eliminando datos de navegación…</string>

    <!-- Tips -->
    <!-- text for firefox preview moving tip header "Firefox Preview" and "Firefox Nightly" are intentionally hardcoded -->
    <string name="tip_firefox_preview_moved_header">Firefox Preview es ahora Firefox Nightly</string>
    <!-- text for firefox preview moving tip description -->
    <string name="tip_firefox_preview_moved_description">Firefox Nightly se actualiza todas las noches y tiene nuevas funciones experimentales.
        Sin embargo, puede ser menos estable. Descarga nuestro navegador beta para una experiencia más estable.</string>

    <!-- text for firefox preview moving tip button. "Firefox for Android Beta" is intentionally hardcoded -->
    <string name="tip_firefox_preview_moved_button_2">Obtener Firefox para Android Beta</string>

    <!-- text for firefox preview moving tip header. "Firefox Nightly" is intentionally hardcoded -->
    <string name="tip_firefox_preview_moved_header_preview_installed">Firefox Nightly se movió</string>
    <!-- text for firefox preview moving tip description -->
    <string name="tip_firefox_preview_moved_description_preview_installed">Esta aplicación ya no va a recibir actualizaciones de seguridad. Deja de usar esta aplicación y cambia al nuevo Nightly.
        \n\nPara transferir tus marcadores, inicios de sesión e historial a otra aplicación, crea una cuenta Firefox.</string>
    <!-- text for firefox preview moving tip button  -->
    <string name="tip_firefox_preview_moved_button_preview_installed">Cambia al nuevo Nightly</string>

    <!-- text for firefox preview moving tip header. "Firefox Nightly" is intentionally hardcoded -->
    <string name="tip_firefox_preview_moved_header_preview_not_installed">Firefox Nightly se movió</string>
    <!-- text for firefox preview moving tip description -->
    <string name="tip_firefox_preview_moved_description_preview_not_installed">Esta aplicación ya no va a recibir actualizaciones de seguridad. Obtén el nuevo Nightly y deja de usar esta aplicación.
        \n\nPara transferir tus marcadores, inicios de sesión e historial a otra aplicación, crea una cuenta Firefox.</string>
    <!-- text for firefox preview moving tip button  -->
    <string name="tip_firefox_preview_moved_button_preview_not_installed">Obtén el nuevo Nightly</string>

    <!-- Onboarding -->
    <!-- Text for onboarding welcome message
    The first parameter is the name of the app (e.g. Firefox Preview) -->
    <string name="onboarding_header">¡Te damos la bienvenida a %s!</string>
    <!-- text for the Firefox Accounts section header -->
    <string name="onboarding_fxa_section_header">¿Ya tienes una cuenta?</string>
    <!-- text for the "What's New" onboarding card header -->
    <string name="onboarding_whats_new_header1">Ver las novedades</string>
    <!-- text for the "what's new" onboarding card description
    The first parameter is the short name of the app (e.g. Firefox) -->
    <string name="onboarding_whats_new_description">¿Tienes preguntas sobre el rediseño de %s? ¿Quieres saber qué ha cambiado?</string>
    <!-- text for underlined clickable link that is part of "what's new" onboarding card description that links to an FAQ -->
    <string name="onboarding_whats_new_description_linktext">Obtén respuestas aquí</string>
    <!-- text for the Firefox account onboarding sign in card header. The word "Firefox" should not be translated -->
    <string name="onboarding_account_sign_in_header_1">Sincronizar Firefox entre dispositivos</string>
    <!-- Text for the button to learn more about signing in to your Firefox account -->
    <string name="onboarding_manual_sign_in_description">Traer marcadores, historial y contraseñas a Firefox en este dispositivo.</string>
    <!-- text for the firefox account onboarding card header when we detect you're already signed in to
        another Firefox browser. (The word `Firefox` should not be translated)
        The first parameter is the email of the detected user's account -->
    <string name="onboarding_firefox_account_auto_signin_header_3">Te has conectado como %s en otro navegador Firefox en este dispositivo. ¿Quieres conectarte con esta cuenta?</string>
    <!-- text for the button to confirm automatic sign-in -->
    <string name="onboarding_firefox_account_auto_signin_confirm">Sí, iniciar sesión</string>
    <!-- text for the automatic sign-in button while signing in is in process -->
    <string name="onboarding_firefox_account_signing_in">Iniciando sesión…</string>
    <!-- text for the button to manually sign into Firefox account. -->
    <string name="onboarding_firefox_account_sign_in_1">Registrarse</string>
    <!-- text for the button to stay signed out when presented with an option to automatically sign-in. -->
    <string name="onboarding_firefox_account_stay_signed_out">Mantenerme desconectado</string>
    <!-- text to display in the snackbar once account is signed-in -->
    <string name="onboarding_firefox_account_sync_is_on">Sync está activado</string>
    <!-- text to display in the snackbar if automatic sign-in fails. user may try again -->
    <string name="onboarding_firefox_account_automatic_signin_failed">Error al iniciar sesión</string>

    <!-- text for the tracking protection onboarding card header -->
    <string name="onboarding_tracking_protection_header_3">Privacidad siempre activada</string>
    <!-- text for the tracking protection card description. 'Firefox' intentionally hardcoded here -->
    <string name="onboarding_tracking_protection_description_3">Firefox bloquea automáticamente a las compañías que te siguen en secreto por la web.</string>
    <!-- text for tracking protection radio button option for standard level of blocking -->
    <string name="onboarding_tracking_protection_standard_button_2">Estándar (predeterminado)</string>
    <!-- text for standard blocking option button description -->
    <string name="onboarding_tracking_protection_standard_button_description_3">Equilibrado para privacidad y rendimiento. Las páginas se cargarán normalmente.</string>
    <!-- text for tracking protection radio button option for strict level of blocking -->
    <string name="onboarding_tracking_protection_strict_button">Estricta (recomendada)</string>
    <!-- text for tracking protection radio button option for strict level of blocking -->
    <string name="onboarding_tracking_protection_strict_option">Estricto</string>
    <!-- text for strict blocking option button description -->
    <string name="onboarding_tracking_protection_strict_button_description_3">Bloquea más rastreadores para que las páginas se carguen más rápido, pero pueden fallar algunas funcionalidades de la página.</string>
    <!-- text for the toolbar position card header  -->
    <string name="onboarding_toolbar_placement_header_1">Escoge la posición de la barra de herramientas</string>
    <!-- text for the toolbar position card description -->
    <string name="onboarding_toolbar_placement_description_1">Pon la barra de herramientas a tu alcance. Mantenla abajo, o muévela hacia arriba.</string>
    <!-- text for the private browsing onboarding card header -->
    <string name="onboarding_private_browsing_header">Navegar de forma privada</string>

    <!-- text for the private browsing onboarding card description
    The first parameter is an icon that represents private browsing -->
    <string name="onboarding_private_browsing_description1">Abre una pestaña privada una vez: Toca el icono %s.</string>
    <!-- text for the private browsing onboarding card description, explaining how to always using private browsing -->
    <string name="onboarding_private_browsing_always_description">Abre siempre pestañas privadas: Actualiza los ajustes de tu navegador.</string>
    <!-- text for the private browsing onbording card button, that launches settings -->
    <string name="onboarding_private_browsing_button">Abrir ajustes</string>
    <!-- text for the privacy notice onboarding card header -->
    <string name="onboarding_privacy_notice_header">Tu privacidad</string>
    <!-- text for the privacy notice onboarding card description
    The first parameter is the name of the app (e.g. Firefox Preview) Substitute %s for long browser name. -->
    <string name="onboarding_privacy_notice_description2">Hemos diseñado %s para darte el control sobre lo que compartes en línea y lo que compartes con nosotros.</string>
    <!-- Text for the button to read the privacy notice -->
    <string name="onboarding_privacy_notice_read_button">Lee nuestro aviso de privacidad</string>

    <!-- Content description (not visible, for screen readers etc.): Close onboarding screen -->
    <string name="onboarding_close">Cerrar</string>

    <!-- text for the button to finish onboarding -->
    <string name="onboarding_finish">Comienza a navegar</string>

    <!-- Onboarding theme -->
    <!-- text for the theme picker onboarding card header -->
    <string name="onboarding_theme_picker_header">Elige tu tema</string>
    <!-- text for the theme picker onboarding card description -->
    <string name="onboarding_theme_picker_description_2">Ahorra un poco de batería y descansa la vista con el modo oscuro.</string>
    <!-- Automatic theme setting (will follow device setting) -->
    <string name="onboarding_theme_automatic_title">Automático</string>
    <!-- Summary of automatic theme setting (will follow device setting) -->
    <string name="onboarding_theme_automatic_summary">Se adapta a la configuración de tu dispositivo</string>
    <!-- Theme setting for dark mode -->
    <string name="onboarding_theme_dark_title">Tema oscuro</string>
    <!-- Theme setting for light mode -->
    <string name="onboarding_theme_light_title">Tema claro</string>

    <!-- Text shown in snackbar when multiple tabs have been sent to device -->
    <string name="sync_sent_tabs_snackbar">¡Pestañas enviadas!</string>
    <!-- Text shown in snackbar when one tab has been sent to device  -->
    <string name="sync_sent_tab_snackbar">¡Pestaña enviada!</string>
    <!-- Text shown in snackbar when sharing tabs failed  -->
    <string name="sync_sent_tab_error_snackbar">Imposible enviar</string>
    <!-- Text shown in snackbar for the "retry" action that the user has after sharing tabs failed -->
    <string name="sync_sent_tab_error_snackbar_action">REINTENTAR</string>
    <!-- Title of QR Pairing Fragment -->
    <string name="sync_scan_code">Escanear el código</string>
    <!-- Instructions on how to access pairing -->
    <string name="sign_in_instructions"><![CDATA[Abre Firefox en tu equipo y ve a <b>https://firefox.com/pair</b>]]></string>
    <!-- Text shown for sign in pairing when ready -->
    <string name="sign_in_ready_for_scan">Listo para escanear</string>
    <!-- Text shown for settings option for sign with pairing -->
    <string name="sign_in_with_camera">Inicia sesión con tu cámara</string>
    <!-- Text shown for settings option for sign with email -->
    <string name="sign_in_with_email">Usar el correo</string>
    <!-- Text shown for settings option for create new account text.'Firefox' intentionally hardcoded here.-->
    <string name="sign_in_create_account_text"><![CDATA[¿No tienes cuenta? <u>Crea una</u> para sincronizar Firefox entre dispositivos.]]></string>
    <!-- Text shown in confirmation dialog to sign out of account -->
    <string name="sign_out_confirmation_message">Firefox dejará de sincronizar tu cuenta, pero no se eliminarán los datos de navegación en este dispositivo.</string>
    <!-- Text shown in confirmation dialog to sign out of account. The first parameter is the name of the app (e.g. Firefox Preview) -->
    <string name="sign_out_confirmation_message_2">%s dejará de sincronizarse con tu cuenta, pero no se borrarán los datos de navegación de este dispositivo.</string>
    <!-- Option to continue signing out of account shown in confirmation dialog to sign out of account -->
    <string name="sign_out_disconnect">Desconectar</string>
    <!-- Option to cancel signing out shown in confirmation dialog to sign out of account -->
    <string name="sign_out_cancel">Cancelar</string>
    <!-- Error message snackbar shown after the user tried to select a default folder which cannot be altered -->
    <string name="bookmark_cannot_edit_root">No se pueden editar las carpetas predeterminadas</string>

    <!-- Enhanced Tracking Protection -->
    <!-- Link displayed in enhanced tracking protection panel to access tracking protection settings -->
    <string name="etp_settings">Configuración de protección</string>
    <!-- Preference title for enhanced tracking protection settings -->
    <string name="preference_enhanced_tracking_protection">Protección contra rastreo mejorada</string>
    <!-- Title for the description of enhanced tracking protection -->
    <string name="preference_enhanced_tracking_protection_explanation_title">Navega sin que te sigan</string>
    <!-- Description of enhanced tracking protection. The first parameter is the name of the application (For example: Fenix) -->
    <string name="preference_enhanced_tracking_protection_explanation">Protege tus datos. %s te protege de muchos de los rastreadores más comunes que siguen lo que haces en línea.</string>
    <!-- Text displayed that links to website about enhanced tracking protection -->
    <string name="preference_enhanced_tracking_protection_explanation_learn_more">Más información</string>
    <!-- Preference for enhanced tracking protection for the standard protection settings -->
    <string name="preference_enhanced_tracking_protection_standard_default_1">Estándar (predeterminado)</string>
    <!-- Preference description for enhanced tracking protection for the standard protection settings -->
    <string name="preference_enhanced_tracking_protection_standard_description_4">Equilibrado para privacidad y rendimiento. Las páginas se cargarán normalmente.</string>
    <!--  Accessibility text for the Standard protection information icon  -->
    <string name="preference_enhanced_tracking_protection_standard_info_button">Lo que bloquea la protección de seguimiento estándar</string>
    <!-- Preference for enhanced tracking protection for the strict protection settings -->
    <string name="preference_enhanced_tracking_protection_strict">Estricta</string>
    <!-- Preference description for enhanced tracking protection for the strict protection settings -->
    <string name="preference_enhanced_tracking_protection_strict_description_3">Bloquea más rastreadores para que las páginas se carguen más rápido, pero pueden fallar algunas funcionalidades de la página.</string>
    <!--  Accessibility text for the Strict protection information icon  -->
    <string name="preference_enhanced_tracking_protection_strict_info_button">Lo que bloquea la estricta protección de rastreo</string>
    <!-- Preference for enhanced tracking protection for the custom protection settings -->
    <string name="preference_enhanced_tracking_protection_custom">Personalizar</string>
    <!-- Preference description for enhanced tracking protection for the strict protection settings -->
    <string name="preference_enhanced_tracking_protection_custom_description_2">Elegí qué rastreadores y secuencias de comandos querés bloquear.</string>
    <!--  Accessibility text for the Strict protection information icon  -->
    <string name="preference_enhanced_tracking_protection_custom_info_button">Lo que bloquea la protección de seguimiento personalizada</string>
    <!-- Header for categories that are being blocked by current Enhanced Tracking Protection settings -->
    <!-- Preference for enhanced tracking protection for the custom protection settings for cookies-->
    <string name="preference_enhanced_tracking_protection_custom_cookies">Cookies</string>
    <!-- Option for enhanced tracking protection for the custom protection settings for cookies-->
    <string name="preference_enhanced_tracking_protection_custom_cookies_1">Rastreadores de sitios y redes sociales</string>
    <!-- Option for enhanced tracking protection for the custom protection settings for cookies-->
    <string name="preference_enhanced_tracking_protection_custom_cookies_2">Cookies de sitios no visitados</string>
    <!-- Option for enhanced tracking protection for the custom protection settings for cookies-->
    <string name="preference_enhanced_tracking_protection_custom_cookies_3">Todas las cookies de terceros (pueden hacer que los sitios web no funcionen)</string>
    <!-- Option for enhanced tracking protection for the custom protection settings for cookies-->
    <string name="preference_enhanced_tracking_protection_custom_cookies_4">Todas las cookies (harán que los sitios web no funcionen)</string>
    <!-- Preference for enhanced tracking protection for the custom protection settings for tracking content -->
    <string name="preference_enhanced_tracking_protection_custom_tracking_content">Contenido de rastreo</string>
    <!-- Option for enhanced tracking protection for the custom protection settings for tracking content-->
    <string name="preference_enhanced_tracking_protection_custom_tracking_content_1">En todas las pestañas</string>
    <!-- Option for enhanced tracking protection for the custom protection settings for tracking content-->
    <string name="preference_enhanced_tracking_protection_custom_tracking_content_2">Solo en pestañas privadas</string>
    <!-- Option for enhanced tracking protection for the custom protection settings for tracking content-->
    <string name="preference_enhanced_tracking_protection_custom_tracking_content_3">Solo en pestañas personalizadas</string>
    <!-- Preference for enhanced tracking protection for the custom protection settings -->
    <string name="preference_enhanced_tracking_protection_custom_cryptominers">Criptomineros</string>
    <!-- Preference for enhanced tracking protection for the custom protection settings -->
    <string name="preference_enhanced_tracking_protection_custom_fingerprinters">Detectores de huellas digitales</string>
    <string name="enhanced_tracking_protection_blocked">Bloqueado</string>
    <!-- Header for categories that are being not being blocked by current Enhanced Tracking Protection settings -->
    <string name="enhanced_tracking_protection_allowed">Permitido</string>
    <!-- Category of trackers (social media trackers) that can be blocked by Enhanced Tracking Protection -->
    <string name="etp_social_media_trackers_title">Rastreadores de redes sociales</string>
    <!-- Description of social media trackers that can be blocked by Enhanced Tracking Protection -->
    <string name="etp_social_media_trackers_description">Limita la capacidad de las redes sociales para rastrear tu actividad de navegación en la web.</string>
    <!-- Category of trackers (cross-site tracking cookies) that can be blocked by Enhanced Tracking Protection -->
    <string name="etp_cookies_title">Cookies de rastreo entre sitios</string>
    <!-- Description of cross-site tracking cookies that can be blocked by Enhanced Tracking Protection -->
    <string name="etp_cookies_description">Bloquea las cookies que utilizan las redes publicitarias y las empresas de análisis para compilar tus datos de navegación en muchos sitios.</string>
    <!-- Category of trackers (cryptominers) that can be blocked by Enhanced Tracking Protection -->
    <string name="etp_cryptominers_title">Criptomineros</string>
    <!-- Description of cryptominers that can be blocked by Enhanced Tracking Protection -->
    <string name="etp_cryptominers_description">Impiden que los scripts maliciosos obtengan acceso a tu dispositivo para extraer moneda digital.</string>
    <!-- Category of trackers (fingerprinters) that can be blocked by Enhanced Tracking Protection -->
    <string name="etp_fingerprinters_title">Detectores de huellas digitales</string>
    <!-- Description of fingerprinters that can be blocked by Enhanced Tracking Protection -->
    <string name="etp_fingerprinters_description">Evita que se recopilen datos identificables de forma exclusiva sobre tu dispositivo que pueden usarse para fines de seguimiento.</string>
    <!-- Category of trackers (tracking content) that can be blocked by Enhanced Tracking Protection -->
    <string name="etp_tracking_content_title">Contenido de rastreo</string>
    <!-- Description of tracking content that can be blocked by Enhanced Tracking Protection -->
    <string name="etp_tracking_content_description">Bloquea la carga de anuncios externos, videos y contenido que incluye código de seguimiento. Puede afectar a algunas funciones del sitio web.</string>
    <!-- Enhanced Tracking Protection Onboarding Message shown in a dialog above the toolbar. The first parameter is the name of the application (For example: Fenix) -->
    <string name="etp_onboarding_cfr_message">Cada vez que ves el escudo morado, %s bloqueó los rastreadores en un sitio. Tocá para más información.</string>
    <!-- Enhanced Tracking Protection message that protection is currently on for this site -->
    <string name="etp_panel_on">Las protecciones están activadas para este sitio</string>
    <!-- Enhanced Tracking Protection message that protection is currently off for this site -->
    <string name="etp_panel_off">Las protecciones están desactivadas para este sitio</string>
    <!-- Header for exceptions list for which sites enhanced tracking protection is always off -->
    <string name="enhanced_tracking_protection_exceptions">La protección contra rastreo mejorada está desactivada en estos sitios web</string>
    <!-- Content description (not visible, for screen readers etc.): Navigate
    back from ETP details (Ex: Tracking content) -->
    <string name="etp_back_button_content_description">Ir a la página anterior</string>
    <!-- About page Your rights link text -->
    <string name="about_your_rights">Tus derechos</string>
    <!-- About page link text to open open source licenses screen -->
    <string name="about_open_source_licenses">Bibliotecas de código abierto que utilizamos</string>
    <!-- About page link text to open what's new link -->
    <string name="about_whats_new">Novedades de %s</string>
    <!-- Open source licenses page title
    The first parameter is the app name -->
    <string name="open_source_licenses_title">%s | Bibliotecas OSS</string>

    <!-- Category of trackers (redirect trackers) that can be blocked by Enhanced Tracking Protection -->
    <string name="etp_redirect_trackers_title">Rastreadores de redirección</string>

    <!-- Description of redirect tracker cookies that can be blocked by Enhanced Tracking Protection -->
    <string name="etp_redirect_trackers_description">Limpia las cookies creadas por redirecciones a sitios web de seguimiento conocidos.</string>

    <!-- About page link text to open support link -->
    <string name="about_support">Ayuda</string>
    <!-- About page link text to list of past crashes (like about:crashes on desktop) -->
    <string name="about_crashes">Fallos</string>
    <!-- About page link text to open privacy notice link -->
    <string name="about_privacy_notice">Aviso de privacidad</string>

    <!-- About page link text to open know your rights link -->
    <string name="about_know_your_rights">Conoce tus derechos</string>
    <!-- About page link text to open licensing information link -->
    <string name="about_licensing_information">Información de licencia</string>
    <!-- About page link text to open a screen with libraries that are used -->
    <string name="about_other_open_source_libraries">Bibliotecas que usamos</string>

    <!-- Toast shown to the user when they are activating the secret dev menu
        The first parameter is number of long clicks left to enable the menu -->
    <string name="about_debug_menu_toast_progress">Menú de depuración: quedan %1$d clic(s) para activarlo</string>
    <string name="about_debug_menu_toast_done">Menú de depuración activado</string>

    <!-- Content description of the tab counter toolbar button when one tab is open -->
    <string name="tab_counter_content_description_one_tab">1 pestaña</string>
    <!-- Content description of the tab counter toolbar button when multiple tabs are open. First parameter will be replaced with the number of tabs (always more than one) -->
    <string name="tab_counter_content_description_multi_tab">%d pestañas</string>

    <!-- Browser long press popup menu -->
    <!-- Copy the current url -->
    <string name="browser_toolbar_long_press_popup_copy">Copiar</string>
    <!-- Paste & go the text in the clipboard. '&amp;' is replaced with the ampersand symbol: & -->
    <string name="browser_toolbar_long_press_popup_paste_and_go">Pegar e ir</string>
    <!-- Paste the text in the clipboard -->
    <string name="browser_toolbar_long_press_popup_paste">Pegar</string>
  
    <!-- Snackbar message shown after an URL has been copied to clipboard. -->
    <string name="browser_toolbar_url_copied_to_clipboard_snackbar">URL copiada al portapapeles</string>

    <!-- Title text for the Add To Homescreen dialog -->
    <string name="add_to_homescreen_title">Añadir a pantalla de inicio</string>
    <!-- Cancel button text for the Add to Homescreen dialog -->
    <string name="add_to_homescreen_cancel">Cancelar</string>
    <!-- Add button text for the Add to Homescreen dialog -->
    <string name="add_to_homescreen_add">Agregar</string>
    <!-- Continue to website button text for the first-time Add to Homescreen dialog -->
    <string name="add_to_homescreen_continue">Continuar al sitio web</string>
    <!-- Placeholder text for the TextView in the Add to Homescreen dialog -->
    <string name="add_to_homescreen_text_placeholder">Nombre del acceso directo</string>

    <!-- Describes the add to homescreen functionality -->
    <string name="add_to_homescreen_description_2">Puedes añadir fácilmente este sitio web a la pantalla de inicio de tu dispositivo para tener acceso instantáneo y navegar rápidamente, consiguiendo una experiencia similar a la de una aplicación real.</string>

    <!-- Preference for managing the settings for logins and passwords in Fenix -->
    <string name="preferences_passwords_logins_and_passwords">Inicios de sesión y contraseñas</string>
    <!-- Preference for managing the saving of logins and passwords in Fenix -->
    <string name="preferences_passwords_save_logins">Guardar inicios de sesión y contraseñas</string>
    <!-- Preference option for asking to save passwords in Fenix -->
    <string name="preferences_passwords_save_logins_ask_to_save">Pedir permiso para guardar</string>
    <!-- Preference option for never saving passwords in Fenix -->
    <string name="preferences_passwords_save_logins_never_save">No guardar nunca</string>
    <!-- Preference for autofilling saved logins in Fenix -->
    <string name="preferences_passwords_autofill">Autocompletar</string>
    <!-- Preference for syncing saved logins in Fenix -->
    <string name="preferences_passwords_sync_logins">Sincronizar inicios de sesión</string>
    <!-- Preference for syncing saved logins in Fenix, when not signed in-->
    <string name="preferences_passwords_sync_logins_across_devices">Sincronizar inicios de sesión entre dispositivos</string>
    <!-- Syncing saved logins in Fenix needs reconnect to sync -->
    <string name="preferences_passwords_sync_logins_reconnect">Reconectar</string>
    <!-- Syncing saved logins in Fenix needs login -->
    <string name="preferences_passwords_sync_logins_sign_in">Iniciar sesión en Sync</string>
    <!-- Preference to access list of saved logins -->
    <string name="preferences_passwords_saved_logins">Inicios de sesión guardados</string>
    <!-- Description of empty list of saved passwords. Placeholder is replaced with app name.  -->
    <string name="preferences_passwords_saved_logins_description_empty_text">Los inicios de sesión que guardes o sincronices con %s se mostrarán aquí.</string>
    <!-- Preference to access list of saved logins -->
    <string name="preferences_passwords_saved_logins_description_empty_learn_more_link">Saber más sobre Sync.</string>
    <!-- Preference to access list of login exceptions that we never save logins for -->
    <string name="preferences_passwords_exceptions">Excepciones</string>
    <!-- Empty description of list of login exceptions that we never save logins for -->
    <string name="preferences_passwords_exceptions_description_empty">Aquí aparecerán los inicios de sesión y las contraseñas que no se guardan.</string>
    <!-- Description of list of login exceptions that we never save logins for -->
    <string name="preferences_passwords_exceptions_description">No se guardarán los inicios de sesión y las contraseñas para estos sitios.</string>
    <!-- Text on button to remove all saved login exceptions -->
    <string name="preferences_passwords_exceptions_remove_all">Eliminar todas las excepciones</string>
    <!-- Hint for search box in logins list -->
    <string name="preferences_passwords_saved_logins_search">Buscar inicios de sesión</string>
    <!-- Option to sort logins list A-Z, alphabetically -->
    <string name="preferences_passwords_saved_logins_alphabetically">Alfabéticamente</string>
    <!-- Option to sort logins list by most recently used -->
    <string name="preferences_passwords_saved_logins_recently_used">Usados recientemente</string>
    <!-- The header for the site that a login is for -->
    <string name="preferences_passwords_saved_logins_site">Sitio</string>
    <!-- The header for the username for a login -->
    <string name="preferences_passwords_saved_logins_username">Nombre de usuario</string>
    <!-- The header for the password for a login -->
    <string name="preferences_passwords_saved_logins_password">Contraseña</string>
    <!-- Message displayed in security prompt to reenter a secret pin to access saved logins -->
    <string name="preferences_passwords_saved_logins_enter_pin">Vuelve a introducir tu PIN</string>
    <!-- Message displayed in security prompt to access saved logins -->
    <string name="preferences_passwords_saved_logins_enter_pin_description">Desbloquea para ver tus inicios de sesión guardados</string>
    <!-- Message displayed when a connection is insecure and we detect the user is entering a password -->
    <string name="logins_insecure_connection_warning">Esta conexión no es segura. Los inicios de sesión ingresados aquí podrían verse comprometidos.</string>
    <!-- Learn more link that will link to a page with more information displayed when a connection is insecure and we detect the user is entering a password -->
    <string name="logins_insecure_connection_warning_learn_more">Más información</string>
    <!-- Prompt message displayed when Fenix detects a user has entered a password and user decides if Fenix should save it. The first parameter is the name of the application (For example: Fenix)  -->
    <string name="logins_doorhanger_save">¿Quieres que %s guarde este inicio de sesión?</string>
    <!-- Positive confirmation that Fenix should save the new or updated login -->
    <string name="logins_doorhanger_save_confirmation">Guardar</string>
    <!-- Negative confirmation that Fenix should not save the new or updated login -->
    <string name="logins_doorhanger_save_dont_save">No guardar</string>
    <!-- Shown in snackbar to tell user that the password has been copied -->
    <string name="logins_password_copied">Contraseña copiada al portapapeles</string>
    <!-- Shown in snackbar to tell user that the username has been copied -->
    <string name="logins_username_copied">Nombre de usuario copiado al portapapeles</string>
    <!-- Shown in snackbar to tell user that the site has been copied -->
    <string name="logins_site_copied">Sitio copiado al portapapeles</string>
    <!-- Content Description (for screenreaders etc) read for the button to copy a password in logins-->
    <string name="saved_logins_copy_password">Copiar contraseña</string>
    <!-- Content Description (for screenreaders etc) read for the button to clear a password while editing a login-->
    <string name="saved_logins_clear_password">Borrar contraseña</string>
    <!-- Content Description (for screenreaders etc) read for the button to copy a username in logins -->
    <string name="saved_login_copy_username">Copiar nombre de usuario</string>
    <!-- Content Description (for screenreaders etc) read for the button to clear a username while editing a login -->
    <string name="saved_login_clear_username">Borrar nombre de usuario</string>
    <!-- Content Description (for screenreaders etc) read for the button to copy a site in logins -->
    <string name="saved_login_copy_site">Copiar sitio</string>
    <!-- Content Description (for screenreaders etc) read for the button to open a site in logins -->
    <string name="saved_login_open_site">Abrir sitio en navegador</string>
    <!-- Content Description (for screenreaders etc) read for the button to reveal a password in logins -->
    <string name="saved_login_reveal_password">Mostrar contraseña</string>
    <!-- Content Description (for screenreaders etc) read for the button to hide a password in logins -->
    <string name="saved_login_hide_password">Ocultar contraseña</string>

    <!-- Message displayed in biometric prompt displayed for authentication before allowing users to view their logins -->
    <string name="logins_biometric_prompt_message">Desbloquea para ver tus inicios de sesión guardados</string>
    <!-- Title of warning dialog if users have no device authentication set up -->
    <string name="logins_warning_dialog_title">Asegurar tus usuarios y contraseñas</string>
    <!-- Message of warning dialog if users have no device authentication set up -->
    <string name="logins_warning_dialog_message">Configura un patrón de bloqueo del dispositivo, un PIN o una contraseña para proteger el acceso a sus usuarios y contraseñas guardadas de ser utilizados si alguien más tiene accesso a su dispositivo.</string>
    <!-- Negative button to ignore warning dialog if users have no device authentication set up -->
    <string name="logins_warning_dialog_later">Más tarde</string>
    <!-- Positive button to send users to set up a pin of warning dialog if users have no device authentication set up -->
    <string name="logins_warning_dialog_set_up_now">Configurar ahora</string>
    <!-- Title of PIN verification dialog to direct users to re-enter their device credentials to access their logins -->
    <string name="logins_biometric_prompt_message_pin">Desbloquear tu dispositivo</string>
    <!-- Title for Accessibility Force Enable Zoom Preference -->
    <string name="preference_accessibility_force_enable_zoom">Zoom en todos los sitios web</string>

    <!-- Summary for Accessibility Force Enable Zoom Preference -->
    <string name="preference_accessibility_force_enable_zoom_summary">Activar esta opción para permitir pellizcar y hacer zoom, incluso en sitios web que no permiten este gesto.</string>

    <!-- Saved logins sorting strategy menu item -by name- (if selected, it will sort saved logins alphabetically) -->
    <string name="saved_logins_sort_strategy_alphabetically">Nombres A-Z</string>
    <!-- Saved logins sorting strategy menu item -by last used- (if selected, it will sort saved logins by last used) -->
    <string name="saved_logins_sort_strategy_last_used">Último uso</string>
    <!-- Content description (not visible, for screen readers etc.): Sort saved logins dropdown menu chevron icon -->
    <string name="saved_logins_menu_dropdown_chevron_icon_content_description">Ordenar menú de inicios de sesión</string>

    <!-- Credit Cards Autofill -->
    <!-- Preference and title for managing the settings for credit cards -->
    <string name="preferences_credit_cards">Tarjetas de crédito</string>
    <!-- Preference for saving and autofilling credit cards -->
    <string name="preferences_credit_cards_save_and_autofill_cards">Guardar y autocompletar tarjetas</string>
    <!-- Preference summary for saving and autofilling credit card data -->
    <string name="preferences_credit_cards_save_and_autofill_cards_summary">Los datos están cifrados</string>
    <!-- Preference option for syncing credit cards across devices. This is displayed when the user is not signed into sync -->
    <string name="preferences_credit_cards_sync_cards_across_devices">Sincronizar tarjetas entre dispositivos</string>
    <!-- Preference option for syncing credit cards across devices. This is displayed when the user is signed into sync -->
    <string name="preferences_credit_cards_sync_cards">Sincronizar tarjetas</string>
    <!-- Preference option for adding a credit card -->
    <string name="preferences_credit_cards_add_credit_card">Añadir tarjeta de crédito</string>
    <!-- Preference option for managing saved credit cards -->
    <string name="preferences_credit_cards_manage_saved_cards">Administrar tarjetas guardadas</string>
    <!-- Title of the "Add card" screen -->
    <string name="credit_cards_add_card">Añadir tarjeta</string>
    <!-- Title of the "Edit card" screen -->
    <string name="credit_cards_edit_card">Editar tarjeta</string>
    <!-- The header for the card number of a credit card -->
    <string name="credit_cards_card_number">Número de tarjeta</string>
    <!-- The header for the expiration date of a credit card -->
<<<<<<< HEAD
    <string name="credit_cards_expiration_date">Fecha de caducidad</string>
=======
    <string name="credit_cards_expiration_date">Fecha de expiración</string>
    <!-- The label for the expiration date month of a credit card to be used by a11y services-->
    <string name="credit_cards_expiration_date_month">Mes de expiración</string>
    <!-- The label for the expiration date year of a credit card to be used by a11y services-->
    <string name="credit_cards_expiration_date_year">Año de expiración</string>
>>>>>>> 3dc8ef80
    <!-- The header for the name on the credit card -->
    <string name="credit_cards_name_on_card">Nombre en la tarjeta</string>
    <!-- The header for the nickname for a credit card -->
    <string name="credit_cards_card_nickname">Descripción de la tarjeta</string>
    <!-- The text for the "Delete card" menu item for deleting a credit card -->
    <string name="credit_cards_menu_delete_card">Eliminar tarjeta</string>
    <!-- The text for the "Delete card" button for deleting a credit card -->
    <string name="credit_cards_delete_card_button">Eliminar tarjeta</string>
    <!-- The title for the "Save" menu item for saving a credit card -->
    <string name="credit_cards_menu_save">Guardar</string>
    <!-- The text for the "Save" button for saving a credit card -->
    <string name="credit_cards_save_button">Guardar</string>
    <!-- The text for the "Cancel" button for cancelling adding or updating a credit card -->
    <string name="credit_cards_cancel_button">Cancelar</string>
    <!-- Title of the "Saved cards" screen -->
    <string name="credit_cards_saved_cards">Tarjetas guardadas</string>
    <!-- Error message for credit card number validation -->
    <string name="credit_cards_number_validation_error_message">Por favor, ingresa un número de tarjeta de crédito válido</string>

<<<<<<< HEAD
=======
    <!-- Error message for credit card name on card validation -->
    <string name="credit_cards_name_on_card_validation_error_message">Por favor completa este campo</string>
    <!-- Message displayed in biometric prompt displayed for authentication before allowing users to view their saved credit cards -->
    <string name="credit_cards_biometric_prompt_message">Desbloquea para ver tus tarjetas guardadas</string>
    <!-- Title of warning dialog if users have no device authentication set up -->
    <string name="credit_cards_warning_dialog_title">Asegura tus tarjetas de crédito</string>
    <!-- Message of warning dialog if users have no device authentication set up -->
    <string name="credit_cards_warning_dialog_message">Configura un patrón de bloqueo, PIN o contraseña para proteger el acceso a tus tarjetas guardadas si alguien más accede a tu dispositivo.</string>
    <!-- Positive button to send users to set up a pin of warning dialog if users have no device authentication set up -->
    <string name="credit_cards_warning_dialog_set_up_now">Configurar ahora</string>
    <!-- Negative button to ignore warning dialog if users have no device authentication set up -->
    <string name="credit_cards_warning_dialog_later">Más tarde</string>
    <!-- Title of PIN verification dialog to direct users to re-enter their device credentials to access their credit cards -->
    <string name="credit_cards_biometric_prompt_message_pin">Desbloquea tu dispositivo</string>

    <!-- Message displayed in biometric prompt for authentication, before allowing users to use their stored credit card information -->
    <string name="credit_cards_biometric_prompt_unlock_message">Desbloquea para usar la información de la tarjeta de crédito almacenada</string>

>>>>>>> 3dc8ef80
    <!-- Title of the Add search engine screen -->
    <string name="search_engine_add_custom_search_engine_title">Agregar motor de búsqueda</string>
    <!-- Title of the Edit search engine screen -->
    <string name="search_engine_edit_custom_search_engine_title">Editar motor de búsqueda</string>
    <!-- Content description (not visible, for screen readers etc.): Title for the button to add a search engine in the action bar -->
    <string name="search_engine_add_button_content_description">Agregar</string>
    <!-- Content description (not visible, for screen readers etc.): Title for the button to save a search engine in the action bar -->
    <string name="search_engine_add_custom_search_engine_edit_button_content_description">Guardar</string>
    <!-- Text for the menu button to edit a search engine -->
    <string name="search_engine_edit">Editar</string>
    <!-- Text for the menu button to delete a search engine -->
    <string name="search_engine_delete">Eliminar</string>

    <!-- Text for the button to create a custom search engine on the Add search engine screen -->
    <string name="search_add_custom_engine_label_other">Otro</string>
    <!-- Placeholder text shown in the Search Engine Name TextField before a user enters text -->
    <string name="search_add_custom_engine_name_hint">Nombre</string>
    <!-- Placeholder text shown in the Search String TextField before a user enters text -->
    <string name="search_add_custom_engine_search_string_hint">Cadena de búsqueda a usar</string>
    <!-- Description text for the Search String TextField. The %s is part of the string -->
    <string name="search_add_custom_engine_search_string_example">Reemplazar la consulta con “%s”. Ejemplo:\n https://www.google.com/search?q=%s</string>
    <!-- Text for the button to learn more about adding a custom search engine -->
    <string name="search_add_custom_engine_learn_more_label">Saber más</string>

    <!-- Accessibility description for the form in which details about the custom search engine are entered -->
    <string name="search_add_custom_engine_form_description">Detalles del motor de búsqueda personalizado</string>
    <!-- Accessibility description for the 'Learn more' link -->
    <string name="search_add_custom_engine_learn_more_description">Enlace para saber más</string>

    <!-- Text shown when a user leaves the name field empty -->
    <string name="search_add_custom_engine_error_empty_name">Introducir nombre de motor de búsqueda</string>
    <!-- Text shown when a user tries to add a search engine that already exists -->
    <string name="search_add_custom_engine_error_existing_name">Motor de búsqueda con nombre “%s” ya existe.</string>
    <!-- Text shown when a user leaves the search string field empty -->
    <string name="search_add_custom_engine_error_empty_search_string">Ingrese una cadena de búsqueda</string>

    <!-- Text shown when a user leaves out the required template string -->
    <string name="search_add_custom_engine_error_missing_template">Compruebe que la cadena de búsqueda coincide con el formato del ejemplo</string>
    <!-- Text shown when we aren't able to validate the custom search query. The first parameter is the url of the custom search engine -->
    <string name="search_add_custom_engine_error_cannot_reach">Error al conectarse a “%s”</string>
    <!-- Text shown when a user creates a new search engine -->
    <string name="search_add_custom_engine_success_message">Se creó %s</string>
    <!-- Text shown when a user successfully edits a custom search engine -->
    <string name="search_edit_custom_engine_success_message">Se guardó %s</string>
    <!-- Text shown when a user successfully deletes a custom search engine -->
    <string name="search_delete_search_engine_success_message">Se eliminó %s</string>

    <!-- Title text shown for the migration screen to the new browser. Placeholder replaced with app name -->
    <string name="migration_title">Te damos la bienvenida a un %s completamente nuevo</string>
    <!-- Description text followed by a list of things migrating (e.g. Bookmarks, History). Placeholder replaced with app name-->
    <string name="migration_description">Te espera un navegador completamente rediseñado, con un rendimiento y funciones mejoradas para ayudarte a hacer más en línea.\n\nEspera mientras actualizamos %s con tu</string>
    <!-- Text on the disabled button while in progress. Placeholder replaced with app name -->
    <string name="migration_updating_app_button_text">Actualizando %s...</string>
    <!-- Text on the enabled button. Placeholder replaced with app name-->
    <string name="migration_update_app_button">Iniciar %s</string>
    <!-- Accessibility description text for a completed migration item -->
    <string name="migration_icon_description">Migración completada</string>
    <!--Text on list of migrated items (e.g. Settings, History, etc.)-->
    <string name="migration_text_passwords">Contraseñas</string>

    <!-- Heading for the instructions to allow a permission -->
    <string name="phone_feature_blocked_intro">Para permitirlo:</string>
    <!-- First step for the allowing a permission -->
    <string name="phone_feature_blocked_step_settings">1. Ve a los ajustes de Android</string>
    <!-- Second step for the allowing a permission -->
    <string name="phone_feature_blocked_step_permissions"><![CDATA[2. Toca en <b>Permisos</b>]]></string>
    <!-- Third step for the allowing a permission (Fore example: Camera) -->
    <string name="phone_feature_blocked_step_feature"><![CDATA[3. Activa <b>%1$s</b>]]></string>

    <!-- Label that indicates a site is using a secure connection -->
    <string name="quick_settings_sheet_secure_connection">Conexión segura</string>
    <!-- Label that indicates a site is using a insecure connection -->
    <string name="quick_settings_sheet_insecure_connection">Conexión insegura</string>
    <!-- Confirmation message for a dialog confirming if the user wants to delete all the permissions for all sites-->
    <string name="confirm_clear_permissions_on_all_sites">¿Seguro que quieres borrar todos los permisos de todos los sitios?</string>
    <!-- Confirmation message for a dialog confirming if the user wants to delete all the permissions for a site-->
    <string name="confirm_clear_permissions_site">¿Seguro que quieres eliminar todos los permisos para este sitio?</string>
    <!-- Confirmation message for a dialog confirming if the user wants to set default value a permission for a site-->
    <string name="confirm_clear_permission_site">¿Seguro que quieres eliminar este permiso para este sitio?</string>
    <!-- label shown when there are not site exceptions to show in the site exception settings -->
    <string name="no_site_exceptions">Sin excepciones del sitio web</string>
    <!-- Label for the Pocket default top site -->
    <string name="pocket_top_articles">Artículos principales</string>
    <!-- Bookmark deletion confirmation -->
    <string name="bookmark_deletion_confirmation">¿Seguro que quiere eliminar este marcador?</string>
    <!-- Browser menu button that adds a top site to the home fragment -->
    <string name="browser_menu_add_to_top_sites">Agregar a los sitios principales</string>
    <!-- text shown before the issuer name to indicate who its verified by, parameter is the name of
     the certificate authority that verified the ticket-->
    <string name="certificate_info_verified_by">Verificado por: %1$s</string>
    <!-- Login overflow menu delete button -->
    <string name="login_menu_delete_button">Borrar</string>
    <!-- Login overflow menu edit button -->
    <string name="login_menu_edit_button">Editar</string>
    <!-- Message in delete confirmation dialog for logins -->
    <string name="login_deletion_confirmation">¿Seguro que quieres eliminar este inicio de sesión?</string>
    <!-- Positive action of a dialog asking to delete  -->
    <string name="dialog_delete_positive">Eliminar</string>
    <!--  The saved login options menu description. -->
    <string name="login_options_menu">Opciones de inicio de sesión</string>
    <!--  The editable text field for a login's web address. -->
    <string name="saved_login_hostname_description">El campo de texto editable para la dirección web del inicio de sesión.</string>
    <!--  The editable text field for a login's username. -->
    <string name="saved_login_username_description">El campo de texto editable para el nombre de usuario del inicio de sesión.</string>
    <!--  The editable text field for a login's password. -->
    <string name="saved_login_password_description">El campo de texto editable para la contraseña del inicio de sesión.</string>
    <!--  The button description to save changes to an edited login. -->
    <string name="save_changes_to_login">Guardar cambios al inicio de sesión.</string>

    <!--  The button description to discard changes to an edited login. -->
    <string name="discard_changes">Descartar cambios</string>
    <!--  The page title for editing a saved login. -->
    <string name="edit">Editar</string>
    <!--  The error message in edit login view when password field is blank. -->
    <string name="saved_login_password_required">Se necesita contraseña</string>
    <!-- Voice search button content description  -->
    <string name="voice_search_content_description">Búsqueda por voz</string>
    <!-- Voice search prompt description displayed after the user presses the voice search button -->
    <string name="voice_search_explainer">Habla ahora</string>

    <!--  The error message in edit login view when a duplicate username exists. -->
    <string name="saved_login_duplicate">Ya existe un inicio de sesión con ese nombre de usuario</string>

    <!-- Synced Tabs -->
    <!-- Text displayed to ask user to connect another device as no devices found with account -->
    <string name="synced_tabs_connect_another_device">Conectar otro dispositivo.</string>
    <!-- Text displayed asking user to re-authenticate -->
    <string name="synced_tabs_reauth">Por favor, vuelve a autentificarte.</string>
    <!-- Text displayed when user has disabled tab syncing in Firefox Sync Account -->
    <string name="synced_tabs_enable_tab_syncing">Por favor, activa la sincronización de pestañas.</string>
    <!-- Text displayed when user has no tabs that have been synced -->
    <string name="synced_tabs_no_tabs">No tienes ninguna pestaña abierta en Firefox en tus otros dispositivos.</string>
    <!-- Text displayed in the synced tabs screen when a user is not signed in to Firefox Sync describing Synced Tabs -->
    <string name="synced_tabs_sign_in_message">Ver una lista de pestañas de tus otros dispositivos.</string>
    <!-- Text displayed on a button in the synced tabs screen to link users to sign in when a user is not signed in to Firefox Sync -->
    <string name="synced_tabs_sign_in_button">Iniciar sesión para sincronizar</string>

    <!-- The text displayed when a synced device has no tabs to show in the list of Synced Tabs. -->
    <string name="synced_tabs_no_open_tabs">No hay pestañas abiertas</string>

    <!-- Top Sites -->
    <!-- Title text displayed in the dialog when top sites limit is reached. -->
    <string name="top_sites_max_limit_title">Límite de sitios frecuentes alcanzado</string>
    <!-- Content description text displayed in the dialog when top sites limit is reached. -->
    <string name="top_sites_max_limit_content_2">Para añadir un nuevo sitio frecuente, elimina uno. Toca y mantén presionado el sitio y selecciona eliminar.</string>
    <!-- Confirmation dialog button text when top sites limit is reached. -->
    <string name="top_sites_max_limit_confirmation_button">Vale, entendido</string>

    <!-- Label for the show most visited sites preference -->
    <string name="top_sites_toggle_top_frecent_sites">Mostrar los sitios más visitados</string>

    <!-- Title text displayed in the rename top site dialog. -->
	<string name="top_sites_rename_dialog_title">Nombre</string>
	<!-- Hint for renaming title of a top site -->
	<string name="top_site_name_hint">Nombre del sitio principal</string>
	<!-- Button caption to confirm the renaming of the top site. -->
	<string name="top_sites_rename_dialog_ok">Aceptar</string>
	<!-- Dialog button text for canceling the rename top site prompt. -->
	<string name="top_sites_rename_dialog_cancel">Cancelar</string>

    <!-- Default browser experiment -->
    <string name="default_browser_experiment_card_text">Configura enlaces de sitios web, correos electrónicos y mensajes para abrir automáticamente en Firefox.</string>

    <!-- Content description for close button in collection placeholder. -->
    <string name="remove_home_collection_placeholder_content_description">Eliminar</string>

    <!-- Content description radio buttons with a link to more information -->
    <string name="radio_preference_info_content_description">Clic para más detalles</string>

    <!-- Content description for the action bar "up" button -->
    <string name="action_bar_up_description">Navegar hacia arriba</string>

    <!-- Content description for privacy content close button -->
    <string name="privacy_content_close_button_content_description">Cerrar</string>

</resources><|MERGE_RESOLUTION|>--- conflicted
+++ resolved
@@ -200,13 +200,10 @@
     <!-- Browser menu label for editing a bookmark -->
     <string name="browser_menu_edit">Editar</string>
 
-<<<<<<< HEAD
-=======
     <!-- Browser Toolbar -->
     <!-- Content description for the Home screen button on the browser toolbar -->
     <string name="browser_toolbar_home">Pantalla de inicio</string>
 
->>>>>>> 3dc8ef80
     <!-- Error message to show when the user tries to access a scheme not
         handled by the app (Ex: blob, tel etc) -->
     <string name="unknown_scheme_error_message">No se puede conectar. Esquema de URL irreconocible.</string>
@@ -1628,15 +1625,11 @@
     <!-- The header for the card number of a credit card -->
     <string name="credit_cards_card_number">Número de tarjeta</string>
     <!-- The header for the expiration date of a credit card -->
-<<<<<<< HEAD
-    <string name="credit_cards_expiration_date">Fecha de caducidad</string>
-=======
     <string name="credit_cards_expiration_date">Fecha de expiración</string>
     <!-- The label for the expiration date month of a credit card to be used by a11y services-->
     <string name="credit_cards_expiration_date_month">Mes de expiración</string>
     <!-- The label for the expiration date year of a credit card to be used by a11y services-->
     <string name="credit_cards_expiration_date_year">Año de expiración</string>
->>>>>>> 3dc8ef80
     <!-- The header for the name on the credit card -->
     <string name="credit_cards_name_on_card">Nombre en la tarjeta</string>
     <!-- The header for the nickname for a credit card -->
@@ -1656,8 +1649,6 @@
     <!-- Error message for credit card number validation -->
     <string name="credit_cards_number_validation_error_message">Por favor, ingresa un número de tarjeta de crédito válido</string>
 
-<<<<<<< HEAD
-=======
     <!-- Error message for credit card name on card validation -->
     <string name="credit_cards_name_on_card_validation_error_message">Por favor completa este campo</string>
     <!-- Message displayed in biometric prompt displayed for authentication before allowing users to view their saved credit cards -->
@@ -1676,7 +1667,6 @@
     <!-- Message displayed in biometric prompt for authentication, before allowing users to use their stored credit card information -->
     <string name="credit_cards_biometric_prompt_unlock_message">Desbloquea para usar la información de la tarjeta de crédito almacenada</string>
 
->>>>>>> 3dc8ef80
     <!-- Title of the Add search engine screen -->
     <string name="search_engine_add_custom_search_engine_title">Agregar motor de búsqueda</string>
     <!-- Title of the Edit search engine screen -->
