--- conflicted
+++ resolved
@@ -73,11 +73,6 @@
     <string name="private_mode_cfr_message" moz:removedIn="111" tools:ignore="UnusedResources">Lanza lla siguiente pestaña privada con un solo toque.</string>
     <!-- Text for the Private mode shortcut CFR message for adding a private mode shortcut to open private tabs from the Home screen -->
     <string name="private_mode_cfr_message_2">Lanza la siguiente pestaña privada con un solo toque.</string>
-<<<<<<< HEAD
-    <!-- Text for the positive button -->
-    <string name="cfr_pos_button_text" moz:removedIn="109" tools:ignore="UnusedResources">Agregar acceso directo</string>
-=======
->>>>>>> 09d9f897
     <!-- Text for the positive button to accept adding a Private Browsing shortcut to the Home screen -->
     <string name="private_mode_cfr_pos_button_text">Añadir a la pantalla de inicio</string>
     <!-- Text for the negative button to decline adding a Private Browsing shortcut to the Home screen -->
@@ -91,12 +86,6 @@
     <!-- Text for the negative action button -->
     <string name="open_in_app_cfr_negative_button_text">Descartar</string>
 
-<<<<<<< HEAD
-    <!-- Content description for close button used in "contextual feature recommendation" (CFR) popups -->
-    <string name="cfr_dismiss_button_default_content_description" moz:removedIn="110" tools:ignore="UnusedResources">Descartar</string>
-
-=======
->>>>>>> 09d9f897
     <!-- Total cookie protection "contextual feature recommendation" (CFR) -->
     <!-- Text for the message displayed in the contextual feature recommendation popup promoting the total cookie protection feature. -->
     <string name="tcp_cfr_message">Nuestra función de privacidad más potente hasta ahora aísla a los rastreadores entre sitios.</string>
@@ -1517,7 +1506,7 @@
     <string name="sign_out_disconnect">Desconectar</string>
     <!-- Option to cancel signing out shown in confirmation dialog to sign out of account -->
     <string name="sign_out_cancel">Cancelar</string>
-  
+
     <!-- Error message snackbar shown after the user tried to select a default folder which cannot be altered -->
     <string name="bookmark_cannot_edit_root">No se pueden editar las carpetas predeterminadas</string>
 
@@ -1663,10 +1652,10 @@
     <string name="browser_toolbar_long_press_popup_paste_and_go">Pegar e ir</string>
     <!-- Paste the text in the clipboard -->
     <string name="browser_toolbar_long_press_popup_paste">Pegar</string>
-  
+
     <!-- Snackbar message shown after an URL has been copied to clipboard. -->
     <string name="browser_toolbar_url_copied_to_clipboard_snackbar">URL copiada al portapapeles</string>
-  
+
     <!-- Title text for the Add To Homescreen dialog -->
     <string name="add_to_homescreen_title">Añadir a la pantalla de inicio</string>
     <!-- Cancel button text for the Add to Homescreen dialog -->
