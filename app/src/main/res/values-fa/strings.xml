--- conflicted
+++ resolved
@@ -95,11 +95,8 @@
     <!-- Text for the negative action button to dismiss the Close Tabs Banner. -->
     <string name="tab_tray_close_tabs_banner_negative_button_text">رد کردن</string>
 
-<<<<<<< HEAD
-=======
     <!-- Text for the banner message to tell users about our grid view feature. -->
     <string name="tab_tray_grid_view_banner_message">طرح بندی برگه های باز را تغییر دهید. به تنظیمات بروید و شبکه را در زیر نمای برگه انتخاب کنید.</string>
->>>>>>> 064f42b6
     <!-- Text for the positive action button to go to Settings for auto close tabs. -->
     <string name="tab_tray_grid_view_banner_positive_button_text">برو به تنظیمات</string>
     <!-- Text for the negative action button to dismiss the Close Tabs Banner. -->
@@ -546,8 +543,6 @@
     <!-- Recently closed tabs screen message when there are no recently closed tabs -->
     <string name="recently_closed_empty_message">زبانه‌هایی که اخیرا بسته نشدند</string>
 
-<<<<<<< HEAD
-=======
     <!-- Tab Management -->
     <!-- Title of preference for tabs management -->
     <string name="preferences_tabs">زبانه‌ها</string>
@@ -557,7 +552,6 @@
     <string name="tab_view_list">فهرستی</string>
     <!-- Option for a grid tab view -->
     <string name="tab_view_grid">شبکه‌ای</string>
->>>>>>> 064f42b6
     <!-- Title of preference that allows a user to auto close tabs after a specified amount of time -->
     <string name="preferences_close_tabs">بستن زبانه‌ها</string>
     <!-- Option for auto closing tabs that will never auto close tabs, always allows user to manually close tabs -->
@@ -658,15 +652,11 @@
     <string name="collection_rename">تغییر نام مجموعه</string>
     <!-- Text for the button to open tabs of the selected collection -->
     <string name="collection_open_tabs">زبانه‌های باز</string>
-<<<<<<< HEAD
-    <!-- Text for the menu button to remove a top site -->
-=======
     <!-- Hint for adding name of a collection -->
     <string name="collection_name_hint">نام مجموعه</string>
 	<!-- Text for the menu button to rename a top site -->
 	<string name="rename_top_site">تغییر نام</string>
 	<!-- Text for the menu button to remove a top site -->
->>>>>>> 064f42b6
 	<string name="remove_top_site">حذف</string>
 
     <!-- Text for the menu button to delete a top site from history -->
@@ -719,8 +709,6 @@
     <!-- Text shown when no history exists -->
     <string name="history_empty_message">هیچ تاریخیچه‌ای در اینجا نیست</string>
 
-<<<<<<< HEAD
-=======
     <!-- Downloads -->
     <!-- Text for the button to clear all downloads -->
     <string name="download_delete_all">پاک کردن در بارگیری‌ها</string>
@@ -730,7 +718,6 @@
     <string name="download_delete_multiple_items_snackbar_1">بارگیری‌ها حذف شدند</string>
     <!-- Text for the snackbar to confirm that a single download item has been removed. The first parameter is the name of the download item. -->
     <string name="download_delete_single_item_snackbar">%1$s حذف شد</string>
->>>>>>> 064f42b6
     <!-- Text shown when no download exists -->
     <string name="download_empty_message_1">تا به حال پرونده‌ای بارگیری نشده است</string>
     <!-- History multi select title in app bar
@@ -738,15 +725,12 @@
     <string name="download_multi_select_title">%1$d انتخاب شد</string>
 
 
-<<<<<<< HEAD
-=======
     <!-- History overflow menu open in new tab button -->
     <string name="download_menu_open">باز کردن</string>
     <!-- Text for the button to remove a single download item -->
     <string name="download_delete_item_1">حذف</string>
 
 
->>>>>>> 064f42b6
     <!-- Crashes -->
     <!-- Title text displayed on the tab crash page. This first parameter is the name of the application (For example: Fenix) -->
     <string name="tab_crash_title_2">متاسفیم. %1$s نمی‌تواند این صفحه را بار کند.</string>
@@ -1663,11 +1647,8 @@
     <!-- Top Sites -->
     <!-- Title text displayed in the dialog when top sites limit is reached. -->
     <string name="top_sites_max_limit_title">حد نصاب سایت‌های برتر شما پر شده است</string>
-<<<<<<< HEAD
-=======
     <!-- Content description text displayed in the dialog when top sites limit is reached. -->
     <string name="top_sites_max_limit_content_2">برای افزودن یک سایت برتر جدید، یکی را حذف کنید. سایت را لمس و نگه دارید و سپس حذف را انتخاب کنید.</string>
->>>>>>> 064f42b6
     <!-- Confirmation dialog button text when top sites limit is reached. -->
     <string name="top_sites_max_limit_confirmation_button">باشه،‌ متوجه شدم</string>
     <!-- Label for the show most visited sites preference -->
