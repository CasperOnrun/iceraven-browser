--- conflicted
+++ resolved
@@ -493,14 +493,11 @@
     <!-- Preference for using following device theme -->
     <string name="preference_follow_device_theme">موضوع دستگاه را دنبال کنید</string>
 
-<<<<<<< HEAD
-=======
     <!-- Gestures Preferences-->
     <!-- Preferences for using pull to refresh in a webpage -->
     <string name="preference_gestures_website_pull_to_refresh">برای تازه‌ سازی صفحه بکشید</string>
     <!-- Preference for using the dynamic toolbar -->
     <string name="preference_gestures_dynamic_toolbar">برای پنهان‌ کردن نوار ابزار پیمایش کنید</string>
->>>>>>> 565a86ae
     <!-- Preference for switching tabs by swiping horizontally on the toolbar -->
     <string name="preference_gestures_swipe_toolbar_switch_tabs">برای جابجایی بین زبانه‌ها، نوار ابزار را به طرفین بکشید</string>
     <!-- Preference for showing the opened tabs by swiping up on the toolbar-->
