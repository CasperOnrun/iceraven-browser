--- conflicted
+++ resolved
@@ -270,19 +270,9 @@
     <!-- Onboarding home screen popup dialog, shown on top of the Jump back in section. -->
     <string name="onboarding_home_screen_jump_back_contextual_hint_2">Descubre tu página de inicio personalizada. Las pestañas recientes, marcadores y resultados de búsqueda aparecerán aquí.</string>
     <!-- Home onboarding dialog welcome screen title text. -->
-<<<<<<< HEAD
-    <string moz:RemovedIn="106" name="onboarding_home_welcome_title" tools:ignore="UnusedResources">Te damos la bienvenida a un internet independiente</string>
-    <!-- Home onboarding dialog welcome screen title text. -->
     <string name="onboarding_home_welcome_title_2">Te damos la bienvenida a un Internet más personal</string>
     <!-- Home onboarding dialog welcome screen description text. -->
     <string name="onboarding_home_welcome_description">Más colores. Mejor privacidad. Mismo compromiso con las personas por encima de los beneficios.</string>
-    <!-- Home onboarding dialog sign into sync screen title text. -->
-    <string moz:RemovedIn="106" name="onboarding_home_sync_title_2" tools:ignore="UnusedResources">Salta del teléfono al ordenador y viceversa</string>
-=======
-    <string name="onboarding_home_welcome_title_2">Te damos la bienvenida a un Internet más personal</string>
-    <!-- Home onboarding dialog welcome screen description text. -->
-    <string name="onboarding_home_welcome_description">Más colores. Mejor privacidad. Mismo compromiso con las personas por encima de los beneficios.</string>
->>>>>>> 68970841
 
     <!-- Home onboarding dialog sign into sync screen title text. -->
     <string name="onboarding_home_sync_title_3">Cambiar de pantalla es más fácil que nunca</string>
@@ -494,29 +484,6 @@
     <string name="wallpaper_select_error_snackbar_message">No se ha podido cambiar el fondo de pantalla</string>
     <!-- Text displayed that links to website containing documentation about the "Limited Edition" wallpapers. -->
     <string name="wallpaper_learn_more">Saber más</string>
-<<<<<<< HEAD
-    <!-- Label for switch which toggles the "tap-to-switch" behavior on home screen logo -->
-    <string moz:removedIn="105" name="wallpaper_tap_to_change_switch_label_1" tools:ignore="UnusedResources">Cambia el fondo de pantalla tocando el logotipo de la página de inicio de Firefox</string>
-    <!-- This is the accessibility content description for the wallpapers functionality. Users are
-    able to tap on the app logo in the home screen and can switch to different wallpapers by tapping. -->
-    <string moz:removedIn="105" name="wallpaper_logo_content_description" tools:ignore="UnusedResources">Logotipo de Firefox - cambiar el fondo de pantalla, botón</string>
-=======
-
-    <!-- Text for classic wallpapers title. The first parameter is the Firefox name. -->
-    <string name="wallpaper_classic_title">%s clásico</string>
-    <!-- Text for limited edition wallpapers title. -->
-    <string name="wallpaper_limited_edition_title">Edición limitada</string>
-    <!-- Description text for the limited edition wallpapers with learn more link. The first parameter is the learn more string defined in wallpaper_learn_more-->
-    <string name="wallpaper_limited_edition_description_with_learn_more">La nueva colección Voces Independientes. %s</string>
-    <!-- Description text for the limited edition wallpapers. -->
-    <string name="wallpaper_limited_edition_description">La nueva colección Voces Independientes.</string>
-    <!-- Wallpaper onboarding dialog header text. -->
-    <string name="wallpapers_onboarding_dialog_title_text">Prueba un toque de color</string>
-    <!-- Wallpaper onboarding dialog body text. -->
-    <string name="wallpapers_onboarding_dialog_body_text">Elige un fondo de pantalla que te represente.</string>
-    <!-- Wallpaper onboarding dialog learn more button text. The button navigates to the wallpaper settings screen. -->
-    <string name="wallpapers_onboarding_dialog_explore_more_button_text">Explorar más fondos de pantalla</string>
->>>>>>> 68970841
 
     <!-- Text for classic wallpapers title. The first parameter is the Firefox name. -->
     <string name="wallpaper_classic_title">%s clásico</string>
@@ -1298,49 +1265,20 @@
     <string name="delete_history_group_snackbar">Grupo eliminado</string>
 
     <!-- Onboarding -->
-<<<<<<< HEAD
-    <!-- Text for onboarding welcome message
-    The first parameter is the name of the app (e.g. Firefox Preview) -->
-    <string moz:RemovedIn="106" name="onboarding_header" tools:ignore="UnusedResources">¡Te damos la bienvenida a %s!</string>
-
-=======
->>>>>>> 68970841
     <!-- Text for onboarding welcome header. -->
     <string name="onboarding_header_2">Te damos la bienvenida a un mejor Internet</string>
     <!-- Text for the onboarding welcome message. -->
     <string name="onboarding_message">Un navegador creado para las personas, no para el lucro.</string>
-<<<<<<< HEAD
-    <!-- text for the Firefox account onboarding sign in card header. The word "Firefox" should not be translated -->
-    <string moz:removedIn="106" name="onboarding_account_sign_in_header_1" tools:ignore="UnusedResources">Sincronizar Firefox entre dispositivos</string>
-    <!-- Text for the Firefox account onboarding sign in card header. -->
-    <string name="onboarding_account_sign_in_header">Continúa donde lo dejaste.</string>
-    <!-- Text for the button to learn more about signing in to your Firefox account. The first parameter is the name of the application.-->
-    <string moz:removedIn="106" name="onboarding_manual_sign_in_description_2" tools:ignore="UnusedResources">Traer marcadores, historial y contraseñas a %1$s en este dispositivo.</string>
-    <!-- Text for the button to learn more about signing in to your Firefox account. -->
-    <string name="onboarding_manual_sign_in_description">Sincroniza pestañas y contraseñas entre dispositivos para cambiar de pantalla sin interrupciones.</string>
-    <!-- text for the button to manually sign into Firefox account. -->
-    <string moz:removedIn="106" name="onboarding_firefox_account_sign_in_1" tools:ignore="UnusedResources">Registrarse</string>
-=======
     <!-- Text for the Firefox account onboarding sign in card header. -->
     <string name="onboarding_account_sign_in_header">Continúa donde lo dejaste.</string>
     <!-- Text for the button to learn more about signing in to your Firefox account. -->
     <string name="onboarding_manual_sign_in_description">Sincroniza pestañas y contraseñas entre dispositivos para cambiar de pantalla sin interrupciones.</string>
->>>>>>> 68970841
     <!-- Text for the button to manually sign into Firefox account. -->
     <string name="onboarding_firefox_account_sign_in">Iniciar sesión</string>
     <!-- text to display in the snackbar once account is signed-in -->
     <string name="onboarding_firefox_account_sync_is_on">Sync está activado</string>
-<<<<<<< HEAD
-    <!-- text for the tracking protection onboarding card header -->
-    <string moz:removedIn="106" name="onboarding_tracking_protection_header_3" tools:ignore="UnusedResources">Privacidad siempre activada</string>
     <!-- Text for the tracking protection onboarding card header -->
     <string name="onboarding_tracking_protection_header">Protección de privacidad de manera predeterminada</string>
-    <!-- text for the tracking protection card description. The first parameter is the name of the application.-->
-    <string moz:removedIn="106" name="onboarding_tracking_protection_description_4" tools:ignore="UnusedResources">%1$s bloquea automáticamente a las compañías que te siguen en secreto por la web.</string>
-=======
-    <!-- Text for the tracking protection onboarding card header -->
-    <string name="onboarding_tracking_protection_header">Protección de privacidad de manera predeterminada</string>
->>>>>>> 68970841
     <!-- Text for the tracking protection card description. -->
     <string name="onboarding_tracking_protection_description">Incluye Total Cookie Protection para evitar que los rastreadores usen cookies para espiarte entre sitios.</string>
     <!-- text for tracking protection radio button option for standard level of blocking -->
@@ -1353,24 +1291,10 @@
     <string name="onboarding_tracking_protection_strict_button_description_3">Bloquea más rastreadores para que las páginas se carguen más rápido, pero pueden fallar algunas funcionalidades de la página.</string>
     <!-- text for the toolbar position card header  -->
     <string name="onboarding_toolbar_placement_header_1">Escoge la posición de la barra de herramientas</string>
-<<<<<<< HEAD
-    <!-- text for the toolbar position card description -->
-    <string moz:removedIn="106" name="onboarding_toolbar_placement_description_1" tools:ignore="UnusedResources">Pon la barra de herramientas a tu alcance. Mantenla abajo, o muévela hacia arriba.</string>
-    <!-- Text for the toolbar position card description -->
-    <string name="onboarding_toolbar_placement_description">Mantenlo en la parte inferior o muévelo a la parte superior.</string>
-    <!-- text for the privacy notice onboarding card header -->
-    <string moz:removedIn="106" name="onboarding_privacy_notice_header" tools:ignore="UnusedResources">Tu privacidad</string>
-    <!-- Text for the privacy notice onboarding card header -->
-    <string name="onboarding_privacy_notice_header_1">Tú controlas tus datos</string>
-    <!-- text for the privacy notice onboarding card description
-    The first parameter is the name of the app (e.g. Firefox Preview) Substitute %s for long browser name. -->
-    <string moz:removedIn="106" name="onboarding_privacy_notice_description2" tools:ignore="UnusedResources">Hemos diseñado %s para darte el control sobre lo que compartes en línea y lo que compartes con nosotros.</string>
-=======
     <!-- Text for the toolbar position card description -->
     <string name="onboarding_toolbar_placement_description">Mantenlo en la parte inferior o muévelo a la parte superior.</string>
     <!-- Text for the privacy notice onboarding card header -->
     <string name="onboarding_privacy_notice_header_1">Tú controlas tus datos</string>
->>>>>>> 68970841
     <!-- Text for the privacy notice onboarding card description. -->
     <string name="onboarding_privacy_notice_description">Firefox te da control sobre lo que compartes en línea y lo que compartes con nosotros.</string>
     <!-- Text for the button to read the privacy notice -->
@@ -1421,7 +1345,7 @@
     <string name="sign_out_disconnect">Desconectar</string>
     <!-- Option to cancel signing out shown in confirmation dialog to sign out of account -->
     <string name="sign_out_cancel">Cancelar</string>
-  
+
     <!-- Error message snackbar shown after the user tried to select a default folder which cannot be altered -->
     <string name="bookmark_cannot_edit_root">No se pueden editar las carpetas predeterminadas</string>
 
@@ -1559,10 +1483,10 @@
     <string name="browser_toolbar_long_press_popup_paste_and_go">Pegar e ir</string>
     <!-- Paste the text in the clipboard -->
     <string name="browser_toolbar_long_press_popup_paste">Pegar</string>
-  
+
     <!-- Snackbar message shown after an URL has been copied to clipboard. -->
     <string name="browser_toolbar_url_copied_to_clipboard_snackbar">URL copiada al portapapeles</string>
-  
+
     <!-- Title text for the Add To Homescreen dialog -->
     <string name="add_to_homescreen_title">Añadir a la pantalla de inicio</string>
     <!-- Cancel button text for the Add to Homescreen dialog -->
