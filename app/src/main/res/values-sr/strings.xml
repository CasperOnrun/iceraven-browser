--- conflicted
+++ resolved
@@ -348,8 +348,6 @@
     <!-- Summary for the preference for rejecting all cookies whenever possible. -->
     <string name="reduce_cookie_banner_summary">Firefox аутоматски покушава да одбије захтеве за складиштење колачића када се прикаже банер колачића. Ако опција за одбијање није доступна, Firefox може прихватити све колачиће да би сакрио банер.</string>
 
-<<<<<<< HEAD
-=======
     <!-- Text for indicating cookie banner handling is off this site, this is shown as part of the protections panel with the tracking protection toggle -->
     <string name="reduce_cookie_banner_off_for_site">Искључено за овај сајт</string>
     <!-- Text for indicating cookie banner handling is on this site, this is shown as part of the protections panel with the tracking protection toggle -->
@@ -363,7 +361,6 @@
     <!-- Long text for a detail explanation indicating what will happen if cookie banner handling is on for a site, this is shown as part of the cookie banner panel in the toolbar. The first and second parameter are the application name -->
     <string name="reduce_cookie_banner_details_panel_description_on_for_site">%1$s може аутоматски да покуша да одбије колачиће. Ако опција за онемогућавање није доступна, %2$s може да прихвати све колачиће да затвори банер.</string>
 
->>>>>>> 8f4899e3
     <!-- Description of the preference to enable "HTTPS-Only" mode. -->
     <string name="preferences_https_only_summary">Самостално се повезујемо на странице користећи HTTPS протокол за шифровање података у преносу зарад боље безбедности.</string>
     <!-- Summary of tracking protection preference if tracking protection is set to on -->
