--- conflicted
+++ resolved
@@ -121,15 +121,11 @@
     <!-- Content description for close button in the auto-close dialog of the inactive tabs. -->
     <string name="tab_tray_inactive_auto_close_button_content_description">Cerrar</string>
     <!-- Text for turn on auto close tabs button in the auto-close dialog of the inactive tabs. -->
-<<<<<<< HEAD
-    <string name="tab_tray_inactive_turn_on_auto_close_button">Activar cierre automático</string>
-=======
     <string moz:removedIn="95" name="tab_tray_inactive_turn_on_auto_close_button" tools:ignore="UnusedResources">Activar cierre automático</string>
 
     <!-- Text for turn on auto close tabs button in the auto-close dialog of the inactive tabs. -->
     <string name="tab_tray_inactive_turn_on_auto_close_button_2">Habilitar cierre automático</string>
 
->>>>>>> c72675e6
 
     <!-- Home screen icons - Long press shortcuts -->
     <!-- Shortcut action to open new tab -->
@@ -2038,19 +2034,11 @@
     <!-- Content description for closing all inactive tabs -->
     <string name="inactive_tabs_delete_all">Cerrar todas las pestañas inactivas</string>
     <!-- A description below the section of "inactive" tabs to notify the user when those tabs will be closed, if appropriate. See strings inactive_tabs_30_days and inactive_tabs_7_days for placeholders options. -->
-<<<<<<< HEAD
-    <string moz:removedIn="93" name="inactive_tabs_description" tools:ignore="UnusedResources">Las pestañas están disponibles aquí por %s. Después de ese tiempo, las pestañas se cerrarán automáticamente.</string>
-    <!-- The amount of time until a tab in the "inactive" section of the tabs tray will be closed. See string inactive_tabs_description as well -->
-    <string moz:removedIn="93" name="inactive_tabs_30_days" tools:ignore="UnusedResources">30 días</string>
-    <!-- The amount of time until a tab in the "inactive" section of the tabs tray will be closed. See string inactive_tabs_description as well -->
-    <string moz:removedIn="93" name="inactive_tabs_7_days" tools:ignore="UnusedResources">1 semana</string>
-=======
     <string moz:removedIn="95" name="inactive_tabs_description" tools:ignore="UnusedResources">Las pestañas están disponibles aquí por %s. Después de ese tiempo, las pestañas se cerrarán automáticamente.</string>
     <!-- The amount of time until a tab in the "inactive" section of the tabs tray will be closed. See string inactive_tabs_description as well -->
     <string moz:removedIn="95" name="inactive_tabs_30_days" tools:ignore="UnusedResources">30 días</string>
     <!-- The amount of time until a tab in the "inactive" section of the tabs tray will be closed. See string inactive_tabs_description as well -->
     <string moz:removedIn="95" name="inactive_tabs_7_days" tools:ignore="UnusedResources">1 semana</string>
->>>>>>> c72675e6
 
     <!-- Inactive tabs auto-close message in the tabs tray -->
     <!-- The header text of the auto-close message when the user is asked if they want to turn on the auto-closing of inactive tabs. -->
@@ -2060,23 +2048,6 @@
     <!-- A call to action below the description to allow the user to turn on the auto closing of inactive tabs. -->
     <string name="inactive_tabs_auto_close_message_action" tools:ignore="UnusedResources">ACTIVAR EL CIERRE AUTOMÁTICO</string>
 
-<<<<<<< HEAD
-    <!-- Inactive tabs survey -->
-    <!-- Header text for the inactive tabs survey asking for feedback to improve the inactive tabs feature. -->
-    <string name="inactive_tabs_survey_header" tools:ignore="UnusedResources">Ayudanos a mejorar</string>
-    <!-- Content text for the inactive tabs survey asking the primary survey feedback question. -->
-    <string name="inactive_tabs_survey_content" tools:ignore="UnusedResources">¿Por qué desactivaste las pestañas inactivas?</string>
-    <!-- One of the feedback option that can be selected as a responses to the inactive tabs survey question. -->
-    <string name="inactive_tabs_survey_not_interested_option" tools:ignore="UnusedResources">No me interesa la función</string>
-    <!-- One of the feedback option that can be selected as a responses to the inactive tabs survey question. -->
-    <string name="inactive_tabs_survey_time_too_long_option" tools:ignore="UnusedResources">El tiempo para pasarlas a inactivas es demasiado largo</string>
-    <!-- One of the feedback option that can be selected as a responses to the inactive tabs survey question. -->
-    <string name="inactive_tabs_survey_time_too_short_option" tools:ignore="UnusedResources">El tiempo para pasarlas a inactivas es demasiado corto</string>
-    <!-- Confirmation button text to submit the feedback for the inactive tabs survey. -->
-    <string name="inactive_tabs_survey_send_button" tools:ignore="UnusedResources">Enviar</string>
-    <!-- Content description for inactive tabs survey close button -->
-    <string name="inactive_tabs_survey_close_button_content_description" tools:ignore="UnusedResources">Cerrar</string>
-=======
     <!-- Text for the snackbar to confirm auto-close is enabled for inactive tabs -->
     <string name="inactive_tabs_auto_close_message_snackbar">Cierre automático habilitado</string>
 
@@ -2104,7 +2075,6 @@
     <string name="inactive_tabs_survey_send_button">Enviar</string>
     <!-- Content description for inactive tabs survey close button -->
     <string name="inactive_tabs_survey_close_button_content_description">Cerrar</string>
->>>>>>> c72675e6
 
     <!-- Default browser experiment -->
     <string name="default_browser_experiment_card_text">Configurar enlaces de sitios web, correos electrónicos y mensajes para que se abran automáticamente en Firefox.</string>
