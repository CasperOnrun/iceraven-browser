--- conflicted
+++ resolved
@@ -1003,11 +1003,6 @@
     <string name="share_link_all_apps_subheader">Todas las acciones</string>
     <!-- Sub-header in the dialog to share a link to an app from the most-recent sorted list -->
     <string name="share_link_recent_apps_subheader">Usado recientemente</string>
-<<<<<<< HEAD
-    <!-- An string shown when an account is signed in where %1$s is a placeholder for the email-->
-    <string name="sync_signed_as">Iniciaste sesión como %1$s</string>
-=======
->>>>>>> edea181c
     <!-- An option from the three dot menu to into sync -->
     <string name="sync_menu_sign_in">Iniciá sesión para sincronizar</string>
     <!-- An option from the share dialog to sign into sync -->
@@ -1579,11 +1574,8 @@
     <string name="preferences_credit_cards_save_and_autofill_cards_summary">Los datos están cifrados</string>
     <!-- Preference option for syncing credit cards across devices. This is displayed when the user is not signed into sync -->
     <string name="preferences_credit_cards_sync_cards_across_devices">Sincronizar tarjetas entre dispositivos</string>
-<<<<<<< HEAD
-=======
     <!-- Preference option for syncing credit cards across devices. This is displayed when the user is signed into sync -->
     <string name="preferences_credit_cards_sync_cards">Sincronizar tarjetas</string>
->>>>>>> edea181c
     <!-- Preference option for adding a credit card -->
     <string name="preferences_credit_cards_add_credit_card">Agregar tarjeta de crédito</string>
 
@@ -1591,11 +1583,8 @@
     <string name="preferences_credit_cards_manage_saved_cards">Administrar tarjetas guardadas</string>
     <!-- Title of the "Add card" screen -->
     <string name="credit_cards_add_card">Agregar tarjeta</string>
-<<<<<<< HEAD
-=======
     <!-- Title of the "Edit card" screen -->
     <string name="credit_cards_edit_card">Editar tarjeta</string>
->>>>>>> edea181c
     <!-- The header for the card number of a credit card -->
     <string name="credit_cards_card_number">Número de tarjeta</string>
     <!-- The header for the expiration date of a credit card -->
@@ -1604,11 +1593,8 @@
     <string name="credit_cards_name_on_card">Nombre en la tarjeta</string>
     <!-- The header for the nickname for a credit card -->
     <string name="credit_cards_card_nickname">Apodo de la tarjeta</string>
-<<<<<<< HEAD
-=======
     <!-- The text for the "Delete card" menu item for deleting a credit card -->
     <string name="credit_cards_menu_delete_card">Borrar tarjeta</string>
->>>>>>> edea181c
     <!-- The text for the "Delete card" button for deleting a credit card -->
     <string name="credit_cards_delete_card_button">Eliminar tarjeta</string>
     <!-- The title for the "Save" menu item for saving a credit card -->
@@ -1621,12 +1607,9 @@
     <!-- Title of the "Saved cards" screen -->
     <string name="credit_cards_saved_cards">Tarjetas guardadas</string>
 
-<<<<<<< HEAD
-=======
     <!-- Error message for credit card number validation -->
     <string name="credit_cards_number_validation_error_message">Ingresá un número de tarjeta de crédito válido</string>
 
->>>>>>> edea181c
     <!-- Title of the Add search engine screen -->
     <string name="search_engine_add_custom_search_engine_title">Agregar buscador</string>
 
