<?xml version="1.0" encoding="utf-8"?>
<resources>

    <!-- App name for private browsing mode. The first parameter is the name of the app defined in app_name (for example: Fenix)-->
    <string name="app_name_private_5">%s nyamuni</string>
    <!-- App name for private browsing mode. The first parameter is the name of the app defined in app_name (for example: Fenix)-->
    <string name="app_name_private_4">%s (Nyamuni)</string>
    <!-- Home Fragment -->
    <!-- Content description (not visible, for screen readers etc.): "Three dot" menu button. -->
    <string name="content_description_menu">Pilihan séjén</string>
    <!-- Content description (not visible, for screen readers etc.): "Private Browsing" menu button. -->
    <string name="content_description_private_browsing_button">Hurungkeun langlangan pribadi</string>
    <!-- Content description (not visible, for screen readers etc.): "Private Browsing" menu button. -->
    <string name="content_description_disable_private_browsing_button">Pareuman langlangan pribadi</string>
    <!-- Placeholder text shown in the search bar before a user enters text -->
    <string name="search_hint">Paluruh atawa asupkeun alamat</string>

    <!-- No Open Tabs Message Description -->
    <string name="no_open_tabs_description">Sakur tab anu muka bakal ditémbongkeun di dieu.</string>
    <!-- No Private Tabs Message Description -->
    <string name="no_private_tabs_description">Sakur tab pribadi anjeun bakal ditémbongkeun di dieu.</string>
    <!-- Message announced to the user when tab tray is selected with 1 tab -->
    <string name="open_tab_tray_single">1 tab muka. Toél pikeun ngagilir tab.</string>
    <!-- Message announced to the user when tab tray is selected with 0 or 2+ tabs -->
    <string name="open_tab_tray_plural">%1$s tab muka. Toél pikeun ngagilir tab.</string>

    <!-- Tab tray multi select title in app bar. The first parameter is the number of tabs selected -->
    <string name="tab_tray_multi_select_title">%1$d dipilih</string>
    <!-- Label of button in create collection dialog for creating a new collection  -->
    <string name="tab_tray_add_new_collection">Tambah koléksi anyar</string>
    <!-- Label of editable text in create collection dialog for naming a new collection  -->
    <string name="tab_tray_add_new_collection_name">Ngaran</string>
    <!-- Label of button in save to collection dialog for selecting a current collection  -->
    <string name="tab_tray_select_collection">Pilih koléksi</string>
    <!-- Content description for close button while in multiselect mode in tab tray -->
    <string name="tab_tray_close_multiselect_content_description">Kaluar mode lobapilih</string>
    <!-- Content description for save to collection button while in multiselect mode in tab tray -->
    <string name="tab_tray_collection_button_multiselect_content_description">Simpen tab pinilih kana koléksi</string>
    <!-- Content description for checkmark while tab is selected while in multiselect mode in tab tray. The first parameter is the title of the tab selected -->
    <string name="tab_tray_item_selected_multiselect_content_description">Dipilih %1$s</string>
    <!-- Content description when tab is unselected while in multiselect mode in tab tray. The first parameter is the title of the tab unselected -->
    <string name="tab_tray_item_unselected_multiselect_content_description">Teu dipilih %1$s</string>
    <!-- Content description announcement when exiting multiselect mode in tab tray -->
    <string name="tab_tray_exit_multiselect_content_description">Kaluar mode lobapilih</string>
    <!-- Content description announcement when entering multiselect mode in tab tray -->
    <string name="tab_tray_enter_multiselect_content_description">Asup mode lobapilih, pilih tab pikeun neundeun ka koléksi</string>
    <!-- Content description on checkmark while tab is selected in multiselect mode in tab tray -->
    <string name="tab_tray_multiselect_selected_content_description">Dipilih</string>

    <!-- About content. The first parameter is the name of the application. (For example: Fenix) -->
    <string name="about_content">%1$s dihasilkeun ku @fork-maintainers.</string>

    <!-- Private Browsing -->
    <!-- Title for private session option -->
    <string name="private_browsing_title">Anjeun keur dina rintakan nyamuni</string>
    <!-- Explanation for private browsing displayed to users on home view when they first enable private mode
        The first parameter is the name of the app defined in app_name (for example: Fenix) -->
    <string name="private_browsing_placeholder_description_2">%1$s meresihan jujutan sungsian jeung pamaluruhan ti tab pribadi nalika anjeun nutup jeung kaluar ti aplikasi. Najan henteu matak anonim ka raramatloka atawa panyadia layanan internét anjeun, bakal leuwih gampang pikeun ngajaga anu dipigawé jering tetep nyamuni ti batur nu maké ieu piranti.</string>
    <string name="private_browsing_common_myths">Mitos umum ngeunaan langlangan nyamuni</string>
    <!-- Delete session button to erase your history in a private session -->
    <string name="private_browsing_delete_session">Hapus rintakan</string>

    <!-- Private mode shortcut "contextual feature recommendation" (CFR) -->
    <!-- Text for the main message -->
    <string name="cfr_message">Tambah takulan ka tab pribadi nu muka ti layar Tepas.</string>
    <!-- Text for the positive button -->
    <string name="cfr_pos_button_text">Tambah takulan</string>
    <!-- Text for the negative button -->
    <string name="cfr_neg_button_text">Teu, nuhun</string>

    <!-- Open in App "contextual feature recommendation" (CFR) -->
    <!-- Text for the info message. 'Firefox' intentionally hardcoded here.-->
    <string name="open_in_app_cfr_info_message">Anjeun tiasa nyetél Firefox pikeun otomatis muka tutumbu dina aplikasi.</string>
    <!-- Text for the positive action button -->
    <string name="open_in_app_cfr_positive_button_text">Buka setélan</string>
    <!-- Text for the negative action button -->
    <string name="open_in_app_cfr_negative_button_text">Tutup</string>

    <!-- Text for the info dialog when camera permissions have been denied but user tries to access a camera feature. -->
    <string name="camera_permissions_needed_message">Butuh aksés kaméra. Buka setélan Android, toél idin, laju toél idinan.</string>
    <!-- Text for the positive action button to go to Android Settings to grant permissions. -->
    <string name="camera_permissions_needed_positive_button_text">Buka setélan</string>
    <!-- Text for the negative action button to dismiss the dialog. -->
    <string name="camera_permissions_needed_negative_button_text">Tutup</string>

    <!-- Text for the banner message to tell users about our auto close feature. -->
    <string name="tab_tray_close_tabs_banner_message">Atur tab anu muka pikeun otomatis nutup anu tacan ditingali dina poé, minggon, atawa bulan kamari.</string>
    <!-- Text for the positive action button to go to Settings for auto close tabs. -->
    <string name="tab_tray_close_tabs_banner_positive_button_text">Témbongkeun pilihan</string>
    <!-- Text for the negative action button to dismiss the Close Tabs Banner. -->
    <string name="tab_tray_close_tabs_banner_negative_button_text">Tutup</string>

    <!-- Home screen icons - Long press shortcuts -->
    <!-- Shortcut action to open new tab -->
    <string name="home_screen_shortcut_open_new_tab_2">Tab anyar</string>
    <!-- Shortcut action to open new private tab -->
    <string name="home_screen_shortcut_open_new_private_tab_2">Tab nyamuni anyar</string>
    <!-- Heading for the Top Sites block -->
    <string name="home_screen_top_sites_heading">Loka kawentar</string>

    <!-- Browser Fragment -->
    <!-- Content description (not visible, for screen readers etc.): Navigate to open tabs -->
    <string name="browser_tabs_button">Buka Tab</string>
    <!-- Content description (not visible, for screen readers etc.): Navigate backward (browsing history) -->
    <string name="browser_menu_back">Mundur</string>
    <!-- Content description (not visible, for screen readers etc.): Navigate forward (browsing history) -->
    <string name="browser_menu_forward">Maju</string>
    <!-- Content description (not visible, for screen readers etc.): Refresh current website -->
    <string name="browser_menu_refresh">Segerkeun</string>
    <!-- Content description (not visible, for screen readers etc.): Stop loading current website -->
    <string name="browser_menu_stop">Eureun</string>

    <!-- Content description (not visible, for screen readers etc.): Bookmark the current page -->
    <string name="browser_menu_bookmark">Markah</string>
    <!-- Content description (not visible, for screen readers etc.): Un-bookmark the current page -->
    <string name="browser_menu_edit_bookmark">Édit markah</string>

    <!-- Browser menu button that opens the addon manager -->
    <string name="browser_menu_add_ons">Émboh</string>
    <!-- Text displayed when there are no add-ons to be shown -->
    <string name="no_add_ons">Teu aya add-on di dieu</string>
    <!-- Browser menu button that sends a user to help articles -->
    <string name="browser_menu_help">Pitulung</string>
    <!-- Browser menu button that sends a to a the what's new article -->
    <string name="browser_menu_whats_new">Anu Anyar</string>
    <!-- Browser menu button that opens the settings menu -->
    <string name="browser_menu_settings">Setélan</string>
    <!-- Browser menu button that opens a user's library -->
    <string name="browser_menu_library">Pabukon</string>
    <!-- Browser menu toggle that requests a desktop site -->
    <string name="browser_menu_desktop_site">Loka déstop</string>
    <!-- Browser menu toggle that adds a shortcut to the site on the device home screen. -->
    <string name="browser_menu_add_to_homescreen">Tambahkeun ka layar Tepas</string>
    <!-- Browser menu toggle that installs a Progressive Web App shortcut to the site on the device home screen. -->
    <string name="browser_menu_install_on_homescreen">Pasang</string>
    <!-- Menu option on the toolbar that takes you to synced tabs page-->
    <string name="synced_tabs">Tab singkron</string>
    <!-- Content description (not visible, for screen readers etc.) for the Resync tabs button -->
    <string name="resync_button_content_description">Singkronkeun deui</string>
    <!-- Browser menu button that opens the find in page menu -->
    <string name="browser_menu_find_in_page">Panggihan dina kaca</string>
    <!-- Browser menu button that creates a private tab -->
    <string name="browser_menu_private_tab">Tab nyamuni</string>
    <!-- Browser menu button that creates a new tab -->
    <string name="browser_menu_new_tab">Tab anyar</string>

    <!-- Browser menu button that saves the current tab to a collection -->
    <string name="browser_menu_save_to_collection_2">Simpen kana koléksi</string>
    <!-- Browser menu button that open a share menu to share the current site -->
    <string name="browser_menu_share">Bagikeun</string>
    <!-- Share menu title, displayed when a user is sharing their current site -->
    <string name="menu_share_with">Bagikeun sareng…</string>
    <!-- Browser menu button shown in custom tabs that opens the current tab in Fenix
        The first parameter is the name of the app defined in app_name (for example: Fenix) -->
    <string name="browser_menu_open_in_fenix">Buka di %1$s</string>
    <!-- Browser menu text shown in custom tabs to indicate this is a Fenix tab
        The first parameter is the name of the app defined in app_name (for example: Fenix) -->
    <string name="browser_menu_powered_by">DIJALANKEUN KU %1$s</string>
    <!-- Browser menu text shown in custom tabs to indicate this is a Fenix tab
        The first parameter is the name of the app defined in app_name (for example: Fenix) -->
    <string name="browser_menu_powered_by2">Dijalankeun ku %1$s</string>
    <!-- Browser menu button to put the current page in reader mode -->
    <string name="browser_menu_read">Pidangan baca</string>
    <!-- Browser menu button content description to close reader mode and return the user to the regular browser -->
    <string name="browser_menu_read_close">Tutup panémbong pamaca</string>
    <!-- Browser menu button to open the current page in an external app -->
    <string name="browser_menu_open_app_link">Buka di aplikasi</string>
    <!-- Browser menu button to configure reader mode appearance e.g. the used font type and size -->
    <string name="browser_menu_read_appearance">Pidangan</string>

    <!-- Error message to show when the user tries to access a scheme not
        handled by the app (Ex: blob, tel etc) -->
    <string name="unknown_scheme_error_message">Teu bisa nyambung. Skéma URL teu dipikawanoh.</string>

    <!-- Locale Settings Fragment -->
    <!-- Content description for tick mark on selected language -->
    <string name="a11y_selected_locale_content_description">Basa anu dipilih</string>
    <!-- Content description for search icon -->
    <string name="a11y_search_icon_content_description">Paluruh</string>
    <!-- Text for default locale item -->
    <string name="default_locale_text">Tuturkeun basa piranti</string>
    <!-- Placeholder text shown in the search bar before a user enters text -->
    <string name="locale_search_hint">Paluruh basa</string>

    <!-- Search Fragment -->
    <!-- Button in the search view that lets a user search by scanning a QR code -->
    <string name="search_scan_button">Pinday</string>
    <!-- Button in the search view that lets a user change their search engine -->
    <string name="search_engine_button">Mesin pamaluruh</string>
    <!-- Button in the search view when shortcuts are displayed that takes a user to the search engine settings -->
    <string name="search_shortcuts_engine_settings">Setélan mesin pamaluruh</string>
    <!-- Header displayed when selecting a shortcut search engine -->
    <string name="search_engines_search_with">Saayeunaeun, paluruh maké:</string>
    <!-- Button in the search view that lets a user navigate to the site in their clipboard -->
    <string name="awesomebar_clipboard_title">Eusian tutumbu tina papan klip</string>
    <!-- Button in the search suggestions onboarding that allows search suggestions in private sessions -->
    <string name="search_suggestions_onboarding_allow_button">Idinan</string>
    <!-- Button in the search suggestions onboarding that does not allow search suggestions in private sessions -->
    <string name="search_suggestions_onboarding_do_not_allow_button">Hulag</string>
    <!-- Search suggestion onboarding hint title text -->
    <string name="search_suggestions_onboarding_title">Idinan saran pamaluruhan dina sési nyamuni?</string>

    <!-- Search suggestion onboarding hint description text, first parameter is the name of the app defined in app_name (for example: Fenix)-->
    <string name="search_suggestions_onboarding_text">%s bakal ngabagi sagala anu diketikkeun dina palang alamat kana mesin pamaluruh baku anjeun.</string>
    <!-- Search suggestion onboarding hint Learn more link text -->
    <string name="search_suggestions_onboarding_learn_more_link">Lenyepan</string>

    <!-- Search Widget -->
    <!-- Content description for searching with a widget. Firefox is intentionally hardcoded.-->
    <string name="search_widget_content_description">Buka tab Firefox anyar</string>
    <!-- Text preview for smaller sized widgets -->
    <string name="search_widget_text_short">Paluruh</string>
    <!-- Text preview for larger sized widgets -->
    <string name="search_widget_text_long">Paluruh raramat</string>

    <!-- Content description (not visible, for screen readers etc.): Voice search -->
    <string name="search_widget_voice">Sungsi sora</string>

    <!-- Preferences -->
    <!-- Title for the settings page-->
    <string name="settings">Setélan</string>
    <!-- Preference category for basic settings -->
    <string name="preferences_category_basics">Dasar</string>
    <!-- Preference category for general settings -->
    <string name="preferences_category_general">Umum</string>
    <!-- Preference category for all links about Fenix -->
    <string name="preferences_category_about">Ngeunaan</string>
    <!-- Preference for settings related to changing the default search engine -->
    <string name="preferences_default_search_engine">Mesin pamaluruh baku</string>
    <!-- Preference for settings related to Search -->
    <string name="preferences_search">Paluruh</string>
    <!-- Preference for settings related to Search address bar -->
    <string name="preferences_search_address_bar">Palang alamat</string>
    <!-- Preference linking to help about Fenix -->
    <string name="preferences_help">Pitulung</string>
    <!-- Preference link to rating Fenix on the Play Store -->
    <string name="preferences_rate">Peunteun dina Google Play</string>
    <!-- Preference for giving feedback about Fenix -->
    <string name="preferences_feedback">Béré pangdeudeul</string>
    <!-- Preference linking to about page for Fenix
        The first parameter is the name of the app defined in app_name (for example: Fenix) -->
    <string name="preferences_about">Ngeunaan %1$s</string>
    <!-- Preference linking to the your rights SUMO page -->
    <string name="preferences_your_rights">Hak Anjeun</string>
    <!-- Preference for settings related to saved passwords -->
    <string name="preferences_passwords">Kecap sandi</string>
    <!-- Preference for settings related to saved credit cards and addresses -->
    <string name="preferences_credit_cards_addresses">Kartu kiridit jeung alamat</string>
    <!-- Preference for settings related to changing the default browser -->
    <string name="preferences_set_as_default_browser">Jadikeun panyungsi baku</string>
    <!-- Preference category for advanced settings -->
    <string name="preferences_category_advanced">Terusan</string>
    <!-- Preference category for privacy settings -->
    <string name="preferences_category_privacy">Salindungan</string>
    <!-- Preference category for privacy and security settings -->
    <string name="preferences_category_privacy_security">Salindungan jeung kaamanan</string>
    <!-- Preference for advanced site permissions -->
    <string name="preferences_site_permissions">Idin loka</string>
    <!-- Preference for private browsing options -->
    <string name="preferences_private_browsing_options">Nyungsi nyamuni</string>
    <!-- Preference for opening links in a private tab-->
    <string name="preferences_open_links_in_a_private_tab">Buka tutumbu di tab nyamuni</string>
    <!-- Preference for allowing screenshots to be taken while in a private tab-->
    <string name="preferences_allow_screenshots_in_private_mode">Ngidinan layar dina langlangan nyamuni</string>
    <!-- Will inform the user of the risk of activating Allow screenshots in private browsing option -->
    <string name="preferences_screenshots_in_private_mode_disclaimer">Lamun diidinan, tab pribadi bakal katémbong nalika sababaraha aplikasi muka</string>
    <!-- Preference for adding private browsing shortcut -->
    <string name="preferences_add_private_browsing_shortcut">Tambahan tarabas nyungsi nyamuni</string>
    <!-- Preference for accessibility -->
    <string name="preferences_accessibility">Aksésibilitas</string>
    <!-- Preference to override the Firefox Account server -->
    <string name="preferences_override_fxa_server">Serper Firefox Account biasa</string>
    <!-- Preference to override the Sync token server -->
    <string name="preferences_override_sync_tokenserver">Serper Sync kustom</string>
    <!-- Toast shown after updating the FxA/Sync server override preferences -->
    <string name="toast_override_fxa_sync_server_done">Serper Firefox Account/Sync geus dirobah. Kaluar ti aplikasi pikeun nerapkeun parobahan…</string>
    <!-- Preference category for account information -->
    <string name="preferences_category_account">Akun</string>
    <!-- Preference shown on banner to sign into account -->
    <string name="preferences_sign_in">Asup</string>
    <!-- Preference for changing where the toolbar is positioned -->
    <string name="preferences_toolbar">Tulbar</string>
    <!-- Preference for changing default theme to dark or light mode -->
    <string name="preferences_theme">Téma</string>
    <!-- Preference for customizing the home screen -->
    <string name="preferences_home">Tepas</string>
    <!-- Preference for gestures based actions -->
    <string name="preferences_gestures">Réngkak</string>
    <!-- Preference for settings related to visual options -->
    <string name="preferences_customize">Sesuaikeun</string>
    <!-- Preference description for banner about signing in -->
    <string name="preferences_sign_in_description">Singkronkeun markah, jujutan, jeung nu lianna maké Firefox Account anjeun</string>
    <!-- Preference shown instead of account display name while account profile information isn't available yet. -->
    <string name="preferences_account_default_name">Akun Firefox</string>
    <!-- Preference text for account title when there was an error syncing FxA -->
    <string name="preferences_account_sync_error">Sambungkeun deui pikeun neruskeun nyingkronkeun</string>
    <!-- Preference for language -->
    <string name="preferences_language">Basa</string>
    <!-- Preference for data choices -->
    <string name="preferences_data_choices">Pilihan data</string>
    <!-- Preference for data collection -->
    <string name="preferences_data_collection">Koléksi data</string>
    <!-- Preference linking to the privacy notice -->
    <string name="preferences_privacy_link">Wawar privasi</string>
    <!-- Preference category for developer tools -->
    <string name="developer_tools_category">Parabot pamekar</string>
    <!-- Preference for developers -->
    <string name="preferences_remote_debugging">Debugging ti kajauhan liwat USB</string>
    <!-- Preference title for switch preference to show search engines -->
    <string name="preferences_show_search_engines">Témbongkeun mesin pamaluruh</string>
    <!-- Preference title for switch preference to show search suggestions -->
    <string name="preferences_show_search_suggestions">Témbongkeun anjuran maluruh</string>
    <!-- Preference title for switch preference to show voice search button -->
    <string name="preferences_show_voice_search">Tampilkeun panyungsi sora</string>
    <!-- Preference title for switch preference to show search suggestions also in private mode -->
    <string name="preferences_show_search_suggestions_in_private">Témbongkeun dina rintakan nyamuni</string>

    <!-- Preference title for switch preference to show a clipboard suggestion when searching -->
    <string name="preferences_show_clipboard_suggestions">Témbongkeun anjuran papan klip</string>
    <!-- Preference title for switch preference to suggest browsing history when searching -->
    <string name="preferences_search_browsing_history">Paluruh jujutan langlangan</string>
    <!-- Preference title for switch preference to suggest bookmarks when searching -->
    <string name="preferences_search_bookmarks">Paluruh markah</string>

    <!-- Preference title for switch preference to suggest synced tabs when searching -->
    <string name="preferences_search_synced_tabs">Paluruh tab anu singkron</string>
    <!-- Preference for account settings -->
    <string name="preferences_account_settings">Setélan akun</string>

    <!-- Preference for enabling url autocomplete-->
    <string name="preferences_enable_autocomplete_urls">Otokumplit URLs</string>
    <!-- Preference for open links in third party apps -->
    <string name="preferences_open_links_in_apps">Buka tutumbu dina aplikasi</string>
    <!-- Preference for open download with an external download manager app -->
    <string name="preferences_external_download_manager">Manajer undeuran éksternal</string>
    <!-- Preference for add_ons -->
    <string name="preferences_addons">Émbohan</string>

    <!-- Preference for notifications -->
    <string name="preferences_notifications">Iber</string>

    <!-- Add-on Preferences -->
    <!-- Preference to customize the configured AMO (addons.mozilla.org) collection -->
    <string name="preferences_customize_amo_collection">Koléksi Émboh sakahayang</string>
    <!-- Button caption to confirm the add-on collection configuration -->
    <string name="customize_addon_collection_ok">Heug</string>
    <!-- Button caption to abort the add-on collection configuration -->
    <string name="customize_addon_collection_cancel">Bolay</string>
    <!-- Hint displayed on input field for custom collection name -->
    <string name="customize_addon_collection_hint">Ngaran koléksi</string>
    <!-- Hint displayed on input field for custom collection user ID-->
    <string name="customize_addon_collection_user_hint">Pamilik koléksi (Sandiasma)</string>

    <!-- Toast shown after confirming the custom add-on collection configuration -->
    <string name="toast_customize_addon_collection_done">Koléksi Émboh geus dirobah. Kaluar ti aplikasi pikeun nerapkeun parobahan…</string>

    <!-- Account Preferences -->
    <!-- Preference for triggering sync -->
    <string name="preferences_sync_now">Singkronkeun ayeuna</string>
    <!-- Preference category for sync -->
    <string name="preferences_sync_category">Pilih nu rék disingkronkeun</string>
    <!-- Preference for syncing history -->
    <string name="preferences_sync_history">Jujutan</string>
    <!-- Preference for syncing bookmarks -->
    <string name="preferences_sync_bookmarks">Markah</string>

    <!-- Preference for syncing logins -->
    <string name="preferences_sync_logins">Login</string>
    <!-- Preference for syncing tabs -->
    <string name="preferences_sync_tabs_2">Buka tab</string>
    <!-- Preference for signing out -->
    <string name="preferences_sign_out">Kaluar</string>
    <!-- Preference displays and allows changing current FxA device name -->
    <string name="preferences_sync_device_name">Ngaran parangkat</string>
    <!-- Text shown when user enters empty device name -->
    <string name="empty_device_name_error">Ngaran piranti teu bisa kosong.</string>
    <!-- Label indicating that sync is in progress -->
    <string name="sync_syncing_in_progress">Nyingkronkeun…</string>

    <!-- Label summary indicating that sync failed. The first parameter is the date stamp showing last time it succeeded -->
    <string name="sync_failed_summary">Gagal Sync. Panungtung laksana: %s</string>
    <!-- Label summary showing never synced -->
    <string name="sync_failed_never_synced_summary">Gagal Sync. Panungtung laksana: can kungsi</string>
    <!-- Label summary the date we last synced. The first parameter is date stamp showing last time synced -->
    <string name="sync_last_synced_summary">Singkronan panungtung: %s</string>
    <!-- Label summary showing never synced -->
    <string name="sync_never_synced_summary">Singkronan panungtung: acan pernah</string>
    <!-- Text for displaying the default device name.
        The first parameter is the application name, the second is the device manufacturer name
        and the third is the device model. -->
    <string name="default_device_name_2">%1$s dina %2$s %3$s</string>

    <!-- Send Tab -->
    <!-- Name of the "receive tabs" notification channel. Displayed in the "App notifications" system settings for the app -->
    <string name="fxa_received_tab_channel_name">Tab nu katampa</string>
    <!-- Description of the "receive tabs" notification channel. Displayed in the "App notifications" system settings for the app -->
    <string name="fxa_received_tab_channel_description">Iber pikeun tab anu katampa ti séjén piranti Firefox.</string>
    <!--  The body for these is the URL of the tab received  -->
    <string name="fxa_tab_received_notification_name">Tab Katampa</string>
    <!-- When multiple tabs have been received -->
    <string name="fxa_tabs_received_notification_name">Tab Katampa</string>
    <!-- %s is the device name -->
    <string name="fxa_tab_received_from_notification_name">Tab ti %s</string>

    <!-- Advanced Preferences -->
    <!-- Preference for tracking protection settings -->
    <string name="preferences_tracking_protection_settings">Kilung Palacakan</string>
    <!-- Preference switch for tracking protection -->
    <string name="preferences_tracking_protection">Kilung Palacakan</string>
    <!-- Preference switch description for tracking protection -->
    <string name="preferences_tracking_protection_description">Peungpeuk kontén jeung skrip anu ngalacak anjeun jering</string>
    <!-- Preference for tracking protection exceptions -->
    <string name="preferences_tracking_protection_exceptions">Iwal</string>
    <!-- Preference description for tracking protection exceptions -->
    <string name="preferences_tracking_protection_exceptions_description">Kilung Palacakan pikeun ieu loka ayeuna pareum</string>

    <!-- Button in Exceptions Preference to turn on tracking protection for all sites (remove all exceptions) -->
    <string name="preferences_tracking_protection_exceptions_turn_on_for_all">Hurungkeun pikeun sakabéh loka</string>
    <!-- Text displayed when there are no exceptions -->
    <string name="exceptions_empty_message_description">Pangiwalan bisa dipaké mareuman protéksi palacakan pikeun loka anu dipilih.</string>
    <!-- Text displayed when there are no exceptions, with learn more link that brings users to a tracking protection SUMO page -->
    <string name="exceptions_empty_message_learn_more_link">Lenyepan</string>

    <!-- Description in Quick Settings that tells user tracking protection is off globally for all sites, and links to Settings to turn it on -->
    <string name="preferences_tracking_protection_turned_off_globally">Dipareuman sacara global, buka Setélan pikeun ngahurungkeun.</string>

    <!-- Preference switch for Telemetry -->
    <string name="preferences_telemetry">Telemétri</string>
    <!-- Preference switch for usage and technical data collection -->
    <string name="preference_usage_data">Data pamakéan jeung téknis</string>
    <!-- Preference description for usage and technical data collection -->
    <string name="preferences_usage_data_description">Bagikeun kinerja, pamakéan, data hadwér jeung kustomisasi ngeunaan pamaluruh anjeun ka Mozilla pikeun mantuan sangkan %1$s leuwih hadé</string>
    <!-- Preference switch for marketing data collection -->
    <string name="preferences_marketing_data">Data pamasaran</string>
    <!-- Preference description for marketing data collection, parameter is the app name (e.g. Firefox) -->
    <string name="preferences_marketing_data_description">Bagikeun data ngeunaan fitur naon baé anu dipaké di %1$s ka Leanplum, péndor pamasaran ider kami.</string>
    <!-- Title for experiments preferences -->
    <string name="preference_experiments">Éksperimén</string>
    <!-- Summary for experiments preferences -->
    <string name="preference_experiments_summary">Ngidinan Mozilla masang sareng ngumpulkeun data kanggo fitur ékspérimén</string>
    <!-- Preference switch for crash reporter -->
    <string name="preferences_crash_reporter">Laporan karuksakan</string>
    <!-- Preference switch for Mozilla location service -->
    <string name="preferences_mozilla_location_service">Layanan perenah Mozilla</string>
    <!-- Preference switch for app health report. The first parameter is the name of the application (For example: Fenix) -->
    <string name="preferences_fenix_health_report">Laporan kaséhatan %s</string>

    <!-- Turn On Sync Preferences -->
    <!-- Header of the Turn on Sync preference view -->
    <string name="preferences_sync">Hurungkeun Sync</string>
    <!-- Preference for pairing -->
    <string name="preferences_sync_pair">Pinday sandi papasangan dina Firefox déstop</string>

    <!-- Preference for account login -->
    <string name="preferences_sync_sign_in">Asup</string>
    <!-- Preference for reconnecting to FxA sync -->
    <string name="preferences_sync_sign_in_to_reconnect">Asup pikeun nyambungkeun deui</string>
    <!-- Preference for removing FxA account -->
    <string name="preferences_sync_remove_account">Cabut akun</string>

    <!-- Pairing Feature strings -->
    <!-- Instructions on how to access pairing -->
    <string name="pair_instructions_2"><![CDATA[Pindai sandi QR anu ditémbongkeun dina <b>firefox.com/pair</b>]]></string>
    <!-- Button to open camera for pairing -->
    <string name="pair_open_camera">Buka Kaméra</string>
    <!-- Button to cancel pairing -->
    <string name="pair_cancel">Bolay</string>

    <!-- Toolbar Preferences -->
    <!-- Preference for using top toolbar -->
    <string name="preference_top_toolbar">Luhur</string>
    <!-- Preference for using bottom toolbar -->
    <string name="preference_bottom_toolbar">Handap</string>

    <!-- Theme Preferences -->
    <!-- Preference for using light theme -->
    <string name="preference_light_theme">Caang</string>
    <!-- Preference for using dark theme -->
    <string name="preference_dark_theme">Poék</string>
    <!-- Preference for using using dark or light theme automatically set by battery -->
    <string name="preference_auto_battery_theme">Atur ku Pangirit Batré</string>
    <!-- Preference for using following device theme -->
    <string name="preference_follow_device_theme">Turutan téma paranti</string>

    <!-- Gestures Preferences-->
    <!-- Preferences for using pull to refresh in a webpage -->
    <string name="preference_gestures_website_pull_to_refresh">Betot pikeun nyegerkeun</string>

    <!-- Preference for using the dynamic toolbar -->
    <string name="preference_gestures_dynamic_toolbar">Gorolongkeun pikeun nyumputkeun tulbar</string>

    <!-- Preference for switching tabs by swiping horizontally on the toolbar -->
    <string name="preference_gestures_swipe_toolbar_switch_tabs">Gilerkeun tulbar ka gigir pikeun pindah tab</string>
    <!-- Preference for showing the opened tabs by swiping up on the toolbar-->
    <string name="preference_gestures_swipe_toolbar_show_tabs">Gilerkeun tulbar ka luhur pikeun muka tab</string>

    <!-- Library -->
    <!-- Option in Library to open Sessions page -->
    <string name="library_sessions">Sesi</string>
    <!-- Option in Library to open Screenshots page -->
    <string name="library_screenshots">Téwakan layar</string>
    <!-- Option in Library to open Downloads page -->
    <string name="library_downloads">Undeuran</string>
    <!-- Option in library to open Bookmarks page -->
    <string name="library_bookmarks">Markah</string>
    <!-- Option in library to open Desktop Bookmarks root page -->
    <string name="library_desktop_bookmarks_root">Markah Déstop</string>
    <!-- Option in library to open Desktop Bookmarks "menu" page -->
    <string name="library_desktop_bookmarks_menu">Menu markah</string>
    <!-- Option in library to open Desktop Bookmarks "toolbar" page -->
    <string name="library_desktop_bookmarks_toolbar">Palang Parabot Markah</string>
    <!-- Option in library to open Desktop Bookmarks "unfiled" page -->
    <string name="library_desktop_bookmarks_unfiled">Markah Lianna</string>
    <!-- Option in Library to open History page -->
    <string name="library_history">Jujutan</string>
    <!-- Option in Library to open Synced Tabs page -->
    <string name="library_synced_tabs">Tab singkron</string>
    <!-- Option in Library to open Reading List -->
    <string name="library_reading_list">Daptar Bacaeun</string>
    <!-- Menu Item Label for Search in Library -->
    <string name="library_search">Paluruh</string>

    <!-- Settings Page Title -->
    <string name="settings_title">Setélan</string>
    <!-- Content description (not visible, for screen readers etc.): "Menu icon for items on a history item" -->
    <string name="content_description_history_menu">Menu barang jujutan</string>
    <!-- Content description (not visible, for screen readers etc.): "Close button for library settings" -->
    <string name="content_description_close_button">Tutup</string>

    <!-- Option in library for Recently Closed Tabs -->
    <string name="library_recently_closed_tabs">Tab anu anyar ditutup</string>
    <!-- Option in library to open Recently Closed Tabs page -->
    <string name="recently_closed_show_full_history">Témbongkeun jujutan lengkep</string>
    <!-- Text to show users they have multiple tabs saved in the Recently Closed Tabs section of history.
    %d is a placeholder for the number of tabs selected. -->
    <string name="recently_closed_tabs">%d tab</string>
    <!-- Text to show users they have one tab saved in the Recently Closed Tabs section of history.
    %d is a placeholder for the number of tabs selected. -->
    <string name="recently_closed_tab">%d tab</string>
    <!-- Recently closed tabs screen message when there are no recently closed tabs -->
    <string name="recently_closed_empty_message">Taya tab nu anyar ditutup di dieu</string>

    <!-- Tab Management -->
    <!-- Title of preference for tabs management -->
    <string name="preferences_tabs">Tab</string>
    <!-- Title of preference that allows a user to specify the tab view -->
    <string name="preferences_tab_view">Panémbong tab</string>
    <!-- Option for a list tab view -->
    <string name="tab_view_list">Béréndélan</string>
    <!-- Option for a grid tab view -->
    <string name="tab_view_grid">Grid</string>
    <!-- Title of preference that allows a user to auto close tabs after a specified amount of time -->
    <string name="preferences_close_tabs">Tutup tab</string>
    <!-- Option for auto closing tabs that will never auto close tabs, always allows user to manually close tabs -->
    <string name="close_tabs_manually">Manual</string>
    <!-- Option for auto closing tabs that will auto close tabs after one day -->
    <string name="close_tabs_after_one_day">Sanggeus sapoé</string>
    <!-- Option for auto closing tabs that will auto close tabs after one week -->
    <string name="close_tabs_after_one_week">Sanggeus saminggu</string>
    <!-- Option for auto closing tabs that will auto close tabs after one month -->
    <string name="close_tabs_after_one_month">Sanggeus sabulan</string>

    <!-- Summary for tabs preference when auto closing tabs setting is set to manual close-->
    <string name="close_tabs_manually_summary">Tutup manual</string>
    <!-- Summary for tabs preference when auto closing tabs setting is set to auto close tabs after one day-->
    <string name="close_tabs_after_one_day_summary">Tutup sanggeus sapoé</string>
    <!-- Summary for tabs preference when auto closing tabs setting is set to auto close tabs after one week-->
    <string name="close_tabs_after_one_week_summary">Tutup sanggeus saminggu</string>
    <!-- Summary for tabs preference when auto closing tabs setting is set to auto close tabs after one month-->
    <string name="close_tabs_after_one_month_summary">Tutup sanggeus sabulan</string>

    <!-- Sessions -->
    <!-- Title for the list of tabs -->
    <string name="tab_header_label">Buka tab</string>
    <!-- Title for the list of tabs in the current private session -->
    <string name="tabs_header_private_title">Sesi nyamuni</string>
    <!-- Title for the list of tabs in the current private session -->
    <string name="tabs_header_private_tabs_title">Tab nyamuni</string>
    <!-- Content description (not visible, for screen readers etc.): Add tab button. Adds a news tab when pressed -->
    <string name="add_tab">Tambah tab</string>
    <!-- Content description (not visible, for screen readers etc.): Add tab button. Adds a news tab when pressed -->
    <string name="add_private_tab">Tambah tab nyamuni</string>
    <!-- Text for the new tab button to indicate adding a new private tab in the tab -->
    <string name="tab_drawer_fab_content">Salindungan</string>
    <!-- Text shown as the title of the open tab tray -->
    <string name="tab_tray_title">Buka Tab</string>
    <!-- Text shown in the menu for saving tabs to a collection -->
    <string name="tab_tray_menu_item_save">Simpen kana koléksi</string>
    <!-- Text shown in the menu for sharing all tabs -->
    <string name="tab_tray_menu_item_share">Bagikeun sadaya tab</string>
    <!-- Text shown in the menu to view recently closed tabs -->
    <string name="tab_tray_menu_recently_closed">Tab nu anyar ditutup</string>
    <!-- Text shown in the menu to view tab settings -->
    <string name="tab_tray_menu_tab_settings">Setélan tab</string>
    <!-- Text shown in the menu for closing all tabs -->
    <string name="tab_tray_menu_item_close">Tutup kabéh tab</string>
    <!-- Shortcut action to open new tab -->
    <string name="tab_tray_menu_open_new_tab">Tab anyar</string>
    <!-- Shortcut action to open the home screen -->
    <string name="tab_tray_menu_home">Mulang</string>
    <!-- Shortcut action to toggle private mode -->
    <string name="tab_tray_menu_toggle">Mode tab pindah</string>
    <!-- Content description (not visible, for screen readers etc.): Removes tab from collection button. Removes the selected tab from collection when pressed -->
    <string name="remove_tab_from_collection">Cabut tab tina koléksi</string>
    <!-- Content description (not visible, for screen readers etc.): Close tab button. Closes the current session when pressed -->
    <string name="close_tab">Tutup tab</string>
    <!-- Content description (not visible, for screen readers etc.): Close tab <title> button. First parameter is tab title  -->
    <string name="close_tab_title">Tutup tab %s</string>
    <!-- Content description (not visible, for screen readers etc.): Opens the open tabs menu when pressed -->
    <string name="open_tabs_menu">Buka menu tab</string>
    <!-- Open tabs menu item to close all tabs -->
    <string name="tabs_menu_close_all_tabs">Tutup kabéh tab</string>
    <!-- Open tabs menu item to share all tabs -->
    <string name="tabs_menu_share_tabs">Bagikeun tab</string>
    <!-- Open tabs menu item to save tabs to collection -->
    <string name="tabs_menu_save_to_collection1">Simpen tab kana koléksi</string>
    <!-- Content description (not visible, for screen readers etc.): Opens the tab menu when pressed -->
    <string name="tab_menu">Menu tab</string>
    <!-- Tab menu item to share the tab -->
    <string name="tab_share">Bagikeun tab</string>
    <!-- Button in the current session menu. Deletes the session when pressed -->
    <string name="current_session_delete">Pupus</string>
    <!-- Button in the current session menu. Saves the session when pressed -->
    <string name="current_session_save">Teundeun</string>
    <!-- Button in the current session menu. Opens the share menu when pressed -->
    <string name="current_session_share">Bagikeun</string>
    <!-- Content description (not visible, for screen readers etc.): Title icon for current session menu -->
    <string name="current_session_image">Gambaran sési kiwari</string>
    <!-- Button to save the current set of tabs into a collection -->
    <string name="save_to_collection">Simpen kana koléksi</string>
    <!-- Text for the menu button to delete a collection -->
    <string name="collection_delete">Hapus koléksi</string>
    <!-- Text for the menu button to rename a collection -->
    <string name="collection_rename">Ganti ngaran koléksi</string>
    <!-- Text for the button to open tabs of the selected collection -->
    <string name="collection_open_tabs">Buka tab</string>
    <!-- Hint for adding name of a collection -->
    <string name="collection_name_hint">Ngaran koléksi</string>
<<<<<<< HEAD
    <!-- Text for the menu button to remove a top site -->
    <string name="remove_top_site">Piceun</string>
=======
    <!-- Text for the menu button to rename a top site -->
	<string name="rename_top_site">Ganti ngaran</string>
	<!-- Text for the menu button to remove a top site -->
	<string name="remove_top_site">Piceun</string>
>>>>>>> dc3f8958
    <!-- Text for the menu button to delete a top site from history -->
    <string name="delete_from_history">Pupus tina jujutan</string>
    <!-- Postfix for private WebApp titles, placeholder is replaced with app name -->
    <string name="pwa_site_controls_title_private">%1$s (Mode Nyamuni)</string>

    <!-- Button in the current tab tray header in multiselect mode. Saved the selected tabs to a collection when pressed. -->
    <string name="tab_tray_save_to_collection">Teundeun</string>

    <!-- History -->
    <!-- Text for the button to clear all history -->
    <string name="history_delete_all">Hapus jujutan</string>
    <!-- Text for the dialog to confirm clearing all history -->
    <string name="history_delete_all_dialog">Yakin rék meresihan jujutan anjeun?</string>
    <!-- Text for the snackbar to confirm that multiple browsing history items has been deleted -->
    <string name="history_delete_multiple_items_snackbar">Mupus jujutan</string>
    <!-- Text for the snackbar to confirm that a single browsing history item has been deleted. The first parameter is the shortened URL of the deleted history item. -->
    <string name="history_delete_single_item_snackbar">Mupus %1$s</string>
    <!-- Text for positive action to delete history in deleting history dialog -->
    <string name="history_clear_dialog">Beresihan</string>
    <!-- History overflow menu copy button -->
    <string name="history_menu_copy_button">Tiron</string>
    <!-- History overflow menu share button -->
    <string name="history_menu_share_button">Bagikeun</string>
    <!-- History overflow menu open in new tab button -->
    <string name="history_menu_open_in_new_tab_button">Buka dina tab anyar</string>
    <!-- History overflow menu open in private tab button -->
    <string name="history_menu_open_in_private_tab_button">Buka dina tab nyamuni</string>
    <!-- Text for the button to delete a single history item -->
    <string name="history_delete_item">Pupus</string>
    <!-- History multi select title in app bar
    The first parameter is the number of bookmarks selected -->
    <string name="history_multi_select_title">%1$d dipilih</string>
    <!-- Text for the button to clear selected history items. The first parameter
        is a digit showing the number of items you have selected -->
    <string name="history_delete_some">Hapus %1$d item</string>

    <!-- Text for the header that groups the history for today -->
    <string name="history_today">Poé ieu</string>
    <!-- Text for the header that groups the history for yesterday -->
    <string name="history_yesterday">Kamari</string>
    <!-- Text for the header that groups the history for last 24 hours -->
    <string name="history_24_hours">24 jam terakhir</string>

    <!-- Text for the header that groups the history the past 7 days -->
    <string name="history_7_days">7 dinten kapungkur</string>
    <!-- Text for the header that groups the history the past 30 days -->
    <string name="history_30_days">30 dinten kapungkur</string>
    <!-- Text for the header that groups the history older than the last month -->
    <string name="history_older">Lawas</string>
    <!-- Text shown when no history exists -->
    <string name="history_empty_message">Teu aya jujutan di dieu</string>

    <!-- Downloads -->
    <!-- Text for the button to clear all downloads -->
    <string name="download_delete_all">Hapus undeuran</string>
    <!-- Text for the dialog to confirm clearing all downloads -->
    <string name="download_delete_all_dialog">Yakin rék meresihan undeuran anjeun?</string>
    <!-- Text for the snackbar to confirm that multiple downloads items have been deleted -->
    <string name="download_delete_multiple_items_snackbar">Undeuran geus dihapus</string>
    <!-- Text shown when no download exists -->
    <string name="download_empty_message">Taya undeuran di dieu</string>
    <!-- History multi select title in app bar
    The first parameter is the number of downloads selected -->
    <string name="download_multi_select_title">%1$d dipilih</string>

    <!-- History overflow menu open in new tab button -->
    <string name="download_menu_open">Buka</string>
    <!-- Text for the button to delete a single history item -->
    <string name="download_delete_item">Hapus</string>


    <!-- Crashes -->
    <!-- Title text displayed on the tab crash page. This first parameter is the name of the application (For example: Fenix) -->
    <string name="tab_crash_title_2">Hampura. %1$s teu tiasa nyungsi ieu kaca.</string>
    <!-- Description text displayed on the tab crash page -->
    <string name="tab_crash_description">Anjeun bisa nyoba mulangkeun deui atawa nutup tab di handap.</string>
    <!-- Send crash report checkbox text on the tab crash page -->
    <string name="tab_crash_send_report">Kirim laporan nu ruksak ka Mozilla</string>
    <!-- Close tab button text on the tab crash page -->
    <string name="tab_crash_close">Tutup tab</string>
    <!-- Restore tab button text on the tab crash page -->
    <string name="tab_crash_restore">Malikkeun tab</string>

    <!-- Content Description for session item menu button -->
    <string name="content_description_session_menu">Pilihan sési</string>

    <!-- Content Description for session item share button -->
    <string name="content_description_session_share">Bagikeun sési</string>

    <!-- Bookmarks -->
    <!-- Content description for bookmarks library menu -->
    <string name="bookmark_menu_content_description">Menu markah</string>
    <!-- Screen title for editing bookmarks -->
    <string name="bookmark_edit">Édit markah</string>
    <!-- Screen title for selecting a bookmarks folder -->
    <string name="bookmark_select_folder">Pilih map</string>
    <!-- Confirmation message for a dialog confirming if the user wants to delete the selected folder -->
    <string name="bookmark_delete_folder_confirmation_dialog">Yakin anjeun rék mupus ieu folder?</string>
    <!-- Confirmation message for a dialog confirming if the user wants to delete multiple items including folders. Parameter will be replaced by app name. -->
    <string name="bookmark_delete_multiple_folders_confirmation_dialog">%s bakal mupus item anu dipilih.</string>
    <!-- Snackbar title shown after a folder has been deleted. This first parameter is the name of the deleted folder -->
    <string name="bookmark_delete_folder_snackbar">Mupus %1$s</string>
    <!-- Screen title for adding a bookmarks folder -->
    <string name="bookmark_add_folder">Tambah map</string>
    <!-- deprecated: Snackbar title shown after a bookmark has been created. -->
    <string name="bookmark_created_snackbar">Markah dijieun.</string>
    <!-- Snackbar title shown after a bookmark has been created. -->
    <string name="bookmark_saved_snackbar">Markah diteundeun!</string>
    <!-- Snackbar edit button shown after a bookmark has been created. -->
    <string name="edit_bookmark_snackbar_action">ÉDIT</string>
    <!-- Bookmark overflow menu edit button -->
    <string name="bookmark_menu_edit_button">Édit</string>
    <!-- Bookmark overflow menu select button -->
    <string name="bookmark_menu_select_button">Pilih</string>
    <!-- Bookmark overflow menu copy button -->
    <string name="bookmark_menu_copy_button">Tiron</string>
    <!-- Bookmark overflow menu share button -->
    <string name="bookmark_menu_share_button">Bagikeun</string>
    <!-- Bookmark overflow menu open in new tab button -->
    <string name="bookmark_menu_open_in_new_tab_button">Buka dina tab anyar</string>
    <!-- Bookmark overflow menu open in private tab button -->
    <string name="bookmark_menu_open_in_private_tab_button">Buka dina tab nyamuni</string>
    <!-- Bookmark overflow menu delete button -->
    <string name="bookmark_menu_delete_button">Pupus</string>
    <!--Bookmark overflow menu save button -->
    <string name="bookmark_menu_save_button">Teundeun</string>
    <!-- Bookmark multi select title in app bar
     The first parameter is the number of bookmarks selected -->
    <string name="bookmarks_multi_select_title">%1$d dipilih</string>
    <!-- Bookmark editing screen title -->
    <string name="edit_bookmark_fragment_title">Édit markah</string>
    <!-- Bookmark folder editing screen title -->
    <string name="edit_bookmark_folder_fragment_title">Édit map</string>
    <!-- Bookmark sign in button message -->
    <string name="bookmark_sign_in_button">Asup pikeun nempo markah singkron</string>
    <!-- Bookmark URL editing field label -->
    <string name="bookmark_url_label">URL</string>
    <!-- Bookmark FOLDER editing field label -->
    <string name="bookmark_folder_label">MAP</string>
    <!-- Bookmark NAME editing field label -->
    <string name="bookmark_name_label">NGARAN</string>
    <!-- Bookmark add folder screen title -->
    <string name="bookmark_add_folder_fragment_label">Tambah map</string>
    <!-- Bookmark select folder screen title -->
    <string name="bookmark_select_folder_fragment_label">Pilih map</string>
    <!-- Bookmark editing error missing title -->
    <string name="bookmark_empty_title_error">Kudu boga judul</string>
    <!-- Bookmark editing error missing or improper URL -->
    <string name="bookmark_invalid_url_error">URL henteu bener</string>
    <!-- Bookmark screen message for empty bookmarks folder -->
    <string name="bookmarks_empty_message">Euweuh markah di dieu</string>

    <!-- Bookmark snackbar message on deletion
     The first parameter is the host part of the URL of the bookmark deleted, if any -->
    <string name="bookmark_deletion_snackbar_message">Mupus %1$s</string>
    <!-- Bookmark snackbar message on deleting multiple bookmarks not including folders-->
    <string name="bookmark_deletion_multiple_snackbar_message_2">Mupus markah</string>
    <!-- Bookmark snackbar message on deleting multiple bookmarks including folders-->
    <string name="bookmark_deletion_multiple_snackbar_message_3">Mupus folder anu dipilih</string>
    <!-- Bookmark undo button for deletion snackbar action -->
    <string name="bookmark_undo_deletion">BEDO</string>

    <!-- Site Permissions -->
    <!-- Site permissions preferences header -->
    <string name="permissions_header">Idin</string>
    <!-- Button label that take the user to the Android App setting -->
    <string name="phone_feature_go_to_settings">Buka Setélan</string>
    <!-- Content description (not visible, for screen readers etc.): Quick settings sheet
        to give users access to site specific information / settings. For example:
        Secure settings status and a button to modify site permissions -->
    <string name="quick_settings_sheet">Sepré sétélan gancang</string>
    <!-- Label that indicates that this option it the recommended one -->
    <string name="phone_feature_recommended">Disarankeun</string>
    <!-- button that allows editing site permissions settings -->
    <string name="quick_settings_sheet_manage_site_permissions">Ngatur idin loka</string>
    <!-- Button label for clearing all the information of site permissions-->
    <string name="clear_permissions">Beresihan idin</string>
    <!-- Button label for clearing a site permission-->
    <string name="clear_permission">Beresihan idin</string>
    <!-- Button label for clearing all the information on all sites-->
    <string name="clear_permissions_on_all_sites">Beresihan idin di sadaya loka</string>

    <!-- Preference for altering video and audio autoplay for all websites -->
    <string name="preference_browser_feature_autoplay">Autoplay</string>
    <!-- Preference for altering the camera access for all websites -->
    <string name="preference_phone_feature_camera">Kaméra</string>
    <!-- Preference for altering the microphone access for all websites -->
    <string name="preference_phone_feature_microphone">Mikropon</string>
    <!-- Preference for altering the location access for all websites -->
    <string name="preference_phone_feature_location">Lokasi</string>
    <!-- Preference for altering the notification access for all websites -->
    <string name="preference_phone_feature_notification">Iber</string>
    <!-- Preference for altering the persistent storage access for all websites -->
    <string name="preference_phone_feature_persistent_storage">Panyimpen panceg</string>
    <!-- Label that indicates that a permission must be asked always -->
    <string name="preference_option_phone_feature_ask_to_allow">Nyuhunkeun diidinan</string>
    <!-- Label that indicates that a permission must be blocked -->
    <string name="preference_option_phone_feature_blocked">Dipeungpeuk</string>
    <!-- Label that indicates that a permission must be allowed -->
    <string name="preference_option_phone_feature_allowed">Idinan</string>
    <!--Label that indicates a permission is by the Android OS-->
    <string name="phone_feature_blocked_by_android">Diblokir ku Android</string>
    <!-- Preference for showing a list of websites that the default configurations won't apply to them -->
    <string name="preference_exceptions">Iwal</string>

    <!-- Summary of tracking protection preference if tracking protection is set to on -->
    <string name="tracking_protection_on">Hurung</string>
    <!-- Summary of tracking protection preference if tracking protection is set to off -->
    <string name="tracking_protection_off">Pareum</string>
    <!-- Label that indicates that all video and audio autoplay is allowed -->
    <string name="preference_option_autoplay_allowed2">Ngidinan sora jeung pidéo</string>
    <!-- Label that indicates that video and audio autoplay is only allowed over Wi-Fi -->
    <string name="preference_option_autoplay_allowed_wifi_only2">Blokir sora jeung pidéo dina data sélulér wungkul</string>
    <!-- Subtext that explains 'autoplay on Wi-Fi only' option -->
    <string name="preference_option_autoplay_allowed_wifi_subtext">Sora jeung pidéo bakal dimaénkeun dina Wi-Fi</string>
    <!-- Label that indicates that video autoplay is allowed, but audio autoplay is blocked -->
    <string name="preference_option_autoplay_block_audio2">Blokir sora hungkul</string>
    <!-- Label that indicates that all video and audio autoplay is blocked -->
    <string name="preference_option_autoplay_blocked3">Blokir sora jueng pidéo</string>
    <!-- Summary of delete browsing data on quit preference if it is set to on -->
    <string name="delete_browsing_data_quit_on">Hurung</string>
    <!-- Summary of delete browsing data on quit preference if it is set to off -->
    <string name="delete_browsing_data_quit_off">Pareum</string>

    <!-- Collections -->
    <!-- Collections header on home fragment -->
    <string name="collections_header">Koléksi</string>
    <!-- Content description (not visible, for screen readers etc.): Opens the collection menu when pressed -->
    <string name="collection_menu_button_content_description">Menu koléksi</string>
    <!-- Label to describe what collections are to a new user without any collections -->
    <string name="no_collections_description2">Kumpulkeun anu parenting.\n Kumpulkeun pamaluruhan, loka, jeung tab anu sarupa sangkan jaga babari muka deui.</string>
    <!-- Title for the "select tabs" step of the collection creator -->
    <string name="create_collection_select_tabs">Pilih Tab</string>
    <!-- Title for the "select collection" step of the collection creator -->
    <string name="create_collection_select_collection">Pilih koléksi</string>
    <!-- Title for the "name collection" step of the collection creator -->
    <string name="create_collection_name_collection">Ngaran koléksi</string>
    <!-- Button to add new collection for the "select collection" step of the collection creator -->
    <string name="create_collection_add_new_collection">Nambihkeun koléksi anyar</string>
    <!-- Button to select all tabs in the "select tabs" step of the collection creator -->
    <string name="create_collection_select_all">Pilih Kabéh</string>
    <!-- Button to deselect all tabs in the "select tabs" step of the collection creator -->
    <string name="create_collection_deselect_all">Ulah Pilih Kabéh</string>
    <!-- Text to prompt users to select the tabs to save in the "select tabs" step of the collection creator -->
    <string name="create_collection_save_to_collection_empty">Pilih tab pikeun diteundeun</string>
    <!-- Text to show users how many tabs they have selected in the "select tabs" step of the collection creator.
     %d is a placeholder for the number of tabs selected. -->
    <string name="create_collection_save_to_collection_tabs_selected">%d tab dipilih</string>
    <!-- Text to show users they have one tab selected in the "select tabs" step of the collection creator.
    %d is a placeholder for the number of tabs selected. -->
    <string name="create_collection_save_to_collection_tab_selected">%d tab dipilih</string>
    <!-- Text shown in snackbar when multiple tabs have been saved in a collection -->
    <string name="create_collection_tabs_saved">Tab diteundeun!</string>
    <!-- Text shown in snackbar when one or multiple tabs have been saved in a new collection -->
    <string name="create_collection_tabs_saved_new_collection">Koléksi diteundeun!</string>
    <!-- Text shown in snackbar when one tab has been saved in a collection -->
    <string name="create_collection_tab_saved">Tab disimpen!</string>
    <!-- Content description (not visible, for screen readers etc.): button to close the collection creator -->
    <string name="create_collection_close">Tutup</string>
    <!-- Button to save currently selected tabs in the "select tabs" step of the collection creator-->
    <string name="create_collection_save">Teundeun</string>

    <!-- Snackbar action to view the collection the user just created or updated -->
    <string name="create_collection_view">Témbong</string>

    <!-- Default name for a new collection in "name new collection" step of the collection creator. %d is a placeholder for the number of collections-->
    <string name="create_collection_default_name">Koléksi %d</string>

    <!-- Share -->
    <!-- Share screen header -->
    <string name="share_header">Kirim jeung Bagikeun</string>
    <!-- Share screen header -->
    <string name="share_header_2">Bagikeun</string>
    <!-- Content description (not visible, for screen readers etc.):
        "Share" button. Opens the share menu when pressed. -->
    <string name="share_button_content_description">Bagikeun</string>
    <!-- Sub-header in the dialog to share a link to another app -->
    <string name="share_link_subheader">Bagikeun tutumbu</string>
    <!-- Sub-header in the dialog to share a link to another sync device -->
    <string name="share_device_subheader">Kirim ka parangkat</string>
    <!-- Sub-header in the dialog to share a link to an app from the full list -->
    <string name="share_link_all_apps_subheader">Sadaya lampah</string>
    <!-- Sub-header in the dialog to share a link to an app from the most-recent sorted list -->
    <string name="share_link_recent_apps_subheader">Anyar dianggo</string>
    <!-- An option from the share dialog to sign into sync -->
    <string name="sync_sign_in">Asup ka Sync</string>
    <!-- An option from the share dialog to send link to all other sync devices -->
    <string name="sync_send_to_all">Kirim ka sadaya parangkat</string>
    <!-- An option from the share dialog to reconnect to sync -->
    <string name="sync_reconnect">Sambungkeun deui ka Sync</string>
    <!-- Text displayed when sync is offline and cannot be accessed -->
    <string name="sync_offline">Luring</string>
    <!-- An option to connect additional devices -->
    <string name="sync_connect_device">Sambungkeun parangkat séjén</string>
    <!-- The dialog text shown when additional devices are not available -->
    <string name="sync_connect_device_dialog">Pikeun ngirim tab, asup ka Firefox sahanteuna sakali di piranti nu séjén.</string>
    <!-- Confirmation dialog button -->
    <string name="sync_confirmation_button">Ngarti</string>
    <!-- Share error message -->
    <string name="share_error_snackbar">Teu bisa ngabagi ka aplikasi ieu</string>
    <!-- Add new device screen title -->
    <string name="sync_add_new_device_title">Kirim ka parangkat</string>
    <!-- Text for the warning message on the Add new device screen -->
    <string name="sync_add_new_device_message">Teu aya parangkat nyambung</string>
    <!-- Text for the button to learn about sending tabs -->
    <string name="sync_add_new_device_learn_button">Diajar Ngeunaan Ngirim Tab…</string>
    <!-- Text for the button to connect another device -->
    <string name="sync_add_new_device_connect_button">Sambungkeun Parangkat Séjén…</string>

    <!-- Notifications -->
    <!-- The user visible name of the "notification channel" (Android 8+ feature) for the ongoing notification shown while a browsing session is active. -->
    <string name="notification_pbm_channel_name">Rintakan nyungsi nyamuni</string>
    <!-- Text shown in the notification that pops up to remind the user that a private browsing session is active. -->
    <string name="notification_pbm_delete_text">Hapus tab nyamuni</string>
    <!-- Text shown in the notification that pops up to remind the user that a private browsing session is active. -->
    <string name="notification_pbm_delete_text_2">Tutup tab nyamuni</string>
    <!-- Notification action to open Fenix and resume the current browsing session. -->
    <string name="notification_pbm_action_open">Buka</string>
    <!-- Notification action to delete all current private browsing sessions AND switch to Fenix (bring it to the foreground) -->
    <string name="notification_pbm_action_delete_and_open">Hapus jeung Buka</string>
    <!-- Name of the "Powered by Fenix" notification channel. Displayed in the "App notifications" system settings for the app -->
    <string name="notification_powered_by_channel_name">Ditanagaan ku</string>
    <!-- Text shown in snackbar when user deletes a collection -->
    <string name="snackbar_collection_deleted">Mupus koléksi</string>
    <!-- Text shown in snackbar when user renames a collection -->
    <string name="snackbar_collection_renamed">Koléksi dingaranan</string>
    <!-- Text shown in snackbar when user deletes a tab -->
    <string name="snackbar_tab_deleted">Mupus tab</string>
    <!-- Text shown in snackbar when user deletes all tabs -->
    <string name="snackbar_tabs_deleted">Mupus tab</string>
    <!-- Text shown in snackbar when user closes a tab -->
    <string name="snackbar_tab_closed">Tab ditutup</string>
    <!-- Text shown in snackbar when user closes all tabs -->
    <string name="snackbar_tabs_closed">Tab ditutup</string>
    <!-- Text shown in snackbar when user adds a site to top sites -->
    <string name="snackbar_added_to_top_sites">Ditambahkeun kana loka kawentar!</string>
    <!-- Text shown in snackbar when user closes a private tab -->
    <string name="snackbar_private_tab_closed">Tab nyamuni ditutup</string>
    <!-- Text shown in snackbar when user closes all private tabs -->
    <string name="snackbar_private_tabs_closed">Tab nyamuni ditutup</string>
    <!-- Text shown in snackbar when user deletes all private tabs -->
    <string name="snackbar_private_tabs_deleted">Mupus tab nyamuni</string>
    <!-- Text shown in snackbar to undo deleting a tab, top site or collection -->
    <string name="snackbar_deleted_undo">BEDO</string>
    <!-- Text shown in snackbar when user removes a top site -->
    <string name="snackbar_top_site_removed">Loka dipiceun</string>
    <!-- Text for action to undo deleting a tab or collection shown in a11y dialog -->
    <string name="a11y_dialog_deleted_undo">Bedo</string>
    <!-- Text for action to confirm deleting a tab or collection shown in a11y dialog -->
    <string name="a11y_dialog_deleted_confirm">Sahkeun</string>
    <!-- QR code scanner prompt which appears after scanning a code, but before navigating to it
        First parameter is the name of the app, second parameter is the URL or text scanned-->
    <string name="qr_scanner_confirmation_dialog_message">Idinan %1$s muka %2$s</string>
    <!-- QR code scanner prompt dialog positive option to allow navigation to scanned link -->
    <string name="qr_scanner_dialog_positive">IDINAN</string>
    <!-- QR code scanner prompt dialog positive option to deny navigation to scanned link -->
    <string name="qr_scanner_dialog_negative">HULAG</string>
    <!-- Tab collection deletion prompt dialog message. Placeholder will be replaced with the collection name -->
    <string name="tab_collection_dialog_message">Anjeun yakin rék mupus %1$s?</string>
    <!-- Collection and tab deletion prompt dialog message. This will show when the last tab from a collection is deleted -->
    <string name="delete_tab_and_collection_dialog_message">Mupus ieu tab bakal mupus sakabéh koléksi. Anjeun bisa nyieun koléksi anyar iraha baé.</string>
    <!-- Collection and tab deletion prompt dialog title. Placeholder will be replaced with the collection name. This will show when the last tab from a collection is deleted -->
    <string name="delete_tab_and_collection_dialog_title">Pupus %1$s?</string>
    <!-- Tab collection deletion prompt dialog option to delete the collection -->
    <string name="tab_collection_dialog_positive">Pupus</string>
    <!-- Tab collection deletion prompt dialog option to cancel deleting the collection -->
    <string name="tab_collection_dialog_negative">Bolay</string>

    <!-- Text displayed in a notification when the user enters full screen mode -->
    <string name="full_screen_notification">Asup ka mode layar pinuh</string>
    <!-- Message for copying the URL via long press on the toolbar -->
    <string name="url_copied">URL ditiron</string>
    <!-- Sample text for accessibility font size -->
    <string name="accessibility_text_size_sample_text_1">Ieu mangrupikeun conto téks. Di dieu pikeun nunjukkeun kumaha téks bakal némbongan nalika anjeun ningkatkeun atanapi ngirangan ukuran dina sétélan ieu.</string>
    <!-- Summary for Accessibility Text Size Scaling Preference -->
    <string name="preference_accessibility_text_size_summary">Jadikeun tulisan dina raramatloka leuwih badag atawa leuwih leutik</string>
    <!-- Title for Accessibility Text Size Scaling Preference -->
    <string name="preference_accessibility_font_size_title">Ukuran font</string>

    <!-- Title for Accessibility Text Automatic Size Scaling Preference -->
    <string name="preference_accessibility_auto_size_2">Ukuran font otomatis</string>

    <!-- Summary for Accessibility Text Automatic Size Scaling Preference -->
    <string name="preference_accessibility_auto_size_summary">Ukuran aksara bakal nyaluyukeun jeung setélan Android anjeun. Pareuman pikeun ngatur ukuran tulisan di dieu.</string>

    <!-- Title for the Delete browsing data preference -->
    <string name="preferences_delete_browsing_data">Hapus data sungsian</string>
    <!-- Title for the tabs item in Delete browsing data -->
    <string name="preferences_delete_browsing_data_tabs_title_2">Buka tab</string>
    <!-- Subtitle for the tabs item in Delete browsing data, parameter will be replaced with the number of open tabs -->
    <string name="preferences_delete_browsing_data_tabs_subtitle">%d tab</string>
    <!-- Title for the data and history items in Delete browsing data -->
    <string name="preferences_delete_browsing_data_browsing_data_title">Jujutan nyungsi jeung data loka</string>
    <!-- Subtitle for the data and history items in delete browsing data, parameter will be replaced with the
        number of history items the user has -->
    <string name="preferences_delete_browsing_data_browsing_data_subtitle">%d alamat</string>
    <!-- Title for history items in Delete browsing data -->
    <string name="preferences_delete_browsing_data_browsing_history_title">Jujutan</string>
    <!-- Subtitle for the history items in delete browsing data, parameter will be replaced with the
        number of history pages the user has -->
    <string name="preferences_delete_browsing_data_browsing_history_subtitle">%d kaca</string>
    <!-- Title for the cookies item in Delete browsing data -->
    <string name="preferences_delete_browsing_data_cookies">Réréméh</string>

    <!-- Subtitle for the cookies item in Delete browsing data -->
    <string name="preferences_delete_browsing_data_cookies_subtitle">Anjeun bakal kaluar log ti kalolobaan loka</string>

    <!-- Title for the cached images and files item in Delete browsing data -->
    <string name="preferences_delete_browsing_data_cached_files">Berkas jeung gambar dina telih</string>
    <!-- Subtitle for the cached images and files item in Delete browsing data -->
    <string name="preferences_delete_browsing_data_cached_files_subtitle">Bébaskeun rohang panyimpenan</string>
    <!-- Title for the site permissions item in Delete browsing data -->
    <string name="preferences_delete_browsing_data_site_permissions">Idin loka</string>
    <!-- Text for the button to delete browsing data -->
    <string name="preferences_delete_browsing_data_button">Pupus data nyungsi</string>
    <!-- Title for the Delete browsing data on quit preference -->
    <string name="preferences_delete_browsing_data_on_quit">Pupus data nyungsi nalika kaluar</string>
    <!-- Summary for the Delete browsing data on quit preference. "Quit" translation should match delete_browsing_data_on_quit_action translation. -->
    <string name="preference_summary_delete_browsing_data_on_quit">Otomatis mupus data nyungsi nalika anjeun milih tombol &quot;Kaluar&quot; ti menu utama</string>
    <!-- Summary for the Delete browsing data on quit preference. "Quit" translation should match delete_browsing_data_on_quit_action translation. -->
    <string name="preference_summary_delete_browsing_data_on_quit_2">Otomatis mupus data nyungsi nalika anjeun milih  \&quot;Kaluar\&quot; ti menu utama</string>
    <!-- Action item in menu for the Delete browsing data on quit feature -->
    <string name="delete_browsing_data_on_quit_action">Kaluar</string>

    <!-- Dialog message to the user asking to delete browsing data. -->
    <string name="delete_browsing_data_prompt_message">Ieu peta bakal mupus sadaya data nyungsi anjeun.</string>
    <!-- Dialog message to the user asking to delete browsing data. Parameter will be replaced by app name. -->
    <string name="delete_browsing_data_prompt_message_3">%s bakal mupus data nyungsi anu dipilih.</string>
    <!-- Text for the cancel button for the data deletion dialog -->
    <string name="delete_browsing_data_prompt_cancel">Bolay</string>

    <!-- Text for the allow button for the data deletion dialog -->
    <string name="delete_browsing_data_prompt_allow">Pupus</string>

    <!-- Text for the snackbar confirmation that the data was deleted -->
    <string name="preferences_delete_browsing_data_snackbar">Data panyungsi pupus</string>

    <!-- Text for the snackbar to show the user that the deletion of browsing data is in progress -->
    <string name="deleting_browsing_data_in_progress">Mupus data sungsian…</string>

    <!-- Tips -->
    <!-- text for firefox preview moving tip header "Firefox Preview" and "Firefox Nightly" are intentionally hardcoded -->
    <string name="tip_firefox_preview_moved_header">Firefox Sawangan téh ayeuna Firefox Nightly</string>
    <!-- text for firefox preview moving tip description -->
    <string name="tip_firefox_preview_moved_description">Firefox Nightly diapdét unggal peuting sarta mibanda fitur anyar uji coba.
        Ngan, bisa jadi kurang stabil. Undeur pamaluruh béta pikeun pangalaman anu leuwih stabil.</string>
    <!-- text for firefox preview moving tip button. "Firefox for Android Beta" is intentionally hardcoded -->
    <string name="tip_firefox_preview_moved_button_2">Manggih Firefox Android Béta</string>

    <!-- text for firefox preview moving tip header. "Firefox Nightly" is intentionally hardcoded -->
    <string name="tip_firefox_preview_moved_header_preview_installed">Firefox Nightly parantos ngalih</string>
    <!-- text for firefox preview moving tip description -->
    <string name="tip_firefox_preview_moved_description_preview_installed">Ieu aplikasi moal nampa deui apdét kaamanan. Eureunan maké ieu aplikasi sarta pindah ka Nightly nu anyar.
        \n\nPikeun mindahkeun markah, login, jeung jujutan anjeun ka séjén aplikasi, jieun rekening Firefox.</string>
    <!-- text for firefox preview moving tip button  -->
    <string name="tip_firefox_preview_moved_button_preview_installed">Ngalih ka Nightly anyar</string>

    <!-- text for firefox preview moving tip header. "Firefox Nightly" is intentionally hardcoded -->
    <string name="tip_firefox_preview_moved_header_preview_not_installed">Firefox Nightly parantos ngalih</string>
    <!-- text for firefox preview moving tip description -->
    <string name="tip_firefox_preview_moved_description_preview_not_installed">Ieu aplikasi moal nampa deui apdét kaamanan. Undeur Nightly nu anyar sarta eureunan maké ieu aplikasi.

        \n\nPikeun mindahkeun markah, login, jeung jujutan anjeun ka séjén aplikasi, jieun rekening Firefox.</string>
    <!-- text for firefox preview moving tip button  -->
    <string name="tip_firefox_preview_moved_button_preview_not_installed">Manggih Nightly anyar</string>

    <!-- Onboarding -->
    <!-- Text for onboarding welcome message
    The first parameter is the name of the app (e.g. Firefox Preview) -->
    <string name="onboarding_header">Wilujeng sumping di %s!</string>
    <!-- text for the Firefox Accounts section header -->
    <string name="onboarding_fxa_section_header">Geus boga akun?</string>
    <!-- text for the Firefox Preview feature section header
    The first parameter is the name of the app (e.g. Firefox Preview) -->
    <string name="onboarding_feature_section_header">Ngenalkeun %s</string>
    <!-- text for the "What's New" onboarding card header -->
    <string name="onboarding_whats_new_header1">Tingali naon nu anyar</string>
    <!-- text for the "what's new" onboarding card description
    The first parameter is the short name of the app (e.g. Firefox) -->
    <string name="onboarding_whats_new_description">Boga patalekan ngeunaan rarancang anyar %s? Hoyong uninga naon anu robah?</string>
    <!-- text for underlined clickable link that is part of "what's new" onboarding card description that links to an FAQ -->
    <string name="onboarding_whats_new_description_linktext">Kéngingkeun waleran di dieu</string>
    <!-- text for the Firefox account onboarding sign in card header -->
    <string name="onboarding_account_sign_in_header">Mimitian nyingkronkeun markah, kecap konci, jeung nu lianna maké akun Firefox anjeun.</string>
    <!-- Text for the button to learn more about signing in to your Firefox account -->
    <string name="onboarding_manual_sign_in_learn_more">Lenyepan</string>
    <!-- text for the firefox account onboarding card header when we detect you're already signed in to
        another Firefox browser. (The word `Firefox` should not be translated)
        The first parameter is the email of the detected user's account -->
    <string name="onboarding_firefox_account_auto_signin_header_3">Anjeun asup salaku %s dina séjén panyungsi Firefox di ieu telepon. Anjeun rék asup maké ieu akun?</string>
    <!-- text for the button to confirm automatic sign-in -->
    <string name="onboarding_firefox_account_auto_signin_confirm">Enya, asupkeun</string>
    <!-- text for the automatic sign-in button while signing in is in process -->
    <string name="onboarding_firefox_account_signing_in">Asup…</string>
    <!-- text for the button to manually sign into Firefox account. The word "Firefox" should not be translated -->
    <string name="onboarding_firefox_account_sign_in">Asup ka Firefox</string>
    <!-- text for the button to stay signed out when presented with an option to automatically sign-in. -->
    <string name="onboarding_firefox_account_stay_signed_out">Ulah asup</string>
    <!-- text to display in the snackbar once account is signed-in -->
    <string name="onboarding_firefox_account_sync_is_on">Singkronna hurung</string>
    <!-- text to display in the snackbar if automatic sign-in fails. user may try again -->
    <string name="onboarding_firefox_account_automatic_signin_failed">Gagal asup</string>

    <!-- text for the tracking protection onboarding card header -->
    <string name="onboarding_tracking_protection_header_2">Salindungan otomatis</string>
    <!-- text for the tracking protection card description
    The first parameter is the name of the app (e.g. Firefox Preview) -->
    <string name="onboarding_tracking_protection_description_2">Setélan kawijakan privasi jeung kaamanan meungpeuk palacak, malwér, jeung maskapé anu nunutur anjeun.</string>
    <!-- text for tracking protection radio button option for standard level of blocking -->
    <string name="onboarding_tracking_protection_standard_button_2">Baku (bawaan)</string>
    <!-- text for standard blocking option button description -->
    <string name="onboarding_tracking_protection_standard_button_description_2">Peungpeuk palacak leuwih saeutik. Kaca bakal muka leuwih normal.</string>
    <!-- text for tracking protection radio button option for strict level of blocking -->
    <string name="onboarding_tracking_protection_strict_button">Pereketkeun (pijeujeuh)</string>
    <!-- text for tracking protection radio button option for strict level of blocking -->
    <string name="onboarding_tracking_protection_strict_option">Pereketkeun</string>
    <!-- text for strict blocking option button description -->
    <string name="onboarding_tracking_protection_strict_button_description_2">Peungpeuk palacak, iklan, jeung popup leuwih loba. Kaca muka leuwih gancang, tapi sababaraha pungsionalitas bisa teu jalan.</string>
    <!-- text for the toolbar position card header
        In English this is an idiom for "choose a side as in an argument or fight"
        but it is ok to make this more literally about "choosing a position in a physical space -->
    <string name="onboarding_toolbar_position_header">Pilih posisi</string>
    <!-- text for the toolbar position card description -->
    <string name="onboarding_toolbar_position_description">Cobian maluruh saleungeun maké tulbar di handap atawa pindahkeun ka luhur.</string>
    <!-- text for the private browsing onboarding card header -->
    <string name="onboarding_private_browsing_header">Nyungsi nyamuni</string>
    <!-- text for the private browsing onboarding card description
    The first parameter is an icon that represents private browsing -->
    <string name="onboarding_private_browsing_description1">Buka tab nyamuni sakali: Toél ikon %s.</string>
    <!-- text for the private browsing onboarding card description, explaining how to always using private browsing -->
    <string name="onboarding_private_browsing_always_description">Unggal buka tab nyamuni: Anyarkeun sétélan langlangan nyamuni anjeun.</string>
    <!-- text for the private browsing onbording card button, that launches settings -->
    <string name="onboarding_private_browsing_button">Buka setélan</string>
    <!-- text for the privacy notice onboarding card header -->
    <string name="onboarding_privacy_notice_header">Salindungan anjeun</string>
    <!-- text for the privacy notice onboarding card description
    The first parameter is the name of the app (e.g. Firefox Preview) -->
    <string name="onboarding_privacy_notice_description">Kami geus ngarancang %s sangkan anjeun bisa ngatur naon anu dibagikeun
        jering jeung naon anu dibagikeun ka kami.</string>
    <!-- Text for the button to read the privacy notice -->
    <string name="onboarding_privacy_notice_read_button">Maca wawaran salindungan kami</string>
    <!-- Content description (not visible, for screen readers etc.): Close onboarding screen -->
    <string name="onboarding_close">Tutup</string>

    <!-- text for the button to finish onboarding -->
    <string name="onboarding_finish">Mitembeyan nyungsi</string>

    <!-- Onboarding theme -->
    <!-- text for the theme picker onboarding card header -->
    <string name="onboarding_theme_picker_header">Pilih téma anjeun</string>
    <!-- text for the theme picker onboarding card description -->
    <string name="onboarding_theme_picker_description1">Irit batré jeung jaga kaséhatan panon ku ngahurungkeun mode poék.</string>
    <!-- Automatic theme setting (will follow device setting) -->
    <string name="onboarding_theme_automatic_title">Otomatis</string>
    <!-- Summary of automatic theme setting (will follow device setting) -->
    <string name="onboarding_theme_automatic_summary">Luyukeun jeung setélan paranti</string>
    <!-- Theme setting for dark mode -->
    <string name="onboarding_theme_dark_title">Téma poék</string>
    <!-- Theme setting for light mode -->
    <string name="onboarding_theme_light_title">Téma caang</string>

    <!-- Text shown in snackbar when multiple tabs have been sent to device -->
    <string name="sync_sent_tabs_snackbar">Tab dikirim!</string>
    <!-- Text shown in snackbar when one tab has been sent to device  -->
    <string name="sync_sent_tab_snackbar">Tab dikirim!</string>
    <!-- Text shown in snackbar when sharing tabs failed  -->
    <string name="sync_sent_tab_error_snackbar">Teu tiasa ngirim</string>
    <!-- Text shown in snackbar for the "retry" action that the user has after sharing tabs failed -->
    <string name="sync_sent_tab_error_snackbar_action">COBA DEUI</string>
    <!-- Title of QR Pairing Fragment -->
    <string name="sync_scan_code">Pinday sandi</string>
    <!-- Instructions on how to access pairing -->
    <string name="sign_in_instructions"><![CDATA[Dina komputer anjeun buka Firefox terus buka <b>https://firefox.com/pair</b>]]></string>
    <!-- Text shown for sign in pairing when ready -->
    <string name="sign_in_ready_for_scan">Siap mindai</string>
    <!-- Text shown for settings option for sign with pairing -->
    <string name="sign_in_with_camera">Asup maké kaméra anjeun</string>
    <!-- Text shown for settings option for sign with email -->
    <string name="sign_in_with_email">Maké surél wéh</string>
    <!-- Text shown for settings option for create new account text.'Firefox' intentionally hardcoded here.-->
    <string name="sign_in_create_account_text"><![CDATA[Teu boga akun? <u>Jieun</u> pikeun nyingkronkeun Firefox dina sakabéh parabot.]]></string>
    <!-- Text shown in confirmation dialog to sign out of account -->
    <string name="sign_out_confirmation_message">Firefox bakal eureun nyingkronkeun jeung akun anjeun, ngan moal mupus sakur data langlangan anjeun dina ieu alat.</string>
    <!-- Text shown in confirmation dialog to sign out of account. The first parameter is the name of the app (e.g. Firefox Preview) -->
    <string name="sign_out_confirmation_message_2">%s bakal eureun nyingkronkeun jeung akun anjeun, ngan moal mupus sakur data langlangan anjeun dina ieu parangkat.</string>
    <!-- Option to continue signing out of account shown in confirmation dialog to sign out of account -->
    <string name="sign_out_disconnect">Pegatkeun</string>
    <!-- Option to cancel signing out shown in confirmation dialog to sign out of account -->
    <string name="sign_out_cancel">Bolay</string>

    <!-- Error message snackbar shown after the user tried to select a default folder which cannot be altered -->
    <string name="bookmark_cannot_edit_root">Teu bisa ngédit folder baku</string>

    <!-- Enhanced Tracking Protection -->
    <!-- Link displayed in enhanced tracking protection panel to access tracking protection settings -->
    <string name="etp_settings">Setélan Kilung</string>
    <!-- Preference title for enhanced tracking protection settings -->
    <string name="preference_enhanced_tracking_protection">Protéksi Palacakan Tingkat Lanjut</string>
    <!-- Title for the description of enhanced tracking protection -->
    <string name="preference_enhanced_tracking_protection_explanation_title">Nyungsi bari teu dituturkeun</string>
    <!-- Description of enhanced tracking protection. The first parameter is the name of the application (For example: Fenix) -->
    <string name="preference_enhanced_tracking_protection_explanation">Jaga data anjeun keur sorangan. %s ngajaga anjeun ti kalolobaan palacak anu nunutur lalampahan anjeun jering.</string>
    <!-- Text displayed that links to website about enhanced tracking protection -->
    <string name="preference_enhanced_tracking_protection_explanation_learn_more">Lenyepan</string>
    <!-- Preference for enhanced tracking protection for the standard protection settings -->
    <string name="preference_enhanced_tracking_protection_standard_default_1">Baku (bawaan)</string>
    <!-- Preference description for enhanced tracking protection for the standard protection settings -->
    <string name="preference_enhanced_tracking_protection_standard_description_3">Peungpeuk palacak leuwih saeutik. Kaca bakal muat normal.</string>
    <!--  Accessibility text for the Standard protection information icon  -->
    <string name="preference_enhanced_tracking_protection_standard_info_button">Naon anu dipeungpeuk ku perlindungan pelacakan baku</string>
    <!-- Preference for enhanced tracking protection for the strict protection settings -->
    <string name="preference_enhanced_tracking_protection_strict">Pereketkeun</string>
    <!-- Preference description for enhanced tracking protection for the strict protection settings -->
    <string name="preference_enhanced_tracking_protection_strict_description_2">Peungpeuk palacak, iklan, jeung popup. Kaca muka leuwih gancang, tapi sababaraha pungsionalitas bisa teu jalan.</string>
    <!--  Accessibility text for the Strict protection information icon  -->
    <string name="preference_enhanced_tracking_protection_strict_info_button">Naon anu dipeungpeuk ku perlindungan palacak rékép</string>
    <!-- Preference for enhanced tracking protection for the custom protection settings -->
    <string name="preference_enhanced_tracking_protection_custom">Sakahayang</string>
    <!-- Preference description for enhanced tracking protection for the strict protection settings -->
    <string name="preference_enhanced_tracking_protection_custom_description_2">Pilih palacak jeung skrip mana anu rék dipeungpeuk.</string>
    <!--  Accessibility text for the Strict protection information icon  -->
    <string name="preference_enhanced_tracking_protection_custom_info_button">Naon anu dipeungpeuk ku perlindungan palacakan sakahayang</string>
    <!-- Header for categories that are being blocked by current Enhanced Tracking Protection settings -->
    <!-- Preference for enhanced tracking protection for the custom protection settings for cookies-->
    <string name="preference_enhanced_tracking_protection_custom_cookies">Réréméh</string>
    <!-- Option for enhanced tracking protection for the custom protection settings for cookies-->
    <string name="preference_enhanced_tracking_protection_custom_cookies_1">Palacak meuntas loka jeung média sosial</string>
    <!-- Option for enhanced tracking protection for the custom protection settings for cookies-->
    <string name="preference_enhanced_tracking_protection_custom_cookies_2">Réréméh ti loka anu teu dianjangan</string>
    <!-- Option for enhanced tracking protection for the custom protection settings for cookies-->
    <string name="preference_enhanced_tracking_protection_custom_cookies_3">Sakabéh réréméh pihak katilu (bisa ngabalukarkeun raramatloka jadi teu bener)</string>
    <!-- Option for enhanced tracking protection for the custom protection settings for cookies-->
    <string name="preference_enhanced_tracking_protection_custom_cookies_4">Sakabéh réréméh (bakal ngabalukarkeun raramatloka jadi teu bener)</string>
    <!-- Preference for enhanced tracking protection for the custom protection settings for tracking content -->
    <string name="preference_enhanced_tracking_protection_custom_tracking_content">Kontén palacak</string>
    <!-- Option for enhanced tracking protection for the custom protection settings for tracking content-->
    <string name="preference_enhanced_tracking_protection_custom_tracking_content_1">Dina sadaya tab</string>
    <!-- Option for enhanced tracking protection for the custom protection settings for tracking content-->
    <string name="preference_enhanced_tracking_protection_custom_tracking_content_2">Ngan dina tab Nyamuni</string>
    <!-- Option for enhanced tracking protection for the custom protection settings for tracking content-->
    <string name="preference_enhanced_tracking_protection_custom_tracking_content_3">Ukur dina tab Sakahayang</string>
    <!-- Preference for enhanced tracking protection for the custom protection settings -->
    <string name="preference_enhanced_tracking_protection_custom_cryptominers">Gurandil kripto</string>
    <!-- Preference for enhanced tracking protection for the custom protection settings -->
    <string name="preference_enhanced_tracking_protection_custom_fingerprinters">Sidik ramo</string>
    <string name="enhanced_tracking_protection_blocked">Dipeungpeuk</string>
    <!-- Header for categories that are being not being blocked by current Enhanced Tracking Protection settings -->
    <string name="enhanced_tracking_protection_allowed">Idinan</string>
    <!-- Category of trackers (social media trackers) that can be blocked by Enhanced Tracking Protection -->
    <string name="etp_social_media_trackers_title">Palacak Media Sosial</string>
    <!-- Description of social media trackers that can be blocked by Enhanced Tracking Protection -->
    <string name="etp_social_media_trackers_description">Ngawatesan kabisa jaringan sosial pikeun ngalacak kagiatan pamaluruhan anjeun di sakuliah raramat.</string>
    <!-- Category of trackers (cross-site tracking cookies) that can be blocked by Enhanced Tracking Protection -->
    <string name="etp_cookies_title">Réréméh Palacak Meuntas-Loka</string>

    <!-- Description of cross-site tracking cookies that can be blocked by Enhanced Tracking Protection -->
    <string name="etp_cookies_description">Meungpeuk réréméh anu dipaké ku maskapé jaringan iklan jeung analitika pikeun ngumpulkeun data langlangan anjeun di loka anu kaanjangan.</string>

    <!-- Category of trackers (cryptominers) that can be blocked by Enhanced Tracking Protection -->
    <string name="etp_cryptominers_title">Gurandil kripto</string>
    <!-- Description of cryptominers that can be blocked by Enhanced Tracking Protection -->
    <string name="etp_cryptominers_description">Nyegah skrip bahya nyokot aksés kana paranti anjeun pikeun ngagali mata uang digital.</string>
    <!-- Category of trackers (fingerprinters) that can be blocked by Enhanced Tracking Protection -->
    <string name="etp_fingerprinters_title">Sidik ramo</string>
    <!-- Description of fingerprinters that can be blocked by Enhanced Tracking Protection -->
    <string name="etp_fingerprinters_description">Ngeureunan data idéntifikasi unik paranti anjeun anu bisa dipaké pikeun tujuan ngalacak.</string>
    <!-- Category of trackers (tracking content) that can be blocked by Enhanced Tracking Protection -->
    <string name="etp_tracking_content_title">Kontén palacak</string>
    <!-- Description of tracking content that can be blocked by Enhanced Tracking Protection -->
    <string name="etp_tracking_content_description">Eureunan iklan, pidéo, jeung kontén lianna anu ngandung sandi palacak. Bisa mangaruhan fungsionalitas sababaraha raramatloka.</string>

    <!-- Enhanced Tracking Protection Onboarding Message shown in a dialog above the toolbar. The first parameter is the name of the application (For example: Fenix) -->
    <string name="etp_onboarding_cfr_message">Nalika taméngna bungur, %s geus meungpeuk palacak dina loka. Toél pikeun iber leuwih lengkep.</string>
    <!-- Enhanced Tracking Protection message that protection is currently on for this site -->
    <string name="etp_panel_on">Perlindungan ON pikeun ieu loka</string>
    <!-- Enhanced Tracking Protection message that protection is currently off for this site -->
    <string name="etp_panel_off">Perlindungan OFF pikeun ieu loka</string>
    <!-- Header for exceptions list for which sites enhanced tracking protection is always off -->
    <string name="enhanced_tracking_protection_exceptions">Protéksi Palacakan Tingkat Lanjut pareum dina ieu loka</string>
    <!-- Content description (not visible, for screen readers etc.): Navigate
    back from ETP details (Ex: Tracking content) -->
    <string name="etp_back_button_content_description">Mundur</string>
    <!-- About page Your rights link text -->
    <string name="about_your_rights">Hak anjeun</string>
    <!-- About page link text to open open source licenses screen -->
    <string name="about_open_source_licenses">Pabukon sumber nembrak anu dipaké</string>
    <!-- About page link text to open what's new link -->
    <string name="about_whats_new">Nu anyar di %s</string>

    <!-- Open source licenses page title
    The first parameter is the app name -->
    <string name="open_source_licenses_title">%s | Pabukon OSS</string>

    <!-- Category of trackers (redirect trackers) that can be blocked by Enhanced Tracking Protection -->
    <string name="etp_redirect_trackers_title">Palacak Alihan</string>
    <!-- Description of redirect tracker cookies that can be blocked by Enhanced Tracking Protection -->
    <string name="etp_redirect_trackers_description">Meresihan réréméh anu diatur ku alihan ka raramatloka palacak anu dipikawanoh.</string>

    <!-- About page link text to open support link -->
    <string name="about_support">Pangrojong</string>
    <!-- About page link text to list of past crashes (like about:crashes on desktop) -->
    <string name="about_crashes">Karuksakan</string>
    <!-- About page link text to open privacy notice link -->
    <string name="about_privacy_notice">Wawar privasi</string>
    <!-- About page link text to open know your rights link -->
    <string name="about_know_your_rights">Ieu hak anjeun</string>
    <!-- About page link text to open licensing information link -->
    <string name="about_licensing_information">Émbaran lisensi</string>

    <!-- About page link text to open a screen with libraries that are used -->
    <string name="about_other_open_source_libraries">Pabukon anu dipaké</string>
    <!-- Toast shown to the user when they are activating the secret dev menu
        The first parameter is number of long clicks left to enable the menu -->
    <string name="about_debug_menu_toast_progress">Menu debug: %1$d klik deui pikeun ngahurungkeun</string>
    <string name="about_debug_menu_toast_done">Menu debug geus hurung</string>

    <!-- Content description of the tab counter toolbar button when one tab is open -->
    <string name="tab_counter_content_description_one_tab">1 tab</string>
    <!-- Content description of the tab counter toolbar button when multiple tabs are open. First parameter will be replaced with the number of tabs (always more than one) -->
    <string name="tab_counter_content_description_multi_tab">%d tab</string>

    <!-- Browser long press popup menu -->
    <!-- Copy the current url -->
    <string name="browser_toolbar_long_press_popup_copy">Tiron</string>
    <!-- Paste & go the text in the clipboard. '&amp;' is replaced with the ampersand symbol: & -->
    <string name="browser_toolbar_long_press_popup_paste_and_go">Terap &amp; Miang</string>
    <!-- Paste the text in the clipboard -->
    <string name="browser_toolbar_long_press_popup_paste">Terap</string>
    <!-- Snackbar message shown after an URL has been copied to clipboard. -->
    <string name="browser_toolbar_url_copied_to_clipboard_snackbar">URL ditiron kana papan klip</string>

    <!-- Title text for the Add To Homescreen dialog -->
    <string name="add_to_homescreen_title">Tambahkeun ka layar Tepas</string>
    <!-- Cancel button text for the Add to Homescreen dialog -->
    <string name="add_to_homescreen_cancel">Bolay</string>

    <!-- Add button text for the Add to Homescreen dialog -->
    <string name="add_to_homescreen_add">Tambah</string>
    <!-- Continue to website button text for the first-time Add to Homescreen dialog -->
    <string name="add_to_homescreen_continue">Teruskeun ka loka</string>

    <!-- Placeholder text for the TextView in the Add to Homescreen dialog -->
    <string name="add_to_homescreen_text_placeholder">Ngaran takulan</string>

    <!-- Describes the add to homescreen functionality -->
    <string name="add_to_homescreen_description_2">Anjeun bisa kalawan gampang nambahkeun ieu raramatloka kana layar Tepas ponsél pikeun aksés instan sarta maluruh leuwih gancang kawas muka aplikasi.</string>

    <!-- Preference for managing the settings for logins and passwords in Fenix -->
    <string name="preferences_passwords_logins_and_passwords">Login jeung kecap sandi</string>
    <!-- Preference for managing the saving of logins and passwords in Fenix -->
    <string name="preferences_passwords_save_logins">Teundeun login jeung kecap sandi</string>
    <!-- Preference option for asking to save passwords in Fenix -->
    <string name="preferences_passwords_save_logins_ask_to_save">Naros keur neundeun</string>
    <!-- Preference option for never saving passwords in Fenix -->
    <string name="preferences_passwords_save_logins_never_save">Ulah diteundeun</string>
    <!-- Preference for autofilling saved logins in Fenix -->
    <string name="preferences_passwords_autofill">Eusi otomatis</string>
    <!-- Preference for syncing saved logins in Fenix -->
    <string name="preferences_passwords_sync_logins">Singkronkeun login</string>
    <!-- Syncing saved logins in Fenix is on -->
    <string name="preferences_passwords_sync_logins_on">Hurung</string>
    <!-- Syncing saved logins in Fenix is off -->
    <string name="preferences_passwords_sync_logins_off">Pareum</string>
    <!-- Syncing saved logins in Fenix needs reconnect to sync -->
    <string name="preferences_passwords_sync_logins_reconnect">Sambungkeun deui</string>
    <!-- Syncing saved logins in Fenix needs login -->
    <string name="preferences_passwords_sync_logins_sign_in">Asup ka Sync</string>
    <!-- Preference to access list of saved logins -->
    <string name="preferences_passwords_saved_logins">Login nu disimpen</string>
    <!-- Description of empty list of saved passwords. Placeholder is replaced with app name.  -->
    <string name="preferences_passwords_saved_logins_description_empty_text">Login anu diteundeun atawa disingkronkeun ka %s bakal némbongan di dieu.</string>
    <!-- Preference to access list of saved logins -->
    <string name="preferences_passwords_saved_logins_description_empty_learn_more_link">Leuwih jéntré ngeunaan Sync.</string>
    <!-- Preference to access list of login exceptions that we never save logins for -->
    <string name="preferences_passwords_exceptions">Iwal</string>
    <!-- Empty description of list of login exceptions that we never save logins for -->
    <string name="preferences_passwords_exceptions_description_empty">Login jeung kecap sandi anu teu diteundeun bakal ditémbongkeun di dieu.</string>
    <!-- Description of list of login exceptions that we never save logins for -->
    <string name="preferences_passwords_exceptions_description">Login jeung kecap sandi moal diteundeun pikeun ieu loka.</string>
    <!-- Text on button to remove all saved login exceptions -->
    <string name="preferences_passwords_exceptions_remove_all">Hapus sadaya pengecualian</string>
    <!-- Hint for search box in logins list -->
    <string name="preferences_passwords_saved_logins_search">Paluruh login</string>

    <!-- Option to sort logins list A-Z, alphabetically -->
    <string name="preferences_passwords_saved_logins_alphabetically">Sacara abjad</string>
    <!-- Option to sort logins list by most recently used -->
    <string name="preferences_passwords_saved_logins_recently_used">Anyar dianggo</string>
    <!-- The header for the site that a login is for -->
    <string name="preferences_passwords_saved_logins_site">Loka</string>
    <!-- The header for the username for a login -->
    <string name="preferences_passwords_saved_logins_username">Sandiasma</string>
    <!-- The header for the password for a login -->
    <string name="preferences_passwords_saved_logins_password">Kecap sandi</string>
    <!-- Message displayed in security prompt to reenter a secret pin to access saved logins -->
    <string name="preferences_passwords_saved_logins_enter_pin">Asupkeun deui PIN anjeun</string>
    <!-- Message displayed in security prompt to access saved logins -->
    <string name="preferences_passwords_saved_logins_enter_pin_description">Buka konci pikeun nempo login anu diteundeun</string>
    <!-- Message displayed when a connection is insecure and we detect the user is entering a password -->
    <string name="logins_insecure_connection_warning">Ieu sambungan teu aman. Login anu diasupkeun ka dieu rawan.</string>
    <!-- Learn more link that will link to a page with more information displayed when a connection is insecure and we detect the user is entering a password -->
    <string name="logins_insecure_connection_warning_learn_more">Lenyepan</string>
    <!-- Prompt message displayed when Fenix detects a user has entered a password and user decides if Fenix should save it. The first parameter is the name of the application (For example: Fenix)  -->
    <string name="logins_doorhanger_save">Loginna badé disimpen di %s?</string>
    <!-- Positive confirmation that Fenix should save the new or updated login -->
    <string name="logins_doorhanger_save_confirmation">Teundeun</string>
    <!-- Negative confirmation that Fenix should not save the new or updated login -->
    <string name="logins_doorhanger_save_dont_save">Ulah diteundeun</string>
    <!-- Shown in snackbar to tell user that the password has been copied -->
    <string name="logins_password_copied">Kecap sandi ditiron kana papan klip</string>
    <!-- Shown in snackbar to tell user that the username has been copied -->
    <string name="logins_username_copied">Sandiasma ditiron kana papan klip</string>
    <!-- Shown in snackbar to tell user that the site has been copied -->
    <string name="logins_site_copied">Loka ditiron kana papan klip</string>
    <!-- Content Description (for screenreaders etc) read for the button to copy a password in logins-->
    <string name="saved_logins_copy_password">Niron sandi</string>
    <!-- Content Description (for screenreaders etc) read for the button to clear a password while editing a login-->
    <string name="saved_logins_clear_password">Beresihan sandi</string>
    <!-- Content Description (for screenreaders etc) read for the button to copy a username in logins -->
    <string name="saved_login_copy_username">Niron sandiasma</string>
    <!-- Content Description (for screenreaders etc) read for the button to clear a username while editing a login -->
    <string name="saved_login_clear_username">Beresihan sandiasma</string>
    <!-- Content Description (for screenreaders etc) read for the button to copy a site in logins -->
    <string name="saved_login_copy_site">Niron loka</string>
    <!-- Content Description (for screenreaders etc) read for the button to open a site in logins -->
    <string name="saved_login_open_site">Buka loka dina pamaluruh</string>
    <!-- Content Description (for screenreaders etc) read for the button to reveal a password in logins -->
    <string name="saved_login_reveal_password">Témbongkeun sandi</string>
    <!-- Content Description (for screenreaders etc) read for the button to hide a password in logins -->
    <string name="saved_login_hide_password">Sumputkeun sandi</string>
    <!-- Message displayed in biometric prompt displayed for authentication before allowing users to view their logins -->
    <string name="logins_biometric_prompt_message">Buka konci pikeun nempo login anu diteundeun</string>
    <!-- Title of warning dialog if users have no device authentication set up -->
    <string name="logins_warning_dialog_title">Amankeun login jeung kecap sandi anjeun</string>
    <!-- Message of warning dialog if users have no device authentication set up -->
    <string name="logins_warning_dialog_message">Jieun pola konci paranti, PIN, atawa kecap sandi pikeun ngajaga login jeung kecap sandi anu diteundeun bisi paranti anjeun dipaké batur.</string>
    <!-- Negative button to ignore warning dialog if users have no device authentication set up -->
    <string name="logins_warning_dialog_later">Engké</string>
    <!-- Positive button to send users to set up a pin of warning dialog if users have no device authentication set up -->
    <string name="logins_warning_dialog_set_up_now">Setél ayeuna</string>
    <!-- Title of PIN verification dialog to direct users to re-enter their device credentials to access their logins -->
    <string name="logins_biometric_prompt_message_pin">Buka konci paranti anjeun</string>
    <!-- Title for Accessibility Force Enable Zoom Preference -->
    <string name="preference_accessibility_force_enable_zoom">Gedéan di sakabéh raramatloka</string>
    <!-- Summary for Accessibility Force Enable Zoom Preference -->
    <string name="preference_accessibility_force_enable_zoom_summary">Hurungkeun ngarah bisa niron jeung ngabadagan, najan dina raramatloka anu nyegah ieu pungsi.</string>
    <!-- Saved logins sorting strategy menu item -by name- (if selected, it will sort saved logins alphabetically) -->
    <string name="saved_logins_sort_strategy_alphabetically">Ngaran (A-Z)</string>

    <!-- Saved logins sorting strategy menu item -by last used- (if selected, it will sort saved logins by last used) -->
    <string name="saved_logins_sort_strategy_last_used">Panungtun dipaké</string>
    <!-- Content description (not visible, for screen readers etc.): Sort saved logins dropdown menu chevron icon -->
    <string name="saved_logins_menu_dropdown_chevron_icon_content_description">Runtuykeun menu login</string>

    <!-- Title of the Add search engine screen -->
    <string name="search_engine_add_custom_search_engine_title">Tambah mesin pamaluruh</string>
    <!-- Title of the Edit search engine screen -->
    <string name="search_engine_edit_custom_search_engine_title">Ropéa mesin pamaluruh</string>
    <!-- Content description (not visible, for screen readers etc.): Title for the button to add a search engine in the action bar -->
    <string name="search_engine_add_button_content_description">Tambah</string>
    <!-- Content description (not visible, for screen readers etc.): Title for the button to save a search engine in the action bar -->
    <string name="search_engine_add_custom_search_engine_edit_button_content_description">Teundeun</string>
    <!-- Text for the menu button to edit a search engine -->
    <string name="search_engine_edit">Édit</string>
    <!-- Text for the menu button to delete a search engine -->
    <string name="search_engine_delete">Pupus</string>

    <!-- Text for the button to create a custom search engine on the Add search engine screen -->
    <string name="search_add_custom_engine_label_other">Lianna</string>
    <!-- Placeholder text shown in the Search Engine Name TextField before a user enters text -->
    <string name="search_add_custom_engine_name_hint">Ngaran</string>
    <!-- Placeholder text shown in the Search String TextField before a user enters text -->
    <string name="search_add_custom_engine_search_string_hint">Paluruh string pakéeun</string>
    <!-- Description text for the Search String TextField. The %s is part of the string -->
    <string name="search_add_custom_engine_search_string_example">Ganti kueri ku “%s”. Conto:\nhttps://www.google.com/search?q=%s</string>
    <!-- Text for the button to learn more about adding a custom search engine -->
    <string name="search_add_custom_engine_learn_more_label">Lenyepan</string>

    <!-- Accessibility description for the form in which details about the custom search engine are entered -->
    <string name="search_add_custom_engine_form_description">Wincikan mesin pamaluruh sakahayang</string>
    <!-- Accessibility description for the 'Learn more' link -->
    <string name="search_add_custom_engine_learn_more_description">Lenyepan tutumbu lianna</string>

    <!-- Text shown when a user leaves the name field empty -->
    <string name="search_add_custom_engine_error_empty_name">Asupkeun ngaran mesin pamaluruh</string>
    <!-- Text shown when a user tries to add a search engine that already exists -->
    <string name="search_add_custom_engine_error_existing_name">Mesin pamaluruh nu ngaranna “%s” geus aya.</string>
    <!-- Text shown when a user leaves the search string field empty -->
    <string name="search_add_custom_engine_error_empty_search_string">Asupkeun string pamaluruhan</string>
    <!-- Text shown when a user leaves out the required template string -->
    <string name="search_add_custom_engine_error_missing_template">Pariksa yén string pamaluruhan akur jeung format Conto</string>
    <!-- Text shown when we aren't able to validate the custom search query. The first parameter is the url of the custom search engine -->
    <string name="search_add_custom_engine_error_cannot_reach">Masalah nyambungkeun ka “%s”</string>
    <!-- Text shown when a user creates a new search engine -->
    <string name="search_add_custom_engine_success_message">Nyieun %s</string>
    <!-- Text shown when a user successfully edits a custom search engine -->
    <string name="search_edit_custom_engine_success_message">Neundeun %s</string>
    <!-- Text shown when a user successfully deletes a custom search engine -->
    <string name="search_delete_search_engine_success_message">Mupus %s</string>

    <!-- Title text shown for the migration screen to the new browser. Placeholder replaced with app name -->
    <string name="migration_title">Wilujeng sumping ka %s anyar</string>

    <!-- Description text followed by a list of things migrating (e.g. Bookmarks, History). Placeholder replaced with app name-->
    <string name="migration_description">Pamaluruh wanda anyar geus nungguan, kalawan kinerja anu ngaronjat sarta pitur anu mantuan jering anjeun leuwih loba.\n\nMangga tungguan sabot kami ngapdét %s anjeun</string>
    <!-- Text on the disabled button while in progress. Placeholder replaced with app name -->
    <string name="migration_updating_app_button_text">Mutahirkeun %s…</string>
    <!-- Text on the enabled button. Placeholder replaced with app name-->
    <string name="migration_update_app_button">Mimitan %s</string>
    <!-- Accessibility description text for a completed migration item -->
    <string name="migration_icon_description">Migrasi réngsé</string>
    <!--Text on list of migrated items (e.g. Settings, History, etc.)-->
    <string name="migration_text_passwords">Kecap sandi</string>

    <!-- Heading for the instructions to allow a permission -->
    <string name="phone_feature_blocked_intro">Ngarah bisa:</string>
    <!-- First step for the allowing a permission -->
    <string name="phone_feature_blocked_step_settings">1. Buka Setélan Android</string>
    <!-- Second step for the allowing a permission -->
    <string name="phone_feature_blocked_step_permissions"><![CDATA[2. Buka <b>Idin</b>]]></string>
    <!-- Third step for the allowing a permission (Fore example: Camera) -->
    <string name="phone_feature_blocked_step_feature"><![CDATA[3. Gilir <b>%1$s</b> ka ON]]></string>

    <!-- Label that indicates a site is using a secure connection -->
    <string name="quick_settings_sheet_secure_connection">Sambungan Aman</string>
    <!-- Label that indicates a site is using a insecure connection -->
    <string name="quick_settings_sheet_insecure_connection">Sambungan Teu Aman</string>
    <!-- Confirmation message for a dialog confirming if the user wants to delete all the permissions for all sites-->
    <string name="confirm_clear_permissions_on_all_sites">Yakin rék ngaberesihan sadaya idin di sadaya loka?</string>
    <!-- Confirmation message for a dialog confirming if the user wants to delete all the permissions for a site-->
    <string name="confirm_clear_permissions_site">Yakin rék ngaberesihan sadaya idin di ieu loka?</string>
    <!-- Confirmation message for a dialog confirming if the user wants to set default value a permission for a site-->
    <string name="confirm_clear_permission_site">Yakin rék ngaberesihan ieu idin di ieu loka?</string>
    <!-- label shown when there are not site exceptions to show in the site exception settings -->
    <string name="no_site_exceptions">Taya pengecualian loka</string>
    <!-- Label for the Pocket default top site -->
    <string name="pocket_top_articles">Artikel Top</string>
    <!-- Bookmark deletion confirmation -->
    <string name="bookmark_deletion_confirmation">Yakin anjeun rék mupus ieu markah?</string>

    <!-- Browser menu button that adds a top site to the home fragment -->
    <string name="browser_menu_add_to_top_sites">Tambahkeun ka loka kawentar</string>

    <!-- text shown before the issuer name to indicate who its verified by, parameter is the name of
     the certificate authority that verified the ticket-->
    <string name="certificate_info_verified_by">Dipéripikasi ku: %1$s</string>
    <!-- Login overflow menu delete button -->
    <string name="login_menu_delete_button">Pupus</string>
    <!-- Login overflow menu edit button -->
    <string name="login_menu_edit_button">Édit</string>
    <!-- Message in delete confirmation dialog for logins -->
    <string name="login_deletion_confirmation">Yakin rék mupus ieu login?</string>
    <!-- Positive action of a dialog asking to delete  -->
    <string name="dialog_delete_positive">Pupus</string>
    <!--  The saved login options menu description. -->
    <string name="login_options_menu">Pilihan asup log</string>
    <!--  The editable text field for a login's web address. -->
    <string name="saved_login_hostname_description">Widang téks éditeun pikeun alamat raramat login.</string>
    <!--  The editable text field for a login's username. -->
    <string name="saved_login_username_description">Widang téks éditeun pikeun sandiasma login.</string>
    <!--  The editable text field for a login's password. -->
    <string name="saved_login_password_description">Widang téks éditeun pikeun kecap sandi login.</string>
    <!--  The button description to save changes to an edited login. -->
    <string name="save_changes_to_login">Teundeun parobahan login.</string>
    <!--  The button description to discard changes to an edited login. -->
    <string name="discard_changes">Piceun parobahan</string>
    <!--  The page title for editing a saved login. -->
    <string name="edit">Édit</string>
    <!--  The error message in edit login view when password field is blank. -->
    <string name="saved_login_password_required">Butuh kecap sandi</string>
    <!-- Voice search button content description  -->
    <string name="voice_search_content_description">Sungsi sora</string>
    <!-- Voice search prompt description displayed after the user presses the voice search button -->
    <string name="voice_search_explainer">Nyarios ayeuna</string>

    <!--  The error message in edit login view when a duplicate username exists. -->
    <string name="saved_login_duplicate">Login maké éta sandiasma geus aya</string>

    <!-- Synced Tabs -->
    <!-- Text displayed to ask user to connect another device as no devices found with account -->
    <string name="synced_tabs_connect_another_device">Sambungkeun séjén paranti.</string>
    <!-- Text displayed asking user to re-authenticate -->
    <string name="synced_tabs_reauth">Mangga oténtikasi ulang.</string>
    <!-- Text displayed when user has disabled tab syncing in Firefox Sync Account -->
    <string name="synced_tabs_enable_tab_syncing">Mangga hurungkeun singkronan tab.</string>
    <!-- Text displayed when user has no tabs that have been synced -->
    <string name="synced_tabs_no_tabs">Anjeun teu miboga tab anu muka dina Firefox di séjén paranti anjeun.</string>
    <!-- Text displayed in the synced tabs screen when a user is not signed in to Firefox Sync describing Synced Tabs -->
    <string name="synced_tabs_sign_in_message">Témbongkeun béréndélan tab ti séjén paranti anjeun.</string>
    <!-- Text displayed on a button in the synced tabs screen to link users to sign in when a user is not signed in to Firefox Sync -->
    <string name="synced_tabs_sign_in_button">Asup pikeun nyingkronkeun</string>

    <!-- The text displayed when a synced device has no tabs to show in the list of Synced Tabs. -->
    <string name="synced_tabs_no_open_tabs">Taya tab muka</string>

    <!-- Top Sites -->
    <!-- Title text displayed in the dialog when top sites limit is reached. -->
    <string name="top_sites_max_limit_title">Wates loka top geus kahontal</string>
    <!-- Content description text displayed in the dialog when top sites limit is reached. -->
    <string name="top_sites_max_limit_content_2">Pikeun nambah loka anyar pangluhurna, piceun hiji. Pencét lila lokana sarta pilih piceun.</string>
    <!-- Confirmation dialog button text when top sites limit is reached. -->
    <string name="top_sites_max_limit_confirmation_button">Okéh, Ngarti</string>

    <!-- Label for the show most visited sites preference -->
    <string name="top_sites_toggle_top_frecent_sites">Témbongkeun loka anu pangmindengna dianjangan</string>

    <!-- Title text displayed in the rename top site dialog. -->
	<string name="top_sites_rename_dialog_title">Ngaran</string>
	<!-- Hint for renaming title of a top site -->
	<string name="top_site_name_hint">Ngaran loka onjoy</string>
	<!-- Button caption to confirm the renaming of the top site. -->
	<string name="top_sites_rename_dialog_ok">Heug</string>
	<!-- Dialog button text for canceling the rename top site prompt. -->
	<string name="top_sites_rename_dialog_cancel">Bolay</string>

    <!-- Content description for close button in collection placeholder. -->
    <string name="remove_home_collection_placeholder_content_description">Piceun</string>

    <!-- Deprecated: text for the firefox account onboarding card header
    The first parameter is the name of the app (e.g. Firefox Preview) -->
    <string name="onboarding_firefox_account_header">Maksimalkeun %s.</string>

    <!-- Content description radio buttons with a link to more information -->
    <string name="radio_preference_info_content_description">Pencét sangkan leuwih écés</string>

    <!-- Deprecated: No Open Tabs Message Header -->
    <string name="no_collections_header1">Kumpulkeun hal anu penting pikeun anjeun</string>
    <!-- Deprecated: Label to describe what collections are to a new user without any collections -->
    <string name="no_collections_description1">Ngagabungkeun pamaluruhan, loka sareng tab anu sami pikeun aksés gancang engké.</string>
    <!-- Deprecated: text for the firefox account onboarding card header when we detect you're already signed in to -->
    <string name="onboarding_firefox_account_auto_signin_header_2">Anjeun asup salaku %s dina séjén panyungsi Firefox di ieu telepon. Anjeun rék asup maké ieu akun?</string>
    <!-- Deprecated: Describes the add to homescreen functionality -->
    <string name="add_to_homescreen_description">Anjeun bisa kalawan gampang nambahkeun ieu raramatloka kana layar Tepas ponsél pikeun aksés instan sarta maluruh leuwih gancang kawas muka aplikasi.</string>

    </resources><|MERGE_RESOLUTION|>--- conflicted
+++ resolved
@@ -48,7 +48,7 @@
     <string name="tab_tray_multiselect_selected_content_description">Dipilih</string>
 
     <!-- About content. The first parameter is the name of the application. (For example: Fenix) -->
-    <string name="about_content">%1$s dihasilkeun ku @fork-maintainers.</string>
+    <string name="about_content">%1$s dihasilkeun ku Mozilla.</string>
 
     <!-- Private Browsing -->
     <!-- Title for private session option -->
@@ -636,15 +636,10 @@
     <string name="collection_open_tabs">Buka tab</string>
     <!-- Hint for adding name of a collection -->
     <string name="collection_name_hint">Ngaran koléksi</string>
-<<<<<<< HEAD
-    <!-- Text for the menu button to remove a top site -->
-    <string name="remove_top_site">Piceun</string>
-=======
     <!-- Text for the menu button to rename a top site -->
 	<string name="rename_top_site">Ganti ngaran</string>
 	<!-- Text for the menu button to remove a top site -->
 	<string name="remove_top_site">Piceun</string>
->>>>>>> dc3f8958
     <!-- Text for the menu button to delete a top site from history -->
     <string name="delete_from_history">Pupus tina jujutan</string>
     <!-- Postfix for private WebApp titles, placeholder is replaced with app name -->
