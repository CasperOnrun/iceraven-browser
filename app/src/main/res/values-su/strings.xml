<?xml version="1.0" encoding="utf-8"?>
<resources>

    <!-- App name for private browsing mode. The first parameter is the name of the app defined in app_name (for example: Fenix)-->
    <string name="app_name_private_5">%s nyamuni</string>
    <!-- App name for private browsing mode. The first parameter is the name of the app defined in app_name (for example: Fenix)-->
    <string name="app_name_private_4">%s (Nyamuni)</string>
    <!-- Home Fragment -->
    <!-- Content description (not visible, for screen readers etc.): "Three dot" menu button. -->
    <string name="content_description_menu">Pilihan séjén</string>
    <!-- Content description (not visible, for screen readers etc.): "Private Browsing" menu button. -->
    <string name="content_description_private_browsing_button">Hurungkeun langlangan pribadi</string>
    <!-- Content description (not visible, for screen readers etc.): "Private Browsing" menu button. -->
    <string name="content_description_disable_private_browsing_button">Pareuman langlangan pribadi</string>
    <!-- Placeholder text shown in the search bar before a user enters text -->
    <string name="search_hint">Paluruh atawa asupkeun alamat</string>

    <!-- No Open Tabs Message Description -->
    <string name="no_open_tabs_description">Sakur tab anu muka bakal ditémbongkeun di dieu.</string>
    <!-- No Private Tabs Message Description -->
    <string name="no_private_tabs_description">Sakur tab pribadi anjeun bakal ditémbongkeun di dieu.</string>
    <!-- Message announced to the user when tab tray is selected with 1 tab -->
    <string name="open_tab_tray_single">1 tab muka. Toél pikeun ngagilir tab.</string>
    <!-- Message announced to the user when tab tray is selected with 0 or 2+ tabs -->
    <string name="open_tab_tray_plural">%1$s tab muka. Toél pikeun ngagilir tab.</string>

    <!-- Tab tray multi select title in app bar. The first parameter is the number of tabs selected -->
    <string name="tab_tray_multi_select_title">%1$d dipilih</string>
    <!-- Label of button in create collection dialog for creating a new collection  -->
    <string name="tab_tray_add_new_collection">Tambah koléksi anyar</string>
    <!-- Label of editable text in create collection dialog for naming a new collection  -->
    <string name="tab_tray_add_new_collection_name">Ngaran</string>
    <!-- Label of button in save to collection dialog for selecting a current collection  -->
    <string name="tab_tray_select_collection">Pilih koléksi</string>
    <!-- Content description for close button while in multiselect mode in tab tray -->
    <string name="tab_tray_close_multiselect_content_description">Kaluar mode lobapilih</string>
    <!-- Content description for save to collection button while in multiselect mode in tab tray -->
    <string name="tab_tray_collection_button_multiselect_content_description">Simpen tab pinilih kana koléksi</string>
    <!-- Content description for checkmark while tab is selected while in multiselect mode in tab tray. The first parameter is the title of the tab selected -->
    <string name="tab_tray_item_selected_multiselect_content_description">Dipilih %1$s</string>
    <!-- Content description when tab is unselected while in multiselect mode in tab tray. The first parameter is the title of the tab unselected -->
    <string name="tab_tray_item_unselected_multiselect_content_description">Teu dipilih %1$s</string>
    <!-- Content description announcement when exiting multiselect mode in tab tray -->
    <string name="tab_tray_exit_multiselect_content_description">Kaluar mode lobapilih</string>
    <!-- Content description announcement when entering multiselect mode in tab tray -->
    <string name="tab_tray_enter_multiselect_content_description">Asup mode lobapilih, pilih tab pikeun neundeun ka koléksi</string>
    <!-- Content description on checkmark while tab is selected in multiselect mode in tab tray -->
    <string name="tab_tray_multiselect_selected_content_description">Dipilih</string>

    <!-- About content. The first parameter is the name of the application. (For example: Fenix) -->
    <string name="about_content">%1$s dihasilkeun ku Mozilla.</string>

    <!-- Private Browsing -->
    <!-- Title for private session option -->
    <string name="private_browsing_title">Anjeun keur dina rintakan nyamuni</string>
    <!-- Explanation for private browsing displayed to users on home view when they first enable private mode
        The first parameter is the name of the app defined in app_name (for example: Fenix) -->
    <string name="private_browsing_placeholder_description_2">%1$s meresihan jujutan sungsian jeung pamaluruhan ti tab pribadi nalika anjeun nutup jeung kaluar ti aplikasi. Najan henteu matak anonim ka raramatloka atawa panyadia layanan internét anjeun, bakal leuwih gampang pikeun ngajaga anu dipigawé jering tetep nyamuni ti batur nu maké ieu piranti.</string>
    <string name="private_browsing_common_myths">Mitos umum ngeunaan langlangan nyamuni</string>
    <!-- Delete session button to erase your history in a private session -->
    <string name="private_browsing_delete_session">Hapus rintakan</string>

    <!-- Private mode shortcut "contextual feature recommendation" (CFR) -->
    <!-- Text for the main message -->
    <string name="cfr_message">Tambah takulan ka tab pribadi nu muka ti layar Tepas.</string>
    <!-- Text for the positive button -->
    <string name="cfr_pos_button_text">Tambah takulan</string>
    <!-- Text for the negative button -->
    <string name="cfr_neg_button_text">Teu, nuhun</string>

    <!-- Open in App "contextual feature recommendation" (CFR) -->
    <!-- Text for the info message. 'Firefox' intentionally hardcoded here.-->
    <string name="open_in_app_cfr_info_message">Anjeun tiasa nyetél Firefox pikeun otomatis muka tutumbu dina aplikasi.</string>
    <!-- Text for the positive action button -->
    <string name="open_in_app_cfr_positive_button_text">Buka setélan</string>
    <!-- Text for the negative action button -->
    <string name="open_in_app_cfr_negative_button_text">Tutup</string>

    <!-- Text for the info dialog when camera permissions have been denied but user tries to access a camera feature. -->
    <string name="camera_permissions_needed_message">Butuh aksés kaméra. Buka setélan Android, toél idin, laju toél idinan.</string>
    <!-- Text for the positive action button to go to Android Settings to grant permissions. -->
    <string name="camera_permissions_needed_positive_button_text">Buka setélan</string>
    <!-- Text for the negative action button to dismiss the dialog. -->
    <string name="camera_permissions_needed_negative_button_text">Tutup</string>

    <!-- Text for the banner message to tell users about our auto close feature. -->
    <string name="tab_tray_close_tabs_banner_message">Atur tab anu muka pikeun otomatis nutup anu tacan ditingali dina poé, minggon, atawa bulan kamari.</string>
    <!-- Text for the positive action button to go to Settings for auto close tabs. -->
    <string name="tab_tray_close_tabs_banner_positive_button_text">Témbongkeun pilihan</string>
    <!-- Text for the negative action button to dismiss the Close Tabs Banner. -->
    <string name="tab_tray_close_tabs_banner_negative_button_text">Tutup</string>

    <!-- Text for the banner message to tell users about our grid view feature. -->
    <string name="tab_tray_grid_view_banner_message">Ngarobah perenah tab anu maruka. Buka setélan tur pilih grid handapeun témbongan tab.</string>
    <!-- Text for the positive action button to go to Settings for auto close tabs. -->
    <string name="tab_tray_grid_view_banner_positive_button_text">Buka setélan</string>
    <!-- Text for the negative action button to dismiss the Close Tabs Banner. -->
    <string name="tab_tray_grid_view_banner_negative_button_text">Tutup</string>

    <!-- Home screen icons - Long press shortcuts -->
    <!-- Shortcut action to open new tab -->
    <string name="home_screen_shortcut_open_new_tab_2">Tab anyar</string>
    <!-- Shortcut action to open new private tab -->
    <string name="home_screen_shortcut_open_new_private_tab_2">Tab nyamuni anyar</string>
    <!-- Heading for the Top Sites block -->
    <string name="home_screen_top_sites_heading">Loka kawentar</string>

    <!-- Browser Fragment -->
    <!-- Content description (not visible, for screen readers etc.): Navigate to open tabs -->
    <string name="browser_tabs_button">Buka Tab</string>
    <!-- Content description (not visible, for screen readers etc.): Navigate backward (browsing history) -->
    <string name="browser_menu_back">Mundur</string>
    <!-- Content description (not visible, for screen readers etc.): Navigate forward (browsing history) -->
    <string name="browser_menu_forward">Maju</string>
    <!-- Content description (not visible, for screen readers etc.): Refresh current website -->
    <string name="browser_menu_refresh">Segerkeun</string>
    <!-- Content description (not visible, for screen readers etc.): Stop loading current website -->
    <string name="browser_menu_stop">Eureun</string>

    <!-- Content description (not visible, for screen readers etc.): Bookmark the current page -->
    <string name="browser_menu_bookmark">Markah</string>
    <!-- Content description (not visible, for screen readers etc.): Un-bookmark the current page -->
    <string name="browser_menu_edit_bookmark">Édit markah</string>

    <!-- Browser menu button that opens the addon manager -->
    <string name="browser_menu_add_ons">Émboh</string>
    <!-- Browser menu button that opens the addon extensions manager -->
    <string name="browser_menu_extensions">Éksténsi</string>
    <!-- Text displayed when there are no add-ons to be shown -->
    <string name="no_add_ons">Teu aya add-on di dieu</string>
    <!-- Browser menu button that sends a user to help articles -->
    <string name="browser_menu_help">Pitulung</string>
    <!-- Browser menu button that sends a to a the what's new article -->
    <string name="browser_menu_whats_new">Anu Anyar</string>
    <!-- Browser menu button that opens the settings menu -->
    <string name="browser_menu_settings">Setélan</string>
    <!-- Browser menu button that opens a user's library -->
    <string name="browser_menu_library">Pabukon</string>
    <!-- Browser menu toggle that requests a desktop site -->
    <string name="browser_menu_desktop_site">Loka déstop</string>
    <!-- Browser menu toggle that adds a shortcut to the site on the device home screen. -->
    <string name="browser_menu_add_to_homescreen">Tambahkeun ka layar Tepas</string>
    <!-- Browser menu toggle that installs a Progressive Web App shortcut to the site on the device home screen. -->
    <string name="browser_menu_install_on_homescreen">Pasang</string>
    <!-- Menu option on the toolbar that takes you to synced tabs page-->
    <string name="synced_tabs">Tab singkron</string>
    <!-- Content description (not visible, for screen readers etc.) for the Resync tabs button -->
    <string name="resync_button_content_description">Singkronkeun deui</string>
    <!-- Browser menu button that opens the find in page menu -->
    <string name="browser_menu_find_in_page">Panggihan dina kaca</string>
    <!-- Browser menu button that creates a private tab -->
    <string name="browser_menu_private_tab">Tab nyamuni</string>

    <!-- Browser menu button that saves the current tab to a collection -->
    <string name="browser_menu_save_to_collection_2">Simpen kana koléksi</string>
    <!-- Browser menu button that open a share menu to share the current site -->
    <string name="browser_menu_share">Bagikeun</string>
    <!-- Share menu title, displayed when a user is sharing their current site -->
    <string name="menu_share_with">Bagikeun sareng…</string>
    <!-- Browser menu button shown in custom tabs that opens the current tab in Fenix
        The first parameter is the name of the app defined in app_name (for example: Fenix) -->
    <string name="browser_menu_open_in_fenix">Buka di %1$s</string>
    <!-- Browser menu text shown in custom tabs to indicate this is a Fenix tab
        The first parameter is the name of the app defined in app_name (for example: Fenix) -->
    <string name="browser_menu_powered_by">DIJALANKEUN KU %1$s</string>
    <!-- Browser menu text shown in custom tabs to indicate this is a Fenix tab
        The first parameter is the name of the app defined in app_name (for example: Fenix) -->
    <string name="browser_menu_powered_by2">Dijalankeun ku %1$s</string>
    <!-- Browser menu button to put the current page in reader mode -->
    <string name="browser_menu_read">Pidangan baca</string>
    <!-- Browser menu button content description to close reader mode and return the user to the regular browser -->
    <string name="browser_menu_read_close">Tutup panémbong pamaca</string>
    <!-- Browser menu button to open the current page in an external app -->
    <string name="browser_menu_open_app_link">Buka di aplikasi</string>
    <!-- Browser menu button to configure reader mode appearance e.g. the used font type and size -->
    <string name="browser_menu_read_appearance">Pidangan</string>

    <!-- Browser menu button to show reader view appearance controls e.g. the used font type and size -->
    <string name="browser_menu_customize_reader_view">Robah panémbong pamaca</string>
    <!-- Browser menu label for adding a bookmark -->
    <string name="browser_menu_add">Tambah</string>
    <!-- Browser menu label for editing a bookmark -->
    <string name="browser_menu_edit">Ropéa</string>

    <!-- Error message to show when the user tries to access a scheme not
        handled by the app (Ex: blob, tel etc) -->
    <string name="unknown_scheme_error_message">Teu bisa nyambung. Skéma URL teu dipikawanoh.</string>

    <!-- Locale Settings Fragment -->
    <!-- Content description for tick mark on selected language -->
    <string name="a11y_selected_locale_content_description">Basa anu dipilih</string>
    <!-- Content description for search icon -->
    <string name="a11y_search_icon_content_description">Paluruh</string>
    <!-- Text for default locale item -->
    <string name="default_locale_text">Tuturkeun basa piranti</string>
    <!-- Placeholder text shown in the search bar before a user enters text -->
    <string name="locale_search_hint">Paluruh basa</string>

    <!-- Search Fragment -->
    <!-- Button in the search view that lets a user search by scanning a QR code -->
    <string name="search_scan_button">Pinday</string>
    <!-- Button in the search view that lets a user change their search engine -->
    <string name="search_engine_button">Mesin pamaluruh</string>
    <!-- Button in the search view when shortcuts are displayed that takes a user to the search engine settings -->
    <string name="search_shortcuts_engine_settings">Setélan mesin pamaluruh</string>
    <!-- Header displayed when selecting a shortcut search engine -->
    <string name="search_engines_search_with">Saayeunaeun, paluruh maké:</string>
    <!-- Button in the search view that lets a user navigate to the site in their clipboard -->
    <string name="awesomebar_clipboard_title">Eusian tutumbu tina papan klip</string>
    <!-- Button in the search suggestions onboarding that allows search suggestions in private sessions -->
    <string name="search_suggestions_onboarding_allow_button">Idinan</string>
    <!-- Button in the search suggestions onboarding that does not allow search suggestions in private sessions -->
    <string name="search_suggestions_onboarding_do_not_allow_button">Hulag</string>
    <!-- Search suggestion onboarding hint title text -->
    <string name="search_suggestions_onboarding_title">Idinan saran pamaluruhan dina sési nyamuni?</string>

    <!-- Search suggestion onboarding hint description text, first parameter is the name of the app defined in app_name (for example: Fenix)-->
    <string name="search_suggestions_onboarding_text">%s bakal ngabagi sagala anu diketikkeun dina palang alamat kana mesin pamaluruh baku anjeun.</string>
    <!-- Search suggestion onboarding hint Learn more link text -->
    <string name="search_suggestions_onboarding_learn_more_link">Lenyepan</string>

    <!-- Search engine suggestion title text. The first parameter is the name of teh suggested engine-->
    <string name="search_engine_suggestions_title">Paluruh %s</string>
    <!-- Search engine suggestion description text -->
    <string name="search_engine_suggestions_description">Paluruh langsung tina bilah alamat</string>

    <!-- Search Widget -->
    <!-- Content description for searching with a widget. Firefox is intentionally hardcoded.-->
    <string name="search_widget_content_description">Buka tab Firefox anyar</string>
    <!-- Text preview for smaller sized widgets -->
    <string name="search_widget_text_short">Paluruh</string>
    <!-- Text preview for larger sized widgets -->
    <string name="search_widget_text_long">Paluruh raramat</string>

    <!-- Content description (not visible, for screen readers etc.): Voice search -->
    <string name="search_widget_voice">Sungsi sora</string>

    <!-- Preferences -->
    <!-- Title for the settings page-->
    <string name="settings">Setélan</string>
    <!-- Preference category for basic settings -->
    <string name="preferences_category_basics">Dasar</string>
    <!-- Preference category for general settings -->
    <string name="preferences_category_general">Umum</string>
    <!-- Preference category for all links about Fenix -->
    <string name="preferences_category_about">Ngeunaan</string>
    <!-- Preference for settings related to changing the default search engine -->
    <string name="preferences_default_search_engine">Mesin pamaluruh baku</string>
    <!-- Preference for settings related to Search -->
    <string name="preferences_search">Paluruh</string>
    <!-- Preference for settings related to Search address bar -->
    <string name="preferences_search_address_bar">Palang alamat</string>
    <!-- Preference linking to help about Fenix -->
    <string name="preferences_help">Pitulung</string>
    <!-- Preference link to rating Fenix on the Play Store -->
    <string name="preferences_rate">Peunteun dina Google Play</string>
    <!-- Preference for giving feedback about Fenix -->
    <string name="preferences_feedback">Béré pangdeudeul</string>
    <!-- Preference linking to about page for Fenix
        The first parameter is the name of the app defined in app_name (for example: Fenix) -->
    <string name="preferences_about">Ngeunaan %1$s</string>
    <!-- Preference linking to the your rights SUMO page -->
    <string name="preferences_your_rights">Hak Anjeun</string>
    <!-- Preference for settings related to saved passwords -->
    <string name="preferences_passwords">Kecap sandi</string>
    <!-- Preference for settings related to saved credit cards and addresses -->
    <string name="preferences_credit_cards_addresses">Kartu kiridit jeung alamat</string>
    <!-- Preference for settings related to changing the default browser -->
    <string name="preferences_set_as_default_browser">Jadikeun panyungsi baku</string>
    <!-- Preference category for advanced settings -->
    <string name="preferences_category_advanced">Terusan</string>
    <!-- Preference category for privacy settings -->
    <string name="preferences_category_privacy">Salindungan</string>
    <!-- Preference category for privacy and security settings -->
    <string name="preferences_category_privacy_security">Salindungan jeung kaamanan</string>
    <!-- Preference for advanced site permissions -->
    <string name="preferences_site_permissions">Idin loka</string>
    <!-- Preference for private browsing options -->
    <string name="preferences_private_browsing_options">Nyungsi nyamuni</string>
    <!-- Preference for opening links in a private tab-->
    <string name="preferences_open_links_in_a_private_tab">Buka tutumbu di tab nyamuni</string>
    <!-- Preference for allowing screenshots to be taken while in a private tab-->
    <string name="preferences_allow_screenshots_in_private_mode">Ngidinan layar dina langlangan nyamuni</string>
    <!-- Will inform the user of the risk of activating Allow screenshots in private browsing option -->
    <string name="preferences_screenshots_in_private_mode_disclaimer">Lamun diidinan, tab pribadi bakal katémbong nalika sababaraha aplikasi muka</string>
    <!-- Preference for adding private browsing shortcut -->
    <string name="preferences_add_private_browsing_shortcut">Tambahan tarabas nyungsi nyamuni</string>
    <!-- Preference for accessibility -->
    <string name="preferences_accessibility">Aksésibilitas</string>
    <!-- Preference to override the Firefox Account server -->
    <string name="preferences_override_fxa_server">Serper Firefox Account biasa</string>
    <!-- Preference to override the Sync token server -->
    <string name="preferences_override_sync_tokenserver">Serper Sync kustom</string>
    <!-- Toast shown after updating the FxA/Sync server override preferences -->
    <string name="toast_override_fxa_sync_server_done">Serper Firefox Account/Sync geus dirobah. Kaluar ti aplikasi pikeun nerapkeun parobahan…</string>
    <!-- Preference category for account information -->
    <string name="preferences_category_account">Akun</string>
    <!-- Preference shown on banner to sign into account -->
    <string name="preferences_sign_in">Asup</string>
    <!-- Preference for changing where the toolbar is positioned -->
    <string name="preferences_toolbar">Tulbar</string>
    <!-- Preference for changing default theme to dark or light mode -->
    <string name="preferences_theme">Téma</string>
    <!-- Preference for customizing the home screen -->
    <string name="preferences_home">Tepas</string>
    <!-- Preference for gestures based actions -->
    <string name="preferences_gestures">Réngkak</string>
    <!-- Preference for settings related to visual options -->
    <string name="preferences_customize">Sesuaikeun</string>
    <!-- Preference description for banner about signing in -->
    <string name="preferences_sign_in_description">Singkronkeun markah, jujutan, jeung nu lianna maké Firefox Account anjeun</string>
    <!-- Preference shown instead of account display name while account profile information isn't available yet. -->
    <string name="preferences_account_default_name">Akun Firefox</string>
    <!-- Preference text for account title when there was an error syncing FxA -->
    <string name="preferences_account_sync_error">Sambungkeun deui pikeun neruskeun nyingkronkeun</string>
    <!-- Preference for language -->
    <string name="preferences_language">Basa</string>
    <!-- Preference for data choices -->
    <string name="preferences_data_choices">Pilihan data</string>
    <!-- Preference for data collection -->
    <string name="preferences_data_collection">Koléksi data</string>
    <!-- Preference linking to the privacy notice -->
    <string name="preferences_privacy_link">Wawar privasi</string>
    <!-- Preference category for developer tools -->
    <string name="developer_tools_category">Parabot pamekar</string>
    <!-- Preference for developers -->
    <string name="preferences_remote_debugging">Debugging ti kajauhan liwat USB</string>
    <!-- Preference title for switch preference to show search engines -->
    <string name="preferences_show_search_engines">Témbongkeun mesin pamaluruh</string>
    <!-- Preference title for switch preference to show search suggestions -->
    <string name="preferences_show_search_suggestions">Témbongkeun anjuran maluruh</string>
    <!-- Preference title for switch preference to show voice search button -->
    <string name="preferences_show_voice_search">Tampilkeun panyungsi sora</string>
    <!-- Preference title for switch preference to show search suggestions also in private mode -->
    <string name="preferences_show_search_suggestions_in_private">Témbongkeun dina rintakan nyamuni</string>

    <!-- Preference title for switch preference to show a clipboard suggestion when searching -->
    <string name="preferences_show_clipboard_suggestions">Témbongkeun anjuran papan klip</string>
    <!-- Preference title for switch preference to suggest browsing history when searching -->
    <string name="preferences_search_browsing_history">Paluruh jujutan langlangan</string>
    <!-- Preference title for switch preference to suggest bookmarks when searching -->
    <string name="preferences_search_bookmarks">Paluruh markah</string>

    <!-- Preference title for switch preference to suggest synced tabs when searching -->
    <string name="preferences_search_synced_tabs">Paluruh tab anu singkron</string>
    <!-- Preference for account settings -->
    <string name="preferences_account_settings">Setélan akun</string>

    <!-- Preference for enabling url autocomplete-->
    <string name="preferences_enable_autocomplete_urls">Otokumplit URLs</string>
    <!-- Preference for open links in third party apps -->
    <string name="preferences_open_links_in_apps">Buka tutumbu dina aplikasi</string>
    <!-- Preference for open download with an external download manager app -->
    <string name="preferences_external_download_manager">Manajer undeuran éksternal</string>
    <!-- Preference for add_ons -->
    <string name="preferences_addons">Émbohan</string>

    <!-- Preference for notifications -->
    <string name="preferences_notifications">Iber</string>

    <!-- Add-on Preferences -->
    <!-- Preference to customize the configured AMO (addons.mozilla.org) collection -->
    <string name="preferences_customize_amo_collection">Koléksi Émboh sakahayang</string>
    <!-- Button caption to confirm the add-on collection configuration -->
    <string name="customize_addon_collection_ok">Heug</string>
    <!-- Button caption to abort the add-on collection configuration -->
    <string name="customize_addon_collection_cancel">Bolay</string>
    <!-- Hint displayed on input field for custom collection name -->
    <string name="customize_addon_collection_hint">Ngaran koléksi</string>
    <!-- Hint displayed on input field for custom collection user ID-->
    <string name="customize_addon_collection_user_hint">Pamilik koléksi (Sandiasma)</string>

    <!-- Toast shown after confirming the custom add-on collection configuration -->
    <string name="toast_customize_addon_collection_done">Koléksi Émboh geus dirobah. Kaluar ti aplikasi pikeun nerapkeun parobahan…</string>

    <!-- Add-on Installation from AMO-->
    <!-- Error displayed when user attempts to install an add-on from AMO (addons.mozilla.org) that is not supported -->
    <string name="addon_not_supported_error">Emboh teu didukung</string>

    <!-- Error displayed when user attempts to install an add-on from AMO (addons.mozilla.org) that is already installed -->
    <string name="addon_already_installed">Émboh geus dipasang</string>

    <!-- Account Preferences -->
    <!-- Preference for triggering sync -->
    <string name="preferences_sync_now">Singkronkeun ayeuna</string>
    <!-- Preference category for sync -->
    <string name="preferences_sync_category">Pilih nu rék disingkronkeun</string>
    <!-- Preference for syncing history -->
    <string name="preferences_sync_history">Jujutan</string>
    <!-- Preference for syncing bookmarks -->
    <string name="preferences_sync_bookmarks">Markah</string>

    <!-- Preference for syncing logins -->
    <string name="preferences_sync_logins">Login</string>
    <!-- Preference for syncing tabs -->
    <string name="preferences_sync_tabs_2">Buka tab</string>
    <!-- Preference for signing out -->
    <string name="preferences_sign_out">Kaluar</string>
    <!-- Preference displays and allows changing current FxA device name -->
    <string name="preferences_sync_device_name">Ngaran parangkat</string>
    <!-- Text shown when user enters empty device name -->
    <string name="empty_device_name_error">Ngaran piranti teu bisa kosong.</string>
    <!-- Label indicating that sync is in progress -->
    <string name="sync_syncing_in_progress">Nyingkronkeun…</string>

    <!-- Label summary indicating that sync failed. The first parameter is the date stamp showing last time it succeeded -->
    <string name="sync_failed_summary">Gagal Sync. Panungtung laksana: %s</string>
    <!-- Label summary showing never synced -->
    <string name="sync_failed_never_synced_summary">Gagal Sync. Panungtung laksana: can kungsi</string>
    <!-- Label summary the date we last synced. The first parameter is date stamp showing last time synced -->
    <string name="sync_last_synced_summary">Singkronan panungtung: %s</string>
    <!-- Label summary showing never synced -->
    <string name="sync_never_synced_summary">Singkronan panungtung: acan pernah</string>
    <!-- Text for displaying the default device name.
        The first parameter is the application name, the second is the device manufacturer name
        and the third is the device model. -->
    <string name="default_device_name_2">%1$s dina %2$s %3$s</string>

    <!-- Send Tab -->
    <!-- Name of the "receive tabs" notification channel. Displayed in the "App notifications" system settings for the app -->
    <string name="fxa_received_tab_channel_name">Tab nu katampa</string>
    <!-- Description of the "receive tabs" notification channel. Displayed in the "App notifications" system settings for the app -->
    <string name="fxa_received_tab_channel_description">Iber pikeun tab anu katampa ti séjén piranti Firefox.</string>
    <!--  The body for these is the URL of the tab received  -->
    <string name="fxa_tab_received_notification_name">Tab Katampa</string>
    <!-- When multiple tabs have been received -->
    <string name="fxa_tabs_received_notification_name">Tab Katampa</string>
    <!-- %s is the device name -->
    <string name="fxa_tab_received_from_notification_name">Tab ti %s</string>

    <!-- Advanced Preferences -->
    <!-- Preference for tracking protection settings -->
    <string name="preferences_tracking_protection_settings">Kilung Palacakan</string>
    <!-- Preference switch for tracking protection -->
    <string name="preferences_tracking_protection">Kilung Palacakan</string>
    <!-- Preference switch description for tracking protection -->
    <string name="preferences_tracking_protection_description">Peungpeuk kontén jeung skrip anu ngalacak anjeun jering</string>
    <!-- Preference for tracking protection exceptions -->
    <string name="preferences_tracking_protection_exceptions">Iwal</string>
    <!-- Preference description for tracking protection exceptions -->
    <string name="preferences_tracking_protection_exceptions_description">Kilung Palacakan pikeun ieu loka ayeuna pareum</string>

    <!-- Button in Exceptions Preference to turn on tracking protection for all sites (remove all exceptions) -->
    <string name="preferences_tracking_protection_exceptions_turn_on_for_all">Hurungkeun pikeun sakabéh loka</string>
    <!-- Text displayed when there are no exceptions -->
    <string name="exceptions_empty_message_description">Pangiwalan bisa dipaké mareuman protéksi palacakan pikeun loka anu dipilih.</string>
    <!-- Text displayed when there are no exceptions, with learn more link that brings users to a tracking protection SUMO page -->
    <string name="exceptions_empty_message_learn_more_link">Lenyepan</string>

    <!-- Description in Quick Settings that tells user tracking protection is off globally for all sites, and links to Settings to turn it on -->
    <string name="preferences_tracking_protection_turned_off_globally">Dipareuman sacara global, buka Setélan pikeun ngahurungkeun.</string>

    <!-- Preference switch for Telemetry -->
    <string name="preferences_telemetry">Telemétri</string>
    <!-- Preference switch for usage and technical data collection -->
    <string name="preference_usage_data">Data pamakéan jeung téknis</string>
    <!-- Preference description for usage and technical data collection -->
    <string name="preferences_usage_data_description">Bagikeun kinerja, pamakéan, data hadwér jeung kustomisasi ngeunaan pamaluruh anjeun ka Mozilla pikeun mantuan sangkan %1$s leuwih hadé</string>
    <!-- Preference switch for marketing data collection -->
    <string name="preferences_marketing_data">Data pamasaran</string>
    <!-- Preference description for marketing data collection, parameter is the app name (e.g. Firefox) -->
    <string name="preferences_marketing_data_description">Bagikeun data ngeunaan fitur naon baé anu dipaké di %1$s ka Leanplum, péndor pamasaran ider kami.</string>
    <!-- Title for studies preferences -->
    <string name="preference_experiments_2">Studi</string>
    <!-- Summary for studies preferences -->
    <string name="preference_experiments_summary_2">Ngidinan Mozilla masang jeung ngajalankeun studi</string>
    <!-- Title for experiments preferences -->
    <string name="preference_experiments">Éksperimén</string>
    <!-- Summary for experiments preferences -->
    <string name="preference_experiments_summary">Ngidinan Mozilla masang sareng ngumpulkeun data kanggo fitur ékspérimén</string>
    <!-- Preference switch for crash reporter -->
    <string name="preferences_crash_reporter">Laporan karuksakan</string>
    <!-- Preference switch for Mozilla location service -->
    <string name="preferences_mozilla_location_service">Layanan perenah Mozilla</string>
    <!-- Preference switch for app health report. The first parameter is the name of the application (For example: Fenix) -->
    <string name="preferences_fenix_health_report">Laporan kaséhatan %s</string>

    <!-- Turn On Sync Preferences -->
    <!-- Header of the Turn on Sync preference view -->
    <string name="preferences_sync">Hurungkeun Sync</string>
    <!-- Preference for pairing -->
    <string name="preferences_sync_pair">Pinday sandi papasangan dina Firefox déstop</string>

    <!-- Preference for account login -->
    <string name="preferences_sync_sign_in">Asup</string>
    <!-- Preference for reconnecting to FxA sync -->
    <string name="preferences_sync_sign_in_to_reconnect">Asup pikeun nyambungkeun deui</string>
    <!-- Preference for removing FxA account -->
    <string name="preferences_sync_remove_account">Cabut akun</string>

    <!-- Pairing Feature strings -->
    <!-- Instructions on how to access pairing -->
    <string name="pair_instructions_2"><![CDATA[Pindai sandi QR anu ditémbongkeun dina <b>firefox.com/pair</b>]]></string>
    <!-- Button to open camera for pairing -->
    <string name="pair_open_camera">Buka Kaméra</string>
    <!-- Button to cancel pairing -->
    <string name="pair_cancel">Bolay</string>

    <!-- Toolbar Preferences -->
    <!-- Preference for using top toolbar -->
    <string name="preference_top_toolbar">Luhur</string>
    <!-- Preference for using bottom toolbar -->
    <string name="preference_bottom_toolbar">Handap</string>

    <!-- Theme Preferences -->
    <!-- Preference for using light theme -->
    <string name="preference_light_theme">Caang</string>
    <!-- Preference for using dark theme -->
    <string name="preference_dark_theme">Poék</string>
    <!-- Preference for using using dark or light theme automatically set by battery -->
    <string name="preference_auto_battery_theme">Atur ku Pangirit Batré</string>
    <!-- Preference for using following device theme -->
    <string name="preference_follow_device_theme">Turutan téma paranti</string>

    <!-- Gestures Preferences-->
    <!-- Preferences for using pull to refresh in a webpage -->
    <string name="preference_gestures_website_pull_to_refresh">Betot pikeun nyegerkeun</string>

    <!-- Preference for using the dynamic toolbar -->
    <string name="preference_gestures_dynamic_toolbar">Gorolongkeun pikeun nyumputkeun tulbar</string>

    <!-- Preference for switching tabs by swiping horizontally on the toolbar -->
    <string name="preference_gestures_swipe_toolbar_switch_tabs">Gilerkeun tulbar ka gigir pikeun pindah tab</string>
    <!-- Preference for showing the opened tabs by swiping up on the toolbar-->
    <string name="preference_gestures_swipe_toolbar_show_tabs">Gilerkeun tulbar ka luhur pikeun muka tab</string>

    <!-- Library -->
    <!-- Option in Library to open Sessions page -->
    <string name="library_sessions">Sesi</string>
    <!-- Option in Library to open Screenshots page -->
    <string name="library_screenshots">Téwakan layar</string>
    <!-- Option in Library to open Downloads page -->
    <string name="library_downloads">Undeuran</string>
    <!-- Option in library to open Bookmarks page -->
    <string name="library_bookmarks">Markah</string>
    <!-- Option in library to open Desktop Bookmarks root page -->
    <string name="library_desktop_bookmarks_root">Markah Déstop</string>
    <!-- Option in library to open Desktop Bookmarks "menu" page -->
    <string name="library_desktop_bookmarks_menu">Menu markah</string>
    <!-- Option in library to open Desktop Bookmarks "toolbar" page -->
    <string name="library_desktop_bookmarks_toolbar">Palang Parabot Markah</string>
    <!-- Option in library to open Desktop Bookmarks "unfiled" page -->
    <string name="library_desktop_bookmarks_unfiled">Markah Lianna</string>
    <!-- Option in Library to open History page -->
    <string name="library_history">Jujutan</string>
    <!-- Option in Library to open a new tab -->
    <string name="library_new_tab">Tab anyar</string>
    <!-- Option in Library to find text in page -->
    <string name="library_find_in_page">Téangan dina kaca</string>
    <!-- Option in Library to open Synced Tabs page -->
    <string name="library_synced_tabs">Tab singkron</string>
    <!-- Option in Library to open Reading List -->
    <string name="library_reading_list">Daptar Bacaeun</string>
    <!-- Menu Item Label for Search in Library -->
    <string name="library_search">Paluruh</string>

    <!-- Settings Page Title -->
    <string name="settings_title">Setélan</string>
    <!-- Content description (not visible, for screen readers etc.): "Menu icon for items on a history item" -->
    <string name="content_description_history_menu">Menu barang jujutan</string>
    <!-- Content description (not visible, for screen readers etc.): "Close button for library settings" -->
    <string name="content_description_close_button">Tutup</string>

    <!-- Option in library for Recently Closed Tabs -->
    <string name="library_recently_closed_tabs">Tab anu anyar ditutup</string>
    <!-- Option in library to open Recently Closed Tabs page -->
    <string name="recently_closed_show_full_history">Témbongkeun jujutan lengkep</string>
    <!-- Text to show users they have multiple tabs saved in the Recently Closed Tabs section of history.
    %d is a placeholder for the number of tabs selected. -->
    <string name="recently_closed_tabs">%d tab</string>
    <!-- Text to show users they have one tab saved in the Recently Closed Tabs section of history.
    %d is a placeholder for the number of tabs selected. -->
    <string name="recently_closed_tab">%d tab</string>
    <!-- Recently closed tabs screen message when there are no recently closed tabs -->
    <string name="recently_closed_empty_message">Taya tab nu anyar ditutup di dieu</string>

    <!-- Tab Management -->
    <!-- Title of preference for tabs management -->
    <string name="preferences_tabs">Tab</string>
    <!-- Title of preference that allows a user to specify the tab view -->
    <string name="preferences_tab_view">Panémbong tab</string>
    <!-- Option for a list tab view -->
    <string name="tab_view_list">Béréndélan</string>
    <!-- Option for a grid tab view -->
    <string name="tab_view_grid">Grid</string>
    <!-- Title of preference that allows a user to auto close tabs after a specified amount of time -->
    <string name="preferences_close_tabs">Tutup tab</string>
    <!-- Option for auto closing tabs that will never auto close tabs, always allows user to manually close tabs -->
    <string name="close_tabs_manually">Manual</string>
    <!-- Option for auto closing tabs that will auto close tabs after one day -->
    <string name="close_tabs_after_one_day">Sanggeus sapoé</string>
    <!-- Option for auto closing tabs that will auto close tabs after one week -->
    <string name="close_tabs_after_one_week">Sanggeus saminggu</string>
    <!-- Option for auto closing tabs that will auto close tabs after one month -->
    <string name="close_tabs_after_one_month">Sanggeus sabulan</string>

    <!-- Summary for tabs preference when auto closing tabs setting is set to manual close-->
    <string name="close_tabs_manually_summary">Tutup manual</string>
    <!-- Summary for tabs preference when auto closing tabs setting is set to auto close tabs after one day-->
    <string name="close_tabs_after_one_day_summary">Tutup sanggeus sapoé</string>
    <!-- Summary for tabs preference when auto closing tabs setting is set to auto close tabs after one week-->
    <string name="close_tabs_after_one_week_summary">Tutup sanggeus saminggu</string>
    <!-- Summary for tabs preference when auto closing tabs setting is set to auto close tabs after one month-->
    <string name="close_tabs_after_one_month_summary">Tutup sanggeus sabulan</string>

    <!-- Sessions -->
    <!-- Title for the list of tabs -->
    <string name="tab_header_label">Buka tab</string>
    <!-- Title for the list of tabs in the current private session -->
    <string name="tabs_header_private_title">Sesi nyamuni</string>
    <!-- Title for the list of tabs in the current private session -->
    <string name="tabs_header_private_tabs_title">Tab nyamuni</string>
    <!-- Title for the list of tabs in the synced tabs -->
    <string name="tabs_header_synced_tabs_title">Tab singkron</string>
    <!-- Content description (not visible, for screen readers etc.): Add tab button. Adds a news tab when pressed -->
    <string name="add_tab">Tambah tab</string>
    <!-- Content description (not visible, for screen readers etc.): Add tab button. Adds a news tab when pressed -->
    <string name="add_private_tab">Tambah tab nyamuni</string>
    <!-- Text for the new tab button to indicate adding a new private tab in the tab -->
    <string name="tab_drawer_fab_content">Salindungan</string>
    <!-- Text for the new tab button to indicate syncing command on the synced tabs page -->
    <string name="tab_drawer_fab_sync">Singkronkeun</string>
    <!-- Text shown as the title of the open tab tray -->
    <string name="tab_tray_title">Buka Tab</string>
    <!-- Text shown in the menu for saving tabs to a collection -->
    <string name="tab_tray_menu_item_save">Simpen kana koléksi</string>
    <!-- Text shown in the menu for the collection selector -->
    <string name="tab_tray_menu_select">Pilih</string>
    <!-- Text shown in the menu for sharing all tabs -->
    <string name="tab_tray_menu_item_share">Bagikeun sadaya tab</string>
    <!-- Text shown in the menu to view recently closed tabs -->
    <string name="tab_tray_menu_recently_closed">Tab nu anyar ditutup</string>
    <!-- Text shown in the menu to view account settings -->
    <string name="tab_tray_menu_account_settings">Setélan akun</string>
    <!-- Text shown in the menu to view tab settings -->
    <string name="tab_tray_menu_tab_settings">Setélan tab</string>
    <!-- Text shown in the menu for closing all tabs -->
    <string name="tab_tray_menu_item_close">Tutup kabéh tab</string>
    <!-- Shortcut action to open new tab -->
    <string name="tab_tray_menu_open_new_tab">Tab anyar</string>
    <!-- Shortcut action to open the home screen -->
    <string name="tab_tray_menu_home">Mulang</string>
    <!-- Shortcut action to toggle private mode -->
    <string name="tab_tray_menu_toggle">Mode tab pindah</string>
    <!-- Text shown in the multiselect menu for bookmarking selected tabs. -->
    <string name="tab_tray_multiselect_menu_item_bookmark">Markah</string>
    <!-- Text shown in the multiselect menu for closing selected tabs. -->
    <string name="tab_tray_multiselect_menu_item_close">Tutup</string>
    <!-- Content description for tabs tray multiselect share button -->
    <string name="tab_tray_multiselect_share_content_description">Bagikeun tab anu dipilih</string>
    <!-- Content description for tabs tray multiselect menu -->
    <string name="tab_tray_multiselect_menu_content_description">Menu tab anu dipilih</string>
    <!-- Content description (not visible, for screen readers etc.): Removes tab from collection button. Removes the selected tab from collection when pressed -->
    <string name="remove_tab_from_collection">Cabut tab tina koléksi</string>
    <!-- Text for button to enter multiselect mode in tabs tray -->
    <string name="tabs_tray_select_tabs">Pilih tab</string>
    <!-- Content description (not visible, for screen readers etc.): Close tab button. Closes the current session when pressed -->
    <string name="close_tab">Tutup tab</string>
    <!-- Content description (not visible, for screen readers etc.): Close tab <title> button. First parameter is tab title  -->
    <string name="close_tab_title">Tutup tab %s</string>
    <!-- Content description (not visible, for screen readers etc.): Opens the open tabs menu when pressed -->
    <string name="open_tabs_menu">Buka menu tab</string>
    <!-- Open tabs menu item to close all tabs -->
    <string name="tabs_menu_close_all_tabs">Tutup kabéh tab</string>
    <!-- Open tabs menu item to share all tabs -->
    <string name="tabs_menu_share_tabs">Bagikeun tab</string>
    <!-- Open tabs menu item to save tabs to collection -->
    <string name="tabs_menu_save_to_collection1">Simpen tab kana koléksi</string>
    <!-- Content description (not visible, for screen readers etc.): Opens the tab menu when pressed -->
    <string name="tab_menu">Menu tab</string>
    <!-- Tab menu item to share the tab -->
    <string name="tab_share">Bagikeun tab</string>
    <!-- Button in the current session menu. Deletes the session when pressed -->
    <string name="current_session_delete">Pupus</string>
    <!-- Button in the current session menu. Saves the session when pressed -->
    <string name="current_session_save">Teundeun</string>
    <!-- Button in the current session menu. Opens the share menu when pressed -->
    <string name="current_session_share">Bagikeun</string>
    <!-- Content description (not visible, for screen readers etc.): Title icon for current session menu -->
    <string name="current_session_image">Gambaran sési kiwari</string>
    <!-- Button to save the current set of tabs into a collection -->
    <string name="save_to_collection">Simpen kana koléksi</string>
    <!-- Text for the menu button to delete a collection -->
    <string name="collection_delete">Hapus koléksi</string>
    <!-- Text for the menu button to rename a collection -->
    <string name="collection_rename">Ganti ngaran koléksi</string>
    <!-- Text for the button to open tabs of the selected collection -->
    <string name="collection_open_tabs">Buka tab</string>
    <!-- Hint for adding name of a collection -->
    <string name="collection_name_hint">Ngaran koléksi</string>
    <!-- Text for the menu button to rename a top site -->
	<string name="rename_top_site">Ganti ngaran</string>
	<!-- Text for the menu button to remove a top site -->
	<string name="remove_top_site">Piceun</string>
    <!-- Text for the menu button to delete a top site from history -->
    <string name="delete_from_history">Pupus tina jujutan</string>
    <!-- Postfix for private WebApp titles, placeholder is replaced with app name -->
    <string name="pwa_site_controls_title_private">%1$s (Mode Nyamuni)</string>

    <!-- Button in the current tab tray header in multiselect mode. Saved the selected tabs to a collection when pressed. -->
    <string name="tab_tray_save_to_collection">Teundeun</string>

    <!-- History -->
    <!-- Text for the button to clear all history -->
    <string name="history_delete_all">Hapus jujutan</string>
    <!-- Text for the dialog to confirm clearing all history -->
    <string name="history_delete_all_dialog">Yakin rék meresihan jujutan anjeun?</string>
    <!-- Text for the snackbar to confirm that multiple browsing history items has been deleted -->
    <string name="history_delete_multiple_items_snackbar">Mupus jujutan</string>
    <!-- Text for the snackbar to confirm that a single browsing history item has been deleted. The first parameter is the shortened URL of the deleted history item. -->
    <string name="history_delete_single_item_snackbar">Mupus %1$s</string>
    <!-- Text for positive action to delete history in deleting history dialog -->
    <string name="history_clear_dialog">Beresihan</string>
    <!-- History overflow menu copy button -->
    <string name="history_menu_copy_button">Tiron</string>
    <!-- History overflow menu share button -->
    <string name="history_menu_share_button">Bagikeun</string>
    <!-- History overflow menu open in new tab button -->
    <string name="history_menu_open_in_new_tab_button">Buka dina tab anyar</string>
    <!-- History overflow menu open in private tab button -->
    <string name="history_menu_open_in_private_tab_button">Buka dina tab nyamuni</string>
    <!-- Text for the button to delete a single history item -->
    <string name="history_delete_item">Pupus</string>
    <!-- History multi select title in app bar
    The first parameter is the number of bookmarks selected -->
    <string name="history_multi_select_title">%1$d dipilih</string>
    <!-- Text for the button to clear selected history items. The first parameter
        is a digit showing the number of items you have selected -->
    <string name="history_delete_some">Hapus %1$d item</string>

    <!-- Text for the header that groups the history for today -->
    <string name="history_today">Poé ieu</string>
    <!-- Text for the header that groups the history for yesterday -->
    <string name="history_yesterday">Kamari</string>
    <!-- Text for the header that groups the history for last 24 hours -->
    <string name="history_24_hours">24 jam terakhir</string>

    <!-- Text for the header that groups the history the past 7 days -->
    <string name="history_7_days">7 dinten kapungkur</string>
    <!-- Text for the header that groups the history the past 30 days -->
    <string name="history_30_days">30 dinten kapungkur</string>
    <!-- Text for the header that groups the history older than the last month -->
    <string name="history_older">Lawas</string>
    <!-- Text shown when no history exists -->
    <string name="history_empty_message">Teu aya jujutan di dieu</string>

    <!-- Downloads -->
    <!-- Text for the button to clear all downloads -->
    <string name="download_delete_all">Hapus undeuran</string>
    <!-- Text for the dialog to confirm clearing all downloads -->
    <string name="download_delete_all_dialog">Yakin rék meresihan undeuran anjeun?</string>
    <!-- Text for the snackbar to confirm that multiple downloads items have been removed -->
    <string name="download_delete_multiple_items_snackbar_1">Undeuran Disingkahkeun</string>
    <!-- Text for the snackbar to confirm that a single download item has been removed. The first parameter is the name of the download item. -->
    <string name="download_delete_single_item_snackbar">Disingkahkeun  %1$s</string>
    <!-- Text shown when no download exists -->
    <string name="download_empty_message_1">Taya berkas undeuran</string>
    <!-- History multi select title in app bar
    The first parameter is the number of downloads selected -->
    <string name="download_multi_select_title">%1$d dipilih</string>

    <!-- History overflow menu open in new tab button -->
    <string name="download_menu_open">Buka</string>


    <!-- Text for the button to remove a single download item -->
    <string name="download_delete_item_1">Singkahkeun</string>


    <!-- Crashes -->
    <!-- Title text displayed on the tab crash page. This first parameter is the name of the application (For example: Fenix) -->
    <string name="tab_crash_title_2">Hampura. %1$s teu tiasa nyungsi ieu kaca.</string>
    <!-- Description text displayed on the tab crash page -->
    <string name="tab_crash_description">Anjeun bisa nyoba mulangkeun deui atawa nutup tab di handap.</string>
    <!-- Send crash report checkbox text on the tab crash page -->
    <string name="tab_crash_send_report">Kirim laporan nu ruksak ka Mozilla</string>
    <!-- Close tab button text on the tab crash page -->
    <string name="tab_crash_close">Tutup tab</string>
    <!-- Restore tab button text on the tab crash page -->
    <string name="tab_crash_restore">Malikkeun tab</string>

    <!-- Content Description for session item menu button -->
    <string name="content_description_session_menu">Pilihan sési</string>

    <!-- Content Description for session item share button -->
    <string name="content_description_session_share">Bagikeun sési</string>

    <!-- Bookmarks -->
    <!-- Content description for bookmarks library menu -->
    <string name="bookmark_menu_content_description">Menu markah</string>
    <!-- Screen title for editing bookmarks -->
    <string name="bookmark_edit">Édit markah</string>
    <!-- Screen title for selecting a bookmarks folder -->
    <string name="bookmark_select_folder">Pilih map</string>
    <!-- Confirmation message for a dialog confirming if the user wants to delete the selected folder -->
    <string name="bookmark_delete_folder_confirmation_dialog">Yakin anjeun rék mupus ieu folder?</string>
    <!-- Confirmation message for a dialog confirming if the user wants to delete multiple items including folders. Parameter will be replaced by app name. -->
    <string name="bookmark_delete_multiple_folders_confirmation_dialog">%s bakal mupus item anu dipilih.</string>
    <!-- Snackbar title shown after a folder has been deleted. This first parameter is the name of the deleted folder -->
    <string name="bookmark_delete_folder_snackbar">Mupus %1$s</string>
    <!-- Screen title for adding a bookmarks folder -->
    <string name="bookmark_add_folder">Tambah map</string>
    <!-- deprecated: Snackbar title shown after a bookmark has been created. -->
    <string name="bookmark_created_snackbar">Markah dijieun.</string>
    <!-- Snackbar title shown after a bookmark has been created. -->
    <string name="bookmark_saved_snackbar">Markah diteundeun!</string>
    <!-- Snackbar edit button shown after a bookmark has been created. -->
    <string name="edit_bookmark_snackbar_action">ÉDIT</string>
    <!-- Bookmark overflow menu edit button -->
    <string name="bookmark_menu_edit_button">Édit</string>
    <!-- Bookmark overflow menu select button -->
    <string name="bookmark_menu_select_button">Pilih</string>
    <!-- Bookmark overflow menu copy button -->
    <string name="bookmark_menu_copy_button">Tiron</string>
    <!-- Bookmark overflow menu share button -->
    <string name="bookmark_menu_share_button">Bagikeun</string>
    <!-- Bookmark overflow menu open in new tab button -->
    <string name="bookmark_menu_open_in_new_tab_button">Buka dina tab anyar</string>
    <!-- Bookmark overflow menu open in private tab button -->
    <string name="bookmark_menu_open_in_private_tab_button">Buka dina tab nyamuni</string>
    <!-- Bookmark overflow menu delete button -->
    <string name="bookmark_menu_delete_button">Pupus</string>
    <!--Bookmark overflow menu save button -->
    <string name="bookmark_menu_save_button">Teundeun</string>
    <!-- Bookmark multi select title in app bar
     The first parameter is the number of bookmarks selected -->
    <string name="bookmarks_multi_select_title">%1$d dipilih</string>
    <!-- Bookmark editing screen title -->
    <string name="edit_bookmark_fragment_title">Édit markah</string>
    <!-- Bookmark folder editing screen title -->
    <string name="edit_bookmark_folder_fragment_title">Édit map</string>
    <!-- Bookmark sign in button message -->
    <string name="bookmark_sign_in_button">Asup pikeun nempo markah singkron</string>
    <!-- Bookmark URL editing field label -->
    <string name="bookmark_url_label">URL</string>
    <!-- Bookmark FOLDER editing field label -->
    <string name="bookmark_folder_label">MAP</string>
    <!-- Bookmark NAME editing field label -->
    <string name="bookmark_name_label">NGARAN</string>
    <!-- Bookmark add folder screen title -->
    <string name="bookmark_add_folder_fragment_label">Tambah map</string>
    <!-- Bookmark select folder screen title -->
    <string name="bookmark_select_folder_fragment_label">Pilih map</string>
    <!-- Bookmark editing error missing title -->
    <string name="bookmark_empty_title_error">Kudu boga judul</string>
    <!-- Bookmark editing error missing or improper URL -->
    <string name="bookmark_invalid_url_error">URL henteu bener</string>
    <!-- Bookmark screen message for empty bookmarks folder -->
    <string name="bookmarks_empty_message">Euweuh markah di dieu</string>

    <!-- Bookmark snackbar message on deletion
     The first parameter is the host part of the URL of the bookmark deleted, if any -->
    <string name="bookmark_deletion_snackbar_message">Mupus %1$s</string>
    <!-- Bookmark snackbar message on deleting multiple bookmarks not including folders-->
    <string name="bookmark_deletion_multiple_snackbar_message_2">Mupus markah</string>
    <!-- Bookmark snackbar message on deleting multiple bookmarks including folders-->
    <string name="bookmark_deletion_multiple_snackbar_message_3">Mupus folder anu dipilih</string>
    <!-- Bookmark undo button for deletion snackbar action -->
    <string name="bookmark_undo_deletion">BEDO</string>

    <!-- Site Permissions -->
    <!-- Site permissions preferences header -->
    <string name="permissions_header">Idin</string>
    <!-- Button label that take the user to the Android App setting -->
    <string name="phone_feature_go_to_settings">Buka Setélan</string>
    <!-- Content description (not visible, for screen readers etc.): Quick settings sheet
        to give users access to site specific information / settings. For example:
        Secure settings status and a button to modify site permissions -->
    <string name="quick_settings_sheet">Sepré sétélan gancang</string>
    <!-- Label that indicates that this option it the recommended one -->
    <string name="phone_feature_recommended">Disarankeun</string>
    <!-- button that allows editing site permissions settings -->
    <string name="quick_settings_sheet_manage_site_permissions">Ngatur idin loka</string>
    <!-- Button label for clearing all the information of site permissions-->
    <string name="clear_permissions">Beresihan idin</string>
    <!-- Button label for clearing a site permission-->
    <string name="clear_permission">Beresihan idin</string>
    <!-- Button label for clearing all the information on all sites-->
    <string name="clear_permissions_on_all_sites">Beresihan idin di sadaya loka</string>

    <!-- Preference for altering video and audio autoplay for all websites -->
    <string name="preference_browser_feature_autoplay">Autoplay</string>
    <!-- Preference for altering the camera access for all websites -->
    <string name="preference_phone_feature_camera">Kaméra</string>
    <!-- Preference for altering the microphone access for all websites -->
    <string name="preference_phone_feature_microphone">Mikropon</string>
    <!-- Preference for altering the location access for all websites -->
    <string name="preference_phone_feature_location">Lokasi</string>
    <!-- Preference for altering the notification access for all websites -->
    <string name="preference_phone_feature_notification">Iber</string>
    <!-- Preference for altering the persistent storage access for all websites -->
    <string name="preference_phone_feature_persistent_storage">Panyimpen panceg</string>
    <!-- Preference for altering the EME access for all websites -->
    <string name="preference_phone_feature_media_key_system_access">Kontén anu diatur ku DRM</string>
    <!-- Label that indicates that a permission must be asked always -->
    <string name="preference_option_phone_feature_ask_to_allow">Nyuhunkeun diidinan</string>
    <!-- Label that indicates that a permission must be blocked -->
    <string name="preference_option_phone_feature_blocked">Dipeungpeuk</string>
    <!-- Label that indicates that a permission must be allowed -->
    <string name="preference_option_phone_feature_allowed">Idinan</string>
    <!--Label that indicates a permission is by the Android OS-->
    <string name="phone_feature_blocked_by_android">Diblokir ku Android</string>
    <!-- Preference for showing a list of websites that the default configurations won't apply to them -->
    <string name="preference_exceptions">Iwal</string>

    <!-- Summary of tracking protection preference if tracking protection is set to on -->
    <string name="tracking_protection_on">Hurung</string>
    <!-- Summary of tracking protection preference if tracking protection is set to off -->
    <string name="tracking_protection_off">Pareum</string>
    <!-- Label for global setting that indicates that all video and audio autoplay is allowed -->
    <string name="preference_option_autoplay_allowed2">Ngidinan sora jeung pidéo</string>
    <!-- Label for site specific setting that indicates that all video and audio autoplay is allowed -->
    <string name="quick_setting_option_autoplay_allowed">Idinan audio jeung pidéo</string>
    <!-- Label that indicates that video and audio autoplay is only allowed over Wi-Fi -->
    <string name="preference_option_autoplay_allowed_wifi_only2">Blokir sora jeung pidéo dina data sélulér wungkul</string>
    <!-- Subtext that explains 'autoplay on Wi-Fi only' option -->
    <string name="preference_option_autoplay_allowed_wifi_subtext">Sora jeung pidéo bakal dimaénkeun dina Wi-Fi</string>
    <!-- Label for global setting that indicates that video autoplay is allowed, but audio autoplay is blocked -->
    <string name="preference_option_autoplay_block_audio2">Blokir sora hungkul</string>
    <!-- Label for site specific setting that indicates that video autoplay is allowed, but audio autoplay is blocked -->
    <string name="quick_setting_option_autoplay_block_audio">Peungpeuk audio hungkul</string>
    <!-- Label for global setting that indicates that all video and audio autoplay is blocked -->
    <string name="preference_option_autoplay_blocked3">Blokir sora jueng pidéo</string>
    <!-- Label for site specific setting that indicates that all video and audio autoplay is blocked -->
    <string name="quick_setting_option_autoplay_blocked">Peungpeuk audio jeung pidéo</string>
    <!-- Summary of delete browsing data on quit preference if it is set to on -->
    <string name="delete_browsing_data_quit_on">Hurung</string>
    <!-- Summary of delete browsing data on quit preference if it is set to off -->
    <string name="delete_browsing_data_quit_off">Pareum</string>

    <!-- Collections -->
    <!-- Collections header on home fragment -->
    <string name="collections_header">Koléksi</string>
    <!-- Content description (not visible, for screen readers etc.): Opens the collection menu when pressed -->
    <string name="collection_menu_button_content_description">Menu koléksi</string>
    <!-- Label to describe what collections are to a new user without any collections -->
    <string name="no_collections_description2">Kumpulkeun anu parenting.\n Kumpulkeun pamaluruhan, loka, jeung tab anu sarupa sangkan jaga babari muka deui.</string>
    <!-- Title for the "select tabs" step of the collection creator -->
    <string name="create_collection_select_tabs">Pilih Tab</string>
    <!-- Title for the "select collection" step of the collection creator -->
    <string name="create_collection_select_collection">Pilih koléksi</string>
    <!-- Title for the "name collection" step of the collection creator -->
    <string name="create_collection_name_collection">Ngaran koléksi</string>
    <!-- Button to add new collection for the "select collection" step of the collection creator -->
    <string name="create_collection_add_new_collection">Nambihkeun koléksi anyar</string>
    <!-- Button to select all tabs in the "select tabs" step of the collection creator -->
    <string name="create_collection_select_all">Pilih Kabéh</string>
    <!-- Button to deselect all tabs in the "select tabs" step of the collection creator -->
    <string name="create_collection_deselect_all">Ulah Pilih Kabéh</string>
    <!-- Text to prompt users to select the tabs to save in the "select tabs" step of the collection creator -->
    <string name="create_collection_save_to_collection_empty">Pilih tab pikeun diteundeun</string>
    <!-- Text to show users how many tabs they have selected in the "select tabs" step of the collection creator.
     %d is a placeholder for the number of tabs selected. -->
    <string name="create_collection_save_to_collection_tabs_selected">%d tab dipilih</string>
    <!-- Text to show users they have one tab selected in the "select tabs" step of the collection creator.
    %d is a placeholder for the number of tabs selected. -->
    <string name="create_collection_save_to_collection_tab_selected">%d tab dipilih</string>
    <!-- Text shown in snackbar when multiple tabs have been saved in a collection -->
    <string name="create_collection_tabs_saved">Tab diteundeun!</string>
    <!-- Text shown in snackbar when one or multiple tabs have been saved in a new collection -->
    <string name="create_collection_tabs_saved_new_collection">Koléksi diteundeun!</string>
    <!-- Text shown in snackbar when one tab has been saved in a collection -->
    <string name="create_collection_tab_saved">Tab disimpen!</string>
    <!-- Content description (not visible, for screen readers etc.): button to close the collection creator -->
    <string name="create_collection_close">Tutup</string>
    <!-- Button to save currently selected tabs in the "select tabs" step of the collection creator-->
    <string name="create_collection_save">Teundeun</string>

    <!-- Snackbar action to view the collection the user just created or updated -->
    <string name="create_collection_view">Témbong</string>

    <!-- Default name for a new collection in "name new collection" step of the collection creator. %d is a placeholder for the number of collections-->
    <string name="create_collection_default_name">Koléksi %d</string>

    <!-- Share -->
    <!-- Share screen header -->
    <string name="share_header">Kirim jeung Bagikeun</string>
    <!-- Share screen header -->
    <string name="share_header_2">Bagikeun</string>
    <!-- Content description (not visible, for screen readers etc.):
        "Share" button. Opens the share menu when pressed. -->
    <string name="share_button_content_description">Bagikeun</string>
    <!-- Sub-header in the dialog to share a link to another app -->
    <string name="share_link_subheader">Bagikeun tutumbu</string>
    <!-- Sub-header in the dialog to share a link to another sync device -->
    <string name="share_device_subheader">Kirim ka parangkat</string>
    <!-- Sub-header in the dialog to share a link to an app from the full list -->
    <string name="share_link_all_apps_subheader">Sadaya lampah</string>
    <!-- Sub-header in the dialog to share a link to an app from the most-recent sorted list -->
    <string name="share_link_recent_apps_subheader">Anyar dianggo</string>
<<<<<<< HEAD
    <!-- An string shown when an account is signed in where %1$s is a placeholder for the email-->
    <string name="sync_signed_as">Asup salaku %1$s</string>
=======
>>>>>>> edea181c
    <!-- An option from the three dot menu to into sync -->
    <string name="sync_menu_sign_in">Asup pikeun nyingkronkeun</string>
    <!-- An option from the share dialog to sign into sync -->
    <string name="sync_sign_in">Asup ka Sync</string>
    <!-- An option from the share dialog to send link to all other sync devices -->
    <string name="sync_send_to_all">Kirim ka sadaya parangkat</string>
    <!-- An option from the share dialog to reconnect to sync -->
    <string name="sync_reconnect">Sambungkeun deui ka Sync</string>
    <!-- Text displayed when sync is offline and cannot be accessed -->
    <string name="sync_offline">Luring</string>
    <!-- An option to connect additional devices -->
    <string name="sync_connect_device">Sambungkeun parangkat séjén</string>
    <!-- The dialog text shown when additional devices are not available -->
    <string name="sync_connect_device_dialog">Pikeun ngirim tab, asup ka Firefox sahanteuna sakali di piranti nu séjén.</string>
    <!-- Confirmation dialog button -->
    <string name="sync_confirmation_button">Ngarti</string>
    <!-- Share error message -->
    <string name="share_error_snackbar">Teu bisa ngabagi ka aplikasi ieu</string>
    <!-- Add new device screen title -->
    <string name="sync_add_new_device_title">Kirim ka parangkat</string>
    <!-- Text for the warning message on the Add new device screen -->
    <string name="sync_add_new_device_message">Teu aya parangkat nyambung</string>
    <!-- Text for the button to learn about sending tabs -->
    <string name="sync_add_new_device_learn_button">Diajar Ngeunaan Ngirim Tab…</string>
    <!-- Text for the button to connect another device -->
    <string name="sync_add_new_device_connect_button">Sambungkeun Parangkat Séjén…</string>

    <!-- Notifications -->
    <!-- The user visible name of the "notification channel" (Android 8+ feature) for the ongoing notification shown while a browsing session is active. -->
    <string name="notification_pbm_channel_name">Rintakan nyungsi nyamuni</string>
    <!-- Text shown in the notification that pops up to remind the user that a private browsing session is active. -->
    <string name="notification_pbm_delete_text">Hapus tab nyamuni</string>
    <!-- Text shown in the notification that pops up to remind the user that a private browsing session is active. -->
    <string name="notification_pbm_delete_text_2">Tutup tab nyamuni</string>
    <!-- Notification action to open Fenix and resume the current browsing session. -->
    <string name="notification_pbm_action_open">Buka</string>
    <!-- Notification action to delete all current private browsing sessions AND switch to Fenix (bring it to the foreground) -->
    <string name="notification_pbm_action_delete_and_open">Hapus jeung Buka</string>
    <!-- Name of the "Powered by Fenix" notification channel. Displayed in the "App notifications" system settings for the app -->
    <string name="notification_powered_by_channel_name">Ditanagaan ku</string>
    <!-- Text shown in snackbar when user deletes a collection -->
    <string name="snackbar_collection_deleted">Mupus koléksi</string>
    <!-- Text shown in snackbar when user renames a collection -->
    <string name="snackbar_collection_renamed">Koléksi dingaranan</string>
    <!-- Text shown in snackbar when user deletes a tab -->
    <string name="snackbar_tab_deleted">Mupus tab</string>
    <!-- Text shown in snackbar when user deletes all tabs -->
    <string name="snackbar_tabs_deleted">Mupus tab</string>
    <!-- Text shown in snackbar when user closes a tab -->
    <string name="snackbar_tab_closed">Tab ditutup</string>
    <!-- Text shown in snackbar when user closes all tabs -->
    <string name="snackbar_tabs_closed">Tab ditutup</string>
    <!-- Text shown in snackbar when user closes tabs -->
    <string name="snackbar_message_tabs_closed">Tab ditutup!</string>
    <!-- Text shown in snackbar when user bookmarks a list of tabs -->
    <string name="snackbar_message_bookmarks_saved">Markah diteundeun!</string>
    <!-- Text shown in snackbar action for viewing bookmarks -->
    <string name="snackbar_message_bookmarks_view">Témbong</string>
    <!-- Text shown in snackbar when user adds a site to top sites -->
    <string name="snackbar_added_to_top_sites">Ditambahkeun kana loka kawentar!</string>
    <!-- Text shown in snackbar when user closes a private tab -->
    <string name="snackbar_private_tab_closed">Tab nyamuni ditutup</string>
    <!-- Text shown in snackbar when user closes all private tabs -->
    <string name="snackbar_private_tabs_closed">Tab nyamuni ditutup</string>
    <!-- Text shown in snackbar when user deletes all private tabs -->
    <string name="snackbar_private_tabs_deleted">Mupus tab nyamuni</string>
    <!-- Text shown in snackbar to undo deleting a tab, top site or collection -->
    <string name="snackbar_deleted_undo">BEDO</string>
    <!-- Text shown in snackbar when user removes a top site -->
    <string name="snackbar_top_site_removed">Loka dipiceun</string>
    <!-- Text for action to undo deleting a tab or collection shown in a11y dialog -->
    <string name="a11y_dialog_deleted_undo">Bedo</string>
    <!-- Text for action to confirm deleting a tab or collection shown in a11y dialog -->
    <string name="a11y_dialog_deleted_confirm">Sahkeun</string>
    <!-- QR code scanner prompt which appears after scanning a code, but before navigating to it
        First parameter is the name of the app, second parameter is the URL or text scanned-->
    <string name="qr_scanner_confirmation_dialog_message">Idinan %1$s muka %2$s</string>
    <!-- QR code scanner prompt dialog positive option to allow navigation to scanned link -->
    <string name="qr_scanner_dialog_positive">IDINAN</string>
    <!-- QR code scanner prompt dialog positive option to deny navigation to scanned link -->
    <string name="qr_scanner_dialog_negative">HULAG</string>
    <!-- Tab collection deletion prompt dialog message. Placeholder will be replaced with the collection name -->
    <string name="tab_collection_dialog_message">Anjeun yakin rék mupus %1$s?</string>
    <!-- Collection and tab deletion prompt dialog message. This will show when the last tab from a collection is deleted -->
    <string name="delete_tab_and_collection_dialog_message">Mupus ieu tab bakal mupus sakabéh koléksi. Anjeun bisa nyieun koléksi anyar iraha baé.</string>
    <!-- Collection and tab deletion prompt dialog title. Placeholder will be replaced with the collection name. This will show when the last tab from a collection is deleted -->
    <string name="delete_tab_and_collection_dialog_title">Pupus %1$s?</string>
    <!-- Tab collection deletion prompt dialog option to delete the collection -->
    <string name="tab_collection_dialog_positive">Pupus</string>
    <!-- Tab collection deletion prompt dialog option to cancel deleting the collection -->
    <string name="tab_collection_dialog_negative">Bolay</string>

    <!-- Text displayed in a notification when the user enters full screen mode -->
    <string name="full_screen_notification">Asup ka mode layar pinuh</string>
    <!-- Message for copying the URL via long press on the toolbar -->
    <string name="url_copied">URL ditiron</string>
    <!-- Sample text for accessibility font size -->
    <string name="accessibility_text_size_sample_text_1">Ieu mangrupikeun conto téks. Di dieu pikeun nunjukkeun kumaha téks bakal némbongan nalika anjeun ningkatkeun atanapi ngirangan ukuran dina sétélan ieu.</string>
    <!-- Summary for Accessibility Text Size Scaling Preference -->
    <string name="preference_accessibility_text_size_summary">Jadikeun tulisan dina raramatloka leuwih badag atawa leuwih leutik</string>
    <!-- Title for Accessibility Text Size Scaling Preference -->
    <string name="preference_accessibility_font_size_title">Ukuran font</string>

    <!-- Title for Accessibility Text Automatic Size Scaling Preference -->
    <string name="preference_accessibility_auto_size_2">Ukuran font otomatis</string>

    <!-- Summary for Accessibility Text Automatic Size Scaling Preference -->
    <string name="preference_accessibility_auto_size_summary">Ukuran aksara bakal nyaluyukeun jeung setélan Android anjeun. Pareuman pikeun ngatur ukuran tulisan di dieu.</string>

    <!-- Title for the Delete browsing data preference -->
    <string name="preferences_delete_browsing_data">Hapus data sungsian</string>
    <!-- Title for the tabs item in Delete browsing data -->
    <string name="preferences_delete_browsing_data_tabs_title_2">Buka tab</string>
    <!-- Subtitle for the tabs item in Delete browsing data, parameter will be replaced with the number of open tabs -->
    <string name="preferences_delete_browsing_data_tabs_subtitle">%d tab</string>
    <!-- Title for the data and history items in Delete browsing data -->
    <string name="preferences_delete_browsing_data_browsing_data_title">Jujutan nyungsi jeung data loka</string>
    <!-- Subtitle for the data and history items in delete browsing data, parameter will be replaced with the
        number of history items the user has -->
    <string name="preferences_delete_browsing_data_browsing_data_subtitle">%d alamat</string>
    <!-- Title for history items in Delete browsing data -->
    <string name="preferences_delete_browsing_data_browsing_history_title">Jujutan</string>
    <!-- Subtitle for the history items in delete browsing data, parameter will be replaced with the
        number of history pages the user has -->
    <string name="preferences_delete_browsing_data_browsing_history_subtitle">%d kaca</string>
    <!-- Title for the cookies item in Delete browsing data -->
    <string name="preferences_delete_browsing_data_cookies">Réréméh</string>

    <!-- Subtitle for the cookies item in Delete browsing data -->
    <string name="preferences_delete_browsing_data_cookies_subtitle">Anjeun bakal kaluar log ti kalolobaan loka</string>

    <!-- Title for the cached images and files item in Delete browsing data -->
    <string name="preferences_delete_browsing_data_cached_files">Berkas jeung gambar dina telih</string>
    <!-- Subtitle for the cached images and files item in Delete browsing data -->
    <string name="preferences_delete_browsing_data_cached_files_subtitle">Bébaskeun rohang panyimpenan</string>
    <!-- Title for the site permissions item in Delete browsing data -->
    <string name="preferences_delete_browsing_data_site_permissions">Idin loka</string>
    <!-- Title for the downloads item in Delete browsing data -->
    <string name="preferences_delete_browsing_data_downloads">Undeuran</string>
    <!-- Text for the button to delete browsing data -->
    <string name="preferences_delete_browsing_data_button">Pupus data nyungsi</string>
    <!-- Title for the Delete browsing data on quit preference -->
    <string name="preferences_delete_browsing_data_on_quit">Pupus data nyungsi nalika kaluar</string>
    <!-- Summary for the Delete browsing data on quit preference. "Quit" translation should match delete_browsing_data_on_quit_action translation. -->
    <string name="preference_summary_delete_browsing_data_on_quit">Otomatis mupus data nyungsi nalika anjeun milih tombol &quot;Kaluar&quot; ti menu utama</string>
    <!-- Summary for the Delete browsing data on quit preference. "Quit" translation should match delete_browsing_data_on_quit_action translation. -->
    <string name="preference_summary_delete_browsing_data_on_quit_2">Otomatis mupus data nyungsi nalika anjeun milih  \&quot;Kaluar\&quot; ti menu utama</string>
    <!-- Action item in menu for the Delete browsing data on quit feature -->
    <string name="delete_browsing_data_on_quit_action">Kaluar</string>

    <!-- Dialog message to the user asking to delete browsing data. -->
    <string name="delete_browsing_data_prompt_message">Ieu peta bakal mupus sadaya data nyungsi anjeun.</string>
    <!-- Dialog message to the user asking to delete browsing data. Parameter will be replaced by app name. -->
    <string name="delete_browsing_data_prompt_message_3">%s bakal mupus data nyungsi anu dipilih.</string>
    <!-- Text for the cancel button for the data deletion dialog -->
    <string name="delete_browsing_data_prompt_cancel">Bolay</string>

    <!-- Text for the allow button for the data deletion dialog -->
    <string name="delete_browsing_data_prompt_allow">Pupus</string>

    <!-- Text for the snackbar confirmation that the data was deleted -->
    <string name="preferences_delete_browsing_data_snackbar">Data panyungsi pupus</string>

    <!-- Text for the snackbar to show the user that the deletion of browsing data is in progress -->
    <string name="deleting_browsing_data_in_progress">Mupus data sungsian…</string>

    <!-- Tips -->
    <!-- text for firefox preview moving tip header "Firefox Preview" and "Firefox Nightly" are intentionally hardcoded -->
    <string name="tip_firefox_preview_moved_header">Firefox Sawangan téh ayeuna Firefox Nightly</string>
    <!-- text for firefox preview moving tip description -->
    <string name="tip_firefox_preview_moved_description">Firefox Nightly diapdét unggal peuting sarta mibanda fitur anyar uji coba.
        Ngan, bisa jadi kurang stabil. Undeur pamaluruh béta pikeun pangalaman anu leuwih stabil.</string>
    <!-- text for firefox preview moving tip button. "Firefox for Android Beta" is intentionally hardcoded -->
    <string name="tip_firefox_preview_moved_button_2">Manggih Firefox Android Béta</string>

    <!-- text for firefox preview moving tip header. "Firefox Nightly" is intentionally hardcoded -->
    <string name="tip_firefox_preview_moved_header_preview_installed">Firefox Nightly parantos ngalih</string>
    <!-- text for firefox preview moving tip description -->
    <string name="tip_firefox_preview_moved_description_preview_installed">Ieu aplikasi moal nampa deui apdét kaamanan. Eureunan maké ieu aplikasi sarta pindah ka Nightly nu anyar.
        \n\nPikeun mindahkeun markah, login, jeung jujutan anjeun ka séjén aplikasi, jieun rekening Firefox.</string>
    <!-- text for firefox preview moving tip button  -->
    <string name="tip_firefox_preview_moved_button_preview_installed">Ngalih ka Nightly anyar</string>

    <!-- text for firefox preview moving tip header. "Firefox Nightly" is intentionally hardcoded -->
    <string name="tip_firefox_preview_moved_header_preview_not_installed">Firefox Nightly parantos ngalih</string>
    <!-- text for firefox preview moving tip description -->
    <string name="tip_firefox_preview_moved_description_preview_not_installed">Ieu aplikasi moal nampa deui apdét kaamanan. Undeur Nightly nu anyar sarta eureunan maké ieu aplikasi.

        \n\nPikeun mindahkeun markah, login, jeung jujutan anjeun ka séjén aplikasi, jieun rekening Firefox.</string>
    <!-- text for firefox preview moving tip button  -->
    <string name="tip_firefox_preview_moved_button_preview_not_installed">Manggih Nightly anyar</string>

    <!-- Onboarding -->
    <!-- Text for onboarding welcome message
    The first parameter is the name of the app (e.g. Firefox Preview) -->
    <string name="onboarding_header">Wilujeng sumping di %s!</string>
    <!-- text for the Firefox Accounts section header -->
    <string name="onboarding_fxa_section_header">Geus boga akun?</string>
    <!-- text for the "What's New" onboarding card header -->
    <string name="onboarding_whats_new_header1">Tingali naon nu anyar</string>
    <!-- text for the "what's new" onboarding card description
    The first parameter is the short name of the app (e.g. Firefox) -->
    <string name="onboarding_whats_new_description">Boga patalekan ngeunaan rarancang anyar %s? Hoyong uninga naon anu robah?</string>
    <!-- text for underlined clickable link that is part of "what's new" onboarding card description that links to an FAQ -->
    <string name="onboarding_whats_new_description_linktext">Kéngingkeun waleran di dieu</string>
    <!-- text for the Firefox account onboarding sign in card header. The word "Firefox" should not be translated -->
    <string name="onboarding_account_sign_in_header_1">Singkronkeun Firefox sakur parabot</string>
    <!-- Text for the button to learn more about signing in to your Firefox account -->
    <string name="onboarding_manual_sign_in_description">Bawa markah, jujutan, jeung kecap sandi ka Firefox di ieu parabot.</string>
    <!-- text for the firefox account onboarding card header when we detect you're already signed in to
        another Firefox browser. (The word `Firefox` should not be translated)
        The first parameter is the email of the detected user's account -->
    <string name="onboarding_firefox_account_auto_signin_header_3">Anjeun asup salaku %s dina séjén panyungsi Firefox di ieu telepon. Anjeun rék asup maké ieu akun?</string>
    <!-- text for the button to confirm automatic sign-in -->
    <string name="onboarding_firefox_account_auto_signin_confirm">Enya, asupkeun</string>
    <!-- text for the automatic sign-in button while signing in is in process -->
    <string name="onboarding_firefox_account_signing_in">Asup…</string>
    <!-- text for the button to manually sign into Firefox account. -->
    <string name="onboarding_firefox_account_sign_in_1">Daptar</string>
    <!-- text for the button to stay signed out when presented with an option to automatically sign-in. -->
    <string name="onboarding_firefox_account_stay_signed_out">Ulah asup</string>
    <!-- text to display in the snackbar once account is signed-in -->
    <string name="onboarding_firefox_account_sync_is_on">Singkronna hurung</string>
    <!-- text to display in the snackbar if automatic sign-in fails. user may try again -->
    <string name="onboarding_firefox_account_automatic_signin_failed">Gagal asup</string>

    <!-- text for the tracking protection onboarding card header -->
    <string name="onboarding_tracking_protection_header_3">Pripasi salawasna</string>
    <!-- text for the tracking protection card description. 'Firefox' intentionally hardcoded here -->
    <string name="onboarding_tracking_protection_description_3">Firefox otomatis megat maskapé rerencepan nunutur anjeun ngalanglang raramat.</string>
    <!-- text for tracking protection radio button option for standard level of blocking -->
    <string name="onboarding_tracking_protection_standard_button_2">Baku (bawaan)</string>
    <!-- text for standard blocking option button description -->
    <string name="onboarding_tracking_protection_standard_button_description_3">Siger tengah pikeun pripasi jeung kinerja. Kaca dimuat sacara normal.</string>
    <!-- text for tracking protection radio button option for strict level of blocking -->
    <string name="onboarding_tracking_protection_strict_button">Pereketkeun (pijeujeuh)</string>
    <!-- text for tracking protection radio button option for strict level of blocking -->
    <string name="onboarding_tracking_protection_strict_option">Pereketkeun</string>
    <!-- text for strict blocking option button description -->
    <string name="onboarding_tracking_protection_strict_button_description_3">Meungpeuk palacak leuwih loba sangkan kaca dimuat leuwih gancang, tapi sababaraha fungsionalitas dina kaca bisa gagal.</string>
    <!-- text for the toolbar position card header  -->
    <string name="onboarding_toolbar_placement_header_1">Pilih perenah tulbar anjeun</string>
    <!-- text for the toolbar position card description -->
    <string name="onboarding_toolbar_placement_description_1">Perenahkeun tulbar sangkan babari kahontal. Teundeun di handap, atawa pindahkeun ka punclut.</string>
    <!-- text for the private browsing onboarding card header -->
    <string name="onboarding_private_browsing_header">Nyungsi nyamuni</string>
    <!-- text for the private browsing onboarding card description
    The first parameter is an icon that represents private browsing -->
    <string name="onboarding_private_browsing_description1">Buka tab nyamuni sakali: Toél ikon %s.</string>
    <!-- text for the private browsing onboarding card description, explaining how to always using private browsing -->
    <string name="onboarding_private_browsing_always_description">Unggal buka tab nyamuni: Anyarkeun sétélan langlangan nyamuni anjeun.</string>
    <!-- text for the private browsing onbording card button, that launches settings -->
    <string name="onboarding_private_browsing_button">Buka setélan</string>
    <!-- text for the privacy notice onboarding card header -->
    <string name="onboarding_privacy_notice_header">Salindungan anjeun</string>
    <!-- text for the privacy notice onboarding card description
    The first parameter is the name of the app (e.g. Firefox Preview) Substitute %s for long browser name. -->
    <string name="onboarding_privacy_notice_description2">Kami geus ngarancang %s sangkan anjeun bisa ngatur naon anu dibagikeun onlén jeung naon anu dibagikeun ka kami.</string>
    <!-- Text for the button to read the privacy notice -->
    <string name="onboarding_privacy_notice_read_button">Maca wawaran salindungan kami</string>
    <!-- Content description (not visible, for screen readers etc.): Close onboarding screen -->
    <string name="onboarding_close">Tutup</string>

    <!-- text for the button to finish onboarding -->
    <string name="onboarding_finish">Mitembeyan nyungsi</string>

    <!-- Onboarding theme -->
    <!-- text for the theme picker onboarding card header -->
    <string name="onboarding_theme_picker_header">Pilih téma anjeun</string>
    <!-- text for the theme picker onboarding card description -->
    <string name="onboarding_theme_picker_description_2">Ngirit batré jeung jaga kaséhatan mata maké mode poék.</string>
    <!-- Automatic theme setting (will follow device setting) -->
    <string name="onboarding_theme_automatic_title">Otomatis</string>
    <!-- Summary of automatic theme setting (will follow device setting) -->
    <string name="onboarding_theme_automatic_summary">Luyukeun jeung setélan paranti</string>
    <!-- Theme setting for dark mode -->
    <string name="onboarding_theme_dark_title">Téma poék</string>
    <!-- Theme setting for light mode -->
    <string name="onboarding_theme_light_title">Téma caang</string>

    <!-- Text shown in snackbar when multiple tabs have been sent to device -->
    <string name="sync_sent_tabs_snackbar">Tab dikirim!</string>
    <!-- Text shown in snackbar when one tab has been sent to device  -->
    <string name="sync_sent_tab_snackbar">Tab dikirim!</string>
    <!-- Text shown in snackbar when sharing tabs failed  -->
    <string name="sync_sent_tab_error_snackbar">Teu tiasa ngirim</string>
    <!-- Text shown in snackbar for the "retry" action that the user has after sharing tabs failed -->
    <string name="sync_sent_tab_error_snackbar_action">COBA DEUI</string>
    <!-- Title of QR Pairing Fragment -->
    <string name="sync_scan_code">Pinday sandi</string>
    <!-- Instructions on how to access pairing -->
    <string name="sign_in_instructions"><![CDATA[Dina komputer anjeun buka Firefox terus buka <b>https://firefox.com/pair</b>]]></string>
    <!-- Text shown for sign in pairing when ready -->
    <string name="sign_in_ready_for_scan">Siap mindai</string>
    <!-- Text shown for settings option for sign with pairing -->
    <string name="sign_in_with_camera">Asup maké kaméra anjeun</string>
    <!-- Text shown for settings option for sign with email -->
    <string name="sign_in_with_email">Maké surél wéh</string>
    <!-- Text shown for settings option for create new account text.'Firefox' intentionally hardcoded here.-->
    <string name="sign_in_create_account_text"><![CDATA[Teu boga akun? <u>Jieun</u> pikeun nyingkronkeun Firefox dina sakabéh parabot.]]></string>
    <!-- Text shown in confirmation dialog to sign out of account -->
    <string name="sign_out_confirmation_message">Firefox bakal eureun nyingkronkeun jeung akun anjeun, ngan moal mupus sakur data langlangan anjeun dina ieu alat.</string>
    <!-- Text shown in confirmation dialog to sign out of account. The first parameter is the name of the app (e.g. Firefox Preview) -->
    <string name="sign_out_confirmation_message_2">%s bakal eureun nyingkronkeun jeung akun anjeun, ngan moal mupus sakur data langlangan anjeun dina ieu parangkat.</string>
    <!-- Option to continue signing out of account shown in confirmation dialog to sign out of account -->
    <string name="sign_out_disconnect">Pegatkeun</string>
    <!-- Option to cancel signing out shown in confirmation dialog to sign out of account -->
    <string name="sign_out_cancel">Bolay</string>

    <!-- Error message snackbar shown after the user tried to select a default folder which cannot be altered -->
    <string name="bookmark_cannot_edit_root">Teu bisa ngédit folder baku</string>

    <!-- Enhanced Tracking Protection -->
    <!-- Link displayed in enhanced tracking protection panel to access tracking protection settings -->
    <string name="etp_settings">Setélan Kilung</string>
    <!-- Preference title for enhanced tracking protection settings -->
    <string name="preference_enhanced_tracking_protection">Protéksi Palacakan Tingkat Lanjut</string>
    <!-- Title for the description of enhanced tracking protection -->
    <string name="preference_enhanced_tracking_protection_explanation_title">Nyungsi bari teu dituturkeun</string>
    <!-- Description of enhanced tracking protection. The first parameter is the name of the application (For example: Fenix) -->
    <string name="preference_enhanced_tracking_protection_explanation">Jaga data anjeun keur sorangan. %s ngajaga anjeun ti kalolobaan palacak anu nunutur lalampahan anjeun jering.</string>
    <!-- Text displayed that links to website about enhanced tracking protection -->
    <string name="preference_enhanced_tracking_protection_explanation_learn_more">Lenyepan</string>
    <!-- Preference for enhanced tracking protection for the standard protection settings -->
    <string name="preference_enhanced_tracking_protection_standard_default_1">Baku (bawaan)</string>
    <!-- Preference description for enhanced tracking protection for the standard protection settings -->
    <string name="preference_enhanced_tracking_protection_standard_description_4">Siger tengah pikeun pripasi jeung kinerja. Kaca dimuat sacara normal.</string>
    <!--  Accessibility text for the Standard protection information icon  -->
    <string name="preference_enhanced_tracking_protection_standard_info_button">Naon anu dipeungpeuk ku perlindungan pelacakan baku</string>
    <!-- Preference for enhanced tracking protection for the strict protection settings -->
    <string name="preference_enhanced_tracking_protection_strict">Pereketkeun</string>
    <!-- Preference description for enhanced tracking protection for the strict protection settings -->
    <string name="preference_enhanced_tracking_protection_strict_description_3">Meungpeuk palacak leuwih loba sangkan kaca dimuat leuwih gancang, tapi sababaraha fungsionalitas dina kaca bisa gagal.</string>
    <!--  Accessibility text for the Strict protection information icon  -->
    <string name="preference_enhanced_tracking_protection_strict_info_button">Naon anu dipeungpeuk ku perlindungan palacak rékép</string>
    <!-- Preference for enhanced tracking protection for the custom protection settings -->
    <string name="preference_enhanced_tracking_protection_custom">Sakahayang</string>
    <!-- Preference description for enhanced tracking protection for the strict protection settings -->
    <string name="preference_enhanced_tracking_protection_custom_description_2">Pilih palacak jeung skrip mana anu rék dipeungpeuk.</string>
    <!--  Accessibility text for the Strict protection information icon  -->
    <string name="preference_enhanced_tracking_protection_custom_info_button">Naon anu dipeungpeuk ku perlindungan palacakan sakahayang</string>
    <!-- Header for categories that are being blocked by current Enhanced Tracking Protection settings -->
    <!-- Preference for enhanced tracking protection for the custom protection settings for cookies-->
    <string name="preference_enhanced_tracking_protection_custom_cookies">Réréméh</string>
    <!-- Option for enhanced tracking protection for the custom protection settings for cookies-->
    <string name="preference_enhanced_tracking_protection_custom_cookies_1">Palacak meuntas loka jeung média sosial</string>
    <!-- Option for enhanced tracking protection for the custom protection settings for cookies-->
    <string name="preference_enhanced_tracking_protection_custom_cookies_2">Réréméh ti loka anu teu dianjangan</string>
    <!-- Option for enhanced tracking protection for the custom protection settings for cookies-->
    <string name="preference_enhanced_tracking_protection_custom_cookies_3">Sakabéh réréméh pihak katilu (bisa ngabalukarkeun raramatloka jadi teu bener)</string>
    <!-- Option for enhanced tracking protection for the custom protection settings for cookies-->
    <string name="preference_enhanced_tracking_protection_custom_cookies_4">Sakabéh réréméh (bakal ngabalukarkeun raramatloka jadi teu bener)</string>
    <!-- Preference for enhanced tracking protection for the custom protection settings for tracking content -->
    <string name="preference_enhanced_tracking_protection_custom_tracking_content">Kontén palacak</string>
    <!-- Option for enhanced tracking protection for the custom protection settings for tracking content-->
    <string name="preference_enhanced_tracking_protection_custom_tracking_content_1">Dina sadaya tab</string>
    <!-- Option for enhanced tracking protection for the custom protection settings for tracking content-->
    <string name="preference_enhanced_tracking_protection_custom_tracking_content_2">Ngan dina tab Nyamuni</string>
    <!-- Option for enhanced tracking protection for the custom protection settings for tracking content-->
    <string name="preference_enhanced_tracking_protection_custom_tracking_content_3">Ukur dina tab Sakahayang</string>
    <!-- Preference for enhanced tracking protection for the custom protection settings -->
    <string name="preference_enhanced_tracking_protection_custom_cryptominers">Gurandil kripto</string>
    <!-- Preference for enhanced tracking protection for the custom protection settings -->
    <string name="preference_enhanced_tracking_protection_custom_fingerprinters">Sidik ramo</string>
    <string name="enhanced_tracking_protection_blocked">Dipeungpeuk</string>
    <!-- Header for categories that are being not being blocked by current Enhanced Tracking Protection settings -->
    <string name="enhanced_tracking_protection_allowed">Idinan</string>
    <!-- Category of trackers (social media trackers) that can be blocked by Enhanced Tracking Protection -->
    <string name="etp_social_media_trackers_title">Palacak Media Sosial</string>
    <!-- Description of social media trackers that can be blocked by Enhanced Tracking Protection -->
    <string name="etp_social_media_trackers_description">Ngawatesan kabisa jaringan sosial pikeun ngalacak kagiatan pamaluruhan anjeun di sakuliah raramat.</string>
    <!-- Category of trackers (cross-site tracking cookies) that can be blocked by Enhanced Tracking Protection -->
    <string name="etp_cookies_title">Réréméh Palacak Meuntas-Loka</string>

    <!-- Description of cross-site tracking cookies that can be blocked by Enhanced Tracking Protection -->
    <string name="etp_cookies_description">Meungpeuk réréméh anu dipaké ku maskapé jaringan iklan jeung analitika pikeun ngumpulkeun data langlangan anjeun di loka anu kaanjangan.</string>

    <!-- Category of trackers (cryptominers) that can be blocked by Enhanced Tracking Protection -->
    <string name="etp_cryptominers_title">Gurandil kripto</string>
    <!-- Description of cryptominers that can be blocked by Enhanced Tracking Protection -->
    <string name="etp_cryptominers_description">Nyegah skrip bahya nyokot aksés kana paranti anjeun pikeun ngagali mata uang digital.</string>
    <!-- Category of trackers (fingerprinters) that can be blocked by Enhanced Tracking Protection -->
    <string name="etp_fingerprinters_title">Sidik ramo</string>
    <!-- Description of fingerprinters that can be blocked by Enhanced Tracking Protection -->
    <string name="etp_fingerprinters_description">Ngeureunan data idéntifikasi unik paranti anjeun anu bisa dipaké pikeun tujuan ngalacak.</string>
    <!-- Category of trackers (tracking content) that can be blocked by Enhanced Tracking Protection -->
    <string name="etp_tracking_content_title">Kontén palacak</string>
    <!-- Description of tracking content that can be blocked by Enhanced Tracking Protection -->
    <string name="etp_tracking_content_description">Eureunan iklan, pidéo, jeung kontén lianna anu ngandung sandi palacak. Bisa mangaruhan fungsionalitas sababaraha raramatloka.</string>

    <!-- Enhanced Tracking Protection Onboarding Message shown in a dialog above the toolbar. The first parameter is the name of the application (For example: Fenix) -->
    <string name="etp_onboarding_cfr_message">Nalika taméngna bungur, %s geus meungpeuk palacak dina loka. Toél pikeun iber leuwih lengkep.</string>
    <!-- Enhanced Tracking Protection message that protection is currently on for this site -->
    <string name="etp_panel_on">Perlindungan ON pikeun ieu loka</string>
    <!-- Enhanced Tracking Protection message that protection is currently off for this site -->
    <string name="etp_panel_off">Perlindungan OFF pikeun ieu loka</string>
    <!-- Header for exceptions list for which sites enhanced tracking protection is always off -->
    <string name="enhanced_tracking_protection_exceptions">Protéksi Palacakan Tingkat Lanjut pareum dina ieu loka</string>
    <!-- Content description (not visible, for screen readers etc.): Navigate
    back from ETP details (Ex: Tracking content) -->
    <string name="etp_back_button_content_description">Mundur</string>
    <!-- About page Your rights link text -->
    <string name="about_your_rights">Hak anjeun</string>
    <!-- About page link text to open open source licenses screen -->
    <string name="about_open_source_licenses">Pabukon sumber nembrak anu dipaké</string>
    <!-- About page link text to open what's new link -->
    <string name="about_whats_new">Nu anyar di %s</string>

    <!-- Open source licenses page title
    The first parameter is the app name -->
    <string name="open_source_licenses_title">%s | Pabukon OSS</string>

    <!-- Category of trackers (redirect trackers) that can be blocked by Enhanced Tracking Protection -->
    <string name="etp_redirect_trackers_title">Palacak Alihan</string>
    <!-- Description of redirect tracker cookies that can be blocked by Enhanced Tracking Protection -->
    <string name="etp_redirect_trackers_description">Meresihan réréméh anu diatur ku alihan ka raramatloka palacak anu dipikawanoh.</string>

    <!-- About page link text to open support link -->
    <string name="about_support">Pangrojong</string>
    <!-- About page link text to list of past crashes (like about:crashes on desktop) -->
    <string name="about_crashes">Karuksakan</string>
    <!-- About page link text to open privacy notice link -->
    <string name="about_privacy_notice">Wawar privasi</string>
    <!-- About page link text to open know your rights link -->
    <string name="about_know_your_rights">Ieu hak anjeun</string>
    <!-- About page link text to open licensing information link -->
    <string name="about_licensing_information">Émbaran lisensi</string>

    <!-- About page link text to open a screen with libraries that are used -->
    <string name="about_other_open_source_libraries">Pabukon anu dipaké</string>
    <!-- Toast shown to the user when they are activating the secret dev menu
        The first parameter is number of long clicks left to enable the menu -->
    <string name="about_debug_menu_toast_progress">Menu debug: %1$d klik deui pikeun ngahurungkeun</string>
    <string name="about_debug_menu_toast_done">Menu debug geus hurung</string>

    <!-- Content description of the tab counter toolbar button when one tab is open -->
    <string name="tab_counter_content_description_one_tab">1 tab</string>
    <!-- Content description of the tab counter toolbar button when multiple tabs are open. First parameter will be replaced with the number of tabs (always more than one) -->
    <string name="tab_counter_content_description_multi_tab">%d tab</string>

    <!-- Browser long press popup menu -->
    <!-- Copy the current url -->
    <string name="browser_toolbar_long_press_popup_copy">Tiron</string>
    <!-- Paste & go the text in the clipboard. '&amp;' is replaced with the ampersand symbol: & -->
    <string name="browser_toolbar_long_press_popup_paste_and_go">Terap &amp; Miang</string>
    <!-- Paste the text in the clipboard -->
    <string name="browser_toolbar_long_press_popup_paste">Terap</string>
    <!-- Snackbar message shown after an URL has been copied to clipboard. -->
    <string name="browser_toolbar_url_copied_to_clipboard_snackbar">URL ditiron kana papan klip</string>

    <!-- Title text for the Add To Homescreen dialog -->
    <string name="add_to_homescreen_title">Tambahkeun ka layar Tepas</string>
    <!-- Cancel button text for the Add to Homescreen dialog -->
    <string name="add_to_homescreen_cancel">Bolay</string>

    <!-- Add button text for the Add to Homescreen dialog -->
    <string name="add_to_homescreen_add">Tambah</string>
    <!-- Continue to website button text for the first-time Add to Homescreen dialog -->
    <string name="add_to_homescreen_continue">Teruskeun ka loka</string>

    <!-- Placeholder text for the TextView in the Add to Homescreen dialog -->
    <string name="add_to_homescreen_text_placeholder">Ngaran takulan</string>

    <!-- Describes the add to homescreen functionality -->
    <string name="add_to_homescreen_description_2">Anjeun bisa kalawan gampang nambahkeun ieu raramatloka kana layar Tepas ponsél pikeun aksés instan sarta maluruh leuwih gancang kawas muka aplikasi.</string>

    <!-- Preference for managing the settings for logins and passwords in Fenix -->
    <string name="preferences_passwords_logins_and_passwords">Login jeung kecap sandi</string>
    <!-- Preference for managing the saving of logins and passwords in Fenix -->
    <string name="preferences_passwords_save_logins">Teundeun login jeung kecap sandi</string>
    <!-- Preference option for asking to save passwords in Fenix -->
    <string name="preferences_passwords_save_logins_ask_to_save">Naros keur neundeun</string>
    <!-- Preference option for never saving passwords in Fenix -->
    <string name="preferences_passwords_save_logins_never_save">Ulah diteundeun</string>
    <!-- Preference for autofilling saved logins in Fenix -->
    <string name="preferences_passwords_autofill">Eusi otomatis</string>
    <!-- Preference for syncing saved logins in Fenix -->
    <string name="preferences_passwords_sync_logins">Singkronkeun login</string>
    <!-- Syncing saved logins in Fenix is on -->
    <string name="preferences_passwords_sync_logins_on">Hurung</string>
    <!-- Syncing saved logins in Fenix is off -->
    <string name="preferences_passwords_sync_logins_off">Pareum</string>
    <!-- Syncing saved logins in Fenix needs reconnect to sync -->
    <string name="preferences_passwords_sync_logins_reconnect">Sambungkeun deui</string>
    <!-- Syncing saved logins in Fenix needs login -->
    <string name="preferences_passwords_sync_logins_sign_in">Asup ka Sync</string>
    <!-- Preference to access list of saved logins -->
    <string name="preferences_passwords_saved_logins">Login nu disimpen</string>
    <!-- Description of empty list of saved passwords. Placeholder is replaced with app name.  -->
    <string name="preferences_passwords_saved_logins_description_empty_text">Login anu diteundeun atawa disingkronkeun ka %s bakal némbongan di dieu.</string>
    <!-- Preference to access list of saved logins -->
    <string name="preferences_passwords_saved_logins_description_empty_learn_more_link">Leuwih jéntré ngeunaan Sync.</string>
    <!-- Preference to access list of login exceptions that we never save logins for -->
    <string name="preferences_passwords_exceptions">Iwal</string>
    <!-- Empty description of list of login exceptions that we never save logins for -->
    <string name="preferences_passwords_exceptions_description_empty">Login jeung kecap sandi anu teu diteundeun bakal ditémbongkeun di dieu.</string>
    <!-- Description of list of login exceptions that we never save logins for -->
    <string name="preferences_passwords_exceptions_description">Login jeung kecap sandi moal diteundeun pikeun ieu loka.</string>
    <!-- Text on button to remove all saved login exceptions -->
    <string name="preferences_passwords_exceptions_remove_all">Hapus sadaya pengecualian</string>
    <!-- Hint for search box in logins list -->
    <string name="preferences_passwords_saved_logins_search">Paluruh login</string>

    <!-- Option to sort logins list A-Z, alphabetically -->
    <string name="preferences_passwords_saved_logins_alphabetically">Sacara abjad</string>
    <!-- Option to sort logins list by most recently used -->
    <string name="preferences_passwords_saved_logins_recently_used">Anyar dianggo</string>
    <!-- The header for the site that a login is for -->
    <string name="preferences_passwords_saved_logins_site">Loka</string>
    <!-- The header for the username for a login -->
    <string name="preferences_passwords_saved_logins_username">Sandiasma</string>
    <!-- The header for the password for a login -->
    <string name="preferences_passwords_saved_logins_password">Kecap sandi</string>
    <!-- Message displayed in security prompt to reenter a secret pin to access saved logins -->
    <string name="preferences_passwords_saved_logins_enter_pin">Asupkeun deui PIN anjeun</string>
    <!-- Message displayed in security prompt to access saved logins -->
    <string name="preferences_passwords_saved_logins_enter_pin_description">Buka konci pikeun nempo login anu diteundeun</string>
    <!-- Message displayed when a connection is insecure and we detect the user is entering a password -->
    <string name="logins_insecure_connection_warning">Ieu sambungan teu aman. Login anu diasupkeun ka dieu rawan.</string>
    <!-- Learn more link that will link to a page with more information displayed when a connection is insecure and we detect the user is entering a password -->
    <string name="logins_insecure_connection_warning_learn_more">Lenyepan</string>
    <!-- Prompt message displayed when Fenix detects a user has entered a password and user decides if Fenix should save it. The first parameter is the name of the application (For example: Fenix)  -->
    <string name="logins_doorhanger_save">Loginna badé disimpen di %s?</string>
    <!-- Positive confirmation that Fenix should save the new or updated login -->
    <string name="logins_doorhanger_save_confirmation">Teundeun</string>
    <!-- Negative confirmation that Fenix should not save the new or updated login -->
    <string name="logins_doorhanger_save_dont_save">Ulah diteundeun</string>
    <!-- Shown in snackbar to tell user that the password has been copied -->
    <string name="logins_password_copied">Kecap sandi ditiron kana papan klip</string>
    <!-- Shown in snackbar to tell user that the username has been copied -->
    <string name="logins_username_copied">Sandiasma ditiron kana papan klip</string>
    <!-- Shown in snackbar to tell user that the site has been copied -->
    <string name="logins_site_copied">Loka ditiron kana papan klip</string>
    <!-- Content Description (for screenreaders etc) read for the button to copy a password in logins-->
    <string name="saved_logins_copy_password">Niron sandi</string>
    <!-- Content Description (for screenreaders etc) read for the button to clear a password while editing a login-->
    <string name="saved_logins_clear_password">Beresihan sandi</string>
    <!-- Content Description (for screenreaders etc) read for the button to copy a username in logins -->
    <string name="saved_login_copy_username">Niron sandiasma</string>
    <!-- Content Description (for screenreaders etc) read for the button to clear a username while editing a login -->
    <string name="saved_login_clear_username">Beresihan sandiasma</string>
    <!-- Content Description (for screenreaders etc) read for the button to copy a site in logins -->
    <string name="saved_login_copy_site">Niron loka</string>
    <!-- Content Description (for screenreaders etc) read for the button to open a site in logins -->
    <string name="saved_login_open_site">Buka loka dina pamaluruh</string>
    <!-- Content Description (for screenreaders etc) read for the button to reveal a password in logins -->
    <string name="saved_login_reveal_password">Témbongkeun sandi</string>
    <!-- Content Description (for screenreaders etc) read for the button to hide a password in logins -->
    <string name="saved_login_hide_password">Sumputkeun sandi</string>
    <!-- Message displayed in biometric prompt displayed for authentication before allowing users to view their logins -->
    <string name="logins_biometric_prompt_message">Buka konci pikeun nempo login anu diteundeun</string>
    <!-- Title of warning dialog if users have no device authentication set up -->
    <string name="logins_warning_dialog_title">Amankeun login jeung kecap sandi anjeun</string>
    <!-- Message of warning dialog if users have no device authentication set up -->
    <string name="logins_warning_dialog_message">Jieun pola konci paranti, PIN, atawa kecap sandi pikeun ngajaga login jeung kecap sandi anu diteundeun bisi paranti anjeun dipaké batur.</string>
    <!-- Negative button to ignore warning dialog if users have no device authentication set up -->
    <string name="logins_warning_dialog_later">Engké</string>
    <!-- Positive button to send users to set up a pin of warning dialog if users have no device authentication set up -->
    <string name="logins_warning_dialog_set_up_now">Setél ayeuna</string>
    <!-- Title of PIN verification dialog to direct users to re-enter their device credentials to access their logins -->
    <string name="logins_biometric_prompt_message_pin">Buka konci paranti anjeun</string>
    <!-- Title for Accessibility Force Enable Zoom Preference -->
    <string name="preference_accessibility_force_enable_zoom">Gedéan di sakabéh raramatloka</string>
    <!-- Summary for Accessibility Force Enable Zoom Preference -->
    <string name="preference_accessibility_force_enable_zoom_summary">Hurungkeun ngarah bisa niron jeung ngabadagan, najan dina raramatloka anu nyegah ieu pungsi.</string>
    <!-- Saved logins sorting strategy menu item -by name- (if selected, it will sort saved logins alphabetically) -->
    <string name="saved_logins_sort_strategy_alphabetically">Ngaran (A-Z)</string>

    <!-- Saved logins sorting strategy menu item -by last used- (if selected, it will sort saved logins by last used) -->
    <string name="saved_logins_sort_strategy_last_used">Panungtun dipaké</string>
    <!-- Content description (not visible, for screen readers etc.): Sort saved logins dropdown menu chevron icon -->
    <string name="saved_logins_menu_dropdown_chevron_icon_content_description">Runtuykeun menu login</string>

    <!-- Credit Cards Autofill -->
    <!-- Preference and title for managing the settings for credit cards -->
    <string name="preferences_credit_cards">Kartu kiridit</string>
    <!-- Preference for saving and autofilling credit cards -->
    <string name="preferences_credit_cards_save_and_autofill_cards">Simpen jeung otongeusi kartu</string>
    <!-- Preference summary for saving and autofilling credit card data -->
    <string name="preferences_credit_cards_save_and_autofill_cards_summary">Data diénkrip</string>
    <!-- Preference option for syncing credit cards across devices. This is displayed when the user is not signed into sync -->
    <string name="preferences_credit_cards_sync_cards_across_devices">Singkronkeun kartu di sakabeh parabot</string>
    <!-- Preference option for adding a credit card -->
    <string name="preferences_credit_cards_add_credit_card">Tambah kartu kiridit</string>

<<<<<<< HEAD
    <!-- Title of the "Add card" screen -->
    <string name="credit_cards_add_card">Tambah kartu</string>
=======
    <!-- Preference option for managing saved credit cards -->
    <string name="preferences_credit_cards_manage_saved_cards">Kokolakeun kartu anu diteundeun</string>
    <!-- Title of the "Add card" screen -->
    <string name="credit_cards_add_card">Tambah kartu</string>
    <!-- Title of the "Edit card" screen -->
    <string name="credit_cards_edit_card">Ropéa kartu</string>
>>>>>>> edea181c
    <!-- The header for the card number of a credit card -->
    <string name="credit_cards_card_number">Nomer Kartu</string>
    <!-- The header for the expiration date of a credit card -->
    <string name="credit_cards_expiration_date">Tanggal Kadaluarsa</string>
    <!-- The header for the name on the credit card -->
    <string name="credit_cards_name_on_card">Ngaran dina Kartu</string>
<<<<<<< HEAD
=======
    <!-- The header for the nickname for a credit card -->
    <string name="credit_cards_card_nickname">Ngaran Kartu</string>
    <!-- The text for the "Delete card" menu item for deleting a credit card -->
    <string name="credit_cards_menu_delete_card">Hapus kartu</string>
>>>>>>> edea181c
    <!-- The text for the "Delete card" button for deleting a credit card -->
    <string name="credit_cards_delete_card_button">Hapus kartu</string>
    <!-- The title for the "Save" menu item for saving a credit card -->
    <string name="credit_cards_menu_save">Teundeun</string>
    <!-- The text for the "Save" button for saving a credit card -->
    <string name="credit_cards_save_button">Teundeun</string>
    <!-- The text for the "Cancel" button for cancelling adding or updating a credit card -->
    <string name="credit_cards_cancel_button">Bolay</string>
    <!-- Title of the "Saved cards" screen -->
    <string name="credit_cards_saved_cards">Kartu disimpen</string>

    <!-- Title of the Add search engine screen -->
    <string name="search_engine_add_custom_search_engine_title">Tambah mesin pamaluruh</string>
    <!-- Title of the Edit search engine screen -->
    <string name="search_engine_edit_custom_search_engine_title">Ropéa mesin pamaluruh</string>
    <!-- Content description (not visible, for screen readers etc.): Title for the button to add a search engine in the action bar -->
    <string name="search_engine_add_button_content_description">Tambah</string>
    <!-- Content description (not visible, for screen readers etc.): Title for the button to save a search engine in the action bar -->
    <string name="search_engine_add_custom_search_engine_edit_button_content_description">Teundeun</string>
    <!-- Text for the menu button to edit a search engine -->
    <string name="search_engine_edit">Édit</string>
    <!-- Text for the menu button to delete a search engine -->
    <string name="search_engine_delete">Pupus</string>

    <!-- Text for the button to create a custom search engine on the Add search engine screen -->
    <string name="search_add_custom_engine_label_other">Lianna</string>
    <!-- Placeholder text shown in the Search Engine Name TextField before a user enters text -->
    <string name="search_add_custom_engine_name_hint">Ngaran</string>
    <!-- Placeholder text shown in the Search String TextField before a user enters text -->
    <string name="search_add_custom_engine_search_string_hint">Paluruh string pakéeun</string>
    <!-- Description text for the Search String TextField. The %s is part of the string -->
    <string name="search_add_custom_engine_search_string_example">Ganti kueri ku “%s”. Conto:\nhttps://www.google.com/search?q=%s</string>
    <!-- Text for the button to learn more about adding a custom search engine -->
    <string name="search_add_custom_engine_learn_more_label">Lenyepan</string>

    <!-- Accessibility description for the form in which details about the custom search engine are entered -->
    <string name="search_add_custom_engine_form_description">Wincikan mesin pamaluruh sakahayang</string>
    <!-- Accessibility description for the 'Learn more' link -->
    <string name="search_add_custom_engine_learn_more_description">Lenyepan tutumbu lianna</string>

    <!-- Text shown when a user leaves the name field empty -->
    <string name="search_add_custom_engine_error_empty_name">Asupkeun ngaran mesin pamaluruh</string>
    <!-- Text shown when a user tries to add a search engine that already exists -->
    <string name="search_add_custom_engine_error_existing_name">Mesin pamaluruh nu ngaranna “%s” geus aya.</string>
    <!-- Text shown when a user leaves the search string field empty -->
    <string name="search_add_custom_engine_error_empty_search_string">Asupkeun string pamaluruhan</string>
    <!-- Text shown when a user leaves out the required template string -->
    <string name="search_add_custom_engine_error_missing_template">Pariksa yén string pamaluruhan akur jeung format Conto</string>
    <!-- Text shown when we aren't able to validate the custom search query. The first parameter is the url of the custom search engine -->
    <string name="search_add_custom_engine_error_cannot_reach">Masalah nyambungkeun ka “%s”</string>
    <!-- Text shown when a user creates a new search engine -->
    <string name="search_add_custom_engine_success_message">Nyieun %s</string>
    <!-- Text shown when a user successfully edits a custom search engine -->
    <string name="search_edit_custom_engine_success_message">Neundeun %s</string>
    <!-- Text shown when a user successfully deletes a custom search engine -->
    <string name="search_delete_search_engine_success_message">Mupus %s</string>

    <!-- Title text shown for the migration screen to the new browser. Placeholder replaced with app name -->
    <string name="migration_title">Wilujeng sumping ka %s anyar</string>

    <!-- Description text followed by a list of things migrating (e.g. Bookmarks, History). Placeholder replaced with app name-->
    <string name="migration_description">Pamaluruh wanda anyar geus nungguan, kalawan kinerja anu ngaronjat sarta pitur anu mantuan jering anjeun leuwih loba.\n\nMangga tungguan sabot kami ngapdét %s anjeun</string>
    <!-- Text on the disabled button while in progress. Placeholder replaced with app name -->
    <string name="migration_updating_app_button_text">Mutahirkeun %s…</string>
    <!-- Text on the enabled button. Placeholder replaced with app name-->
    <string name="migration_update_app_button">Mimitan %s</string>
    <!-- Accessibility description text for a completed migration item -->
    <string name="migration_icon_description">Migrasi réngsé</string>
    <!--Text on list of migrated items (e.g. Settings, History, etc.)-->
    <string name="migration_text_passwords">Kecap sandi</string>

    <!-- Heading for the instructions to allow a permission -->
    <string name="phone_feature_blocked_intro">Ngarah bisa:</string>
    <!-- First step for the allowing a permission -->
    <string name="phone_feature_blocked_step_settings">1. Buka Setélan Android</string>
    <!-- Second step for the allowing a permission -->
    <string name="phone_feature_blocked_step_permissions"><![CDATA[2. Buka <b>Idin</b>]]></string>
    <!-- Third step for the allowing a permission (Fore example: Camera) -->
    <string name="phone_feature_blocked_step_feature"><![CDATA[3. Gilir <b>%1$s</b> ka ON]]></string>

    <!-- Label that indicates a site is using a secure connection -->
    <string name="quick_settings_sheet_secure_connection">Sambungan Aman</string>
    <!-- Label that indicates a site is using a insecure connection -->
    <string name="quick_settings_sheet_insecure_connection">Sambungan Teu Aman</string>
    <!-- Confirmation message for a dialog confirming if the user wants to delete all the permissions for all sites-->
    <string name="confirm_clear_permissions_on_all_sites">Yakin rék ngaberesihan sadaya idin di sadaya loka?</string>
    <!-- Confirmation message for a dialog confirming if the user wants to delete all the permissions for a site-->
    <string name="confirm_clear_permissions_site">Yakin rék ngaberesihan sadaya idin di ieu loka?</string>
    <!-- Confirmation message for a dialog confirming if the user wants to set default value a permission for a site-->
    <string name="confirm_clear_permission_site">Yakin rék ngaberesihan ieu idin di ieu loka?</string>
    <!-- label shown when there are not site exceptions to show in the site exception settings -->
    <string name="no_site_exceptions">Taya pengecualian loka</string>
    <!-- Label for the Pocket default top site -->
    <string name="pocket_top_articles">Artikel Top</string>
    <!-- Bookmark deletion confirmation -->
    <string name="bookmark_deletion_confirmation">Yakin anjeun rék mupus ieu markah?</string>

    <!-- Browser menu button that adds a top site to the home fragment -->
    <string name="browser_menu_add_to_top_sites">Tambahkeun ka loka kawentar</string>

    <!-- text shown before the issuer name to indicate who its verified by, parameter is the name of
     the certificate authority that verified the ticket-->
    <string name="certificate_info_verified_by">Dipéripikasi ku: %1$s</string>
    <!-- Login overflow menu delete button -->
    <string name="login_menu_delete_button">Pupus</string>
    <!-- Login overflow menu edit button -->
    <string name="login_menu_edit_button">Édit</string>
    <!-- Message in delete confirmation dialog for logins -->
    <string name="login_deletion_confirmation">Yakin rék mupus ieu login?</string>
    <!-- Positive action of a dialog asking to delete  -->
    <string name="dialog_delete_positive">Pupus</string>
    <!--  The saved login options menu description. -->
    <string name="login_options_menu">Pilihan asup log</string>
    <!--  The editable text field for a login's web address. -->
    <string name="saved_login_hostname_description">Widang téks éditeun pikeun alamat raramat login.</string>
    <!--  The editable text field for a login's username. -->
    <string name="saved_login_username_description">Widang téks éditeun pikeun sandiasma login.</string>
    <!--  The editable text field for a login's password. -->
    <string name="saved_login_password_description">Widang téks éditeun pikeun kecap sandi login.</string>
    <!--  The button description to save changes to an edited login. -->
    <string name="save_changes_to_login">Teundeun parobahan login.</string>
    <!--  The button description to discard changes to an edited login. -->
    <string name="discard_changes">Piceun parobahan</string>
    <!--  The page title for editing a saved login. -->
    <string name="edit">Édit</string>
    <!--  The error message in edit login view when password field is blank. -->
    <string name="saved_login_password_required">Butuh kecap sandi</string>
    <!-- Voice search button content description  -->
    <string name="voice_search_content_description">Sungsi sora</string>
    <!-- Voice search prompt description displayed after the user presses the voice search button -->
    <string name="voice_search_explainer">Nyarios ayeuna</string>

    <!--  The error message in edit login view when a duplicate username exists. -->
    <string name="saved_login_duplicate">Login maké éta sandiasma geus aya</string>

    <!-- Synced Tabs -->
    <!-- Text displayed to ask user to connect another device as no devices found with account -->
    <string name="synced_tabs_connect_another_device">Sambungkeun séjén paranti.</string>
    <!-- Text displayed asking user to re-authenticate -->
    <string name="synced_tabs_reauth">Mangga oténtikasi ulang.</string>
    <!-- Text displayed when user has disabled tab syncing in Firefox Sync Account -->
    <string name="synced_tabs_enable_tab_syncing">Mangga hurungkeun singkronan tab.</string>
    <!-- Text displayed when user has no tabs that have been synced -->
    <string name="synced_tabs_no_tabs">Anjeun teu miboga tab anu muka dina Firefox di séjén paranti anjeun.</string>
    <!-- Text displayed in the synced tabs screen when a user is not signed in to Firefox Sync describing Synced Tabs -->
    <string name="synced_tabs_sign_in_message">Témbongkeun béréndélan tab ti séjén paranti anjeun.</string>
    <!-- Text displayed on a button in the synced tabs screen to link users to sign in when a user is not signed in to Firefox Sync -->
    <string name="synced_tabs_sign_in_button">Asup pikeun nyingkronkeun</string>

    <!-- The text displayed when a synced device has no tabs to show in the list of Synced Tabs. -->
    <string name="synced_tabs_no_open_tabs">Taya tab muka</string>

    <!-- Top Sites -->
    <!-- Title text displayed in the dialog when top sites limit is reached. -->
    <string name="top_sites_max_limit_title">Wates loka top geus kahontal</string>
    <!-- Content description text displayed in the dialog when top sites limit is reached. -->
    <string name="top_sites_max_limit_content_2">Pikeun nambah loka anyar pangluhurna, piceun hiji. Pencét lila lokana sarta pilih piceun.</string>
    <!-- Confirmation dialog button text when top sites limit is reached. -->
    <string name="top_sites_max_limit_confirmation_button">Okéh, Ngarti</string>

    <!-- Label for the show most visited sites preference -->
    <string name="top_sites_toggle_top_frecent_sites">Témbongkeun loka anu pangmindengna dianjangan</string>

    <!-- Title text displayed in the rename top site dialog. -->
	<string name="top_sites_rename_dialog_title">Ngaran</string>
	<!-- Hint for renaming title of a top site -->
	<string name="top_site_name_hint">Ngaran loka onjoy</string>
	<!-- Button caption to confirm the renaming of the top site. -->
	<string name="top_sites_rename_dialog_ok">Heug</string>
	<!-- Dialog button text for canceling the rename top site prompt. -->
	<string name="top_sites_rename_dialog_cancel">Bolay</string>

    <!-- Default browser experiment -->
    <string name="default_browser_experiment_card_text">Setél tutumbu ti raramatloka, surélék, jeung surat pikeun muka otomatis dina Firefox.</string>

    <!-- Content description for close button in collection placeholder. -->
    <string name="remove_home_collection_placeholder_content_description">Piceun</string>

    <!-- Deprecated: text for the firefox account onboarding card header
    The first parameter is the name of the app (e.g. Firefox Preview) -->
    <string name="onboarding_firefox_account_header">Maksimalkeun %s.</string>

    <!-- Content description radio buttons with a link to more information -->
    <string name="radio_preference_info_content_description">Pencét sangkan leuwih écés</string>

    <!-- Deprecated: No Open Tabs Message Header -->
    <string name="no_collections_header1">Kumpulkeun hal anu penting pikeun anjeun</string>
    <!-- Deprecated: Label to describe what collections are to a new user without any collections -->
    <string name="no_collections_description1">Ngagabungkeun pamaluruhan, loka sareng tab anu sami pikeun aksés gancang engké.</string>
    <!-- Deprecated: text for the firefox account onboarding card header when we detect you're already signed in to -->
    <string name="onboarding_firefox_account_auto_signin_header_2">Anjeun asup salaku %s dina séjén panyungsi Firefox di ieu telepon. Anjeun rék asup maké ieu akun?</string>
    <!-- Deprecated: Describes the add to homescreen functionality -->
    <string name="add_to_homescreen_description">Anjeun bisa kalawan gampang nambahkeun ieu raramatloka kana layar Tepas ponsél pikeun aksés instan sarta maluruh leuwih gancang kawas muka aplikasi.</string>

    </resources><|MERGE_RESOLUTION|>--- conflicted
+++ resolved
@@ -988,11 +988,6 @@
     <string name="share_link_all_apps_subheader">Sadaya lampah</string>
     <!-- Sub-header in the dialog to share a link to an app from the most-recent sorted list -->
     <string name="share_link_recent_apps_subheader">Anyar dianggo</string>
-<<<<<<< HEAD
-    <!-- An string shown when an account is signed in where %1$s is a placeholder for the email-->
-    <string name="sync_signed_as">Asup salaku %1$s</string>
-=======
->>>>>>> edea181c
     <!-- An option from the three dot menu to into sync -->
     <string name="sync_menu_sign_in">Asup pikeun nyingkronkeun</string>
     <!-- An option from the share dialog to sign into sync -->
@@ -1578,30 +1573,22 @@
     <!-- Preference option for adding a credit card -->
     <string name="preferences_credit_cards_add_credit_card">Tambah kartu kiridit</string>
 
-<<<<<<< HEAD
-    <!-- Title of the "Add card" screen -->
-    <string name="credit_cards_add_card">Tambah kartu</string>
-=======
     <!-- Preference option for managing saved credit cards -->
     <string name="preferences_credit_cards_manage_saved_cards">Kokolakeun kartu anu diteundeun</string>
     <!-- Title of the "Add card" screen -->
     <string name="credit_cards_add_card">Tambah kartu</string>
     <!-- Title of the "Edit card" screen -->
     <string name="credit_cards_edit_card">Ropéa kartu</string>
->>>>>>> edea181c
     <!-- The header for the card number of a credit card -->
     <string name="credit_cards_card_number">Nomer Kartu</string>
     <!-- The header for the expiration date of a credit card -->
     <string name="credit_cards_expiration_date">Tanggal Kadaluarsa</string>
     <!-- The header for the name on the credit card -->
     <string name="credit_cards_name_on_card">Ngaran dina Kartu</string>
-<<<<<<< HEAD
-=======
     <!-- The header for the nickname for a credit card -->
     <string name="credit_cards_card_nickname">Ngaran Kartu</string>
     <!-- The text for the "Delete card" menu item for deleting a credit card -->
     <string name="credit_cards_menu_delete_card">Hapus kartu</string>
->>>>>>> edea181c
     <!-- The text for the "Delete card" button for deleting a credit card -->
     <string name="credit_cards_delete_card_button">Hapus kartu</string>
     <!-- The title for the "Save" menu item for saving a credit card -->
