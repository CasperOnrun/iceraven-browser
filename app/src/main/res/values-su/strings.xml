--- conflicted
+++ resolved
@@ -59,7 +59,7 @@
     <string name="recently_saved_show_all_content_description">Témbongkeun sadaya tombol markah anu diteundeun</string>
 
     <!-- About content. The first parameter is the name of the application. (For example: Fenix) -->
-    <string name="about_content">%1$s dihasilkeun ku @fork-maintainers.</string>
+    <string name="about_content">%1$s dihasilkeun ku Mozilla.</string>
 
     <!-- Private Browsing -->
     <!-- Title for private session option -->
@@ -1659,15 +1659,9 @@
     <string name="credit_cards_card_number">Nomer Kartu</string>
     <!-- The header for the expiration date of a credit card -->
     <string name="credit_cards_expiration_date">Tanggal Kadaluarsa</string>
-<<<<<<< HEAD
-    <!-- The label for the expiration date month of a credit card -->
-    <string name="credit_cards_expiration_date_month">Bulan Kadaluwarsa</string>
-    <!-- The label for the expiration date year of a credit card -->
-=======
     <!-- The label for the expiration date month of a credit card to be used by a11y services-->
     <string name="credit_cards_expiration_date_month">Bulan Kadaluwarsa</string>
     <!-- The label for the expiration date year of a credit card to be used by a11y services-->
->>>>>>> 637485e2
     <string name="credit_cards_expiration_date_year">Taun Kadaluwarsa</string>
     <!-- The header for the name on the credit card -->
     <string name="credit_cards_name_on_card">Ngaran dina Kartu</string>
