--- conflicted
+++ resolved
@@ -346,14 +346,11 @@
     <!-- Summary for the preference for rejecting all cookies whenever possible. -->
     <string name="reduce_cookie_banner_summary">Firefox otomatis nyoba nampik pamundut réréméh dina spanduk réréméh. Upama teu aya pilihan nampik, Firefox bisa nampa sadaya réréméh pikeun ngaleungitkeun spandukna.</string>
 
-<<<<<<< HEAD
-=======
     <!-- Text for indicating cookie banner handling is off this site, this is shown as part of the protections panel with the tracking protection toggle -->
     <string name="reduce_cookie_banner_off_for_site">Pareum jang ieu loka</string>
     <!-- Text for indicating cookie banner handling is on this site, this is shown as part of the protections panel with the tracking protection toggle -->
     <string name="reduce_cookie_banner_on_for_site">Hurungkeun jang ieu loka</string>
 
->>>>>>> 8f4899e3
     <!-- Description of the preference to enable "HTTPS-Only" mode. -->
     <string name="preferences_https_only_summary">Otomatis nyoba nyambung ka loka maké protokol énkripsi HTTPS pikeun ngaronjatkeun kaamanan.</string>
     <!-- Summary of tracking protection preference if tracking protection is set to on -->
