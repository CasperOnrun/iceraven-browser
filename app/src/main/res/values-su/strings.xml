<?xml version="1.0" encoding="utf-8"?>
<resources xmlns:tools="http://schemas.android.com/tools" xmlns:moz="http://mozac.org/tools">

    <!-- App name for private browsing mode. The first parameter is the name of the app defined in app_name (for example: Fenix)-->
    <string name="app_name_private_5">%s nyamuni</string>
    <!-- App name for private browsing mode. The first parameter is the name of the app defined in app_name (for example: Fenix)-->
    <string name="app_name_private_4">%s (Nyamuni)</string>

    <!-- Home Fragment -->
    <!-- Content description (not visible, for screen readers etc.): "Three dot" menu button. -->
    <string name="content_description_menu">Pilihan séjén</string>
    <!-- Content description (not visible, for screen readers etc.): "Private Browsing" menu button. -->
    <string name="content_description_private_browsing_button">Hurungkeun langlangan pribadi</string>
    <!-- Content description (not visible, for screen readers etc.): "Private Browsing" menu button. -->
    <string name="content_description_disable_private_browsing_button">Pareuman langlangan pribadi</string>
    <!-- Placeholder text shown in the search bar before a user enters text -->
    <string name="search_hint">Paluruh atawa asupkeun alamat</string>

    <!-- Placeholder text shown in search bar when using history search -->
    <string name="history_search_hint">Paluruh jujutan</string>
    <!-- Placeholder text shown in search bar when using bookmarks search -->
    <string name="bookmark_search_hint">Paluruh markah</string>
    <!-- Placeholder text shown in search bar when using tabs search -->
    <string name="tab_search_hint">Paluruh tab</string>
    <!-- Placeholder text shown in the search bar when using application search engines -->
    <string name="application_search_hint">Asupkeun istilah pamaluruhan</string>
    <!-- No Open Tabs Message Description -->
    <string name="no_open_tabs_description">Sakur tab anu muka bakal ditémbongkeun di dieu.</string>
    <!-- No Private Tabs Message Description -->
    <string name="no_private_tabs_description">Sakur tab pribadi anjeun bakal ditémbongkeun di dieu.</string>

    <!-- Tab tray multi select title in app bar. The first parameter is the number of tabs selected -->
    <string name="tab_tray_multi_select_title">%1$d dipilih</string>
    <!-- Label of button in create collection dialog for creating a new collection  -->
    <string name="tab_tray_add_new_collection">Tambah koléksi anyar</string>
    <!-- Label of editable text in create collection dialog for naming a new collection  -->
    <string name="tab_tray_add_new_collection_name">Ngaran</string>
    <!-- Label of button in save to collection dialog for selecting a current collection  -->
    <string name="tab_tray_select_collection">Pilih koléksi</string>
    <!-- Content description for close button while in multiselect mode in tab tray -->
    <string name="tab_tray_close_multiselect_content_description">Kaluar mode lobapilih</string>
    <!-- Content description for save to collection button while in multiselect mode in tab tray -->
    <string name="tab_tray_collection_button_multiselect_content_description">Simpen tab pinilih kana koléksi</string>
    <!-- Content description on checkmark while tab is selected in multiselect mode in tab tray -->
    <string name="tab_tray_multiselect_selected_content_description">Dipilih</string>

    <!-- Home - Recently saved bookmarks -->
    <!-- Title for the home screen section with recently saved bookmarks. -->
    <string name="recently_saved_title">Anyar diteundeun</string>
    <!-- Content description for the button which navigates the user to show all of their saved bookmarks. -->
    <string name="recently_saved_show_all_content_description_2">Témbongkeun sadaya markah anu diteundeun</string>

    <!-- Text for the menu button to remove a recently saved bookmark from the user's home screen -->
    <string name="recently_saved_menu_item_remove">Piceun</string>

    <!-- About content. The first parameter is the name of the application. (For example: Fenix) -->
    <string name="about_content">%1$s dihasilkeun ku Mozilla.</string>

    <!-- Private Browsing -->
    <!-- Explanation for private browsing displayed to users on home view when they first enable private mode
        The first parameter is the name of the app defined in app_name (for example: Fenix) -->
    <string name="private_browsing_placeholder_description_2">%1$s meresihan jujutan sungsian jeung pamaluruhan ti tab pribadi nalika anjeun nutup jeung kaluar ti aplikasi. Najan henteu matak anonim ka raramatloka atawa panyadia layanan internét anjeun, bakal leuwih gampang pikeun ngajaga anu dipigawé jering tetep nyamuni ti batur nu maké ieu piranti.</string>
    <string name="private_browsing_common_myths">Mitos umum ngeunaan langlangan nyamuni</string>

    <!-- Private mode shortcut "contextual feature recommendation" (CFR) -->
    <!-- Text for the main message -->
    <string name="cfr_message">Tambah takulan ka tab pribadi nu muka ti layar Tepas.</string>
    <!-- Text for the positive button -->
    <string name="cfr_pos_button_text">Tambah takulan</string>
    <!-- Text for the negative button -->
    <string name="cfr_neg_button_text">Teu, nuhun</string>

    <!-- Open in App "contextual feature recommendation" (CFR) -->
    <!-- Text for the info message. The first parameter is the name of the application.-->
    <string name="open_in_app_cfr_info_message_2">Anjeun bisa nyetél %1$s pikeun otomatis muka tutumbu dina aplikasi.</string>
    <!-- Text for the positive action button -->
    <string name="open_in_app_cfr_positive_button_text">Buka setélan</string>
    <!-- Text for the negative action button -->
    <string name="open_in_app_cfr_negative_button_text">Tutup</string>

    <!-- Content description for close button used in "contextual feature recommendation" (CFR) popups -->
    <string name="cfr_dismiss_button_default_content_description">Tutup</string>

    <!-- Total cookie protection "contextual feature recommendation" (CFR) -->
    <!-- Text for the message displayed in the contextual feature recommendation popup promoting the total cookie protection feature. -->
    <string name="tcp_cfr_message">Pitur pripasi pangwedelna anu sakaligus meungpeuk palacak meuntas-loka.</string>
    <!-- Text displayed that links to website containing documentation about the "Total cookie protection" feature. -->
    <string name="tcp_cfr_learn_more">Leuwih teleb ngeunaan Total Cookie Protection</string>

    <!-- Text for the info dialog when camera permissions have been denied but user tries to access a camera feature. -->
    <string name="camera_permissions_needed_message">Butuh aksés kaméra. Buka setélan Android, toél idin, laju toél idinan.</string>
    <!-- Text for the positive action button to go to Android Settings to grant permissions. -->
    <string name="camera_permissions_needed_positive_button_text">Buka setélan</string>
    <!-- Text for the negative action button to dismiss the dialog. -->
    <string name="camera_permissions_needed_negative_button_text">Tutup</string>

    <!-- Text for the banner message to tell users about our auto close feature. -->
    <string name="tab_tray_close_tabs_banner_message">Atur tab anu muka pikeun otomatis nutup anu tacan ditingali dina poé, minggon, atawa bulan kamari.</string>
    <!-- Text for the positive action button to go to Settings for auto close tabs. -->
    <string name="tab_tray_close_tabs_banner_positive_button_text">Témbongkeun pilihan</string>
    <!-- Text for the negative action button to dismiss the Close Tabs Banner. -->
    <string name="tab_tray_close_tabs_banner_negative_button_text">Tutup</string>

    <!-- Text for the banner message to tell users about our inactive tabs feature. -->
    <string name="tab_tray_inactive_onboarding_message">Tab anu geus dua minggu teu dibuka dipindahkeun ka dieu.</string>
    <!-- Text for the action link to go to Settings for inactive tabs. -->
    <string name="tab_tray_inactive_onboarding_button_text">Pareuman dina setélan</string>

    <!-- Text for title for the auto-close dialog of the inactive tabs. -->
    <string name="tab_tray_inactive_auto_close_title">Tutup langsung sanggeus sabulan?</string>
    <!-- Text for the body for the auto-close dialog of the inactive tabs.
        The first parameter is the name of the application.-->
    <string name="tab_tray_inactive_auto_close_body_2">%1$s bisa nutup tab anu ku anjeun teu dibuka leuwih ti sabulan.</string>
    <!-- Content description for close button in the auto-close dialog of the inactive tabs. -->
    <string name="tab_tray_inactive_auto_close_button_content_description">Tutup</string>

    <!-- Text for turn on auto close tabs button in the auto-close dialog of the inactive tabs. -->
    <string name="tab_tray_inactive_turn_on_auto_close_button_2">Hurungkeun otomatis nutup</string>


    <!-- Home screen icons - Long press shortcuts -->
    <!-- Shortcut action to open new tab -->
    <string name="home_screen_shortcut_open_new_tab_2">Tab anyar</string>
    <!-- Shortcut action to open new private tab -->
    <string name="home_screen_shortcut_open_new_private_tab_2">Tab nyamuni anyar</string>

    <!-- Recent Tabs -->
    <!-- Header text for jumping back into the recent tab in the home screen -->
    <string name="recent_tabs_header">Asup deui</string>
    <!-- Button text for showing all the tabs in the tabs tray -->
    <string name="recent_tabs_show_all">Témbongkeun sadayana</string>

    <!-- Content description for the button which navigates the user to show all recent tabs in the tabs tray. -->
    <string name="recent_tabs_show_all_content_description_2">Témbongkeun sakabéh tombol tab anyar</string>

    <!-- Text for button in synced tab card that opens synced tabs tray -->
    <string name="recent_tabs_see_all_synced_tabs_button_text">Tingali tab anu singkron</string>
    <!-- Accessibility description for device icon used for recent synced tab -->
    <string name="recent_tabs_synced_device_icon_content_description">Parangkat singkron</string>
    <!-- Text for the dropdown menu to remove a recent synced tab from the homescreen -->
    <string name="recent_synced_tab_menu_item_remove">Piceun</string>
    <!-- Text for the menu button to remove a grouped highlight from the user's browsing history
         in the Recently visited section -->
    <string name="recent_tab_menu_item_remove">Piceun</string>

    <!-- History Metadata -->
    <!-- Header text for a section on the home screen that displays grouped highlights from the
         user's browsing history, such as topics they have researched or explored on the web -->
    <string name="history_metadata_header_2">Anyar dianjangan</string>
    <!-- Text for the menu button to remove a grouped highlight from the user's browsing history
         in the Recently visited section -->
    <string name="recently_visited_menu_item_remove">Piceun</string>

    <!-- Content description for the button which navigates the user to show all of their history. -->
    <string name="past_explorations_show_all_content_description_2">Témbongkeun sadaya langlangan nu geus kaliwat</string>

    <!-- Browser Fragment -->
    <!-- Content description (not visible, for screen readers etc.): Navigate backward (browsing history) -->
    <string name="browser_menu_back">Mundur</string>
    <!-- Content description (not visible, for screen readers etc.): Navigate forward (browsing history) -->
    <string name="browser_menu_forward">Maju</string>
    <!-- Content description (not visible, for screen readers etc.): Refresh current website -->
    <string name="browser_menu_refresh">Segerkeun</string>
    <!-- Content description (not visible, for screen readers etc.): Stop loading current website -->
    <string name="browser_menu_stop">Eureun</string>

    <!-- Browser menu button that opens the addon manager -->
    <string name="browser_menu_add_ons">Émboh</string>
    <!-- Text displayed when there are no add-ons to be shown -->
    <string name="no_add_ons">Teu aya add-on di dieu</string>
    <!-- Browser menu button that sends a user to help articles -->
    <string name="browser_menu_help">Pitulung</string>
    <!-- Browser menu button that sends a to a the what's new article -->
    <string name="browser_menu_whats_new">Anu Anyar</string>
    <!-- Browser menu button that opens the settings menu -->
    <string name="browser_menu_settings">Setélan</string>
    <!-- Browser menu button that opens a user's library -->
    <string name="browser_menu_library">Pabukon</string>
    <!-- Browser menu toggle that requests a desktop site -->
    <string name="browser_menu_desktop_site">Loka déstop</string>
    <!-- Browser menu toggle that adds a shortcut to the site on the device home screen. -->
    <string name="browser_menu_add_to_homescreen">Tambahkeun ka layar Tepas</string>
    <!-- Browser menu toggle that installs a Progressive Web App shortcut to the site on the device home screen. -->
    <string name="browser_menu_install_on_homescreen">Pasang</string>
    <!-- Content description (not visible, for screen readers etc.) for the Resync tabs button -->
    <string name="resync_button_content_description">Singkronkeun deui</string>
    <!-- Browser menu button that opens the find in page menu -->
    <string name="browser_menu_find_in_page">Panggihan dina kaca</string>

    <!-- Browser menu button that saves the current tab to a collection -->
    <string name="browser_menu_save_to_collection_2">Simpen kana koléksi</string>
    <!-- Browser menu button that open a share menu to share the current site -->
    <string name="browser_menu_share">Bagikeun</string>
    <!-- Browser menu button shown in custom tabs that opens the current tab in Fenix
        The first parameter is the name of the app defined in app_name (for example: Fenix) -->
    <string name="browser_menu_open_in_fenix">Buka di %1$s</string>
    <!-- Browser menu text shown in custom tabs to indicate this is a Fenix tab
        The first parameter is the name of the app defined in app_name (for example: Fenix) -->
    <string name="browser_menu_powered_by">DIJALANKEUN KU %1$s</string>
    <!-- Browser menu text shown in custom tabs to indicate this is a Fenix tab
        The first parameter is the name of the app defined in app_name (for example: Fenix) -->
    <string name="browser_menu_powered_by2">Dijalankeun ku %1$s</string>
    <!-- Browser menu button to put the current page in reader mode -->
    <string name="browser_menu_read">Pidangan baca</string>
    <!-- Browser menu button content description to close reader mode and return the user to the regular browser -->
    <string name="browser_menu_read_close">Tutup panémbong pamaca</string>
    <!-- Browser menu button to open the current page in an external app -->
    <string name="browser_menu_open_app_link">Buka di aplikasi</string>

    <!-- Browser menu button to show reader view appearance controls e.g. the used font type and size -->
    <string name="browser_menu_customize_reader_view">Robah panémbong pamaca</string>
    <!-- Browser menu label for adding a bookmark -->
    <string name="browser_menu_add">Tambah</string>
    <!-- Browser menu label for editing a bookmark -->
    <string name="browser_menu_edit">Ropéa</string>

    <!-- Button shown on the home page that opens the Customize home settings -->
    <string name="browser_menu_customize_home_1">Kustomkeun tepas</string>
    <!-- Browser Toolbar -->
    <!-- Content description for the Home screen button on the browser toolbar -->
    <string name="browser_toolbar_home">Layar tepas</string>

    <!-- Locale Settings Fragment -->
    <!-- Content description for tick mark on selected language -->
    <string name="a11y_selected_locale_content_description">Basa anu dipilih</string>
    <!-- Text for default locale item -->
    <string name="default_locale_text">Tuturkeun basa piranti</string>
    <!-- Placeholder text shown in the search bar before a user enters text -->
    <string name="locale_search_hint">Paluruh basa</string>

    <!-- Search Fragment -->
    <!-- Button in the search view that lets a user search by scanning a QR code -->
    <string name="search_scan_button">Pinday</string>
    <!-- Button in the search view that lets a user change their search engine -->
    <string name="search_engine_button">Mesin pamaluruh</string>
    <!-- Button in the search view when shortcuts are displayed that takes a user to the search engine settings -->
    <string name="search_shortcuts_engine_settings">Setélan mesin pamaluruh</string>
    <!-- Button in the search view that lets a user navigate to the site in their clipboard -->
    <string name="awesomebar_clipboard_title">Eusian tutumbu tina papan klip</string>
    <!-- Button in the search suggestions onboarding that allows search suggestions in private sessions -->
    <string name="search_suggestions_onboarding_allow_button">Idinan</string>
    <!-- Button in the search suggestions onboarding that does not allow search suggestions in private sessions -->
    <string name="search_suggestions_onboarding_do_not_allow_button">Hulag</string>
    <!-- Search suggestion onboarding hint title text -->
    <string name="search_suggestions_onboarding_title">Idinan saran pamaluruhan dina sési nyamuni?</string>

    <!-- Search suggestion onboarding hint description text, first parameter is the name of the app defined in app_name (for example: Fenix)-->
    <string name="search_suggestions_onboarding_text">%s bakal ngabagi sagala anu diketikkeun dina palang alamat kana mesin pamaluruh baku anjeun.</string>

    <!-- Search engine suggestion title text. The first parameter is the name of teh suggested engine-->
    <string name="search_engine_suggestions_title">Paluruh %s</string>
    <!-- Search engine suggestion description text -->
    <string name="search_engine_suggestions_description">Paluruh langsung tina bilah alamat</string>

    <!-- Menu option in the search selector menu to open the search settings -->
    <string name="search_settings_menu_item">Setélan pamaluruhan</string>

    <!-- Header text for the search selector menu -->
    <string moz:RemovedIn="109" name="search_header_menu_item" tools:ignore="UnusedResources">Ayeuna paluruh:</string>

    <!-- Header text for the search selector menu -->
    <string name="search_header_menu_item_2">Saayeunaeun paluruh di:</string>

<<<<<<< HEAD
    <!-- Onboarding home screen popup dialog, shown on top of the Jump back in section. -->
    <string name="onboarding_home_screen_jump_back_contextual_hint_2">Nepangkeun kaca tepas pribadi anjeun. Tab mutahir, markah, jeung hasil maluruh bakal némbongan di dieu.</string>
    <!-- Home onboarding dialog welcome screen title text. -->
    <string moz:RemovedIn="106" name="onboarding_home_welcome_title" tools:ignore="UnusedResources">Wilujeng sumping di internét mandiri</string>
    <!-- Home onboarding dialog welcome screen title text. -->
=======
    <!-- Home onboarding -->
    <!-- Onboarding home screen popup dialog, shown on top of the Jump back in section. -->
    <string name="onboarding_home_screen_jump_back_contextual_hint_2">Nepangkeun kaca tepas pribadi anjeun. Tab mutahir, markah, jeung hasil maluruh bakal némbongan di dieu.</string>
    <!-- Home onboarding dialog welcome screen title text. -->
>>>>>>> 68970841
    <string name="onboarding_home_welcome_title_2">Wilujeng sumping di internét anu leuwih pribadi</string>
    <!-- Home onboarding dialog welcome screen description text. -->
    <string name="onboarding_home_welcome_description">Leuwih warnaan. Pripasi leuwih hadé. Komitmen anu sarua pikeun jalma batan bati.</string>
    <!-- Home onboarding dialog sign into sync screen title text. -->
<<<<<<< HEAD
    <string moz:RemovedIn="106" name="onboarding_home_sync_title_2" tools:ignore="UnusedResources">Luncat tina telepon ka laptop jeung sabalikna</string>
    <!-- Home onboarding dialog sign into sync screen title text. -->
=======
>>>>>>> 68970841
    <string name="onboarding_home_sync_title_3">Ngagilirkeun layar leuwih babari ti nu atos-atos</string>
    <!-- Home onboarding dialog sign into sync screen description text. -->
    <string name="onboarding_home_sync_description">Buka ti panungtung anu ditinggalkeun maké tab ti séjén parabot ayeuna dina kaca tepas.</string>
    <!-- Text for the button to continue the onboarding on the home onboarding dialog. -->
    <string name="onboarding_home_get_started_button">Mitembeyan</string>
    <!-- Text for the button to navigate to the sync sign in screen on the home onboarding dialog. -->
    <string name="onboarding_home_sign_in_button">Asup</string>
    <!-- Text for the button to skip the onboarding on the home onboarding dialog. -->
    <string name="onboarding_home_skip_button">Liwat</string>

    <!-- Onboarding home screen sync popup dialog message, shown on top of Recent Synced Tabs in the Jump back in section. -->
    <string name="sync_cfr_message">Tab anjeun keur disingkronkeun! Pilih ti nu ditinggalkeun dina séjén parabot anjeun.</string>

<<<<<<< HEAD
=======
    <!-- Content description (not visible, for screen readers etc.): Close button for the home onboarding dialog -->
    <string name="onboarding_home_content_description_close_button">Tutup</string>

>>>>>>> 68970841
    <!-- Search Widget -->
    <!-- Content description for searching with a widget. The first parameter is the name of the application.-->
    <string name="search_widget_content_description_2">Buka dina tab %1$s anyar</string>
    <!-- Text preview for smaller sized widgets -->
    <string name="search_widget_text_short">Paluruh</string>
    <!-- Text preview for larger sized widgets -->
    <string name="search_widget_text_long">Paluruh raramat</string>

    <!-- Content description (not visible, for screen readers etc.): Voice search -->
    <string name="search_widget_voice">Sungsi sora</string>

    <!-- Preferences -->
    <!-- Title for the settings page-->
    <string name="settings">Setélan</string>
    <!-- Preference category for general settings -->
    <string name="preferences_category_general">Umum</string>
    <!-- Preference category for all links about Fenix -->
    <string name="preferences_category_about">Ngeunaan</string>
    <!-- Preference for settings related to changing the default search engine -->
    <string name="preferences_default_search_engine">Mesin pamaluruh baku</string>
    <!-- Preference for settings related to Search -->
    <string name="preferences_search">Paluruh</string>
    <!-- Preference for settings related to Search address bar -->
    <string name="preferences_search_address_bar">Palang alamat</string>
    <!-- Preference link to rating Fenix on the Play Store -->
    <string name="preferences_rate">Peunteun dina Google Play</string>
    <!-- Preference linking to about page for Fenix
        The first parameter is the name of the app defined in app_name (for example: Fenix) -->
    <string name="preferences_about">Ngeunaan %1$s</string>
    <!-- Preference for settings related to changing the default browser -->
    <string name="preferences_set_as_default_browser">Jadikeun panyungsi baku</string>
    <!-- Preference category for advanced settings -->
    <string name="preferences_category_advanced">Terusan</string>
    <!-- Preference category for privacy and security settings -->
    <string name="preferences_category_privacy_security">Salindungan jeung kaamanan</string>
    <!-- Preference for advanced site permissions -->
    <string name="preferences_site_permissions">Idin loka</string>
    <!-- Preference for private browsing options -->
    <string name="preferences_private_browsing_options">Nyungsi nyamuni</string>
    <!-- Preference for opening links in a private tab-->
    <string name="preferences_open_links_in_a_private_tab">Buka tutumbu di tab nyamuni</string>
    <!-- Preference for allowing screenshots to be taken while in a private tab-->
    <string name="preferences_allow_screenshots_in_private_mode">Ngidinan layar dina langlangan nyamuni</string>
    <!-- Will inform the user of the risk of activating Allow screenshots in private browsing option -->
    <string name="preferences_screenshots_in_private_mode_disclaimer">Lamun diidinan, tab pribadi bakal katémbong nalika sababaraha aplikasi muka</string>
    <!-- Preference for adding private browsing shortcut -->
    <string name="preferences_add_private_browsing_shortcut">Tambahan tarabas nyungsi nyamuni</string>
    <!-- Preference for enabling "HTTPS-Only" mode -->
    <string name="preferences_https_only_title">Mode HTTPS-Hungkul</string>

    <!-- Preference for removing cookie/consent banners from sites automatically. See reduce_cookie_banner_summary for additional context. -->
    <string name="preferences_cookie_banner_reduction">Kurangan Spanduk Réréméh</string>
    <!-- Preference for rejecting or removing as many cookie/consent banners as possible on sites. See reduce_cookie_banner_summary for additional context. -->
    <string name="reduce_cookie_banner_option">Kurangan spanduk réréméh</string>
    <!-- Summary for the preference for rejecting all cookies whenever possible. -->
    <string name="reduce_cookie_banner_summary">Firefox otomatis nyoba nampik pamundut réréméh dina spanduk réréméh. Upama teu aya pilihan nampik, Firefox bisa nampa sadaya réréméh pikeun ngaleungitkeun spandukna.</string>

    <!-- Description of the preference to enable "HTTPS-Only" mode. -->
    <string name="preferences_https_only_summary">Otomatis nyoba nyambung ka loka maké protokol énkripsi HTTPS pikeun ngaronjatkeun kaamanan.</string>
    <!-- Summary of tracking protection preference if tracking protection is set to on -->
    <string name="preferences_https_only_on">Hurung</string>
    <!-- Summary of tracking protection preference if tracking protection is set to off -->
    <string name="preferences_https_only_off">Pareum</string>
    <!-- Text displayed that links to website containing documentation about "HTTPS-Only" mode -->
    <string name="preferences_http_only_learn_more">Lenyepan</string>
    <!-- Option for the https only setting -->
    <string name="preferences_https_only_in_all_tabs">Aktipkeun dina sadaya tab</string>
    <!-- Option for the https only setting -->
    <string name="preferences_https_only_in_private_tabs">Aktipkeun dina tab nyamuni hungkul</string>
    <!-- Title shown in the error page for when trying to access a http website while https only mode is enabled. -->
    <string name="errorpage_httpsonly_title">Situs aman teu sayaga</string>
    <!-- Message shown in the error page for when trying to access a http website while https only mode is enabled. The message has two paragraphs. This is the first. -->
    <string name="errorpage_httpsonly_message_title">Sigana, raramatlokana teu ngarojong HTTPs.</string>
    <!-- Message shown in the error page for when trying to access a http website while https only mode is enabled. The message has two paragraphs. This is the second. -->
    <string name="errorpage_httpsonly_message_summary">Nanging, bisa waé aya panyerang kalibet. Upama diteruskeun asup kana raramatlokana, anjeun ulah ngasupkeun émbaran sénsitip. Upama diteruskeun, mode Ngan-HTTPS bakal dipareuman samentawis pikeun éta loka.</string>
    <!-- Preference for accessibility -->
    <string name="preferences_accessibility">Aksésibilitas</string>
    <!-- Preference to override the Firefox Account server -->
    <string name="preferences_override_fxa_server">Serper Firefox Account biasa</string>
    <!-- Preference to override the Sync token server -->
    <string name="preferences_override_sync_tokenserver">Serper Sync kustom</string>
    <!-- Toast shown after updating the FxA/Sync server override preferences -->
    <string name="toast_override_fxa_sync_server_done">Serper Firefox Account/Sync geus dirobah. Kaluar ti aplikasi pikeun nerapkeun parobahan…</string>
    <!-- Preference category for account information -->
    <string name="preferences_category_account">Akun</string>
    <!-- Preference for changing where the toolbar is positioned -->
    <string name="preferences_toolbar">Tulbar</string>
    <!-- Preference for changing default theme to dark or light mode -->
    <string name="preferences_theme">Téma</string>
    <!-- Preference for customizing the home screen -->
    <string name="preferences_home_2">Tepas</string>
    <!-- Preference for gestures based actions -->
    <string name="preferences_gestures">Réngkak</string>
    <!-- Preference for settings related to visual options -->
    <string name="preferences_customize">Sesuaikeun</string>
    <!-- Preference description for banner about signing in -->
    <string name="preferences_sign_in_description_2">Asup pikeun nyingkronkeun tab, markah, kecap sandi, jeung sajabana.</string>
    <!-- Preference shown instead of account display name while account profile information isn't available yet. -->
    <string name="preferences_account_default_name">Akun Firefox</string>
    <!-- Preference text for account title when there was an error syncing FxA -->
    <string name="preferences_account_sync_error">Sambungkeun deui pikeun neruskeun nyingkronkeun</string>
    <!-- Preference for language -->
    <string name="preferences_language">Basa</string>
    <!-- Preference for data choices -->
    <string name="preferences_data_choices">Pilihan data</string>
    <!-- Preference for data collection -->
    <string name="preferences_data_collection">Koléksi data</string>
    <!-- Preference for developers -->
    <string name="preferences_remote_debugging">Debugging ti kajauhan liwat USB</string>
    <!-- Preference title for switch preference to show search engines -->
    <string name="preferences_show_search_engines">Témbongkeun mesin pamaluruh</string>
    <!-- Preference title for switch preference to show search suggestions -->
    <string name="preferences_show_search_suggestions">Témbongkeun anjuran maluruh</string>
    <!-- Preference title for switch preference to show voice search button -->
    <string name="preferences_show_voice_search">Tampilkeun panyungsi sora</string>
    <!-- Preference title for switch preference to show search suggestions also in private mode -->
    <string name="preferences_show_search_suggestions_in_private">Témbongkeun dina rintakan nyamuni</string>

    <!-- Preference title for switch preference to show a clipboard suggestion when searching -->
    <string name="preferences_show_clipboard_suggestions">Témbongkeun anjuran papan klip</string>
    <!-- Preference title for switch preference to suggest browsing history when searching -->
    <string name="preferences_search_browsing_history">Paluruh jujutan langlangan</string>
    <!-- Preference title for switch preference to suggest bookmarks when searching -->
    <string name="preferences_search_bookmarks">Paluruh markah</string>

    <!-- Preference title for switch preference to suggest synced tabs when searching -->
    <string name="preferences_search_synced_tabs">Paluruh tab anu singkron</string>
    <!-- Preference for account settings -->
    <string name="preferences_account_settings">Setélan akun</string>

    <!-- Preference for enabling url autocomplete-->
    <string name="preferences_enable_autocomplete_urls">Otokumplit URLs</string>
    <!-- Preference for open links in third party apps -->
    <string name="preferences_open_links_in_apps">Buka tutumbu dina aplikasi</string>
    <!-- Preference for open download with an external download manager app -->
    <string name="preferences_external_download_manager">Manajer undeuran éksternal</string>
    <!-- Preference for add_ons -->
    <string name="preferences_addons">Émbohan</string>

    <!-- Preference for notifications -->
    <string name="preferences_notifications">Iber</string>

    <!-- Add-on Preferences -->
    <!-- Preference to customize the configured AMO (addons.mozilla.org) collection -->
    <string name="preferences_customize_amo_collection">Koléksi Émboh sakahayang</string>
    <!-- Button caption to confirm the add-on collection configuration -->
    <string name="customize_addon_collection_ok">Heug</string>
    <!-- Button caption to abort the add-on collection configuration -->
    <string name="customize_addon_collection_cancel">Bolay</string>
    <!-- Hint displayed on input field for custom collection name -->
    <string name="customize_addon_collection_hint">Ngaran koléksi</string>
    <!-- Hint displayed on input field for custom collection user ID-->
    <string name="customize_addon_collection_user_hint">Pamilik koléksi (Sandiasma)</string>

    <!-- Toast shown after confirming the custom add-on collection configuration -->
    <string name="toast_customize_addon_collection_done">Koléksi Émboh geus dirobah. Kaluar ti aplikasi pikeun nerapkeun parobahan…</string>

    <!-- Customize Home -->
    <!-- Header text for jumping back into the recent tab in customize the home screen -->
    <string name="customize_toggle_jump_back_in">Asup deui</string>
    <!-- Title for the customize home screen section with recently saved bookmarks. -->
    <string name="customize_toggle_recent_bookmarks">Markah anyar</string>
    <!-- Title for the customize home screen section with recently visited. Recently visited is
    a section where users see a list of tabs that they have visited in the past few days -->
    <string name="customize_toggle_recently_visited">Anyar dianjangan</string>
    <!-- Title for the customize home screen section with Pocket. -->
    <string moz:RemovedIn="108" name="customize_toggle_pocket" tools:ignore="UnusedResources">Saku</string>

    <!-- Title for the customize home screen section with Pocket. -->
    <string name="customize_toggle_pocket_2">Carita pikiraneun</string>
    <!-- Summary for the customize home screen section with Pocket. The first parameter is product name Pocket -->
    <string name="customize_toggle_pocket_summary">Artikel dijalankeun ku %s</string>
    <!-- Title for the customize home screen section with sponsored Pocket stories. -->
    <string name="customize_toggle_pocket_sponsored">Carita anu disponsoran</string>
    <!-- Title for the opening wallpaper settings screen -->
    <string name="customize_wallpapers">Latar</string>
    <!-- Title for the customize home screen section with sponsored shortcuts. -->
    <string name="customize_toggle_contile">Takulan anu disponsoran</string>

    <!-- Wallpapers -->
    <!-- Content description for various wallpapers. The first parameter is the name of the wallpaper -->
    <string name="wallpapers_item_name_content_description">Item Latar: %1$s</string>
    <!-- Snackbar message for when wallpaper is selected -->
    <string name="wallpaper_updated_snackbar_message">Latar dimutahirkeun!</string>
    <!-- Snackbar label for action to view selected wallpaper -->
    <string name="wallpaper_updated_snackbar_action">Témbong</string>

    <!-- Snackbar message for when wallpaper couldn't be downloaded -->
    <string name="wallpaper_download_error_snackbar_message">Teu bisa ngundeur latar</string>
    <!-- Snackbar label for action to retry downloading the wallpaper -->
    <string name="wallpaper_download_error_snackbar_action">Pecakan deui</string>
    <!-- Snackbar message for when wallpaper couldn't be selected because of the disk error -->
    <string name="wallpaper_select_error_snackbar_message">Teu bisa ngarobah latar</string>
    <!-- Text displayed that links to website containing documentation about the "Limited Edition" wallpapers. -->
    <string name="wallpaper_learn_more">Leuwih teleb</string>
<<<<<<< HEAD
    <!-- Label for switch which toggles the "tap-to-switch" behavior on home screen logo -->
    <string moz:removedIn="105" name="wallpaper_tap_to_change_switch_label_1" tools:ignore="UnusedResources">Ganti latar ku cara noél logo tepas Firefox</string>
    <!-- This is the accessibility content description for the wallpapers functionality. Users are
    able to tap on the app logo in the home screen and can switch to different wallpapers by tapping. -->
    <string moz:removedIn="105" name="wallpaper_logo_content_description" tools:ignore="UnusedResources">Logo Firefox - ganti latar, tombol</string>
=======

    <!-- Text for classic wallpapers title. The first parameter is the Firefox name. -->
    <string name="wallpaper_classic_title">%s klasik</string>

    <!-- Text for limited edition wallpapers title. -->
    <string name="wallpaper_limited_edition_title">Édisi Diwates</string>
    <!-- Description text for the limited edition wallpapers with learn more link. The first parameter is the learn more string defined in wallpaper_learn_more-->
    <string name="wallpaper_limited_edition_description_with_learn_more">Kumpulan Independent Voices anyar. %s</string>
    <!-- Description text for the limited edition wallpapers. -->
    <string name="wallpaper_limited_edition_description">Kumpulan Independent Voices anyar.</string>
    <!-- Wallpaper onboarding dialog header text. -->
    <string name="wallpapers_onboarding_dialog_title_text">Cobaan képrétkeun kelir</string>
    <!-- Wallpaper onboarding dialog body text. -->
    <string name="wallpapers_onboarding_dialog_body_text">Pilih latar anu nyarita ka anjeun.</string>
    <!-- Wallpaper onboarding dialog learn more button text. The button navigates to the wallpaper settings screen. -->
    <string name="wallpapers_onboarding_dialog_explore_more_button_text">Langlang latar lianna</string>
>>>>>>> 68970841

    <!-- Text for classic wallpapers title. The first parameter is the Firefox name. -->
    <string name="wallpaper_classic_title">%s klasik</string>

    <!-- Text for limited edition wallpapers title. -->
    <string name="wallpaper_limited_edition_title">Édisi Diwates</string>
    <!-- Description text for the limited edition wallpapers with learn more link. The first parameter is the learn more string defined in wallpaper_learn_more-->
    <string name="wallpaper_limited_edition_description_with_learn_more">Kumpulan Independent Voices anyar. %s</string>
    <!-- Description text for the limited edition wallpapers. -->
    <string name="wallpaper_limited_edition_description">Kumpulan Independent Voices anyar.</string>
    <!-- Wallpaper onboarding dialog body text. -->
    <string name="wallpapers_onboarding_dialog_body_text">Pilih latar anu nyarita ka anjeun.</string>
    <!-- Wallpaper onboarding dialog learn more button text. The button navigates to the wallpaper settings screen. -->
    <string name="wallpapers_onboarding_dialog_explore_more_button_text">Langlang latar lianna</string>

    <!-- Add-on Installation from AMO-->
    <!-- Error displayed when user attempts to install an add-on from AMO (addons.mozilla.org) that is not supported -->
    <string name="addon_not_supported_error">Emboh teu didukung</string>

    <!-- Error displayed when user attempts to install an add-on from AMO (addons.mozilla.org) that is already installed -->
    <string name="addon_already_installed">Émboh geus dipasang</string>

    <!-- Account Preferences -->
    <!-- Preference for triggering sync -->
    <string name="preferences_sync_now">Singkronkeun ayeuna</string>
    <!-- Preference category for sync -->
    <string name="preferences_sync_category">Pilih nu rék disingkronkeun</string>
    <!-- Preference for syncing history -->
    <string name="preferences_sync_history">Jujutan</string>
    <!-- Preference for syncing bookmarks -->
    <string name="preferences_sync_bookmarks">Markah</string>

    <!-- Preference for syncing logins -->
    <string name="preferences_sync_logins">Login</string>
    <!-- Preference for syncing tabs -->
    <string name="preferences_sync_tabs_2">Buka tab</string>
    <!-- Preference for signing out -->
    <string name="preferences_sign_out">Kaluar</string>
    <!-- Preference displays and allows changing current FxA device name -->
    <string name="preferences_sync_device_name">Ngaran parangkat</string>
    <!-- Text shown when user enters empty device name -->
    <string name="empty_device_name_error">Ngaran piranti teu bisa kosong.</string>
    <!-- Label indicating that sync is in progress -->
    <string name="sync_syncing_in_progress">Nyingkronkeun…</string>

    <!-- Label summary indicating that sync failed. The first parameter is the date stamp showing last time it succeeded -->
    <string name="sync_failed_summary">Gagal Sync. Panungtung laksana: %s</string>
    <!-- Label summary showing never synced -->
    <string name="sync_failed_never_synced_summary">Gagal Sync. Panungtung laksana: can kungsi</string>
    <!-- Label summary the date we last synced. The first parameter is date stamp showing last time synced -->
    <string name="sync_last_synced_summary">Singkronan panungtung: %s</string>
    <!-- Label summary showing never synced -->
    <string name="sync_never_synced_summary">Singkronan panungtung: acan pernah</string>
    <!-- Text for displaying the default device name.
        The first parameter is the application name, the second is the device manufacturer name
        and the third is the device model. -->
    <string name="default_device_name_2">%1$s dina %2$s %3$s</string>

    <!-- Preference for syncing credit cards -->
    <string name="preferences_sync_credit_cards">Kartu kiridit</string>
    <!-- Preference for syncing addresses -->
    <string name="preferences_sync_address">Alamat</string>

    <!-- Send Tab -->
    <!-- Name of the "receive tabs" notification channel. Displayed in the "App notifications" system settings for the app -->
    <string name="fxa_received_tab_channel_name">Tab nu katampa</string>
    <!-- Description of the "receive tabs" notification channel. Displayed in the "App notifications" system settings for the app -->
    <string name="fxa_received_tab_channel_description">Iber pikeun tab anu katampa ti séjén piranti Firefox.</string>
    <!--  The body for these is the URL of the tab received  -->
    <string name="fxa_tab_received_notification_name">Tab Katampa</string>
    <!-- %s is the device name -->
    <string name="fxa_tab_received_from_notification_name">Tab ti %s</string>

    <!-- Advanced Preferences -->
    <!-- Preference for tracking protection exceptions -->
    <string name="preferences_tracking_protection_exceptions">Iwal</string>

    <!-- Button in Exceptions Preference to turn on tracking protection for all sites (remove all exceptions) -->
    <string name="preferences_tracking_protection_exceptions_turn_on_for_all">Hurungkeun pikeun sakabéh loka</string>
    <!-- Text displayed when there are no exceptions -->
    <string name="exceptions_empty_message_description">Pangiwalan bisa dipaké mareuman protéksi palacakan pikeun loka anu dipilih.</string>
    <!-- Text displayed when there are no exceptions, with learn more link that brings users to a tracking protection SUMO page -->
    <string name="exceptions_empty_message_learn_more_link">Lenyepan</string>

    <!-- Preference switch for usage and technical data collection -->
    <string name="preference_usage_data">Data pamakéan jeung téknis</string>
    <!-- Preference description for usage and technical data collection -->
    <string name="preferences_usage_data_description">Bagikeun kinerja, pamakéan, data hadwér jeung kustomisasi ngeunaan pamaluruh anjeun ka Mozilla pikeun mantuan sangkan %1$s leuwih hadé</string>
    <!-- Preference switch for marketing data collection -->
    <string name="preferences_marketing_data">Data pamasaran</string>
    <!-- Preference description for marketing data collection -->
    <string name="preferences_marketing_data_description2">Bagikeun data pamakéan dasar ka Adjust, péndor pamasaran ider kami</string>
    <!-- Title for studies preferences -->
    <string name="preference_experiments_2">Studi</string>
    <!-- Summary for studies preferences -->
    <string name="preference_experiments_summary_2">Ngidinan Mozilla masang jeung ngajalankeun studi</string>

    <!-- Turn On Sync Preferences -->
    <!-- Header of the Sync and save your data preference view -->
    <string name="preferences_sync_2">Singkronkeun tur simpen data anjeun</string>
    <!-- Preference for reconnecting to FxA sync -->
    <string name="preferences_sync_sign_in_to_reconnect">Asup pikeun nyambungkeun deui</string>
    <!-- Preference for removing FxA account -->
    <string name="preferences_sync_remove_account">Cabut akun</string>

    <!-- Pairing Feature strings -->
    <!-- Instructions on how to access pairing -->
    <string name="pair_instructions_2"><![CDATA[Pindai sandi QR anu ditémbongkeun dina <b>firefox.com/pair</b>]]></string>

    <!-- Toolbar Preferences -->
    <!-- Preference for using top toolbar -->
    <string name="preference_top_toolbar">Luhur</string>
    <!-- Preference for using bottom toolbar -->
    <string name="preference_bottom_toolbar">Handap</string>

    <!-- Theme Preferences -->
    <!-- Preference for using light theme -->
    <string name="preference_light_theme">Caang</string>
    <!-- Preference for using dark theme -->
    <string name="preference_dark_theme">Poék</string>
    <!-- Preference for using using dark or light theme automatically set by battery -->
    <string name="preference_auto_battery_theme">Atur ku Pangirit Batré</string>
    <!-- Preference for using following device theme -->
    <string name="preference_follow_device_theme">Turutan téma paranti</string>

    <!-- Gestures Preferences-->
    <!-- Preferences for using pull to refresh in a webpage -->
    <string name="preference_gestures_website_pull_to_refresh">Betot pikeun nyegerkeun</string>

    <!-- Preference for using the dynamic toolbar -->
    <string name="preference_gestures_dynamic_toolbar">Gorolongkeun pikeun nyumputkeun tulbar</string>

    <!-- Preference for switching tabs by swiping horizontally on the toolbar -->
    <string name="preference_gestures_swipe_toolbar_switch_tabs">Gilerkeun tulbar ka gigir pikeun pindah tab</string>
    <!-- Preference for showing the opened tabs by swiping up on the toolbar-->
    <string name="preference_gestures_swipe_toolbar_show_tabs">Gilerkeun tulbar ka luhur pikeun muka tab</string>

    <!-- Library -->
    <!-- Option in Library to open Downloads page -->
    <string name="library_downloads">Undeuran</string>
    <!-- Option in library to open Bookmarks page -->
    <string name="library_bookmarks">Markah</string>
    <!-- Option in library to open Desktop Bookmarks root page -->
    <string name="library_desktop_bookmarks_root">Markah Déstop</string>
    <!-- Option in library to open Desktop Bookmarks "menu" page -->
    <string name="library_desktop_bookmarks_menu">Menu markah</string>
    <!-- Option in library to open Desktop Bookmarks "toolbar" page -->
    <string name="library_desktop_bookmarks_toolbar">Palang Parabot Markah</string>
    <!-- Option in library to open Desktop Bookmarks "unfiled" page -->
    <string name="library_desktop_bookmarks_unfiled">Markah Lianna</string>
    <!-- Option in Library to open History page -->
    <string name="library_history">Jujutan</string>
    <!-- Option in Library to open a new tab -->
    <string name="library_new_tab">Tab anyar</string>

    <!-- Settings Page Title -->
    <string name="settings_title">Setélan</string>
    <!-- Content description (not visible, for screen readers etc.): "Close button for library settings" -->
    <string name="content_description_close_button">Tutup</string>

    <!-- Title to show in alert when a lot of tabs are to be opened
    %d is a placeholder for the number of tabs that will be opened -->
    <string name="open_all_warning_title">Buka %d tab?</string>
    <!-- Message to warn users that a large number of tabs will be opened
    %s will be replaced by app name. -->
    <string name="open_all_warning_message">Muka loba tab kieu bisa matak meyeted ka %s nalika kaca-kacana dimuat. Rék diteruskeun baé?</string>
    <!-- Dialog button text for confirming open all tabs -->
    <string name="open_all_warning_confirm">Buka tab</string>
    <!-- Dialog button text for canceling open all tabs -->
    <string name="open_all_warning_cancel">Bolay</string>

    <!-- Text to show users they have one site in the history group section of the History fragment.
    %d is a placeholder for the number of sites in the group. -->
    <string name="history_search_group_site">%d loka</string>
    <!-- Text to show users they have multiple sites in the history group section of the History fragment.
    %d is a placeholder for the number of sites in the group. -->
    <string name="history_search_group_sites">%d loka</string>

    <!-- Option in library for Recently Closed Tabs -->
    <string name="library_recently_closed_tabs">Tab anu anyar ditutup</string>
    <!-- Option in library to open Recently Closed Tabs page -->
    <string name="recently_closed_show_full_history">Témbongkeun jujutan lengkep</string>
    <!-- Text to show users they have multiple tabs saved in the Recently Closed Tabs section of history.
    %d is a placeholder for the number of tabs selected. -->
    <string name="recently_closed_tabs">%d tab</string>
    <!-- Text to show users they have one tab saved in the Recently Closed Tabs section of history.
    %d is a placeholder for the number of tabs selected. -->
    <string name="recently_closed_tab">%d tab</string>
    <!-- Recently closed tabs screen message when there are no recently closed tabs -->
    <string name="recently_closed_empty_message">Taya tab nu anyar ditutup di dieu</string>

    <!-- Tab Management -->
    <!-- Title of preference for tabs management -->
    <string name="preferences_tabs">Tab</string>
    <!-- Title of preference that allows a user to specify the tab view -->
    <string name="preferences_tab_view">Panémbong tab</string>
    <!-- Option for a list tab view -->
    <string name="tab_view_list">Béréndélan</string>
    <!-- Option for a grid tab view -->
    <string name="tab_view_grid">Grid</string>
    <!-- Title of preference that allows a user to auto close tabs after a specified amount of time -->
    <string name="preferences_close_tabs">Tutup tab</string>
    <!-- Option for auto closing tabs that will never auto close tabs, always allows user to manually close tabs -->
    <string name="close_tabs_manually">Manual</string>
    <!-- Option for auto closing tabs that will auto close tabs after one day -->
    <string name="close_tabs_after_one_day">Sanggeus sapoé</string>
    <!-- Option for auto closing tabs that will auto close tabs after one week -->
    <string name="close_tabs_after_one_week">Sanggeus saminggu</string>
    <!-- Option for auto closing tabs that will auto close tabs after one month -->
    <string name="close_tabs_after_one_month">Sanggeus sabulan</string>

    <!-- Title of preference that allows a user to specify the auto-close settings for open tabs -->
    <string name="preference_auto_close_tabs" tools:ignore="UnusedResources">Oto-nutup tab anu muka</string>

    <!-- Opening screen -->
    <!-- Title of a preference that allows a user to choose what screen to show after opening the app -->
    <string name="preferences_opening_screen">Layar pamuka</string>
    <!-- Option for always opening the homepage when re-opening the app -->
    <string name="opening_screen_homepage">Tepas</string>
    <!-- Option for always opening the user's last-open tab when re-opening the app -->
    <string name="opening_screen_last_tab">Tab panungtung</string>
    <!-- Option for always opening the homepage when re-opening the app after four hours of inactivity -->
    <string name="opening_screen_after_four_hours_of_inactivity">Tepas sanggeus opat jam teu aktip</string>
    <!-- Summary for tabs preference when auto closing tabs setting is set to manual close-->
    <string name="close_tabs_manually_summary">Tutup manual</string>
    <!-- Summary for tabs preference when auto closing tabs setting is set to auto close tabs after one day-->
    <string name="close_tabs_after_one_day_summary">Tutup sanggeus sapoé</string>
    <!-- Summary for tabs preference when auto closing tabs setting is set to auto close tabs after one week-->
    <string name="close_tabs_after_one_week_summary">Tutup sanggeus saminggu</string>
    <!-- Summary for tabs preference when auto closing tabs setting is set to auto close tabs after one month-->
    <string name="close_tabs_after_one_month_summary">Tutup sanggeus sabulan</string>

    <!-- Inactive tabs -->
    <!-- Category header of a preference that allows a user to enable or disable the inactive tabs feature -->
    <string name="preferences_inactive_tabs">Pindahkeun tab heubeul ka nganggur</string>
    <!-- Title of inactive tabs preference -->
    <string name="preferences_inactive_tabs_title">Tab anu teu dibuka salila dua minggu dipindahkeun ka bagian nganggur.</string>

    <!-- Studies -->
    <!-- Title of the remove studies button -->
    <string name="studies_remove">Piceun</string>
    <!-- Title of the active section on the studies list -->
    <string name="studies_active">Aktip</string>
    <!-- Description for studies, it indicates why Firefox use studies. The first parameter is the name of the application. -->
    <string name="studies_description_2">%1$s bisa masang jeung ngajalankeun studi iraha baé.</string>
    <!-- Learn more link for studies, links to an article for more information about studies. -->
    <string name="studies_learn_more">Lenyepan</string>
    <!-- Dialog message shown after removing a study -->
    <string name="studies_restart_app">Aplikasi bakal kaluar pikeun nerapkeun parobahan</string>
    <!-- Dialog button to confirm the removing a study. -->
    <string name="studies_restart_dialog_ok">HEUG</string>
    <!-- Dialog button text for canceling removing a study. -->
    <string name="studies_restart_dialog_cancel">Bolay</string>
    <!-- Toast shown after turning on/off studies preferences -->
    <string name="studies_toast_quit_application" tools:ignore="UnusedResources">Ninggalkeun aplikasi pikeun nerapkeun parobahan…</string>

    <!-- Sessions -->
    <!-- Title for the list of tabs -->
    <string name="tab_header_label">Buka tab</string>
    <!-- Title for the list of tabs in the current private session -->
    <string name="tabs_header_private_tabs_title">Tab nyamuni</string>
    <!-- Title for the list of tabs in the synced tabs -->
    <string name="tabs_header_synced_tabs_title">Tab singkron</string>
    <!-- Content description (not visible, for screen readers etc.): Add tab button. Adds a news tab when pressed -->
    <string name="add_tab">Tambah tab</string>
    <!-- Content description (not visible, for screen readers etc.): Add tab button. Adds a news tab when pressed -->
    <string name="add_private_tab">Tambah tab nyamuni</string>
    <!-- Text for the new tab button to indicate adding a new private tab in the tab -->
    <string name="tab_drawer_fab_content">Salindungan</string>
    <!-- Text for the new tab button to indicate syncing command on the synced tabs page -->
    <string name="tab_drawer_fab_sync">Singkronkeun</string>
    <!-- Text shown in the menu for sharing all tabs -->
    <string name="tab_tray_menu_item_share">Bagikeun sadaya tab</string>
    <!-- Text shown in the menu to view recently closed tabs -->
    <string name="tab_tray_menu_recently_closed">Tab nu anyar ditutup</string>
    <!-- Text shown in the tabs tray inactive tabs section -->
    <string name="tab_tray_inactive_recently_closed" tools:ignore="UnusedResources">Anyar ditutup</string>
    <!-- Text shown in the menu to view account settings -->
    <string name="tab_tray_menu_account_settings">Setélan akun</string>
    <!-- Text shown in the menu to view tab settings -->
    <string name="tab_tray_menu_tab_settings">Setélan tab</string>
    <!-- Text shown in the menu for closing all tabs -->
    <string name="tab_tray_menu_item_close">Tutup kabéh tab</string>
    <!-- Text shown in the multiselect menu for bookmarking selected tabs. -->
    <string name="tab_tray_multiselect_menu_item_bookmark">Markah</string>
    <!-- Text shown in the multiselect menu for closing selected tabs. -->
    <string name="tab_tray_multiselect_menu_item_close">Tutup</string>
    <!-- Content description for tabs tray multiselect share button -->
    <string name="tab_tray_multiselect_share_content_description">Bagikeun tab anu dipilih</string>
    <!-- Content description for tabs tray multiselect menu -->
    <string name="tab_tray_multiselect_menu_content_description">Menu tab anu dipilih</string>
    <!-- Content description (not visible, for screen readers etc.): Removes tab from collection button. Removes the selected tab from collection when pressed -->
    <string name="remove_tab_from_collection">Cabut tab tina koléksi</string>
    <!-- Text for button to enter multiselect mode in tabs tray -->
    <string name="tabs_tray_select_tabs">Pilih tab</string>
    <!-- Content description (not visible, for screen readers etc.): Close tab button. Closes the current session when pressed -->
    <string name="close_tab">Tutup tab</string>
    <!-- Content description (not visible, for screen readers etc.): Close tab <title> button. First parameter is tab title  -->
    <string name="close_tab_title">Tutup tab %s</string>
    <!-- Content description (not visible, for screen readers etc.): Opens the open tabs menu when pressed -->
    <string name="open_tabs_menu">Buka menu tab</string>
    <!-- Open tabs menu item to save tabs to collection -->
    <string name="tabs_menu_save_to_collection1">Simpen tab kana koléksi</string>
    <!-- Text for the menu button to delete a collection -->
    <string name="collection_delete">Hapus koléksi</string>
    <!-- Text for the menu button to rename a collection -->
    <string name="collection_rename">Ganti ngaran koléksi</string>
    <!-- Text for the button to open tabs of the selected collection -->
    <string name="collection_open_tabs">Buka tab</string>
    <!-- Hint for adding name of a collection -->
    <string name="collection_name_hint">Ngaran koléksi</string>
    <!-- Text for the menu button to rename a top site -->
	<string name="rename_top_site">Ganti ngaran</string>
	<!-- Text for the menu button to remove a top site -->
	<string name="remove_top_site">Piceun</string>
    <!-- Text for the menu button to delete a top site from history -->
    <string name="delete_from_history">Pupus tina jujutan</string>
    <!-- Postfix for private WebApp titles, placeholder is replaced with app name -->
    <string name="pwa_site_controls_title_private">%1$s (Mode Nyamuni)</string>

    <!-- History -->
    <!-- Text for the button to search all history -->
    <string name="history_search_1">Asupkeun istilah pamaluruhan</string>
    <!-- Text for the button to clear all history -->
    <string name="history_delete_all">Hapus jujutan</string>
    <!-- Text for the snackbar to confirm that multiple browsing history items has been deleted -->
    <string name="history_delete_multiple_items_snackbar">Mupus jujutan</string>
    <!-- Text for the snackbar to confirm that a single browsing history item has been deleted. The first parameter is the shortened URL of the deleted history item. -->
    <string name="history_delete_single_item_snackbar">Mupus %1$s</string>
    <!-- Context description text for the button to delete a single history item -->
    <string name="history_delete_item">Pupus</string>
    <!-- History multi select title in app bar
    The first parameter is the number of bookmarks selected -->
    <string name="history_multi_select_title">%1$d dipilih</string>

    <!-- Text for the header that groups the history for today -->
    <string name="history_today">Poé ieu</string>
    <!-- Text for the header that groups the history for yesterday -->
    <string name="history_yesterday">Kamari</string>

    <!-- Text for the header that groups the history the past 7 days -->
    <string name="history_7_days">7 dinten kapungkur</string>
    <!-- Text for the header that groups the history the past 30 days -->
    <string name="history_30_days">30 dinten kapungkur</string>
    <!-- Text for the header that groups the history older than the last month -->
    <string name="history_older">Lawas</string>
    <!-- Text shown when no history exists -->
    <string name="history_empty_message">Teu aya jujutan di dieu</string>

    <!-- Downloads -->
    <!-- Text for the snackbar to confirm that multiple downloads items have been removed -->
    <string name="download_delete_multiple_items_snackbar_1">Undeuran Disingkahkeun</string>
    <!-- Text for the snackbar to confirm that a single download item has been removed. The first parameter is the name of the download item. -->
    <string name="download_delete_single_item_snackbar">Disingkahkeun  %1$s</string>
    <!-- Text shown when no download exists -->
    <string name="download_empty_message_1">Taya berkas undeuran</string>
    <!-- History multi select title in app bar
    The first parameter is the number of downloads selected -->
    <string name="download_multi_select_title">%1$d dipilih</string>


    <!-- Text for the button to remove a single download item -->
    <string name="download_delete_item_1">Singkahkeun</string>


    <!-- Crashes -->
    <!-- Title text displayed on the tab crash page. This first parameter is the name of the application (For example: Fenix) -->
    <string name="tab_crash_title_2">Hampura. %1$s teu tiasa nyungsi ieu kaca.</string>
    <!-- Send crash report checkbox text on the tab crash page -->
    <string name="tab_crash_send_report">Kirim laporan nu ruksak ka Mozilla</string>
    <!-- Close tab button text on the tab crash page -->
    <string name="tab_crash_close">Tutup tab</string>
    <!-- Restore tab button text on the tab crash page -->
    <string name="tab_crash_restore">Malikkeun tab</string>

    <!-- Bookmarks -->
    <!-- Confirmation message for a dialog confirming if the user wants to delete the selected folder -->
    <string name="bookmark_delete_folder_confirmation_dialog">Yakin anjeun rék mupus ieu folder?</string>
    <!-- Confirmation message for a dialog confirming if the user wants to delete multiple items including folders. Parameter will be replaced by app name. -->
    <string name="bookmark_delete_multiple_folders_confirmation_dialog">%s bakal mupus item anu dipilih.</string>
    <!-- Text for the cancel button on delete bookmark dialog -->
    <string name="bookmark_delete_negative">Bolay</string>
    <!-- Screen title for adding a bookmarks folder -->
    <string name="bookmark_add_folder">Tambah map</string>
    <!-- Snackbar title shown after a bookmark has been created. -->
    <string name="bookmark_saved_snackbar">Markah diteundeun!</string>
    <!-- Snackbar edit button shown after a bookmark has been created. -->
    <string name="edit_bookmark_snackbar_action">ÉDIT</string>
    <!-- Bookmark overflow menu edit button -->
    <string name="bookmark_menu_edit_button">Édit</string>
    <!-- Bookmark overflow menu copy button -->
    <string name="bookmark_menu_copy_button">Tiron</string>
    <!-- Bookmark overflow menu share button -->
    <string name="bookmark_menu_share_button">Bagikeun</string>
    <!-- Bookmark overflow menu open in new tab button -->
    <string name="bookmark_menu_open_in_new_tab_button">Buka dina tab anyar</string>
    <!-- Bookmark overflow menu open in private tab button -->
    <string name="bookmark_menu_open_in_private_tab_button">Buka dina tab nyamuni</string>
    <!-- Bookmark overflow menu open all in tabs button -->
    <string name="bookmark_menu_open_all_in_tabs_button">Buka kabéh dina tab anyar</string>
    <!-- Bookmark overflow menu open all in private tabs button -->
    <string name="bookmark_menu_open_all_in_private_tabs_button">Buka kabéh dina tab nyamuni</string>
    <!-- Bookmark overflow menu delete button -->
    <string name="bookmark_menu_delete_button">Pupus</string>
    <!--Bookmark overflow menu save button -->
    <string name="bookmark_menu_save_button">Teundeun</string>
    <!-- Bookmark multi select title in app bar
     The first parameter is the number of bookmarks selected -->
    <string name="bookmarks_multi_select_title">%1$d dipilih</string>
    <!-- Bookmark editing screen title -->
    <string name="edit_bookmark_fragment_title">Édit markah</string>
    <!-- Bookmark folder editing screen title -->
    <string name="edit_bookmark_folder_fragment_title">Édit map</string>
    <!-- Bookmark sign in button message -->
    <string name="bookmark_sign_in_button">Asup pikeun nempo markah singkron</string>
    <!-- Bookmark URL editing field label -->
    <string name="bookmark_url_label">URL</string>
    <!-- Bookmark FOLDER editing field label -->
    <string name="bookmark_folder_label">MAP</string>
    <!-- Bookmark NAME editing field label -->
    <string name="bookmark_name_label">NGARAN</string>
    <!-- Bookmark add folder screen title -->
    <string name="bookmark_add_folder_fragment_label">Tambah map</string>
    <!-- Bookmark select folder screen title -->
    <string name="bookmark_select_folder_fragment_label">Pilih map</string>
    <!-- Bookmark editing error missing title -->
    <string name="bookmark_empty_title_error">Kudu boga judul</string>
    <!-- Bookmark editing error missing or improper URL -->
    <string name="bookmark_invalid_url_error">URL henteu bener</string>
    <!-- Bookmark screen message for empty bookmarks folder -->
    <string name="bookmarks_empty_message">Euweuh markah di dieu</string>

    <!-- Bookmark snackbar message on deletion
     The first parameter is the host part of the URL of the bookmark deleted, if any -->
    <string name="bookmark_deletion_snackbar_message">Mupus %1$s</string>
    <!-- Bookmark snackbar message on deleting multiple bookmarks not including folders-->
    <string name="bookmark_deletion_multiple_snackbar_message_2">Mupus markah</string>
    <!-- Bookmark snackbar message on deleting multiple bookmarks including folders-->
    <string name="bookmark_deletion_multiple_snackbar_message_3">Mupus folder anu dipilih</string>
    <!-- Bookmark undo button for deletion snackbar action -->
    <string name="bookmark_undo_deletion">BEDO</string>

    <!-- Text for the button to search all bookmarks -->
    <string name="bookmark_search">Asupkeun istilah pamaluruhan</string>

    <!-- Site Permissions -->
    <!-- Button label that take the user to the Android App setting -->
    <string name="phone_feature_go_to_settings">Buka Setélan</string>
    <!-- Content description (not visible, for screen readers etc.): Quick settings sheet
        to give users access to site specific information / settings. For example:
        Secure settings status and a button to modify site permissions -->
    <string name="quick_settings_sheet">Sepré sétélan gancang</string>
    <!-- Label that indicates that this option it the recommended one -->
    <string name="phone_feature_recommended">Disarankeun</string>
    <!-- Button label for clearing all the information of site permissions-->
    <string name="clear_permissions">Beresihan idin</string>
    <!-- Text for the OK button on Clear permissions dialog -->
    <string name="clear_permissions_positive">HEUG</string>
    <!-- Text for the cancel button on Clear permissions dialog -->
    <string name="clear_permissions_negative">Bolay</string>
    <!-- Button label for clearing a site permission-->
    <string name="clear_permission">Beresihan idin</string>
    <!-- Text for the OK button on Clear permission dialog -->
    <string name="clear_permission_positive">HEUG</string>
    <!-- Text for the cancel button on Clear permission dialog -->
    <string name="clear_permission_negative">Bolay</string>
    <!-- Button label for clearing all the information on all sites-->
    <string name="clear_permissions_on_all_sites">Beresihan idin di sadaya loka</string>

    <!-- Preference for altering video and audio autoplay for all websites -->
    <string name="preference_browser_feature_autoplay">Autoplay</string>
    <!-- Preference for altering the camera access for all websites -->
    <string name="preference_phone_feature_camera">Kaméra</string>
    <!-- Preference for altering the microphone access for all websites -->
    <string name="preference_phone_feature_microphone">Mikropon</string>
    <!-- Preference for altering the location access for all websites -->
    <string name="preference_phone_feature_location">Lokasi</string>
    <!-- Preference for altering the notification access for all websites -->
    <string name="preference_phone_feature_notification">Iber</string>
    <!-- Preference for altering the persistent storage access for all websites -->
    <string name="preference_phone_feature_persistent_storage">Panyimpen panceg</string>
    <!-- Preference for altering the storage access setting for all websites -->
    <string name="preference_phone_feature_cross_origin_storage_access">Réréméh meuntas-loka</string>
    <!-- Preference for altering the EME access for all websites -->
    <string name="preference_phone_feature_media_key_system_access">Kontén anu diatur ku DRM</string>
    <!-- Label that indicates that a permission must be asked always -->
    <string name="preference_option_phone_feature_ask_to_allow">Nyuhunkeun diidinan</string>
    <!-- Label that indicates that a permission must be blocked -->
    <string name="preference_option_phone_feature_blocked">Dipeungpeuk</string>
    <!-- Label that indicates that a permission must be allowed -->
    <string name="preference_option_phone_feature_allowed">Idinan</string>
    <!--Label that indicates a permission is by the Android OS-->
    <string name="phone_feature_blocked_by_android">Diblokir ku Android</string>
    <!-- Preference for showing a list of websites that the default configurations won't apply to them -->
    <string name="preference_exceptions">Iwal</string>

    <!-- Summary of tracking protection preference if tracking protection is set to on -->
    <string name="tracking_protection_on">Hurung</string>
    <!-- Summary of tracking protection preference if tracking protection is set to off -->
    <string name="tracking_protection_off">Pareum</string>
    <!-- Label for global setting that indicates that all video and audio autoplay is allowed -->
    <string name="preference_option_autoplay_allowed2">Ngidinan sora jeung pidéo</string>
    <!-- Label for site specific setting that indicates that all video and audio autoplay is allowed -->
    <string name="quick_setting_option_autoplay_allowed">Idinan audio jeung pidéo</string>
    <!-- Label that indicates that video and audio autoplay is only allowed over Wi-Fi -->
    <string name="preference_option_autoplay_allowed_wifi_only2">Blokir sora jeung pidéo dina data sélulér wungkul</string>
    <!-- Subtext that explains 'autoplay on Wi-Fi only' option -->
    <string name="preference_option_autoplay_allowed_wifi_subtext">Sora jeung pidéo bakal dimaénkeun dina Wi-Fi</string>
    <!-- Label for global setting that indicates that video autoplay is allowed, but audio autoplay is blocked -->
    <string name="preference_option_autoplay_block_audio2">Blokir sora hungkul</string>
    <!-- Label for site specific setting that indicates that video autoplay is allowed, but audio autoplay is blocked -->
    <string name="quick_setting_option_autoplay_block_audio">Peungpeuk audio hungkul</string>
    <!-- Label for global setting that indicates that all video and audio autoplay is blocked -->
    <string name="preference_option_autoplay_blocked3">Blokir sora jueng pidéo</string>
    <!-- Label for site specific setting that indicates that all video and audio autoplay is blocked -->
    <string name="quick_setting_option_autoplay_blocked">Peungpeuk audio jeung pidéo</string>
    <!-- Summary of delete browsing data on quit preference if it is set to on -->
    <string name="delete_browsing_data_quit_on">Hurung</string>
    <!-- Summary of delete browsing data on quit preference if it is set to off -->
    <string name="delete_browsing_data_quit_off">Pareum</string>

    <!-- Summary of studies preference if it is set to on -->
    <string name="studies_on">Hurung</string>
    <!-- Summary of studies data on quit preference if it is set to off -->
    <string name="studies_off">Pareum</string>

    <!-- Collections -->
    <!-- Collections header on home fragment -->
    <string name="collections_header">Koléksi</string>
    <!-- Content description (not visible, for screen readers etc.): Opens the collection menu when pressed -->
    <string name="collection_menu_button_content_description">Menu koléksi</string>
    <!-- Label to describe what collections are to a new user without any collections -->
    <string name="no_collections_description2">Kumpulkeun anu parenting.\n Kumpulkeun pamaluruhan, loka, jeung tab anu sarupa sangkan jaga babari muka deui.</string>
    <!-- Title for the "select tabs" step of the collection creator -->
    <string name="create_collection_select_tabs">Pilih Tab</string>
    <!-- Title for the "select collection" step of the collection creator -->
    <string name="create_collection_select_collection">Pilih koléksi</string>
    <!-- Title for the "name collection" step of the collection creator -->
    <string name="create_collection_name_collection">Ngaran koléksi</string>
    <!-- Button to add new collection for the "select collection" step of the collection creator -->
    <string name="create_collection_add_new_collection">Nambihkeun koléksi anyar</string>
    <!-- Button to select all tabs in the "select tabs" step of the collection creator -->
    <string name="create_collection_select_all">Pilih Kabéh</string>
    <!-- Button to deselect all tabs in the "select tabs" step of the collection creator -->
    <string name="create_collection_deselect_all">Ulah Pilih Kabéh</string>
    <!-- Text to prompt users to select the tabs to save in the "select tabs" step of the collection creator -->
    <string name="create_collection_save_to_collection_empty">Pilih tab pikeun diteundeun</string>
    <!-- Text to show users how many tabs they have selected in the "select tabs" step of the collection creator.
     %d is a placeholder for the number of tabs selected. -->
    <string name="create_collection_save_to_collection_tabs_selected">%d tab dipilih</string>
    <!-- Text to show users they have one tab selected in the "select tabs" step of the collection creator.
    %d is a placeholder for the number of tabs selected. -->
    <string name="create_collection_save_to_collection_tab_selected">%d tab dipilih</string>
    <!-- Text shown in snackbar when multiple tabs have been saved in a collection -->
    <string name="create_collection_tabs_saved">Tab diteundeun!</string>
    <!-- Text shown in snackbar when one or multiple tabs have been saved in a new collection -->
    <string name="create_collection_tabs_saved_new_collection">Koléksi diteundeun!</string>
    <!-- Text shown in snackbar when one tab has been saved in a collection -->
    <string name="create_collection_tab_saved">Tab disimpen!</string>
    <!-- Content description (not visible, for screen readers etc.): button to close the collection creator -->
    <string name="create_collection_close">Tutup</string>
    <!-- Button to save currently selected tabs in the "select tabs" step of the collection creator-->
    <string name="create_collection_save">Teundeun</string>

    <!-- Snackbar action to view the collection the user just created or updated -->
    <string name="create_collection_view">Témbong</string>

    <!-- Text for the OK button from collection dialogs -->
    <string name="create_collection_positive">HEUG</string>
    <!-- Text for the cancel button from collection dialogs -->
    <string name="create_collection_negative">Bolay</string>

    <!-- Default name for a new collection in "name new collection" step of the collection creator. %d is a placeholder for the number of collections-->
    <string name="create_collection_default_name">Koléksi %d</string>

    <!-- Share -->
    <!-- Share screen header -->
    <string name="share_header_2">Bagikeun</string>
    <!-- Content description (not visible, for screen readers etc.):
        "Share" button. Opens the share menu when pressed. -->
    <string name="share_button_content_description">Bagikeun</string>
    <!-- Text for the Save to PDF feature in the share menu -->
    <string name="share_save_to_pdf">Simpen salaku PDF</string>
    <!-- Text for error message when generating a PDF file Text for error message when generating a PDF file. -->
    <string name="unable_to_save_to_pdf_error">Teu bisa nyieun PDF</string>
    <!-- Sub-header in the dialog to share a link to another sync device -->
    <string name="share_device_subheader">Kirim ka parangkat</string>
    <!-- Sub-header in the dialog to share a link to an app from the full list -->
    <string name="share_link_all_apps_subheader">Sadaya lampah</string>
    <!-- Sub-header in the dialog to share a link to an app from the most-recent sorted list -->
    <string name="share_link_recent_apps_subheader">Anyar dianggo</string>
    <!-- Text for the copy link action in the share screen. -->
    <string name="share_copy_link_to_clipboard">Tiron kana papan klip</string>
    <!-- Toast shown after copying link to clipboard -->
    <string name="toast_copy_link_to_clipboard">Ditiron kana papan klip</string>
    <!-- An option from the three dot menu to into sync -->
    <string moz:removedIn="107" name="sync_menu_sign_in" tools:ignore="UnusedResources">Asup pikeun nyingkronkeun</string>
    <!-- An option from the share dialog to sign into sync -->
    <string name="sync_sign_in">Asup ka Sync</string>
     <!-- An option from the three dot menu to sync and save data -->
    <string name="sync_menu_sync_and_save_data">Singkronkeun tur simpen data</string>
    <!-- An option from the share dialog to send link to all other sync devices -->
    <string name="sync_send_to_all">Kirim ka sadaya parangkat</string>
    <!-- An option from the share dialog to reconnect to sync -->
    <string name="sync_reconnect">Sambungkeun deui ka Sync</string>
    <!-- Text displayed when sync is offline and cannot be accessed -->
    <string name="sync_offline">Luring</string>
    <!-- An option to connect additional devices -->
    <string name="sync_connect_device">Sambungkeun parangkat séjén</string>
    <!-- The dialog text shown when additional devices are not available -->
    <string name="sync_connect_device_dialog">Pikeun ngirim tab, asup ka Firefox sahanteuna sakali di piranti nu séjén.</string>
    <!-- Confirmation dialog button -->
    <string name="sync_confirmation_button">Ngarti</string>
    <!-- Share error message -->
    <string name="share_error_snackbar">Teu bisa ngabagi ka aplikasi ieu</string>
    <!-- Add new device screen title -->
    <string name="sync_add_new_device_title">Kirim ka parangkat</string>
    <!-- Text for the warning message on the Add new device screen -->
    <string name="sync_add_new_device_message">Teu aya parangkat nyambung</string>
    <!-- Text for the button to learn about sending tabs -->
    <string name="sync_add_new_device_learn_button">Diajar Ngeunaan Ngirim Tab…</string>
    <!-- Text for the button to connect another device -->
    <string name="sync_add_new_device_connect_button">Sambungkeun Parangkat Séjén…</string>

    <!-- Notifications -->
    <!-- Text shown in the notification that pops up to remind the user that a private browsing session is active. -->
    <string name="notification_pbm_delete_text_2">Tutup tab nyamuni</string>
    <!-- Name of the marketing notification channel. Displayed in the "App notifications" system settings for the app -->
    <string name="notification_marketing_channel_name">Pamasaran</string>
    <!-- Title shown in the notification that pops up to remind the user to set fenix as default browser.
    %1$s is a placeholder that will be replaced by the app name (Fenix). -->
    <string name="notification_default_browser_title">%1$s gancang jeung rikip</string>
    <!-- Text shown in the notification that pops up to remind the user to set fenix as default browser.
    %1$s is a placeholder that will be replaced by the app name (Fenix). -->
    <string name="notification_default_browser_text">Jadikeun %1$s panyungsi baku</string>

    <!-- Title shown in the notification that pops up to re-engage the user -->
    <string name="notification_re_engagement_title">Cobaan nyungsi nyamuni</string>
    <!-- Text shown in the notification that pops up to re-engage the user.
    %1$s is a placeholder that will be replaced by the app name. -->
    <string name="notification_re_engagement_text">Nyungsi tanpa neundeun réréméh atawa jujutan dina %1$s</string>

    <!-- Snackbar -->
    <!-- Text shown in snackbar when user deletes a collection -->
    <string name="snackbar_collection_deleted">Mupus koléksi</string>
    <!-- Text shown in snackbar when user renames a collection -->
    <string name="snackbar_collection_renamed">Koléksi dingaranan</string>
    <!-- Text shown in snackbar when user closes a tab -->
    <string name="snackbar_tab_closed">Tab ditutup</string>
    <!-- Text shown in snackbar when user closes all tabs -->
    <string name="snackbar_tabs_closed">Tab ditutup</string>
    <!-- Text shown in snackbar when user bookmarks a list of tabs -->
    <string name="snackbar_message_bookmarks_saved">Markah diteundeun!</string>
    <!-- Text shown in snackbar when user adds a site to shortcuts -->
    <string name="snackbar_added_to_shortcuts">Ditambahkeun ka takulan!</string>
    <!-- Text shown in snackbar when user closes a private tab -->
    <string name="snackbar_private_tab_closed">Tab nyamuni ditutup</string>
    <!-- Text shown in snackbar when user closes all private tabs -->
    <string name="snackbar_private_tabs_closed">Tab nyamuni ditutup</string>
    <!-- Text shown in snackbar to undo deleting a tab, top site or collection -->
    <string name="snackbar_deleted_undo">BEDO</string>
    <!-- Text shown in snackbar when user removes a top site -->
    <string name="snackbar_top_site_removed">Loka dipiceun</string>
    <!-- QR code scanner prompt which appears after scanning a code, but before navigating to it
        First parameter is the name of the app, second parameter is the URL or text scanned-->
    <string name="qr_scanner_confirmation_dialog_message">Idinan %1$s muka %2$s</string>
    <!-- QR code scanner prompt dialog positive option to allow navigation to scanned link -->
    <string name="qr_scanner_dialog_positive">IDINAN</string>
    <!-- QR code scanner prompt dialog positive option to deny navigation to scanned link -->
    <string name="qr_scanner_dialog_negative">HULAG</string>
    <!-- QR code scanner prompt dialog error message shown when a hostname does not contain http or https. -->
    <string name="qr_scanner_dialog_invalid">Alamat raramatna teu bener.</string>
    <!-- QR code scanner prompt dialog positive option when there is an error -->
    <string name="qr_scanner_dialog_invalid_ok">HEUG</string>
    <!-- Tab collection deletion prompt dialog message. Placeholder will be replaced with the collection name -->
    <string name="tab_collection_dialog_message">Anjeun yakin rék mupus %1$s?</string>
    <!-- Collection and tab deletion prompt dialog message. This will show when the last tab from a collection is deleted -->
    <string name="delete_tab_and_collection_dialog_message">Mupus ieu tab bakal mupus sakabéh koléksi. Anjeun bisa nyieun koléksi anyar iraha baé.</string>
    <!-- Collection and tab deletion prompt dialog title. Placeholder will be replaced with the collection name. This will show when the last tab from a collection is deleted -->
    <string name="delete_tab_and_collection_dialog_title">Pupus %1$s?</string>
    <!-- Tab collection deletion prompt dialog option to delete the collection -->
    <string name="tab_collection_dialog_positive">Pupus</string>

    <!-- Text displayed in a notification when the user enters full screen mode -->
    <string name="full_screen_notification">Asup ka mode layar pinuh</string>
    <!-- Message for copying the URL via long press on the toolbar -->
    <string name="url_copied">URL ditiron</string>
    <!-- Sample text for accessibility font size -->
    <string name="accessibility_text_size_sample_text_1">Ieu mangrupikeun conto téks. Di dieu pikeun nunjukkeun kumaha téks bakal némbongan nalika anjeun ningkatkeun atanapi ngirangan ukuran dina sétélan ieu.</string>
    <!-- Summary for Accessibility Text Size Scaling Preference -->
    <string name="preference_accessibility_text_size_summary">Jadikeun tulisan dina raramatloka leuwih badag atawa leuwih leutik</string>
    <!-- Title for Accessibility Text Size Scaling Preference -->
    <string name="preference_accessibility_font_size_title">Ukuran font</string>

    <!-- Title for Accessibility Text Automatic Size Scaling Preference -->
    <string name="preference_accessibility_auto_size_2">Ukuran font otomatis</string>

    <!-- Summary for Accessibility Text Automatic Size Scaling Preference -->
    <string name="preference_accessibility_auto_size_summary">Ukuran aksara bakal nyaluyukeun jeung setélan Android anjeun. Pareuman pikeun ngatur ukuran tulisan di dieu.</string>

    <!-- Title for the Delete browsing data preference -->
    <string name="preferences_delete_browsing_data">Hapus data sungsian</string>
    <!-- Title for the tabs item in Delete browsing data -->
    <string name="preferences_delete_browsing_data_tabs_title_2">Buka tab</string>
    <!-- Subtitle for the tabs item in Delete browsing data, parameter will be replaced with the number of open tabs -->
    <string name="preferences_delete_browsing_data_tabs_subtitle">%d tab</string>
    <!-- Title for the data and history items in Delete browsing data -->
    <string name="preferences_delete_browsing_data_browsing_data_title">Jujutan nyungsi jeung data loka</string>
    <!-- Subtitle for the data and history items in delete browsing data, parameter will be replaced with the
        number of history items the user has -->
    <string name="preferences_delete_browsing_data_browsing_data_subtitle">%d alamat</string>
    <!-- Title for the cookies item in Delete browsing data -->
    <string name="preferences_delete_browsing_data_cookies">Réréméh</string>

    <!-- Subtitle for the cookies item in Delete browsing data -->
    <string name="preferences_delete_browsing_data_cookies_subtitle">Anjeun bakal kaluar log ti kalolobaan loka</string>

    <!-- Title for the cached images and files item in Delete browsing data -->
    <string name="preferences_delete_browsing_data_cached_files">Berkas jeung gambar dina telih</string>
    <!-- Subtitle for the cached images and files item in Delete browsing data -->
    <string name="preferences_delete_browsing_data_cached_files_subtitle">Bébaskeun rohang panyimpenan</string>
    <!-- Title for the site permissions item in Delete browsing data -->
    <string name="preferences_delete_browsing_data_site_permissions">Idin loka</string>
    <!-- Title for the downloads item in Delete browsing data -->
    <string name="preferences_delete_browsing_data_downloads">Undeuran</string>
    <!-- Text for the button to delete browsing data -->
    <string name="preferences_delete_browsing_data_button">Pupus data nyungsi</string>
    <!-- Title for the Delete browsing data on quit preference -->
    <string name="preferences_delete_browsing_data_on_quit">Pupus data nyungsi nalika kaluar</string>
    <!-- Summary for the Delete browsing data on quit preference. "Quit" translation should match delete_browsing_data_on_quit_action translation. -->
    <string name="preference_summary_delete_browsing_data_on_quit_2">Otomatis mupus data nyungsi nalika anjeun milih  \&quot;Kaluar\&quot; ti menu utama</string>
    <!-- Action item in menu for the Delete browsing data on quit feature -->
    <string name="delete_browsing_data_on_quit_action">Kaluar</string>

    <!-- Title text of a delete browsing data dialog. -->
    <string name="delete_history_prompt_title">Rentang waktu pikeun mupus</string>
    <!-- Body text of a delete browsing data dialog. -->
    <string name="delete_history_prompt_body">Mupus jujutan (kaasup jujutan anu disingkronkeun ti séjén parabot), réréméh, jeung data nyungsi lianna.</string>
    <!-- Radio button in the delete browsing data dialog to delete history items for the last hour. -->
    <string name="delete_history_prompt_button_last_hour">Jam panungtung</string>

    <!-- Radio button in the delete browsing data dialog to delete history items for today and yesterday. -->
    <string name="delete_history_prompt_button_today_and_yesterday">Poé ieu jeung kamari</string>
    <!-- Radio button in the delete browsing data dialog to delete all history. -->
    <string name="delete_history_prompt_button_everything">Sagalana</string>

    <!-- Dialog message to the user asking to delete browsing data. Parameter will be replaced by app name. -->
    <string name="delete_browsing_data_prompt_message_3">%s bakal mupus data nyungsi anu dipilih.</string>
    <!-- Text for the cancel button for the data deletion dialog -->
    <string name="delete_browsing_data_prompt_cancel">Bolay</string>

    <!-- Text for the allow button for the data deletion dialog -->
    <string name="delete_browsing_data_prompt_allow">Pupus</string>

    <!-- Text for the snackbar confirmation that the data was deleted -->
    <string name="preferences_delete_browsing_data_snackbar">Data panyungsi pupus</string>

    <!-- Text for the snackbar to show the user that the deletion of browsing data is in progress -->
    <string name="deleting_browsing_data_in_progress">Mupus data sungsian…</string>

    <!-- Dialog message to the user asking to delete all history items inside the opened group. Parameter will be replaced by a history group name. -->
    <string name="delete_all_history_group_prompt_message">Pupus sadaya loka dina “%s”</string>
    <!-- Text for the cancel button for the history group deletion dialog -->
    <string name="delete_history_group_prompt_cancel">Bolay</string>
    <!-- Text for the allow button for the history group dialog -->
    <string name="delete_history_group_prompt_allow">Hapus</string>
    <!-- Text for the snackbar confirmation that the history group was deleted -->
    <string name="delete_history_group_snackbar">Grup dihapus</string>

    <!-- Onboarding -->
<<<<<<< HEAD
    <!-- Text for onboarding welcome message
    The first parameter is the name of the app (e.g. Firefox Preview) -->
    <string moz:RemovedIn="106" name="onboarding_header" tools:ignore="UnusedResources">Wilujeng sumping di %s!</string>
=======
>>>>>>> 68970841
    <!-- Text for onboarding welcome header. -->
    <string name="onboarding_header_2">Wilujeng sumping di internét anu leuwih hadé</string>
    <!-- Text for the onboarding welcome message. -->
    <string name="onboarding_message">Panyungsi anu diwangun pikeun jalma, lain bati.</string>
<<<<<<< HEAD
    <!-- text for the Firefox account onboarding sign in card header. The word "Firefox" should not be translated -->
    <string moz:removedIn="106" name="onboarding_account_sign_in_header_1" tools:ignore="UnusedResources">Singkronkeun Firefox sakur parabot</string>
    <!-- Text for the Firefox account onboarding sign in card header. -->
    <string name="onboarding_account_sign_in_header">Angkut di tempat nu ku anjeun tinggalkeun</string>
    <!-- Text for the button to learn more about signing in to your Firefox account. The first parameter is the name of the application.-->
    <string moz:removedIn="106" name="onboarding_manual_sign_in_description_2" tools:ignore="UnusedResources">Bawa markah, jujutan, jeung kecap sandi ka %1$s di ieu parabot.</string>
    <!-- text for the button to manually sign into Firefox account. -->
    <string moz:removedIn="106" name="onboarding_firefox_account_sign_in_1" tools:ignore="UnusedResources">Daptar</string>
=======
    <!-- Text for the Firefox account onboarding sign in card header. -->
    <string name="onboarding_account_sign_in_header">Angkut di tempat nu ku anjeun tinggalkeun</string>
    <!-- Text for the button to learn more about signing in to your Firefox account. -->
    <string name="onboarding_manual_sign_in_description">Singkronkeun tab jeung kecap sandi dina sadaya paranti pikeun pindah layar anu mulus.</string>
>>>>>>> 68970841
    <!-- Text for the button to manually sign into Firefox account. -->
    <string name="onboarding_firefox_account_sign_in">Asup</string>
    <!-- text to display in the snackbar once account is signed-in -->
    <string name="onboarding_firefox_account_sync_is_on">Singkronna hurung</string>

<<<<<<< HEAD
    <!-- text for the tracking protection onboarding card header -->
    <string moz:removedIn="106" name="onboarding_tracking_protection_header_3" tools:ignore="UnusedResources">Pripasi salawasna</string>
    <!-- text for the tracking protection card description. The first parameter is the name of the application.-->
    <string moz:removedIn="106" name="onboarding_tracking_protection_description_4" tools:ignore="UnusedResources">%1$s otomatis megat maskapé rerencepan nunutur anjeun ngalanglang raramat.</string>
=======
    <!-- Text for the tracking protection onboarding card header -->
    <string name="onboarding_tracking_protection_header">Salindung pripasi sacara baku</string>
    <!-- Text for the tracking protection card description. -->
    <string name="onboarding_tracking_protection_description">Miturkeun Total Cookie Protection pikeun ngeureunkeun palacak tina maké réréméh pikeun ngintip anjeun meuntas loka.</string>
>>>>>>> 68970841
    <!-- text for tracking protection radio button option for standard level of blocking -->
    <string name="onboarding_tracking_protection_standard_button_2">Baku (bawaan)</string>
    <!-- text for standard blocking option button description -->
    <string name="onboarding_tracking_protection_standard_button_description_3">Siger tengah pikeun pripasi jeung kinerja. Kaca dimuat sacara normal.</string>
    <!-- text for tracking protection radio button option for strict level of blocking -->
    <string name="onboarding_tracking_protection_strict_option">Pereketkeun</string>
    <!-- text for strict blocking option button description -->
    <string name="onboarding_tracking_protection_strict_button_description_3">Meungpeuk palacak leuwih loba sangkan kaca dimuat leuwih gancang, tapi sababaraha fungsionalitas dina kaca bisa gagal.</string>
    <!-- text for the toolbar position card header  -->
    <string name="onboarding_toolbar_placement_header_1">Pilih perenah tulbar anjeun</string>
<<<<<<< HEAD
    <!-- text for the toolbar position card description -->
    <string moz:removedIn="106" name="onboarding_toolbar_placement_description_1" tools:ignore="UnusedResources">Perenahkeun tulbar sangkan babari kahontal. Teundeun di handap, atawa pindahkeun ka punclut.</string>
    <!-- Text for the toolbar position card description -->
    <string name="onboarding_toolbar_placement_description">Angger di handap, atawa pindahkeun ka luhur.</string>
    <!-- text for the privacy notice onboarding card header -->
    <string moz:removedIn="106" name="onboarding_privacy_notice_header" tools:ignore="UnusedResources">Salindungan anjeun</string>
    <!-- Text for the privacy notice onboarding card header -->
    <string name="onboarding_privacy_notice_header_1">Anjeun ngadalikeun data anjeun</string>
    <!-- text for the privacy notice onboarding card description
    The first parameter is the name of the app (e.g. Firefox Preview) Substitute %s for long browser name. -->
    <string moz:removedIn="106" name="onboarding_privacy_notice_description2" tools:ignore="UnusedResources">Kami geus ngarancang %s sangkan anjeun bisa ngatur naon anu dibagikeun onlén jeung naon anu dibagikeun ka kami.</string>
=======
    <!-- Text for the toolbar position card description -->
    <string name="onboarding_toolbar_placement_description">Angger di handap, atawa pindahkeun ka luhur.</string>
    <!-- Text for the privacy notice onboarding card header -->
    <string name="onboarding_privacy_notice_header_1">Anjeun ngadalikeun data anjeun</string>
    <!-- Text for the privacy notice onboarding card description. -->
    <string name="onboarding_privacy_notice_description">Firefox ngatur sangkan anjeun bisa nangtukeun naon anu dibagikeun onlén jeung naon anu dibagikeun ka kami.</string>
>>>>>>> 68970841
    <!-- Text for the button to read the privacy notice -->
    <string name="onboarding_privacy_notice_read_button">Maca wawaran salindungan kami</string>

    <!-- Text for the conclusion onboarding message -->
    <string name="onboarding_conclusion_header">Siap muka internét anu hébring?</string>
    <!-- text for the button to finish onboarding -->
    <string name="onboarding_finish">Mitembeyan nyungsi</string>

    <!-- Onboarding theme -->
    <!-- text for the theme picker onboarding card header -->
    <string name="onboarding_theme_picker_header">Pilih téma anjeun</string>
    <!-- text for the theme picker onboarding card description -->
    <string name="onboarding_theme_picker_description_2">Ngirit batré jeung jaga kaséhatan mata maké mode poék.</string>
    <!-- Automatic theme setting (will follow device setting) -->
    <string name="onboarding_theme_automatic_title">Otomatis</string>
    <!-- Summary of automatic theme setting (will follow device setting) -->
    <string name="onboarding_theme_automatic_summary">Luyukeun jeung setélan paranti</string>
    <!-- Theme setting for dark mode -->
    <string name="onboarding_theme_dark_title">Téma poék</string>
    <!-- Theme setting for light mode -->
    <string name="onboarding_theme_light_title">Téma caang</string>

    <!-- Text shown in snackbar when multiple tabs have been sent to device -->
    <string name="sync_sent_tabs_snackbar">Tab dikirim!</string>
    <!-- Text shown in snackbar when one tab has been sent to device  -->
    <string name="sync_sent_tab_snackbar">Tab dikirim!</string>
    <!-- Text shown in snackbar when sharing tabs failed  -->
    <string name="sync_sent_tab_error_snackbar">Teu tiasa ngirim</string>
    <!-- Text shown in snackbar for the "retry" action that the user has after sharing tabs failed -->
    <string name="sync_sent_tab_error_snackbar_action">COBA DEUI</string>
    <!-- Title of QR Pairing Fragment -->
    <string name="sync_scan_code">Pinday sandi</string>
    <!-- Instructions on how to access pairing -->
    <string name="sign_in_instructions"><![CDATA[Dina komputer anjeun buka Firefox terus buka <b>https://firefox.com/pair</b>]]></string>
    <!-- Text shown for sign in pairing when ready -->
    <string name="sign_in_ready_for_scan">Siap mindai</string>
    <!-- Text shown for settings option for sign with pairing -->
    <string name="sign_in_with_camera">Asup maké kaméra anjeun</string>
    <!-- Text shown for settings option for sign with email -->
    <string name="sign_in_with_email">Maké surél wéh</string>
    <!-- Text shown for settings option for create new account text.'Firefox' intentionally hardcoded here.-->
    <string name="sign_in_create_account_text"><![CDATA[Teu boga akun? <u>Jieun</u> pikeun nyingkronkeun Firefox dina sakabéh parabot.]]></string>
    <!-- Text shown in confirmation dialog to sign out of account. The first parameter is the name of the app (e.g. Firefox Preview) -->
    <string name="sign_out_confirmation_message_2">%s bakal eureun nyingkronkeun jeung akun anjeun, ngan moal mupus sakur data langlangan anjeun dina ieu parangkat.</string>
    <!-- Option to continue signing out of account shown in confirmation dialog to sign out of account -->
    <string name="sign_out_disconnect">Pegatkeun</string>
    <!-- Option to cancel signing out shown in confirmation dialog to sign out of account -->
    <string name="sign_out_cancel">Bolay</string>

    <!-- Error message snackbar shown after the user tried to select a default folder which cannot be altered -->
    <string name="bookmark_cannot_edit_root">Teu bisa ngédit folder baku</string>

    <!-- Enhanced Tracking Protection -->
    <!-- Link displayed in enhanced tracking protection panel to access tracking protection settings -->
    <string name="etp_settings">Setélan Kilung</string>
    <!-- Preference title for enhanced tracking protection settings -->
    <string name="preference_enhanced_tracking_protection">Protéksi Palacakan Tingkat Lanjut</string>
    <!-- Title for the description of enhanced tracking protection -->
    <string name="preference_enhanced_tracking_protection_explanation_title">Nyungsi bari teu dituturkeun</string>
    <!-- Description of enhanced tracking protection. The first parameter is the name of the application (For example: Fenix) -->
    <string name="preference_enhanced_tracking_protection_explanation">Jaga data anjeun keur sorangan. %s ngajaga anjeun ti kalolobaan palacak anu nunutur lalampahan anjeun jering.</string>
    <!-- Text displayed that links to website about enhanced tracking protection -->
    <string name="preference_enhanced_tracking_protection_explanation_learn_more">Lenyepan</string>
    <!-- Preference for enhanced tracking protection for the standard protection settings -->
    <string name="preference_enhanced_tracking_protection_standard_default_1">Baku (bawaan)</string>
    <!-- Preference description for enhanced tracking protection for the standard protection settings -->
    <string name="preference_enhanced_tracking_protection_standard_description_4">Siger tengah pikeun pripasi jeung kinerja. Kaca dimuat sacara normal.</string>
    <!--  Accessibility text for the Standard protection information icon  -->
    <string name="preference_enhanced_tracking_protection_standard_info_button">Naon anu dipeungpeuk ku perlindungan pelacakan baku</string>
    <!-- Preference for enhanced tracking protection for the strict protection settings -->
    <string name="preference_enhanced_tracking_protection_strict">Pereketkeun</string>
    <!-- Preference description for enhanced tracking protection for the strict protection settings -->
    <string name="preference_enhanced_tracking_protection_strict_description_3">Meungpeuk palacak leuwih loba sangkan kaca dimuat leuwih gancang, tapi sababaraha fungsionalitas dina kaca bisa gagal.</string>
    <!--  Accessibility text for the Strict protection information icon  -->
    <string name="preference_enhanced_tracking_protection_strict_info_button">Naon anu dipeungpeuk ku perlindungan palacak rékép</string>
    <!-- Preference for enhanced tracking protection for the custom protection settings -->
    <string name="preference_enhanced_tracking_protection_custom">Sakahayang</string>
    <!-- Preference description for enhanced tracking protection for the strict protection settings -->
    <string name="preference_enhanced_tracking_protection_custom_description_2">Pilih palacak jeung skrip mana anu rék dipeungpeuk.</string>
    <!--  Accessibility text for the Strict protection information icon  -->
    <string name="preference_enhanced_tracking_protection_custom_info_button">Naon anu dipeungpeuk ku perlindungan palacakan sakahayang</string>
    <!-- Header for categories that are being blocked by current Enhanced Tracking Protection settings -->
    <!-- Preference for enhanced tracking protection for the custom protection settings for cookies-->
    <string name="preference_enhanced_tracking_protection_custom_cookies">Réréméh</string>
    <!-- Option for enhanced tracking protection for the custom protection settings for cookies-->
    <string name="preference_enhanced_tracking_protection_custom_cookies_1">Palacak meuntas loka jeung média sosial</string>
    <!-- Option for enhanced tracking protection for the custom protection settings for cookies-->
    <string name="preference_enhanced_tracking_protection_custom_cookies_2">Réréméh ti loka anu teu dianjangan</string>
    <!-- Option for enhanced tracking protection for the custom protection settings for cookies-->
    <string name="preference_enhanced_tracking_protection_custom_cookies_3">Sakabéh réréméh pihak katilu (bisa ngabalukarkeun raramatloka jadi teu bener)</string>
    <!-- Option for enhanced tracking protection for the custom protection settings for cookies-->
    <string name="preference_enhanced_tracking_protection_custom_cookies_4">Sakabéh réréméh (bakal ngabalukarkeun raramatloka jadi teu bener)</string>
    <!-- Option for enhanced tracking protection for the custom protection settings for cookies-->
    <string name="preference_enhanced_tracking_protection_custom_cookies_5">Kerem réréméh meuntas-loka</string>
    <!-- Preference for enhanced tracking protection for the custom protection settings for tracking content -->
    <string name="preference_enhanced_tracking_protection_custom_tracking_content">Kontén palacak</string>
    <!-- Option for enhanced tracking protection for the custom protection settings for tracking content-->
    <string name="preference_enhanced_tracking_protection_custom_tracking_content_1">Dina sadaya tab</string>
    <!-- Option for enhanced tracking protection for the custom protection settings for tracking content-->
    <string name="preference_enhanced_tracking_protection_custom_tracking_content_2">Ngan dina tab Nyamuni</string>
    <!-- Preference for enhanced tracking protection for the custom protection settings -->
    <string name="preference_enhanced_tracking_protection_custom_cryptominers">Gurandil kripto</string>
    <!-- Preference for enhanced tracking protection for the custom protection settings -->
    <string name="preference_enhanced_tracking_protection_custom_fingerprinters">Sidik ramo</string>
    <!-- Button label for navigating to the Enhanced Tracking Protection details -->
    <string name="enhanced_tracking_protection_details">Wincikan</string>
    <!-- Header for categories that are being being blocked by current Enhanced Tracking Protection settings -->
    <string name="enhanced_tracking_protection_blocked">Dipeungpeuk</string>
    <!-- Header for categories that are being not being blocked by current Enhanced Tracking Protection settings -->
    <string name="enhanced_tracking_protection_allowed">Idinan</string>
    <!-- Category of trackers (social media trackers) that can be blocked by Enhanced Tracking Protection -->
    <string name="etp_social_media_trackers_title">Palacak Media Sosial</string>
    <!-- Description of social media trackers that can be blocked by Enhanced Tracking Protection -->
    <string name="etp_social_media_trackers_description">Ngawatesan kabisa jaringan sosial pikeun ngalacak kagiatan pamaluruhan anjeun di sakuliah raramat.</string>
    <!-- Category of trackers (cross-site tracking cookies) that can be blocked by Enhanced Tracking Protection -->
    <string name="etp_cookies_title">Réréméh Palacak Meuntas-Loka</string>

    <!-- Category of trackers (cross-site tracking cookies) that can be blocked by Enhanced Tracking Protection -->
    <string name="etp_cookies_title_2">Réréméh Meuntas-Loka</string>
    <!-- Description of cross-site tracking cookies that can be blocked by Enhanced Tracking Protection -->
    <string name="etp_cookies_description">Meungpeuk réréméh anu dipaké ku maskapé jaringan iklan jeung analitika pikeun ngumpulkeun data langlangan anjeun di loka anu kaanjangan.</string>

    <!-- Description of cross-site tracking cookies that can be blocked by Enhanced Tracking Protection -->
    <string name="etp_cookies_description_2">Total Cookie Protection ngerem réréméh dina loka anu keur dibuka sangkan teu bisa dipaké ku palacak kayaning jaringan iklan pikeun nunutur anjeun meuntas-loa.</string>
    <!-- Category of trackers (cryptominers) that can be blocked by Enhanced Tracking Protection -->
    <string name="etp_cryptominers_title">Gurandil kripto</string>
    <!-- Description of cryptominers that can be blocked by Enhanced Tracking Protection -->
    <string name="etp_cryptominers_description">Nyegah skrip bahya nyokot aksés kana paranti anjeun pikeun ngagali mata uang digital.</string>
    <!-- Category of trackers (fingerprinters) that can be blocked by Enhanced Tracking Protection -->
    <string name="etp_fingerprinters_title">Sidik ramo</string>
    <!-- Description of fingerprinters that can be blocked by Enhanced Tracking Protection -->
    <string name="etp_fingerprinters_description">Ngeureunan data idéntifikasi unik paranti anjeun anu bisa dipaké pikeun tujuan ngalacak.</string>
    <!-- Category of trackers (tracking content) that can be blocked by Enhanced Tracking Protection -->
    <string name="etp_tracking_content_title">Kontén palacak</string>
    <!-- Description of tracking content that can be blocked by Enhanced Tracking Protection -->
    <string name="etp_tracking_content_description">Eureunan iklan, pidéo, jeung kontén lianna anu ngandung sandi palacak. Bisa mangaruhan fungsionalitas sababaraha raramatloka.</string>

    <!-- Enhanced Tracking Protection message that protection is currently on for this site -->
    <string name="etp_panel_on">Perlindungan ON pikeun ieu loka</string>
    <!-- Enhanced Tracking Protection message that protection is currently off for this site -->
    <string name="etp_panel_off">Perlindungan OFF pikeun ieu loka</string>
    <!-- Header for exceptions list for which sites enhanced tracking protection is always off -->
    <string name="enhanced_tracking_protection_exceptions">Protéksi Palacakan Tingkat Lanjut pareum dina ieu loka</string>
    <!-- Content description (not visible, for screen readers etc.): Navigate
    back from ETP details (Ex: Tracking content) -->
    <string name="etp_back_button_content_description">Mundur</string>
    <!-- About page link text to open what's new link -->
    <string name="about_whats_new">Nu anyar di %s</string>

    <!-- Open source licenses page title
    The first parameter is the app name -->
    <string name="open_source_licenses_title">%s | Pabukon OSS</string>

    <!-- Category of trackers (redirect trackers) that can be blocked by Enhanced Tracking Protection -->
    <string name="etp_redirect_trackers_title">Palacak Alihan</string>
    <!-- Description of redirect tracker cookies that can be blocked by Enhanced Tracking Protection -->
    <string name="etp_redirect_trackers_description">Meresihan réréméh anu diatur ku alihan ka raramatloka palacak anu dipikawanoh.</string>

    <!-- Description of the SmartBlock Enhanced Tracking Protection feature. The * symbol is intentionally hardcoded here,
         as we use it on the UI to indicate which trackers have been partially unblocked.  -->
    <string name="preference_etp_smartblock_description">Sababaraha palacak anu ditandaan di handap sawaréh geus teu dipeungpeuk di ieu kaca kusabab geus aya interaksi jeung anjeun *.</string>
    <!-- Text displayed that links to website about enhanced tracking protection SmartBlock -->
    <string name="preference_etp_smartblock_learn_more">Lenyepan</string>

    <!-- About page link text to open support link -->
    <string name="about_support">Pangrojong</string>
    <!-- About page link text to list of past crashes (like about:crashes on desktop) -->
    <string name="about_crashes">Karuksakan</string>
    <!-- About page link text to open privacy notice link -->
    <string name="about_privacy_notice">Wawar privasi</string>
    <!-- About page link text to open know your rights link -->
    <string name="about_know_your_rights">Ieu hak anjeun</string>
    <!-- About page link text to open licensing information link -->
    <string name="about_licensing_information">Émbaran lisensi</string>

    <!-- About page link text to open a screen with libraries that are used -->
    <string name="about_other_open_source_libraries">Pabukon anu dipaké</string>
    <!-- Toast shown to the user when they are activating the secret dev menu
        The first parameter is number of long clicks left to enable the menu -->
    <string name="about_debug_menu_toast_progress">Menu debug: %1$d klik deui pikeun ngahurungkeun</string>
    <string name="about_debug_menu_toast_done">Menu debug geus hurung</string>

    <!-- Browser long press popup menu -->
    <!-- Copy the current url -->
    <string name="browser_toolbar_long_press_popup_copy">Tiron</string>
    <!-- Paste & go the text in the clipboard. '&amp;' is replaced with the ampersand symbol: & -->
    <string name="browser_toolbar_long_press_popup_paste_and_go">Terap &amp; Miang</string>
    <!-- Paste the text in the clipboard -->
    <string name="browser_toolbar_long_press_popup_paste">Terap</string>
    <!-- Snackbar message shown after an URL has been copied to clipboard. -->
    <string name="browser_toolbar_url_copied_to_clipboard_snackbar">URL ditiron kana papan klip</string>

    <!-- Title text for the Add To Homescreen dialog -->
    <string name="add_to_homescreen_title">Tambahkeun ka layar Tepas</string>
    <!-- Cancel button text for the Add to Homescreen dialog -->
    <string name="add_to_homescreen_cancel">Bolay</string>

    <!-- Add button text for the Add to Homescreen dialog -->
    <string name="add_to_homescreen_add">Tambah</string>
    <!-- Continue to website button text for the first-time Add to Homescreen dialog -->
    <string name="add_to_homescreen_continue">Teruskeun ka loka</string>

    <!-- Placeholder text for the TextView in the Add to Homescreen dialog -->
    <string name="add_to_homescreen_text_placeholder">Ngaran takulan</string>

    <!-- Describes the add to homescreen functionality -->
    <string name="add_to_homescreen_description_2">Anjeun bisa kalawan gampang nambahkeun ieu raramatloka kana layar Tepas ponsél pikeun aksés instan sarta maluruh leuwih gancang kawas muka aplikasi.</string>

    <!-- Preference for managing the settings for logins and passwords in Fenix -->
    <string name="preferences_passwords_logins_and_passwords">Login jeung kecap sandi</string>
    <!-- Preference for managing the saving of logins and passwords in Fenix -->
    <string name="preferences_passwords_save_logins">Teundeun login jeung kecap sandi</string>
    <!-- Preference option for asking to save passwords in Fenix -->
    <string name="preferences_passwords_save_logins_ask_to_save">Naros keur neundeun</string>
    <!-- Preference option for never saving passwords in Fenix -->
    <string name="preferences_passwords_save_logins_never_save">Ulah diteundeun</string>
    <!-- Preference for autofilling saved logins in Firefox (in web content), %1$s will be replaced with the app name -->
    <string name="preferences_passwords_autofill2">Otoeusi dina %1$s</string>

    <!-- Description for the preference for autofilling saved logins in Firefox (in web content), %1$s will be replaced with the app name -->
    <string name="preferences_passwords_autofill_description">Eusian jeung simpen sandiasma jeung kecap sandi dina raramatloka nalika maké %1$s.</string>
    <!-- Preference for autofilling logins from Fenix in other apps (e.g. autofilling the Twitter app) -->
    <string name="preferences_android_autofill">Otoeusi di séjén aplikasi</string>
    <!-- Description for the preference for autofilling logins from Fenix in other apps (e.g. autofilling the Twitter app) -->
    <string name="preferences_android_autofill_description">Eusian sandiasma jeung kecap sandi dina séjén aplikasi dina parabot anjeun.</string>

    <!-- Preference option for adding a login -->
    <string name="preferences_logins_add_login">Tambahkeun login</string>

    <!-- Preference for syncing saved logins in Fenix -->
    <string name="preferences_passwords_sync_logins">Singkronkeun login</string>
    <!-- Preference for syncing saved logins in Fenix, when not signed in-->
    <string name="preferences_passwords_sync_logins_across_devices">Singkronkeun login di sakabéh parabot</string>
    <!-- Preference to access list of saved logins -->
    <string name="preferences_passwords_saved_logins">Login nu disimpen</string>
    <!-- Description of empty list of saved passwords. Placeholder is replaced with app name.  -->
    <string name="preferences_passwords_saved_logins_description_empty_text">Login anu diteundeun atawa disingkronkeun ka %s bakal némbongan di dieu.</string>
    <!-- Preference to access list of saved logins -->
    <string name="preferences_passwords_saved_logins_description_empty_learn_more_link">Leuwih jéntré ngeunaan Sync.</string>
    <!-- Preference to access list of login exceptions that we never save logins for -->
    <string name="preferences_passwords_exceptions">Iwal</string>
    <!-- Empty description of list of login exceptions that we never save logins for -->
    <string name="preferences_passwords_exceptions_description_empty">Login jeung kecap sandi anu teu diteundeun bakal ditémbongkeun di dieu.</string>
    <!-- Description of list of login exceptions that we never save logins for -->
    <string name="preferences_passwords_exceptions_description">Login jeung kecap sandi moal diteundeun pikeun ieu loka.</string>
    <!-- Text on button to remove all saved login exceptions -->
    <string name="preferences_passwords_exceptions_remove_all">Hapus sadaya pengecualian</string>
    <!-- Hint for search box in logins list -->
    <string name="preferences_passwords_saved_logins_search">Paluruh login</string>

    <!-- The header for the site that a login is for -->
    <string name="preferences_passwords_saved_logins_site">Loka</string>
    <!-- The header for the username for a login -->
    <string name="preferences_passwords_saved_logins_username">Sandiasma</string>
    <!-- The header for the password for a login -->
    <string name="preferences_passwords_saved_logins_password">Kecap sandi</string>
    <!-- Shown in snackbar to tell user that the password has been copied -->
    <string name="logins_password_copied">Kecap sandi ditiron kana papan klip</string>
    <!-- Shown in snackbar to tell user that the username has been copied -->
    <string name="logins_username_copied">Sandiasma ditiron kana papan klip</string>
    <!-- Content Description (for screenreaders etc) read for the button to copy a password in logins-->
    <string name="saved_logins_copy_password">Niron sandi</string>
    <!-- Content Description (for screenreaders etc) read for the button to clear a password while editing a login-->
    <string name="saved_logins_clear_password">Beresihan sandi</string>
    <!-- Content Description (for screenreaders etc) read for the button to copy a username in logins -->
    <string name="saved_login_copy_username">Niron sandiasma</string>
    <!-- Content Description (for screenreaders etc) read for the button to clear a username while editing a login -->
    <string name="saved_login_clear_username">Beresihan sandiasma</string>
    <!-- Content Description (for screenreaders etc) read for the button to clear the hostname field while creating a login -->
    <string name="saved_login_clear_hostname">Beresihan ngaran host</string>
    <!-- Content Description (for screenreaders etc) read for the button to open a site in logins -->
    <string name="saved_login_open_site">Buka loka dina pamaluruh</string>
    <!-- Content Description (for screenreaders etc) read for the button to reveal a password in logins -->
    <string name="saved_login_reveal_password">Témbongkeun sandi</string>
    <!-- Content Description (for screenreaders etc) read for the button to hide a password in logins -->
    <string name="saved_login_hide_password">Sumputkeun sandi</string>
    <!-- Message displayed in biometric prompt displayed for authentication before allowing users to view their logins -->
    <string name="logins_biometric_prompt_message">Buka konci pikeun nempo login anu diteundeun</string>
    <!-- Title of warning dialog if users have no device authentication set up -->
    <string name="logins_warning_dialog_title">Amankeun login jeung kecap sandi anjeun</string>
    <!-- Message of warning dialog if users have no device authentication set up -->
    <string name="logins_warning_dialog_message">Jieun pola konci paranti, PIN, atawa kecap sandi pikeun ngajaga login jeung kecap sandi anu diteundeun bisi paranti anjeun dipaké batur.</string>
    <!-- Negative button to ignore warning dialog if users have no device authentication set up -->
    <string name="logins_warning_dialog_later">Engké</string>
    <!-- Positive button to send users to set up a pin of warning dialog if users have no device authentication set up -->
    <string name="logins_warning_dialog_set_up_now">Setél ayeuna</string>
    <!-- Title of PIN verification dialog to direct users to re-enter their device credentials to access their logins -->
    <string name="logins_biometric_prompt_message_pin">Buka konci paranti anjeun</string>
    <!-- Title for Accessibility Force Enable Zoom Preference -->
    <string name="preference_accessibility_force_enable_zoom">Gedéan di sakabéh raramatloka</string>
    <!-- Summary for Accessibility Force Enable Zoom Preference -->
    <string name="preference_accessibility_force_enable_zoom_summary">Hurungkeun ngarah bisa niron jeung ngabadagan, najan dina raramatloka anu nyegah ieu pungsi.</string>
    <!-- Saved logins sorting strategy menu item -by name- (if selected, it will sort saved logins alphabetically) -->
    <string name="saved_logins_sort_strategy_alphabetically">Ngaran (A-Z)</string>

    <!-- Saved logins sorting strategy menu item -by last used- (if selected, it will sort saved logins by last used) -->
    <string name="saved_logins_sort_strategy_last_used">Panungtun dipaké</string>
    <!-- Content description (not visible, for screen readers etc.): Sort saved logins dropdown menu chevron icon -->
    <string name="saved_logins_menu_dropdown_chevron_icon_content_description">Runtuykeun menu login</string>

    <!-- Autofill -->
    <!-- Preference and title for managing the autofill settings -->
    <string name="preferences_autofill">Eusi otomatis</string>
    <!-- Preference and title for managing the settings for addresses -->
    <string name="preferences_addresses">Alamat</string>
    <!-- Preference and title for managing the settings for credit cards -->
    <string name="preferences_credit_cards">Kartu kiridit</string>
    <!-- Preference for saving and autofilling credit cards -->
    <string name="preferences_credit_cards_save_and_autofill_cards">Simpen jeung otongeusi kartu</string>
    <!-- Preference summary for saving and autofilling credit card data -->
    <string name="preferences_credit_cards_save_and_autofill_cards_summary">Data diénkrip</string>
    <!-- Preference option for syncing credit cards across devices. This is displayed when the user is not signed into sync -->
    <string name="preferences_credit_cards_sync_cards_across_devices">Singkronkeun kartu di sakabeh parabot</string>
    <!-- Preference option for syncing credit cards across devices. This is displayed when the user is signed into sync -->
    <string name="preferences_credit_cards_sync_cards">Singkronkeun kartu</string>
    <!-- Preference option for adding a credit card -->
    <string name="preferences_credit_cards_add_credit_card">Tambah kartu kiridit</string>

    <!-- Preference option for managing saved credit cards -->
    <string name="preferences_credit_cards_manage_saved_cards">Kokolakeun kartu anu diteundeun</string>
    <!-- Preference option for adding an address -->
    <string name="preferences_addresses_add_address">Tambah alamat</string>
    <!-- Preference option for managing saved addresses -->
    <string name="preferences_addresses_manage_addresses">Kokolakeun alamat</string>
    <!-- Preference for saving and autofilling addresses -->
    <string name="preferences_addresses_save_and_autofill_addresses">Simpen jeung otongeusi alamat</string>
    <!-- Preference summary for saving and autofilling address data -->
    <string name="preferences_addresses_save_and_autofill_addresses_summary">Kaasup émbaran sarupaning nomer, surélék, jeung alamat kirim</string>

    <!-- Title of the "Add card" screen -->
    <string name="credit_cards_add_card">Tambah kartu</string>
    <!-- Title of the "Edit card" screen -->
    <string name="credit_cards_edit_card">Ropéa kartu</string>
    <!-- The header for the card number of a credit card -->
    <string name="credit_cards_card_number">Nomer Kartu</string>
    <!-- The header for the expiration date of a credit card -->
    <string name="credit_cards_expiration_date">Tanggal Kadaluarsa</string>
    <!-- The label for the expiration date month of a credit card to be used by a11y services-->
    <string name="credit_cards_expiration_date_month">Bulan Kadaluwarsa</string>
    <!-- The label for the expiration date year of a credit card to be used by a11y services-->
    <string name="credit_cards_expiration_date_year">Taun Kadaluwarsa</string>
    <!-- The header for the name on the credit card -->
    <string name="credit_cards_name_on_card">Ngaran dina Kartu</string>
    <!-- The text for the "Delete card" menu item for deleting a credit card -->
    <string name="credit_cards_menu_delete_card">Hapus kartu</string>
    <!-- The text for the "Delete card" button for deleting a credit card -->
    <string name="credit_cards_delete_card_button">Hapus kartu</string>
    <!-- The text for the confirmation message of "Delete card" dialog -->
    <string name="credit_cards_delete_dialog_confirmation">Yakin anjeun rék mupus ieu kartu kiridit?</string>
    <!-- The text for the positive button on "Delete card" dialog -->
    <string name="credit_cards_delete_dialog_button">Hapus</string>
    <!-- The title for the "Save" menu item for saving a credit card -->
    <string name="credit_cards_menu_save">Teundeun</string>
    <!-- The text for the "Save" button for saving a credit card -->
    <string name="credit_cards_save_button">Teundeun</string>
    <!-- The text for the "Cancel" button for cancelling adding, updating or deleting a credit card -->
    <string name="credit_cards_cancel_button">Bolay</string>
    <!-- Title of the "Saved cards" screen -->
    <string name="credit_cards_saved_cards">Kartu disimpen</string>

    <!-- Error message for credit card number validation -->
    <string name="credit_cards_number_validation_error_message">Mangga lebetkeun nomer kartu kiridit anu sah</string>
    <!-- Error message for credit card name on card validation -->
    <string name="credit_cards_name_on_card_validation_error_message">Mangga eusian kolom ieu</string>
    <!-- Message displayed in biometric prompt displayed for authentication before allowing users to view their saved credit cards -->
    <string name="credit_cards_biometric_prompt_message">Buka konci pikeun nempo kartu anu diteundeun</string>
    <!-- Title of warning dialog if users have no device authentication set up -->
    <string name="credit_cards_warning_dialog_title">Amankeun kartu kiridit anjeun</string>
    <!-- Message of warning dialog if users have no device authentication set up -->
    <string name="credit_cards_warning_dialog_message">Jieun pola konci paranti, PIN, atawa kecap sandi pikeun ngajaga kartu kiridit anu diteundeun bisi paranti anjeun dipaké batur.</string>
    <!-- Positive button to send users to set up a pin of warning dialog if users have no device authentication set up -->
    <string name="credit_cards_warning_dialog_set_up_now">Setél ayeuna</string>
    <!-- Negative button to ignore warning dialog if users have no device authentication set up -->
    <string name="credit_cards_warning_dialog_later">Engké deui</string>
    <!-- Title of PIN verification dialog to direct users to re-enter their device credentials to access their credit cards -->
    <string name="credit_cards_biometric_prompt_message_pin">Buka konci paranti anjeun</string>
    <!-- Message displayed in biometric prompt for authentication, before allowing users to use their stored credit card information -->
    <string name="credit_cards_biometric_prompt_unlock_message">Buka konci pikeun nganggo inpormasi kartu kiridit anu disimpen</string>

    <!-- Title of the "Add address" screen -->
    <string name="addresses_add_address">Tambah alamat</string>
    <!-- Title of the "Edit address" screen -->
    <string name="addresses_edit_address">Ropéa alamat</string>
    <!-- Title of the "Manage addresses" screen -->
    <string name="addresses_manage_addresses">Kokolakeun alamat</string>
    <!-- The header for the first name of an address -->
    <string name="addresses_first_name">Ngaran Hareup</string>
    <!-- The header for the middle name of an address -->
    <string name="addresses_middle_name">Ngaran Tengah</string>
    <!-- The header for the last name of an address -->
    <string name="addresses_last_name">Ngaran Tukang</string>
    <!-- The header for the street address of an address -->
    <string name="addresses_street_address">Alamat Jalan</string>
    <!-- The header for the city of an address -->
    <string name="addresses_city">Kota</string>
    <!-- The header for the subregion of an address when "state" should be used -->
    <string name="addresses_state">Nagara</string>
    <!-- The header for the subregion of an address when "province" should be used -->
    <string name="addresses_province">Propinsi</string>
    <!-- The header for the zip code of an address -->
    <string name="addresses_zip">Kode Pos</string>
    <!-- The header for the country or region of an address -->
    <string name="addresses_country">Nagara atawa wewengkon</string>
    <!-- The header for the phone number of an address -->
    <string name="addresses_phone">Telepon</string>
    <!-- The header for the email of an address -->
    <string name="addresses_email">Surélék</string>
    <!-- The text for the "Save" button for saving an address -->
    <string name="addresses_save_button">Teundeun</string>
    <!-- The text for the "Cancel" button for cancelling adding, updating or deleting an address -->
    <string name="addresses_cancel_button">Bolay</string>
    <!-- The text for the "Delete address" button for deleting an address -->
    <string name="addressess_delete_address_button">Hapus alamat</string>

    <!-- The title for the "Delete address" confirmation dialog -->
    <string name="addressess_confirm_dialog_message">Yakin rék mupus ieu alamat?</string>
    <!-- The text for the positive button on "Delete address" dialog -->
    <string name="addressess_confirm_dialog_ok_button">Hapus</string>
    <!-- The text for the negative button on "Delete address" dialog -->
    <string name="addressess_confirm_dialog_cancel_button">Bolay</string>
    <!-- The text for the "Save address" menu item for saving an address -->
    <string name="address_menu_save_address">Teundeun alamat</string>
    <!-- The text for the "Delete address" menu item for deleting an address -->
    <string name="address_menu_delete_address">Hapus alamat</string>

    <!-- Title of the Add search engine screen -->
    <string name="search_engine_add_custom_search_engine_title">Tambah mesin pamaluruh</string>
    <!-- Title of the Edit search engine screen -->
    <string name="search_engine_edit_custom_search_engine_title">Ropéa mesin pamaluruh</string>
    <!-- Content description (not visible, for screen readers etc.): Title for the button to add a search engine in the action bar -->
    <string name="search_engine_add_button_content_description">Tambah</string>
    <!-- Content description (not visible, for screen readers etc.): Title for the button to save a search engine in the action bar -->
    <string name="search_engine_add_custom_search_engine_edit_button_content_description">Teundeun</string>
    <!-- Text for the menu button to edit a search engine -->
    <string name="search_engine_edit">Édit</string>
    <!-- Text for the menu button to delete a search engine -->
    <string name="search_engine_delete">Pupus</string>

    <!-- Text for the button to create a custom search engine on the Add search engine screen -->
    <string name="search_add_custom_engine_label_other">Lianna</string>
    <!-- Placeholder text shown in the Search Engine Name TextField before a user enters text -->
    <string name="search_add_custom_engine_name_hint">Ngaran</string>
    <!-- Placeholder text shown in the Search String TextField before a user enters text -->
    <string name="search_add_custom_engine_search_string_hint">Paluruh string pakéeun</string>
    <!-- Description text for the Search String TextField. The %s is part of the string -->
    <string formatted="false" name="search_add_custom_engine_search_string_example">Ganti kueri ku “%s”. Conto:\nhttps://www.google.com/search?q=%s</string>

    <!-- Accessibility description for the form in which details about the custom search engine are entered -->
    <string name="search_add_custom_engine_form_description">Wincikan mesin pamaluruh sakahayang</string>

    <!-- Text shown when a user leaves the name field empty -->
    <string name="search_add_custom_engine_error_empty_name">Asupkeun ngaran mesin pamaluruh</string>
    <!-- Text shown when a user leaves the search string field empty -->
    <string name="search_add_custom_engine_error_empty_search_string">Asupkeun string pamaluruhan</string>
    <!-- Text shown when a user leaves out the required template string -->
    <string name="search_add_custom_engine_error_missing_template">Pariksa yén string pamaluruhan akur jeung format Conto</string>
    <!-- Text shown when we aren't able to validate the custom search query. The first parameter is the url of the custom search engine -->
    <string name="search_add_custom_engine_error_cannot_reach">Masalah nyambungkeun ka “%s”</string>
    <!-- Text shown when a user creates a new search engine -->
    <string name="search_add_custom_engine_success_message">Nyieun %s</string>
    <!-- Text shown when a user successfully edits a custom search engine -->
    <string name="search_edit_custom_engine_success_message">Neundeun %s</string>
    <!-- Text shown when a user successfully deletes a custom search engine -->
    <string name="search_delete_search_engine_success_message">Mupus %s</string>

    <!-- Heading for the instructions to allow a permission -->
    <string name="phone_feature_blocked_intro">Ngarah bisa:</string>
    <!-- First step for the allowing a permission -->
    <string name="phone_feature_blocked_step_settings">1. Buka Setélan Android</string>
    <!-- Second step for the allowing a permission -->
    <string name="phone_feature_blocked_step_permissions"><![CDATA[2. Buka <b>Idin</b>]]></string>
    <!-- Third step for the allowing a permission (Fore example: Camera) -->
    <string name="phone_feature_blocked_step_feature"><![CDATA[3. Gilir <b>%1$s</b> ka ON]]></string>

    <!-- Label that indicates a site is using a secure connection -->
    <string name="quick_settings_sheet_secure_connection_2">Sambungan aman</string>
    <!-- Label that indicates a site is using a insecure connection -->
    <string name="quick_settings_sheet_insecure_connection_2">Sambungan teu aman</string>
    <!-- Label to clear site data -->
    <string name="clear_site_data">Beresihan réréméh jeung data loka</string>
    <!-- Confirmation message for a dialog confirming if the user wants to delete all data for current site -->
    <string name="confirm_clear_site_data"><![CDATA[Yakin rék meresihan sakur réréméh jeung data pikeun loka<b>%s</b>?]]></string>
    <!-- Confirmation message for a dialog confirming if the user wants to delete all the permissions for all sites-->
    <string name="confirm_clear_permissions_on_all_sites">Yakin rék ngaberesihan sadaya idin di sadaya loka?</string>
    <!-- Confirmation message for a dialog confirming if the user wants to delete all the permissions for a site-->
    <string name="confirm_clear_permissions_site">Yakin rék ngaberesihan sadaya idin di ieu loka?</string>
    <!-- Confirmation message for a dialog confirming if the user wants to set default value a permission for a site-->
    <string name="confirm_clear_permission_site">Yakin rék ngaberesihan ieu idin di ieu loka?</string>
    <!-- label shown when there are not site exceptions to show in the site exception settings -->
    <string name="no_site_exceptions">Taya pengecualian loka</string>
    <!-- Bookmark deletion confirmation -->
    <string name="bookmark_deletion_confirmation">Yakin anjeun rék mupus ieu markah?</string>

    <!-- Browser menu button that adds a shortcut to the home fragment -->
    <string name="browser_menu_add_to_shortcuts">Tambah ka takulan</string>
    <!-- Browser menu button that removes a shortcut from the home fragment -->
    <string name="browser_menu_remove_from_shortcuts">Piceun tina takulan</string>
    <!-- text shown before the issuer name to indicate who its verified by, parameter is the name of
     the certificate authority that verified the ticket-->
    <string name="certificate_info_verified_by">Dipéripikasi ku: %1$s</string>
    <!-- Login overflow menu delete button -->
    <string name="login_menu_delete_button">Pupus</string>
    <!-- Login overflow menu edit button -->
    <string name="login_menu_edit_button">Édit</string>
    <!-- Message in delete confirmation dialog for logins -->
    <string name="login_deletion_confirmation">Yakin rék mupus ieu login?</string>
    <!-- Positive action of a dialog asking to delete  -->
    <string name="dialog_delete_positive">Pupus</string>
    <!-- Negative action of a dialog asking to delete login -->
    <string name="dialog_delete_negative">Bolay</string>
    <!--  The saved login options menu description. -->
    <string name="login_options_menu">Pilihan asup log</string>
    <!--  The editable text field for a login's web address. -->
    <string name="saved_login_hostname_description">Widang téks éditeun pikeun alamat raramat login.</string>
    <!--  The editable text field for a login's username. -->
    <string name="saved_login_username_description">Widang téks éditeun pikeun sandiasma login.</string>
    <!--  The editable text field for a login's password. -->
    <string name="saved_login_password_description">Widang téks éditeun pikeun kecap sandi login.</string>
    <!--  The button description to save changes to an edited login. -->
    <string name="save_changes_to_login">Teundeun parobahan login.</string>
    <!--  The page title for editing a saved login. -->
    <string name="edit">Édit</string>
    <!--  The page title for adding new login. -->
    <string name="add_login">Tambahkeun login anyar</string>
    <!--  The error message in add/edit login view when password field is blank. -->
    <string name="saved_login_password_required">Butuh kecap sandi</string>
    <!--  The error message in add login view when username field is blank. -->
    <string name="saved_login_username_required">Kudu ngeusian sandiasma</string>
    <!--  The error message in add login view when hostname field is blank. -->
    <string name="saved_login_hostname_required" tools:ignore="UnusedResources">Kudu ngeusian ngaran host</string>
    <!-- Voice search button content description  -->
    <string name="voice_search_content_description">Sungsi sora</string>
    <!-- Voice search prompt description displayed after the user presses the voice search button -->
    <string name="voice_search_explainer">Nyarios ayeuna</string>

    <!--  The error message in edit login view when a duplicate username exists. -->
    <string name="saved_login_duplicate">Login maké éta sandiasma geus aya</string>

    <!-- This is the hint text that is shown inline on the hostname field of the create new login page. 'https://www.example.com' intentionally hardcoded here -->
    <string name="add_login_hostname_hint_text">https://www.conto.com</string>
    <!-- This is an error message shown below the hostname field of the add login page when a hostname does not contain http or https. -->
    <string name="add_login_hostname_invalid_text_3">Alamat raramat kudu ngandung &quot;https://&quot; atawa &quot;http://&quot;</string>
    <!-- This is an error message shown below the hostname field of the add login page when a hostname is invalid. -->
    <string name="add_login_hostname_invalid_text_2">Ngaran host sah diperlukeun</string>

    <!-- Synced Tabs -->
    <!-- Text displayed to ask user to connect another device as no devices found with account -->
    <string name="synced_tabs_connect_another_device">Sambungkeun séjén paranti.</string>
    <!-- Text displayed asking user to re-authenticate -->
    <string name="synced_tabs_reauth">Mangga oténtikasi ulang.</string>
    <!-- Text displayed when user has disabled tab syncing in Firefox Sync Account -->
    <string name="synced_tabs_enable_tab_syncing">Mangga hurungkeun singkronan tab.</string>
    <!-- Text displayed when user has no tabs that have been synced -->
    <string name="synced_tabs_no_tabs">Anjeun teu miboga tab anu muka dina Firefox di séjén paranti anjeun.</string>
    <!-- Text displayed in the synced tabs screen when a user is not signed in to Firefox Sync describing Synced Tabs -->
    <string name="synced_tabs_sign_in_message">Témbongkeun béréndélan tab ti séjén paranti anjeun.</string>
    <!-- Text displayed on a button in the synced tabs screen to link users to sign in when a user is not signed in to Firefox Sync -->
    <string name="synced_tabs_sign_in_button">Asup pikeun nyingkronkeun</string>

    <!-- The text displayed when a synced device has no tabs to show in the list of Synced Tabs. -->
    <string name="synced_tabs_no_open_tabs">Taya tab muka</string>

    <!-- Content description for expanding a group of synced tabs. -->
    <string name="synced_tabs_expand_group">Legaan grup tab singkron</string>
    <!-- Content description for collapsing a group of synced tabs. -->
    <string name="synced_tabs_collapse_group">Leutikan grup tab singkron</string>

    <!-- Top Sites -->
    <!-- Title text displayed in the dialog when shortcuts limit is reached. -->
    <string name="shortcut_max_limit_title">Wates takulan geus kahontal</string>
    <!-- Content description text displayed in the dialog when shortcut limit is reached. -->
    <string name="shortcut_max_limit_content">Pikeun nambah takulan anyar, piceun hiji. Teken lokana kara lila sarta pilih piceun.</string>
    <!-- Confirmation dialog button text when top sites limit is reached. -->
    <string name="top_sites_max_limit_confirmation_button">Okéh, Ngarti</string>

    <!-- Label for the preference to show the shortcuts for the most visited top sites on the homepage -->
    <string name="top_sites_toggle_top_recent_sites_4">Takulan</string>
	<!-- Title text displayed in the rename top site dialog. -->
	<string name="top_sites_rename_dialog_title">Ngaran</string>
    <!-- Hint for renaming title of a shortcut -->
    <string name="shortcut_name_hint">Ngaran takulan</string>
	<!-- Button caption to confirm the renaming of the top site. -->
	<string name="top_sites_rename_dialog_ok">Heug</string>
	<!-- Dialog button text for canceling the rename top site prompt. -->
	<string name="top_sites_rename_dialog_cancel">Bolay</string>

    <!-- Text for the menu button to open the homepage settings. -->
    <string name="top_sites_menu_settings">Setélan</string>
    <!-- Text for the menu button to navigate to sponsors and privacy support articles. '&amp;' is replaced with the ampersand symbol: & -->
    <string name="top_sites_menu_sponsor_privacy">Sponsor kami &amp; privasi anjeun</string>
    <!-- Label text displayed for a sponsored top site. -->
    <string name="top_sites_sponsored_label">Disponsoran</string>

    <!-- Inactive tabs in the tabs tray -->
    <!-- Title text displayed in the tabs tray when a tab has been unused for 14 days. -->
    <string name="inactive_tabs_title">Tab teu aktip</string>
    <!-- Content description for closing all inactive tabs -->
    <string name="inactive_tabs_delete_all">Tutup sakabéh tab nganggur</string>

    <!-- Content description for expanding the inactive tabs section. -->
    <string name="inactive_tabs_expand_content_description">Legaan tab nganggur</string>
    <!-- Content description for collapsing the inactive tabs section. -->
    <string name="inactive_tabs_collapse_content_description">Leutikan tab nganggur</string>

    <!-- Inactive tabs auto-close message in the tabs tray -->
    <!-- The header text of the auto-close message when the user is asked if they want to turn on the auto-closing of inactive tabs. -->
    <string name="inactive_tabs_auto_close_message_header" tools:ignore="UnusedResources">Oto-tutup sanggeus sabulan?</string>
    <!-- A description below the header to notify the user what the inactive tabs auto-close feature is. -->
    <string name="inactive_tabs_auto_close_message_description" tools:ignore="UnusedResources">Firefox bisa nutup tab anu ku anjeun teu dibuka leuwih ti sabulan.</string>
    <!-- A call to action below the description to allow the user to turn on the auto closing of inactive tabs. -->
    <string name="inactive_tabs_auto_close_message_action" tools:ignore="UnusedResources">HURUNGKEUN OTO-TUTUP</string>

    <!-- Text for the snackbar to confirm auto-close is enabled for inactive tabs -->
    <string name="inactive_tabs_auto_close_message_snackbar">Nutup otomatis dihurungkeun</string>

    <!-- Default browser experiment -->
    <string name="default_browser_experiment_card_text">Setél tutumbu ti raramatloka, surélék, jeung surat pikeun muka otomatis dina Firefox.</string>

    <!-- Content description for close button in collection placeholder. -->
    <string name="remove_home_collection_placeholder_content_description">Piceun</string>

    <!-- Content description radio buttons with a link to more information -->
    <string name="radio_preference_info_content_description">Pencét sangkan leuwih écés</string>

    <!-- Content description for the action bar "up" button -->
    <string name="action_bar_up_description">Pindah ka luhur</string>

    <!-- Content description for privacy content close button -->
    <string name="privacy_content_close_button_content_description">Tutup</string>

    <!-- Pocket recommended stories -->
    <!-- Header text for a section on the home screen. -->
    <string name="pocket_stories_header_1">Carita pikiraneun</string>
    <!-- Header text for a section on the home screen. -->
    <string name="pocket_stories_categories_header">Carita dumasar jejer</string>
    <!-- Text of a button allowing users to access an external url for more Pocket recommendations. -->
    <string name="pocket_stories_placeholder_text">Panggihan nu lianna</string>
    <!-- Title of an app feature. Smaller than a heading.-->
    <string moz:removedIn="108" name="pocket_stories_feature_title" tools:ignore="UnusedResources">Ditanagaan ku Pocket.</string>
    <!-- Title of an app feature. Smaller than a heading. The first parameter is product name Pocket -->
    <string name="pocket_stories_feature_title_2">Dijalankeun ku %s.</string>
    <!-- Caption for describing a certain feature. The placeholder is for a clickable text (eg: Learn more) which will load an url in a new tab when clicked.  -->
    <string name="pocket_stories_feature_caption">Bagéan ti kulawarga Firefox. %s</string>
    <!-- Clickable text for opening an external link for more information about Pocket. -->
    <string name="pocket_stories_feature_learn_more">Lenyepan</string>

    <!-- Text indicating that the Pocket story that also displays this text is a sponsored story by other 3rd party entity. -->
    <string name="pocket_stories_sponsor_indication">Disponsoran</string>

    <!-- Snackbar message for enrolling in a Nimbus experiment from the secret settings when Studies preference is Off.-->
    <string name="experiments_snackbar">Aktipkeun telemétri pikeun ngirim data.</string>
    <!-- Snackbar button text to navigate to telemetry settings.-->
    <string name="experiments_snackbar_button">Buka setélan</string>
    <string name="firefox_suggest_header">Firefox Suggest</string>

    <!-- Accessibility services actions labels. These will be appended to accessibility actions like "Double tap to.." but not by or applications but by services like Talkback. -->
    <!-- Action label for elements that can be collapsed if interacting with them. Talkback will append this to say "Double tap to collapse". -->
    <string name="a11y_action_label_collapse">tilep</string>
    <!-- Action label for elements that can be expanded if interacting with them. Talkback will append this to say "Double tap to expand". -->
    <string name="a11y_action_label_expand">batek</string>
    <!-- Action label for links to a website containing documentation about a wallpaper collection. Talkback will append this to say "Double tap to open link to learn more about this collection". -->
    <string name="a11y_action_label_wallpaper_collection_learn_more">buka tutumbu pikeun leuwih teleb ngeunaan ieu koléksi</string>
    <!-- Action label for links that point to an article. Talkback will append this to say "Double tap to read the article". -->
    <string name="a11y_action_label_read_article">baca artikel</string>
</resources><|MERGE_RESOLUTION|>--- conflicted
+++ resolved
@@ -261,27 +261,14 @@
     <!-- Header text for the search selector menu -->
     <string name="search_header_menu_item_2">Saayeunaeun paluruh di:</string>
 
-<<<<<<< HEAD
-    <!-- Onboarding home screen popup dialog, shown on top of the Jump back in section. -->
-    <string name="onboarding_home_screen_jump_back_contextual_hint_2">Nepangkeun kaca tepas pribadi anjeun. Tab mutahir, markah, jeung hasil maluruh bakal némbongan di dieu.</string>
-    <!-- Home onboarding dialog welcome screen title text. -->
-    <string moz:RemovedIn="106" name="onboarding_home_welcome_title" tools:ignore="UnusedResources">Wilujeng sumping di internét mandiri</string>
-    <!-- Home onboarding dialog welcome screen title text. -->
-=======
     <!-- Home onboarding -->
     <!-- Onboarding home screen popup dialog, shown on top of the Jump back in section. -->
     <string name="onboarding_home_screen_jump_back_contextual_hint_2">Nepangkeun kaca tepas pribadi anjeun. Tab mutahir, markah, jeung hasil maluruh bakal némbongan di dieu.</string>
     <!-- Home onboarding dialog welcome screen title text. -->
->>>>>>> 68970841
     <string name="onboarding_home_welcome_title_2">Wilujeng sumping di internét anu leuwih pribadi</string>
     <!-- Home onboarding dialog welcome screen description text. -->
     <string name="onboarding_home_welcome_description">Leuwih warnaan. Pripasi leuwih hadé. Komitmen anu sarua pikeun jalma batan bati.</string>
     <!-- Home onboarding dialog sign into sync screen title text. -->
-<<<<<<< HEAD
-    <string moz:RemovedIn="106" name="onboarding_home_sync_title_2" tools:ignore="UnusedResources">Luncat tina telepon ka laptop jeung sabalikna</string>
-    <!-- Home onboarding dialog sign into sync screen title text. -->
-=======
->>>>>>> 68970841
     <string name="onboarding_home_sync_title_3">Ngagilirkeun layar leuwih babari ti nu atos-atos</string>
     <!-- Home onboarding dialog sign into sync screen description text. -->
     <string name="onboarding_home_sync_description">Buka ti panungtung anu ditinggalkeun maké tab ti séjén parabot ayeuna dina kaca tepas.</string>
@@ -295,12 +282,9 @@
     <!-- Onboarding home screen sync popup dialog message, shown on top of Recent Synced Tabs in the Jump back in section. -->
     <string name="sync_cfr_message">Tab anjeun keur disingkronkeun! Pilih ti nu ditinggalkeun dina séjén parabot anjeun.</string>
 
-<<<<<<< HEAD
-=======
     <!-- Content description (not visible, for screen readers etc.): Close button for the home onboarding dialog -->
     <string name="onboarding_home_content_description_close_button">Tutup</string>
 
->>>>>>> 68970841
     <!-- Search Widget -->
     <!-- Content description for searching with a widget. The first parameter is the name of the application.-->
     <string name="search_widget_content_description_2">Buka dina tab %1$s anyar</string>
@@ -496,13 +480,6 @@
     <string name="wallpaper_select_error_snackbar_message">Teu bisa ngarobah latar</string>
     <!-- Text displayed that links to website containing documentation about the "Limited Edition" wallpapers. -->
     <string name="wallpaper_learn_more">Leuwih teleb</string>
-<<<<<<< HEAD
-    <!-- Label for switch which toggles the "tap-to-switch" behavior on home screen logo -->
-    <string moz:removedIn="105" name="wallpaper_tap_to_change_switch_label_1" tools:ignore="UnusedResources">Ganti latar ku cara noél logo tepas Firefox</string>
-    <!-- This is the accessibility content description for the wallpapers functionality. Users are
-    able to tap on the app logo in the home screen and can switch to different wallpapers by tapping. -->
-    <string moz:removedIn="105" name="wallpaper_logo_content_description" tools:ignore="UnusedResources">Logo Firefox - ganti latar, tombol</string>
-=======
 
     <!-- Text for classic wallpapers title. The first parameter is the Firefox name. -->
     <string name="wallpaper_classic_title">%s klasik</string>
@@ -515,21 +492,6 @@
     <string name="wallpaper_limited_edition_description">Kumpulan Independent Voices anyar.</string>
     <!-- Wallpaper onboarding dialog header text. -->
     <string name="wallpapers_onboarding_dialog_title_text">Cobaan képrétkeun kelir</string>
-    <!-- Wallpaper onboarding dialog body text. -->
-    <string name="wallpapers_onboarding_dialog_body_text">Pilih latar anu nyarita ka anjeun.</string>
-    <!-- Wallpaper onboarding dialog learn more button text. The button navigates to the wallpaper settings screen. -->
-    <string name="wallpapers_onboarding_dialog_explore_more_button_text">Langlang latar lianna</string>
->>>>>>> 68970841
-
-    <!-- Text for classic wallpapers title. The first parameter is the Firefox name. -->
-    <string name="wallpaper_classic_title">%s klasik</string>
-
-    <!-- Text for limited edition wallpapers title. -->
-    <string name="wallpaper_limited_edition_title">Édisi Diwates</string>
-    <!-- Description text for the limited edition wallpapers with learn more link. The first parameter is the learn more string defined in wallpaper_learn_more-->
-    <string name="wallpaper_limited_edition_description_with_learn_more">Kumpulan Independent Voices anyar. %s</string>
-    <!-- Description text for the limited edition wallpapers. -->
-    <string name="wallpaper_limited_edition_description">Kumpulan Independent Voices anyar.</string>
     <!-- Wallpaper onboarding dialog body text. -->
     <string name="wallpapers_onboarding_dialog_body_text">Pilih latar anu nyarita ka anjeun.</string>
     <!-- Wallpaper onboarding dialog learn more button text. The button navigates to the wallpaper settings screen. -->
@@ -1290,47 +1252,23 @@
     <string name="delete_history_group_snackbar">Grup dihapus</string>
 
     <!-- Onboarding -->
-<<<<<<< HEAD
-    <!-- Text for onboarding welcome message
-    The first parameter is the name of the app (e.g. Firefox Preview) -->
-    <string moz:RemovedIn="106" name="onboarding_header" tools:ignore="UnusedResources">Wilujeng sumping di %s!</string>
-=======
->>>>>>> 68970841
     <!-- Text for onboarding welcome header. -->
     <string name="onboarding_header_2">Wilujeng sumping di internét anu leuwih hadé</string>
     <!-- Text for the onboarding welcome message. -->
     <string name="onboarding_message">Panyungsi anu diwangun pikeun jalma, lain bati.</string>
-<<<<<<< HEAD
-    <!-- text for the Firefox account onboarding sign in card header. The word "Firefox" should not be translated -->
-    <string moz:removedIn="106" name="onboarding_account_sign_in_header_1" tools:ignore="UnusedResources">Singkronkeun Firefox sakur parabot</string>
-    <!-- Text for the Firefox account onboarding sign in card header. -->
-    <string name="onboarding_account_sign_in_header">Angkut di tempat nu ku anjeun tinggalkeun</string>
-    <!-- Text for the button to learn more about signing in to your Firefox account. The first parameter is the name of the application.-->
-    <string moz:removedIn="106" name="onboarding_manual_sign_in_description_2" tools:ignore="UnusedResources">Bawa markah, jujutan, jeung kecap sandi ka %1$s di ieu parabot.</string>
-    <!-- text for the button to manually sign into Firefox account. -->
-    <string moz:removedIn="106" name="onboarding_firefox_account_sign_in_1" tools:ignore="UnusedResources">Daptar</string>
-=======
     <!-- Text for the Firefox account onboarding sign in card header. -->
     <string name="onboarding_account_sign_in_header">Angkut di tempat nu ku anjeun tinggalkeun</string>
     <!-- Text for the button to learn more about signing in to your Firefox account. -->
     <string name="onboarding_manual_sign_in_description">Singkronkeun tab jeung kecap sandi dina sadaya paranti pikeun pindah layar anu mulus.</string>
->>>>>>> 68970841
     <!-- Text for the button to manually sign into Firefox account. -->
     <string name="onboarding_firefox_account_sign_in">Asup</string>
     <!-- text to display in the snackbar once account is signed-in -->
     <string name="onboarding_firefox_account_sync_is_on">Singkronna hurung</string>
 
-<<<<<<< HEAD
-    <!-- text for the tracking protection onboarding card header -->
-    <string moz:removedIn="106" name="onboarding_tracking_protection_header_3" tools:ignore="UnusedResources">Pripasi salawasna</string>
-    <!-- text for the tracking protection card description. The first parameter is the name of the application.-->
-    <string moz:removedIn="106" name="onboarding_tracking_protection_description_4" tools:ignore="UnusedResources">%1$s otomatis megat maskapé rerencepan nunutur anjeun ngalanglang raramat.</string>
-=======
     <!-- Text for the tracking protection onboarding card header -->
     <string name="onboarding_tracking_protection_header">Salindung pripasi sacara baku</string>
     <!-- Text for the tracking protection card description. -->
     <string name="onboarding_tracking_protection_description">Miturkeun Total Cookie Protection pikeun ngeureunkeun palacak tina maké réréméh pikeun ngintip anjeun meuntas loka.</string>
->>>>>>> 68970841
     <!-- text for tracking protection radio button option for standard level of blocking -->
     <string name="onboarding_tracking_protection_standard_button_2">Baku (bawaan)</string>
     <!-- text for standard blocking option button description -->
@@ -1341,26 +1279,12 @@
     <string name="onboarding_tracking_protection_strict_button_description_3">Meungpeuk palacak leuwih loba sangkan kaca dimuat leuwih gancang, tapi sababaraha fungsionalitas dina kaca bisa gagal.</string>
     <!-- text for the toolbar position card header  -->
     <string name="onboarding_toolbar_placement_header_1">Pilih perenah tulbar anjeun</string>
-<<<<<<< HEAD
-    <!-- text for the toolbar position card description -->
-    <string moz:removedIn="106" name="onboarding_toolbar_placement_description_1" tools:ignore="UnusedResources">Perenahkeun tulbar sangkan babari kahontal. Teundeun di handap, atawa pindahkeun ka punclut.</string>
-    <!-- Text for the toolbar position card description -->
-    <string name="onboarding_toolbar_placement_description">Angger di handap, atawa pindahkeun ka luhur.</string>
-    <!-- text for the privacy notice onboarding card header -->
-    <string moz:removedIn="106" name="onboarding_privacy_notice_header" tools:ignore="UnusedResources">Salindungan anjeun</string>
-    <!-- Text for the privacy notice onboarding card header -->
-    <string name="onboarding_privacy_notice_header_1">Anjeun ngadalikeun data anjeun</string>
-    <!-- text for the privacy notice onboarding card description
-    The first parameter is the name of the app (e.g. Firefox Preview) Substitute %s for long browser name. -->
-    <string moz:removedIn="106" name="onboarding_privacy_notice_description2" tools:ignore="UnusedResources">Kami geus ngarancang %s sangkan anjeun bisa ngatur naon anu dibagikeun onlén jeung naon anu dibagikeun ka kami.</string>
-=======
     <!-- Text for the toolbar position card description -->
     <string name="onboarding_toolbar_placement_description">Angger di handap, atawa pindahkeun ka luhur.</string>
     <!-- Text for the privacy notice onboarding card header -->
     <string name="onboarding_privacy_notice_header_1">Anjeun ngadalikeun data anjeun</string>
     <!-- Text for the privacy notice onboarding card description. -->
     <string name="onboarding_privacy_notice_description">Firefox ngatur sangkan anjeun bisa nangtukeun naon anu dibagikeun onlén jeung naon anu dibagikeun ka kami.</string>
->>>>>>> 68970841
     <!-- Text for the button to read the privacy notice -->
     <string name="onboarding_privacy_notice_read_button">Maca wawaran salindungan kami</string>
 
