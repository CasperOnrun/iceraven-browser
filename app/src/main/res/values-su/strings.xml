<?xml version="1.0" encoding="utf-8"?>
<resources xmlns:tools="http://schemas.android.com/tools" xmlns:moz="http://mozac.org/tools">

    <!-- App name for private browsing mode. The first parameter is the name of the app defined in app_name (for example: Fenix)-->
    <string name="app_name_private_5">%s nyamuni</string>
    <!-- App name for private browsing mode. The first parameter is the name of the app defined in app_name (for example: Fenix)-->
    <string name="app_name_private_4">%s (Nyamuni)</string>

    <!-- Home Fragment -->
    <!-- Content description (not visible, for screen readers etc.): "Three dot" menu button. -->
    <string name="content_description_menu">Pilihan séjén</string>
    <!-- Content description (not visible, for screen readers etc.): "Private Browsing" menu button. -->
    <string name="content_description_private_browsing_button">Hurungkeun langlangan pribadi</string>
    <!-- Content description (not visible, for screen readers etc.): "Private Browsing" menu button. -->
    <string name="content_description_disable_private_browsing_button">Pareuman langlangan pribadi</string>
    <!-- Placeholder text shown in the search bar before a user enters text -->
    <string name="search_hint">Paluruh atawa asupkeun alamat</string>

    <!-- No Open Tabs Message Description -->
    <string name="no_open_tabs_description">Sakur tab anu muka bakal ditémbongkeun di dieu.</string>
    <!-- No Private Tabs Message Description -->
    <string name="no_private_tabs_description">Sakur tab pribadi anjeun bakal ditémbongkeun di dieu.</string>
    <!-- Message announced to the user when tab tray is selected with 1 tab -->
    <string name="open_tab_tray_single">1 tab muka. Toél pikeun ngagilir tab.</string>
    <!-- Message announced to the user when tab tray is selected with 0 or 2+ tabs -->
    <string moz:removedIn="95" name="open_tab_tray_plural" tools:ignore="UnusedResources">%1$s tab muka. Toél pikeun ngagilir tab.</string>

    <!-- Tab tray multi select title in app bar. The first parameter is the number of tabs selected -->
    <string name="tab_tray_multi_select_title">%1$d dipilih</string>
    <!-- Label of button in create collection dialog for creating a new collection  -->
    <string name="tab_tray_add_new_collection">Tambah koléksi anyar</string>
    <!-- Label of editable text in create collection dialog for naming a new collection  -->
    <string name="tab_tray_add_new_collection_name">Ngaran</string>
    <!-- Label of button in save to collection dialog for selecting a current collection  -->
    <string name="tab_tray_select_collection">Pilih koléksi</string>
    <!-- Content description for close button while in multiselect mode in tab tray -->
    <string name="tab_tray_close_multiselect_content_description">Kaluar mode lobapilih</string>
    <!-- Content description for save to collection button while in multiselect mode in tab tray -->
    <string name="tab_tray_collection_button_multiselect_content_description">Simpen tab pinilih kana koléksi</string>
    <!-- Content description for checkmark while tab is selected while in multiselect mode in tab tray. The first parameter is the title of the tab selected -->
    <string name="tab_tray_item_selected_multiselect_content_description">Dipilih %1$s</string>
    <!-- Content description when tab is unselected while in multiselect mode in tab tray. The first parameter is the title of the tab unselected -->
    <string name="tab_tray_item_unselected_multiselect_content_description">Teu dipilih %1$s</string>
    <!-- Content description announcement when exiting multiselect mode in tab tray -->
    <string name="tab_tray_exit_multiselect_content_description">Kaluar mode lobapilih</string>
    <!-- Content description announcement when entering multiselect mode in tab tray -->
    <string name="tab_tray_enter_multiselect_content_description">Asup mode lobapilih, pilih tab pikeun neundeun ka koléksi</string>
    <!-- Content description on checkmark while tab is selected in multiselect mode in tab tray -->
    <string name="tab_tray_multiselect_selected_content_description">Dipilih</string>

    <!-- Home - Recently saved bookmarks -->
    <!-- Title for the home screen section with recently saved bookmarks. -->
    <string moz:removedIn="94" name="recently_saved_bookmarks" tools:ignore="UnusedResources">Anyar diteundeun</string>
    <!-- Title for the home screen section with recently saved bookmarks. -->
    <string moz:removedIn="94" name="recently_bookmarked" tools:ignore="UnusedResources">Anyar dimarkahan</string>
    <!-- Title for the home screen section with recently saved bookmarks. -->
    <string name="recent_bookmarks_title">Markah anyar</string>
    <!-- Content description for the recently saved bookmarks section on the home screen. -->
    <string name="recently_saved_bookmarks_content_description">Anyar dicirian</string>
    <!-- Title for the button which navigates the user to show all of their saved bookmarks. -->
    <string name="recently_saved_show_all">Témbongkeun sadayana</string>
    <!-- Content description for the button which navigates the user to show all of their saved bookmarks. -->
    <string name="recently_saved_show_all_content_description">Témbongkeun sadaya tombol markah anu diteundeun</string>

    <!-- About content. The first parameter is the name of the application. (For example: Fenix) -->
    <string name="about_content">%1$s dihasilkeun ku Mozilla.</string>

    <!-- Private Browsing -->
    <!-- Title for private session option -->
    <string name="private_browsing_title">Anjeun keur dina rintakan nyamuni</string>
    <!-- Explanation for private browsing displayed to users on home view when they first enable private mode
        The first parameter is the name of the app defined in app_name (for example: Fenix) -->
    <string name="private_browsing_placeholder_description_2">%1$s meresihan jujutan sungsian jeung pamaluruhan ti tab pribadi nalika anjeun nutup jeung kaluar ti aplikasi. Najan henteu matak anonim ka raramatloka atawa panyadia layanan internét anjeun, bakal leuwih gampang pikeun ngajaga anu dipigawé jering tetep nyamuni ti batur nu maké ieu piranti.</string>
    <string name="private_browsing_common_myths">Mitos umum ngeunaan langlangan nyamuni</string>
    <!-- Delete session button to erase your history in a private session -->
    <string name="private_browsing_delete_session">Hapus rintakan</string>

    <!-- Private mode shortcut "contextual feature recommendation" (CFR) -->
    <!-- Text for the main message -->
    <string name="cfr_message">Tambah takulan ka tab pribadi nu muka ti layar Tepas.</string>
    <!-- Text for the positive button -->
    <string name="cfr_pos_button_text">Tambah takulan</string>
    <!-- Text for the negative button -->
    <string name="cfr_neg_button_text">Teu, nuhun</string>

    <!-- Open in App "contextual feature recommendation" (CFR) -->
    <!-- Text for the info message. 'Firefox' intentionally hardcoded here.-->
    <string name="open_in_app_cfr_info_message">Anjeun tiasa nyetél Firefox pikeun otomatis muka tutumbu dina aplikasi.</string>
    <!-- Text for the positive action button -->
    <string name="open_in_app_cfr_positive_button_text">Buka setélan</string>
    <!-- Text for the negative action button -->
    <string name="open_in_app_cfr_negative_button_text">Tutup</string>

    <!-- Text for the info dialog when camera permissions have been denied but user tries to access a camera feature. -->
    <string name="camera_permissions_needed_message">Butuh aksés kaméra. Buka setélan Android, toél idin, laju toél idinan.</string>
    <!-- Text for the positive action button to go to Android Settings to grant permissions. -->
    <string name="camera_permissions_needed_positive_button_text">Buka setélan</string>
    <!-- Text for the negative action button to dismiss the dialog. -->
    <string name="camera_permissions_needed_negative_button_text">Tutup</string>

    <!-- Text for the banner message to tell users about our auto close feature. -->
    <string name="tab_tray_close_tabs_banner_message">Atur tab anu muka pikeun otomatis nutup anu tacan ditingali dina poé, minggon, atawa bulan kamari.</string>
    <!-- Text for the positive action button to go to Settings for auto close tabs. -->
    <string name="tab_tray_close_tabs_banner_positive_button_text">Témbongkeun pilihan</string>
    <!-- Text for the negative action button to dismiss the Close Tabs Banner. -->
    <string name="tab_tray_close_tabs_banner_negative_button_text">Tutup</string>

    <!-- Text for the banner message to tell users about our inactive tabs feature. -->
    <string name="tab_tray_inactive_onboarding_message">Tab anu geus dua minggu teu dibuka dipindahkeun ka dieu.</string>
    <!-- Text for the action link to go to Settings for inactive tabs. -->
    <string name="tab_tray_inactive_onboarding_button_text">Pareuman dina setélan</string>

    <!-- Text for title for the auto-close dialog of the inactive tabs. -->
    <string name="tab_tray_inactive_auto_close_title">Tutup langsung sanggeus sabulan?</string>
    <!-- Text for the body for the auto-close dialog of the inactive tabs. -->
    <string name="tab_tray_inactive_auto_close_body">Firefox bisa nutup tab anu geus teu dibuka leuwih ti sabulan.</string>
    <!-- Content description for close button in the auto-close dialog of the inactive tabs. -->
    <string name="tab_tray_inactive_auto_close_button_content_description">Tutup</string>
    <!-- Text for turn on auto close tabs button in the auto-close dialog of the inactive tabs. -->
<<<<<<< HEAD
    <string name="tab_tray_inactive_turn_on_auto_close_button">Hurungkeun otomatis nutup</string>
=======
    <string moz:removedIn="95" name="tab_tray_inactive_turn_on_auto_close_button" tools:ignore="UnusedResources">Hurungkeun otomatis nutup</string>

    <!-- Text for turn on auto close tabs button in the auto-close dialog of the inactive tabs. -->
    <string name="tab_tray_inactive_turn_on_auto_close_button_2">Hurungkeun otomatis nutup</string>

>>>>>>> c72675e6

    <!-- Home screen icons - Long press shortcuts -->
    <!-- Shortcut action to open new tab -->
    <string name="home_screen_shortcut_open_new_tab_2">Tab anyar</string>
    <!-- Shortcut action to open new private tab -->
    <string name="home_screen_shortcut_open_new_private_tab_2">Tab nyamuni anyar</string>
    <!-- Heading for the Top Sites block -->
    <string moz:removedIn="95" name="home_screen_top_sites_heading" tools:ignore="UnusedResources">Loka kawentar</string>

    <!-- Recent Tabs -->
    <!-- Header text for jumping back into the recent tab in the home screen -->
    <string name="recent_tabs_header">Asup deui</string>
    <!-- Button text for showing all the tabs in the tabs tray -->
    <string name="recent_tabs_show_all">Témbongkeun sadayana</string>

    <!-- Content description for the button which navigates the user to show all recent tabs in the tabs tray. -->
    <string name="recent_tabs_show_all_content_description">Témbongkeun sakabéh tombol tab anyar</string>

    <!-- Title for showing a group item in the 'Jump back in' section of the new tab
        The first parameter is the search term that the user used. (for example: your search for "cat")-->
    <string name="recent_tabs_search_term">Sungsian anjeun ngeunaan \&quot;%1$s\&quot;</string>
    <!-- Text for the number of tabs in a group in the 'Jump back in' section of the new tab
        The first parameter is the count for number of sites in the group.  This number will always be more than one. -->
    <string name="recent_tabs_search_term_count">Loka: %1$s</string>

    <!-- History Metadata -->
    <!-- Header text for a section on the home screen that displays grouped highlights from the
         user's browsing history, such as topics they have researched or explored on the web -->
    <string moz:removedIn="94" name="history_metadata_header" tools:ignore="UnusedResources">Éksplorasi tiheula</string>

    <!-- Header text for a section on the home screen that displays grouped highlights from the
         user's browsing history, such as topics they have researched or explored on the web -->
    <string moz:removedIn="94" name="history_metadata_header_2" tools:ignore="UnusedResources">Anyar dianjangan</string>
    <!-- Header text for a section on the home screen that displays grouped highlights from the
         user's browsing history, such as topics they have researched or explored on the web -->
    <string name="history_metadata_header_3">Anyar nyungsi</string>
    <!-- Text for the menu button to remove a grouped highlight from the user's browsing history
         in the Recently visited section -->
    <string name="recently_visited_menu_item_remove">Piceun</string>

    <!-- Content description for the button which navigates the user to show all of their history. -->
    <string name="past_explorations_show_all_content_description">Témbongkeun sadaya tombol langlangan nu geus kaliwat</string>

    <!-- Browser Fragment -->
    <!-- Content description (not visible, for screen readers etc.): Navigate to open tabs -->
    <string name="browser_tabs_button">Buka Tab</string>
    <!-- Content description (not visible, for screen readers etc.): Navigate backward (browsing history) -->
    <string name="browser_menu_back">Mundur</string>
    <!-- Content description (not visible, for screen readers etc.): Navigate forward (browsing history) -->
    <string name="browser_menu_forward">Maju</string>
    <!-- Content description (not visible, for screen readers etc.): Refresh current website -->
    <string name="browser_menu_refresh">Segerkeun</string>
    <!-- Content description (not visible, for screen readers etc.): Stop loading current website -->
    <string name="browser_menu_stop">Eureun</string>

    <!-- Content description (not visible, for screen readers etc.): Bookmark the current page -->
    <string moz:removedIn="95" name="browser_menu_bookmark" tools:ignore="UnusedResources">Markah</string>
    <!-- Content description (not visible, for screen readers etc.): Un-bookmark the current page -->
    <string name="browser_menu_edit_bookmark">Édit markah</string>

    <!-- Browser menu button that opens the addon manager -->
    <string name="browser_menu_add_ons">Émboh</string>
    <!-- Browser menu button that opens the addon extensions manager -->
    <string name="browser_menu_extensions">Éksténsi</string>
    <!-- Text displayed when there are no add-ons to be shown -->
    <string name="no_add_ons">Teu aya add-on di dieu</string>
    <!-- Browser menu button that sends a user to help articles -->
    <string name="browser_menu_help">Pitulung</string>
    <!-- Browser menu button that sends a to a the what's new article -->
    <string name="browser_menu_whats_new">Anu Anyar</string>
    <!-- Browser menu button that opens the settings menu -->
    <string name="browser_menu_settings">Setélan</string>
    <!-- Browser menu button that opens a user's library -->
    <string name="browser_menu_library">Pabukon</string>
    <!-- Browser menu toggle that requests a desktop site -->
    <string name="browser_menu_desktop_site">Loka déstop</string>
    <!-- Browser menu toggle that adds a shortcut to the site on the device home screen. -->
    <string name="browser_menu_add_to_homescreen">Tambahkeun ka layar Tepas</string>
    <!-- Browser menu toggle that installs a Progressive Web App shortcut to the site on the device home screen. -->
    <string name="browser_menu_install_on_homescreen">Pasang</string>
    <!-- Menu option on the toolbar that takes you to synced tabs page-->
    <string name="synced_tabs">Tab singkron</string>
    <!-- Content description (not visible, for screen readers etc.) for the Resync tabs button -->
    <string name="resync_button_content_description">Singkronkeun deui</string>
    <!-- Browser menu button that opens the find in page menu -->
    <string name="browser_menu_find_in_page">Panggihan dina kaca</string>
    <!-- Browser menu button that creates a private tab -->
    <string name="browser_menu_private_tab">Tab nyamuni</string>

    <!-- Browser menu button that saves the current tab to a collection -->
    <string name="browser_menu_save_to_collection_2">Simpen kana koléksi</string>
    <!-- Browser menu button that open a share menu to share the current site -->
    <string name="browser_menu_share">Bagikeun</string>
    <!-- Share menu title, displayed when a user is sharing their current site -->
    <string name="menu_share_with">Bagikeun sareng…</string>
    <!-- Browser menu button shown in custom tabs that opens the current tab in Fenix
        The first parameter is the name of the app defined in app_name (for example: Fenix) -->
    <string name="browser_menu_open_in_fenix">Buka di %1$s</string>
    <!-- Browser menu text shown in custom tabs to indicate this is a Fenix tab
        The first parameter is the name of the app defined in app_name (for example: Fenix) -->
    <string name="browser_menu_powered_by">DIJALANKEUN KU %1$s</string>
    <!-- Browser menu text shown in custom tabs to indicate this is a Fenix tab
        The first parameter is the name of the app defined in app_name (for example: Fenix) -->
    <string name="browser_menu_powered_by2">Dijalankeun ku %1$s</string>
    <!-- Browser menu button to put the current page in reader mode -->
    <string name="browser_menu_read">Pidangan baca</string>
    <!-- Browser menu button content description to close reader mode and return the user to the regular browser -->
    <string name="browser_menu_read_close">Tutup panémbong pamaca</string>
    <!-- Browser menu button to open the current page in an external app -->
    <string name="browser_menu_open_app_link">Buka di aplikasi</string>
    <!-- Browser menu button to configure reader mode appearance e.g. the used font type and size -->
    <string name="browser_menu_read_appearance">Pidangan</string>

    <!-- Browser menu button to show reader view appearance controls e.g. the used font type and size -->
    <string name="browser_menu_customize_reader_view">Robah panémbong pamaca</string>
    <!-- Browser menu label for adding a bookmark -->
    <string name="browser_menu_add">Tambah</string>
    <!-- Browser menu label for editing a bookmark -->
    <string name="browser_menu_edit">Ropéa</string>

    <!-- Browser menu button that opens the Customize menu -->
    <string name="browser_menu_customize_home">Kustomkeun tepas</string>
    <!-- Button shown on the home page that opens the Customize home settings -->
    <string name="browser_menu_customize_home_1">Kustomkeun tepas</string>
    <!-- Browser Toolbar -->
    <!-- Content description for the Home screen button on the browser toolbar -->
    <string name="browser_toolbar_home">Layar tepas</string>

    <!-- Error message to show when the user tries to access a scheme not
        handled by the app (Ex: blob, tel etc) -->
    <string name="unknown_scheme_error_message">Teu bisa nyambung. Skéma URL teu dipikawanoh.</string>

    <!-- Locale Settings Fragment -->
    <!-- Content description for tick mark on selected language -->
    <string name="a11y_selected_locale_content_description">Basa anu dipilih</string>
    <!-- Content description for search icon -->
    <string name="a11y_search_icon_content_description">Paluruh</string>
    <!-- Text for default locale item -->
    <string name="default_locale_text">Tuturkeun basa piranti</string>
    <!-- Placeholder text shown in the search bar before a user enters text -->
    <string name="locale_search_hint">Paluruh basa</string>

    <!-- Search Fragment -->
    <!-- Button in the search view that lets a user search by scanning a QR code -->
    <string name="search_scan_button">Pinday</string>
    <!-- Button in the search view that lets a user change their search engine -->
    <string name="search_engine_button">Mesin pamaluruh</string>
    <!-- Button in the search view when shortcuts are displayed that takes a user to the search engine settings -->
    <string name="search_shortcuts_engine_settings">Setélan mesin pamaluruh</string>
    <!-- Header displayed when selecting a shortcut search engine -->
    <string name="search_engines_search_with">Saayeunaeun, paluruh maké:</string>
    <!-- Button in the search view that lets a user navigate to the site in their clipboard -->
    <string name="awesomebar_clipboard_title">Eusian tutumbu tina papan klip</string>
    <!-- Button in the search suggestions onboarding that allows search suggestions in private sessions -->
    <string name="search_suggestions_onboarding_allow_button">Idinan</string>
    <!-- Button in the search suggestions onboarding that does not allow search suggestions in private sessions -->
    <string name="search_suggestions_onboarding_do_not_allow_button">Hulag</string>
    <!-- Search suggestion onboarding hint title text -->
    <string name="search_suggestions_onboarding_title">Idinan saran pamaluruhan dina sési nyamuni?</string>

    <!-- Search suggestion onboarding hint description text, first parameter is the name of the app defined in app_name (for example: Fenix)-->
    <string name="search_suggestions_onboarding_text">%s bakal ngabagi sagala anu diketikkeun dina palang alamat kana mesin pamaluruh baku anjeun.</string>
    <!-- Search suggestion onboarding hint Learn more link text -->
    <string name="search_suggestions_onboarding_learn_more_link">Lenyepan</string>

    <!-- Search engine suggestion title text. The first parameter is the name of teh suggested engine-->
    <string name="search_engine_suggestions_title">Paluruh %s</string>
    <!-- Search engine suggestion description text -->
    <string name="search_engine_suggestions_description">Paluruh langsung tina bilah alamat</string>

    <!-- Home onboarding -->
    <!-- Onboarding home screen dialog title text. Firefox is intentionally hardcoded. -->
    <string name="onboarding_home_screen_title_2">Anu anyar di Firefox</string>
    <!-- Onboarding home screen dialog description text. -->
    <string name="onboarding_home_screen_description_2">Ayeuna leuwih babari nyokot cadangan nalika anjeun ninggalkeun.</string>
    <!-- Onboarding home screen dialog title text for the home section. Firefox is intentionally hardcoded. -->
    <string name="onboarding_home_screen_section_home_title_2">Tepas Firefox pribadi</string>
    <!-- Onboarding home screen dialog description text for the home section. -->
    <string name="onboarding_home_screen_section_home_description_2">Luncat ka tab muka, markah, jeung jujutan ngalanglang.</string>
    <!-- Onboarding home screen dialog description text for the tab tray section. -->
    <string name="onboarding_home_screen_section_cleaner_tab_tray_title_2">Tab beresih tur rapih</string>
    <!-- Onboarding home screen dialog description text for the tab tray section. -->
    <string name="onboarding_home_screen_section_cleaner_tab_tray_description_2">Singkahan tabrakan tab ku tata perenah anu leuwih hadé tur tab oto-nutup.</string>
    <!-- Onboarding home screen dialog description text for the history section. -->
    <string name="onboarding_home_screen_section_useful_history_title_2">Anyar nyungsi</string>
    <!-- Onboarding home screen dialog description text for the history section. -->
    <string name="onboarding_home_screen_section_useful_history_description_2">Anjangan deui sungsian panungtung ti tepas tab.</string>

    <!-- Onboarding home screen popup dialog, shown on top of the Jump back in section. Firefox is intentionally hardcoded. -->
    <string name="onboarding_home_screen_jump_back_contextual_hint" tools:ignore="UnusedResources">Tepas Firefox pribadi kiwari mantuan anjeun nyokot ti anu ditinggalkeun. Néangan tab anu can lila, markah, jeung hasil nyungsi.</string>

    <!-- Search Widget -->
    <!-- Content description for searching with a widget. Firefox is intentionally hardcoded.-->
    <string name="search_widget_content_description">Buka tab Firefox anyar</string>
    <!-- Text preview for smaller sized widgets -->
    <string name="search_widget_text_short">Paluruh</string>
    <!-- Text preview for larger sized widgets -->
    <string name="search_widget_text_long">Paluruh raramat</string>

    <!-- Content description (not visible, for screen readers etc.): Voice search -->
    <string name="search_widget_voice">Sungsi sora</string>

    <!-- Preferences -->
    <!-- Title for the settings page-->
    <string name="settings">Setélan</string>
    <!-- Preference category for basic settings -->
    <string name="preferences_category_basics">Dasar</string>
    <!-- Preference category for general settings -->
    <string name="preferences_category_general">Umum</string>
    <!-- Preference category for all links about Fenix -->
    <string name="preferences_category_about">Ngeunaan</string>
    <!-- Preference for settings related to changing the default search engine -->
    <string name="preferences_default_search_engine">Mesin pamaluruh baku</string>
    <!-- Preference for settings related to Search -->
    <string name="preferences_search">Paluruh</string>
    <!-- Preference for settings related to Search address bar -->
    <string name="preferences_search_address_bar">Palang alamat</string>
    <!-- Preference linking to help about Fenix -->
    <string name="preferences_help">Pitulung</string>
    <!-- Preference link to rating Fenix on the Play Store -->
    <string name="preferences_rate">Peunteun dina Google Play</string>
    <!-- Preference for giving feedback about Fenix -->
    <string name="preferences_feedback">Béré pangdeudeul</string>
    <!-- Preference linking to about page for Fenix
        The first parameter is the name of the app defined in app_name (for example: Fenix) -->
    <string name="preferences_about">Ngeunaan %1$s</string>
    <!-- Preference linking to the your rights SUMO page -->
    <string name="preferences_your_rights">Hak Anjeun</string>
    <!-- Preference for settings related to saved passwords -->
    <string name="preferences_passwords">Kecap sandi</string>
    <!-- Preference for settings related to saved credit cards and addresses -->
    <string name="preferences_credit_cards_addresses">Kartu kiridit jeung alamat</string>
    <!-- Preference for settings related to changing the default browser -->
    <string name="preferences_set_as_default_browser">Jadikeun panyungsi baku</string>
    <!-- Preference category for advanced settings -->
    <string name="preferences_category_advanced">Terusan</string>
    <!-- Preference category for privacy settings -->
    <string name="preferences_category_privacy">Salindungan</string>
    <!-- Preference category for privacy and security settings -->
    <string name="preferences_category_privacy_security">Salindungan jeung kaamanan</string>
    <!-- Preference for advanced site permissions -->
    <string name="preferences_site_permissions">Idin loka</string>
    <!-- Preference for private browsing options -->
    <string name="preferences_private_browsing_options">Nyungsi nyamuni</string>
    <!-- Preference for opening links in a private tab-->
    <string name="preferences_open_links_in_a_private_tab">Buka tutumbu di tab nyamuni</string>
    <!-- Preference for allowing screenshots to be taken while in a private tab-->
    <string name="preferences_allow_screenshots_in_private_mode">Ngidinan layar dina langlangan nyamuni</string>
    <!-- Will inform the user of the risk of activating Allow screenshots in private browsing option -->
    <string name="preferences_screenshots_in_private_mode_disclaimer">Lamun diidinan, tab pribadi bakal katémbong nalika sababaraha aplikasi muka</string>
    <!-- Preference for adding private browsing shortcut -->
    <string name="preferences_add_private_browsing_shortcut">Tambahan tarabas nyungsi nyamuni</string>
    <!-- Preference for accessibility -->
    <string name="preferences_accessibility">Aksésibilitas</string>
    <!-- Preference to override the Firefox Account server -->
    <string name="preferences_override_fxa_server">Serper Firefox Account biasa</string>
    <!-- Preference to override the Sync token server -->
    <string name="preferences_override_sync_tokenserver">Serper Sync kustom</string>
    <!-- Toast shown after updating the FxA/Sync server override preferences -->
    <string name="toast_override_fxa_sync_server_done">Serper Firefox Account/Sync geus dirobah. Kaluar ti aplikasi pikeun nerapkeun parobahan…</string>
    <!-- Preference category for account information -->
    <string name="preferences_category_account">Akun</string>
    <!-- Preference shown on banner to sign into account -->
    <string name="preferences_sign_in">Asup</string>
    <!-- Preference for changing where the toolbar is positioned -->
    <string name="preferences_toolbar">Tulbar</string>
    <!-- Preference for changing default theme to dark or light mode -->
    <string name="preferences_theme">Téma</string>
    <!-- Preference for customizing the home screen -->
    <string moz:removedIn="94" name="preferences_home" tools:ignore="UnusedResources">Tepas</string>
    <!-- Preference for customizing the home screen -->
    <string name="preferences_home_2">Tepas</string>
    <!-- Preference for gestures based actions -->
    <string name="preferences_gestures">Réngkak</string>
    <!-- Preference for settings related to visual options -->
    <string name="preferences_customize">Sesuaikeun</string>
    <!-- Preference description for banner about signing in -->
    <string name="preferences_sign_in_description">Singkronkeun markah, jujutan, jeung nu lianna maké Firefox Account anjeun</string>
    <!-- Preference shown instead of account display name while account profile information isn't available yet. -->
    <string name="preferences_account_default_name">Akun Firefox</string>
    <!-- Preference text for account title when there was an error syncing FxA -->
    <string name="preferences_account_sync_error">Sambungkeun deui pikeun neruskeun nyingkronkeun</string>
    <!-- Preference for language -->
    <string name="preferences_language">Basa</string>
    <!-- Preference for data choices -->
    <string name="preferences_data_choices">Pilihan data</string>
    <!-- Preference for data collection -->
    <string name="preferences_data_collection">Koléksi data</string>
    <!-- Preference linking to the privacy notice -->
    <string name="preferences_privacy_link">Wawar privasi</string>
    <!-- Preference category for developer tools -->
    <string name="developer_tools_category">Parabot pamekar</string>
    <!-- Preference for developers -->
    <string name="preferences_remote_debugging">Debugging ti kajauhan liwat USB</string>
    <!-- Preference title for switch preference to show search engines -->
    <string name="preferences_show_search_engines">Témbongkeun mesin pamaluruh</string>
    <!-- Preference title for switch preference to show search suggestions -->
    <string name="preferences_show_search_suggestions">Témbongkeun anjuran maluruh</string>
    <!-- Preference title for switch preference to show voice search button -->
    <string name="preferences_show_voice_search">Tampilkeun panyungsi sora</string>
    <!-- Preference title for switch preference to show search suggestions also in private mode -->
    <string name="preferences_show_search_suggestions_in_private">Témbongkeun dina rintakan nyamuni</string>

    <!-- Preference title for switch preference to show a clipboard suggestion when searching -->
    <string name="preferences_show_clipboard_suggestions">Témbongkeun anjuran papan klip</string>
    <!-- Preference title for switch preference to suggest browsing history when searching -->
    <string name="preferences_search_browsing_history">Paluruh jujutan langlangan</string>
    <!-- Preference title for switch preference to suggest bookmarks when searching -->
    <string name="preferences_search_bookmarks">Paluruh markah</string>

    <!-- Preference title for switch preference to suggest synced tabs when searching -->
    <string name="preferences_search_synced_tabs">Paluruh tab anu singkron</string>
    <!-- Preference for account settings -->
    <string name="preferences_account_settings">Setélan akun</string>

    <!-- Preference for enabling url autocomplete-->
    <string name="preferences_enable_autocomplete_urls">Otokumplit URLs</string>
    <!-- Preference for open links in third party apps -->
    <string name="preferences_open_links_in_apps">Buka tutumbu dina aplikasi</string>
    <!-- Preference for open download with an external download manager app -->
    <string name="preferences_external_download_manager">Manajer undeuran éksternal</string>
    <!-- Preference for add_ons -->
    <string name="preferences_addons">Émbohan</string>

    <!-- Preference for notifications -->
    <string name="preferences_notifications">Iber</string>

    <!-- Add-on Preferences -->
    <!-- Preference to customize the configured AMO (addons.mozilla.org) collection -->
    <string name="preferences_customize_amo_collection">Koléksi Émboh sakahayang</string>
    <!-- Button caption to confirm the add-on collection configuration -->
    <string name="customize_addon_collection_ok">Heug</string>
    <!-- Button caption to abort the add-on collection configuration -->
    <string name="customize_addon_collection_cancel">Bolay</string>
    <!-- Hint displayed on input field for custom collection name -->
    <string name="customize_addon_collection_hint">Ngaran koléksi</string>
    <!-- Hint displayed on input field for custom collection user ID-->
    <string name="customize_addon_collection_user_hint">Pamilik koléksi (Sandiasma)</string>

    <!-- Toast shown after confirming the custom add-on collection configuration -->
    <string name="toast_customize_addon_collection_done">Koléksi Émboh geus dirobah. Kaluar ti aplikasi pikeun nerapkeun parobahan…</string>

    <!-- Customize Home -->
    <!-- Header text for jumping back into the recent tab in customize the home screen -->
    <string name="customize_toggle_jump_back_in">Asup deui</string>
    <!-- Title for the customize home screen section with recently saved bookmarks. -->
    <string moz:removedIn="94" name="customize_toggle_recently_saved_bookmarks" tools:ignore="UnusedResources">Anyar diteundeun</string>
    <!-- Title for the customize home screen section with recently saved bookmarks. -->
    <string moz:removedIn="94" name="customize_toggle_recently_bookmarked" tools:ignore="UnusedResources">Anyar dimarkahan</string>
    <!-- Title for the customize home screen section with recently saved bookmarks. -->
    <string name="customize_toggle_recent_bookmarks">Markah anyar</string>
    <!-- Title for the customize home screen section with recently visited. Recently visited is
    a section where users see a list of tabs that they have visited in the past few days -->
    <string moz:removedIn="94" name="customize_toggle_recently_visited" tools:ignore="UnusedResources">Anyar dianjangan</string>
    <!-- Title for the customize home screen settings section for recent searches. Recent searches
     is a section where users see a list of groups of tabs that they have visited in the past few days -->
    <string name="customize_toggle_recent_searches">Anyar nyungsi</string>
    <!-- Title for the customize home screen section with Pocket. -->
    <string name="customize_toggle_pocket">Saku</string>

    <!-- Add-on Installation from AMO-->
    <!-- Error displayed when user attempts to install an add-on from AMO (addons.mozilla.org) that is not supported -->
    <string name="addon_not_supported_error">Emboh teu didukung</string>

    <!-- Error displayed when user attempts to install an add-on from AMO (addons.mozilla.org) that is already installed -->
    <string name="addon_already_installed">Émboh geus dipasang</string>

    <!-- Account Preferences -->
    <!-- Preference for triggering sync -->
    <string name="preferences_sync_now">Singkronkeun ayeuna</string>
    <!-- Preference category for sync -->
    <string name="preferences_sync_category">Pilih nu rék disingkronkeun</string>
    <!-- Preference for syncing history -->
    <string name="preferences_sync_history">Jujutan</string>
    <!-- Preference for syncing bookmarks -->
    <string name="preferences_sync_bookmarks">Markah</string>

    <!-- Preference for syncing logins -->
    <string name="preferences_sync_logins">Login</string>
    <!-- Preference for syncing tabs -->
    <string name="preferences_sync_tabs_2">Buka tab</string>
    <!-- Preference for signing out -->
    <string name="preferences_sign_out">Kaluar</string>
    <!-- Preference displays and allows changing current FxA device name -->
    <string name="preferences_sync_device_name">Ngaran parangkat</string>
    <!-- Text shown when user enters empty device name -->
    <string name="empty_device_name_error">Ngaran piranti teu bisa kosong.</string>
    <!-- Label indicating that sync is in progress -->
    <string name="sync_syncing_in_progress">Nyingkronkeun…</string>

    <!-- Label summary indicating that sync failed. The first parameter is the date stamp showing last time it succeeded -->
    <string name="sync_failed_summary">Gagal Sync. Panungtung laksana: %s</string>
    <!-- Label summary showing never synced -->
    <string name="sync_failed_never_synced_summary">Gagal Sync. Panungtung laksana: can kungsi</string>
    <!-- Label summary the date we last synced. The first parameter is date stamp showing last time synced -->
    <string name="sync_last_synced_summary">Singkronan panungtung: %s</string>
    <!-- Label summary showing never synced -->
    <string name="sync_never_synced_summary">Singkronan panungtung: acan pernah</string>
    <!-- Text for displaying the default device name.
        The first parameter is the application name, the second is the device manufacturer name
        and the third is the device model. -->
    <string name="default_device_name_2">%1$s dina %2$s %3$s</string>

    <!-- Preference for syncing credit cards -->
    <string name="preferences_sync_credit_cards">Kartu kiridit</string>
    <!-- Preference for syncing addresses -->
    <string name="preferences_sync_address">Alamat</string>

    <!-- Send Tab -->
    <!-- Name of the "receive tabs" notification channel. Displayed in the "App notifications" system settings for the app -->
    <string name="fxa_received_tab_channel_name">Tab nu katampa</string>
    <!-- Description of the "receive tabs" notification channel. Displayed in the "App notifications" system settings for the app -->
    <string name="fxa_received_tab_channel_description">Iber pikeun tab anu katampa ti séjén piranti Firefox.</string>
    <!--  The body for these is the URL of the tab received  -->
    <string name="fxa_tab_received_notification_name">Tab Katampa</string>
    <!-- When multiple tabs have been received -->
    <string name="fxa_tabs_received_notification_name">Tab Katampa</string>
    <!-- %s is the device name -->
    <string name="fxa_tab_received_from_notification_name">Tab ti %s</string>

    <!-- Advanced Preferences -->
    <!-- Preference for tracking protection settings -->
    <string name="preferences_tracking_protection_settings">Kilung Palacakan</string>
    <!-- Preference switch for tracking protection -->
    <string name="preferences_tracking_protection">Kilung Palacakan</string>
    <!-- Preference switch description for tracking protection -->
    <string name="preferences_tracking_protection_description">Peungpeuk kontén jeung skrip anu ngalacak anjeun jering</string>
    <!-- Preference for tracking protection exceptions -->
    <string name="preferences_tracking_protection_exceptions">Iwal</string>
    <!-- Preference description for tracking protection exceptions -->
    <string name="preferences_tracking_protection_exceptions_description">Kilung Palacakan pikeun ieu loka ayeuna pareum</string>

    <!-- Button in Exceptions Preference to turn on tracking protection for all sites (remove all exceptions) -->
    <string name="preferences_tracking_protection_exceptions_turn_on_for_all">Hurungkeun pikeun sakabéh loka</string>
    <!-- Text displayed when there are no exceptions -->
    <string name="exceptions_empty_message_description">Pangiwalan bisa dipaké mareuman protéksi palacakan pikeun loka anu dipilih.</string>
    <!-- Text displayed when there are no exceptions, with learn more link that brings users to a tracking protection SUMO page -->
    <string name="exceptions_empty_message_learn_more_link">Lenyepan</string>

    <!-- Preference switch for Telemetry -->
    <string name="preferences_telemetry">Telemétri</string>
    <!-- Preference switch for usage and technical data collection -->
    <string name="preference_usage_data">Data pamakéan jeung téknis</string>
    <!-- Preference description for usage and technical data collection -->
    <string name="preferences_usage_data_description">Bagikeun kinerja, pamakéan, data hadwér jeung kustomisasi ngeunaan pamaluruh anjeun ka Mozilla pikeun mantuan sangkan %1$s leuwih hadé</string>
    <!-- Preference switch for marketing data collection -->
    <string name="preferences_marketing_data">Data pamasaran</string>
    <!-- Preference description for marketing data collection, parameter is the app name (e.g. Firefox) -->
    <string name="preferences_marketing_data_description">Bagikeun data ngeunaan fitur naon baé anu dipaké di %1$s ka Leanplum, péndor pamasaran ider kami.</string>
    <!-- Preference description for marketing data collection -->
    <string name="preferences_marketing_data_description2">Bagikeun data pamakéan dasar ka Adjust, péndor pamasaran ider kami</string>
    <!-- Title for studies preferences -->
    <string name="preference_experiments_2">Studi</string>
    <!-- Summary for studies preferences -->
    <string name="preference_experiments_summary_2">Ngidinan Mozilla masang jeung ngajalankeun studi</string>
    <!-- Title for experiments preferences -->
    <string name="preference_experiments">Éksperimén</string>
    <!-- Summary for experiments preferences -->
    <string name="preference_experiments_summary">Ngidinan Mozilla masang sareng ngumpulkeun data kanggo fitur ékspérimén</string>
    <!-- Preference switch for crash reporter -->
    <string name="preferences_crash_reporter">Laporan karuksakan</string>
    <!-- Preference switch for Mozilla location service -->
    <string name="preferences_mozilla_location_service">Layanan perenah Mozilla</string>
    <!-- Preference switch for app health report. The first parameter is the name of the application (For example: Fenix) -->
    <string name="preferences_fenix_health_report">Laporan kaséhatan %s</string>

    <!-- Turn On Sync Preferences -->
    <!-- Header of the Turn on Sync preference view -->
    <string name="preferences_sync">Hurungkeun Sync</string>
    <!-- Preference for pairing -->
    <string moz:removedIn="95" name="preferences_sync_pair" tools:ignore="UnusedResources">Pinday sandi papasangan dina Firefox déstop</string>

    <!-- Preference for account login -->
    <string name="preferences_sync_sign_in">Asup</string>
    <!-- Preference for reconnecting to FxA sync -->
    <string name="preferences_sync_sign_in_to_reconnect">Asup pikeun nyambungkeun deui</string>
    <!-- Preference for removing FxA account -->
    <string name="preferences_sync_remove_account">Cabut akun</string>

    <!-- Pairing Feature strings -->
    <!-- Instructions on how to access pairing -->
    <string name="pair_instructions_2"><![CDATA[Pindai sandi QR anu ditémbongkeun dina <b>firefox.com/pair</b>]]></string>
    <!-- Button to open camera for pairing -->
    <string name="pair_open_camera">Buka Kaméra</string>
    <!-- Button to cancel pairing -->
    <string name="pair_cancel">Bolay</string>

    <!-- Toolbar Preferences -->
    <!-- Preference for using top toolbar -->
    <string name="preference_top_toolbar">Luhur</string>
    <!-- Preference for using bottom toolbar -->
    <string name="preference_bottom_toolbar">Handap</string>

    <!-- Theme Preferences -->
    <!-- Preference for using light theme -->
    <string name="preference_light_theme">Caang</string>
    <!-- Preference for using dark theme -->
    <string name="preference_dark_theme">Poék</string>
    <!-- Preference for using using dark or light theme automatically set by battery -->
    <string name="preference_auto_battery_theme">Atur ku Pangirit Batré</string>
    <!-- Preference for using following device theme -->
    <string name="preference_follow_device_theme">Turutan téma paranti</string>

    <!-- Gestures Preferences-->
    <!-- Preferences for using pull to refresh in a webpage -->
    <string name="preference_gestures_website_pull_to_refresh">Betot pikeun nyegerkeun</string>

    <!-- Preference for using the dynamic toolbar -->
    <string name="preference_gestures_dynamic_toolbar">Gorolongkeun pikeun nyumputkeun tulbar</string>

    <!-- Preference for switching tabs by swiping horizontally on the toolbar -->
    <string name="preference_gestures_swipe_toolbar_switch_tabs">Gilerkeun tulbar ka gigir pikeun pindah tab</string>
    <!-- Preference for showing the opened tabs by swiping up on the toolbar-->
    <string name="preference_gestures_swipe_toolbar_show_tabs">Gilerkeun tulbar ka luhur pikeun muka tab</string>

    <!-- Library -->
    <!-- Option in Library to open Sessions page -->
    <string name="library_sessions">Sesi</string>
    <!-- Option in Library to open Screenshots page -->
    <string name="library_screenshots">Téwakan layar</string>
    <!-- Option in Library to open Downloads page -->
    <string name="library_downloads">Undeuran</string>
    <!-- Option in library to open Bookmarks page -->
    <string name="library_bookmarks">Markah</string>
    <!-- Option in library to open Desktop Bookmarks root page -->
    <string name="library_desktop_bookmarks_root">Markah Déstop</string>
    <!-- Option in library to open Desktop Bookmarks "menu" page -->
    <string name="library_desktop_bookmarks_menu">Menu markah</string>
    <!-- Option in library to open Desktop Bookmarks "toolbar" page -->
    <string name="library_desktop_bookmarks_toolbar">Palang Parabot Markah</string>
    <!-- Option in library to open Desktop Bookmarks "unfiled" page -->
    <string name="library_desktop_bookmarks_unfiled">Markah Lianna</string>
    <!-- Option in Library to open History page -->
    <string name="library_history">Jujutan</string>
    <!-- Option in Library to open a new tab -->
    <string name="library_new_tab">Tab anyar</string>
    <!-- Option in Library to find text in page -->
    <string name="library_find_in_page">Téangan dina kaca</string>
    <!-- Option in Library to open Reading List -->
    <string name="library_reading_list">Daptar Bacaeun</string>
    <!-- Menu Item Label for Search in Library -->
    <string name="library_search">Paluruh</string>

    <!-- Settings Page Title -->
    <string name="settings_title">Setélan</string>
    <!-- Content description (not visible, for screen readers etc.): "Menu icon for items on a history item" -->
    <string name="content_description_history_menu">Menu barang jujutan</string>
    <!-- Content description (not visible, for screen readers etc.): "Close button for library settings" -->
    <string name="content_description_close_button">Tutup</string>

    <!-- Text to show users they have one site in the history group section of the History fragment.
    %d is a placeholder for the number of sites in the group. -->
    <string name="history_search_group_site">%d loka</string>
    <!-- Text to show users they have multiple sites in the history group section of the History fragment.
    %d is a placeholder for the number of sites in the group. -->
    <string name="history_search_group_sites">%d loka</string>

    <!-- Option in library for Recently Closed Tabs -->
    <string name="library_recently_closed_tabs">Tab anu anyar ditutup</string>
    <!-- Option in library to open Recently Closed Tabs page -->
    <string name="recently_closed_show_full_history">Témbongkeun jujutan lengkep</string>
    <!-- Text to show users they have multiple tabs saved in the Recently Closed Tabs section of history.
    %d is a placeholder for the number of tabs selected. -->
    <string name="recently_closed_tabs">%d tab</string>
    <!-- Text to show users they have one tab saved in the Recently Closed Tabs section of history.
    %d is a placeholder for the number of tabs selected. -->
    <string name="recently_closed_tab">%d tab</string>
    <!-- Recently closed tabs screen message when there are no recently closed tabs -->
    <string name="recently_closed_empty_message">Taya tab nu anyar ditutup di dieu</string>

    <!-- Tab Management -->
    <!-- Title of preference for tabs management -->
    <string name="preferences_tabs">Tab</string>
    <!-- Title of preference that allows a user to specify the tab view -->
    <string name="preferences_tab_view">Panémbong tab</string>
    <!-- Option for a list tab view -->
    <string name="tab_view_list">Béréndélan</string>
    <!-- Option for a grid tab view -->
    <string name="tab_view_grid">Grid</string>
    <!-- Option for search term tab groups -->
    <string name="tab_view_search_term_tab_groups">Sungsi grup</string>
    <!-- Summary text for search term tab groups -->
    <string name="tab_view_search_term_tab_groups_summary">Gorombolkeun loka anu patali</string>
    <!-- Title of preference that allows a user to auto close tabs after a specified amount of time -->
    <string name="preferences_close_tabs">Tutup tab</string>
    <!-- Option for auto closing tabs that will never auto close tabs, always allows user to manually close tabs -->
    <string name="close_tabs_manually">Manual</string>
    <!-- Option for auto closing tabs that will auto close tabs after one day -->
    <string name="close_tabs_after_one_day">Sanggeus sapoé</string>
    <!-- Option for auto closing tabs that will auto close tabs after one week -->
    <string name="close_tabs_after_one_week">Sanggeus saminggu</string>
    <!-- Option for auto closing tabs that will auto close tabs after one month -->
    <string name="close_tabs_after_one_month">Sanggeus sabulan</string>

    <!-- Title of preference that allows a user to specify the auto-close settings for open tabs -->
    <string name="preference_auto_close_tabs" tools:ignore="UnusedResources">Oto-nutup tab anu muka</string>

    <!-- Opening screen -->
    <!-- Title of a preference that allows a user to indicate after a specified amount of time when the app should start on the home screen -->
    <string moz:removedIn="94" name="preferences_start_on_home" tools:ignore="UnusedResources">Mimitian di tepas</string>
    <!-- Title of a preference that allows a user to choose what screen to show after opening the app -->
    <string name="preferences_opening_screen">Layar pamuka</string>
    <!-- Option for starting on the home screen after after four hours or inactivity -->
    <string moz:removedIn="94" name="start_on_home_after_four_hours" tools:ignore="UnusedResources">Sanggeus opat jam</string>
    <!-- Option for always opening the homepage when re-opening the app -->
    <string name="opening_screen_homepage">Tepas</string>
    <!-- Option for always starting on the home screen -->
    <string moz:removedIn="94" name="start_on_home_always" tools:ignore="UnusedResources">Matuh</string>
    <!-- Option for always opening the user's last-open tab when re-opening the app -->
    <string name="opening_screen_last_tab">Tab panungtung</string>
    <!-- Option for never starting on the home screen -->
    <string moz:removedIn="94" name="start_on_home_never" tools:ignore="UnusedResources">Ulah</string>
    <!-- Option for always opening the homepage when re-opening the app after four hours of inactivity -->
    <string name="opening_screen_after_four_hours_of_inactivity">Tepas sanggeus opat jam teu aktip</string>
    <!-- Summary for tabs preference when auto closing tabs setting is set to manual close-->
    <string name="close_tabs_manually_summary">Tutup manual</string>
    <!-- Summary for tabs preference when auto closing tabs setting is set to auto close tabs after one day-->
    <string name="close_tabs_after_one_day_summary">Tutup sanggeus sapoé</string>
    <!-- Summary for tabs preference when auto closing tabs setting is set to auto close tabs after one week-->
    <string name="close_tabs_after_one_week_summary">Tutup sanggeus saminggu</string>
    <!-- Summary for tabs preference when auto closing tabs setting is set to auto close tabs after one month-->
    <string name="close_tabs_after_one_month_summary">Tutup sanggeus sabulan</string>

    <!-- Inactive tabs -->
    <!-- Category header of a preference that allows a user to enable or disable the inactive tabs feature -->
    <string name="preferences_inactive_tabs">Pindahkeun tab heubeul ka nganggur</string>
    <!-- Title of inactive tabs preference -->
    <string name="preferences_inactive_tabs_title">Tab anu teu dibuka salila dua minggu dipindahkeun ka bagian nganggur.</string>

    <!-- Studies -->
    <!-- Title of the remove studies button -->
    <string name="studies_remove">Piceun</string>
    <!-- Title of the active section on the studies list -->
    <string name="studies_active">Aktip</string>
    <!-- Description for studies, it indicates why Firefox use studies -->
    <string name="studies_description">Firefox bisa masang jeung ngajalankeun studi ti mangsa ka mangsa.</string>
    <!-- Learn more link for studies, links to an article for more information about studies. -->
    <string name="studies_learn_more">Lenyepan</string>
    <!-- Dialog message shown after removing a study -->
    <string name="studies_restart_app">Aplikasi bakal kaluar pikeun nerapkeun parobahan</string>
    <!-- Dialog button to confirm the removing a study. -->
    <string name="studies_restart_dialog_ok">HEUG</string>
    <!-- Dialog button text for canceling removing a study. -->
    <string name="studies_restart_dialog_cancel">Bolay</string>
    <!-- Toast shown after turning on/off studies preferences -->
    <string name="studies_toast_quit_application" tools:ignore="UnusedResources">Ninggalkeun aplikasi pikeun nerapkeun parobahan…</string>

    <!-- Sessions -->
    <!-- Title for the list of tabs -->
    <string name="tab_header_label">Buka tab</string>
    <!-- Title for the list of tabs in the current private session -->
    <string name="tabs_header_private_title">Sesi nyamuni</string>
    <!-- Title for the list of tabs in the current private session -->
    <string name="tabs_header_private_tabs_title">Tab nyamuni</string>
    <!-- Title for the list of tabs in the synced tabs -->
    <string name="tabs_header_synced_tabs_title">Tab singkron</string>
    <!-- Content description (not visible, for screen readers etc.): Add tab button. Adds a news tab when pressed -->
    <string name="add_tab">Tambah tab</string>
    <!-- Content description (not visible, for screen readers etc.): Add tab button. Adds a news tab when pressed -->
    <string name="add_private_tab">Tambah tab nyamuni</string>
    <!-- Text for the new tab button to indicate adding a new private tab in the tab -->
    <string name="tab_drawer_fab_content">Salindungan</string>
    <!-- Text for the new tab button to indicate syncing command on the synced tabs page -->
    <string name="tab_drawer_fab_sync">Singkronkeun</string>
    <!-- Text shown as the title of the open tab tray -->
    <string name="tab_tray_title">Buka Tab</string>
    <!-- Text shown in the menu for saving tabs to a collection -->
    <string name="tab_tray_menu_item_save">Simpen kana koléksi</string>
    <!-- Text shown in the menu for the collection selector -->
    <string moz:removedIn="95" name="tab_tray_menu_select" tools:ignore="UnusedResources">Pilih</string>
    <!-- Text shown in the menu for sharing all tabs -->
    <string name="tab_tray_menu_item_share">Bagikeun sadaya tab</string>
    <!-- Text shown in the menu to view recently closed tabs -->
    <string name="tab_tray_menu_recently_closed">Tab nu anyar ditutup</string>
    <!-- Text shown in the tabs tray inactive tabs section -->
    <string name="tab_tray_inactive_recently_closed" tools:ignore="UnusedResources">Anyar ditutup</string>
    <!-- Text shown in the menu to view account settings -->
    <string name="tab_tray_menu_account_settings">Setélan akun</string>
    <!-- Text shown in the menu to view tab settings -->
    <string name="tab_tray_menu_tab_settings">Setélan tab</string>
    <!-- Text shown in the menu for closing all tabs -->
    <string name="tab_tray_menu_item_close">Tutup kabéh tab</string>
    <!-- Shortcut action to open new tab -->
    <string name="tab_tray_menu_open_new_tab">Tab anyar</string>
    <!-- Shortcut action to open the home screen -->
    <string name="tab_tray_menu_home">Mulang</string>
    <!-- Shortcut action to toggle private mode -->
    <string name="tab_tray_menu_toggle">Mode tab pindah</string>
    <!-- Text shown in the multiselect menu for bookmarking selected tabs. -->
    <string name="tab_tray_multiselect_menu_item_bookmark">Markah</string>
    <!-- Text shown in the multiselect menu for closing selected tabs. -->
    <string name="tab_tray_multiselect_menu_item_close">Tutup</string>
    <!-- Content description for tabs tray multiselect share button -->
    <string name="tab_tray_multiselect_share_content_description">Bagikeun tab anu dipilih</string>
    <!-- Content description for tabs tray multiselect menu -->
    <string name="tab_tray_multiselect_menu_content_description">Menu tab anu dipilih</string>
    <!-- Content description (not visible, for screen readers etc.): Removes tab from collection button. Removes the selected tab from collection when pressed -->
    <string name="remove_tab_from_collection">Cabut tab tina koléksi</string>
    <!-- Text for button to enter multiselect mode in tabs tray -->
    <string name="tabs_tray_select_tabs">Pilih tab</string>
    <!-- Content description (not visible, for screen readers etc.): Close tab button. Closes the current session when pressed -->
    <string name="close_tab">Tutup tab</string>
    <!-- Content description (not visible, for screen readers etc.): Close tab <title> button. First parameter is tab title  -->
    <string name="close_tab_title">Tutup tab %s</string>
    <!-- Content description (not visible, for screen readers etc.): Opens the open tabs menu when pressed -->
    <string name="open_tabs_menu">Buka menu tab</string>
    <!-- Open tabs menu item to close all tabs -->
    <string name="tabs_menu_close_all_tabs">Tutup kabéh tab</string>
    <!-- Open tabs menu item to share all tabs -->
    <string name="tabs_menu_share_tabs">Bagikeun tab</string>
    <!-- Open tabs menu item to save tabs to collection -->
    <string name="tabs_menu_save_to_collection1">Simpen tab kana koléksi</string>
    <!-- Content description (not visible, for screen readers etc.): Opens the tab menu when pressed -->
    <string name="tab_menu">Menu tab</string>
    <!-- Tab menu item to share the tab -->
    <string name="tab_share">Bagikeun tab</string>
    <!-- Button in the current session menu. Deletes the session when pressed -->
    <string name="current_session_delete">Pupus</string>
    <!-- Button in the current session menu. Saves the session when pressed -->
    <string name="current_session_save">Teundeun</string>
    <!-- Button in the current session menu. Opens the share menu when pressed -->
    <string name="current_session_share">Bagikeun</string>
    <!-- Content description (not visible, for screen readers etc.): Title icon for current session menu -->
    <string name="current_session_image">Gambaran sési kiwari</string>
    <!-- Button to save the current set of tabs into a collection -->
    <string name="save_to_collection">Simpen kana koléksi</string>
    <!-- Text for the menu button to delete a collection -->
    <string name="collection_delete">Hapus koléksi</string>
    <!-- Text for the menu button to rename a collection -->
    <string name="collection_rename">Ganti ngaran koléksi</string>
    <!-- Text for the button to open tabs of the selected collection -->
    <string name="collection_open_tabs">Buka tab</string>
    <!-- Hint for adding name of a collection -->
    <string name="collection_name_hint">Ngaran koléksi</string>
    <!-- Text for the menu button to rename a top site -->
	<string name="rename_top_site">Ganti ngaran</string>
	<!-- Text for the menu button to remove a top site -->
	<string name="remove_top_site">Piceun</string>
    <!-- Text for the menu button to delete a top site from history -->
    <string name="delete_from_history">Pupus tina jujutan</string>
    <!-- Postfix for private WebApp titles, placeholder is replaced with app name -->
    <string name="pwa_site_controls_title_private">%1$s (Mode Nyamuni)</string>

    <!-- Button in the current tab tray header in multiselect mode. Saved the selected tabs to a collection when pressed. -->
    <string name="tab_tray_save_to_collection">Teundeun</string>

    <!-- Title text for the normal tabs header in the tabs tray which are not part of any tab grouping. -->
    <string moz:removedIn="94" name="tab_tray_header_title" tools:ignore="UnusedResources">Lianna</string>

    <!-- Title text for the normal tabs header in the tabs tray which are not part of any tab grouping. -->
    <string name="tab_tray_header_title_1">Tab lianna</string>

    <!-- History -->
    <!-- Text for the button to clear all history -->
    <string name="history_delete_all">Hapus jujutan</string>
    <!-- Text for the dialog to confirm clearing all history -->
    <string name="history_delete_all_dialog">Yakin rék meresihan jujutan anjeun?</string>
    <!-- Text for the snackbar to confirm that multiple browsing history items has been deleted -->
    <string name="history_delete_multiple_items_snackbar">Mupus jujutan</string>
    <!-- Text for the snackbar to confirm that a single browsing history item has been deleted. The first parameter is the shortened URL of the deleted history item. -->
    <string name="history_delete_single_item_snackbar">Mupus %1$s</string>
    <!-- Text for positive action to delete history in deleting history dialog -->
    <string name="history_clear_dialog">Beresihan</string>
    <!-- History overflow menu copy button -->
    <string moz:removedIn="94" name="history_menu_copy_button" tools:ignore="UnusedResources">Tiron</string>
    <!-- History overflow menu share button -->
    <string moz:removedIn="94" name="history_menu_share_button" tools:ignore="UnusedResources">Bagikeun</string>
    <!-- History overflow menu open in new tab button -->
    <string moz:removedIn="94" name="history_menu_open_in_new_tab_button" tools:ignore="UnusedResources">Buka dina tab anyar</string>
    <!-- History overflow menu open in private tab button -->
    <string moz:removedIn="94" name="history_menu_open_in_private_tab_button" tools:ignore="UnusedResources">Buka dina tab nyamuni</string>
    <!-- Text for the button to delete a single history item -->
    <string moz:removedIn="94" name="history_delete_item" tools:ignore="UnusedResources">Pupus</string>
    <!-- History multi select title in app bar
    The first parameter is the number of bookmarks selected -->
    <string name="history_multi_select_title">%1$d dipilih</string>
    <!-- Text for the button to clear selected history items. The first parameter
        is a digit showing the number of items you have selected -->
    <string name="history_delete_some">Hapus %1$d item</string>

    <!-- Text for the header that groups the history for today -->
    <string name="history_today">Poé ieu</string>
    <!-- Text for the header that groups the history for yesterday -->
    <string name="history_yesterday">Kamari</string>
    <!-- Text for the header that groups the history for last 24 hours -->
    <string name="history_24_hours">24 jam terakhir</string>

    <!-- Text for the header that groups the history the past 7 days -->
    <string name="history_7_days">7 dinten kapungkur</string>
    <!-- Text for the header that groups the history the past 30 days -->
    <string name="history_30_days">30 dinten kapungkur</string>
    <!-- Text for the header that groups the history older than the last month -->
    <string name="history_older">Lawas</string>
    <!-- Text shown when no history exists -->
    <string name="history_empty_message">Teu aya jujutan di dieu</string>

    <!-- Downloads -->
    <!-- Text for the snackbar to confirm that multiple downloads items have been removed -->
    <string name="download_delete_multiple_items_snackbar_1">Undeuran Disingkahkeun</string>
    <!-- Text for the snackbar to confirm that a single download item has been removed. The first parameter is the name of the download item. -->
    <string name="download_delete_single_item_snackbar">Disingkahkeun  %1$s</string>
    <!-- Text shown when no download exists -->
    <string name="download_empty_message_1">Taya berkas undeuran</string>
    <!-- History multi select title in app bar
    The first parameter is the number of downloads selected -->
    <string name="download_multi_select_title">%1$d dipilih</string>

    <!-- History overflow menu open in new tab button -->
    <string name="download_menu_open">Buka</string>


    <!-- Text for the button to remove a single download item -->
    <string name="download_delete_item_1">Singkahkeun</string>


    <!-- Crashes -->
    <!-- Title text displayed on the tab crash page. This first parameter is the name of the application (For example: Fenix) -->
    <string name="tab_crash_title_2">Hampura. %1$s teu tiasa nyungsi ieu kaca.</string>
    <!-- Description text displayed on the tab crash page -->
    <string name="tab_crash_description">Anjeun bisa nyoba mulangkeun deui atawa nutup tab di handap.</string>
    <!-- Send crash report checkbox text on the tab crash page -->
    <string name="tab_crash_send_report">Kirim laporan nu ruksak ka Mozilla</string>
    <!-- Close tab button text on the tab crash page -->
    <string name="tab_crash_close">Tutup tab</string>
    <!-- Restore tab button text on the tab crash page -->
    <string name="tab_crash_restore">Malikkeun tab</string>

    <!-- Content Description for session item menu button -->
    <string name="content_description_session_menu">Pilihan sési</string>

    <!-- Content Description for session item share button -->
    <string name="content_description_session_share">Bagikeun sési</string>

    <!-- Bookmarks -->
    <!-- Content description for bookmarks library menu -->
    <string name="bookmark_menu_content_description">Menu markah</string>
    <!-- Screen title for editing bookmarks -->
    <string moz:removedIn="95" name="bookmark_edit" tools:ignore="UnusedResources">Édit markah</string>
    <!-- Screen title for selecting a bookmarks folder -->
    <string name="bookmark_select_folder">Pilih map</string>
    <!-- Confirmation message for a dialog confirming if the user wants to delete the selected folder -->
    <string name="bookmark_delete_folder_confirmation_dialog">Yakin anjeun rék mupus ieu folder?</string>
    <!-- Confirmation message for a dialog confirming if the user wants to delete multiple items including folders. Parameter will be replaced by app name. -->
    <string name="bookmark_delete_multiple_folders_confirmation_dialog">%s bakal mupus item anu dipilih.</string>
    <!-- Snackbar title shown after a folder has been deleted. This first parameter is the name of the deleted folder -->
    <string name="bookmark_delete_folder_snackbar">Mupus %1$s</string>
    <!-- Screen title for adding a bookmarks folder -->
    <string name="bookmark_add_folder">Tambah map</string>
    <!-- Snackbar title shown after a bookmark has been created. -->
    <string name="bookmark_saved_snackbar">Markah diteundeun!</string>
    <!-- Snackbar edit button shown after a bookmark has been created. -->
    <string name="edit_bookmark_snackbar_action">ÉDIT</string>
    <!-- Bookmark overflow menu edit button -->
    <string name="bookmark_menu_edit_button">Édit</string>
    <!-- Bookmark overflow menu select button -->
    <string name="bookmark_menu_select_button">Pilih</string>
    <!-- Bookmark overflow menu copy button -->
    <string name="bookmark_menu_copy_button">Tiron</string>
    <!-- Bookmark overflow menu share button -->
    <string name="bookmark_menu_share_button">Bagikeun</string>
    <!-- Bookmark overflow menu open in new tab button -->
    <string name="bookmark_menu_open_in_new_tab_button">Buka dina tab anyar</string>
    <!-- Bookmark overflow menu open in private tab button -->
    <string name="bookmark_menu_open_in_private_tab_button">Buka dina tab nyamuni</string>
    <!-- Bookmark overflow menu delete button -->
    <string name="bookmark_menu_delete_button">Pupus</string>
    <!--Bookmark overflow menu save button -->
    <string name="bookmark_menu_save_button">Teundeun</string>
    <!-- Bookmark multi select title in app bar
     The first parameter is the number of bookmarks selected -->
    <string name="bookmarks_multi_select_title">%1$d dipilih</string>
    <!-- Bookmark editing screen title -->
    <string name="edit_bookmark_fragment_title">Édit markah</string>
    <!-- Bookmark folder editing screen title -->
    <string name="edit_bookmark_folder_fragment_title">Édit map</string>
    <!-- Bookmark sign in button message -->
    <string name="bookmark_sign_in_button">Asup pikeun nempo markah singkron</string>
    <!-- Bookmark URL editing field label -->
    <string name="bookmark_url_label">URL</string>
    <!-- Bookmark FOLDER editing field label -->
    <string name="bookmark_folder_label">MAP</string>
    <!-- Bookmark NAME editing field label -->
    <string name="bookmark_name_label">NGARAN</string>
    <!-- Bookmark add folder screen title -->
    <string name="bookmark_add_folder_fragment_label">Tambah map</string>
    <!-- Bookmark select folder screen title -->
    <string name="bookmark_select_folder_fragment_label">Pilih map</string>
    <!-- Bookmark editing error missing title -->
    <string name="bookmark_empty_title_error">Kudu boga judul</string>
    <!-- Bookmark editing error missing or improper URL -->
    <string name="bookmark_invalid_url_error">URL henteu bener</string>
    <!-- Bookmark screen message for empty bookmarks folder -->
    <string name="bookmarks_empty_message">Euweuh markah di dieu</string>

    <!-- Bookmark snackbar message on deletion
     The first parameter is the host part of the URL of the bookmark deleted, if any -->
    <string name="bookmark_deletion_snackbar_message">Mupus %1$s</string>
    <!-- Bookmark snackbar message on deleting multiple bookmarks not including folders-->
    <string name="bookmark_deletion_multiple_snackbar_message_2">Mupus markah</string>
    <!-- Bookmark snackbar message on deleting multiple bookmarks including folders-->
    <string name="bookmark_deletion_multiple_snackbar_message_3">Mupus folder anu dipilih</string>
    <!-- Bookmark undo button for deletion snackbar action -->
    <string name="bookmark_undo_deletion">BEDO</string>

    <!-- Site Permissions -->
    <!-- Site permissions preferences header -->
    <string name="permissions_header">Idin</string>
    <!-- Button label that take the user to the Android App setting -->
    <string name="phone_feature_go_to_settings">Buka Setélan</string>
    <!-- Content description (not visible, for screen readers etc.): Quick settings sheet
        to give users access to site specific information / settings. For example:
        Secure settings status and a button to modify site permissions -->
    <string name="quick_settings_sheet">Sepré sétélan gancang</string>
    <!-- Label that indicates that this option it the recommended one -->
    <string name="phone_feature_recommended">Disarankeun</string>
    <!-- button that allows editing site permissions settings -->
    <string name="quick_settings_sheet_manage_site_permissions">Ngatur idin loka</string>
    <!-- Button label for clearing all the information of site permissions-->
    <string name="clear_permissions">Beresihan idin</string>
    <!-- Button label for clearing a site permission-->
    <string name="clear_permission">Beresihan idin</string>
    <!-- Button label for clearing all the information on all sites-->
    <string name="clear_permissions_on_all_sites">Beresihan idin di sadaya loka</string>

    <!-- Preference for altering video and audio autoplay for all websites -->
    <string name="preference_browser_feature_autoplay">Autoplay</string>
    <!-- Preference for altering the camera access for all websites -->
    <string name="preference_phone_feature_camera">Kaméra</string>
    <!-- Preference for altering the microphone access for all websites -->
    <string name="preference_phone_feature_microphone">Mikropon</string>
    <!-- Preference for altering the location access for all websites -->
    <string name="preference_phone_feature_location">Lokasi</string>
    <!-- Preference for altering the notification access for all websites -->
    <string name="preference_phone_feature_notification">Iber</string>
    <!-- Preference for altering the persistent storage access for all websites -->
    <string name="preference_phone_feature_persistent_storage">Panyimpen panceg</string>
    <!-- Preference for altering the EME access for all websites -->
    <string name="preference_phone_feature_media_key_system_access">Kontén anu diatur ku DRM</string>
    <!-- Label that indicates that a permission must be asked always -->
    <string name="preference_option_phone_feature_ask_to_allow">Nyuhunkeun diidinan</string>
    <!-- Label that indicates that a permission must be blocked -->
    <string name="preference_option_phone_feature_blocked">Dipeungpeuk</string>
    <!-- Label that indicates that a permission must be allowed -->
    <string name="preference_option_phone_feature_allowed">Idinan</string>
    <!--Label that indicates a permission is by the Android OS-->
    <string name="phone_feature_blocked_by_android">Diblokir ku Android</string>
    <!-- Preference for showing a list of websites that the default configurations won't apply to them -->
    <string name="preference_exceptions">Iwal</string>

    <!-- Summary of tracking protection preference if tracking protection is set to on -->
    <string name="tracking_protection_on">Hurung</string>
    <!-- Summary of tracking protection preference if tracking protection is set to off -->
    <string name="tracking_protection_off">Pareum</string>
    <!-- Label for global setting that indicates that all video and audio autoplay is allowed -->
    <string name="preference_option_autoplay_allowed2">Ngidinan sora jeung pidéo</string>
    <!-- Label for site specific setting that indicates that all video and audio autoplay is allowed -->
    <string name="quick_setting_option_autoplay_allowed">Idinan audio jeung pidéo</string>
    <!-- Label that indicates that video and audio autoplay is only allowed over Wi-Fi -->
    <string name="preference_option_autoplay_allowed_wifi_only2">Blokir sora jeung pidéo dina data sélulér wungkul</string>
    <!-- Subtext that explains 'autoplay on Wi-Fi only' option -->
    <string name="preference_option_autoplay_allowed_wifi_subtext">Sora jeung pidéo bakal dimaénkeun dina Wi-Fi</string>
    <!-- Label for global setting that indicates that video autoplay is allowed, but audio autoplay is blocked -->
    <string name="preference_option_autoplay_block_audio2">Blokir sora hungkul</string>
    <!-- Label for site specific setting that indicates that video autoplay is allowed, but audio autoplay is blocked -->
    <string name="quick_setting_option_autoplay_block_audio">Peungpeuk audio hungkul</string>
    <!-- Label for global setting that indicates that all video and audio autoplay is blocked -->
    <string name="preference_option_autoplay_blocked3">Blokir sora jueng pidéo</string>
    <!-- Label for site specific setting that indicates that all video and audio autoplay is blocked -->
    <string name="quick_setting_option_autoplay_blocked">Peungpeuk audio jeung pidéo</string>
    <!-- Summary of delete browsing data on quit preference if it is set to on -->
    <string name="delete_browsing_data_quit_on">Hurung</string>
    <!-- Summary of delete browsing data on quit preference if it is set to off -->
    <string name="delete_browsing_data_quit_off">Pareum</string>

    <!-- Summary of studies preference if it is set to on -->
    <string name="studies_on">Hurung</string>
    <!-- Summary of studies data on quit preference if it is set to off -->
    <string name="studies_off">Pareum</string>

    <!-- Collections -->
    <!-- Collections header on home fragment -->
    <string name="collections_header">Koléksi</string>
    <!-- Content description (not visible, for screen readers etc.): Opens the collection menu when pressed -->
    <string name="collection_menu_button_content_description">Menu koléksi</string>
    <!-- Label to describe what collections are to a new user without any collections -->
    <string name="no_collections_description2">Kumpulkeun anu parenting.\n Kumpulkeun pamaluruhan, loka, jeung tab anu sarupa sangkan jaga babari muka deui.</string>
    <!-- Title for the "select tabs" step of the collection creator -->
    <string name="create_collection_select_tabs">Pilih Tab</string>
    <!-- Title for the "select collection" step of the collection creator -->
    <string name="create_collection_select_collection">Pilih koléksi</string>
    <!-- Title for the "name collection" step of the collection creator -->
    <string name="create_collection_name_collection">Ngaran koléksi</string>
    <!-- Button to add new collection for the "select collection" step of the collection creator -->
    <string name="create_collection_add_new_collection">Nambihkeun koléksi anyar</string>
    <!-- Button to select all tabs in the "select tabs" step of the collection creator -->
    <string name="create_collection_select_all">Pilih Kabéh</string>
    <!-- Button to deselect all tabs in the "select tabs" step of the collection creator -->
    <string name="create_collection_deselect_all">Ulah Pilih Kabéh</string>
    <!-- Text to prompt users to select the tabs to save in the "select tabs" step of the collection creator -->
    <string name="create_collection_save_to_collection_empty">Pilih tab pikeun diteundeun</string>
    <!-- Text to show users how many tabs they have selected in the "select tabs" step of the collection creator.
     %d is a placeholder for the number of tabs selected. -->
    <string name="create_collection_save_to_collection_tabs_selected">%d tab dipilih</string>
    <!-- Text to show users they have one tab selected in the "select tabs" step of the collection creator.
    %d is a placeholder for the number of tabs selected. -->
    <string name="create_collection_save_to_collection_tab_selected">%d tab dipilih</string>
    <!-- Text shown in snackbar when multiple tabs have been saved in a collection -->
    <string name="create_collection_tabs_saved">Tab diteundeun!</string>
    <!-- Text shown in snackbar when one or multiple tabs have been saved in a new collection -->
    <string name="create_collection_tabs_saved_new_collection">Koléksi diteundeun!</string>
    <!-- Text shown in snackbar when one tab has been saved in a collection -->
    <string name="create_collection_tab_saved">Tab disimpen!</string>
    <!-- Content description (not visible, for screen readers etc.): button to close the collection creator -->
    <string name="create_collection_close">Tutup</string>
    <!-- Button to save currently selected tabs in the "select tabs" step of the collection creator-->
    <string name="create_collection_save">Teundeun</string>

    <!-- Snackbar action to view the collection the user just created or updated -->
    <string name="create_collection_view">Témbong</string>

    <!-- Default name for a new collection in "name new collection" step of the collection creator. %d is a placeholder for the number of collections-->
    <string name="create_collection_default_name">Koléksi %d</string>

    <!-- Share -->
    <!-- Share screen header -->
    <string name="share_header">Kirim jeung Bagikeun</string>
    <!-- Share screen header -->
    <string name="share_header_2">Bagikeun</string>
    <!-- Content description (not visible, for screen readers etc.):
        "Share" button. Opens the share menu when pressed. -->
    <string name="share_button_content_description">Bagikeun</string>
    <!-- Sub-header in the dialog to share a link to another app -->
    <string name="share_link_subheader">Bagikeun tutumbu</string>
    <!-- Sub-header in the dialog to share a link to another sync device -->
    <string name="share_device_subheader">Kirim ka parangkat</string>
    <!-- Sub-header in the dialog to share a link to an app from the full list -->
    <string name="share_link_all_apps_subheader">Sadaya lampah</string>
    <!-- Sub-header in the dialog to share a link to an app from the most-recent sorted list -->
    <string name="share_link_recent_apps_subheader">Anyar dianggo</string>
    <!-- An option from the three dot menu to into sync -->
    <string name="sync_menu_sign_in">Asup pikeun nyingkronkeun</string>
    <!-- An option from the share dialog to sign into sync -->
    <string name="sync_sign_in">Asup ka Sync</string>
    <!-- An option from the share dialog to send link to all other sync devices -->
    <string name="sync_send_to_all">Kirim ka sadaya parangkat</string>
    <!-- An option from the share dialog to reconnect to sync -->
    <string name="sync_reconnect">Sambungkeun deui ka Sync</string>
    <!-- Text displayed when sync is offline and cannot be accessed -->
    <string name="sync_offline">Luring</string>
    <!-- An option to connect additional devices -->
    <string name="sync_connect_device">Sambungkeun parangkat séjén</string>
    <!-- The dialog text shown when additional devices are not available -->
    <string name="sync_connect_device_dialog">Pikeun ngirim tab, asup ka Firefox sahanteuna sakali di piranti nu séjén.</string>
    <!-- Confirmation dialog button -->
    <string name="sync_confirmation_button">Ngarti</string>
    <!-- Share error message -->
    <string name="share_error_snackbar">Teu bisa ngabagi ka aplikasi ieu</string>
    <!-- Add new device screen title -->
    <string name="sync_add_new_device_title">Kirim ka parangkat</string>
    <!-- Text for the warning message on the Add new device screen -->
    <string name="sync_add_new_device_message">Teu aya parangkat nyambung</string>
    <!-- Text for the button to learn about sending tabs -->
    <string name="sync_add_new_device_learn_button">Diajar Ngeunaan Ngirim Tab…</string>
    <!-- Text for the button to connect another device -->
    <string name="sync_add_new_device_connect_button">Sambungkeun Parangkat Séjén…</string>

    <!-- Notifications -->
    <!-- The user visible name of the "notification channel" (Android 8+ feature) for the ongoing notification shown while a browsing session is active. -->
    <string name="notification_pbm_channel_name">Rintakan nyungsi nyamuni</string>
    <!-- Text shown in the notification that pops up to remind the user that a private browsing session is active. -->
    <string name="notification_pbm_delete_text">Hapus tab nyamuni</string>
    <!-- Text shown in the notification that pops up to remind the user that a private browsing session is active. -->
    <string name="notification_pbm_delete_text_2">Tutup tab nyamuni</string>
    <!-- Notification action to open Fenix and resume the current browsing session. -->
    <string name="notification_pbm_action_open">Buka</string>
    <!-- Notification action to delete all current private browsing sessions AND switch to Fenix (bring it to the foreground) -->
    <string name="notification_pbm_action_delete_and_open">Hapus jeung Buka</string>
    <!-- Name of the "Powered by Fenix" notification channel. Displayed in the "App notifications" system settings for the app -->
    <string name="notification_powered_by_channel_name">Ditanagaan ku</string>
    <!-- Name of the marketing notification channel. Displayed in the "App notifications" system settings for the app -->
    <string name="notification_marketing_channel_name">Pamasaran</string>
    <!-- Title shown in the notification that pops up to remind the user to set fenix as default browser.
    %1$s is a placeholder that will be replaced by the app name (Fenix). -->
    <string name="notification_default_browser_title">%1$s gancang jeung rikip</string>
    <!-- Text shown in the notification that pops up to remind the user to set fenix as default browser.
    %1$s is a placeholder that will be replaced by the app name (Fenix). -->
    <string name="notification_default_browser_text">Jadikeun %1$s panyungsi baku</string>

    <!-- Snackbar -->
    <!-- Text shown in snackbar when user deletes a collection -->
    <string name="snackbar_collection_deleted">Mupus koléksi</string>
    <!-- Text shown in snackbar when user renames a collection -->
    <string name="snackbar_collection_renamed">Koléksi dingaranan</string>
    <!-- Text shown in snackbar when user deletes a tab -->
    <string name="snackbar_tab_deleted">Mupus tab</string>
    <!-- Text shown in snackbar when user deletes all tabs -->
    <string name="snackbar_tabs_deleted">Mupus tab</string>
    <!-- Text shown in snackbar when user closes a tab -->
    <string name="snackbar_tab_closed">Tab ditutup</string>
    <!-- Text shown in snackbar when user closes all tabs -->
    <string name="snackbar_tabs_closed">Tab ditutup</string>
    <!-- Text shown in snackbar when user closes tabs -->
    <string name="snackbar_message_tabs_closed">Tab ditutup!</string>
    <!-- Text shown in snackbar when user bookmarks a list of tabs -->
    <string name="snackbar_message_bookmarks_saved">Markah diteundeun!</string>
    <!-- Text shown in snackbar action for viewing bookmarks -->
    <string name="snackbar_message_bookmarks_view">Témbong</string>
    <!-- Text shown in snackbar when user adds a site to top sites -->
    <string name="snackbar_added_to_top_sites">Ditambahkeun kana loka kawentar!</string>
    <!-- Text shown in snackbar when user closes a private tab -->
    <string name="snackbar_private_tab_closed">Tab nyamuni ditutup</string>
    <!-- Text shown in snackbar when user closes all private tabs -->
    <string name="snackbar_private_tabs_closed">Tab nyamuni ditutup</string>
    <!-- Text shown in snackbar when user deletes all private tabs -->
    <string name="snackbar_private_tabs_deleted">Mupus tab nyamuni</string>
    <!-- Text shown in snackbar to undo deleting a tab, top site or collection -->
    <string name="snackbar_deleted_undo">BEDO</string>
    <!-- Text shown in snackbar when user removes a top site -->
    <string name="snackbar_top_site_removed">Loka dipiceun</string>
    <!-- Text for action to undo deleting a tab or collection shown in a11y dialog -->
    <string name="a11y_dialog_deleted_undo">Bedo</string>
    <!-- Text for action to confirm deleting a tab or collection shown in a11y dialog -->
    <string name="a11y_dialog_deleted_confirm">Sahkeun</string>
    <!-- QR code scanner prompt which appears after scanning a code, but before navigating to it
        First parameter is the name of the app, second parameter is the URL or text scanned-->
    <string name="qr_scanner_confirmation_dialog_message">Idinan %1$s muka %2$s</string>
    <!-- QR code scanner prompt dialog positive option to allow navigation to scanned link -->
    <string name="qr_scanner_dialog_positive">IDINAN</string>
    <!-- QR code scanner prompt dialog positive option to deny navigation to scanned link -->
    <string name="qr_scanner_dialog_negative">HULAG</string>
    <!-- QR code scanner prompt dialog error message shown when a hostname does not contain http or https. -->
    <string name="qr_scanner_dialog_invalid">Alamat raramatna teu bener.</string>
    <!-- QR code scanner prompt dialog positive option when there is an error -->
    <string name="qr_scanner_dialog_invalid_ok">HEUG</string>
    <!-- Tab collection deletion prompt dialog message. Placeholder will be replaced with the collection name -->
    <string name="tab_collection_dialog_message">Anjeun yakin rék mupus %1$s?</string>
    <!-- Collection and tab deletion prompt dialog message. This will show when the last tab from a collection is deleted -->
    <string name="delete_tab_and_collection_dialog_message">Mupus ieu tab bakal mupus sakabéh koléksi. Anjeun bisa nyieun koléksi anyar iraha baé.</string>
    <!-- Collection and tab deletion prompt dialog title. Placeholder will be replaced with the collection name. This will show when the last tab from a collection is deleted -->
    <string name="delete_tab_and_collection_dialog_title">Pupus %1$s?</string>
    <!-- Tab collection deletion prompt dialog option to delete the collection -->
    <string name="tab_collection_dialog_positive">Pupus</string>
    <!-- Tab collection deletion prompt dialog option to cancel deleting the collection -->
    <string moz:removedIn="93" name="tab_collection_dialog_negative" tools:ignore="UnusedResources">Bolay</string>

    <!-- Text displayed in a notification when the user enters full screen mode -->
    <string name="full_screen_notification">Asup ka mode layar pinuh</string>
    <!-- Message for copying the URL via long press on the toolbar -->
    <string name="url_copied">URL ditiron</string>
    <!-- Sample text for accessibility font size -->
    <string name="accessibility_text_size_sample_text_1">Ieu mangrupikeun conto téks. Di dieu pikeun nunjukkeun kumaha téks bakal némbongan nalika anjeun ningkatkeun atanapi ngirangan ukuran dina sétélan ieu.</string>
    <!-- Summary for Accessibility Text Size Scaling Preference -->
    <string name="preference_accessibility_text_size_summary">Jadikeun tulisan dina raramatloka leuwih badag atawa leuwih leutik</string>
    <!-- Title for Accessibility Text Size Scaling Preference -->
    <string name="preference_accessibility_font_size_title">Ukuran font</string>

    <!-- Title for Accessibility Text Automatic Size Scaling Preference -->
    <string name="preference_accessibility_auto_size_2">Ukuran font otomatis</string>

    <!-- Summary for Accessibility Text Automatic Size Scaling Preference -->
    <string name="preference_accessibility_auto_size_summary">Ukuran aksara bakal nyaluyukeun jeung setélan Android anjeun. Pareuman pikeun ngatur ukuran tulisan di dieu.</string>

    <!-- Title for the Delete browsing data preference -->
    <string name="preferences_delete_browsing_data">Hapus data sungsian</string>
    <!-- Title for the tabs item in Delete browsing data -->
    <string name="preferences_delete_browsing_data_tabs_title_2">Buka tab</string>
    <!-- Subtitle for the tabs item in Delete browsing data, parameter will be replaced with the number of open tabs -->
    <string name="preferences_delete_browsing_data_tabs_subtitle">%d tab</string>
    <!-- Title for the data and history items in Delete browsing data -->
    <string name="preferences_delete_browsing_data_browsing_data_title">Jujutan nyungsi jeung data loka</string>
    <!-- Subtitle for the data and history items in delete browsing data, parameter will be replaced with the
        number of history items the user has -->
    <string name="preferences_delete_browsing_data_browsing_data_subtitle">%d alamat</string>
    <!-- Title for history items in Delete browsing data -->
    <string name="preferences_delete_browsing_data_browsing_history_title">Jujutan</string>
    <!-- Subtitle for the history items in delete browsing data, parameter will be replaced with the
        number of history pages the user has -->
    <string name="preferences_delete_browsing_data_browsing_history_subtitle">%d kaca</string>
    <!-- Title for the cookies item in Delete browsing data -->
    <string name="preferences_delete_browsing_data_cookies">Réréméh</string>

    <!-- Subtitle for the cookies item in Delete browsing data -->
    <string name="preferences_delete_browsing_data_cookies_subtitle">Anjeun bakal kaluar log ti kalolobaan loka</string>

    <!-- Title for the cached images and files item in Delete browsing data -->
    <string name="preferences_delete_browsing_data_cached_files">Berkas jeung gambar dina telih</string>
    <!-- Subtitle for the cached images and files item in Delete browsing data -->
    <string name="preferences_delete_browsing_data_cached_files_subtitle">Bébaskeun rohang panyimpenan</string>
    <!-- Title for the site permissions item in Delete browsing data -->
    <string name="preferences_delete_browsing_data_site_permissions">Idin loka</string>
    <!-- Title for the downloads item in Delete browsing data -->
    <string name="preferences_delete_browsing_data_downloads">Undeuran</string>
    <!-- Text for the button to delete browsing data -->
    <string name="preferences_delete_browsing_data_button">Pupus data nyungsi</string>
    <!-- Title for the Delete browsing data on quit preference -->
    <string name="preferences_delete_browsing_data_on_quit">Pupus data nyungsi nalika kaluar</string>
    <!-- Summary for the Delete browsing data on quit preference. "Quit" translation should match delete_browsing_data_on_quit_action translation. -->
    <string name="preference_summary_delete_browsing_data_on_quit">Otomatis mupus data nyungsi nalika anjeun milih tombol &quot;Kaluar&quot; ti menu utama</string>
    <!-- Summary for the Delete browsing data on quit preference. "Quit" translation should match delete_browsing_data_on_quit_action translation. -->
    <string name="preference_summary_delete_browsing_data_on_quit_2">Otomatis mupus data nyungsi nalika anjeun milih  \&quot;Kaluar\&quot; ti menu utama</string>
    <!-- Action item in menu for the Delete browsing data on quit feature -->
    <string name="delete_browsing_data_on_quit_action">Kaluar</string>

    <!-- Dialog message to the user asking to delete browsing data. -->
    <string name="delete_browsing_data_prompt_message">Ieu peta bakal mupus sadaya data nyungsi anjeun.</string>
    <!-- Dialog message to the user asking to delete browsing data. Parameter will be replaced by app name. -->
    <string name="delete_browsing_data_prompt_message_3">%s bakal mupus data nyungsi anu dipilih.</string>
    <!-- Text for the cancel button for the data deletion dialog -->
    <string name="delete_browsing_data_prompt_cancel">Bolay</string>

    <!-- Text for the allow button for the data deletion dialog -->
    <string name="delete_browsing_data_prompt_allow">Pupus</string>

    <!-- Text for the snackbar confirmation that the data was deleted -->
    <string name="preferences_delete_browsing_data_snackbar">Data panyungsi pupus</string>

    <!-- Text for the snackbar to show the user that the deletion of browsing data is in progress -->
    <string name="deleting_browsing_data_in_progress">Mupus data sungsian…</string>

    <!-- Tips -->
    <!-- text for firefox preview moving tip header "Firefox Preview" and "Firefox Nightly" are intentionally hardcoded -->
    <string name="tip_firefox_preview_moved_header">Firefox Sawangan téh ayeuna Firefox Nightly</string>
    <!-- text for firefox preview moving tip description -->
    <string name="tip_firefox_preview_moved_description">Firefox Nightly diapdét unggal peuting sarta mibanda fitur anyar uji coba.
        Ngan, bisa jadi kurang stabil. Undeur pamaluruh béta pikeun pangalaman anu leuwih stabil.</string>
    <!-- text for firefox preview moving tip button. "Firefox for Android Beta" is intentionally hardcoded -->
    <string name="tip_firefox_preview_moved_button_2">Manggih Firefox Android Béta</string>

    <!-- text for firefox preview moving tip header. "Firefox Nightly" is intentionally hardcoded -->
    <string name="tip_firefox_preview_moved_header_preview_installed">Firefox Nightly parantos ngalih</string>
    <!-- text for firefox preview moving tip description -->
    <string name="tip_firefox_preview_moved_description_preview_installed">Ieu aplikasi moal nampa deui apdét kaamanan. Eureunan maké ieu aplikasi sarta pindah ka Nightly nu anyar.
        \n\nPikeun mindahkeun markah, login, jeung jujutan anjeun ka séjén aplikasi, jieun rekening Firefox.</string>
    <!-- text for firefox preview moving tip button  -->
    <string name="tip_firefox_preview_moved_button_preview_installed">Ngalih ka Nightly anyar</string>

    <!-- text for firefox preview moving tip header. "Firefox Nightly" is intentionally hardcoded -->
    <string name="tip_firefox_preview_moved_header_preview_not_installed">Firefox Nightly parantos ngalih</string>
    <!-- text for firefox preview moving tip description -->
    <string name="tip_firefox_preview_moved_description_preview_not_installed">Ieu aplikasi moal nampa deui apdét kaamanan. Undeur Nightly nu anyar sarta eureunan maké ieu aplikasi.

        \n\nPikeun mindahkeun markah, login, jeung jujutan anjeun ka séjén aplikasi, jieun rekening Firefox.</string>
    <!-- text for firefox preview moving tip button  -->
    <string name="tip_firefox_preview_moved_button_preview_not_installed">Manggih Nightly anyar</string>

    <!-- Onboarding -->
    <!-- Text for onboarding welcome message
    The first parameter is the name of the app (e.g. Firefox Preview) -->
    <string name="onboarding_header">Wilujeng sumping di %s!</string>
    <!-- text for the Firefox Accounts section header -->
    <string name="onboarding_fxa_section_header">Geus boga akun?</string>
    <!-- text for the "What's New" onboarding card header -->
    <string moz:removedIn="94" name="onboarding_whats_new_header1" tools:ignore="UnusedResources">Tingali naon nu anyar</string>
    <!-- text for the "what's new" onboarding card description
    The first parameter is the short name of the app (e.g. Firefox) -->
    <string moz:removedIn="94" name="onboarding_whats_new_description" tools:ignore="UnusedResources">Boga patalekan ngeunaan rarancang anyar %s? Hoyong uninga naon anu robah?</string>
    <!-- text for underlined clickable link that is part of "what's new" onboarding card description that links to an FAQ -->
    <string moz:removedIn="94" name="onboarding_whats_new_description_linktext" tools:ignore="UnusedResources">Kéngingkeun waleran di dieu</string>
    <!-- text for the Firefox account onboarding sign in card header. The word "Firefox" should not be translated -->
    <string name="onboarding_account_sign_in_header_1">Singkronkeun Firefox sakur parabot</string>
    <!-- Text for the button to learn more about signing in to your Firefox account -->
    <string name="onboarding_manual_sign_in_description">Bawa markah, jujutan, jeung kecap sandi ka Firefox di ieu parabot.</string>
    <!-- text for the firefox account onboarding card header when we detect you're already signed in to
        another Firefox browser. (The word `Firefox` should not be translated)
        The first parameter is the email of the detected user's account -->
    <string name="onboarding_firefox_account_auto_signin_header_3">Anjeun asup salaku %s dina séjén panyungsi Firefox di ieu telepon. Anjeun rék asup maké ieu akun?</string>
    <!-- text for the button to confirm automatic sign-in -->
    <string name="onboarding_firefox_account_auto_signin_confirm">Enya, asupkeun</string>
    <!-- text for the automatic sign-in button while signing in is in process -->
    <string name="onboarding_firefox_account_signing_in">Asup…</string>
    <!-- text for the button to manually sign into Firefox account. -->
    <string name="onboarding_firefox_account_sign_in_1">Daptar</string>
    <!-- text for the button to stay signed out when presented with an option to automatically sign-in. -->
    <string name="onboarding_firefox_account_stay_signed_out">Ulah asup</string>
    <!-- text to display in the snackbar once account is signed-in -->
    <string name="onboarding_firefox_account_sync_is_on">Singkronna hurung</string>
    <!-- text to display in the snackbar if automatic sign-in fails. user may try again -->
    <string name="onboarding_firefox_account_automatic_signin_failed">Gagal asup</string>

    <!-- text for the tracking protection onboarding card header -->
    <string name="onboarding_tracking_protection_header_3">Pripasi salawasna</string>
    <!-- text for the tracking protection card description. 'Firefox' intentionally hardcoded here -->
    <string name="onboarding_tracking_protection_description_3">Firefox otomatis megat maskapé rerencepan nunutur anjeun ngalanglang raramat.</string>
    <!-- text for tracking protection radio button option for standard level of blocking -->
    <string name="onboarding_tracking_protection_standard_button_2">Baku (bawaan)</string>
    <!-- text for standard blocking option button description -->
    <string name="onboarding_tracking_protection_standard_button_description_3">Siger tengah pikeun pripasi jeung kinerja. Kaca dimuat sacara normal.</string>
    <!-- text for tracking protection radio button option for strict level of blocking -->
    <string name="onboarding_tracking_protection_strict_button">Pereketkeun (pijeujeuh)</string>
    <!-- text for tracking protection radio button option for strict level of blocking -->
    <string name="onboarding_tracking_protection_strict_option">Pereketkeun</string>
    <!-- text for strict blocking option button description -->
    <string name="onboarding_tracking_protection_strict_button_description_3">Meungpeuk palacak leuwih loba sangkan kaca dimuat leuwih gancang, tapi sababaraha fungsionalitas dina kaca bisa gagal.</string>
    <!-- text for the toolbar position card header  -->
    <string name="onboarding_toolbar_placement_header_1">Pilih perenah tulbar anjeun</string>
    <!-- text for the toolbar position card description -->
    <string name="onboarding_toolbar_placement_description_1">Perenahkeun tulbar sangkan babari kahontal. Teundeun di handap, atawa pindahkeun ka punclut.</string>
    <!-- text for the private browsing onboarding card header -->
    <string moz:removedIn="94" name="onboarding_private_browsing_header" tools:ignore="UnusedResources">Nyungsi nyamuni</string>
    <!-- text for the private browsing onboarding card description
    The first parameter is an icon that represents private browsing -->
    <string moz:removedIn="94" name="onboarding_private_browsing_description1" tools:ignore="UnusedResources">Buka tab nyamuni sakali: Toél ikon %s.</string>
    <!-- text for the private browsing onboarding card description, explaining how to always using private browsing -->
    <string moz:removedIn="94" name="onboarding_private_browsing_always_description" tools:ignore="UnusedResources">Unggal buka tab nyamuni: Anyarkeun sétélan langlangan nyamuni anjeun.</string>
    <!-- text for the private browsing onbording card button, that launches settings -->
    <string moz:removedIn="94" name="onboarding_private_browsing_button" tools:ignore="UnusedResources">Buka setélan</string>
    <!-- text for the privacy notice onboarding card header -->
    <string name="onboarding_privacy_notice_header">Salindungan anjeun</string>
    <!-- text for the privacy notice onboarding card description
    The first parameter is the name of the app (e.g. Firefox Preview) Substitute %s for long browser name. -->
    <string name="onboarding_privacy_notice_description2">Kami geus ngarancang %s sangkan anjeun bisa ngatur naon anu dibagikeun onlén jeung naon anu dibagikeun ka kami.</string>
    <!-- Text for the button to read the privacy notice -->
    <string name="onboarding_privacy_notice_read_button">Maca wawaran salindungan kami</string>
    <!-- Content description (not visible, for screen readers etc.): Close onboarding screen -->
    <string moz:removedIn="93" name="onboarding_close" tools:ignore="UnusedResources">Tutup</string>

    <!-- text for the button to finish onboarding -->
    <string name="onboarding_finish">Mitembeyan nyungsi</string>

    <!-- Onboarding theme -->
    <!-- text for the theme picker onboarding card header -->
    <string name="onboarding_theme_picker_header">Pilih téma anjeun</string>
    <!-- text for the theme picker onboarding card description -->
    <string name="onboarding_theme_picker_description_2">Ngirit batré jeung jaga kaséhatan mata maké mode poék.</string>
    <!-- Automatic theme setting (will follow device setting) -->
    <string name="onboarding_theme_automatic_title">Otomatis</string>
    <!-- Summary of automatic theme setting (will follow device setting) -->
    <string name="onboarding_theme_automatic_summary">Luyukeun jeung setélan paranti</string>
    <!-- Theme setting for dark mode -->
    <string name="onboarding_theme_dark_title">Téma poék</string>
    <!-- Theme setting for light mode -->
    <string name="onboarding_theme_light_title">Téma caang</string>

    <!-- Text shown in snackbar when multiple tabs have been sent to device -->
    <string name="sync_sent_tabs_snackbar">Tab dikirim!</string>
    <!-- Text shown in snackbar when one tab has been sent to device  -->
    <string name="sync_sent_tab_snackbar">Tab dikirim!</string>
    <!-- Text shown in snackbar when sharing tabs failed  -->
    <string name="sync_sent_tab_error_snackbar">Teu tiasa ngirim</string>
    <!-- Text shown in snackbar for the "retry" action that the user has after sharing tabs failed -->
    <string name="sync_sent_tab_error_snackbar_action">COBA DEUI</string>
    <!-- Title of QR Pairing Fragment -->
    <string name="sync_scan_code">Pinday sandi</string>
    <!-- Instructions on how to access pairing -->
    <string name="sign_in_instructions"><![CDATA[Dina komputer anjeun buka Firefox terus buka <b>https://firefox.com/pair</b>]]></string>
    <!-- Text shown for sign in pairing when ready -->
    <string name="sign_in_ready_for_scan">Siap mindai</string>
    <!-- Text shown for settings option for sign with pairing -->
    <string name="sign_in_with_camera">Asup maké kaméra anjeun</string>
    <!-- Text shown for settings option for sign with email -->
    <string name="sign_in_with_email">Maké surél wéh</string>
    <!-- Text shown for settings option for create new account text.'Firefox' intentionally hardcoded here.-->
    <string name="sign_in_create_account_text"><![CDATA[Teu boga akun? <u>Jieun</u> pikeun nyingkronkeun Firefox dina sakabéh parabot.]]></string>
    <!-- Text shown in confirmation dialog to sign out of account -->
    <string name="sign_out_confirmation_message">Firefox bakal eureun nyingkronkeun jeung akun anjeun, ngan moal mupus sakur data langlangan anjeun dina ieu alat.</string>
    <!-- Text shown in confirmation dialog to sign out of account. The first parameter is the name of the app (e.g. Firefox Preview) -->
    <string name="sign_out_confirmation_message_2">%s bakal eureun nyingkronkeun jeung akun anjeun, ngan moal mupus sakur data langlangan anjeun dina ieu parangkat.</string>
    <!-- Option to continue signing out of account shown in confirmation dialog to sign out of account -->
    <string name="sign_out_disconnect">Pegatkeun</string>
    <!-- Option to cancel signing out shown in confirmation dialog to sign out of account -->
    <string name="sign_out_cancel">Bolay</string>

    <!-- Error message snackbar shown after the user tried to select a default folder which cannot be altered -->
    <string name="bookmark_cannot_edit_root">Teu bisa ngédit folder baku</string>

    <!-- Enhanced Tracking Protection -->
    <!-- Link displayed in enhanced tracking protection panel to access tracking protection settings -->
    <string name="etp_settings">Setélan Kilung</string>
    <!-- Preference title for enhanced tracking protection settings -->
    <string name="preference_enhanced_tracking_protection">Protéksi Palacakan Tingkat Lanjut</string>
    <!-- Title for the description of enhanced tracking protection -->
    <string name="preference_enhanced_tracking_protection_explanation_title">Nyungsi bari teu dituturkeun</string>
    <!-- Description of enhanced tracking protection. The first parameter is the name of the application (For example: Fenix) -->
    <string name="preference_enhanced_tracking_protection_explanation">Jaga data anjeun keur sorangan. %s ngajaga anjeun ti kalolobaan palacak anu nunutur lalampahan anjeun jering.</string>
    <!-- Text displayed that links to website about enhanced tracking protection -->
    <string name="preference_enhanced_tracking_protection_explanation_learn_more">Lenyepan</string>
    <!-- Preference for enhanced tracking protection for the standard protection settings -->
    <string name="preference_enhanced_tracking_protection_standard_default_1">Baku (bawaan)</string>
    <!-- Preference description for enhanced tracking protection for the standard protection settings -->
    <string name="preference_enhanced_tracking_protection_standard_description_4">Siger tengah pikeun pripasi jeung kinerja. Kaca dimuat sacara normal.</string>
    <!--  Accessibility text for the Standard protection information icon  -->
    <string name="preference_enhanced_tracking_protection_standard_info_button">Naon anu dipeungpeuk ku perlindungan pelacakan baku</string>
    <!-- Preference for enhanced tracking protection for the strict protection settings -->
    <string name="preference_enhanced_tracking_protection_strict">Pereketkeun</string>
    <!-- Preference description for enhanced tracking protection for the strict protection settings -->
    <string name="preference_enhanced_tracking_protection_strict_description_3">Meungpeuk palacak leuwih loba sangkan kaca dimuat leuwih gancang, tapi sababaraha fungsionalitas dina kaca bisa gagal.</string>
    <!--  Accessibility text for the Strict protection information icon  -->
    <string name="preference_enhanced_tracking_protection_strict_info_button">Naon anu dipeungpeuk ku perlindungan palacak rékép</string>
    <!-- Preference for enhanced tracking protection for the custom protection settings -->
    <string name="preference_enhanced_tracking_protection_custom">Sakahayang</string>
    <!-- Preference description for enhanced tracking protection for the strict protection settings -->
    <string name="preference_enhanced_tracking_protection_custom_description_2">Pilih palacak jeung skrip mana anu rék dipeungpeuk.</string>
    <!--  Accessibility text for the Strict protection information icon  -->
    <string name="preference_enhanced_tracking_protection_custom_info_button">Naon anu dipeungpeuk ku perlindungan palacakan sakahayang</string>
    <!-- Header for categories that are being blocked by current Enhanced Tracking Protection settings -->
    <!-- Preference for enhanced tracking protection for the custom protection settings for cookies-->
    <string name="preference_enhanced_tracking_protection_custom_cookies">Réréméh</string>
    <!-- Option for enhanced tracking protection for the custom protection settings for cookies-->
    <string name="preference_enhanced_tracking_protection_custom_cookies_1">Palacak meuntas loka jeung média sosial</string>
    <!-- Option for enhanced tracking protection for the custom protection settings for cookies-->
    <string name="preference_enhanced_tracking_protection_custom_cookies_2">Réréméh ti loka anu teu dianjangan</string>
    <!-- Option for enhanced tracking protection for the custom protection settings for cookies-->
    <string name="preference_enhanced_tracking_protection_custom_cookies_3">Sakabéh réréméh pihak katilu (bisa ngabalukarkeun raramatloka jadi teu bener)</string>
    <!-- Option for enhanced tracking protection for the custom protection settings for cookies-->
    <string name="preference_enhanced_tracking_protection_custom_cookies_4">Sakabéh réréméh (bakal ngabalukarkeun raramatloka jadi teu bener)</string>
    <!-- Preference for enhanced tracking protection for the custom protection settings for tracking content -->
    <string name="preference_enhanced_tracking_protection_custom_tracking_content">Kontén palacak</string>
    <!-- Option for enhanced tracking protection for the custom protection settings for tracking content-->
    <string name="preference_enhanced_tracking_protection_custom_tracking_content_1">Dina sadaya tab</string>
    <!-- Option for enhanced tracking protection for the custom protection settings for tracking content-->
    <string name="preference_enhanced_tracking_protection_custom_tracking_content_2">Ngan dina tab Nyamuni</string>
    <!-- Option for enhanced tracking protection for the custom protection settings for tracking content-->
    <string name="preference_enhanced_tracking_protection_custom_tracking_content_3">Ukur dina tab Sakahayang</string>
    <!-- Preference for enhanced tracking protection for the custom protection settings -->
    <string name="preference_enhanced_tracking_protection_custom_cryptominers">Gurandil kripto</string>
    <!-- Preference for enhanced tracking protection for the custom protection settings -->
    <string name="preference_enhanced_tracking_protection_custom_fingerprinters">Sidik ramo</string>
    <!-- Button label for navigating to the Enhanced Tracking Protection details -->
    <string name="enhanced_tracking_protection_details">Wincikan</string>
    <!-- Header for categories that are being being blocked by current Enhanced Tracking Protection settings -->
    <string name="enhanced_tracking_protection_blocked">Dipeungpeuk</string>
    <!-- Header for categories that are being not being blocked by current Enhanced Tracking Protection settings -->
    <string name="enhanced_tracking_protection_allowed">Idinan</string>
    <!-- Category of trackers (social media trackers) that can be blocked by Enhanced Tracking Protection -->
    <string name="etp_social_media_trackers_title">Palacak Media Sosial</string>
    <!-- Description of social media trackers that can be blocked by Enhanced Tracking Protection -->
    <string name="etp_social_media_trackers_description">Ngawatesan kabisa jaringan sosial pikeun ngalacak kagiatan pamaluruhan anjeun di sakuliah raramat.</string>
    <!-- Category of trackers (cross-site tracking cookies) that can be blocked by Enhanced Tracking Protection -->
    <string name="etp_cookies_title">Réréméh Palacak Meuntas-Loka</string>

    <!-- Description of cross-site tracking cookies that can be blocked by Enhanced Tracking Protection -->
    <string name="etp_cookies_description">Meungpeuk réréméh anu dipaké ku maskapé jaringan iklan jeung analitika pikeun ngumpulkeun data langlangan anjeun di loka anu kaanjangan.</string>

    <!-- Category of trackers (cryptominers) that can be blocked by Enhanced Tracking Protection -->
    <string name="etp_cryptominers_title">Gurandil kripto</string>
    <!-- Description of cryptominers that can be blocked by Enhanced Tracking Protection -->
    <string name="etp_cryptominers_description">Nyegah skrip bahya nyokot aksés kana paranti anjeun pikeun ngagali mata uang digital.</string>
    <!-- Category of trackers (fingerprinters) that can be blocked by Enhanced Tracking Protection -->
    <string name="etp_fingerprinters_title">Sidik ramo</string>
    <!-- Description of fingerprinters that can be blocked by Enhanced Tracking Protection -->
    <string name="etp_fingerprinters_description">Ngeureunan data idéntifikasi unik paranti anjeun anu bisa dipaké pikeun tujuan ngalacak.</string>
    <!-- Category of trackers (tracking content) that can be blocked by Enhanced Tracking Protection -->
    <string name="etp_tracking_content_title">Kontén palacak</string>
    <!-- Description of tracking content that can be blocked by Enhanced Tracking Protection -->
    <string name="etp_tracking_content_description">Eureunan iklan, pidéo, jeung kontén lianna anu ngandung sandi palacak. Bisa mangaruhan fungsionalitas sababaraha raramatloka.</string>

    <!-- Enhanced Tracking Protection Onboarding Message shown in a dialog above the toolbar. The first parameter is the name of the application (For example: Fenix) -->
    <string moz:removedIn="93" name="etp_onboarding_cfr_message" tools:ignore="UnusedResources">Nalika taméngna bungur, %s geus meungpeuk palacak dina loka. Toél pikeun iber leuwih lengkep.</string>
    <!-- Enhanced Tracking Protection message that protection is currently on for this site -->
    <string name="etp_panel_on">Perlindungan ON pikeun ieu loka</string>
    <!-- Enhanced Tracking Protection message that protection is currently off for this site -->
    <string name="etp_panel_off">Perlindungan OFF pikeun ieu loka</string>
    <!-- Header for exceptions list for which sites enhanced tracking protection is always off -->
    <string name="enhanced_tracking_protection_exceptions">Protéksi Palacakan Tingkat Lanjut pareum dina ieu loka</string>
    <!-- Content description (not visible, for screen readers etc.): Navigate
    back from ETP details (Ex: Tracking content) -->
    <string name="etp_back_button_content_description">Mundur</string>
    <!-- About page Your rights link text -->
    <string name="about_your_rights">Hak anjeun</string>
    <!-- About page link text to open open source licenses screen -->
    <string name="about_open_source_licenses">Pabukon sumber nembrak anu dipaké</string>
    <!-- About page link text to open what's new link -->
    <string name="about_whats_new">Nu anyar di %s</string>

    <!-- Open source licenses page title
    The first parameter is the app name -->
    <string name="open_source_licenses_title">%s | Pabukon OSS</string>

    <!-- Category of trackers (redirect trackers) that can be blocked by Enhanced Tracking Protection -->
    <string name="etp_redirect_trackers_title">Palacak Alihan</string>
    <!-- Description of redirect tracker cookies that can be blocked by Enhanced Tracking Protection -->
    <string name="etp_redirect_trackers_description">Meresihan réréméh anu diatur ku alihan ka raramatloka palacak anu dipikawanoh.</string>

    <!-- Description of the SmartBlock Enhanced Tracking Protection feature. The * symbol is intentionally hardcoded here,
         as we use it on the UI to indicate which trackers have been partially unblocked.  -->
    <string name="preference_etp_smartblock_description">Sababaraha palacak anu ditandaan di handap sawaréh geus teu dipeungpeuk di ieu kaca kusabab geus aya interaksi jeung anjeun *.</string>
    <!-- Text displayed that links to website about enhanced tracking protection SmartBlock -->
    <string name="preference_etp_smartblock_learn_more">Lenyepan</string>

    <!-- About page link text to open support link -->
    <string name="about_support">Pangrojong</string>
    <!-- About page link text to list of past crashes (like about:crashes on desktop) -->
    <string name="about_crashes">Karuksakan</string>
    <!-- About page link text to open privacy notice link -->
    <string name="about_privacy_notice">Wawar privasi</string>
    <!-- About page link text to open know your rights link -->
    <string name="about_know_your_rights">Ieu hak anjeun</string>
    <!-- About page link text to open licensing information link -->
    <string name="about_licensing_information">Émbaran lisensi</string>

    <!-- About page link text to open a screen with libraries that are used -->
    <string name="about_other_open_source_libraries">Pabukon anu dipaké</string>
    <!-- Toast shown to the user when they are activating the secret dev menu
        The first parameter is number of long clicks left to enable the menu -->
    <string name="about_debug_menu_toast_progress">Menu debug: %1$d klik deui pikeun ngahurungkeun</string>
    <string name="about_debug_menu_toast_done">Menu debug geus hurung</string>

    <!-- Content description of the tab counter toolbar button when one tab is open -->
    <string name="tab_counter_content_description_one_tab">1 tab</string>
    <!-- Content description of the tab counter toolbar button when multiple tabs are open. First parameter will be replaced with the number of tabs (always more than one) -->
    <string name="tab_counter_content_description_multi_tab">%d tab</string>

    <!-- Browser long press popup menu -->
    <!-- Copy the current url -->
    <string name="browser_toolbar_long_press_popup_copy">Tiron</string>
    <!-- Paste & go the text in the clipboard. '&amp;' is replaced with the ampersand symbol: & -->
    <string name="browser_toolbar_long_press_popup_paste_and_go">Terap &amp; Miang</string>
    <!-- Paste the text in the clipboard -->
    <string name="browser_toolbar_long_press_popup_paste">Terap</string>
    <!-- Snackbar message shown after an URL has been copied to clipboard. -->
    <string name="browser_toolbar_url_copied_to_clipboard_snackbar">URL ditiron kana papan klip</string>

    <!-- Title text for the Add To Homescreen dialog -->
    <string name="add_to_homescreen_title">Tambahkeun ka layar Tepas</string>
    <!-- Cancel button text for the Add to Homescreen dialog -->
    <string name="add_to_homescreen_cancel">Bolay</string>

    <!-- Add button text for the Add to Homescreen dialog -->
    <string name="add_to_homescreen_add">Tambah</string>
    <!-- Continue to website button text for the first-time Add to Homescreen dialog -->
    <string name="add_to_homescreen_continue">Teruskeun ka loka</string>

    <!-- Placeholder text for the TextView in the Add to Homescreen dialog -->
    <string name="add_to_homescreen_text_placeholder">Ngaran takulan</string>

    <!-- Describes the add to homescreen functionality -->
    <string name="add_to_homescreen_description_2">Anjeun bisa kalawan gampang nambahkeun ieu raramatloka kana layar Tepas ponsél pikeun aksés instan sarta maluruh leuwih gancang kawas muka aplikasi.</string>

    <!-- Preference for managing the settings for logins and passwords in Fenix -->
    <string name="preferences_passwords_logins_and_passwords">Login jeung kecap sandi</string>
    <!-- Preference for managing the saving of logins and passwords in Fenix -->
    <string name="preferences_passwords_save_logins">Teundeun login jeung kecap sandi</string>
    <!-- Preference option for asking to save passwords in Fenix -->
    <string name="preferences_passwords_save_logins_ask_to_save">Naros keur neundeun</string>
    <!-- Preference option for never saving passwords in Fenix -->
    <string name="preferences_passwords_save_logins_never_save">Ulah diteundeun</string>
    <!-- Preference for autofilling saved logins in Fenix -->
    <string moz:removedIn="93" name="preferences_passwords_autofill" tools:ignore="UnusedResources">Eusi otomatis</string>
    <!-- Preference for autofilling saved logins in Firefox (in web content), %1$s will be replaced with the app name -->
    <string name="preferences_passwords_autofill2">Otoeusi dina %1$s</string>

    <!-- Description for the preference for autofilling saved logins in Firefox (in web content), %1$s will be replaced with the app name -->
    <string name="preferences_passwords_autofill_description">Eusian jeung simpen sandiasma jeung kecap sandi dina raramatloka nalika maké %1$s.</string>
    <!-- Preference for autofilling logins from Fenix in other apps (e.g. autofilling the Twitter app) -->
    <string name="preferences_android_autofill">Otoeusi di séjén aplikasi</string>
    <!-- Description for the preference for autofilling logins from Fenix in other apps (e.g. autofilling the Twitter app) -->
    <string name="preferences_android_autofill_description">Eusian sandiasma jeung kecap sandi dina séjén aplikasi dina parabot anjeun.</string>

    <!-- Preference option for adding a login -->
    <string name="preferences_logins_add_login">Tambahkeun login</string>

    <!-- Preference for syncing saved logins in Fenix -->
    <string name="preferences_passwords_sync_logins">Singkronkeun login</string>
    <!-- Preference for syncing saved logins in Fenix, when not signed in-->
    <string name="preferences_passwords_sync_logins_across_devices">Singkronkeun login di sakabéh parabot</string>
    <!-- Syncing saved logins in Fenix needs reconnect to sync -->
    <string name="preferences_passwords_sync_logins_reconnect">Sambungkeun deui</string>
    <!-- Syncing saved logins in Fenix needs login -->
    <string name="preferences_passwords_sync_logins_sign_in">Asup ka Sync</string>
    <!-- Preference to access list of saved logins -->
    <string name="preferences_passwords_saved_logins">Login nu disimpen</string>
    <!-- Description of empty list of saved passwords. Placeholder is replaced with app name.  -->
    <string name="preferences_passwords_saved_logins_description_empty_text">Login anu diteundeun atawa disingkronkeun ka %s bakal némbongan di dieu.</string>
    <!-- Preference to access list of saved logins -->
    <string name="preferences_passwords_saved_logins_description_empty_learn_more_link">Leuwih jéntré ngeunaan Sync.</string>
    <!-- Preference to access list of login exceptions that we never save logins for -->
    <string name="preferences_passwords_exceptions">Iwal</string>
    <!-- Empty description of list of login exceptions that we never save logins for -->
    <string name="preferences_passwords_exceptions_description_empty">Login jeung kecap sandi anu teu diteundeun bakal ditémbongkeun di dieu.</string>
    <!-- Description of list of login exceptions that we never save logins for -->
    <string name="preferences_passwords_exceptions_description">Login jeung kecap sandi moal diteundeun pikeun ieu loka.</string>
    <!-- Text on button to remove all saved login exceptions -->
    <string name="preferences_passwords_exceptions_remove_all">Hapus sadaya pengecualian</string>
    <!-- Hint for search box in logins list -->
    <string name="preferences_passwords_saved_logins_search">Paluruh login</string>

    <!-- Option to sort logins list A-Z, alphabetically -->
    <string name="preferences_passwords_saved_logins_alphabetically">Sacara abjad</string>
    <!-- Option to sort logins list by most recently used -->
    <string name="preferences_passwords_saved_logins_recently_used">Anyar dianggo</string>
    <!-- The header for the site that a login is for -->
    <string name="preferences_passwords_saved_logins_site">Loka</string>
    <!-- The header for the username for a login -->
    <string name="preferences_passwords_saved_logins_username">Sandiasma</string>
    <!-- The header for the password for a login -->
    <string name="preferences_passwords_saved_logins_password">Kecap sandi</string>
    <!-- Message displayed in security prompt to reenter a secret pin to access saved logins -->
    <string name="preferences_passwords_saved_logins_enter_pin">Asupkeun deui PIN anjeun</string>
    <!-- Message displayed in security prompt to access saved logins -->
    <string name="preferences_passwords_saved_logins_enter_pin_description">Buka konci pikeun nempo login anu diteundeun</string>
    <!-- Message displayed when a connection is insecure and we detect the user is entering a password -->
    <string name="logins_insecure_connection_warning">Ieu sambungan teu aman. Login anu diasupkeun ka dieu rawan.</string>
    <!-- Learn more link that will link to a page with more information displayed when a connection is insecure and we detect the user is entering a password -->
    <string name="logins_insecure_connection_warning_learn_more">Lenyepan</string>
    <!-- Prompt message displayed when Fenix detects a user has entered a password and user decides if Fenix should save it. The first parameter is the name of the application (For example: Fenix)  -->
    <string name="logins_doorhanger_save">Loginna badé disimpen di %s?</string>
    <!-- Positive confirmation that Fenix should save the new or updated login -->
    <string name="logins_doorhanger_save_confirmation">Teundeun</string>
    <!-- Negative confirmation that Fenix should not save the new or updated login -->
    <string name="logins_doorhanger_save_dont_save">Ulah diteundeun</string>
    <!-- Shown in snackbar to tell user that the password has been copied -->
    <string name="logins_password_copied">Kecap sandi ditiron kana papan klip</string>
    <!-- Shown in snackbar to tell user that the username has been copied -->
    <string name="logins_username_copied">Sandiasma ditiron kana papan klip</string>
    <!-- Shown in snackbar to tell user that the site has been copied -->
    <string name="logins_site_copied">Loka ditiron kana papan klip</string>
    <!-- Content Description (for screenreaders etc) read for the button to copy a password in logins-->
    <string name="saved_logins_copy_password">Niron sandi</string>
    <!-- Content Description (for screenreaders etc) read for the button to clear a password while editing a login-->
    <string name="saved_logins_clear_password">Beresihan sandi</string>
    <!-- Content Description (for screenreaders etc) read for the button to copy a username in logins -->
    <string name="saved_login_copy_username">Niron sandiasma</string>
    <!-- Content Description (for screenreaders etc) read for the button to clear a username while editing a login -->
    <string name="saved_login_clear_username">Beresihan sandiasma</string>
    <!-- Content Description (for screenreaders etc) read for the button to clear the hostname field while creating a login -->
    <string name="saved_login_clear_hostname">Beresihan ngaran host</string>
    <!-- Content Description (for screenreaders etc) read for the button to copy a site in logins -->
    <string name="saved_login_copy_site">Niron loka</string>
    <!-- Content Description (for screenreaders etc) read for the button to open a site in logins -->
    <string name="saved_login_open_site">Buka loka dina pamaluruh</string>
    <!-- Content Description (for screenreaders etc) read for the button to reveal a password in logins -->
    <string name="saved_login_reveal_password">Témbongkeun sandi</string>
    <!-- Content Description (for screenreaders etc) read for the button to hide a password in logins -->
    <string name="saved_login_hide_password">Sumputkeun sandi</string>
    <!-- Message displayed in biometric prompt displayed for authentication before allowing users to view their logins -->
    <string name="logins_biometric_prompt_message">Buka konci pikeun nempo login anu diteundeun</string>
    <!-- Title of warning dialog if users have no device authentication set up -->
    <string name="logins_warning_dialog_title">Amankeun login jeung kecap sandi anjeun</string>
    <!-- Message of warning dialog if users have no device authentication set up -->
    <string name="logins_warning_dialog_message">Jieun pola konci paranti, PIN, atawa kecap sandi pikeun ngajaga login jeung kecap sandi anu diteundeun bisi paranti anjeun dipaké batur.</string>
    <!-- Negative button to ignore warning dialog if users have no device authentication set up -->
    <string name="logins_warning_dialog_later">Engké</string>
    <!-- Positive button to send users to set up a pin of warning dialog if users have no device authentication set up -->
    <string name="logins_warning_dialog_set_up_now">Setél ayeuna</string>
    <!-- Title of PIN verification dialog to direct users to re-enter their device credentials to access their logins -->
    <string name="logins_biometric_prompt_message_pin">Buka konci paranti anjeun</string>
    <!-- Title for Accessibility Force Enable Zoom Preference -->
    <string name="preference_accessibility_force_enable_zoom">Gedéan di sakabéh raramatloka</string>
    <!-- Summary for Accessibility Force Enable Zoom Preference -->
    <string name="preference_accessibility_force_enable_zoom_summary">Hurungkeun ngarah bisa niron jeung ngabadagan, najan dina raramatloka anu nyegah ieu pungsi.</string>
    <!-- Saved logins sorting strategy menu item -by name- (if selected, it will sort saved logins alphabetically) -->
    <string name="saved_logins_sort_strategy_alphabetically">Ngaran (A-Z)</string>

    <!-- Saved logins sorting strategy menu item -by last used- (if selected, it will sort saved logins by last used) -->
    <string name="saved_logins_sort_strategy_last_used">Panungtun dipaké</string>
    <!-- Content description (not visible, for screen readers etc.): Sort saved logins dropdown menu chevron icon -->
    <string name="saved_logins_menu_dropdown_chevron_icon_content_description">Runtuykeun menu login</string>

    <!-- Credit Cards Autofill -->
    <!-- Preference and title for managing the settings for credit cards -->
    <string name="preferences_credit_cards">Kartu kiridit</string>
    <!-- Preference for saving and autofilling credit cards -->
    <string name="preferences_credit_cards_save_and_autofill_cards">Simpen jeung otongeusi kartu</string>
    <!-- Preference summary for saving and autofilling credit card data -->
    <string name="preferences_credit_cards_save_and_autofill_cards_summary">Data diénkrip</string>
    <!-- Preference option for syncing credit cards across devices. This is displayed when the user is not signed into sync -->
    <string name="preferences_credit_cards_sync_cards_across_devices">Singkronkeun kartu di sakabeh parabot</string>
    <!-- Preference option for syncing credit cards across devices. This is displayed when the user is signed into sync -->
    <string name="preferences_credit_cards_sync_cards">Singkronkeun kartu</string>
    <!-- Preference option for adding a credit card -->
    <string name="preferences_credit_cards_add_credit_card">Tambah kartu kiridit</string>

    <!-- Preference option for managing saved credit cards -->
    <string name="preferences_credit_cards_manage_saved_cards">Kokolakeun kartu anu diteundeun</string>
    <!-- Title of the "Add card" screen -->
    <string name="credit_cards_add_card">Tambah kartu</string>
    <!-- Title of the "Edit card" screen -->
    <string name="credit_cards_edit_card">Ropéa kartu</string>
    <!-- The header for the card number of a credit card -->
    <string name="credit_cards_card_number">Nomer Kartu</string>
    <!-- The header for the expiration date of a credit card -->
    <string name="credit_cards_expiration_date">Tanggal Kadaluarsa</string>
    <!-- The label for the expiration date month of a credit card to be used by a11y services-->
    <string name="credit_cards_expiration_date_month">Bulan Kadaluwarsa</string>
    <!-- The label for the expiration date year of a credit card to be used by a11y services-->
    <string name="credit_cards_expiration_date_year">Taun Kadaluwarsa</string>
    <!-- The header for the name on the credit card -->
    <string name="credit_cards_name_on_card">Ngaran dina Kartu</string>
    <!-- The header for the nickname for a credit card -->
    <string name="credit_cards_card_nickname">Ngaran Kartu</string>
    <!-- The text for the "Delete card" menu item for deleting a credit card -->
    <string name="credit_cards_menu_delete_card">Hapus kartu</string>
    <!-- The text for the "Delete card" button for deleting a credit card -->
    <string name="credit_cards_delete_card_button">Hapus kartu</string>
    <!-- The title for the "Save" menu item for saving a credit card -->
    <string name="credit_cards_menu_save">Teundeun</string>
    <!-- The text for the "Save" button for saving a credit card -->
    <string name="credit_cards_save_button">Teundeun</string>
    <!-- The text for the "Cancel" button for cancelling adding or updating a credit card -->
    <string name="credit_cards_cancel_button">Bolay</string>
    <!-- Title of the "Saved cards" screen -->
    <string name="credit_cards_saved_cards">Kartu disimpen</string>

    <!-- Error message for credit card number validation -->
    <string name="credit_cards_number_validation_error_message">Mangga lebetkeun nomer kartu kiridit anu sah</string>
    <!-- Error message for credit card name on card validation -->
    <string name="credit_cards_name_on_card_validation_error_message">Mangga eusian kolom ieu</string>
    <!-- Message displayed in biometric prompt displayed for authentication before allowing users to view their saved credit cards -->
    <string name="credit_cards_biometric_prompt_message">Buka konci pikeun nempo kartu anu diteundeun</string>
    <!-- Title of warning dialog if users have no device authentication set up -->
    <string name="credit_cards_warning_dialog_title">Amankeun kartu kiridit anjeun</string>
    <!-- Message of warning dialog if users have no device authentication set up -->
    <string name="credit_cards_warning_dialog_message">Jieun pola konci paranti, PIN, atawa kecap sandi pikeun ngajaga kartu kiridit anu diteundeun bisi paranti anjeun dipaké batur.</string>
    <!-- Positive button to send users to set up a pin of warning dialog if users have no device authentication set up -->
    <string name="credit_cards_warning_dialog_set_up_now">Setél ayeuna</string>
    <!-- Negative button to ignore warning dialog if users have no device authentication set up -->
    <string name="credit_cards_warning_dialog_later">Engké deui</string>
    <!-- Title of PIN verification dialog to direct users to re-enter their device credentials to access their credit cards -->
    <string name="credit_cards_biometric_prompt_message_pin">Buka konci paranti anjeun</string>
    <!-- Message displayed in biometric prompt for authentication, before allowing users to use their stored credit card information -->
    <string name="credit_cards_biometric_prompt_unlock_message">Buka konci pikeun nganggo inpormasi kartu kiridit anu disimpen</string>

    <!-- Title of the Add search engine screen -->
    <string name="search_engine_add_custom_search_engine_title">Tambah mesin pamaluruh</string>
    <!-- Title of the Edit search engine screen -->
    <string name="search_engine_edit_custom_search_engine_title">Ropéa mesin pamaluruh</string>
    <!-- Content description (not visible, for screen readers etc.): Title for the button to add a search engine in the action bar -->
    <string name="search_engine_add_button_content_description">Tambah</string>
    <!-- Content description (not visible, for screen readers etc.): Title for the button to save a search engine in the action bar -->
    <string name="search_engine_add_custom_search_engine_edit_button_content_description">Teundeun</string>
    <!-- Text for the menu button to edit a search engine -->
    <string name="search_engine_edit">Édit</string>
    <!-- Text for the menu button to delete a search engine -->
    <string name="search_engine_delete">Pupus</string>

    <!-- Text for the button to create a custom search engine on the Add search engine screen -->
    <string name="search_add_custom_engine_label_other">Lianna</string>
    <!-- Placeholder text shown in the Search Engine Name TextField before a user enters text -->
    <string name="search_add_custom_engine_name_hint">Ngaran</string>
    <!-- Placeholder text shown in the Search String TextField before a user enters text -->
    <string name="search_add_custom_engine_search_string_hint">Paluruh string pakéeun</string>
    <!-- Description text for the Search String TextField. The %s is part of the string -->
    <string formatted="false" name="search_add_custom_engine_search_string_example">Ganti kueri ku “%s”. Conto:\nhttps://www.google.com/search?q=%s</string>
    <!-- Text for the button to learn more about adding a custom search engine -->
    <string name="search_add_custom_engine_learn_more_label">Lenyepan</string>

    <!-- Accessibility description for the form in which details about the custom search engine are entered -->
    <string name="search_add_custom_engine_form_description">Wincikan mesin pamaluruh sakahayang</string>
    <!-- Accessibility description for the 'Learn more' link -->
    <string name="search_add_custom_engine_learn_more_description">Lenyepan tutumbu lianna</string>

    <!-- Text shown when a user leaves the name field empty -->
    <string name="search_add_custom_engine_error_empty_name">Asupkeun ngaran mesin pamaluruh</string>
    <!-- Text shown when a user tries to add a search engine that already exists -->
    <string name="search_add_custom_engine_error_existing_name">Mesin pamaluruh nu ngaranna “%s” geus aya.</string>
    <!-- Text shown when a user leaves the search string field empty -->
    <string name="search_add_custom_engine_error_empty_search_string">Asupkeun string pamaluruhan</string>
    <!-- Text shown when a user leaves out the required template string -->
    <string name="search_add_custom_engine_error_missing_template">Pariksa yén string pamaluruhan akur jeung format Conto</string>
    <!-- Text shown when we aren't able to validate the custom search query. The first parameter is the url of the custom search engine -->
    <string name="search_add_custom_engine_error_cannot_reach">Masalah nyambungkeun ka “%s”</string>
    <!-- Text shown when a user creates a new search engine -->
    <string name="search_add_custom_engine_success_message">Nyieun %s</string>
    <!-- Text shown when a user successfully edits a custom search engine -->
    <string name="search_edit_custom_engine_success_message">Neundeun %s</string>
    <!-- Text shown when a user successfully deletes a custom search engine -->
    <string name="search_delete_search_engine_success_message">Mupus %s</string>

    <!-- Title text shown for the migration screen to the new browser. Placeholder replaced with app name -->
    <string name="migration_title">Wilujeng sumping ka %s anyar</string>

    <!-- Description text followed by a list of things migrating (e.g. Bookmarks, History). Placeholder replaced with app name-->
    <string name="migration_description">Pamaluruh wanda anyar geus nungguan, kalawan kinerja anu ngaronjat sarta pitur anu mantuan jering anjeun leuwih loba.\n\nMangga tungguan sabot kami ngapdét %s anjeun</string>
    <!-- Text on the disabled button while in progress. Placeholder replaced with app name -->
    <string name="migration_updating_app_button_text">Mutahirkeun %s…</string>
    <!-- Text on the enabled button. Placeholder replaced with app name-->
    <string name="migration_update_app_button">Mimitan %s</string>
    <!-- Accessibility description text for a completed migration item -->
    <string name="migration_icon_description">Migrasi réngsé</string>
    <!--Text on list of migrated items (e.g. Settings, History, etc.)-->
    <string name="migration_text_passwords">Kecap sandi</string>

    <!-- Heading for the instructions to allow a permission -->
    <string name="phone_feature_blocked_intro">Ngarah bisa:</string>
    <!-- First step for the allowing a permission -->
    <string name="phone_feature_blocked_step_settings">1. Buka Setélan Android</string>
    <!-- Second step for the allowing a permission -->
    <string name="phone_feature_blocked_step_permissions"><![CDATA[2. Buka <b>Idin</b>]]></string>
    <!-- Third step for the allowing a permission (Fore example: Camera) -->
    <string name="phone_feature_blocked_step_feature"><![CDATA[3. Gilir <b>%1$s</b> ka ON]]></string>

    <!-- Label that indicates a site is using a secure connection -->
    <string name="quick_settings_sheet_secure_connection_2">Sambungan aman</string>
    <!-- Label that indicates a site is using a insecure connection -->
    <string name="quick_settings_sheet_insecure_connection_2">Sambungan teu aman</string>
    <!-- Label that indicates a site is using a secure connection -->
    <string moz:removedIn="94" name="quick_settings_sheet_secure_connection" tools:ignore="UnusedResources">Sambungan Aman</string>
    <!-- Label that indicates a site is using a insecure connection -->
    <string moz:removedIn="94" name="quick_settings_sheet_insecure_connection" tools:ignore="UnusedResources">Sambungan Teu Aman</string>
    <!-- Confirmation message for a dialog confirming if the user wants to delete all the permissions for all sites-->
    <string name="confirm_clear_permissions_on_all_sites">Yakin rék ngaberesihan sadaya idin di sadaya loka?</string>
    <!-- Confirmation message for a dialog confirming if the user wants to delete all the permissions for a site-->
    <string name="confirm_clear_permissions_site">Yakin rék ngaberesihan sadaya idin di ieu loka?</string>
    <!-- Confirmation message for a dialog confirming if the user wants to set default value a permission for a site-->
    <string name="confirm_clear_permission_site">Yakin rék ngaberesihan ieu idin di ieu loka?</string>
    <!-- label shown when there are not site exceptions to show in the site exception settings -->
    <string name="no_site_exceptions">Taya pengecualian loka</string>
    <!-- Label for the Pocket default top site -->
    <string name="pocket_top_articles">Artikel Top</string>
    <!-- Bookmark deletion confirmation -->
    <string name="bookmark_deletion_confirmation">Yakin anjeun rék mupus ieu markah?</string>

    <!-- Browser menu button that adds a top site to the home fragment -->
    <string name="browser_menu_add_to_top_sites">Tambahkeun ka loka kawentar</string>

    <!-- text shown before the issuer name to indicate who its verified by, parameter is the name of
     the certificate authority that verified the ticket-->
    <string name="certificate_info_verified_by">Dipéripikasi ku: %1$s</string>
    <!-- Login overflow menu delete button -->
    <string name="login_menu_delete_button">Pupus</string>
    <!-- Login overflow menu edit button -->
    <string name="login_menu_edit_button">Édit</string>
    <!-- Message in delete confirmation dialog for logins -->
    <string name="login_deletion_confirmation">Yakin rék mupus ieu login?</string>
    <!-- Positive action of a dialog asking to delete  -->
    <string name="dialog_delete_positive">Pupus</string>
    <!--  The saved login options menu description. -->
    <string name="login_options_menu">Pilihan asup log</string>
    <!--  The editable text field for a login's web address. -->
    <string name="saved_login_hostname_description">Widang téks éditeun pikeun alamat raramat login.</string>
    <!--  The editable text field for a login's username. -->
    <string name="saved_login_username_description">Widang téks éditeun pikeun sandiasma login.</string>
    <!--  The editable text field for a login's password. -->
    <string name="saved_login_password_description">Widang téks éditeun pikeun kecap sandi login.</string>
    <!--  The button description to save changes to an edited login. -->
    <string name="save_changes_to_login">Teundeun parobahan login.</string>
    <!--  The button description to discard changes to an edited login. -->
    <string name="discard_changes">Piceun parobahan</string>
    <!--  The page title for editing a saved login. -->
    <string name="edit">Édit</string>
    <!--  The page title for adding new login. -->
    <string name="add_login">Tambahkeun login anyar</string>
    <!--  The error message in add/edit login view when password field is blank. -->
    <string name="saved_login_password_required">Butuh kecap sandi</string>
    <!--  The error message in add login view when username field is blank. -->
    <string name="saved_login_username_required">Kudu ngeusian sandiasma</string>
    <!--  The error message in add login view when hostname field is blank. -->
    <string name="saved_login_hostname_required" tools:ignore="UnusedResources">Kudu ngeusian ngaran host</string>
    <!-- Voice search button content description  -->
    <string name="voice_search_content_description">Sungsi sora</string>
    <!-- Voice search prompt description displayed after the user presses the voice search button -->
    <string name="voice_search_explainer">Nyarios ayeuna</string>

    <!--  The error message in edit login view when a duplicate username exists. -->
    <string name="saved_login_duplicate">Login maké éta sandiasma geus aya</string>

    <!-- This is the hint text that is shown inline on the hostname field of the create new login page. 'https://www.example.com' intentionally hardcoded here -->
    <string name="add_login_hostname_hint_text">https://www.conto.com</string>
    <!-- This is an error message shown below the hostname field of the add login page when a hostname does not contain http or https. -->
    <string moz:removedIn="94" name="add_login_hostname_invalid_text_1" tools:ignore="UnusedResources">Alamat raramat kudu ngandung \“https://\“ atawa \“http://\“</string>
    <!-- This is an error message shown below the hostname field of the add login page when a hostname does not contain http or https. -->
    <string name="add_login_hostname_invalid_text_3">Alamat raramat kudu ngandung &quot;https://&quot; atawa &quot;http://&quot;</string>
    <!-- This is an error message shown below the hostname field of the add login page when a hostname is invalid. -->
    <string name="add_login_hostname_invalid_text_2">Ngaran host sah diperlukeun</string>

    <!-- Synced Tabs -->
    <!-- Text displayed to ask user to connect another device as no devices found with account -->
    <string name="synced_tabs_connect_another_device">Sambungkeun séjén paranti.</string>
    <!-- Text displayed asking user to re-authenticate -->
    <string name="synced_tabs_reauth">Mangga oténtikasi ulang.</string>
    <!-- Text displayed when user has disabled tab syncing in Firefox Sync Account -->
    <string name="synced_tabs_enable_tab_syncing">Mangga hurungkeun singkronan tab.</string>
    <!-- Text displayed when user has no tabs that have been synced -->
    <string name="synced_tabs_no_tabs">Anjeun teu miboga tab anu muka dina Firefox di séjén paranti anjeun.</string>
    <!-- Text displayed in the synced tabs screen when a user is not signed in to Firefox Sync describing Synced Tabs -->
    <string name="synced_tabs_sign_in_message">Témbongkeun béréndélan tab ti séjén paranti anjeun.</string>
    <!-- Text displayed on a button in the synced tabs screen to link users to sign in when a user is not signed in to Firefox Sync -->
    <string name="synced_tabs_sign_in_button">Asup pikeun nyingkronkeun</string>

    <!-- The text displayed when a synced device has no tabs to show in the list of Synced Tabs. -->
    <string name="synced_tabs_no_open_tabs">Taya tab muka</string>

    <!-- Top Sites -->
    <!-- Title text displayed in the dialog when top sites limit is reached. -->
    <string name="top_sites_max_limit_title">Wates loka top geus kahontal</string>
    <!-- Content description text displayed in the dialog when top sites limit is reached. -->
    <string name="top_sites_max_limit_content_2">Pikeun nambah loka anyar pangluhurna, piceun hiji. Pencét lila lokana sarta pilih piceun.</string>
    <!-- Confirmation dialog button text when top sites limit is reached. -->
    <string name="top_sites_max_limit_confirmation_button">Okéh, Ngarti</string>

    <!-- Label for the preference to show the most visited top sites on the homepage -->
    <string name="top_sites_toggle_top_recent_sites_3">Loka punclut anu pangmindengna dianjangan</string>
    <!-- Label for the show most visited top sites preference -->
    <string moz:removedIn="94" name="top_sites_toggle_top_frecent_sites_2" tools:ignore="UnusedResources">Témbongkeun loka anu pangmindengna dianjangan</string>
    <!-- Label for the show most visited sites preference -->
    <string moz:removedIn="93" name="top_sites_toggle_top_frecent_sites" tools:ignore="UnusedResources">Témbongkeun loka anu pangmindengna dianjangan</string>

    <!-- Title text displayed in the rename top site dialog. -->
	<string name="top_sites_rename_dialog_title">Ngaran</string>
	<!-- Hint for renaming title of a top site -->
	<string name="top_site_name_hint">Ngaran loka onjoy</string>
	<!-- Button caption to confirm the renaming of the top site. -->
	<string name="top_sites_rename_dialog_ok">Heug</string>
	<!-- Dialog button text for canceling the rename top site prompt. -->
	<string name="top_sites_rename_dialog_cancel">Bolay</string>

    <!-- Inactive tabs in the tabs tray -->
    <!-- Title text displayed in the tabs tray when a tab has been unused for 14 days. -->
    <string name="inactive_tabs_title">Tab teu aktip</string>
    <!-- Content description for closing all inactive tabs -->
    <string name="inactive_tabs_delete_all">Tutup sakabéh tab nganggur</string>
    <!-- A description below the section of "inactive" tabs to notify the user when those tabs will be closed, if appropriate. See strings inactive_tabs_30_days and inactive_tabs_7_days for placeholders options. -->
<<<<<<< HEAD
    <string moz:removedIn="93" name="inactive_tabs_description" tools:ignore="UnusedResources">Tab sayaga di dieu salila %s. Sanggeusna, tab bakal otomatis ditutup.</string>
    <!-- The amount of time until a tab in the "inactive" section of the tabs tray will be closed. See string inactive_tabs_description as well -->
    <string moz:removedIn="93" name="inactive_tabs_30_days" tools:ignore="UnusedResources">30 poé</string>
    <!-- The amount of time until a tab in the "inactive" section of the tabs tray will be closed. See string inactive_tabs_description as well -->
    <string moz:removedIn="93" name="inactive_tabs_7_days" tools:ignore="UnusedResources">1 minggu</string>
=======
    <string moz:removedIn="95" name="inactive_tabs_description" tools:ignore="UnusedResources">Tab sayaga di dieu salila %s. Sanggeusna, tab bakal otomatis ditutup.</string>
    <!-- The amount of time until a tab in the "inactive" section of the tabs tray will be closed. See string inactive_tabs_description as well -->
    <string moz:removedIn="95" name="inactive_tabs_30_days" tools:ignore="UnusedResources">30 poé</string>
    <!-- The amount of time until a tab in the "inactive" section of the tabs tray will be closed. See string inactive_tabs_description as well -->
    <string moz:removedIn="95" name="inactive_tabs_7_days" tools:ignore="UnusedResources">1 minggu</string>
>>>>>>> c72675e6

    <!-- Inactive tabs auto-close message in the tabs tray -->
    <!-- The header text of the auto-close message when the user is asked if they want to turn on the auto-closing of inactive tabs. -->
    <string name="inactive_tabs_auto_close_message_header" tools:ignore="UnusedResources">Oto-tutup sanggeus sabulan?</string>
    <!-- A description below the header to notify the user what the inactive tabs auto-close feature is. -->
    <string name="inactive_tabs_auto_close_message_description" tools:ignore="UnusedResources">Firefox bisa nutup tab anu ku anjeun teu dibuka leuwih ti sabulan.</string>
    <!-- A call to action below the description to allow the user to turn on the auto closing of inactive tabs. -->
    <string name="inactive_tabs_auto_close_message_action" tools:ignore="UnusedResources">HURUNGKEUN OTO-TUTUP</string>

<<<<<<< HEAD
    <!-- Inactive tabs survey -->
    <!-- Header text for the inactive tabs survey asking for feedback to improve the inactive tabs feature. -->
    <string name="inactive_tabs_survey_header" tools:ignore="UnusedResources">Bantuan ronjatkeun</string>
    <!-- Content text for the inactive tabs survey asking the primary survey feedback question. -->
    <string name="inactive_tabs_survey_content" tools:ignore="UnusedResources">Naha anjeun mareuman tab nganggur?</string>
    <!-- One of the feedback option that can be selected as a responses to the inactive tabs survey question. -->
    <string name="inactive_tabs_survey_not_interested_option" tools:ignore="UnusedResources">Henteu kabita ku piturna</string>
    <!-- One of the feedback option that can be selected as a responses to the inactive tabs survey question. -->
    <string name="inactive_tabs_survey_time_too_long_option" tools:ignore="UnusedResources">Mangsa jadi nganggurna lila teuing</string>
    <!-- One of the feedback option that can be selected as a responses to the inactive tabs survey question. -->
    <string name="inactive_tabs_survey_time_too_short_option" tools:ignore="UnusedResources">Mangsa jadi nganggurna téréh teuing</string>
    <!-- Confirmation button text to submit the feedback for the inactive tabs survey. -->
    <string name="inactive_tabs_survey_send_button" tools:ignore="UnusedResources">Kirim</string>
    <!-- Content description for inactive tabs survey close button -->
    <string name="inactive_tabs_survey_close_button_content_description" tools:ignore="UnusedResources">Tutup</string>
=======
    <!-- Text for the snackbar to confirm auto-close is enabled for inactive tabs -->
    <string name="inactive_tabs_auto_close_message_snackbar">Nutup otomatis dihurungkeun</string>

    <!-- Inactive tabs survey -->
    <!-- Header text for the inactive tabs survey asking for feedback to improve the inactive tabs feature. -->
    <string moz:removedIn="95" name="inactive_tabs_survey_header" tools:ignore="UnusedResources">Bantuan ronjatkeun</string>
    <!-- Header text for the inactive tabs survey asking for feedback to improve the inactive tabs feature. -->
    <string name="inactive_tabs_survey_header_1">Bantuan ngaronjatkeun Firefox</string>

    <!-- Content text for the inactive tabs survey asking the primary survey feedback question. -->
    <string name="inactive_tabs_survey_content">Naha anjeun mareuman tab nganggur?</string>
    <!-- One of the feedback option that can be selected as a responses to the inactive tabs survey question. -->
    <string name="inactive_tabs_survey_do_not_understand">Kami teu ngarti kumaha gawéna</string>
    <!-- One of the feedback option that can be selected as a responses to the inactive tabs survey question. -->
    <string name="inactive_tabs_survey_do_it_myself">Kami milih mupusan tab heubeul ku sorangan</string>
    <!-- One of the feedback option that can be selected as a responses to the inactive tabs survey question. -->
    <string moz:removedIn="95" name="inactive_tabs_survey_time_too_long_option" tools:ignore="UnusedResources">Mangsa jadi nganggurna lila teuing</string>
    <!-- One of the feedback option that can be selected as a responses to the inactive tabs survey question. -->
    <string name="inactive_tabs_survey_time_too_long_option_1">Jangka dua minggu mah lila teuing</string>
    <!-- One of the feedback option that can be selected as a responses to the inactive tabs survey question. -->
    <string moz:removedIn="95" name="inactive_tabs_survey_time_too_short_option" tools:ignore="UnusedResources">Mangsa jadi nganggurna téréh teuing</string>
    <!-- One of the feedback option that can be selected as a responses to the inactive tabs survey question. -->
    <string name="inactive_tabs_survey_time_too_short_option_1">Jangka waktu dua minggu mah sakeudeung teuing</string>
    <!-- Confirmation button text to submit the feedback for the inactive tabs survey. -->
    <string name="inactive_tabs_survey_send_button">Kirim</string>
    <!-- Content description for inactive tabs survey close button -->
    <string name="inactive_tabs_survey_close_button_content_description">Tutup</string>
>>>>>>> c72675e6

    <!-- Default browser experiment -->
    <string name="default_browser_experiment_card_text">Setél tutumbu ti raramatloka, surélék, jeung surat pikeun muka otomatis dina Firefox.</string>

    <!-- Content description for close button in collection placeholder. -->
    <string name="remove_home_collection_placeholder_content_description">Piceun</string>

    <!-- Content description radio buttons with a link to more information -->
    <string name="radio_preference_info_content_description">Pencét sangkan leuwih écés</string>

    <!-- Content description for the action bar "up" button -->
    <string name="action_bar_up_description">Pindah ka luhur</string>

    <!-- Content description for privacy content close button -->
    <string name="privacy_content_close_button_content_description">Tutup</string>

    <!-- Pocket recommended stories -->
    <!-- Header text for a section on the home screen. -->
    <string moz:removedIn="94" name="pocket_stories_header" tools:ignore="UnusedResources">Carita pikiraneun</string>
    <!-- Header text for a section on the home screen. -->
    <string name="pocket_stories_header_1">Carita pikiraneun</string>
    <!-- Header text for a section on the home screen. -->
    <string name="pocket_stories_categories_header">Carita dumasar jejer</string>
    <!-- Text of a button allowing users to access an external url for more Pocket recommendations. -->
    <string name="pocket_stories_placeholder_text">Panggihan nu lianna</string>
    <!-- Title of an app feature. Smaller than a heading.-->
    <string name="pocket_stories_feature_title">Ditanagaan ku Pocket.</string>
    <!-- Caption for describing a certain feature. The placeholder is for a clickable text (eg: Learn more) which will load an url in a new tab when clicked.  -->
    <string name="pocket_stories_feature_caption">Bagéan ti kulawarga Firefox. %s</string>
    <!-- Clickable text for opening an external link for more information about Pocket. -->
    <string name="pocket_stories_feature_learn_more">Lenyepan</string>
</resources><|MERGE_RESOLUTION|>--- conflicted
+++ resolved
@@ -117,15 +117,11 @@
     <!-- Content description for close button in the auto-close dialog of the inactive tabs. -->
     <string name="tab_tray_inactive_auto_close_button_content_description">Tutup</string>
     <!-- Text for turn on auto close tabs button in the auto-close dialog of the inactive tabs. -->
-<<<<<<< HEAD
-    <string name="tab_tray_inactive_turn_on_auto_close_button">Hurungkeun otomatis nutup</string>
-=======
     <string moz:removedIn="95" name="tab_tray_inactive_turn_on_auto_close_button" tools:ignore="UnusedResources">Hurungkeun otomatis nutup</string>
 
     <!-- Text for turn on auto close tabs button in the auto-close dialog of the inactive tabs. -->
     <string name="tab_tray_inactive_turn_on_auto_close_button_2">Hurungkeun otomatis nutup</string>
 
->>>>>>> c72675e6
 
     <!-- Home screen icons - Long press shortcuts -->
     <!-- Shortcut action to open new tab -->
@@ -2028,19 +2024,11 @@
     <!-- Content description for closing all inactive tabs -->
     <string name="inactive_tabs_delete_all">Tutup sakabéh tab nganggur</string>
     <!-- A description below the section of "inactive" tabs to notify the user when those tabs will be closed, if appropriate. See strings inactive_tabs_30_days and inactive_tabs_7_days for placeholders options. -->
-<<<<<<< HEAD
-    <string moz:removedIn="93" name="inactive_tabs_description" tools:ignore="UnusedResources">Tab sayaga di dieu salila %s. Sanggeusna, tab bakal otomatis ditutup.</string>
-    <!-- The amount of time until a tab in the "inactive" section of the tabs tray will be closed. See string inactive_tabs_description as well -->
-    <string moz:removedIn="93" name="inactive_tabs_30_days" tools:ignore="UnusedResources">30 poé</string>
-    <!-- The amount of time until a tab in the "inactive" section of the tabs tray will be closed. See string inactive_tabs_description as well -->
-    <string moz:removedIn="93" name="inactive_tabs_7_days" tools:ignore="UnusedResources">1 minggu</string>
-=======
     <string moz:removedIn="95" name="inactive_tabs_description" tools:ignore="UnusedResources">Tab sayaga di dieu salila %s. Sanggeusna, tab bakal otomatis ditutup.</string>
     <!-- The amount of time until a tab in the "inactive" section of the tabs tray will be closed. See string inactive_tabs_description as well -->
     <string moz:removedIn="95" name="inactive_tabs_30_days" tools:ignore="UnusedResources">30 poé</string>
     <!-- The amount of time until a tab in the "inactive" section of the tabs tray will be closed. See string inactive_tabs_description as well -->
     <string moz:removedIn="95" name="inactive_tabs_7_days" tools:ignore="UnusedResources">1 minggu</string>
->>>>>>> c72675e6
 
     <!-- Inactive tabs auto-close message in the tabs tray -->
     <!-- The header text of the auto-close message when the user is asked if they want to turn on the auto-closing of inactive tabs. -->
@@ -2050,23 +2038,6 @@
     <!-- A call to action below the description to allow the user to turn on the auto closing of inactive tabs. -->
     <string name="inactive_tabs_auto_close_message_action" tools:ignore="UnusedResources">HURUNGKEUN OTO-TUTUP</string>
 
-<<<<<<< HEAD
-    <!-- Inactive tabs survey -->
-    <!-- Header text for the inactive tabs survey asking for feedback to improve the inactive tabs feature. -->
-    <string name="inactive_tabs_survey_header" tools:ignore="UnusedResources">Bantuan ronjatkeun</string>
-    <!-- Content text for the inactive tabs survey asking the primary survey feedback question. -->
-    <string name="inactive_tabs_survey_content" tools:ignore="UnusedResources">Naha anjeun mareuman tab nganggur?</string>
-    <!-- One of the feedback option that can be selected as a responses to the inactive tabs survey question. -->
-    <string name="inactive_tabs_survey_not_interested_option" tools:ignore="UnusedResources">Henteu kabita ku piturna</string>
-    <!-- One of the feedback option that can be selected as a responses to the inactive tabs survey question. -->
-    <string name="inactive_tabs_survey_time_too_long_option" tools:ignore="UnusedResources">Mangsa jadi nganggurna lila teuing</string>
-    <!-- One of the feedback option that can be selected as a responses to the inactive tabs survey question. -->
-    <string name="inactive_tabs_survey_time_too_short_option" tools:ignore="UnusedResources">Mangsa jadi nganggurna téréh teuing</string>
-    <!-- Confirmation button text to submit the feedback for the inactive tabs survey. -->
-    <string name="inactive_tabs_survey_send_button" tools:ignore="UnusedResources">Kirim</string>
-    <!-- Content description for inactive tabs survey close button -->
-    <string name="inactive_tabs_survey_close_button_content_description" tools:ignore="UnusedResources">Tutup</string>
-=======
     <!-- Text for the snackbar to confirm auto-close is enabled for inactive tabs -->
     <string name="inactive_tabs_auto_close_message_snackbar">Nutup otomatis dihurungkeun</string>
 
@@ -2094,7 +2065,6 @@
     <string name="inactive_tabs_survey_send_button">Kirim</string>
     <!-- Content description for inactive tabs survey close button -->
     <string name="inactive_tabs_survey_close_button_content_description">Tutup</string>
->>>>>>> c72675e6
 
     <!-- Default browser experiment -->
     <string name="default_browser_experiment_card_text">Setél tutumbu ti raramatloka, surélék, jeung surat pikeun muka otomatis dina Firefox.</string>
