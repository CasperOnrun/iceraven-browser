--- conflicted
+++ resolved
@@ -286,15 +286,12 @@
     <string name="preferences_theme">Theme</string>
     <!-- Preference for customizing the home screen -->
     <string name="preferences_home">Home</string>
-<<<<<<< HEAD
+    <!-- Preference for gestures based actions -->
+    <string name="preferences_gestures">Gestures</string>
     <!-- Preference for customizing the tabs tray -->
     <string name="preferences_tabs_tray">Tabs tray</string>
     <!-- Preference for customizing the tabs tray FAB -->
     <string name="preferences_tabs_tray_fab">Floating action button (FAB)</string>
-=======
-    <!-- Preference for gestures based actions -->
-    <string name="preferences_gestures">Gestures</string>
->>>>>>> c7a25cd8
     <!-- Preference for settings related to visual options -->
     <string name="preferences_customize">Customize</string>
     <!-- Preference description for banner about signing in -->
