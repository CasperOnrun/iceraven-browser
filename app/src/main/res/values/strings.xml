--- conflicted
+++ resolved
@@ -1961,7 +1961,6 @@
 	<!-- Dialog button text for canceling the rename top site prompt. -->
 	<string name="top_sites_rename_dialog_cancel">Cancel</string>
 
-<<<<<<< HEAD
     <!-- Label for add-ons custom source account preference -->
     <string name="addons_custom_source_account">Set custom add-ons account</string>
     <!-- Label for add-ons custom source collection preference -->
@@ -1990,12 +1989,8 @@
     <string name="fab_tabs_tray_top">Place FAB at the top</string>
     <!-- Label for top FAB position in tabs tray preference -->
     <string name="fab_tabs_tray_top_description">Enable to place button for new tab at the top, disable to place it at the bottom</string>
-    <!-- In-activate tabs in the tabs tray -->
-    <!-- Title text displayed in the tabs tray when a tab has been unused for 4 days. -->
-=======
     <!-- Inactive tabs in the tabs tray -->
     <!-- Title text displayed in the tabs tray when a tab has been unused for 14 days. -->
->>>>>>> cb5708f8
     <string name="inactive_tabs_title">Inactive tabs</string>
     <!-- Content description for closing all inactive tabs -->
     <string name="inactive_tabs_delete_all">Close all inactive tabs</string>
