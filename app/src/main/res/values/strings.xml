<?xml version="1.0" encoding="utf-8" standalone="yes"?><!-- This Source Code Form is subject to the terms of the Mozilla Public
   - License, v. 2.0. If a copy of the MPL was not distributed with this
   - file, You can obtain one at http://mozilla.org/MPL/2.0/. -->
<resources xmlns:tools="http://schemas.android.com/tools"  xmlns:moz="http://mozac.org/tools">
    <!-- App name for private browsing mode. The first parameter is the name of the app defined in app_name (for example: Fenix)-->
    <string name="app_name_private_5">Private %s</string>
    <!-- App name for private browsing mode. The first parameter is the name of the app defined in app_name (for example: Fenix)-->
    <string name="app_name_private_4">%s (Private)</string>

    <!-- Home Fragment -->
    <!-- Content description (not visible, for screen readers etc.): "Three dot" menu button. -->
    <string name="content_description_menu">More options</string>
    <!-- Content description (not visible, for screen readers etc.): "Private Browsing" menu button. -->
    <string name="content_description_private_browsing_button">Enable private browsing</string>
    <!-- Content description (not visible, for screen readers etc.): "Private Browsing" menu button. -->
    <string name="content_description_disable_private_browsing_button">Disable private browsing</string>
    <!-- Placeholder text shown in the search bar before a user enters text -->
    <string name="search_hint">Search or enter address</string>
    <!-- No Open Tabs Message Description -->
    <string name="no_open_tabs_description">Your open tabs will be shown here.</string>
    <!-- No Private Tabs Message Description -->
    <string name="no_private_tabs_description">Your private tabs will be shown here.</string>
    <!-- Message announced to the user when tab tray is selected with 1 tab -->
    <string name="open_tab_tray_single">1 open tab. Tap to switch tabs.</string>
    <!-- Message announced to the user when tab tray is selected with 0 or 2+ tabs -->
    <string name="open_tab_tray_plural" moz:removedIn="95" tools:ignore="UnusedResources">%1$s open tabs. Tap to switch tabs.</string>
    <!-- Tab tray multi select title in app bar. The first parameter is the number of tabs selected -->
    <string name="tab_tray_multi_select_title">%1$d selected</string>
    <!-- Label of button in create collection dialog for creating a new collection  -->
    <string name="tab_tray_add_new_collection">Add new collection</string>
    <!-- Label of editable text in create collection dialog for naming a new collection  -->
    <string name="tab_tray_add_new_collection_name">Name</string>
    <!-- Label of button in save to collection dialog for selecting a current collection  -->
    <string name="tab_tray_select_collection">Select collection</string>
    <!-- Content description for close button while in multiselect mode in tab tray -->
    <string name="tab_tray_close_multiselect_content_description">Exit multiselect mode</string>
    <!-- Content description for back button in full screen tabs screen -->
    <string name="tabs_screen_close_screen_description">Close tabs screen</string>
    <!-- Content description for save to collection button while in multiselect mode in tab tray -->
    <string name="tab_tray_collection_button_multiselect_content_description">Save selected tabs to collection</string>
    <!-- Content description for checkmark while tab is selected while in multiselect mode in tab tray. The first parameter is the title of the tab selected -->
    <string name="tab_tray_item_selected_multiselect_content_description">Selected %1$s</string>
    <!-- Content description when tab is unselected while in multiselect mode in tab tray. The first parameter is the title of the tab unselected -->
    <string name="tab_tray_item_unselected_multiselect_content_description">Unselected %1$s</string>
    <!-- Content description announcement when exiting multiselect mode in tab tray -->
    <string name="tab_tray_exit_multiselect_content_description">Exited multiselect mode</string>
    <!-- Content description announcement when entering multiselect mode in tab tray -->
    <string name="tab_tray_enter_multiselect_content_description">Entered multiselect mode, select tabs to save to a collection</string>
    <!-- Content description on checkmark while tab is selected in multiselect mode in tab tray -->
    <string name="tab_tray_multiselect_selected_content_description">Selected</string>

    <!-- Home - Recently saved bookmarks -->
    <!-- Title for the home screen section with recently saved bookmarks. -->
    <string name="recently_saved_bookmarks" moz:removedIn="94" tools:ignore="UnusedResources">Recently saved</string>
    <!-- Title for the home screen section with recently saved bookmarks. -->
    <string name="recently_bookmarked" moz:removedIn="94" tools:ignore="UnusedResources">Recently bookmarked</string>
    <!-- Title for the home screen section with recently saved bookmarks. -->
    <string name="recent_bookmarks_title">Recent bookmarks</string>
    <!-- Content description for the recently saved bookmarks section on the home screen. -->
    <string name="recently_saved_bookmarks_content_description">Recently saved bookmarks</string>
    <!-- Title for the button which navigates the user to show all of their saved bookmarks. -->
    <string name="recently_saved_show_all">Show all</string>
    <!-- Content description for the button which navigates the user to show all of their saved bookmarks. -->
    <string name="recently_saved_show_all_content_description">Show all saved bookmarks button</string>

    <!-- About content. The first parameter is the name of the application. (For example: Fenix) -->
    <string name="about_content">%1$s is produced by @fork-maintainers.</string>

    <!-- Private Browsing -->
    <!-- Title for private session option -->
    <string name="private_browsing_title">You’re in a private session</string>
    <!-- Explanation for private browsing displayed to users on home view when they first enable private mode
        The first parameter is the name of the app defined in app_name (for example: Fenix) -->
    <string name="private_browsing_placeholder_description_2">
        %1$s clears your search and browsing history from private tabs when you close them or quit the app. While this doesn’t make you anonymous to websites or your internet service provider, it makes it easier to keep what you do online private from anyone else who uses this device.</string>
    <string name="private_browsing_common_myths">
       Common myths about private browsing
    </string>
    <!-- Delete session button to erase your history in a private session -->
    <string name="private_browsing_delete_session">Delete session</string>

    <!-- Private mode shortcut "contextual feature recommendation" (CFR) -->
    <!-- Text for the main message -->
    <string name="cfr_message">Add a shortcut to open private tabs from your Home screen.</string>
    <!-- Text for the positive button -->
    <string name="cfr_pos_button_text">Add shortcut</string>
    <!-- Text for the negative button -->
    <string name="cfr_neg_button_text">No thanks</string>

    <!-- Open in App "contextual feature recommendation" (CFR) -->
    <!-- Text for the info message. 'Firefox' intentionally hardcoded here.-->
    <string name="open_in_app_cfr_info_message">You can set Firefox to automatically open links in apps.</string>
    <!-- Text for the positive action button -->
    <string name="open_in_app_cfr_positive_button_text">Go to settings</string>
    <!-- Text for the negative action button -->
    <string name="open_in_app_cfr_negative_button_text">Dismiss</string>

    <!-- Text for the info dialog when camera permissions have been denied but user tries to access a camera feature. -->
    <string name="camera_permissions_needed_message">Camera access needed. Go to Android settings, tap permissions, and tap allow.</string>
    <!-- Text for the positive action button to go to Android Settings to grant permissions. -->
    <string name="camera_permissions_needed_positive_button_text">Go to settings</string>
    <!-- Text for the negative action button to dismiss the dialog. -->
    <string name="camera_permissions_needed_negative_button_text">Dismiss</string>

    <!-- Text for the banner message to tell users about our auto close feature. -->
    <string name="tab_tray_close_tabs_banner_message">Set open tabs to close automatically that haven’t been viewed in the past day, week, or month.</string>
    <!-- Text for the positive action button to go to Settings for auto close tabs. -->
    <string name="tab_tray_close_tabs_banner_positive_button_text">View options</string>
    <!-- Text for the negative action button to dismiss the Close Tabs Banner. -->
    <string name="tab_tray_close_tabs_banner_negative_button_text">Dismiss</string>
    <!-- Text for the banner message to tell users about our inactive tabs feature. -->
    <string name="tab_tray_inactive_onboarding_message">Tabs you haven’t viewed for two weeks get moved here.</string>
    <!-- Text for the action link to go to Settings for inactive tabs. -->
    <string name="tab_tray_inactive_onboarding_button_text">Turn off in settings</string>
    <!-- Text for title for the auto-close dialog of the inactive tabs. -->
    <string name="tab_tray_inactive_auto_close_title">Auto-close after one month?</string>
    <!-- Text for the body for the auto-close dialog of the inactive tabs. -->
    <string name="tab_tray_inactive_auto_close_body">Firefox can close tabs you haven’t viewed over the past month.</string>
    <!-- Content description for close button in the auto-close dialog of the inactive tabs. -->
    <string name="tab_tray_inactive_auto_close_button_content_description">Close</string>
    <!-- Text for turn on auto close tabs button in the auto-close dialog of the inactive tabs. -->
<<<<<<< HEAD
    <string name="tab_tray_inactive_turn_on_auto_close_button">Turn on auto close</string>
=======
    <string name="tab_tray_inactive_turn_on_auto_close_button" moz:removedIn="95" tools:ignore="UnusedResources">Turn on auto close</string>

    <!-- Text for turn on auto close tabs button in the auto-close dialog of the inactive tabs. -->
    <string name="tab_tray_inactive_turn_on_auto_close_button_2">Turn on auto-close</string>

>>>>>>> c72675e6

    <!-- Home screen icons - Long press shortcuts -->
    <!-- Shortcut action to open new tab -->
    <string name="home_screen_shortcut_open_new_tab_2">New tab</string>
    <!-- Shortcut action to open new private tab -->
    <string name="home_screen_shortcut_open_new_private_tab_2">New private tab</string>
    <!-- Heading for the Top Sites block -->
    <string name="home_screen_top_sites_heading" moz:removedIn="95" tools:ignore="UnusedResources">Top sites</string>

    <!-- Recent Tabs -->
    <!-- Header text for jumping back into the recent tab in the home screen -->
    <string name="recent_tabs_header">Jump back in</string>
    <!-- Button text for showing all the tabs in the tabs tray -->
    <string name="recent_tabs_show_all">Show all</string>
    <!-- Content description for the button which navigates the user to show all recent tabs in the tabs tray. -->
    <string name="recent_tabs_show_all_content_description">Show all recent tabs button</string>
    <!-- Title for showing a group item in the 'Jump back in' section of the new tab
        The first parameter is the search term that the user used. (for example: your search for "cat")-->
    <string name="recent_tabs_search_term">Your search for \"%1$s\"</string>
    <!-- Text for the number of tabs in a group in the 'Jump back in' section of the new tab
        The first parameter is the count for number of sites in the group.  This number will always be more than one. -->
    <string name="recent_tabs_search_term_count">Sites: %1$s</string>

    <!-- History Metadata -->
    <!-- Header text for a section on the home screen that displays grouped highlights from the
         user's browsing history, such as topics they have researched or explored on the web -->
    <string name="history_metadata_header" moz:removedIn="94" tools:ignore="UnusedResources">Past explorations</string>
    <!-- Header text for a section on the home screen that displays grouped highlights from the
         user's browsing history, such as topics they have researched or explored on the web -->
    <string name="history_metadata_header_2" moz:removedIn="94" tools:ignore="UnusedResources">Recently visited</string>
    <!-- Header text for a section on the home screen that displays grouped highlights from the
         user's browsing history, such as topics they have researched or explored on the web -->
    <string name="history_metadata_header_3">Recent searches</string>
    <!-- Text for the menu button to remove a grouped highlight from the user's browsing history
         in the Recently visited section -->
    <string name="recently_visited_menu_item_remove">Remove</string>
    <!-- Content description for the button which navigates the user to show all of their history. -->
    <string name="past_explorations_show_all_content_description">Show all past explorations button</string>

    <!-- Browser Fragment -->
    <!-- Content description (not visible, for screen readers etc.): Navigate to open tabs -->
    <string name="browser_tabs_button">Open Tabs</string>
    <!-- Content description (not visible, for screen readers etc.): Navigate backward (browsing history) -->
    <string name="browser_menu_back">Back</string>
    <!-- Content description (not visible, for screen readers etc.): Navigate forward (browsing history) -->
    <string name="browser_menu_forward">Forward</string>
    <!-- Content description (not visible, for screen readers etc.): Refresh current website -->
    <string name="browser_menu_refresh">Refresh</string>
    <!-- Content description (not visible, for screen readers etc.): Stop loading current website -->
    <string name="browser_menu_stop">Stop</string>
    <!-- Content description (not visible, for screen readers etc.): Bookmark the current page -->
    <string name="browser_menu_bookmark" moz:removedIn="95" tools:ignore="UnusedResources">Bookmark</string>
    <!-- Content description (not visible, for screen readers etc.): Un-bookmark the current page -->
    <string name="browser_menu_edit_bookmark">Edit bookmark</string>
    <!-- Browser menu button that opens the addon manager -->
    <string name="browser_menu_add_ons">Add-ons</string>
    <!-- Browser menu button that opens the addon extensions manager -->
    <string name="browser_menu_extensions">Extensions</string>
    <!-- Text displayed when there are no add-ons to be shown -->
    <string name="no_add_ons">No add-ons here</string>
    <!-- Browser menu button that sends a user to help articles -->
    <string name="browser_menu_help">Help</string>
    <!-- Browser menu button that sends a to a the what's new article -->
    <string name="browser_menu_whats_new">What’s New</string>
    <!-- Browser menu button that opens the settings menu -->
    <string name="browser_menu_settings">Settings</string>
    <!-- Browser menu button that opens a user's library -->
    <string name="browser_menu_library">Library</string>
    <!-- Browser menu toggle that requests a desktop site -->
    <string name="browser_menu_desktop_site">Desktop site</string>
    <!-- Browser menu toggle that adds a shortcut to the site on the device home screen. -->
    <string name="browser_menu_add_to_homescreen">Add to Home screen</string>
    <!-- Browser menu toggle that installs a Progressive Web App shortcut to the site on the device home screen. -->
    <string name="browser_menu_install_on_homescreen">Install</string>
    <!-- Menu option on the toolbar that takes you to synced tabs page-->
    <string name="synced_tabs">Synced tabs</string>
    <!-- Content description (not visible, for screen readers etc.) for the Resync tabs button -->
    <string name="resync_button_content_description">Resync</string>
    <!-- Browser menu button that opens the find in page menu -->
    <string name="browser_menu_find_in_page">Find in page</string>
    <!-- Browser menu button that creates a private tab -->
    <string name="browser_menu_private_tab">Private tab</string>
    <!-- Browser menu button that saves the current tab to a collection -->
    <string name="browser_menu_save_to_collection_2">Save to collection</string>
    <!-- Browser menu button that open a share menu to share the current site -->
    <string name="browser_menu_share">Share</string>
    <!-- Share menu title, displayed when a user is sharing their current site -->
    <string name="menu_share_with">Share with…</string>
    <!-- Browser menu button shown in custom tabs that opens the current tab in Fenix
        The first parameter is the name of the app defined in app_name (for example: Fenix) -->
    <string name="browser_menu_open_in_fenix">Open in %1$s</string>
    <!-- Browser menu text shown in custom tabs to indicate this is a Fenix tab
        The first parameter is the name of the app defined in app_name (for example: Fenix) -->
    <string name="browser_menu_powered_by">POWERED BY %1$s</string>
    <!-- Browser menu text shown in custom tabs to indicate this is a Fenix tab
        The first parameter is the name of the app defined in app_name (for example: Fenix) -->
    <string name="browser_menu_powered_by2">Powered by %1$s</string>
    <!-- Browser menu button to put the current page in reader mode -->
    <string name="browser_menu_read">Reader view</string>
    <!-- Browser menu button content description to close reader mode and return the user to the regular browser -->
    <string name="browser_menu_read_close">Close reader view</string>
    <!-- Browser menu button to open the current page in an external app -->
    <string name="browser_menu_open_app_link">Open in app</string>
    <!-- Browser menu button to configure reader mode appearance e.g. the used font type and size -->
    <string name="browser_menu_read_appearance">Appearance</string>
    <!-- Browser menu button to show reader view appearance controls e.g. the used font type and size -->
    <string name="browser_menu_customize_reader_view">Customize reader view</string>
    <!-- Browser menu label for adding a bookmark -->
    <string name="browser_menu_add">Add</string>
    <!-- Browser menu label for editing a bookmark -->
    <string name="browser_menu_edit">Edit</string>
    <!-- Browser menu button that opens the Customize menu -->
    <string name="browser_menu_customize_home">Customize home</string>
    <!-- Button shown on the home page that opens the Customize home settings -->
    <string name="browser_menu_customize_home_1">Customize homepage</string>
    <!-- Browser Toolbar -->
    <!-- Content description for the Home screen button on the browser toolbar -->
    <string name="browser_toolbar_home">Home screen</string>

    <!-- Error message to show when the user tries to access a scheme not
        handled by the app (Ex: blob, tel etc) -->
    <string name="unknown_scheme_error_message">Unable to connect. Unrecognizable URL scheme.</string>

    <!-- Locale Settings Fragment -->
    <!-- Content description for tick mark on selected language -->
    <string name="a11y_selected_locale_content_description">Selected language</string>
    <!-- Content description for search icon -->
    <string name="a11y_search_icon_content_description">Search</string>
    <!-- Text for default locale item -->
    <string name="default_locale_text">Follow device language</string>
    <!-- Placeholder text shown in the search bar before a user enters text -->
    <string name="locale_search_hint">Search language</string>

    <!-- Search Fragment -->
    <!-- Button in the search view that lets a user search by scanning a QR code -->
    <string name="search_scan_button">Scan</string>
    <!-- Button in the search view that lets a user change their search engine -->
    <string name="search_engine_button">Search engine</string>
    <!-- Button in the search view when shortcuts are displayed that takes a user to the search engine settings -->
    <string name="search_shortcuts_engine_settings">Search engine settings</string>
    <!-- Header displayed when selecting a shortcut search engine -->
    <string name="search_engines_search_with">This time, search with:</string>
    <!-- Button in the search view that lets a user navigate to the site in their clipboard -->
    <string name="awesomebar_clipboard_title">Fill link from clipboard</string>
    <!-- Button in the search suggestions onboarding that allows search suggestions in private sessions -->
    <string name="search_suggestions_onboarding_allow_button">Allow</string>
    <!-- Button in the search suggestions onboarding that does not allow search suggestions in private sessions -->
    <string name="search_suggestions_onboarding_do_not_allow_button">Don’t allow</string>
    <!-- Search suggestion onboarding hint title text -->
    <string name="search_suggestions_onboarding_title">Allow search suggestions in private sessions?</string>
    <!-- Search suggestion onboarding hint description text, first parameter is the name of the app defined in app_name (for example: Fenix)-->
    <string name="search_suggestions_onboarding_text">%s will share everything you type in the address bar with your default search engine.</string>
    <!-- Search suggestion onboarding hint Learn more link text -->
    <string name="search_suggestions_onboarding_learn_more_link">Learn more</string>
    <!-- Search engine suggestion title text. The first parameter is the name of teh suggested engine-->
    <string name="search_engine_suggestions_title">Search %s</string>
    <!-- Search engine suggestion description text -->
    <string name="search_engine_suggestions_description">Search directly from the address bar</string>

    <!-- Home onboarding -->
    <!-- Onboarding home screen dialog title text. Firefox is intentionally hardcoded. -->
    <string name="onboarding_home_screen_title_2">What’s new in Firefox</string>
    <!-- Onboarding home screen dialog description text. -->
    <string name="onboarding_home_screen_description_2">It’s now easier to pick back up where you left off.</string>
    <!-- Onboarding home screen dialog title text for the home section. Firefox is intentionally hardcoded. -->
    <string name="onboarding_home_screen_section_home_title_2">Personalized Firefox homepage</string>
    <!-- Onboarding home screen dialog description text for the home section. -->
    <string name="onboarding_home_screen_section_home_description_2">Jump to your open tabs, bookmarks, and browsing history.</string>
    <!-- Onboarding home screen dialog description text for the tab tray section. -->
    <string name="onboarding_home_screen_section_cleaner_tab_tray_title_2">Clean, organized tabs</string>
    <!-- Onboarding home screen dialog description text for the tab tray section. -->
    <string name="onboarding_home_screen_section_cleaner_tab_tray_description_2">Clear away tab clutter with improved layout and auto-closing tabs. </string>
    <!-- Onboarding home screen dialog description text for the history section. -->
    <string name="onboarding_home_screen_section_useful_history_title_2">Recent searches</string>
    <!-- Onboarding home screen dialog description text for the history section. -->
    <string name="onboarding_home_screen_section_useful_history_description_2">Revisit your latest searches from your homepage and tabs.</string>

    <!-- Onboarding home screen popup dialog, shown on top of the Jump back in section. Firefox is intentionally hardcoded. -->
    <string name="onboarding_home_screen_jump_back_contextual_hint" tools:ignore="UnusedResources">Your personalized Firefox homepage now makes it easier to pick up where you left off. Find your recent tabs, bookmarks, and search results.</string>

    <!-- Search Widget -->
    <!-- Content description for searching with a widget. Firefox is intentionally hardcoded.-->
    <string name="search_widget_content_description">Open a new Firefox tab</string>
    <!-- Text preview for smaller sized widgets -->
    <string name="search_widget_text_short">Search</string>
    <!-- Text preview for larger sized widgets -->
    <string name="search_widget_text_long">Search the web</string>
    <!-- Content description (not visible, for screen readers etc.): Voice search -->
    <string name="search_widget_voice">Voice search</string>

    <!-- Preferences -->
    <!-- Title for the settings page-->
    <string name="settings">Settings</string>
    <!-- Preference category for basic settings -->
    <string name="preferences_category_basics">Basics</string>
    <!-- Preference category for general settings -->
    <string name="preferences_category_general">General</string>
    <!-- Preference category for all links about Fenix -->
    <string name="preferences_category_about">About</string>
    <!-- Preference for settings related to changing the default search engine -->
    <string name="preferences_default_search_engine">Default search engine</string>
    <!-- Preference for settings related to Search -->
    <string name="preferences_search">Search</string>
    <!-- Preference for settings related to Search address bar -->
    <string name="preferences_search_address_bar">Address bar</string>
    <!-- Preference linking to help about Fenix -->
    <string name="preferences_help">Help</string>
    <!-- Preference link to rating Fenix on the Play Store -->
    <string name="preferences_rate">Rate on Google Play</string>
    <!-- Preference for giving feedback about Fenix -->
    <string name="preferences_feedback">Give feedback</string>
    <!-- Preference linking to about page for Fenix
        The first parameter is the name of the app defined in app_name (for example: Fenix) -->
    <string name="preferences_about">About %1$s</string>
    <!-- Preference linking to the your rights SUMO page -->
    <string name="preferences_your_rights">Your Rights</string>
    <!-- Preference for settings related to saved passwords -->
    <string name="preferences_passwords">Passwords</string>
    <!-- Preference for settings related to saved credit cards and addresses -->
    <string name="preferences_credit_cards_addresses">Credit cards and addresses</string>
    <!-- Preference for settings related to changing the default browser -->
    <string name="preferences_set_as_default_browser">Set as default browser</string>
    <!-- Preference category for advanced settings -->
    <string name="preferences_category_advanced">Advanced</string>
    <!-- Preference category for privacy settings -->
    <string name="preferences_category_privacy">Privacy</string>
    <!-- Preference category for privacy and security settings -->
    <string name="preferences_category_privacy_security">Privacy and security</string>
    <!-- Preference for advanced site permissions -->
    <string name="preferences_site_permissions">Site permissions</string>
    <!-- Preference for private browsing options -->
    <string name="preferences_private_browsing_options">Private browsing</string>
    <!-- Preference for opening links in a private tab-->
    <string name="preferences_open_links_in_a_private_tab">Open links in a private tab</string>
    <!-- Preference for allowing screenshots to be taken while in a private tab-->
    <string name="preferences_allow_screenshots_in_private_mode">Allow screenshots in private browsing</string>
    <!-- Will inform the user of the risk of activating Allow screenshots in private browsing option -->
    <string name="preferences_screenshots_in_private_mode_disclaimer">If allowed, private tabs will also be visible when multiple apps are open</string>
    <!-- Preference for adding private browsing shortcut -->
    <string name="preferences_add_private_browsing_shortcut">Add private browsing shortcut</string>
    <!-- Preference for accessibility -->
    <string name="preferences_accessibility">Accessibility</string>
    <!-- Preference to override the Firefox Account server -->
    <string name="preferences_override_fxa_server">Custom Firefox Account server</string>
    <!-- Preference to override the Sync token server -->
    <string name="preferences_override_sync_tokenserver">Custom Sync server</string>
    <!-- Toast shown after updating the FxA/Sync server override preferences -->
    <string name="toast_override_fxa_sync_server_done">Firefox Account/Sync server modified. Quitting the application to apply changes…</string>
    <!-- Preference category for account information -->
    <string name="preferences_category_account">Account</string>
    <!-- Preference shown on banner to sign into account -->
    <string name="preferences_sign_in">Sign in</string>
    <!-- Preference for changing where the toolbar is positioned -->
    <string name="preferences_toolbar">Toolbar</string>
    <!-- Preference for changing default theme to dark or light mode -->
    <string name="preferences_theme">Theme</string>
    <!-- Preference for customizing the home screen -->
    <string name="preferences_home" moz:removedIn="94" tools:ignore="UnusedResources">Home</string>
    <!-- Preference for customizing the home screen -->
    <string name="preferences_home_2">Homepage</string>
    <!-- Preference for gestures based actions -->
    <string name="preferences_gestures">Gestures</string>
    <!-- Preference for customizing the tabs tray -->
    <string name="preferences_tabs_tray">Tabs tray</string>
    <!-- Preference for customizing the tabs tray FAB -->
    <string name="preferences_tabs_tray_fab">Floating action button (FAB)</string>
    <!-- Preference for settings related to visual options -->
    <string name="preferences_customize">Customize</string>
    <!-- Preference description for banner about signing in -->
    <string name="preferences_sign_in_description">Sync bookmarks, history, and more with your Firefox Account</string>
    <!-- Preference shown instead of account display name while account profile information isn't available yet. -->
    <string name="preferences_account_default_name">Firefox Account</string>
    <!-- Preference text for account title when there was an error syncing FxA -->
    <string name="preferences_account_sync_error">Reconnect to resume syncing</string>
    <!-- Preference for language -->
    <string name="preferences_language">Language</string>
    <!-- Preference for data choices -->
    <string name="preferences_data_choices">Data choices</string>
    <!-- Preference for data collection -->
    <string name="preferences_data_collection">Data collection</string>
    <!-- Preference linking to the privacy notice -->
    <string name="preferences_privacy_link">Privacy notice</string>
    <!-- Preference category for developer tools -->
    <string name="developer_tools_category">Developer tools</string>
    <!-- Preference for developers -->
    <string name="preferences_remote_debugging">Remote debugging via USB</string>
    <!-- Preference title for switch preference to show search engines -->
    <string name="preferences_show_search_engines">Show search engines</string>
    <!-- Preference title for switch preference to show search suggestions -->
    <string name="preferences_show_search_suggestions">Show search suggestions</string>
    <!-- Preference title for switch preference to show voice search button -->
    <string name="preferences_show_voice_search">Show voice search</string>
    <!-- Preference title for switch preference to show search suggestions also in private mode -->
    <string name="preferences_show_search_suggestions_in_private">Show in private sessions</string>
    <!-- Preference title for switch preference to show a clipboard suggestion when searching -->
    <string name="preferences_show_clipboard_suggestions">Show clipboard suggestions</string>
    <!-- Preference title for switch preference to suggest browsing history when searching -->
    <string name="preferences_search_browsing_history">Search browsing history</string>
    <!-- Preference title for switch preference to suggest bookmarks when searching -->
    <string name="preferences_search_bookmarks">Search bookmarks</string>
    <!-- Preference title for switch preference to suggest synced tabs when searching -->
    <string name="preferences_search_synced_tabs">Search synced tabs</string>
    <!-- Preference for account settings -->
    <string name="preferences_account_settings">Account settings</string>
    <!-- Preference for enabling url autocomplete-->
    <string name="preferences_enable_autocomplete_urls">Autocomplete URLs</string>
    <!-- Preference for open links in third party apps -->
    <string name="preferences_open_links_in_apps">Open links in apps</string>
    <!-- Preference for open download with an external download manager app -->
    <string name="preferences_external_download_manager">External download manager</string>
    <!-- Preference for add_ons -->
    <string name="preferences_addons">Add-ons</string>
    <!-- Preference for add-ons custom source -->
    <string name="preferences_addons_customization">Configure custom add-ons source</string>
    <!-- Placeholder text shown in the search bar before a user enters text -->
    <string name="addons_search_hint">Search add-ons</string>
    <!-- Preference for notifications -->
    <string name="preferences_notifications">Notifications</string>

    <!-- Add-on Preferences -->
    <!-- Preference to customize the configured AMO (addons.mozilla.org) collection -->
    <string name="preferences_customize_amo_collection">Custom Add-on collection</string>
    <!-- Button caption to confirm the add-on collection configuration -->
    <string name="customize_addon_collection_ok">OK</string>
    <!-- Button caption to abort the add-on collection configuration -->
    <string name="customize_addon_collection_cancel">Cancel</string>
    <!-- Hint displayed on input field for custom collection name -->
    <string name="customize_addon_collection_hint">Collection name</string>
    <!-- Hint displayed on input field for custom collection user ID-->
    <string name="customize_addon_collection_user_hint">Collection owner (User ID)</string>
    <!-- Toast shown after confirming the custom add-on collection configuration -->
    <string name="toast_customize_addon_collection_done">Add-on collection modified. Quitting the application to apply changes…</string>

    <!-- Customize Home -->
    <!-- Header text for jumping back into the recent tab in customize the home screen -->
    <string name="customize_toggle_jump_back_in">Jump back in</string>
    <!-- Title for the customize home screen section with recently saved bookmarks. -->
    <string name="customize_toggle_recently_saved_bookmarks" moz:removedIn="94" tools:ignore="UnusedResources">Recently saved</string>
    <!-- Title for the customize home screen section with recently saved bookmarks. -->
    <string name="customize_toggle_recently_bookmarked" moz:removedIn="94" tools:ignore="UnusedResources">Recently bookmarked</string>
    <!-- Title for the customize home screen section with recently saved bookmarks. -->
    <string name="customize_toggle_recent_bookmarks">Recent bookmarks</string>
    <!-- Title for the customize home screen section with recently visited. Recently visited is
    a section where users see a list of tabs that they have visited in the past few days -->
    <string name="customize_toggle_recently_visited" moz:removedIn="94" tools:ignore="UnusedResources">Recently visited</string>
    <!-- Title for the customize home screen settings section for recent searches. Recent searches
     is a section where users see a list of groups of tabs that they have visited in the past few days -->
    <string name="customize_toggle_recent_searches">Recent searches</string>
    <!-- Title for the customize home screen section with Pocket. -->
    <string name="customize_toggle_pocket">Pocket</string>

    <!-- Add-on Installation from AMO-->
    <!-- Error displayed when user attempts to install an add-on from AMO (addons.mozilla.org) that is not supported -->
    <string name="addon_not_supported_error">Add-on is not supported</string>
    <!-- Error displayed when user attempts to install an add-on from AMO (addons.mozilla.org) that is already installed -->
    <string name="addon_already_installed">Add-on is already installed</string>

    <!-- Account Preferences -->
    <!-- Preference for triggering sync -->
    <string name="preferences_sync_now">Sync now</string>
    <!-- Preference category for sync -->
    <string name="preferences_sync_category">Choose what to sync</string>
    <!-- Preference for syncing history -->
    <string name="preferences_sync_history">History</string>
    <!-- Preference for syncing bookmarks -->
    <string name="preferences_sync_bookmarks">Bookmarks</string>
    <!-- Preference for syncing logins -->
    <string name="preferences_sync_logins">Logins</string>
    <!-- Preference for syncing tabs -->
    <string name="preferences_sync_tabs_2">Open tabs</string>
    <!-- Preference for signing out -->
    <string name="preferences_sign_out">Sign out</string>
    <!-- Preference displays and allows changing current FxA device name -->
    <string name="preferences_sync_device_name">Device name</string>
    <!-- Text shown when user enters empty device name -->
    <string name="empty_device_name_error">Device name cannot be empty.</string>
    <!-- Label indicating that sync is in progress -->
    <string name="sync_syncing_in_progress">Syncing…</string>
    <!-- Label summary indicating that sync failed. The first parameter is the date stamp showing last time it succeeded -->
    <string name="sync_failed_summary">Sync failed. Last success: %s</string>
    <!-- Label summary showing never synced -->
    <string name="sync_failed_never_synced_summary">Sync failed. Last synced: never</string>
    <!-- Label summary the date we last synced. The first parameter is date stamp showing last time synced -->
    <string name="sync_last_synced_summary">Last synced: %s</string>
    <!-- Label summary showing never synced -->
    <string name="sync_never_synced_summary">Last synced: never</string>
    <!-- Text for displaying the default device name.
        The first parameter is the application name, the second is the device manufacturer name
        and the third is the device model. -->
    <string name="default_device_name_2">%1$s on %2$s %3$s</string>
    <!-- Preference for syncing credit cards -->
    <string name="preferences_sync_credit_cards">Credit cards</string>
    <!-- Preference for syncing addresses -->
    <string name="preferences_sync_address">Addresses</string>

    <!-- Send Tab -->
    <!-- Name of the "receive tabs" notification channel. Displayed in the "App notifications" system settings for the app -->
    <string name="fxa_received_tab_channel_name">Received tabs</string>
    <!-- Description of the "receive tabs" notification channel. Displayed in the "App notifications" system settings for the app -->
    <string name="fxa_received_tab_channel_description">Notifications for tabs received from other Firefox devices.</string>
    <!--  The body for these is the URL of the tab received  -->
    <string name="fxa_tab_received_notification_name">Tab Received</string>
    <!-- When multiple tabs have been received -->
    <string name="fxa_tabs_received_notification_name">Tabs Received</string>
    <!-- %s is the device name -->
    <string name="fxa_tab_received_from_notification_name">Tab from %s</string>

    <!-- Advanced Preferences -->
    <!-- Preference for tracking protection settings -->
    <string name="preferences_tracking_protection_settings">Tracking Protection</string>
    <!-- Preference switch for tracking protection -->
    <string name="preferences_tracking_protection">Tracking Protection</string>
    <!-- Preference switch description for tracking protection -->
    <string name="preferences_tracking_protection_description">Block content and scripts that track you online</string>
    <!-- Preference for tracking protection exceptions -->
    <string name="preferences_tracking_protection_exceptions">Exceptions</string>
    <!-- Preference description for tracking protection exceptions -->
    <string name="preferences_tracking_protection_exceptions_description">Tracking Protection is off for these websites</string>
    <!-- Button in Exceptions Preference to turn on tracking protection for all sites (remove all exceptions) -->
    <string name="preferences_tracking_protection_exceptions_turn_on_for_all">Turn on for all sites</string>
    <!-- Text displayed when there are no exceptions -->
    <string name="exceptions_empty_message_description">Exceptions let you disable tracking protection for selected sites.</string>
    <!-- Text displayed when there are no exceptions, with learn more link that brings users to a tracking protection SUMO page -->
    <string name="exceptions_empty_message_learn_more_link">Learn more</string>

    <!-- Preference switch for Telemetry -->
    <string name="preferences_telemetry">Telemetry</string>
    <!-- Preference switch for usage and technical data collection -->
    <string name="preference_usage_data">Usage and technical data</string>
    <!-- Preference description for usage and technical data collection -->
    <string name="preferences_usage_data_description">Shares performance, usage, hardware and customization data about your browser with Mozilla to help us make %1$s better</string>
    <!-- Preference switch for marketing data collection -->
    <string name="preferences_marketing_data">Marketing data</string>
    <!-- Preference description for marketing data collection, parameter is the app name (e.g. Firefox) -->
    <string name="preferences_marketing_data_description">Shares data about what features you use in %1$s with Leanplum, our mobile marketing vendor.</string>
    <!-- Preference description for marketing data collection -->
    <string name="preferences_marketing_data_description2">Shares basic usage data with Adjust, our mobile marketing vendor</string>
    <!-- Title for studies preferences -->
    <string name="preference_experiments_2">Studies</string>
    <!-- Summary for studies preferences -->
    <string name="preference_experiments_summary_2">Allows Mozilla to install and run studies</string>
    <!-- Title for experiments preferences -->
    <string name="preference_experiments">Experiments</string>
    <!-- Summary for experiments preferences -->
    <string name="preference_experiments_summary">Allows Mozilla to install and collect data for experimental features</string>
    <!-- Preference switch for crash reporter -->
    <string name="preferences_crash_reporter">Crash reporter</string>
    <!-- Preference switch for Mozilla location service -->
    <string name="preferences_mozilla_location_service">Mozilla location service</string>
    <!-- Preference switch for app health report. The first parameter is the name of the application (For example: Fenix) -->
    <string name="preferences_fenix_health_report">%s health report</string>

    <!-- Turn On Sync Preferences -->
    <!-- Header of the Turn on Sync preference view -->
    <string name="preferences_sync">Turn on Sync</string>
    <!-- Preference for pairing -->
    <string name="preferences_sync_pair" moz:removedIn="95" tools:ignore="UnusedResources">Scan pairing code in desktop Firefox</string>
    <!-- Preference for account login -->
    <string name="preferences_sync_sign_in">Sign in</string>
    <!-- Preference for reconnecting to FxA sync -->
    <string name="preferences_sync_sign_in_to_reconnect">Sign in to reconnect</string>
    <!-- Preference for removing FxA account -->
    <string name="preferences_sync_remove_account">Remove account</string>

    <!-- Pairing Feature strings -->
    <!-- Instructions on how to access pairing -->
    <string name="pair_instructions_2"><![CDATA[Scan the QR code shown at <b>firefox.com/pair</b>]]></string>
    <!-- Button to open camera for pairing -->
    <string name="pair_open_camera">Open Camera</string>
    <!-- Button to cancel pairing -->
    <string name="pair_cancel">Cancel</string>

    <!-- Toolbar Preferences -->
    <!-- Preference for using top toolbar -->
    <string name="preference_top_toolbar">Top</string>
    <!-- Preference for using bottom toolbar -->
    <string name="preference_bottom_toolbar">Bottom</string>

    <!-- Theme Preferences -->
    <!-- Preference for using light theme -->
    <string name="preference_light_theme">Light</string>
    <!-- Preference for using dark theme -->
    <string name="preference_dark_theme">Dark</string>
    <!-- Preference for using using dark or light theme automatically set by battery -->
    <string name="preference_auto_battery_theme">Set by Battery Saver</string>
    <!-- Preference for using following device theme -->
    <string name="preference_follow_device_theme">Follow device theme</string>

    <!-- Gestures Preferences-->
    <!-- Preferences for using pull to refresh in a webpage -->
    <string name="preference_gestures_website_pull_to_refresh">Pull to refresh</string>
    <!-- Preference for using the dynamic toolbar -->
    <string name="preference_gestures_dynamic_toolbar">Scroll to hide toolbar</string>
    <!-- Preference for switching tabs by swiping horizontally on the toolbar -->
    <string name="preference_gestures_swipe_toolbar_switch_tabs">Swipe toolbar sideways to switch tabs</string>
    <!-- Preference for showing the opened tabs by swiping up on the toolbar-->
    <string name="preference_gestures_swipe_toolbar_show_tabs">Swipe toolbar up to open tabs</string>

    <!-- Library -->
    <!-- Option in Library to open Sessions page -->
    <string name="library_sessions">Sessions</string>
    <!-- Option in Library to open Screenshots page -->
    <string name="library_screenshots">Screenshots</string>
    <!-- Option in Library to open Downloads page -->
    <string name="library_downloads">Downloads</string>
    <!-- Option in library to open Bookmarks page -->
    <string name="library_bookmarks">Bookmarks</string>
    <!-- Option in library to open Desktop Bookmarks root page -->
    <string name="library_desktop_bookmarks_root">Desktop Bookmarks</string>
    <!-- Option in library to open Desktop Bookmarks "menu" page -->
    <string name="library_desktop_bookmarks_menu">Bookmarks Menu</string>
    <!-- Option in library to open Desktop Bookmarks "toolbar" page -->
    <string name="library_desktop_bookmarks_toolbar">Bookmarks Toolbar</string>
    <!-- Option in library to open Desktop Bookmarks "unfiled" page -->
    <string name="library_desktop_bookmarks_unfiled">Other Bookmarks</string>
    <!-- Option in Library to open History page -->
    <string name="library_history">History</string>
    <!-- Option in Library to open a new tab -->
    <string name="library_new_tab">New tab</string>
    <!-- Option in Library to find text in page -->
    <string name="library_find_in_page">Find in page</string>
    <!-- Option in Library to open Reading List -->
    <string name="library_reading_list">Reading List</string>
    <!-- Menu Item Label for Search in Library -->
    <string name="library_search">Search</string>
    <!-- Settings Page Title -->
    <string name="settings_title">Settings</string>
    <!-- Content description (not visible, for screen readers etc.): "Menu icon for items on a history item" -->
    <string name="content_description_history_menu">History item menu</string>
    <!-- Content description (not visible, for screen readers etc.): "Close button for library settings" -->
    <string name="content_description_close_button">Close</string>

    <!-- Text to show users they have one site in the history group section of the History fragment.
    %d is a placeholder for the number of sites in the group. -->
    <string name="history_search_group_site">%d site</string>
    <!-- Text to show users they have multiple sites in the history group section of the History fragment.
    %d is a placeholder for the number of sites in the group. -->
    <string name="history_search_group_sites">%d sites</string>

    <!-- Option in library for Recently Closed Tabs -->
    <string name="library_recently_closed_tabs">Recently closed tabs</string>
    <!-- Option in library to open Recently Closed Tabs page -->
    <string name="recently_closed_show_full_history">Show full history</string>
    <!-- Text to show users they have multiple tabs saved in the Recently Closed Tabs section of history.
    %d is a placeholder for the number of tabs selected. -->
    <string name="recently_closed_tabs">%d tabs</string>
    <!-- Text to show users they have one tab saved in the Recently Closed Tabs section of history.
    %d is a placeholder for the number of tabs selected. -->
    <string name="recently_closed_tab">%d tab</string>
    <!-- Recently closed tabs screen message when there are no recently closed tabs -->
    <string name="recently_closed_empty_message">No recently closed tabs here</string>

    <!-- Tab Management -->
    <!-- Title of preference for tabs management -->
    <string name="preferences_tabs">Tabs</string>
    <!-- Title of preference that allows a user to specify the tab view -->
    <string name="preferences_tab_view">Tab view</string>
    <!-- Option for a list tab view -->
    <string name="tab_view_list">List</string>
    <!-- Option for a grid tab view -->
    <string name="tab_view_grid">Grid</string>
    <!-- Option for search term tab groups -->
    <string name="tab_view_search_term_tab_groups">Search groups</string>
    <!-- Summary text for search term tab groups -->
    <string name="tab_view_search_term_tab_groups_summary">Group related sites together</string>
    <!-- Title of preference that allows a user to auto close tabs after a specified amount of time -->
    <string name="preferences_close_tabs">Close tabs</string>
    <!-- Option for auto closing tabs that will never auto close tabs, always allows user to manually close tabs -->
    <string name="close_tabs_manually">Never</string>
    <!-- Option for auto closing tabs that will auto close tabs after one day -->
    <string name="close_tabs_after_one_day">After one day</string>
    <!-- Option for auto closing tabs that will auto close tabs after one week -->
    <string name="close_tabs_after_one_week">After one week</string>
    <!-- Option for auto closing tabs that will auto close tabs after one month -->
    <string name="close_tabs_after_one_month">After one month</string>
    <!-- Title of preference that allows a user to specify the auto-close settings for open tabs -->
    <string name="preference_auto_close_tabs" tools:ignore="UnusedResources">Auto-close open tabs</string>

    <!-- Opening screen -->
    <!-- Title of a preference that allows a user to indicate after a specified amount of time when the app should start on the home screen -->
    <string name="preferences_start_on_home" moz:removedIn="94" tools:ignore="UnusedResources">Start on home</string>
    <!-- Title of a preference that allows a user to choose what screen to show after opening the app -->
    <string name="preferences_opening_screen">Opening screen</string>
    <!-- Option for starting on the home screen after after four hours or inactivity -->
    <string name="start_on_home_after_four_hours" moz:removedIn="94" tools:ignore="UnusedResources">After four hours</string>
    <!-- Option for always opening the homepage when re-opening the app -->
    <string name="opening_screen_homepage">Homepage</string>
    <!-- Option for always starting on the home screen -->
    <string name="start_on_home_always" moz:removedIn="94" tools:ignore="UnusedResources">Always</string>
    <!-- Option for always opening the user's last-open tab when re-opening the app -->
    <string name="opening_screen_last_tab">Last tab</string>
    <!-- Option for never starting on the home screen -->
    <string name="start_on_home_never" moz:removedIn="94" tools:ignore="UnusedResources">Never</string>
    <!-- Option for always opening the homepage when re-opening the app after four hours of inactivity -->
    <string name="opening_screen_after_four_hours_of_inactivity">Homepage after four hours of inactivity</string>
    <!-- Summary for tabs preference when auto closing tabs setting is set to manual close-->
    <string name="close_tabs_manually_summary">Close manually</string>
    <!-- Summary for tabs preference when auto closing tabs setting is set to auto close tabs after one day-->
    <string name="close_tabs_after_one_day_summary">Close after one day</string>
    <!-- Summary for tabs preference when auto closing tabs setting is set to auto close tabs after one week-->
    <string name="close_tabs_after_one_week_summary">Close after one week</string>
    <!-- Summary for tabs preference when auto closing tabs setting is set to auto close tabs after one month-->
    <string name="close_tabs_after_one_month_summary">Close after one month</string>

    <!-- Inactive tabs -->
    <!-- Category header of a preference that allows a user to enable or disable the inactive tabs feature -->
    <string name="preferences_inactive_tabs">Move old tabs to inactive</string>
    <!-- Title of inactive tabs preference -->
    <string name="preferences_inactive_tabs_title">Tabs you haven’t viewed for two weeks get moved to the inactive section.</string>

    <!-- Studies -->
    <!-- Title of the remove studies button -->
    <string name="studies_remove">Remove</string>
    <!-- Title of the active section on the studies list -->
    <string name="studies_active">Active</string>
    <!-- Description for studies, it indicates why Firefox use studies -->
    <string name="studies_description">Firefox may install and run studies from time to time.</string>
    <!-- Learn more link for studies, links to an article for more information about studies. -->
    <string name="studies_learn_more">Learn more</string>
    <!-- Dialog message shown after removing a study -->
    <string name="studies_restart_app">The application will quit to apply changes</string>
    <!-- Dialog button to confirm the removing a study. -->
    <string name="studies_restart_dialog_ok">OK</string>
    <!-- Dialog button text for canceling removing a study. -->
    <string name="studies_restart_dialog_cancel">Cancel</string>
    <!-- Toast shown after turning on/off studies preferences -->
    <string name="studies_toast_quit_application" tools:ignore="UnusedResources">Quitting the application to apply changes…</string>

    <!-- Sessions -->
    <!-- Title for the list of tabs -->
    <string name="tab_header_label">Open tabs</string>
    <!-- Title for the list of tabs in the current private session -->
    <string name="tabs_header_private_title">Private session</string>
    <!-- Title for the list of tabs in the current private session -->
    <string name="tabs_header_private_tabs_title">Private tabs</string>
    <!-- Title for the list of tabs in the synced tabs -->
    <string name="tabs_header_synced_tabs_title">Synced tabs</string>
    <!-- Content description (not visible, for screen readers etc.): Add tab button. Adds a news tab when pressed -->
    <string name="add_tab">Add tab</string>
    <!-- Content description (not visible, for screen readers etc.): Add tab button. Adds a news tab when pressed -->
    <string name="add_private_tab">Add private tab</string>
    <!-- Text for the new tab button to indicate adding a new private tab in the tab -->
    <string name="tab_drawer_fab_content">Private</string>
    <!-- Text for the new tab button to indicate syncing command on the synced tabs page -->
    <string name="tab_drawer_fab_sync">Sync</string>
    <!-- Text shown as the title of the open tab tray -->
    <string name="tab_tray_title">Open Tabs</string>
    <!-- Text shown in the menu for saving tabs to a collection -->
    <string name="tab_tray_menu_item_save">Save to collection</string>
    <!-- Text shown in the menu for the collection selector -->
    <string name="tab_tray_menu_select" moz:removedIn="95" tools:ignore="UnusedResources">Select</string>
    <!-- Text shown in the menu for sharing all tabs -->
    <string name="tab_tray_menu_item_share">Share all tabs</string>
    <!-- Text shown in the menu to view recently closed tabs -->
    <string name="tab_tray_menu_recently_closed">Recently closed tabs</string>
    <!-- Text shown in the tabs tray inactive tabs section -->
    <string name="tab_tray_inactive_recently_closed" tools:ignore="UnusedResources">Recently closed</string>
    <!-- Text shown in the menu to view account settings -->
    <string name="tab_tray_menu_account_settings">Account settings</string>
    <!-- Text shown in the menu to view tab settings -->
    <string name="tab_tray_menu_tab_settings">Tab settings</string>
    <!-- Text shown in the menu for closing all tabs -->
    <string name="tab_tray_menu_item_close">Close all tabs</string>
    <!-- Shortcut action to open new tab -->
    <string name="tab_tray_menu_open_new_tab">New tab</string>
    <!-- Shortcut action to open the home screen -->
    <string name="tab_tray_menu_home">Go home</string>
    <!-- Shortcut action to toggle private mode -->
    <string name="tab_tray_menu_toggle">Toggle tab mode</string>
    <!-- Text shown in the multiselect menu for bookmarking selected tabs. -->
    <string name="tab_tray_multiselect_menu_item_bookmark">Bookmark</string>
    <!-- Text shown in the multiselect menu for closing selected tabs. -->
    <string name="tab_tray_multiselect_menu_item_close">Close</string>
    <!-- Content description for tabs tray multiselect share button -->
    <string name="tab_tray_multiselect_share_content_description">Share selected tabs</string>
    <!-- Content description for tabs tray multiselect menu -->
    <string name="tab_tray_multiselect_menu_content_description">Selected tabs menu</string>
    <!-- Content description (not visible, for screen readers etc.): Removes tab from collection button. Removes the selected tab from collection when pressed -->
    <string name="remove_tab_from_collection">Remove tab from collection</string>
    <!-- Text for button to enter multiselect mode in tabs tray -->
    <string name="tabs_tray_select_tabs">Select tabs</string>
    <!-- Content description (not visible, for screen readers etc.): Close tab button. Closes the current session when pressed -->
    <string name="close_tab">Close tab</string>
    <!-- Content description (not visible, for screen readers etc.): Close tab <title> button. First parameter is tab title  -->
    <string name="close_tab_title">Close tab %s</string>
    <!-- Content description (not visible, for screen readers etc.): Opens the open tabs menu when pressed -->
    <string name="open_tabs_menu">Open tabs menu</string>
    <!-- Open tabs menu item to close all tabs -->
    <string name="tabs_menu_close_all_tabs">Close all tabs</string>
    <!-- Open tabs menu item to share all tabs -->
    <string name="tabs_menu_share_tabs">Share tabs</string>
    <!-- Open tabs menu item to save tabs to collection -->
    <string name="tabs_menu_save_to_collection1">Save tabs to collection</string>
    <!-- Content description (not visible, for screen readers etc.): Opens the tab menu when pressed -->
    <string name="tab_menu">Tab menu</string>
    <!-- Tab menu item to share the tab -->
    <string name="tab_share">Share tab</string>
    <!-- Button in the current session menu. Deletes the session when pressed -->
    <string name="current_session_delete">Delete</string>
    <!-- Button in the current session menu. Saves the session when pressed -->
    <string name="current_session_save">Save</string>
    <!-- Button in the current session menu. Opens the share menu when pressed -->
    <string name="current_session_share">Share</string>
    <!-- Content description (not visible, for screen readers etc.): Title icon for current session menu -->
    <string name="current_session_image">Current session image</string>
    <!-- Button to save the current set of tabs into a collection -->
    <string name="save_to_collection">Save to collection</string>
    <!-- Text for the menu button to delete a collection -->
    <string name="collection_delete">Delete collection</string>
    <!-- Text for the menu button to rename a collection -->
    <string name="collection_rename">Rename collection</string>
    <!-- Text for the button to open tabs of the selected collection -->
    <string name="collection_open_tabs">Open tabs</string>
    <!-- Hint for adding name of a collection -->
    <string name="collection_name_hint">Collection name</string>
	<!-- Text for the menu button to rename a top site -->
	<string name="rename_top_site">Rename</string>
	<!-- Text for the menu button to remove a top site -->
	<string name="remove_top_site">Remove</string>
    <!-- Text for the menu button to delete a top site from history -->
    <string name="delete_from_history">Delete from history</string>
    <!-- Postfix for private WebApp titles, placeholder is replaced with app name -->
    <string name="pwa_site_controls_title_private">%1$s (Private Mode)</string>
    <!-- Button in the current tab tray header in multiselect mode. Saved the selected tabs to a collection when pressed. -->
    <string name="tab_tray_save_to_collection">Save</string>
    <!-- Title text for the normal tabs header in the tabs tray which are not part of any tab grouping. -->
    <string name="tab_tray_header_title" moz:removedIn="94" tools:ignore="UnusedResources">Other</string>
    <!-- Title text for the normal tabs header in the tabs tray which are not part of any tab grouping. -->
    <string name="tab_tray_header_title_1">Other tabs</string>

    <!-- History -->
    <!-- Text for the button to clear all history -->
    <string name="history_delete_all">Delete history</string>
    <!-- Text for the dialog to confirm clearing all history -->
    <string name="history_delete_all_dialog">Are you sure you want to clear your history?</string>
    <!-- Text for the snackbar to confirm that multiple browsing history items has been deleted -->
    <string name="history_delete_multiple_items_snackbar">History Deleted</string>
    <!-- Text for the snackbar to confirm that a single browsing history item has been deleted. The first parameter is the shortened URL of the deleted history item. -->
    <string name="history_delete_single_item_snackbar">Deleted %1$s</string>
    <!-- Text for positive action to delete history in deleting history dialog -->
    <string name="history_clear_dialog">Clear</string>
    <!-- History overflow menu copy button -->
    <string name="history_menu_copy_button" moz:removedIn="94" tools:ignore="UnusedResources">Copy</string>
    <!-- History overflow menu share button -->
    <string name="history_menu_share_button" moz:removedIn="94" tools:ignore="UnusedResources">Share</string>
    <!-- History overflow menu open in new tab button -->
    <string name="history_menu_open_in_new_tab_button" moz:removedIn="94" tools:ignore="UnusedResources">Open in new tab</string>
    <!-- History overflow menu open in private tab button -->
    <string name="history_menu_open_in_private_tab_button" moz:removedIn="94" tools:ignore="UnusedResources">Open in private tab</string>
    <!-- Text for the button to delete a single history item -->
    <string name="history_delete_item" moz:removedIn="94" tools:ignore="UnusedResources">Delete</string>
    <!-- History multi select title in app bar
    The first parameter is the number of bookmarks selected -->
    <string name="history_multi_select_title">%1$d selected</string>
    <!-- Text for the button to clear selected history items. The first parameter
        is a digit showing the number of items you have selected -->
    <string name="history_delete_some">Delete %1$d items</string>
    <!-- Text for the header that groups the history for today -->
    <string name="history_today">Today</string>
    <!-- Text for the header that groups the history for yesterday -->
    <string name="history_yesterday">Yesterday</string>
    <!-- Text for the header that groups the history for last 24 hours -->
    <string name="history_24_hours">Last 24 hours</string>
    <!-- Text for the header that groups the history the past 7 days -->
    <string name="history_7_days">Last 7 days</string>
    <!-- Text for the header that groups the history the past 30 days -->
    <string name="history_30_days">Last 30 days</string>
    <!-- Text for the header that groups the history older than the last month -->
    <string name="history_older">Older</string>
    <!-- Text shown when no history exists -->
    <string name="history_empty_message">No history here</string>

    <!-- Downloads -->
    <!-- Text for the snackbar to confirm that multiple downloads items have been removed -->
    <string name="download_delete_multiple_items_snackbar_1">Downloads Removed</string>
    <!-- Text for the snackbar to confirm that a single download item has been removed. The first parameter is the name of the download item. -->
    <string name="download_delete_single_item_snackbar">Removed %1$s</string>
    <!-- Text shown when no download exists -->
    <string name="download_empty_message_1">No downloaded files</string>
    <!-- History multi select title in app bar
    The first parameter is the number of downloads selected -->
    <string name="download_multi_select_title">%1$d selected</string>
    <!-- History overflow menu open in new tab button -->
    <string name="download_menu_open">Open</string>
    <!-- Text for the button to remove a single download item -->
    <string name="download_delete_item_1">Remove</string>


    <!-- Crashes -->
    <!-- Title text displayed on the tab crash page. This first parameter is the name of the application (For example: Fenix) -->
    <string name="tab_crash_title_2">Sorry. %1$s can’t load that page.</string>
    <!-- Description text displayed on the tab crash page -->
    <string name="tab_crash_description">You can attempt to restore or close this tab below.</string>
    <!-- Send crash report checkbox text on the tab crash page -->
    <string name="tab_crash_send_report">Send crash report to Mozilla</string>
    <!-- Close tab button text on the tab crash page -->
    <string name="tab_crash_close">Close tab</string>
    <!-- Restore tab button text on the tab crash page -->
    <string name="tab_crash_restore">Restore tab</string>

    <!-- Content Description for session item menu button -->
    <string name="content_description_session_menu">Session options</string>

    <!-- Content Description for session item share button -->
    <string name="content_description_session_share">Share session</string>

    <!-- Bookmarks -->
    <!-- Content description for bookmarks library menu -->
    <string name="bookmark_menu_content_description">Bookmark menu</string>
    <!-- Screen title for editing bookmarks -->
    <string name="bookmark_edit" moz:removedIn="95" tools:ignore="UnusedResources">Edit bookmark</string>
    <!-- Screen title for selecting a bookmarks folder -->
    <string name="bookmark_select_folder">Select folder</string>
    <!-- Confirmation message for a dialog confirming if the user wants to delete the selected folder -->
    <string name="bookmark_delete_folder_confirmation_dialog">Are you sure you want to delete this folder?</string>
    <!-- Confirmation message for a dialog confirming if the user wants to delete multiple items including folders. Parameter will be replaced by app name. -->
    <string name="bookmark_delete_multiple_folders_confirmation_dialog">%s will delete the selected items.</string>
    <!-- Snackbar title shown after a folder has been deleted. This first parameter is the name of the deleted folder -->
    <string name="bookmark_delete_folder_snackbar">Deleted %1$s</string>
    <!-- Screen title for adding a bookmarks folder -->
    <string name="bookmark_add_folder">Add folder</string>
    <!-- Snackbar title shown after a bookmark has been created. -->
    <string name="bookmark_saved_snackbar">Bookmark saved!</string>
    <!-- Snackbar edit button shown after a bookmark has been created. -->
    <string name="edit_bookmark_snackbar_action">EDIT</string>
    <!-- Bookmark overflow menu edit button -->
    <string name="bookmark_menu_edit_button">Edit</string>
    <!-- Bookmark overflow menu select button -->
    <string name="bookmark_menu_select_button">Select</string>
    <!-- Bookmark overflow menu copy button -->
    <string name="bookmark_menu_copy_button">Copy</string>
    <!-- Bookmark overflow menu share button -->
    <string name="bookmark_menu_share_button">Share</string>
    <!-- Bookmark overflow menu open in new tab button -->
    <string name="bookmark_menu_open_in_new_tab_button">Open in new tab</string>
    <!-- Bookmark overflow menu open in private tab button -->
    <string name="bookmark_menu_open_in_private_tab_button">Open in private tab</string>
    <!-- Bookmark overflow menu delete button -->
    <string name="bookmark_menu_delete_button">Delete</string>
    <!--Bookmark overflow menu save button -->
    <string name="bookmark_menu_save_button">Save</string>
    <!-- Bookmark multi select title in app bar
     The first parameter is the number of bookmarks selected -->
    <string name="bookmarks_multi_select_title">%1$d selected</string>
    <!-- Bookmark editing screen title -->
    <string name="edit_bookmark_fragment_title">Edit bookmark</string>
    <!-- Bookmark folder editing screen title -->
    <string name="edit_bookmark_folder_fragment_title">Edit folder</string>
    <!-- Bookmark sign in button message -->
    <string name="bookmark_sign_in_button">Sign in to see synced bookmarks</string>
    <!-- Bookmark URL editing field label -->
    <string name="bookmark_url_label">URL</string>
    <!-- Bookmark FOLDER editing field label -->
    <string name="bookmark_folder_label">FOLDER</string>
    <!-- Bookmark NAME editing field label -->
    <string name="bookmark_name_label">NAME</string>
    <!-- Bookmark add folder screen title -->
    <string name="bookmark_add_folder_fragment_label">Add folder</string>
    <!-- Bookmark select folder screen title -->
    <string name="bookmark_select_folder_fragment_label">Select folder</string>
    <!-- Bookmark editing error missing title -->
    <string name="bookmark_empty_title_error">Must have a title</string>
    <!-- Bookmark editing error missing or improper URL -->
    <string name="bookmark_invalid_url_error">Invalid URL</string>
    <!-- Bookmark screen message for empty bookmarks folder -->
    <string name="bookmarks_empty_message">No bookmarks here</string>
    <!-- Bookmark snackbar message on deletion
     The first parameter is the host part of the URL of the bookmark deleted, if any -->
    <string name="bookmark_deletion_snackbar_message">Deleted %1$s</string>
    <!-- Bookmark snackbar message on deleting multiple bookmarks not including folders-->
    <string name="bookmark_deletion_multiple_snackbar_message_2">Bookmarks deleted</string>
    <!-- Bookmark snackbar message on deleting multiple bookmarks including folders-->
    <string name="bookmark_deletion_multiple_snackbar_message_3">Deleting selected folders</string>
    <!-- Bookmark undo button for deletion snackbar action -->
    <string name="bookmark_undo_deletion">UNDO</string>

    <!-- Site Permissions -->
    <!-- Site permissions preferences header -->
    <string name="permissions_header">Permissions</string>
    <!-- Button label that take the user to the Android App setting -->
    <string name="phone_feature_go_to_settings">Go to Settings</string>
    <!-- Content description (not visible, for screen readers etc.): Quick settings sheet
        to give users access to site specific information / settings. For example:
        Secure settings status and a button to modify site permissions -->
    <string name="quick_settings_sheet">Quick settings sheet</string>
    <!-- Label that indicates that this option it the recommended one -->
    <string name="phone_feature_recommended">Recommended</string>
    <!-- button that allows editing site permissions settings -->
    <string name="quick_settings_sheet_manage_site_permissions">Manage site permissions</string>
    <!-- Button label for clearing all the information of site permissions-->
    <string name="clear_permissions">Clear permissions</string>
    <!-- Button label for clearing a site permission-->
    <string name="clear_permission">Clear permission</string>
    <!-- Button label for clearing all the information on all sites-->
    <string name="clear_permissions_on_all_sites">Clear permissions on all sites</string>
    <!-- Preference for altering video and audio autoplay for all websites -->
    <string name="preference_browser_feature_autoplay">Autoplay</string>
    <!-- Preference for altering the camera access for all websites -->
    <string name="preference_phone_feature_camera">Camera</string>
    <!-- Preference for altering the microphone access for all websites -->
    <string name="preference_phone_feature_microphone">Microphone</string>
    <!-- Preference for altering the location access for all websites -->
    <string name="preference_phone_feature_location">Location</string>
    <!-- Preference for altering the notification access for all websites -->
    <string name="preference_phone_feature_notification">Notification</string>
    <!-- Preference for altering the persistent storage access for all websites -->
    <string name="preference_phone_feature_persistent_storage">Persistent Storage</string>
    <!-- Preference for altering the EME access for all websites -->
    <string name="preference_phone_feature_media_key_system_access">DRM-controlled content</string>
    <!-- Label that indicates that a permission must be asked always -->
    <string name="preference_option_phone_feature_ask_to_allow">Ask to allow</string>
    <!-- Label that indicates that a permission must be blocked -->
    <string name="preference_option_phone_feature_blocked">Blocked</string>
    <!-- Label that indicates that a permission must be allowed -->
    <string name="preference_option_phone_feature_allowed">Allowed</string>
    <!--Label that indicates a permission is by the Android OS-->
    <string name="phone_feature_blocked_by_android">Blocked by Android</string>
    <!-- Preference for showing a list of websites that the default configurations won't apply to them -->
    <string name="preference_exceptions">Exceptions</string>
    <!-- Summary of tracking protection preference if tracking protection is set to on -->
    <string name="tracking_protection_on">On</string>
    <!-- Summary of tracking protection preference if tracking protection is set to off -->
    <string name="tracking_protection_off">Off</string>
    <!-- Label for global setting that indicates that all video and audio autoplay is allowed -->
    <string name="preference_option_autoplay_allowed2">Allow audio and video</string>
    <!-- Label for site specific setting that indicates that all video and audio autoplay is allowed -->
    <string name="quick_setting_option_autoplay_allowed">Allow audio and video</string>
    <!-- Label that indicates that video and audio autoplay is only allowed over Wi-Fi -->
    <string name="preference_option_autoplay_allowed_wifi_only2">Block audio and video on cellular data only</string>
    <!-- Subtext that explains 'autoplay on Wi-Fi only' option -->
    <string name="preference_option_autoplay_allowed_wifi_subtext">Audio and video will play on Wi-Fi</string>
    <!-- Label for global setting that indicates that video autoplay is allowed, but audio autoplay is blocked -->
    <string name="preference_option_autoplay_block_audio2">Block audio only</string>
    <!-- Label for site specific setting that indicates that video autoplay is allowed, but audio autoplay is blocked -->
    <string name="quick_setting_option_autoplay_block_audio">Block audio only</string>
    <!-- Label for global setting that indicates that all video and audio autoplay is blocked -->
    <string name="preference_option_autoplay_blocked3">Block audio and video</string>
    <!-- Label for site specific setting that indicates that all video and audio autoplay is blocked -->
    <string name="quick_setting_option_autoplay_blocked">Block audio and video</string>
    <!-- Summary of delete browsing data on quit preference if it is set to on -->
    <string name="delete_browsing_data_quit_on">On</string>
    <!-- Summary of delete browsing data on quit preference if it is set to off -->
    <string name="delete_browsing_data_quit_off">Off</string>
    <!-- Summary of studies preference if it is set to on -->
    <string name="studies_on">On</string>
    <!-- Summary of studies data on quit preference if it is set to off -->
    <string name="studies_off">Off</string>

    <!-- Collections -->
    <!-- Collections header on home fragment -->
    <string name="collections_header">Collections</string>
    <!-- Content description (not visible, for screen readers etc.): Opens the collection menu when pressed -->
    <string name="collection_menu_button_content_description">Collection menu</string>
    <!-- Label to describe what collections are to a new user without any collections -->
    <string name="no_collections_description2">Collect the things that matter to you.\nGroup together similar searches, sites, and tabs for quick access later.</string>
    <!-- Title for the "select tabs" step of the collection creator -->
    <string name="create_collection_select_tabs">Select Tabs</string>
    <!-- Title for the "select collection" step of the collection creator -->
    <string name="create_collection_select_collection">Select collection</string>
    <!-- Title for the "name collection" step of the collection creator -->
    <string name="create_collection_name_collection">Name collection</string>
    <!-- Button to add new collection for the "select collection" step of the collection creator -->
    <string name="create_collection_add_new_collection">Add new collection</string>
    <!-- Button to select all tabs in the "select tabs" step of the collection creator -->
    <string name="create_collection_select_all">Select all</string>
    <!-- Button to deselect all tabs in the "select tabs" step of the collection creator -->
    <string name="create_collection_deselect_all">Deselect all</string>
    <!-- Text to prompt users to select the tabs to save in the "select tabs" step of the collection creator -->
    <string name="create_collection_save_to_collection_empty">Select tabs to save</string>
    <!-- Text to show users how many tabs they have selected in the "select tabs" step of the collection creator.
     %d is a placeholder for the number of tabs selected. -->
    <string name="create_collection_save_to_collection_tabs_selected">%d tabs selected</string>
    <!-- Text to show users they have one tab selected in the "select tabs" step of the collection creator.
    %d is a placeholder for the number of tabs selected. -->
    <string name="create_collection_save_to_collection_tab_selected">%d tab selected</string>
    <!-- Text shown in snackbar when multiple tabs have been saved in a collection -->
    <string name="create_collection_tabs_saved">Tabs saved!</string>
    <!-- Text shown in snackbar when one or multiple tabs have been saved in a new collection -->
    <string name="create_collection_tabs_saved_new_collection">Collection saved!</string>
    <!-- Text shown in snackbar when one tab has been saved in a collection -->
    <string name="create_collection_tab_saved">Tab saved!</string>
    <!-- Content description (not visible, for screen readers etc.): button to close the collection creator -->
    <string name="create_collection_close">Close</string>
    <!-- Button to save currently selected tabs in the "select tabs" step of the collection creator-->
    <string name="create_collection_save">Save</string>
    <!-- Snackbar action to view the collection the user just created or updated -->
    <string name="create_collection_view">View</string>

    <!-- Default name for a new collection in "name new collection" step of the collection creator. %d is a placeholder for the number of collections-->
    <string name="create_collection_default_name">Collection %d</string>

    <!-- Share -->
    <!-- Share screen header -->
    <string name="share_header">Send and Share</string>
    <!-- Share screen header -->
    <string name="share_header_2">Share</string>
    <!-- Content description (not visible, for screen readers etc.):
        "Share" button. Opens the share menu when pressed. -->
    <string name="share_button_content_description">Share</string>
    <!-- Sub-header in the dialog to share a link to another app -->
    <string name="share_link_subheader">Share a link</string>
    <!-- Sub-header in the dialog to share a link to another sync device -->
    <string name="share_device_subheader">Send to device</string>
    <!-- Sub-header in the dialog to share a link to an app from the full list -->
    <string name="share_link_all_apps_subheader">All actions</string>
    <!-- Sub-header in the dialog to share a link to an app from the most-recent sorted list -->
    <string name="share_link_recent_apps_subheader">Recently used</string>
    <!-- An option from the three dot menu to into sync -->
    <string name="sync_menu_sign_in">Sign in to sync</string>
    <!-- An option from the share dialog to sign into sync -->
    <string name="sync_sign_in">Sign in to Sync</string>
    <!-- An option from the share dialog to send link to all other sync devices -->
    <string name="sync_send_to_all">Send to all devices</string>
    <!-- An option from the share dialog to reconnect to sync -->
    <string name="sync_reconnect">Reconnect to Sync</string>
    <!-- Text displayed when sync is offline and cannot be accessed -->
    <string name="sync_offline">Offline</string>
    <!-- An option to connect additional devices -->
    <string name="sync_connect_device">Connect another device</string>
    <!-- The dialog text shown when additional devices are not available -->
    <string name="sync_connect_device_dialog">To send a tab, sign in to Firefox on at least one other device.</string>
    <!-- Confirmation dialog button -->
    <string name="sync_confirmation_button">Got it</string>
    <!-- Share error message -->
    <string name="share_error_snackbar">Cannot share to this app</string>
    <!-- Add new device screen title -->
    <string name="sync_add_new_device_title">Send to device</string>
    <!-- Text for the warning message on the Add new device screen -->
    <string name="sync_add_new_device_message">No Devices Connected</string>
    <!-- Text for the button to learn about sending tabs -->
    <string name="sync_add_new_device_learn_button">Learn About Sending Tabs…</string>
    <!-- Text for the button to connect another device -->
    <string name="sync_add_new_device_connect_button">Connect Another Device…</string>

    <!-- Notifications -->
    <!-- The user visible name of the "notification channel" (Android 8+ feature) for the ongoing notification shown while a browsing session is active. -->
    <string name="notification_pbm_channel_name">Private browsing session</string>
    <!-- Text shown in the notification that pops up to remind the user that a private browsing session is active. -->
    <string name="notification_pbm_delete_text">Delete private tabs</string>
    <!-- Text shown in the notification that pops up to remind the user that a private browsing session is active. -->
    <string name="notification_pbm_delete_text_2">Close private tabs</string>
    <!-- Notification action to open Fenix and resume the current browsing session. -->
    <string name="notification_pbm_action_open">Open</string>
    <!-- Notification action to delete all current private browsing sessions AND switch to Fenix (bring it to the foreground) -->
    <string name="notification_pbm_action_delete_and_open">Delete and Open</string>
    <!-- Name of the "Powered by Fenix" notification channel. Displayed in the "App notifications" system settings for the app -->
    <string name="notification_powered_by_channel_name">Powered By</string>
    <!-- Name of the marketing notification channel. Displayed in the "App notifications" system settings for the app -->
    <string name="notification_marketing_channel_name">Marketing</string>
    <!-- Title shown in the notification that pops up to remind the user to set fenix as default browser.
    %1$s is a placeholder that will be replaced by the app name (Fenix). -->
    <string name="notification_default_browser_title">%1$s is fast and private</string>
    <!-- Text shown in the notification that pops up to remind the user to set fenix as default browser.
    %1$s is a placeholder that will be replaced by the app name (Fenix). -->
    <string name="notification_default_browser_text">Make %1$s your default browser</string>

    <!-- Snackbar -->
    <!-- Text shown in snackbar when user deletes a collection -->
    <string name="snackbar_collection_deleted">Collection deleted</string>
    <!-- Text shown in snackbar when user renames a collection -->
    <string name="snackbar_collection_renamed">Collection renamed</string>
    <!-- Text shown in snackbar when user deletes a tab -->
    <string name="snackbar_tab_deleted">Tab deleted</string>
    <!-- Text shown in snackbar when user deletes all tabs -->
    <string name="snackbar_tabs_deleted">Tabs deleted</string>
    <!-- Text shown in snackbar when user closes a tab -->
    <string name="snackbar_tab_closed">Tab closed</string>
    <!-- Text shown in snackbar when user closes all tabs -->
    <string name="snackbar_tabs_closed">Tabs closed</string>
    <!-- Text shown in snackbar when user closes tabs -->
    <string name="snackbar_message_tabs_closed">Tabs closed!</string>
    <!-- Text shown in snackbar when user bookmarks a list of tabs -->
    <string name="snackbar_message_bookmarks_saved">Bookmarks saved!</string>
    <!-- Text shown in snackbar action for viewing bookmarks -->
    <string name="snackbar_message_bookmarks_view">View</string>
    <!-- Text shown in snackbar when user adds a site to top sites -->
    <string name="snackbar_added_to_top_sites">Added to top sites!</string>
    <!-- Text shown in snackbar when user closes a private tab -->
    <string name="snackbar_private_tab_closed">Private tab closed</string>
    <!-- Text shown in snackbar when user closes all private tabs -->
    <string name="snackbar_private_tabs_closed">Private tabs closed</string>
    <!-- Text shown in snackbar when user deletes all private tabs -->
    <string name="snackbar_private_tabs_deleted">Private tabs deleted</string>
    <!-- Text shown in snackbar to undo deleting a tab, top site or collection -->
    <string name="snackbar_deleted_undo">UNDO</string>
    <!-- Text shown in snackbar when user removes a top site -->
    <string name="snackbar_top_site_removed">Site removed</string>
    <!-- Text for action to undo deleting a tab or collection shown in a11y dialog -->
    <string name="a11y_dialog_deleted_undo">Undo</string>
    <!-- Text for action to confirm deleting a tab or collection shown in a11y dialog -->
    <string name="a11y_dialog_deleted_confirm">Confirm</string>
    <!-- QR code scanner prompt which appears after scanning a code, but before navigating to it
        First parameter is the name of the app, second parameter is the URL or text scanned-->
    <string name="qr_scanner_confirmation_dialog_message">Allow %1$s to open %2$s</string>
    <!-- QR code scanner prompt dialog positive option to allow navigation to scanned link -->
    <string name="qr_scanner_dialog_positive">ALLOW</string>
    <!-- QR code scanner prompt dialog positive option to deny navigation to scanned link -->
    <string name="qr_scanner_dialog_negative">DENY</string>
    <!-- QR code scanner prompt dialog error message shown when a hostname does not contain http or https. -->
    <string name="qr_scanner_dialog_invalid">Web address not valid.</string>
    <!-- QR code scanner prompt dialog positive option when there is an error -->
    <string name="qr_scanner_dialog_invalid_ok">OK</string>
    <!-- Tab collection deletion prompt dialog message. Placeholder will be replaced with the collection name -->
    <string name="tab_collection_dialog_message">Are you sure you want to delete %1$s?</string>
    <!-- Collection and tab deletion prompt dialog message. This will show when the last tab from a collection is deleted -->
    <string name="delete_tab_and_collection_dialog_message">Deleting this tab will delete the entire collection. You can create new collections at any time.</string>
    <!-- Collection and tab deletion prompt dialog title. Placeholder will be replaced with the collection name. This will show when the last tab from a collection is deleted -->
    <string name="delete_tab_and_collection_dialog_title">Delete %1$s?</string>
    <!-- Tab collection deletion prompt dialog option to delete the collection -->
    <string name="tab_collection_dialog_positive">Delete</string>
    <!-- Tab collection deletion prompt dialog option to cancel deleting the collection -->
    <string name="tab_collection_dialog_negative" moz:removedIn="93" tools:ignore="UnusedResources">Cancel</string>
    <!-- Text displayed in a notification when the user enters full screen mode -->
    <string name="full_screen_notification">Entering full screen mode</string>
    <!-- Message for copying the URL via long press on the toolbar -->
    <string name="url_copied">URL copied</string>
    <!-- Sample text for accessibility font size -->
    <string name="accessibility_text_size_sample_text_1">This is sample text. It is here to show how text will appear when you increase or decrease the size with this setting.</string>
    <!-- Summary for Accessibility Text Size Scaling Preference -->
    <string name="preference_accessibility_text_size_summary">Make text on websites larger or smaller</string>
    <!-- Title for Accessibility Text Size Scaling Preference -->
    <string name="preference_accessibility_font_size_title">Font Size</string>

    <!-- Title for Accessibility Text Automatic Size Scaling Preference -->
    <string name="preference_accessibility_auto_size_2">Automatic font sizing</string>
    <!-- Summary for Accessibility Text Automatic Size Scaling Preference -->
    <string name="preference_accessibility_auto_size_summary">Font size will match your Android settings. Disable to manage font size here.</string>

    <!-- Title for the Delete browsing data preference -->
    <string name="preferences_delete_browsing_data">Delete browsing data</string>
    <!-- Title for the tabs item in Delete browsing data -->
    <string name="preferences_delete_browsing_data_tabs_title_2">Open tabs</string>
    <!-- Subtitle for the tabs item in Delete browsing data, parameter will be replaced with the number of open tabs -->
    <string name="preferences_delete_browsing_data_tabs_subtitle">%d tabs</string>
    <!-- Title for the data and history items in Delete browsing data -->
    <string name="preferences_delete_browsing_data_browsing_data_title">Browsing history and site data</string>
    <!-- Subtitle for the data and history items in delete browsing data, parameter will be replaced with the
        number of history items the user has -->
    <string name="preferences_delete_browsing_data_browsing_data_subtitle">%d addresses</string>
    <!-- Title for history items in Delete browsing data -->
    <string name="preferences_delete_browsing_data_browsing_history_title">History</string>
    <!-- Subtitle for the history items in delete browsing data, parameter will be replaced with the
        number of history pages the user has -->
    <string name="preferences_delete_browsing_data_browsing_history_subtitle">%d pages</string>
    <!-- Title for the cookies item in Delete browsing data -->
    <string name="preferences_delete_browsing_data_cookies">Cookies</string>
    <!-- Subtitle for the cookies item in Delete browsing data -->
    <string name="preferences_delete_browsing_data_cookies_subtitle">You’ll be logged out of most sites</string>
    <!-- Title for the cached images and files item in Delete browsing data -->
    <string name="preferences_delete_browsing_data_cached_files">Cached images and files</string>
    <!-- Subtitle for the cached images and files item in Delete browsing data -->
    <string name="preferences_delete_browsing_data_cached_files_subtitle">Frees up storage space</string>
    <!-- Title for the site permissions item in Delete browsing data -->
    <string name="preferences_delete_browsing_data_site_permissions">Site permissions</string>
    <!-- Title for the downloads item in Delete browsing data -->
    <string name="preferences_delete_browsing_data_downloads">Downloads</string>
    <!-- Text for the button to delete browsing data -->
    <string name="preferences_delete_browsing_data_button">Delete browsing data</string>
    <!-- Title for the Delete browsing data on quit preference -->
    <string name="preferences_delete_browsing_data_on_quit">Delete browsing data on quit</string>
    <!-- Summary for the Delete browsing data on quit preference. "Quit" translation should match delete_browsing_data_on_quit_action translation. -->
    <string name="preference_summary_delete_browsing_data_on_quit">Automatically deletes browsing data when you select "Quit" from the main menu</string>
    <!-- Summary for the Delete browsing data on quit preference. "Quit" translation should match delete_browsing_data_on_quit_action translation. -->
    <string name="preference_summary_delete_browsing_data_on_quit_2">Automatically deletes browsing data when you select \"Quit\" from the main menu</string>
    <!-- Action item in menu for the Delete browsing data on quit feature -->
    <string name="delete_browsing_data_on_quit_action">Quit</string>

    <!-- Dialog message to the user asking to delete browsing data. -->
    <string name="delete_browsing_data_prompt_message">This will delete all of your browsing data.</string>
    <!-- Dialog message to the user asking to delete browsing data. Parameter will be replaced by app name. -->
    <string name="delete_browsing_data_prompt_message_3">%s will delete the selected browsing data.</string>
    <!-- Text for the cancel button for the data deletion dialog -->
    <string name="delete_browsing_data_prompt_cancel">Cancel</string>
    <!-- Text for the allow button for the data deletion dialog -->
    <string name="delete_browsing_data_prompt_allow">Delete</string>
    <!-- Text for the snackbar confirmation that the data was deleted -->
    <string name="preferences_delete_browsing_data_snackbar">Browsing data deleted</string>
    <!-- Text for the snackbar to show the user that the deletion of browsing data is in progress -->
    <string name="deleting_browsing_data_in_progress">Deleting browsing data&#8230;</string>

    <!-- Tips -->
    <!-- text for firefox preview moving tip header "Firefox Preview" and "Firefox Nightly" are intentionally hardcoded -->
    <string name="tip_firefox_preview_moved_header">Firefox Preview is now Firefox Nightly</string>
    <!-- text for firefox preview moving tip description -->
    <string name="tip_firefox_preview_moved_description">
        Firefox Nightly gets updated every night and has experimental new features.
        However, it may be less stable. Download our beta browser for a more stable experience.</string>
    <!-- text for firefox preview moving tip button. "Firefox for Android Beta" is intentionally hardcoded -->
    <string name="tip_firefox_preview_moved_button_2">Get Firefox for Android Beta</string>

    <!-- text for firefox preview moving tip header. "Firefox Nightly" is intentionally hardcoded -->
    <string name="tip_firefox_preview_moved_header_preview_installed">Firefox Nightly has moved</string>
    <!-- text for firefox preview moving tip description -->
    <string name="tip_firefox_preview_moved_description_preview_installed">
        This app will no longer receive security updates. Stop using this app and switch to the new Nightly.
        \n\nTo transfer your bookmarks, logins, and history to another app, create a Firefox account.</string>
    <!-- text for firefox preview moving tip button  -->
    <string name="tip_firefox_preview_moved_button_preview_installed">Switch to the new Nightly</string>

    <!-- text for firefox preview moving tip header. "Firefox Nightly" is intentionally hardcoded -->
    <string name="tip_firefox_preview_moved_header_preview_not_installed">Firefox Nightly has moved</string>
    <!-- text for firefox preview moving tip description -->
    <string name="tip_firefox_preview_moved_description_preview_not_installed">
        This app will no longer receive security updates. Get the new Nightly and stop using this app.
        \n\nTo transfer your bookmarks, logins, and history to another app, create a Firefox account.</string>
    <!-- text for firefox preview moving tip button  -->
    <string name="tip_firefox_preview_moved_button_preview_not_installed">Get the new Nightly</string>

    <!-- Onboarding -->
    <!-- Text for onboarding welcome message
    The first parameter is the name of the app (e.g. Firefox Preview) -->
    <string name="onboarding_header">Welcome to %s!</string>
    <!-- text for the Firefox Accounts section header -->
    <string name="onboarding_fxa_section_header">Already have an account?</string>
    <!-- text for the "What's New" onboarding card header -->
    <string name="onboarding_whats_new_header1" moz:removedIn="94" tools:ignore="UnusedResources">See what’s new</string>
    <!-- text for the "what's new" onboarding card description
    The first parameter is the short name of the app (e.g. Firefox) -->
    <string name="onboarding_whats_new_description" moz:removedIn="94" tools:ignore="UnusedResources">Have questions about the redesigned %s? Want to know what’s changed?</string>
    <!-- text for underlined clickable link that is part of "what's new" onboarding card description that links to an FAQ -->
    <string name="onboarding_whats_new_description_linktext" moz:removedIn="94" tools:ignore="UnusedResources">Get answers here</string>
    <!-- text for the Firefox account onboarding sign in card header. The word "Firefox" should not be translated -->
    <string name="onboarding_account_sign_in_header_1">Sync Firefox between devices</string>
    <!-- Text for the button to learn more about signing in to your Firefox account -->
    <string name="onboarding_manual_sign_in_description">Bring bookmarks, history, and passwords to Firefox on this device.</string>
    <!-- text for the firefox account onboarding card header when we detect you're already signed in to
        another Firefox browser. (The word `Firefox` should not be translated)
        The first parameter is the email of the detected user's account -->
    <string name="onboarding_firefox_account_auto_signin_header_3">You are signed in as %s on another Firefox browser on this device. Would you like to sign in with this account?</string>
    <!-- text for the button to confirm automatic sign-in -->
    <string name="onboarding_firefox_account_auto_signin_confirm">Yes, sign me in</string>
    <!-- text for the automatic sign-in button while signing in is in process -->
    <string name="onboarding_firefox_account_signing_in">Signing in&#8230;</string>
    <!-- text for the button to manually sign into Firefox account. -->
    <string name="onboarding_firefox_account_sign_in_1">Sign up</string>
    <!-- text for the button to stay signed out when presented with an option to automatically sign-in. -->
    <string name="onboarding_firefox_account_stay_signed_out">Stay signed out</string>
    <!-- text to display in the snackbar once account is signed-in -->
    <string name="onboarding_firefox_account_sync_is_on">Sync is on</string>
    <!-- text to display in the snackbar if automatic sign-in fails. user may try again -->
    <string name="onboarding_firefox_account_automatic_signin_failed">Failed to sign-in</string>
    <!-- text for the tracking protection onboarding card header -->
    <string name="onboarding_tracking_protection_header_3">Always-on privacy</string>
    <!-- text for the tracking protection card description. 'Firefox' intentionally hardcoded here -->
    <string name="onboarding_tracking_protection_description_3">Firefox automatically stops companies from secretly following you around the web.</string>
    <!-- text for tracking protection radio button option for standard level of blocking -->
    <string name="onboarding_tracking_protection_standard_button_2">Standard (default)</string>
    <!-- text for standard blocking option button description -->
    <string name="onboarding_tracking_protection_standard_button_description_3">Balanced for privacy and performance. Pages load normally.</string>
    <!-- text for tracking protection radio button option for strict level of blocking -->
    <string name="onboarding_tracking_protection_strict_button">Strict (recommended)</string>
    <!-- text for tracking protection radio button option for strict level of blocking -->
    <string name="onboarding_tracking_protection_strict_option">Strict</string>
    <!-- text for strict blocking option button description -->
    <string name="onboarding_tracking_protection_strict_button_description_2">Blocks more trackers, ads, and popups. Pages load faster, but some functionality might not work.</string>
    <!-- text for the tabs tray layout onboarding card header -->
    <string name="onboarding_tabs_layout_header">Choose your tabs tray layout</string>
    <!-- text for the tabs tray layout card description-->
    <string name="onboarding_tabs_tray_layout_description">Pick either the old Firefox (Fennec) style tabs screen or the new and fancy (Fenix) style tabs tray.</string>
    <!-- text for old Fennec style tab screen layout -->
    <string name="onboarding_tabs_tray_fennec_layout_button">Old Fennec style (default)</string>
    <!-- text for old Fennec style description -->
    <string name="onboarding_tabs_tray_fennec_layout_description">Clicking the tab count on the toolbar will show you a tabs screen with a layout similar to the previous (Fennec) version of Firefox.</string>
    <!-- text for Fenix style tab tray layout -->
    <string name="onboarding_tabs_tray_fenix_layout_button">New Fenix style</string>
    <!-- text for strict blocking option button description -->
    <string name="onboarding_tabs_tray_fenix_layout_description">Clicking the tab count on the toolbar will show you a new tabs tray layout from the Fenix version of Firefox.</string>
    <!-- text for the toolbar position card header
        In English this is an idiom for "choose a side as in an argument or fight"
        but it is ok to make this more literally about "choosing a position in a physical space -->
    <string name="onboarding_toolbar_position_header">Take a position</string>
    <string name="onboarding_tracking_protection_strict_button_description_3">Blocks more trackers so pages load faster, but some on-page functionality may break.</string>
    <!-- text for the toolbar position card header  -->
    <string name="onboarding_toolbar_placement_header_1">Pick your toolbar placement</string>
    <!-- text for the toolbar position card description -->
    <string name="onboarding_toolbar_placement_description_1">Put the toolbar within easy reach. Keep it on the bottom, or move it to the top.</string>
    <!-- text for the private browsing onboarding card header -->
    <string name="onboarding_private_browsing_header" moz:removedIn="94" tools:ignore="UnusedResources">Browse privately</string>
    <!-- text for the private browsing onboarding card description
    The first parameter is an icon that represents private browsing -->
    <string name="onboarding_private_browsing_description1" moz:removedIn="94" tools:ignore="UnusedResources">Open a private tab once: Tap the %s icon.</string>
    <!-- text for the private browsing onboarding card description, explaining how to always using private browsing -->
    <string name="onboarding_private_browsing_always_description" moz:removedIn="94" tools:ignore="UnusedResources">Open private tabs every time: Update your private browsing settings.</string>
    <!-- text for the private browsing onbording card button, that launches settings -->
    <string name="onboarding_private_browsing_button" moz:removedIn="94" tools:ignore="UnusedResources">Open settings</string>
    <!-- text for the privacy notice onboarding card header -->
    <string name="onboarding_privacy_notice_header">Your privacy</string>
    <!-- text for the privacy notice onboarding card description
    The first parameter is the name of the app (e.g. Firefox Preview) Substitute %s for long browser name. -->
    <string name="onboarding_privacy_notice_description2">We’ve designed %s to give you control over what you share online and what you share with us.</string>
    <!-- Text for the button to read the privacy notice -->
    <string name="onboarding_privacy_notice_read_button">Read our privacy notice</string>
    <!-- Content description (not visible, for screen readers etc.): Close onboarding screen -->
    <string name="onboarding_close" moz:removedIn="93" tools:ignore="UnusedResources">Close</string>

    <!-- text for the button to finish onboarding -->
    <string name="onboarding_finish">Start browsing</string>

    <!-- Onboarding theme -->
    <!-- text for the theme picker onboarding card header -->
    <string name="onboarding_theme_picker_header">Choose your theme</string>
    <!-- text for the theme picker onboarding card description -->
    <string name="onboarding_theme_picker_description_2">Save some battery and your eyesight with dark mode.</string>
    <!-- Automatic theme setting (will follow device setting) -->
    <string name="onboarding_theme_automatic_title">Automatic</string>
    <!-- Summary of automatic theme setting (will follow device setting) -->
    <string name="onboarding_theme_automatic_summary">Adapts to your device settings</string>
    <!-- Theme setting for dark mode -->
    <string name="onboarding_theme_dark_title">Dark theme</string>
    <!-- Theme setting for light mode -->
    <string name="onboarding_theme_light_title">Light theme</string>

    <!-- Text shown in snackbar when multiple tabs have been sent to device -->
    <string name="sync_sent_tabs_snackbar">Tabs sent!</string>
    <!-- Text shown in snackbar when one tab has been sent to device  -->
    <string name="sync_sent_tab_snackbar">Tab sent!</string>
    <!-- Text shown in snackbar when sharing tabs failed  -->
    <string name="sync_sent_tab_error_snackbar">Unable to send</string>
    <!-- Text shown in snackbar for the "retry" action that the user has after sharing tabs failed -->
    <string name="sync_sent_tab_error_snackbar_action">RETRY</string>
    <!-- Title of QR Pairing Fragment -->
    <string name="sync_scan_code">Scan the code</string>
    <!-- Instructions on how to access pairing -->
    <string name="sign_in_instructions"><![CDATA[On your computer open Firefox and go to <b>https://firefox.com/pair</b>]]></string>
    <!-- Text shown for sign in pairing when ready -->
    <string name="sign_in_ready_for_scan">Ready to scan</string>
    <!-- Text shown for settings option for sign with pairing -->
    <string name="sign_in_with_camera">Sign in with your camera</string>
    <!-- Text shown for settings option for sign with email -->
    <string name="sign_in_with_email">Use email instead</string>
    <!-- Text shown for settings option for create new account text.'Firefox' intentionally hardcoded here.-->
    <string name="sign_in_create_account_text"><![CDATA[No account? <u>Create one</u> to sync Firefox between devices.]]></string>
    <!-- Text shown in confirmation dialog to sign out of account -->
    <string name="sign_out_confirmation_message">Firefox will stop syncing with your account, but won’t delete any of your browsing data on this device.</string>
    <!-- Text shown in confirmation dialog to sign out of account. The first parameter is the name of the app (e.g. Firefox Preview) -->
    <string name="sign_out_confirmation_message_2">%s will stop syncing with your account, but won’t delete any of your browsing data on this device.</string>
    <!-- Option to continue signing out of account shown in confirmation dialog to sign out of account -->
    <string name="sign_out_disconnect">Disconnect</string>
    <!-- Option to cancel signing out shown in confirmation dialog to sign out of account -->
    <string name="sign_out_cancel">Cancel</string>
    <!-- Error message snackbar shown after the user tried to select a default folder which cannot be altered -->
    <string name="bookmark_cannot_edit_root">Can’t edit default folders</string>

    <!-- Enhanced Tracking Protection -->
    <!-- Link displayed in enhanced tracking protection panel to access tracking protection settings -->
    <string name="etp_settings">Protection Settings</string>
    <!-- Preference title for enhanced tracking protection settings -->
    <string name="preference_enhanced_tracking_protection">Enhanced Tracking Protection</string>
    <!-- Title for the description of enhanced tracking protection -->
    <string name="preference_enhanced_tracking_protection_explanation_title">Browse without being followed</string>
    <!-- Description of enhanced tracking protection. The first parameter is the name of the application (For example: Fenix) -->
    <string name="preference_enhanced_tracking_protection_explanation">Keep your data to yourself. %s protects you from many of the most common trackers that follow what you do online.</string>
    <!-- Text displayed that links to website about enhanced tracking protection -->
    <string name="preference_enhanced_tracking_protection_explanation_learn_more">Learn more</string>
    <!-- Preference for enhanced tracking protection for the standard protection settings -->
    <string name="preference_enhanced_tracking_protection_standard_default_1">Standard (default)</string>
    <!-- Preference description for enhanced tracking protection for the standard protection settings -->
    <string name="preference_enhanced_tracking_protection_standard_description_4">Balanced for privacy and performance. Pages load normally.</string>
    <!--  Accessibility text for the Standard protection information icon  -->
    <string name="preference_enhanced_tracking_protection_standard_info_button">What’s blocked by standard tracking protection</string>
    <!-- Preference for enhanced tracking protection for the strict protection settings -->
    <string name="preference_enhanced_tracking_protection_strict">Strict</string>
    <!-- Preference description for enhanced tracking protection for the strict protection settings -->
    <string name="preference_enhanced_tracking_protection_strict_description_3">Blocks more trackers so pages load faster, but some on-page functionality may break.</string>
    <!--  Accessibility text for the Strict protection information icon  -->
    <string name="preference_enhanced_tracking_protection_strict_info_button">What’s blocked by strict tracking protection</string>
    <!-- Preference for enhanced tracking protection for the custom protection settings -->
    <string name="preference_enhanced_tracking_protection_custom">Custom</string>
    <!-- Preference description for enhanced tracking protection for the strict protection settings -->
    <string name="preference_enhanced_tracking_protection_custom_description_2">Choose which trackers and scripts to block.</string>
    <!--  Accessibility text for the Strict protection information icon  -->
    <string name="preference_enhanced_tracking_protection_custom_info_button">What’s blocked by custom tracking protection</string>
    <!-- Header for categories that are being blocked by current Enhanced Tracking Protection settings -->
    <!-- Preference for enhanced tracking protection for the custom protection settings for cookies-->
    <string name="preference_enhanced_tracking_protection_custom_cookies">Cookies</string>
    <!-- Option for enhanced tracking protection for the custom protection settings for cookies-->
    <string name="preference_enhanced_tracking_protection_custom_cookies_1">Cross-site and social media trackers</string>
    <!-- Option for enhanced tracking protection for the custom protection settings for cookies-->
    <string name="preference_enhanced_tracking_protection_custom_cookies_2">Cookies from unvisited sites</string>
    <!-- Option for enhanced tracking protection for the custom protection settings for cookies-->
    <string name="preference_enhanced_tracking_protection_custom_cookies_3">All third-party cookies (may cause websites to break)</string>
    <!-- Option for enhanced tracking protection for the custom protection settings for cookies-->
    <string name="preference_enhanced_tracking_protection_custom_cookies_4">All cookies (will cause websites to break)</string>
    <!-- Preference for enhanced tracking protection for the custom protection settings for tracking content -->
    <string name="preference_enhanced_tracking_protection_custom_tracking_content">Tracking content</string>
    <!-- Option for enhanced tracking protection for the custom protection settings for tracking content-->
    <string name="preference_enhanced_tracking_protection_custom_tracking_content_1">In all tabs</string>
    <!-- Option for enhanced tracking protection for the custom protection settings for tracking content-->
    <string name="preference_enhanced_tracking_protection_custom_tracking_content_2">Only in Private tabs</string>
    <!-- Option for enhanced tracking protection for the custom protection settings for tracking content-->
    <string name="preference_enhanced_tracking_protection_custom_tracking_content_3">Only in Custom tabs</string>
    <!-- Preference for enhanced tracking protection for the custom protection settings -->
    <string name="preference_enhanced_tracking_protection_custom_cryptominers">Cryptominers</string>
    <!-- Preference for enhanced tracking protection for the custom protection settings -->
    <string name="preference_enhanced_tracking_protection_custom_fingerprinters">Fingerprinters</string>
    <!-- Button label for navigating to the Enhanced Tracking Protection details -->
    <string name="enhanced_tracking_protection_details">Details</string>
    <!-- Header for categories that are being being blocked by current Enhanced Tracking Protection settings -->
    <string name="enhanced_tracking_protection_blocked">Blocked</string>
    <!-- Header for categories that are being not being blocked by current Enhanced Tracking Protection settings -->
    <string name="enhanced_tracking_protection_allowed">Allowed</string>
    <!-- Category of trackers (social media trackers) that can be blocked by Enhanced Tracking Protection -->
    <string name="etp_social_media_trackers_title">Social Media Trackers</string>
    <!-- Description of social media trackers that can be blocked by Enhanced Tracking Protection -->
    <string name="etp_social_media_trackers_description">Limits the ability of social networks to track your browsing activity around the web.</string>
    <!-- Category of trackers (cross-site tracking cookies) that can be blocked by Enhanced Tracking Protection -->
    <string name="etp_cookies_title">Cross-Site Tracking Cookies</string>
    <!-- Description of cross-site tracking cookies that can be blocked by Enhanced Tracking Protection -->
    <string name="etp_cookies_description">Blocks cookies that ad networks and analytics companies use to compile your browsing data across many sites.</string>
    <!-- Category of trackers (cryptominers) that can be blocked by Enhanced Tracking Protection -->
    <string name="etp_cryptominers_title">Cryptominers</string>
    <!-- Description of cryptominers that can be blocked by Enhanced Tracking Protection -->
    <string name="etp_cryptominers_description">Prevents malicious scripts gaining access to your device to mine digital currency.</string>
    <!-- Category of trackers (fingerprinters) that can be blocked by Enhanced Tracking Protection -->
    <string name="etp_fingerprinters_title">Fingerprinters</string>
    <!-- Description of fingerprinters that can be blocked by Enhanced Tracking Protection -->
    <string name="etp_fingerprinters_description">Stops uniquely identifiable data from being collected about your device that can be used for tracking purposes.</string>
    <!-- Category of trackers (tracking content) that can be blocked by Enhanced Tracking Protection -->
    <string name="etp_tracking_content_title">Tracking Content</string>
    <!-- Description of tracking content that can be blocked by Enhanced Tracking Protection -->
    <string name="etp_tracking_content_description">Stops outside ads, videos, and other content from loading that contains tracking code. May affect some website functionality.</string>
    <!-- Enhanced Tracking Protection Onboarding Message shown in a dialog above the toolbar. The first parameter is the name of the application (For example: Fenix) -->
    <string name="etp_onboarding_cfr_message" moz:removedIn="93" tools:ignore="UnusedResources">Every time the shield is purple, %s has blocked trackers on a site. Tap for more info.</string>
    <!-- Enhanced Tracking Protection message that protection is currently on for this site -->
    <string name="etp_panel_on">Protections are ON for this site</string>
    <!-- Enhanced Tracking Protection message that protection is currently off for this site -->
    <string name="etp_panel_off">Protections are OFF for this site</string>
    <!-- Header for exceptions list for which sites enhanced tracking protection is always off -->
    <string name="enhanced_tracking_protection_exceptions">Enhanced Tracking Protection is off for these websites</string>
    <!-- Content description (not visible, for screen readers etc.): Navigate
    back from ETP details (Ex: Tracking content) -->
    <string name="etp_back_button_content_description">Navigate back</string>
    <!-- About page Your rights link text -->
    <string name="about_your_rights">Your rights</string>
    <!-- About page link text to open open source licenses screen -->
    <string name="about_open_source_licenses">Open source libraries we use</string>
    <!-- About page link text to open what's new link -->
    <string name="about_whats_new">What’s new in %s</string>
    <!-- Open source licenses page title
    The first parameter is the app name -->
    <string name="open_source_licenses_title">%s | OSS Libraries</string>
    <!-- Category of trackers (redirect trackers) that can be blocked by Enhanced Tracking Protection -->
    <string name="etp_redirect_trackers_title">Redirect Trackers</string>
    <!-- Description of redirect tracker cookies that can be blocked by Enhanced Tracking Protection -->
    <string name="etp_redirect_trackers_description">Clears cookies set by redirects to known tracking websites.</string>
    <!-- Description of the SmartBlock Enhanced Tracking Protection feature. The * symbol is intentionally hardcoded here,
         as we use it on the UI to indicate which trackers have been partially unblocked.  -->
    <string name="preference_etp_smartblock_description">Some trackers marked below have been partially unblocked on this page because you interacted with them *.</string>
    <!-- Text displayed that links to website about enhanced tracking protection SmartBlock -->
    <string name="preference_etp_smartblock_learn_more">Learn more</string>

    <!-- About page link text to open support link -->
    <string name="about_support">Support</string>
    <!-- About page link text to list of past crashes (like about:crashes on desktop) -->
    <string name="about_crashes">Crashes</string>
    <!-- About page link text to open privacy notice link -->
    <string name="about_privacy_notice">Privacy notice</string>
    <!-- About page link text to open know your rights link -->
    <string name="about_know_your_rights">Know your rights</string>
    <!-- About page link text to open licensing information link -->
    <string name="about_licensing_information">Licensing information</string>
    <!-- About page link text to open a screen with libraries that are used -->
    <string name="about_other_open_source_libraries">Libraries that we use</string>
    <!-- Toast shown to the user when they are activating the secret dev menu
        The first parameter is number of long clicks left to enable the menu -->
    <string name="about_debug_menu_toast_progress">Debug menu: %1$d click(s) left to enable</string>
    <string name="about_debug_menu_toast_done">Debug menu enabled</string>

    <!-- Content description of the tab counter toolbar button when one tab is open -->
    <string name="tab_counter_content_description_one_tab">1 tab</string>
    <!-- Content description of the tab counter toolbar button when multiple tabs are open. First parameter will be replaced with the number of tabs (always more than one) -->
    <string name="tab_counter_content_description_multi_tab">%d tabs</string>

    <!-- Browser long press popup menu -->
    <!-- Copy the current url -->
    <string name="browser_toolbar_long_press_popup_copy">Copy</string>
    <!-- Paste & go the text in the clipboard. '&amp;' is replaced with the ampersand symbol: & -->
    <string name="browser_toolbar_long_press_popup_paste_and_go">Paste &amp; Go</string>
    <!-- Paste the text in the clipboard -->
    <string name="browser_toolbar_long_press_popup_paste">Paste</string>
    <!-- Snackbar message shown after an URL has been copied to clipboard. -->
    <string name="browser_toolbar_url_copied_to_clipboard_snackbar">URL copied to clipboard</string>

    <!-- Title text for the Add To Homescreen dialog -->
    <string name="add_to_homescreen_title">Add to Home screen</string>
    <!-- Cancel button text for the Add to Homescreen dialog -->
    <string name="add_to_homescreen_cancel">Cancel</string>
    <!-- Add button text for the Add to Homescreen dialog -->
    <string name="add_to_homescreen_add">Add</string>
    <!-- Continue to website button text for the first-time Add to Homescreen dialog -->
    <string name="add_to_homescreen_continue">Continue to website</string>
    <!-- Placeholder text for the TextView in the Add to Homescreen dialog -->
    <string name="add_to_homescreen_text_placeholder">Shortcut name</string>
    <!-- Describes the add to homescreen functionality -->
    <string name="add_to_homescreen_description_2">You can easily add this website to your device’s Home screen to have instant access and browse faster with an app-like experience.</string>

    <!-- Preference for managing the settings for logins and passwords in Fenix -->
    <string name="preferences_passwords_logins_and_passwords">Logins and passwords</string>
    <!-- Preference for managing the saving of logins and passwords in Fenix -->
    <string name="preferences_passwords_save_logins">Save logins and passwords</string>
    <!-- Preference option for asking to save passwords in Fenix -->
    <string name="preferences_passwords_save_logins_ask_to_save">Ask to save</string>
    <!-- Preference option for never saving passwords in Fenix -->
    <string name="preferences_passwords_save_logins_never_save">Never save</string>
    <!-- Preference for autofilling saved logins in Fenix -->
    <string name="preferences_passwords_autofill" moz:removedIn="93" tools:ignore="UnusedResources">Autofill</string>
    <!-- Preference for autofilling saved logins in Firefox (in web content), %1$s will be replaced with the app name -->
    <string name="preferences_passwords_autofill2">Autofill in %1$s</string>
    <!-- Description for the preference for autofilling saved logins in Firefox (in web content), %1$s will be replaced with the app name -->
    <string name="preferences_passwords_autofill_description">Fill and save usernames and passwords in websites while using %1$s.</string>
    <!-- Preference for autofilling logins from Fenix in other apps (e.g. autofilling the Twitter app) -->
    <string name="preferences_android_autofill">Autofill in other apps</string>
    <!-- Description for the preference for autofilling logins from Fenix in other apps (e.g. autofilling the Twitter app) -->
    <string name="preferences_android_autofill_description">Fill usernames and passwords in other apps on your device.</string>
    <!-- Preference option for adding a login -->
    <string name="preferences_logins_add_login">Add login</string>

    <!-- Preference for syncing saved logins in Fenix -->
    <string name="preferences_passwords_sync_logins">Sync logins</string>
    <!-- Preference for syncing saved logins in Fenix, when not signed in-->
    <string name="preferences_passwords_sync_logins_across_devices">Sync logins across devices</string>
    <!-- Syncing saved logins in Fenix needs reconnect to sync -->
    <string name="preferences_passwords_sync_logins_reconnect">Reconnect</string>
    <!-- Syncing saved logins in Fenix needs login -->
    <string name="preferences_passwords_sync_logins_sign_in">Sign in to Sync</string>
    <!-- Preference to access list of saved logins -->
    <string name="preferences_passwords_saved_logins">Saved logins</string>
    <!-- Description of empty list of saved passwords. Placeholder is replaced with app name.  -->
    <string name="preferences_passwords_saved_logins_description_empty_text">The logins you save or sync to %s will show up here.</string>
    <!-- Preference to access list of saved logins -->
    <string name="preferences_passwords_saved_logins_description_empty_learn_more_link">Learn more about Sync.</string>
    <!-- Preference to access list of login exceptions that we never save logins for -->
    <string name="preferences_passwords_exceptions">Exceptions</string>
    <!-- Empty description of list of login exceptions that we never save logins for -->
    <string name="preferences_passwords_exceptions_description_empty">Logins and passwords that are not saved will be shown here.</string>
    <!-- Description of list of login exceptions that we never save logins for -->
    <string name="preferences_passwords_exceptions_description">Logins and passwords will not be saved for these sites.</string>
    <!-- Text on button to remove all saved login exceptions -->
    <string name="preferences_passwords_exceptions_remove_all">Delete all exceptions</string>
    <!-- Hint for search box in logins list -->
    <string name="preferences_passwords_saved_logins_search">Search logins</string>
    <!-- Option to sort logins list A-Z, alphabetically -->
    <string name="preferences_passwords_saved_logins_alphabetically">Alphabetically</string>
    <!-- Option to sort logins list by most recently used -->
    <string name="preferences_passwords_saved_logins_recently_used">Recently used</string>
    <!-- The header for the site that a login is for -->
    <string name="preferences_passwords_saved_logins_site">Site</string>
    <!-- The header for the username for a login -->
    <string name="preferences_passwords_saved_logins_username">Username</string>
    <!-- The header for the password for a login -->
    <string name="preferences_passwords_saved_logins_password">Password</string>
    <!-- Title for strip url preference in customization settings -->
    <string name="preferences_strip_url_title">Strip HTTP/HTTPS/WWW from urls</string>
    <!-- Description for strip url preference in customization settings -->
    <string name="preferences_strip_url_description">Enable to strip out HTTP/HTTPS/WWW from urls in toolbar and tab tray</string>
    <!-- Message displayed in security prompt to reenter a secret pin to access saved logins -->
    <string name="preferences_passwords_saved_logins_enter_pin">Re-enter your PIN</string>
    <!-- Message displayed in security prompt to access saved logins -->
    <string name="preferences_passwords_saved_logins_enter_pin_description">Unlock to view your saved logins</string>
    <!-- Message displayed when a connection is insecure and we detect the user is entering a password -->
    <string name="logins_insecure_connection_warning">This connection is not secure. Logins entered here could be compromised.</string>
    <!-- Learn more link that will link to a page with more information displayed when a connection is insecure and we detect the user is entering a password -->
    <string name="logins_insecure_connection_warning_learn_more">Learn more</string>
    <!-- Prompt message displayed when Fenix detects a user has entered a password and user decides if Fenix should save it. The first parameter is the name of the application (For example: Fenix)  -->
    <string name="logins_doorhanger_save">Do you want %s to save this login?</string>
    <!-- Positive confirmation that Fenix should save the new or updated login -->
    <string name="logins_doorhanger_save_confirmation">Save</string>
    <!-- Negative confirmation that Fenix should not save the new or updated login -->
    <string name="logins_doorhanger_save_dont_save">Don’t save</string>
    <!-- Shown in snackbar to tell user that the password has been copied -->
    <string name="logins_password_copied">Password copied to clipboard</string>
    <!-- Shown in snackbar to tell user that the username has been copied -->
    <string name="logins_username_copied">Username copied to clipboard</string>
    <!-- Shown in snackbar to tell user that the site has been copied -->
    <string name="logins_site_copied">Site copied to clipboard</string>
    <!-- Content Description (for screenreaders etc) read for the button to copy a password in logins-->
    <string name="saved_logins_copy_password">Copy password</string>
    <!-- Content Description (for screenreaders etc) read for the button to clear a password while editing a login-->
    <string name="saved_logins_clear_password">Clear password</string>
    <!-- Content Description (for screenreaders etc) read for the button to copy a username in logins -->
    <string name="saved_login_copy_username">Copy username</string>
    <!-- Content Description (for screenreaders etc) read for the button to clear a username while editing a login -->
    <string name="saved_login_clear_username">Clear username</string>
    <!-- Content Description (for screenreaders etc) read for the button to clear the hostname field while creating a login -->
    <string name="saved_login_clear_hostname">Clear hostname</string>
    <!-- Content Description (for screenreaders etc) read for the button to copy a site in logins -->
    <string name="saved_login_copy_site">Copy site</string>
    <!-- Content Description (for screenreaders etc) read for the button to open a site in logins -->
    <string name="saved_login_open_site">Open site in browser</string>
    <!-- Content Description (for screenreaders etc) read for the button to reveal a password in logins -->
    <string name="saved_login_reveal_password">Show password</string>
    <!-- Content Description (for screenreaders etc) read for the button to hide a password in logins -->
    <string name="saved_login_hide_password">Hide password</string>
    <!-- Message displayed in biometric prompt displayed for authentication before allowing users to view their logins -->
    <string name="logins_biometric_prompt_message">Unlock to view your saved logins</string>
    <!-- Title of warning dialog if users have no device authentication set up -->
    <string name="logins_warning_dialog_title">Secure your logins and passwords</string>
    <!-- Message of warning dialog if users have no device authentication set up -->
    <string name="logins_warning_dialog_message">Set up a device lock pattern, PIN, or password to protect your saved logins and passwords from being accessed if someone else has your device.</string>
    <!-- Negative button to ignore warning dialog if users have no device authentication set up -->
    <string name="logins_warning_dialog_later">Later</string>
    <!-- Positive button to send users to set up a pin of warning dialog if users have no device authentication set up -->
    <string name="logins_warning_dialog_set_up_now">Set up now</string>
    <!-- Title of PIN verification dialog to direct users to re-enter their device credentials to access their logins -->
    <string name="logins_biometric_prompt_message_pin">Unlock your device</string>
    <!-- Title for Accessibility Force Enable Zoom Preference -->
    <string name="preference_accessibility_force_enable_zoom">Zoom on all websites</string>
    <!-- Summary for Accessibility Force Enable Zoom Preference -->
    <string name="preference_accessibility_force_enable_zoom_summary">Enable to allow pinch and zoom, even on websites that prevent this gesture.</string>
    <!-- Saved logins sorting strategy menu item -by name- (if selected, it will sort saved logins alphabetically) -->
    <string name="saved_logins_sort_strategy_alphabetically">Name (A-Z)</string>
    <!-- Saved logins sorting strategy menu item -by last used- (if selected, it will sort saved logins by last used) -->
    <string name="saved_logins_sort_strategy_last_used">Last used</string>
    <!-- Content description (not visible, for screen readers etc.): Sort saved logins dropdown menu chevron icon -->
    <string name="saved_logins_menu_dropdown_chevron_icon_content_description">Sort logins menu</string>

    <!-- Credit Cards Autofill -->
    <!-- Preference and title for managing the settings for credit cards -->
    <string name="preferences_credit_cards">Credit cards</string>
    <!-- Preference for saving and autofilling credit cards -->
    <string name="preferences_credit_cards_save_and_autofill_cards">Save and autofill cards</string>
    <!-- Preference summary for saving and autofilling credit card data -->
    <string name="preferences_credit_cards_save_and_autofill_cards_summary">Data is encrypted</string>
    <!-- Preference option for syncing credit cards across devices. This is displayed when the user is not signed into sync -->
    <string name="preferences_credit_cards_sync_cards_across_devices">Sync cards across devices</string>
    <!-- Preference option for syncing credit cards across devices. This is displayed when the user is signed into sync -->
    <string name="preferences_credit_cards_sync_cards">Sync cards</string>
    <!-- Preference option for adding a credit card -->
    <string name="preferences_credit_cards_add_credit_card">Add credit card</string>
    <!-- Preference option for managing saved credit cards -->
    <string name="preferences_credit_cards_manage_saved_cards">Manage saved cards</string>
    <!-- Title of the "Add card" screen -->
    <string name="credit_cards_add_card">Add card</string>
    <!-- Title of the "Edit card" screen -->
    <string name="credit_cards_edit_card">Edit card</string>
    <!-- The header for the card number of a credit card -->
    <string name="credit_cards_card_number">Card Number</string>
    <!-- The header for the expiration date of a credit card -->
    <string name="credit_cards_expiration_date">Expiration Date</string>
    <!-- The label for the expiration date month of a credit card to be used by a11y services-->
    <string name="credit_cards_expiration_date_month">Expiration Date Month</string>
    <!-- The label for the expiration date year of a credit card to be used by a11y services-->
    <string name="credit_cards_expiration_date_year">Expiration Date Year</string>
    <!-- The header for the name on the credit card -->
    <string name="credit_cards_name_on_card">Name on Card</string>
    <!-- The header for the nickname for a credit card -->
    <string name="credit_cards_card_nickname">Card Nickname</string>
    <!-- The text for the "Delete card" menu item for deleting a credit card -->
    <string name="credit_cards_menu_delete_card">Delete card</string>
    <!-- The text for the "Delete card" button for deleting a credit card -->
    <string name="credit_cards_delete_card_button">Delete card</string>
    <!-- The title for the "Save" menu item for saving a credit card -->
    <string name="credit_cards_menu_save">Save</string>
    <!-- The text for the "Save" button for saving a credit card -->
    <string name="credit_cards_save_button">Save</string>
    <!-- The text for the "Cancel" button for cancelling adding or updating a credit card -->
    <string name="credit_cards_cancel_button">Cancel</string>
    <!-- Title of the "Saved cards" screen -->
    <string name="credit_cards_saved_cards">Saved cards</string>
    <!-- Error message for credit card number validation -->
    <string name="credit_cards_number_validation_error_message">Please enter a valid credit card number</string>
    <!-- Error message for credit card name on card validation -->
    <string name="credit_cards_name_on_card_validation_error_message">Please fill out this field</string>
    <!-- Message displayed in biometric prompt displayed for authentication before allowing users to view their saved credit cards -->
    <string name="credit_cards_biometric_prompt_message">Unlock to view your saved cards</string>
    <!-- Title of warning dialog if users have no device authentication set up -->
    <string name="credit_cards_warning_dialog_title">Secure your credit cards</string>
    <!-- Message of warning dialog if users have no device authentication set up -->
    <string name="credit_cards_warning_dialog_message">Set up a device lock pattern, PIN, or password to protect your saved credit cards from being accessed if someone else has your device.</string>
    <!-- Positive button to send users to set up a pin of warning dialog if users have no device authentication set up -->
    <string name="credit_cards_warning_dialog_set_up_now">Set up now</string>
    <!-- Negative button to ignore warning dialog if users have no device authentication set up -->
    <string name="credit_cards_warning_dialog_later">Later</string>
    <!-- Title of PIN verification dialog to direct users to re-enter their device credentials to access their credit cards -->
    <string name="credit_cards_biometric_prompt_message_pin">Unlock your device</string>
    <!-- Message displayed in biometric prompt for authentication, before allowing users to use their stored credit card information -->
    <string name="credit_cards_biometric_prompt_unlock_message">Unlock to use stored credit card information</string>

    <!-- Title of the Add search engine screen -->
    <string name="search_engine_add_custom_search_engine_title">Add search engine</string>
    <!-- Title of the Edit search engine screen -->
    <string name="search_engine_edit_custom_search_engine_title">Edit search engine</string>
    <!-- Content description (not visible, for screen readers etc.): Title for the button to add a search engine in the action bar -->
    <string name="search_engine_add_button_content_description">Add</string>
    <!-- Content description (not visible, for screen readers etc.): Title for the button to save a search engine in the action bar -->
    <string name="search_engine_add_custom_search_engine_edit_button_content_description">Save</string>
    <!-- Text for the menu button to edit a search engine -->
    <string name="search_engine_edit">Edit</string>
    <!-- Text for the menu button to delete a search engine -->
    <string name="search_engine_delete">Delete</string>

    <!-- Text for the button to create a custom search engine on the Add search engine screen -->
    <string name="search_add_custom_engine_label_other">Other</string>
    <!-- Placeholder text shown in the Search Engine Name TextField before a user enters text -->
    <string name="search_add_custom_engine_name_hint">Name</string>
    <!-- Placeholder text shown in the Search String TextField before a user enters text -->
    <string name="search_add_custom_engine_search_string_hint">Search string to use</string>
    <!-- Description text for the Search String TextField. The %s is part of the string -->
    <string name="search_add_custom_engine_search_string_example" formatted="false">Replace query with “%s”. Example:\nhttps://www.google.com/search?q=%s</string>
    <!-- Text for the button to learn more about adding a custom search engine -->
    <string name="search_add_custom_engine_learn_more_label">Learn More</string>
    <!-- Accessibility description for the form in which details about the custom search engine are entered -->
    <string name="search_add_custom_engine_form_description">Custom search engine details</string>
    <!-- Accessibility description for the 'Learn more' link -->
    <string name="search_add_custom_engine_learn_more_description">Learn more link</string>

    <!-- Text shown when a user leaves the name field empty -->
    <string name="search_add_custom_engine_error_empty_name">Enter search engine name</string>
    <!-- Text shown when a user tries to add a search engine that already exists -->
    <string name="search_add_custom_engine_error_existing_name">Search engine with name “%s” already exists.</string>
    <!-- Text shown when a user leaves the search string field empty -->
    <string name="search_add_custom_engine_error_empty_search_string">Enter a search string</string>
    <!-- Text shown when a user leaves out the required template string -->
    <string name="search_add_custom_engine_error_missing_template">Check that search string matches Example format</string>
    <!-- Text shown when we aren't able to validate the custom search query. The first parameter is the url of the custom search engine -->
    <string name="search_add_custom_engine_error_cannot_reach">Error connecting to “%s”</string>
    <!-- Text shown when a user creates a new search engine -->
    <string name="search_add_custom_engine_success_message">Created %s</string>
    <!-- Text shown when a user successfully edits a custom search engine -->
    <string name="search_edit_custom_engine_success_message">Saved %s</string>
    <!-- Text shown when a user successfully deletes a custom search engine -->
    <string name="search_delete_search_engine_success_message">Deleted %s</string>

    <!-- Title text shown for the migration screen to the new browser. Placeholder replaced with app name -->
    <string name="migration_title">Welcome to an all-new %s</string>
    <!-- Description text followed by a list of things migrating (e.g. Bookmarks, History). Placeholder replaced with app name-->
    <string name="migration_description">A completely redesigned browser awaits, with improved performance and features to help you do more online.\n\nPlease wait while we update %s with your</string>
    <!-- Text on the disabled button while in progress. Placeholder replaced with app name -->
    <string name="migration_updating_app_button_text">Updating %s…</string>
    <!-- Text on the enabled button. Placeholder replaced with app name-->
    <string name="migration_update_app_button">Start %s</string>
    <!-- Accessibility description text for a completed migration item -->
    <string name="migration_icon_description">Migration completed</string>
    <!--Text on list of migrated items (e.g. Settings, History, etc.)-->
    <string name="migration_text_passwords">Passwords</string>

    <!-- Heading for the instructions to allow a permission -->
    <string name="phone_feature_blocked_intro">To allow it:</string>
    <!-- First step for the allowing a permission -->
    <string name="phone_feature_blocked_step_settings">1. Go to Android Settings</string>
    <!-- Second step for the allowing a permission -->
    <string name="phone_feature_blocked_step_permissions"><![CDATA[2. Tap <b>Permissions</b>]]></string>
    <!-- Third step for the allowing a permission (Fore example: Camera) -->
    <string name="phone_feature_blocked_step_feature"><![CDATA[3. Toggle <b>%1$s</b> to ON]]></string>

    <!-- Label that indicates a site is using a secure connection -->
    <string name="quick_settings_sheet_secure_connection_2">Connection is secure</string>
    <!-- Label that indicates a site is using a insecure connection -->
    <string name="quick_settings_sheet_insecure_connection_2">Connection is not secure</string>
    <!-- Label that indicates a site is using a secure connection -->
    <string name="quick_settings_sheet_secure_connection" moz:removedIn="94" tools:ignore="UnusedResources">Secure Connection</string>
    <!-- Label that indicates a site is using a insecure connection -->
    <string name="quick_settings_sheet_insecure_connection" moz:removedIn="94" tools:ignore="UnusedResources">Insecure Connection</string>
    <!-- Confirmation message for a dialog confirming if the user wants to delete all the permissions for all sites-->
    <string name="confirm_clear_permissions_on_all_sites">Are you sure that you want to clear all the permissions on all sites?</string>
    <!-- Confirmation message for a dialog confirming if the user wants to delete all the permissions for a site-->
    <string name="confirm_clear_permissions_site">Are you sure that you want to clear all the permissions for this site?</string>
    <!-- Confirmation message for a dialog confirming if the user wants to set default value a permission for a site-->
    <string name="confirm_clear_permission_site">Are you sure that you want to clear this permission for this site?</string>
    <!-- label shown when there are not site exceptions to show in the site exception settings -->
    <string name="no_site_exceptions">No site exceptions</string>
    <!-- Label for the Pocket default top site -->
    <string name="pocket_top_articles">Top Articles</string>
    <!-- Bookmark deletion confirmation -->
    <string name="bookmark_deletion_confirmation">Are you sure you want to delete this bookmark?</string>
    <!-- Browser menu button that adds a top site to the home fragment -->
    <string name="browser_menu_add_to_top_sites">Add to top sites</string>
    <!-- text shown before the issuer name to indicate who its verified by, parameter is the name of
     the certificate authority that verified the ticket-->
    <string name="certificate_info_verified_by">Verified By: %1$s </string>
    <!-- Login overflow menu delete button -->
    <string name="login_menu_delete_button">Delete</string>
    <!-- Login overflow menu edit button -->
    <string name="login_menu_edit_button">Edit</string>
    <!-- Message in delete confirmation dialog for logins -->
    <string name="login_deletion_confirmation">Are you sure you want to delete this login?</string>
    <!-- Positive action of a dialog asking to delete  -->
    <string name="dialog_delete_positive">Delete</string>
    <!--  The saved login options menu description. -->
    <string name="login_options_menu">Login options</string>
    <!--  The editable text field for a login's web address. -->
    <string name="saved_login_hostname_description">The editable text field for the web address of the login.</string>
    <!--  The editable text field for a login's username. -->
    <string name="saved_login_username_description">The editable text field for the username of the login.</string>
    <!--  The editable text field for a login's password. -->
    <string name="saved_login_password_description">The editable text field for the password of the login.</string>
    <!--  The button description to save changes to an edited login. -->
    <string name="save_changes_to_login">Save changes to login.</string>
    <!--  The button description to discard changes to an edited login. -->
    <string name="discard_changes">Discard changes</string>
    <!--  The page title for editing a saved login. -->
    <string name="edit">Edit</string>
    <!--  The page title for adding new login. -->
    <string name="add_login">Add new login</string>
    <!--  The error message in add/edit login view when password field is blank. -->
    <string name="saved_login_password_required">Password required</string>
    <!--  The error message in add login view when username field is blank. -->
    <string name="saved_login_username_required">Username required</string>
    <!--  The error message in add login view when hostname field is blank. -->
    <string name="saved_login_hostname_required" tools:ignore="UnusedResources">Hostname required</string>
    <!-- Voice search button content description  -->
    <string name="voice_search_content_description">Voice search</string>
    <!-- Voice search prompt description displayed after the user presses the voice search button -->
    <string name="voice_search_explainer">Speak now</string>
    <!--  The error message in edit login view when a duplicate username exists. -->
    <string name="saved_login_duplicate">A login with that username already exists</string>
    <!-- This is the hint text that is shown inline on the hostname field of the create new login page. 'https://www.example.com' intentionally hardcoded here -->
    <string name="add_login_hostname_hint_text">https://www.example.com</string>
    <!-- This is an error message shown below the hostname field of the add login page when a hostname does not contain http or https. -->
    <string name="add_login_hostname_invalid_text_1" moz:removedIn="94" tools:ignore="UnusedResources">Web address must contain "https://" or "http://"</string>
    <!-- This is an error message shown below the hostname field of the add login page when a hostname does not contain http or https. -->
    <string name="add_login_hostname_invalid_text_3">Web address must contain "https://" or "http://"</string>
    <!-- This is an error message shown below the hostname field of the add login page when a hostname is invalid. -->
    <string name="add_login_hostname_invalid_text_2">Valid hostname required</string>

    <!-- Synced Tabs -->
    <!-- Text displayed to ask user to connect another device as no devices found with account -->
    <string name="synced_tabs_connect_another_device">Connect another device.</string>
    <!-- Text displayed asking user to re-authenticate -->
    <string name="synced_tabs_reauth">Please re-authenticate.</string>
    <!-- Text displayed when user has disabled tab syncing in Firefox Sync Account -->
    <string name="synced_tabs_enable_tab_syncing">Please enable tab syncing.</string>
    <!-- Text displayed when user has no tabs that have been synced -->
    <string name="synced_tabs_no_tabs">You don’t have any tabs open in Firefox on your other devices.</string>
    <!-- Text displayed in the synced tabs screen when a user is not signed in to Firefox Sync describing Synced Tabs -->
    <string name="synced_tabs_sign_in_message">View a list of tabs from your other devices.</string>
    <!-- Text displayed on a button in the synced tabs screen to link users to sign in when a user is not signed in to Firefox Sync -->
    <string name="synced_tabs_sign_in_button">Sign in to sync</string>
    <!-- The text displayed when a synced device has no tabs to show in the list of Synced Tabs. -->
    <string name="synced_tabs_no_open_tabs">No open tabs</string>

    <!-- Top Sites -->
    <!-- Title text displayed in the dialog when top sites limit is reached. -->
    <string name="top_sites_max_limit_title">Top site limit reached</string>
    <!-- Content description text displayed in the dialog when top sites limit is reached. -->
    <string name="top_sites_max_limit_content_2">To add a new top site, remove one. Touch and hold the site and select remove.</string>
    <!-- Confirmation dialog button text when top sites limit is reached. -->
    <string name="top_sites_max_limit_confirmation_button">OK, Got It</string>
    <!-- Label for the preference to show the most visited top sites on the homepage -->
    <string name="top_sites_toggle_top_recent_sites_3">Most visited top sites</string>
    <!-- Label for the show most visited top sites preference -->
    <string name="top_sites_toggle_top_frecent_sites_2" moz:removedIn="94" tools:ignore="UnusedResources">Show most visited top sites</string>
    <!-- Label for the show most visited sites preference -->
    <string name="top_sites_toggle_top_frecent_sites" moz:removedIn="93" tools:ignore="UnusedResources">Show most visited sites</string>
	<!-- Title text displayed in the rename top site dialog. -->
	<string name="top_sites_rename_dialog_title">Name</string>
	<!-- Hint for renaming title of a top site -->
	<string name="top_site_name_hint">Top site name</string>
	<!-- Button caption to confirm the renaming of the top site. -->
	<string name="top_sites_rename_dialog_ok">OK</string>
	<!-- Dialog button text for canceling the rename top site prompt. -->
	<string name="top_sites_rename_dialog_cancel">Cancel</string>

    <!-- Label for add-ons custom source account preference -->
    <string name="addons_custom_source_account">Set custom add-ons account</string>
    <!-- Label for add-ons custom source collection preference -->
    <string name="addons_custom_source_collection">Set custom add-ons collection</string>
    
    <!-- Preference category for system behavior customization -->
    <string name="preferences_system_behavior">Configure system behavior</string>
    <!-- Title for relinquish memory preference in customization settings -->
    <string name="preferences_relinquish_memory_title">Suspend tabs to avoid being killed for memory</string>
    <!-- Description for relinquish memory preference in customization settings -->
    <string name="preferences_relinquish_memory_description">If enabled, tabs will be suspended and page state lost when the system is low on memory</string>

    <!-- Label for enable compact tabs in tabs tray preference -->
    <string name="enable_compact_tabs">Enable compact tabs</string>
    <!-- Label for enable top tabs tray preference -->
    <string name="enable_top_tabs_tray">Enable top tabs tray</string>
    <!-- Label for fullscreen tabs tray preference -->
    <string name="use_fullscreen_tabs_screen">Enable fullscreen tabs screen</string>
    <!-- Label for reverse tab order in tabs tray preference -->
    <string name="reverse_tab_order_tabs_tray">Reverse tab order in tray</string>
    <!-- Summary for reverse tab order preference -->
    <string name="reverse_tab_order_description">Enable to put new tabs at start of the tabs list, disable to put new tabs at end of the tabs list</string>
    <!-- Label for enable FAB in tabs tray preference -->
    <string name="enable_fab_tabs_tray">Enable FAB for new tab</string>
    <!-- Label for top FAB position in tabs tray preference -->
    <string name="fab_tabs_tray_top">Place FAB at the top</string>
    <!-- Label for top FAB position in tabs tray preference -->
    <string name="fab_tabs_tray_top_description">Enable to place button for new tab at the top, disable to place it at the bottom</string>
    <!-- Inactive tabs in the tabs tray -->
    <!-- Title text displayed in the tabs tray when a tab has been unused for 14 days. -->
    <string name="inactive_tabs_title">Inactive tabs</string>
    <!-- Content description for closing all inactive tabs -->
    <string name="inactive_tabs_delete_all">Close all inactive tabs</string>
    <!-- A description below the section of "inactive" tabs to notify the user when those tabs will be closed, if appropriate. See strings inactive_tabs_30_days and inactive_tabs_7_days for placeholders options. -->
    <string name="inactive_tabs_description" moz:removedIn="95" tools:ignore="UnusedResources">Tabs are available here for %s. After that time, tabs will be automatically closed.</string>
    <!-- The amount of time until a tab in the "inactive" section of the tabs tray will be closed. See string inactive_tabs_description as well -->
    <string name="inactive_tabs_30_days" moz:removedIn="95" tools:ignore="UnusedResources">30 days</string>
    <!-- The amount of time until a tab in the "inactive" section of the tabs tray will be closed. See string inactive_tabs_description as well -->
    <string name="inactive_tabs_7_days" moz:removedIn="95" tools:ignore="UnusedResources">1 week</string>

    <!-- Inactive tabs auto-close message in the tabs tray -->
    <!-- The header text of the auto-close message when the user is asked if they want to turn on the auto-closing of inactive tabs. -->
    <string name="inactive_tabs_auto_close_message_header" tools:ignore="UnusedResources">Auto-close after one month?</string>
    <!-- A description below the header to notify the user what the inactive tabs auto-close feature is. -->
    <string name="inactive_tabs_auto_close_message_description" tools:ignore="UnusedResources">Firefox can close tabs you haven’t viewed over the past month.</string>
    <!-- A call to action below the description to allow the user to turn on the auto closing of inactive tabs. -->
    <string name="inactive_tabs_auto_close_message_action" tools:ignore="UnusedResources">TURN ON AUTO CLOSE</string>
    <!-- Text for the snackbar to confirm auto-close is enabled for inactive tabs -->
    <string name="inactive_tabs_auto_close_message_snackbar">Auto-close enabled</string>

    <!-- Inactive tabs survey -->
    <!-- Header text for the inactive tabs survey asking for feedback to improve the inactive tabs feature. -->
<<<<<<< HEAD
    <string name="inactive_tabs_survey_header">Help improve Firefox</string>
=======
    <string name="inactive_tabs_survey_header" moz:removedIn="95" tools:ignore="UnusedResources">Help improve Firefox</string>
    <!-- Header text for the inactive tabs survey asking for feedback to improve the inactive tabs feature. -->
    <string name="inactive_tabs_survey_header_1">Help improve Firefox</string>

>>>>>>> c72675e6
    <!-- Content text for the inactive tabs survey asking the primary survey feedback question. -->
    <string name="inactive_tabs_survey_content">Why did you disable inactive tabs?</string>
    <!-- One of the feedback option that can be selected as a responses to the inactive tabs survey question. -->
    <string name="inactive_tabs_survey_do_not_understand">I don’t understand how it works</string>
<<<<<<< HEAD
    <!-- One of the feedback option that can be selected as a responses to the inactive tabs survey question. -->
    <string name="inactive_tabs_survey_do_it_myself">I like to clear out old tabs myself</string>
    <!-- One of the feedback option that can be selected as a responses to the inactive tabs survey question. -->
    <string name="inactive_tabs_survey_time_too_long_option">The two-week time period is too long</string>
    <!-- One of the feedback option that can be selected as a responses to the inactive tabs survey question. -->
    <string name="inactive_tabs_survey_time_too_short_option">The two-week time period is too short</string>
=======
    <!-- One of the feedback option that can be selected as a responses to the inactive tabs survey question. -->
    <string name="inactive_tabs_survey_do_it_myself">I like to clear out old tabs myself</string>
    <!-- One of the feedback option that can be selected as a responses to the inactive tabs survey question. -->
    <string name="inactive_tabs_survey_time_too_long_option" moz:removedIn="95" tools:ignore="UnusedResources">The two-week time period is too long</string>
    <!-- One of the feedback option that can be selected as a responses to the inactive tabs survey question. -->
    <string name="inactive_tabs_survey_time_too_long_option_1">The two-week time period is too long</string>
    <!-- One of the feedback option that can be selected as a responses to the inactive tabs survey question. -->
    <string name="inactive_tabs_survey_time_too_short_option" moz:removedIn="95" tools:ignore="UnusedResources">The two-week time period is too short</string>
    <!-- One of the feedback option that can be selected as a responses to the inactive tabs survey question. -->
    <string name="inactive_tabs_survey_time_too_short_option_1">The two-week time period is too short</string>
>>>>>>> c72675e6
    <!-- Confirmation button text to submit the feedback for the inactive tabs survey. -->
    <string name="inactive_tabs_survey_send_button">Send</string>
    <!-- Content description for inactive tabs survey close button -->
    <string name="inactive_tabs_survey_close_button_content_description">Close</string>

    <!-- Default browser experiment -->
    <string name="default_browser_experiment_card_text">Set links from websites, emails, and messages to open automatically in Firefox.</string>

    <!-- Content description for close button in collection placeholder. -->
    <string name="remove_home_collection_placeholder_content_description">Remove</string>

    <!-- Content description radio buttons with a link to more information -->
    <string name="radio_preference_info_content_description">Click for more details</string>

    <!-- Content description for the action bar "up" button -->
    <string name="action_bar_up_description">Navigate up</string>

    <!-- Content description for privacy content close button -->
    <string name="privacy_content_close_button_content_description">Close</string>

    <!-- Pocket recommended stories -->
    <!-- Header text for a section on the home screen. -->
    <string name="pocket_stories_header" moz:removedIn="94" tools:ignore="UnusedResources">Thought provoking stories</string>
    <!-- Header text for a section on the home screen. -->
    <string name="pocket_stories_header_1">Thought-provoking stories</string>
    <!-- Header text for a section on the home screen. -->
    <string name="pocket_stories_categories_header">Stories by topic</string>
    <!-- Text of a button allowing users to access an external url for more Pocket recommendations. -->
    <string name="pocket_stories_placeholder_text">Discover more</string>
    <!-- Title of an app feature. Smaller than a heading.-->
    <string name="pocket_stories_feature_title">Powered by Pocket.</string>
    <!-- Caption for describing a certain feature. The placeholder is for a clickable text (eg: Learn more) which will load an url in a new tab when clicked.  -->
    <string name="pocket_stories_feature_caption">Part of the Firefox family. %s</string>
    <!-- Clickable text for opening an external link for more information about Pocket. -->
    <string name="pocket_stories_feature_learn_more">Learn more</string>
</resources><|MERGE_RESOLUTION|>--- conflicted
+++ resolved
@@ -119,15 +119,11 @@
     <!-- Content description for close button in the auto-close dialog of the inactive tabs. -->
     <string name="tab_tray_inactive_auto_close_button_content_description">Close</string>
     <!-- Text for turn on auto close tabs button in the auto-close dialog of the inactive tabs. -->
-<<<<<<< HEAD
-    <string name="tab_tray_inactive_turn_on_auto_close_button">Turn on auto close</string>
-=======
     <string name="tab_tray_inactive_turn_on_auto_close_button" moz:removedIn="95" tools:ignore="UnusedResources">Turn on auto close</string>
 
     <!-- Text for turn on auto close tabs button in the auto-close dialog of the inactive tabs. -->
     <string name="tab_tray_inactive_turn_on_auto_close_button_2">Turn on auto-close</string>
 
->>>>>>> c72675e6
 
     <!-- Home screen icons - Long press shortcuts -->
     <!-- Shortcut action to open new tab -->
@@ -2033,26 +2029,14 @@
 
     <!-- Inactive tabs survey -->
     <!-- Header text for the inactive tabs survey asking for feedback to improve the inactive tabs feature. -->
-<<<<<<< HEAD
-    <string name="inactive_tabs_survey_header">Help improve Firefox</string>
-=======
     <string name="inactive_tabs_survey_header" moz:removedIn="95" tools:ignore="UnusedResources">Help improve Firefox</string>
     <!-- Header text for the inactive tabs survey asking for feedback to improve the inactive tabs feature. -->
     <string name="inactive_tabs_survey_header_1">Help improve Firefox</string>
 
->>>>>>> c72675e6
     <!-- Content text for the inactive tabs survey asking the primary survey feedback question. -->
     <string name="inactive_tabs_survey_content">Why did you disable inactive tabs?</string>
     <!-- One of the feedback option that can be selected as a responses to the inactive tabs survey question. -->
     <string name="inactive_tabs_survey_do_not_understand">I don’t understand how it works</string>
-<<<<<<< HEAD
-    <!-- One of the feedback option that can be selected as a responses to the inactive tabs survey question. -->
-    <string name="inactive_tabs_survey_do_it_myself">I like to clear out old tabs myself</string>
-    <!-- One of the feedback option that can be selected as a responses to the inactive tabs survey question. -->
-    <string name="inactive_tabs_survey_time_too_long_option">The two-week time period is too long</string>
-    <!-- One of the feedback option that can be selected as a responses to the inactive tabs survey question. -->
-    <string name="inactive_tabs_survey_time_too_short_option">The two-week time period is too short</string>
-=======
     <!-- One of the feedback option that can be selected as a responses to the inactive tabs survey question. -->
     <string name="inactive_tabs_survey_do_it_myself">I like to clear out old tabs myself</string>
     <!-- One of the feedback option that can be selected as a responses to the inactive tabs survey question. -->
@@ -2063,7 +2047,6 @@
     <string name="inactive_tabs_survey_time_too_short_option" moz:removedIn="95" tools:ignore="UnusedResources">The two-week time period is too short</string>
     <!-- One of the feedback option that can be selected as a responses to the inactive tabs survey question. -->
     <string name="inactive_tabs_survey_time_too_short_option_1">The two-week time period is too short</string>
->>>>>>> c72675e6
     <!-- Confirmation button text to submit the feedback for the inactive tabs survey. -->
     <string name="inactive_tabs_survey_send_button">Send</string>
     <!-- Content description for inactive tabs survey close button -->
