<?xml version="1.0" encoding="utf-8" standalone="yes"?><!-- This Source Code Form is subject to the terms of the Mozilla Public
   - License, v. 2.0. If a copy of the MPL was not distributed with this
   - file, You can obtain one at http://mozilla.org/MPL/2.0/. -->
<resources>
    <!-- App name for private browsing mode. The first parameter is the name of the app defined in app_name (for example: Fenix)-->
    <string name="app_name_private_5">Private %s</string>
    <!-- App name for private browsing mode. The first parameter is the name of the app defined in app_name (for example: Fenix)-->
    <string name="app_name_private_4">%s (Private)</string>
    <!-- Home Fragment -->
    <!-- Content description (not visible, for screen readers etc.): "Three dot" menu button. -->
    <string name="content_description_menu">More options</string>
    <!-- Content description (not visible, for screen readers etc.): "Private Browsing" menu button. -->
    <string name="content_description_private_browsing_button">Enable private browsing</string>
    <!-- Content description (not visible, for screen readers etc.): "Private Browsing" menu button. -->
    <string name="content_description_disable_private_browsing_button">Disable private browsing</string>
    <!-- Placeholder text shown in the search bar before a user enters text -->
    <string name="search_hint">Search or enter address</string>
    <!-- No Open Tabs Message Description -->
    <string name="no_open_tabs_description">Your open tabs will be shown here.</string>
    <!-- No Private Tabs Message Description -->
    <string name="no_private_tabs_description">Your private tabs will be shown here.</string>
    <!-- Message announced to the user when tab tray is selected with 1 tab -->
    <string name="open_tab_tray_single">1 open tab. Tap to switch tabs.</string>
    <!-- Message announced to the user when tab tray is selected with 0 or 2+ tabs -->
    <string name="open_tab_tray_plural">%1$s open tabs. Tap to switch tabs.</string>
    <!-- Tab tray multi select title in app bar. The first parameter is the number of tabs selected -->
    <string name="tab_tray_multi_select_title">%1$d selected</string>
    <!-- Label of button in create collection dialog for creating a new collection  -->
    <string name="tab_tray_add_new_collection">Add new collection</string>
    <!-- Label of editable text in create collection dialog for naming a new collection  -->
    <string name="tab_tray_add_new_collection_name">Name</string>
    <!-- Label of button in save to collection dialog for selecting a current collection  -->
    <string name="tab_tray_select_collection">Select collection</string>
    <!-- Content description for close button while in multiselect mode in tab tray -->
    <string name="tab_tray_close_multiselect_content_description">Exit multiselect mode</string>
    <!-- Content description for back button in full screen tabs screen -->
    <string name="tabs_screen_close_screen_description">Close tabs screen</string>
    <!-- Content description for save to collection button while in multiselect mode in tab tray -->
    <string name="tab_tray_collection_button_multiselect_content_description">Save selected tabs to collection</string>
    <!-- Content description for checkmark while tab is selected while in multiselect mode in tab tray. The first parameter is the title of the tab selected -->
    <string name="tab_tray_item_selected_multiselect_content_description">Selected %1$s</string>
    <!-- Content description when tab is unselected while in multiselect mode in tab tray. The first parameter is the title of the tab unselected -->
    <string name="tab_tray_item_unselected_multiselect_content_description">Unselected %1$s</string>
    <!-- Content description announcement when exiting multiselect mode in tab tray -->
    <string name="tab_tray_exit_multiselect_content_description">Exited multiselect mode</string>
    <!-- Content description announcement when entering multiselect mode in tab tray -->
    <string name="tab_tray_enter_multiselect_content_description">Entered multiselect mode, select tabs to save to a collection</string>
    <!-- Content description on checkmark while tab is selected in multiselect mode in tab tray -->
    <string name="tab_tray_multiselect_selected_content_description">Selected</string>

    <!-- About content. The first parameter is the name of the application. (For example: Fenix) -->
    <string name="about_content">%1$s is produced by @fork-maintainers.</string>

    <!-- Private Browsing -->
    <!-- Title for private session option -->
    <string name="private_browsing_title">You’re in a private session</string>
    <!-- Explanation for private browsing displayed to users on home view when they first enable private mode
        The first parameter is the name of the app defined in app_name (for example: Fenix) -->
    <string name="private_browsing_placeholder_description_2">
        %1$s clears your search and browsing history from private tabs when you close them or quit the app. While this doesn’t make you anonymous to websites or your internet service provider, it makes it easier to keep what you do online private from anyone else who uses this device.</string>
    <string name="private_browsing_common_myths">
       Common myths about private browsing
    </string>
    <!-- Delete session button to erase your history in a private session -->
    <string name="private_browsing_delete_session">Delete session</string>

    <!-- Private mode shortcut "contextual feature recommendation" (CFR) -->
    <!-- Text for the main message -->
    <string name="cfr_message">Add a shortcut to open private tabs from your Home screen.</string>
    <!-- Text for the positive button -->
    <string name="cfr_pos_button_text">Add shortcut</string>
    <!-- Text for the negative button -->
    <string name="cfr_neg_button_text">No thanks</string>

    <!-- Open in App "contextual feature recommendation" (CFR) -->
    <!-- Text for the info message. 'Firefox' intentionally hardcoded here.-->
    <string name="open_in_app_cfr_info_message">You can set Firefox to automatically open links in apps.</string>
    <!-- Text for the positive action button -->
    <string name="open_in_app_cfr_positive_button_text">Go to settings</string>
    <!-- Text for the negative action button -->
    <string name="open_in_app_cfr_negative_button_text">Dismiss</string>

    <!-- Text for the info dialog when camera permissions have been denied but user tries to access a camera feature. -->
    <string name="camera_permissions_needed_message">Camera access needed. Go to Android settings, tap permissions, and tap allow.</string>
    <!-- Text for the positive action button to go to Android Settings to grant permissions. -->
    <string name="camera_permissions_needed_positive_button_text">Go to settings</string>
    <!-- Text for the negative action button to dismiss the dialog. -->
    <string name="camera_permissions_needed_negative_button_text">Dismiss</string>

    <!-- Text for the banner message to tell users about our auto close feature. -->
    <string name="tab_tray_close_tabs_banner_message">Set open tabs to close automatically that haven’t been viewed in the past day, week, or month.</string>
    <!-- Text for the positive action button to go to Settings for auto close tabs. -->
    <string name="tab_tray_close_tabs_banner_positive_button_text">View options</string>
    <!-- Text for the negative action button to dismiss the Close Tabs Banner. -->
    <string name="tab_tray_close_tabs_banner_negative_button_text">Dismiss</string>

    <!-- Text for the banner message to tell users about our grid view feature. -->
    <string name="tab_tray_grid_view_banner_message">Change the layout of open tabs. Go to settings and select grid under tab view.</string>
    <!-- Text for the positive action button to go to Settings for auto close tabs. -->
    <string name="tab_tray_grid_view_banner_positive_button_text">Go to settings</string>
    <!-- Text for the negative action button to dismiss the Close Tabs Banner. -->
    <string name="tab_tray_grid_view_banner_negative_button_text">Dismiss</string>

    <!-- Home screen icons - Long press shortcuts -->
    <!-- Shortcut action to open new tab -->
    <string name="home_screen_shortcut_open_new_tab_2">New tab</string>
    <!-- Shortcut action to open new private tab -->
    <string name="home_screen_shortcut_open_new_private_tab_2">New private tab</string>
    <!-- Heading for the Top Sites block -->
    <string name="home_screen_top_sites_heading">Top sites</string>

    <!-- Browser Fragment -->
    <!-- Content description (not visible, for screen readers etc.): Navigate to open tabs -->
    <string name="browser_tabs_button">Open Tabs</string>
    <!-- Content description (not visible, for screen readers etc.): Navigate backward (browsing history) -->
    <string name="browser_menu_back">Back</string>
    <!-- Content description (not visible, for screen readers etc.): Navigate forward (browsing history) -->
    <string name="browser_menu_forward">Forward</string>
    <!-- Content description (not visible, for screen readers etc.): Refresh current website -->
    <string name="browser_menu_refresh">Refresh</string>
    <!-- Content description (not visible, for screen readers etc.): Stop loading current website -->
    <string name="browser_menu_stop">Stop</string>
    <!-- Content description (not visible, for screen readers etc.): Bookmark the current page -->
    <string name="browser_menu_bookmark">Bookmark</string>
    <!-- Content description (not visible, for screen readers etc.): Un-bookmark the current page -->
    <string name="browser_menu_edit_bookmark">Edit bookmark</string>
    <!-- Browser menu button that opens the addon manager -->
    <string name="browser_menu_add_ons">Add-ons</string>
    <!-- Browser menu button that opens the addon extensions manager -->
    <string name="browser_menu_extensions">Extensions</string>
    <!-- Text displayed when there are no add-ons to be shown -->
    <string name="no_add_ons">No add-ons here</string>
    <!-- Browser menu button that sends a user to help articles -->
    <string name="browser_menu_help">Help</string>
    <!-- Browser menu button that sends a to a the what's new article -->
    <string name="browser_menu_whats_new">What’s New</string>
    <!-- Browser menu button that opens the settings menu -->
    <string name="browser_menu_settings">Settings</string>
    <!-- Browser menu button that opens a user's library -->
    <string name="browser_menu_library">Library</string>
    <!-- Browser menu toggle that requests a desktop site -->
    <string name="browser_menu_desktop_site">Desktop site</string>
    <!-- Browser menu toggle that adds a shortcut to the site on the device home screen. -->
    <string name="browser_menu_add_to_homescreen">Add to Home screen</string>
    <!-- Browser menu toggle that installs a Progressive Web App shortcut to the site on the device home screen. -->
    <string name="browser_menu_install_on_homescreen">Install</string>
    <!-- Menu option on the toolbar that takes you to synced tabs page-->
    <string name="synced_tabs">Synced tabs</string>
    <!-- Content description (not visible, for screen readers etc.) for the Resync tabs button -->
    <string name="resync_button_content_description">Resync</string>
    <!-- Browser menu button that opens the find in page menu -->
    <string name="browser_menu_find_in_page">Find in page</string>
    <!-- Browser menu button that creates a private tab -->
    <string name="browser_menu_private_tab">Private tab</string>
    <!-- Browser menu button that saves the current tab to a collection -->
    <string name="browser_menu_save_to_collection_2">Save to collection</string>
    <!-- Browser menu button that open a share menu to share the current site -->
    <string name="browser_menu_share">Share</string>
    <!-- Share menu title, displayed when a user is sharing their current site -->
    <string name="menu_share_with">Share with…</string>
    <!-- Browser menu button shown in custom tabs that opens the current tab in Fenix
        The first parameter is the name of the app defined in app_name (for example: Fenix) -->
    <string name="browser_menu_open_in_fenix">Open in %1$s</string>
    <!-- Browser menu text shown in custom tabs to indicate this is a Fenix tab
        The first parameter is the name of the app defined in app_name (for example: Fenix) -->
    <string name="browser_menu_powered_by">POWERED BY %1$s</string>
    <!-- Browser menu text shown in custom tabs to indicate this is a Fenix tab
        The first parameter is the name of the app defined in app_name (for example: Fenix) -->
    <string name="browser_menu_powered_by2">Powered by %1$s</string>
    <!-- Browser menu button to put the current page in reader mode -->
    <string name="browser_menu_read">Reader view</string>
    <!-- Browser menu button content description to close reader mode and return the user to the regular browser -->
    <string name="browser_menu_read_close">Close reader view</string>
    <!-- Browser menu button to open the current page in an external app -->
    <string name="browser_menu_open_app_link">Open in app</string>
    <!-- Browser menu button to configure reader mode appearance e.g. the used font type and size -->
    <string name="browser_menu_read_appearance">Appearance</string>
    <!-- Browser menu button to show reader view appearance controls e.g. the used font type and size -->
    <string name="browser_menu_customize_reader_view">Customize reader view</string>
    <!-- Browser menu label for adding a bookmark -->
    <string name="browser_menu_add">Add</string>
    <!-- Browser menu label for editing a bookmark -->
    <string name="browser_menu_edit">Edit</string>

    <!-- Error message to show when the user tries to access a scheme not
        handled by the app (Ex: blob, tel etc) -->
    <string name="unknown_scheme_error_message">Unable to connect. Unrecognizable URL scheme.</string>

    <!-- Locale Settings Fragment -->
    <!-- Content description for tick mark on selected language -->
    <string name="a11y_selected_locale_content_description">Selected language</string>
    <!-- Content description for search icon -->
    <string name="a11y_search_icon_content_description">Search</string>
    <!-- Text for default locale item -->
    <string name="default_locale_text">Follow device language</string>
    <!-- Placeholder text shown in the search bar before a user enters text -->
    <string name="locale_search_hint">Search language</string>

    <!-- Search Fragment -->
    <!-- Button in the search view that lets a user search by scanning a QR code -->
    <string name="search_scan_button">Scan</string>
    <!-- Button in the search view that lets a user change their search engine -->
    <string name="search_engine_button">Search engine</string>
    <!-- Button in the search view when shortcuts are displayed that takes a user to the search engine settings -->
    <string name="search_shortcuts_engine_settings">Search engine settings</string>
    <!-- Header displayed when selecting a shortcut search engine -->
    <string name="search_engines_search_with">This time, search with:</string>
    <!-- Button in the search view that lets a user navigate to the site in their clipboard -->
    <string name="awesomebar_clipboard_title">Fill link from clipboard</string>
    <!-- Button in the search suggestions onboarding that allows search suggestions in private sessions -->
    <string name="search_suggestions_onboarding_allow_button">Allow</string>
    <!-- Button in the search suggestions onboarding that does not allow search suggestions in private sessions -->
    <string name="search_suggestions_onboarding_do_not_allow_button">Don’t allow</string>
    <!-- Search suggestion onboarding hint title text -->
    <string name="search_suggestions_onboarding_title">Allow search suggestions in private sessions?</string>
    <!-- Search suggestion onboarding hint description text, first parameter is the name of the app defined in app_name (for example: Fenix)-->
    <string name="search_suggestions_onboarding_text">%s will share everything you type in the address bar with your default search engine.</string>
    <!-- Search suggestion onboarding hint Learn more link text -->
    <string name="search_suggestions_onboarding_learn_more_link">Learn more</string>
    <!-- Search engine suggestion title text. The first parameter is the name of teh suggested engine-->
    <string name="search_engine_suggestions_title">Search %s</string>
    <!-- Search engine suggestion description text -->
    <string name="search_engine_suggestions_description">Search directly from the address bar</string>

    <!-- Search Widget -->
    <!-- Content description for searching with a widget. Firefox is intentionally hardcoded.-->
    <string name="search_widget_content_description">Open a new Firefox tab</string>
    <!-- Text preview for smaller sized widgets -->
    <string name="search_widget_text_short">Search</string>
    <!-- Text preview for larger sized widgets -->
    <string name="search_widget_text_long">Search the web</string>
    <!-- Content description (not visible, for screen readers etc.): Voice search -->
    <string name="search_widget_voice">Voice search</string>

    <!-- Preferences -->
    <!-- Title for the settings page-->
    <string name="settings">Settings</string>
    <!-- Preference category for basic settings -->
    <string name="preferences_category_basics">Basics</string>
    <!-- Preference category for general settings -->
    <string name="preferences_category_general">General</string>
    <!-- Preference category for all links about Fenix -->
    <string name="preferences_category_about">About</string>
    <!-- Preference for settings related to changing the default search engine -->
    <string name="preferences_default_search_engine">Default search engine</string>
    <!-- Preference for settings related to Search -->
    <string name="preferences_search">Search</string>
    <!-- Preference for settings related to Search address bar -->
    <string name="preferences_search_address_bar">Address bar</string>
    <!-- Preference linking to help about Fenix -->
    <string name="preferences_help">Help</string>
    <!-- Preference link to rating Fenix on the Play Store -->
    <string name="preferences_rate">Rate on Google Play</string>
    <!-- Preference for giving feedback about Fenix -->
    <string name="preferences_feedback">Give feedback</string>
    <!-- Preference linking to about page for Fenix
        The first parameter is the name of the app defined in app_name (for example: Fenix) -->
    <string name="preferences_about">About %1$s</string>
    <!-- Preference linking to the your rights SUMO page -->
    <string name="preferences_your_rights">Your Rights</string>
    <!-- Preference for settings related to saved passwords -->
    <string name="preferences_passwords">Passwords</string>
    <!-- Preference for settings related to saved credit cards and addresses -->
    <string name="preferences_credit_cards_addresses">Credit cards and addresses</string>
    <!-- Preference for settings related to changing the default browser -->
    <string name="preferences_set_as_default_browser">Set as default browser</string>
    <!-- Preference category for advanced settings -->
    <string name="preferences_category_advanced">Advanced</string>
    <!-- Preference category for privacy settings -->
    <string name="preferences_category_privacy">Privacy</string>
    <!-- Preference category for privacy and security settings -->
    <string name="preferences_category_privacy_security">Privacy and security</string>
    <!-- Preference for advanced site permissions -->
    <string name="preferences_site_permissions">Site permissions</string>
    <!-- Preference for private browsing options -->
    <string name="preferences_private_browsing_options">Private browsing</string>
    <!-- Preference for opening links in a private tab-->
    <string name="preferences_open_links_in_a_private_tab">Open links in a private tab</string>
    <!-- Preference for allowing screenshots to be taken while in a private tab-->
    <string name="preferences_allow_screenshots_in_private_mode">Allow screenshots in private browsing</string>
    <!-- Will inform the user of the risk of activating Allow screenshots in private browsing option -->
    <string name="preferences_screenshots_in_private_mode_disclaimer">If allowed, private tabs will also be visible when multiple apps are open</string>
    <!-- Preference for adding private browsing shortcut -->
    <string name="preferences_add_private_browsing_shortcut">Add private browsing shortcut</string>
    <!-- Preference for accessibility -->
    <string name="preferences_accessibility">Accessibility</string>
    <!-- Preference to override the Firefox Account server -->
    <string name="preferences_override_fxa_server">Custom Firefox Account server</string>
    <!-- Preference to override the Sync token server -->
    <string name="preferences_override_sync_tokenserver">Custom Sync server</string>
    <!-- Toast shown after updating the FxA/Sync server override preferences -->
    <string name="toast_override_fxa_sync_server_done">Firefox Account/Sync server modified. Quitting the application to apply changes…</string>
    <!-- Preference category for account information -->
    <string name="preferences_category_account">Account</string>
    <!-- Preference shown on banner to sign into account -->
    <string name="preferences_sign_in">Sign in</string>
    <!-- Preference for changing where the toolbar is positioned -->
    <string name="preferences_toolbar">Toolbar</string>
    <!-- Preference for changing default theme to dark or light mode -->
    <string name="preferences_theme">Theme</string>
    <!-- Preference for customizing the home screen -->
    <string name="preferences_home">Home</string>
    <!-- Preference for gestures based actions -->
    <string name="preferences_gestures">Gestures</string>
    <!-- Preference for customizing the tabs tray -->
    <string name="preferences_tabs_tray">Tabs tray</string>
    <!-- Preference for customizing the tabs tray FAB -->
    <string name="preferences_tabs_tray_fab">Floating action button (FAB)</string>
    <!-- Preference for settings related to visual options -->
    <string name="preferences_customize">Customize</string>
    <!-- Preference description for banner about signing in -->
    <string name="preferences_sign_in_description">Sync bookmarks, history, and more with your Firefox Account</string>
    <!-- Preference shown instead of account display name while account profile information isn't available yet. -->
    <string name="preferences_account_default_name">Firefox Account</string>
    <!-- Preference text for account title when there was an error syncing FxA -->
    <string name="preferences_account_sync_error">Reconnect to resume syncing</string>
    <!-- Preference for language -->
    <string name="preferences_language">Language</string>
    <!-- Preference for data choices -->
    <string name="preferences_data_choices">Data choices</string>
    <!-- Preference for data collection -->
    <string name="preferences_data_collection">Data collection</string>
    <!-- Preference linking to the privacy notice -->
    <string name="preferences_privacy_link">Privacy notice</string>
    <!-- Preference category for developer tools -->
    <string name="developer_tools_category">Developer tools</string>
    <!-- Preference for developers -->
    <string name="preferences_remote_debugging">Remote debugging via USB</string>
    <!-- Preference title for switch preference to show search engines -->
    <string name="preferences_show_search_engines">Show search engines</string>
    <!-- Preference title for switch preference to show search suggestions -->
    <string name="preferences_show_search_suggestions">Show search suggestions</string>
    <!-- Preference title for switch preference to show voice search button -->
    <string name="preferences_show_voice_search">Show voice search</string>
    <!-- Preference title for switch preference to show search suggestions also in private mode -->
    <string name="preferences_show_search_suggestions_in_private">Show in private sessions</string>
    <!-- Preference title for switch preference to show a clipboard suggestion when searching -->
    <string name="preferences_show_clipboard_suggestions">Show clipboard suggestions</string>
    <!-- Preference title for switch preference to suggest browsing history when searching -->
    <string name="preferences_search_browsing_history">Search browsing history</string>
    <!-- Preference title for switch preference to suggest bookmarks when searching -->
    <string name="preferences_search_bookmarks">Search bookmarks</string>
    <!-- Preference title for switch preference to suggest synced tabs when searching -->
    <string name="preferences_search_synced_tabs">Search synced tabs</string>
    <!-- Preference for account settings -->
    <string name="preferences_account_settings">Account settings</string>
    <!-- Preference for enabling url autocomplete-->
    <string name="preferences_enable_autocomplete_urls">Autocomplete URLs</string>
    <!-- Preference for open links in third party apps -->
    <string name="preferences_open_links_in_apps">Open links in apps</string>
    <!-- Preference for open download with an external download manager app -->
    <string name="preferences_external_download_manager">External download manager</string>
    <!-- Preference for add_ons -->
    <string name="preferences_addons">Add-ons</string>
    <!-- Preference for add-ons custom source -->
    <string name="preferences_addons_customization">Configure custom add-ons source</string>
    <!-- Placeholder text shown in the search bar before a user enters text -->
    <string name="addons_search_hint">Search add-ons</string>
    <!-- Preference for notifications -->
    <string name="preferences_notifications">Notifications</string>

    <!-- Add-on Preferences -->
    <!-- Preference to customize the configured AMO (addons.mozilla.org) collection -->
    <string name="preferences_customize_amo_collection">Custom Add-on collection</string>
    <!-- Button caption to confirm the add-on collection configuration -->
    <string name="customize_addon_collection_ok">OK</string>
    <!-- Button caption to abort the add-on collection configuration -->
    <string name="customize_addon_collection_cancel">Cancel</string>
    <!-- Hint displayed on input field for custom collection name -->
    <string name="customize_addon_collection_hint">Collection name</string>
    <!-- Hint displayed on input field for custom collection user ID-->
    <string name="customize_addon_collection_user_hint">Collection owner (User ID)</string>
    <!-- Toast shown after confirming the custom add-on collection configuration -->
    <string name="toast_customize_addon_collection_done">Add-on collection modified. Quitting the application to apply changes…</string>

    <!-- Add-on Installation from AMO-->
    <!-- Error displayed when user attempts to install an add-on from AMO (addons.mozilla.org) that is not supported -->
    <string name="addon_not_supported_error">Add-on is not supported</string>
    <!-- Error displayed when user attempts to install an add-on from AMO (addons.mozilla.org) that is already installed -->
    <string name="addon_already_installed">Add-on is already installed</string>

    <!-- Account Preferences -->
    <!-- Preference for triggering sync -->
    <string name="preferences_sync_now">Sync now</string>
    <!-- Preference category for sync -->
    <string name="preferences_sync_category">Choose what to sync</string>
    <!-- Preference for syncing history -->
    <string name="preferences_sync_history">History</string>
    <!-- Preference for syncing bookmarks -->
    <string name="preferences_sync_bookmarks">Bookmarks</string>
    <!-- Preference for syncing logins -->
    <string name="preferences_sync_logins">Logins</string>
    <!-- Preference for syncing tabs -->
    <string name="preferences_sync_tabs_2">Open tabs</string>
    <!-- Preference for signing out -->
    <string name="preferences_sign_out">Sign out</string>
    <!-- Preference displays and allows changing current FxA device name -->
    <string name="preferences_sync_device_name">Device name</string>
    <!-- Text shown when user enters empty device name -->
    <string name="empty_device_name_error">Device name cannot be empty.</string>
    <!-- Label indicating that sync is in progress -->
    <string name="sync_syncing_in_progress">Syncing…</string>
    <!-- Label summary indicating that sync failed. The first parameter is the date stamp showing last time it succeeded -->
    <string name="sync_failed_summary">Sync failed. Last success: %s</string>
    <!-- Label summary showing never synced -->
    <string name="sync_failed_never_synced_summary">Sync failed. Last synced: never</string>
    <!-- Label summary the date we last synced. The first parameter is date stamp showing last time synced -->
    <string name="sync_last_synced_summary">Last synced: %s</string>
    <!-- Label summary showing never synced -->
    <string name="sync_never_synced_summary">Last synced: never</string>
    <!-- Text for displaying the default device name.
        The first parameter is the application name, the second is the device manufacturer name
        and the third is the device model. -->
    <string name="default_device_name_2">%1$s on %2$s %3$s</string>

    <!-- Send Tab -->
    <!-- Name of the "receive tabs" notification channel. Displayed in the "App notifications" system settings for the app -->
    <string name="fxa_received_tab_channel_name">Received tabs</string>
    <!-- Description of the "receive tabs" notification channel. Displayed in the "App notifications" system settings for the app -->
    <string name="fxa_received_tab_channel_description">Notifications for tabs received from other Firefox devices.</string>
    <!--  The body for these is the URL of the tab received  -->
    <string name="fxa_tab_received_notification_name">Tab Received</string>
    <!-- When multiple tabs have been received -->
    <string name="fxa_tabs_received_notification_name">Tabs Received</string>
    <!-- %s is the device name -->
    <string name="fxa_tab_received_from_notification_name">Tab from %s</string>

    <!-- Advanced Preferences -->
    <!-- Preference for tracking protection settings -->
    <string name="preferences_tracking_protection_settings">Tracking Protection</string>
    <!-- Preference switch for tracking protection -->
    <string name="preferences_tracking_protection">Tracking Protection</string>
    <!-- Preference switch description for tracking protection -->
    <string name="preferences_tracking_protection_description">Block content and scripts that track you online</string>
    <!-- Preference for tracking protection exceptions -->
    <string name="preferences_tracking_protection_exceptions">Exceptions</string>
    <!-- Preference description for tracking protection exceptions -->
    <string name="preferences_tracking_protection_exceptions_description">Tracking Protection is off for these websites</string>
    <!-- Button in Exceptions Preference to turn on tracking protection for all sites (remove all exceptions) -->
    <string name="preferences_tracking_protection_exceptions_turn_on_for_all">Turn on for all sites</string>
    <!-- Text displayed when there are no exceptions -->
    <string name="exceptions_empty_message_description">Exceptions let you disable tracking protection for selected sites.</string>
    <!-- Text displayed when there are no exceptions, with learn more link that brings users to a tracking protection SUMO page -->
    <string name="exceptions_empty_message_learn_more_link">Learn more</string>

    <!-- Preference switch for Telemetry -->
    <string name="preferences_telemetry">Telemetry</string>
    <!-- Preference switch for usage and technical data collection -->
    <string name="preference_usage_data">Usage and technical data</string>
    <!-- Preference description for usage and technical data collection -->
    <string name="preferences_usage_data_description">Shares performance, usage, hardware and customization data about your browser with Mozilla to help us make %1$s better</string>
    <!-- Preference switch for marketing data collection -->
    <string name="preferences_marketing_data">Marketing data</string>
    <!-- Preference description for marketing data collection, parameter is the app name (e.g. Firefox) -->
    <string name="preferences_marketing_data_description">Shares data about what features you use in %1$s with Leanplum, our mobile marketing vendor.</string>
    <!-- Preference description for marketing data collection -->
    <string name="preferences_marketing_data_description2">Shares basic usage data with Adjust, our mobile marketing vendor</string>
    <!-- Title for studies preferences -->
    <string name="preference_experiments_2">Studies</string>
    <!-- Summary for studies preferences -->
    <string name="preference_experiments_summary_2">Allows Mozilla to install and run studies</string>
    <!-- Title for experiments preferences -->
    <string name="preference_experiments">Experiments</string>
    <!-- Summary for experiments preferences -->
    <string name="preference_experiments_summary">Allows Mozilla to install and collect data for experimental features</string>
    <!-- Preference switch for crash reporter -->
    <string name="preferences_crash_reporter">Crash reporter</string>
    <!-- Preference switch for Mozilla location service -->
    <string name="preferences_mozilla_location_service">Mozilla location service</string>
    <!-- Preference switch for app health report. The first parameter is the name of the application (For example: Fenix) -->
    <string name="preferences_fenix_health_report">%s health report</string>

    <!-- Turn On Sync Preferences -->
    <!-- Header of the Turn on Sync preference view -->
    <string name="preferences_sync">Turn on Sync</string>
    <!-- Preference for pairing -->
    <string name="preferences_sync_pair">Scan pairing code in desktop Firefox</string>
    <!-- Preference for account login -->
    <string name="preferences_sync_sign_in">Sign in</string>
    <!-- Preference for reconnecting to FxA sync -->
    <string name="preferences_sync_sign_in_to_reconnect">Sign in to reconnect</string>
    <!-- Preference for removing FxA account -->
    <string name="preferences_sync_remove_account">Remove account</string>

    <!-- Pairing Feature strings -->
    <!-- Instructions on how to access pairing -->
    <string name="pair_instructions_2"><![CDATA[Scan the QR code shown at <b>firefox.com/pair</b>]]></string>
    <!-- Button to open camera for pairing -->
    <string name="pair_open_camera">Open Camera</string>
    <!-- Button to cancel pairing -->
    <string name="pair_cancel">Cancel</string>

    <!-- Toolbar Preferences -->
    <!-- Preference for using top toolbar -->
    <string name="preference_top_toolbar">Top</string>
    <!-- Preference for using bottom toolbar -->
    <string name="preference_bottom_toolbar">Bottom</string>

    <!-- Theme Preferences -->
    <!-- Preference for using light theme -->
    <string name="preference_light_theme">Light</string>
    <!-- Preference for using dark theme -->
    <string name="preference_dark_theme">Dark</string>
    <!-- Preference for using using dark or light theme automatically set by battery -->
    <string name="preference_auto_battery_theme">Set by Battery Saver</string>
    <!-- Preference for using following device theme -->
    <string name="preference_follow_device_theme">Follow device theme</string>

    <!-- Gestures Preferences-->
    <!-- Preferences for using pull to refresh in a webpage -->
    <string name="preference_gestures_website_pull_to_refresh">Pull to refresh</string>
    <!-- Preference for using the dynamic toolbar -->
    <string name="preference_gestures_dynamic_toolbar">Scroll to hide toolbar</string>
    <!-- Preference for switching tabs by swiping horizontally on the toolbar -->
    <string name="preference_gestures_swipe_toolbar_switch_tabs">Swipe toolbar sideways to switch tabs</string>
    <!-- Preference for showing the opened tabs by swiping up on the toolbar-->
    <string name="preference_gestures_swipe_toolbar_show_tabs">Swipe toolbar up to open tabs</string>

    <!-- Library -->
    <!-- Option in Library to open Sessions page -->
    <string name="library_sessions">Sessions</string>
    <!-- Option in Library to open Screenshots page -->
    <string name="library_screenshots">Screenshots</string>
    <!-- Option in Library to open Downloads page -->
    <string name="library_downloads">Downloads</string>
    <!-- Option in library to open Bookmarks page -->
    <string name="library_bookmarks">Bookmarks</string>
    <!-- Option in library to open Desktop Bookmarks root page -->
    <string name="library_desktop_bookmarks_root">Desktop Bookmarks</string>
    <!-- Option in library to open Desktop Bookmarks "menu" page -->
    <string name="library_desktop_bookmarks_menu">Bookmarks Menu</string>
    <!-- Option in library to open Desktop Bookmarks "toolbar" page -->
    <string name="library_desktop_bookmarks_toolbar">Bookmarks Toolbar</string>
    <!-- Option in library to open Desktop Bookmarks "unfiled" page -->
    <string name="library_desktop_bookmarks_unfiled">Other Bookmarks</string>
    <!-- Option in Library to open History page -->
    <string name="library_history">History</string>
    <!-- Option in Library to open a new tab -->
    <string name="library_new_tab">New tab</string>
    <!-- Option in Library to find text in page -->
    <string name="library_find_in_page">Find in page</string>
    <!-- Option in Library to open Synced Tabs page -->
    <string name="library_synced_tabs">Synced tabs</string>
    <!-- Option in Library to open Reading List -->
    <string name="library_reading_list">Reading List</string>
    <!-- Menu Item Label for Search in Library -->
    <string name="library_search">Search</string>
    <!-- Settings Page Title -->
    <string name="settings_title">Settings</string>
    <!-- Content description (not visible, for screen readers etc.): "Menu icon for items on a history item" -->
    <string name="content_description_history_menu">History item menu</string>
    <!-- Content description (not visible, for screen readers etc.): "Close button for library settings" -->
    <string name="content_description_close_button">Close</string>

    <!-- Option in library for Recently Closed Tabs -->
    <string name="library_recently_closed_tabs">Recently closed tabs</string>
    <!-- Option in library to open Recently Closed Tabs page -->
    <string name="recently_closed_show_full_history">Show full history</string>
    <!-- Text to show users they have multiple tabs saved in the Recently Closed Tabs section of history.
    %d is a placeholder for the number of tabs selected. -->
    <string name="recently_closed_tabs">%d tabs</string>
    <!-- Text to show users they have one tab saved in the Recently Closed Tabs section of history.
    %d is a placeholder for the number of tabs selected. -->
    <string name="recently_closed_tab">%d tab</string>
    <!-- Recently closed tabs screen message when there are no recently closed tabs -->
    <string name="recently_closed_empty_message">No recently closed tabs here</string>

    <!-- Tab Management -->
    <!-- Title of preference for tabs management -->
    <string name="preferences_tabs">Tabs</string>
    <!-- Title of preference that allows a user to specify the tab view -->
    <string name="preferences_tab_view">Tab view</string>
    <!-- Option for a list tab view -->
    <string name="tab_view_list">List</string>
    <!-- Option for a grid tab view -->
    <string name="tab_view_grid">Grid</string>
    <!-- Title of preference that allows a user to auto close tabs after a specified amount of time -->
    <string name="preferences_close_tabs">Close tabs</string>
    <!-- Option for auto closing tabs that will never auto close tabs, always allows user to manually close tabs -->
    <string name="close_tabs_manually">Manually</string>
    <!-- Option for auto closing tabs that will auto close tabs after one day -->
    <string name="close_tabs_after_one_day">After one day</string>
    <!-- Option for auto closing tabs that will auto close tabs after one week -->
    <string name="close_tabs_after_one_week">After one week</string>
    <!-- Option for auto closing tabs that will auto close tabs after one month -->
    <string name="close_tabs_after_one_month">After one month</string>

    <!-- Summary for tabs preference when auto closing tabs setting is set to manual close-->
    <string name="close_tabs_manually_summary">Close manually</string>
    <!-- Summary for tabs preference when auto closing tabs setting is set to auto close tabs after one day-->
    <string name="close_tabs_after_one_day_summary">Close after one day</string>
    <!-- Summary for tabs preference when auto closing tabs setting is set to auto close tabs after one week-->
    <string name="close_tabs_after_one_week_summary">Close after one week</string>
    <!-- Summary for tabs preference when auto closing tabs setting is set to auto close tabs after one month-->
    <string name="close_tabs_after_one_month_summary">Close after one month</string>

    <!-- Sessions -->
    <!-- Title for the list of tabs -->
    <string name="tab_header_label">Open tabs</string>
    <!-- Title for the list of tabs in the current private session -->
    <string name="tabs_header_private_title">Private session</string>
    <!-- Title for the list of tabs in the current private session -->
    <string name="tabs_header_private_tabs_title">Private tabs</string>
    <!-- Title for the list of tabs in the synced tabs -->
    <string name="tabs_header_synced_tabs_title">Synced tabs</string>
    <!-- Content description (not visible, for screen readers etc.): Add tab button. Adds a news tab when pressed -->
    <string name="add_tab">Add tab</string>
    <!-- Content description (not visible, for screen readers etc.): Add tab button. Adds a news tab when pressed -->
    <string name="add_private_tab">Add private tab</string>
    <!-- Text for the new tab button to indicate adding a new private tab in the tab -->
    <string name="tab_drawer_fab_content">Private</string>
    <!-- Text for the new tab button to indicate syncing command on the synced tabs page -->
    <string name="tab_drawer_fab_sync">Sync</string>
    <!-- Text shown as the title of the open tab tray -->
    <string name="tab_tray_title">Open Tabs</string>
    <!-- Text shown in the menu for saving tabs to a collection -->
    <string name="tab_tray_menu_item_save">Save to collection</string>
    <!-- Text shown in the menu for the collection selector -->
    <string name="tab_tray_menu_select">Select</string>
    <!-- Text shown in the menu for sharing all tabs -->
    <string name="tab_tray_menu_item_share">Share all tabs</string>
    <!-- Text shown in the menu to view recently closed tabs -->
    <string name="tab_tray_menu_recently_closed">Recently closed tabs</string>
    <!-- Text shown in the menu to view account settings -->
    <string name="tab_tray_menu_account_settings">Account settings</string>
    <!-- Text shown in the menu to view tab settings -->
    <string name="tab_tray_menu_tab_settings">Tab settings</string>
    <!-- Text shown in the menu for closing all tabs -->
    <string name="tab_tray_menu_item_close">Close all tabs</string>
    <!-- Shortcut action to open new tab -->
    <string name="tab_tray_menu_open_new_tab">New tab</string>
    <!-- Shortcut action to open the home screen -->
    <string name="tab_tray_menu_home">Go home</string>
    <!-- Shortcut action to toggle private mode -->
    <string name="tab_tray_menu_toggle">Toggle tab mode</string>
    <!-- Text shown in the multiselect menu for bookmarking selected tabs. -->
    <string name="tab_tray_multiselect_menu_item_bookmark">Bookmark</string>
    <!-- Text shown in the multiselect menu for closing selected tabs. -->
    <string name="tab_tray_multiselect_menu_item_close">Close</string>
    <!-- Content description for tabs tray multiselect share button -->
    <string name="tab_tray_multiselect_share_content_description">Share selected tabs</string>
    <!-- Content description for tabs tray multiselect menu -->
    <string name="tab_tray_multiselect_menu_content_description">Selected tabs menu</string>
    <!-- Content description (not visible, for screen readers etc.): Removes tab from collection button. Removes the selected tab from collection when pressed -->
    <string name="remove_tab_from_collection">Remove tab from collection</string>
    <!-- Text for button to enter multiselect mode in tabs tray -->
    <string name="tabs_tray_select_tabs">Select tabs</string>
    <!-- Content description (not visible, for screen readers etc.): Close tab button. Closes the current session when pressed -->
    <string name="close_tab">Close tab</string>
    <!-- Content description (not visible, for screen readers etc.): Close tab <title> button. First parameter is tab title  -->
    <string name="close_tab_title">Close tab %s</string>
    <!-- Content description (not visible, for screen readers etc.): Opens the open tabs menu when pressed -->
    <string name="open_tabs_menu">Open tabs menu</string>
    <!-- Open tabs menu item to close all tabs -->
    <string name="tabs_menu_close_all_tabs">Close all tabs</string>
    <!-- Open tabs menu item to share all tabs -->
    <string name="tabs_menu_share_tabs">Share tabs</string>
    <!-- Open tabs menu item to save tabs to collection -->
    <string name="tabs_menu_save_to_collection1">Save tabs to collection</string>
    <!-- Content description (not visible, for screen readers etc.): Opens the tab menu when pressed -->
    <string name="tab_menu">Tab menu</string>
    <!-- Tab menu item to share the tab -->
    <string name="tab_share">Share tab</string>
    <!-- Button in the current session menu. Deletes the session when pressed -->
    <string name="current_session_delete">Delete</string>
    <!-- Button in the current session menu. Saves the session when pressed -->
    <string name="current_session_save">Save</string>
    <!-- Button in the current session menu. Opens the share menu when pressed -->
    <string name="current_session_share">Share</string>
    <!-- Content description (not visible, for screen readers etc.): Title icon for current session menu -->
    <string name="current_session_image">Current session image</string>
    <!-- Button to save the current set of tabs into a collection -->
    <string name="save_to_collection">Save to collection</string>
    <!-- Text for the menu button to delete a collection -->
    <string name="collection_delete">Delete collection</string>
    <!-- Text for the menu button to rename a collection -->
    <string name="collection_rename">Rename collection</string>
    <!-- Text for the button to open tabs of the selected collection -->
    <string name="collection_open_tabs">Open tabs</string>
    <!-- Hint for adding name of a collection -->
    <string name="collection_name_hint">Collection name</string>
	<!-- Text for the menu button to rename a top site -->
	<string name="rename_top_site">Rename</string>
	<!-- Text for the menu button to remove a top site -->
	<string name="remove_top_site">Remove</string>
    <!-- Text for the menu button to delete a top site from history -->
    <string name="delete_from_history">Delete from history</string>
    <!-- Postfix for private WebApp titles, placeholder is replaced with app name -->
    <string name="pwa_site_controls_title_private">%1$s (Private Mode)</string>
    <!-- Button in the current tab tray header in multiselect mode. Saved the selected tabs to a collection when pressed. -->
    <string name="tab_tray_save_to_collection">Save</string>

    <!-- History -->
    <!-- Text for the button to clear all history -->
    <string name="history_delete_all">Delete history</string>
    <!-- Text for the dialog to confirm clearing all history -->
    <string name="history_delete_all_dialog">Are you sure you want to clear your history?</string>
    <!-- Text for the snackbar to confirm that multiple browsing history items has been deleted -->
    <string name="history_delete_multiple_items_snackbar">History Deleted</string>
    <!-- Text for the snackbar to confirm that a single browsing history item has been deleted. The first parameter is the shortened URL of the deleted history item. -->
    <string name="history_delete_single_item_snackbar">Deleted %1$s</string>
    <!-- Text for positive action to delete history in deleting history dialog -->
    <string name="history_clear_dialog">Clear</string>
    <!-- History overflow menu copy button -->
    <string name="history_menu_copy_button">Copy</string>
    <!-- History overflow menu share button -->
    <string name="history_menu_share_button">Share</string>
    <!-- History overflow menu open in new tab button -->
    <string name="history_menu_open_in_new_tab_button">Open in new tab</string>
    <!-- History overflow menu open in private tab button -->
    <string name="history_menu_open_in_private_tab_button">Open in private tab</string>
    <!-- Text for the button to delete a single history item -->
    <string name="history_delete_item">Delete</string>
    <!-- History multi select title in app bar
    The first parameter is the number of bookmarks selected -->
    <string name="history_multi_select_title">%1$d selected</string>
    <!-- Text for the button to clear selected history items. The first parameter
        is a digit showing the number of items you have selected -->
    <string name="history_delete_some">Delete %1$d items</string>
    <!-- Text for the header that groups the history for today -->
    <string name="history_today">Today</string>
    <!-- Text for the header that groups the history for yesterday -->
    <string name="history_yesterday">Yesterday</string>
    <!-- Text for the header that groups the history for last 24 hours -->
    <string name="history_24_hours">Last 24 hours</string>
    <!-- Text for the header that groups the history the past 7 days -->
    <string name="history_7_days">Last 7 days</string>
    <!-- Text for the header that groups the history the past 30 days -->
    <string name="history_30_days">Last 30 days</string>
    <!-- Text for the header that groups the history older than the last month -->
    <string name="history_older">Older</string>
    <!-- Text shown when no history exists -->
    <string name="history_empty_message">No history here</string>

    <!-- Downloads -->
    <!-- Text for the button to clear all downloads -->
    <string name="download_delete_all">Delete downloads</string>
    <!-- Text for the dialog to confirm clearing all downloads -->
    <string name="download_delete_all_dialog">Are you sure you want to clear your downloads?</string>
    <!-- Text for the snackbar to confirm that multiple downloads items have been removed -->
    <string name="download_delete_multiple_items_snackbar_1">Downloads Removed</string>
    <!-- Text for the snackbar to confirm that a single download item has been removed. The first parameter is the name of the download item. -->
    <string name="download_delete_single_item_snackbar">Removed %1$s</string>
    <!-- Text shown when no download exists -->
    <string name="download_empty_message_1">No downloaded files</string>
    <!-- History multi select title in app bar
    The first parameter is the number of downloads selected -->
    <string name="download_multi_select_title">%1$d selected</string>
    <!-- History overflow menu open in new tab button -->
    <string name="download_menu_open">Open</string>
    <!-- Text for the button to remove a single download item -->
    <string name="download_delete_item_1">Remove</string>


    <!-- Crashes -->
    <!-- Title text displayed on the tab crash page. This first parameter is the name of the application (For example: Fenix) -->
    <string name="tab_crash_title_2">Sorry. %1$s can’t load that page.</string>
    <!-- Description text displayed on the tab crash page -->
    <string name="tab_crash_description">You can attempt to restore or close this tab below.</string>
    <!-- Send crash report checkbox text on the tab crash page -->
    <string name="tab_crash_send_report">Send crash report to Mozilla</string>
    <!-- Close tab button text on the tab crash page -->
    <string name="tab_crash_close">Close tab</string>
    <!-- Restore tab button text on the tab crash page -->
    <string name="tab_crash_restore">Restore tab</string>

    <!-- Content Description for session item menu button -->
    <string name="content_description_session_menu">Session options</string>

    <!-- Content Description for session item share button -->
    <string name="content_description_session_share">Share session</string>

    <!-- Bookmarks -->
    <!-- Content description for bookmarks library menu -->
    <string name="bookmark_menu_content_description">Bookmark menu</string>
    <!-- Screen title for editing bookmarks -->
    <string name="bookmark_edit">Edit bookmark</string>
    <!-- Screen title for selecting a bookmarks folder -->
    <string name="bookmark_select_folder">Select folder</string>
    <!-- Confirmation message for a dialog confirming if the user wants to delete the selected folder -->
    <string name="bookmark_delete_folder_confirmation_dialog">Are you sure you want to delete this folder?</string>
    <!-- Confirmation message for a dialog confirming if the user wants to delete multiple items including folders. Parameter will be replaced by app name. -->
    <string name="bookmark_delete_multiple_folders_confirmation_dialog">%s will delete the selected items.</string>
    <!-- Snackbar title shown after a folder has been deleted. This first parameter is the name of the deleted folder -->
    <string name="bookmark_delete_folder_snackbar">Deleted %1$s</string>
    <!-- Screen title for adding a bookmarks folder -->
    <string name="bookmark_add_folder">Add folder</string>
    <!-- deprecated: Snackbar title shown after a bookmark has been created. -->
    <string name="bookmark_created_snackbar">Bookmark created.</string>
    <!-- Snackbar title shown after a bookmark has been created. -->
    <string name="bookmark_saved_snackbar">Bookmark saved!</string>
    <!-- Snackbar edit button shown after a bookmark has been created. -->
    <string name="edit_bookmark_snackbar_action">EDIT</string>
    <!-- Bookmark overflow menu edit button -->
    <string name="bookmark_menu_edit_button">Edit</string>
    <!-- Bookmark overflow menu select button -->
    <string name="bookmark_menu_select_button">Select</string>
    <!-- Bookmark overflow menu copy button -->
    <string name="bookmark_menu_copy_button">Copy</string>
    <!-- Bookmark overflow menu share button -->
    <string name="bookmark_menu_share_button">Share</string>
    <!-- Bookmark overflow menu open in new tab button -->
    <string name="bookmark_menu_open_in_new_tab_button">Open in new tab</string>
    <!-- Bookmark overflow menu open in private tab button -->
    <string name="bookmark_menu_open_in_private_tab_button">Open in private tab</string>
    <!-- Bookmark overflow menu delete button -->
    <string name="bookmark_menu_delete_button">Delete</string>
    <!--Bookmark overflow menu save button -->
    <string name="bookmark_menu_save_button">Save</string>
    <!-- Bookmark multi select title in app bar
     The first parameter is the number of bookmarks selected -->
    <string name="bookmarks_multi_select_title">%1$d selected</string>
    <!-- Bookmark editing screen title -->
    <string name="edit_bookmark_fragment_title">Edit bookmark</string>
    <!-- Bookmark folder editing screen title -->
    <string name="edit_bookmark_folder_fragment_title">Edit folder</string>
    <!-- Bookmark sign in button message -->
    <string name="bookmark_sign_in_button">Sign in to see synced bookmarks</string>
    <!-- Bookmark URL editing field label -->
    <string name="bookmark_url_label">URL</string>
    <!-- Bookmark FOLDER editing field label -->
    <string name="bookmark_folder_label">FOLDER</string>
    <!-- Bookmark NAME editing field label -->
    <string name="bookmark_name_label">NAME</string>
    <!-- Bookmark add folder screen title -->
    <string name="bookmark_add_folder_fragment_label">Add folder</string>
    <!-- Bookmark select folder screen title -->
    <string name="bookmark_select_folder_fragment_label">Select folder</string>
    <!-- Bookmark editing error missing title -->
    <string name="bookmark_empty_title_error">Must have a title</string>
    <!-- Bookmark editing error missing or improper URL -->
    <string name="bookmark_invalid_url_error">Invalid URL</string>
    <!-- Bookmark screen message for empty bookmarks folder -->
    <string name="bookmarks_empty_message">No bookmarks here</string>
    <!-- Bookmark snackbar message on deletion
     The first parameter is the host part of the URL of the bookmark deleted, if any -->
    <string name="bookmark_deletion_snackbar_message">Deleted %1$s</string>
    <!-- Bookmark snackbar message on deleting multiple bookmarks not including folders-->
    <string name="bookmark_deletion_multiple_snackbar_message_2">Bookmarks deleted</string>
    <!-- Bookmark snackbar message on deleting multiple bookmarks including folders-->
    <string name="bookmark_deletion_multiple_snackbar_message_3">Deleting selected folders</string>
    <!-- Bookmark undo button for deletion snackbar action -->
    <string name="bookmark_undo_deletion">UNDO</string>

    <!-- Site Permissions -->
    <!-- Site permissions preferences header -->
    <string name="permissions_header">Permissions</string>
    <!-- Button label that take the user to the Android App setting -->
    <string name="phone_feature_go_to_settings">Go to Settings</string>
    <!-- Content description (not visible, for screen readers etc.): Quick settings sheet
        to give users access to site specific information / settings. For example:
        Secure settings status and a button to modify site permissions -->
    <string name="quick_settings_sheet">Quick settings sheet</string>
    <!-- Label that indicates that this option it the recommended one -->
    <string name="phone_feature_recommended">Recommended</string>
    <!-- button that allows editing site permissions settings -->
    <string name="quick_settings_sheet_manage_site_permissions">Manage site permissions</string>
    <!-- Button label for clearing all the information of site permissions-->
    <string name="clear_permissions">Clear permissions</string>
    <!-- Button label for clearing a site permission-->
    <string name="clear_permission">Clear permission</string>
    <!-- Button label for clearing all the information on all sites-->
    <string name="clear_permissions_on_all_sites">Clear permissions on all sites</string>
    <!-- Preference for altering video and audio autoplay for all websites -->
    <string name="preference_browser_feature_autoplay">Autoplay</string>
    <!-- Preference for altering the camera access for all websites -->
    <string name="preference_phone_feature_camera">Camera</string>
    <!-- Preference for altering the microphone access for all websites -->
    <string name="preference_phone_feature_microphone">Microphone</string>
    <!-- Preference for altering the location access for all websites -->
    <string name="preference_phone_feature_location">Location</string>
    <!-- Preference for altering the notification access for all websites -->
    <string name="preference_phone_feature_notification">Notification</string>
    <!-- Preference for altering the persistent storage access for all websites -->
    <string name="preference_phone_feature_persistent_storage">Persistent Storage</string>
    <!-- Preference for altering the EME access for all websites -->
    <string name="preference_phone_feature_media_key_system_access">DRM-controlled content</string>
    <!-- Label that indicates that a permission must be asked always -->
    <string name="preference_option_phone_feature_ask_to_allow">Ask to allow</string>
    <!-- Label that indicates that a permission must be blocked -->
    <string name="preference_option_phone_feature_blocked">Blocked</string>
    <!-- Label that indicates that a permission must be allowed -->
    <string name="preference_option_phone_feature_allowed">Allowed</string>
    <!--Label that indicates a permission is by the Android OS-->
    <string name="phone_feature_blocked_by_android">Blocked by Android</string>
    <!-- Preference for showing a list of websites that the default configurations won't apply to them -->
    <string name="preference_exceptions">Exceptions</string>
    <!-- Summary of tracking protection preference if tracking protection is set to on -->
    <string name="tracking_protection_on">On</string>
    <!-- Summary of tracking protection preference if tracking protection is set to off -->
    <string name="tracking_protection_off">Off</string>
    <!-- Label for global setting that indicates that all video and audio autoplay is allowed -->
    <string name="preference_option_autoplay_allowed2">Allow audio and video</string>
    <!-- Label for site specific setting that indicates that all video and audio autoplay is allowed -->
    <string name="quick_setting_option_autoplay_allowed">Allow audio and video</string>
    <!-- Label that indicates that video and audio autoplay is only allowed over Wi-Fi -->
    <string name="preference_option_autoplay_allowed_wifi_only2">Block audio and video on cellular data only</string>
    <!-- Subtext that explains 'autoplay on Wi-Fi only' option -->
    <string name="preference_option_autoplay_allowed_wifi_subtext">Audio and video will play on Wi-Fi</string>
    <!-- Label for global setting that indicates that video autoplay is allowed, but audio autoplay is blocked -->
    <string name="preference_option_autoplay_block_audio2">Block audio only</string>
    <!-- Label for site specific setting that indicates that video autoplay is allowed, but audio autoplay is blocked -->
    <string name="quick_setting_option_autoplay_block_audio">Block audio only</string>
    <!-- Label for global setting that indicates that all video and audio autoplay is blocked -->
    <string name="preference_option_autoplay_blocked3">Block audio and video</string>
    <!-- Label for site specific setting that indicates that all video and audio autoplay is blocked -->
    <string name="quick_setting_option_autoplay_blocked">Block audio and video</string>
    <!-- Summary of delete browsing data on quit preference if it is set to on -->
    <string name="delete_browsing_data_quit_on">On</string>
    <!-- Summary of delete browsing data on quit preference if it is set to off -->
    <string name="delete_browsing_data_quit_off">Off</string>

    <!-- Collections -->
    <!-- Collections header on home fragment -->
    <string name="collections_header">Collections</string>
    <!-- Content description (not visible, for screen readers etc.): Opens the collection menu when pressed -->
    <string name="collection_menu_button_content_description">Collection menu</string>
    <!-- Label to describe what collections are to a new user without any collections -->
    <string name="no_collections_description2">Collect the things that matter to you.\nGroup together similar searches, sites, and tabs for quick access later.</string>
    <!-- Title for the "select tabs" step of the collection creator -->
    <string name="create_collection_select_tabs">Select Tabs</string>
    <!-- Title for the "select collection" step of the collection creator -->
    <string name="create_collection_select_collection">Select collection</string>
    <!-- Title for the "name collection" step of the collection creator -->
    <string name="create_collection_name_collection">Name collection</string>
    <!-- Button to add new collection for the "select collection" step of the collection creator -->
    <string name="create_collection_add_new_collection">Add new collection</string>
    <!-- Button to select all tabs in the "select tabs" step of the collection creator -->
    <string name="create_collection_select_all">Select all</string>
    <!-- Button to deselect all tabs in the "select tabs" step of the collection creator -->
    <string name="create_collection_deselect_all">Deselect all</string>
    <!-- Text to prompt users to select the tabs to save in the "select tabs" step of the collection creator -->
    <string name="create_collection_save_to_collection_empty">Select tabs to save</string>
    <!-- Text to show users how many tabs they have selected in the "select tabs" step of the collection creator.
     %d is a placeholder for the number of tabs selected. -->
    <string name="create_collection_save_to_collection_tabs_selected">%d tabs selected</string>
    <!-- Text to show users they have one tab selected in the "select tabs" step of the collection creator.
    %d is a placeholder for the number of tabs selected. -->
    <string name="create_collection_save_to_collection_tab_selected">%d tab selected</string>
    <!-- Text shown in snackbar when multiple tabs have been saved in a collection -->
    <string name="create_collection_tabs_saved">Tabs saved!</string>
    <!-- Text shown in snackbar when one or multiple tabs have been saved in a new collection -->
    <string name="create_collection_tabs_saved_new_collection">Collection saved!</string>
    <!-- Text shown in snackbar when one tab has been saved in a collection -->
    <string name="create_collection_tab_saved">Tab saved!</string>
    <!-- Content description (not visible, for screen readers etc.): button to close the collection creator -->
    <string name="create_collection_close">Close</string>
    <!-- Button to save currently selected tabs in the "select tabs" step of the collection creator-->
    <string name="create_collection_save">Save</string>
    <!-- Snackbar action to view the collection the user just created or updated -->
    <string name="create_collection_view">View</string>

    <!-- Default name for a new collection in "name new collection" step of the collection creator. %d is a placeholder for the number of collections-->
    <string name="create_collection_default_name">Collection %d</string>

    <!-- Share -->
    <!-- Share screen header -->
    <string name="share_header">Send and Share</string>
    <!-- Share screen header -->
    <string name="share_header_2">Share</string>
    <!-- Content description (not visible, for screen readers etc.):
        "Share" button. Opens the share menu when pressed. -->
    <string name="share_button_content_description">Share</string>
    <!-- Sub-header in the dialog to share a link to another app -->
    <string name="share_link_subheader">Share a link</string>
    <!-- Sub-header in the dialog to share a link to another sync device -->
    <string name="share_device_subheader">Send to device</string>
    <!-- Sub-header in the dialog to share a link to an app from the full list -->
    <string name="share_link_all_apps_subheader">All actions</string>
    <!-- Sub-header in the dialog to share a link to an app from the most-recent sorted list -->
    <string name="share_link_recent_apps_subheader">Recently used</string>
    <!-- An option from the three dot menu to into sync -->
    <string name="sync_menu_sign_in">Sign in to sync</string>
    <!-- An option from the share dialog to sign into sync -->
    <string name="sync_sign_in">Sign in to Sync</string>
    <!-- An option from the share dialog to send link to all other sync devices -->
    <string name="sync_send_to_all">Send to all devices</string>
    <!-- An option from the share dialog to reconnect to sync -->
    <string name="sync_reconnect">Reconnect to Sync</string>
    <!-- Text displayed when sync is offline and cannot be accessed -->
    <string name="sync_offline">Offline</string>
    <!-- An option to connect additional devices -->
    <string name="sync_connect_device">Connect another device</string>
    <!-- The dialog text shown when additional devices are not available -->
    <string name="sync_connect_device_dialog">To send a tab, sign in to Firefox on at least one other device.</string>
    <!-- Confirmation dialog button -->
    <string name="sync_confirmation_button">Got it</string>
    <!-- Share error message -->
    <string name="share_error_snackbar">Cannot share to this app</string>
    <!-- Add new device screen title -->
    <string name="sync_add_new_device_title">Send to device</string>
    <!-- Text for the warning message on the Add new device screen -->
    <string name="sync_add_new_device_message">No Devices Connected</string>
    <!-- Text for the button to learn about sending tabs -->
    <string name="sync_add_new_device_learn_button">Learn About Sending Tabs…</string>
    <!-- Text for the button to connect another device -->
    <string name="sync_add_new_device_connect_button">Connect Another Device…</string>

    <!-- Notifications -->
    <!-- The user visible name of the "notification channel" (Android 8+ feature) for the ongoing notification shown while a browsing session is active. -->
    <string name="notification_pbm_channel_name">Private browsing session</string>
    <!-- Text shown in the notification that pops up to remind the user that a private browsing session is active. -->
    <string name="notification_pbm_delete_text">Delete private tabs</string>
    <!-- Text shown in the notification that pops up to remind the user that a private browsing session is active. -->
    <string name="notification_pbm_delete_text_2">Close private tabs</string>
    <!-- Notification action to open Fenix and resume the current browsing session. -->
    <string name="notification_pbm_action_open">Open</string>
    <!-- Notification action to delete all current private browsing sessions AND switch to Fenix (bring it to the foreground) -->
    <string name="notification_pbm_action_delete_and_open">Delete and Open</string>
    <!-- Name of the "Powered by Fenix" notification channel. Displayed in the "App notifications" system settings for the app -->
    <string name="notification_powered_by_channel_name">Powered By</string>
    <!-- Text shown in snackbar when user deletes a collection -->
    <string name="snackbar_collection_deleted">Collection deleted</string>
    <!-- Text shown in snackbar when user renames a collection -->
    <string name="snackbar_collection_renamed">Collection renamed</string>
    <!-- Text shown in snackbar when user deletes a tab -->
    <string name="snackbar_tab_deleted">Tab deleted</string>
    <!-- Text shown in snackbar when user deletes all tabs -->
    <string name="snackbar_tabs_deleted">Tabs deleted</string>
    <!-- Text shown in snackbar when user closes a tab -->
    <string name="snackbar_tab_closed">Tab closed</string>
    <!-- Text shown in snackbar when user closes all tabs -->
    <string name="snackbar_tabs_closed">Tabs closed</string>
    <!-- Text shown in snackbar when user closes tabs -->
    <string name="snackbar_message_tabs_closed">Tabs closed!</string>
    <!-- Text shown in snackbar when user bookmarks a list of tabs -->
    <string name="snackbar_message_bookmarks_saved">Bookmarks saved!</string>
    <!-- Text shown in snackbar action for viewing bookmarks -->
    <string name="snackbar_message_bookmarks_view">View</string>
    <!-- Text shown in snackbar when user adds a site to top sites -->
    <string name="snackbar_added_to_top_sites">Added to top sites!</string>
    <!-- Text shown in snackbar when user closes a private tab -->
    <string name="snackbar_private_tab_closed">Private tab closed</string>
    <!-- Text shown in snackbar when user closes all private tabs -->
    <string name="snackbar_private_tabs_closed">Private tabs closed</string>
    <!-- Text shown in snackbar when user deletes all private tabs -->
    <string name="snackbar_private_tabs_deleted">Private tabs deleted</string>
    <!-- Text shown in snackbar to undo deleting a tab, top site or collection -->
    <string name="snackbar_deleted_undo">UNDO</string>
    <!-- Text shown in snackbar when user removes a top site -->
    <string name="snackbar_top_site_removed">Site removed</string>
    <!-- Text for action to undo deleting a tab or collection shown in a11y dialog -->
    <string name="a11y_dialog_deleted_undo">Undo</string>
    <!-- Text for action to confirm deleting a tab or collection shown in a11y dialog -->
    <string name="a11y_dialog_deleted_confirm">Confirm</string>
    <!-- QR code scanner prompt which appears after scanning a code, but before navigating to it
        First parameter is the name of the app, second parameter is the URL or text scanned-->
    <string name="qr_scanner_confirmation_dialog_message">Allow %1$s to open %2$s</string>
    <!-- QR code scanner prompt dialog positive option to allow navigation to scanned link -->
    <string name="qr_scanner_dialog_positive">ALLOW</string>
    <!-- QR code scanner prompt dialog positive option to deny navigation to scanned link -->
    <string name="qr_scanner_dialog_negative">DENY</string>
    <!-- Tab collection deletion prompt dialog message. Placeholder will be replaced with the collection name -->
    <string name="tab_collection_dialog_message">Are you sure you want to delete %1$s?</string>
    <!-- Collection and tab deletion prompt dialog message. This will show when the last tab from a collection is deleted -->
    <string name="delete_tab_and_collection_dialog_message">Deleting this tab will delete the entire collection. You can create new collections at any time.</string>
    <!-- Collection and tab deletion prompt dialog title. Placeholder will be replaced with the collection name. This will show when the last tab from a collection is deleted -->
    <string name="delete_tab_and_collection_dialog_title">Delete %1$s?</string>
    <!-- Tab collection deletion prompt dialog option to delete the collection -->
    <string name="tab_collection_dialog_positive">Delete</string>
    <!-- Tab collection deletion prompt dialog option to cancel deleting the collection -->
    <string name="tab_collection_dialog_negative">Cancel</string>
    <!-- Text displayed in a notification when the user enters full screen mode -->
    <string name="full_screen_notification">Entering full screen mode</string>
    <!-- Message for copying the URL via long press on the toolbar -->
    <string name="url_copied">URL copied</string>
    <!-- Sample text for accessibility font size -->
    <string name="accessibility_text_size_sample_text_1">This is sample text. It is here to show how text will appear when you increase or decrease the size with this setting.</string>
    <!-- Summary for Accessibility Text Size Scaling Preference -->
    <string name="preference_accessibility_text_size_summary">Make text on websites larger or smaller</string>
    <!-- Title for Accessibility Text Size Scaling Preference -->
    <string name="preference_accessibility_font_size_title">Font Size</string>

    <!-- Title for Accessibility Text Automatic Size Scaling Preference -->
    <string name="preference_accessibility_auto_size_2">Automatic font sizing</string>
    <!-- Summary for Accessibility Text Automatic Size Scaling Preference -->
    <string name="preference_accessibility_auto_size_summary">Font size will match your Android settings. Disable to manage font size here.</string>

    <!-- Title for the Delete browsing data preference -->
    <string name="preferences_delete_browsing_data">Delete browsing data</string>
    <!-- Title for the tabs item in Delete browsing data -->
    <string name="preferences_delete_browsing_data_tabs_title_2">Open tabs</string>
    <!-- Subtitle for the tabs item in Delete browsing data, parameter will be replaced with the number of open tabs -->
    <string name="preferences_delete_browsing_data_tabs_subtitle">%d tabs</string>
    <!-- Title for the data and history items in Delete browsing data -->
    <string name="preferences_delete_browsing_data_browsing_data_title">Browsing history and site data</string>
    <!-- Subtitle for the data and history items in delete browsing data, parameter will be replaced with the
        number of history items the user has -->
    <string name="preferences_delete_browsing_data_browsing_data_subtitle">%d addresses</string>
    <!-- Title for history items in Delete browsing data -->
    <string name="preferences_delete_browsing_data_browsing_history_title">History</string>
    <!-- Subtitle for the history items in delete browsing data, parameter will be replaced with the
        number of history pages the user has -->
    <string name="preferences_delete_browsing_data_browsing_history_subtitle">%d pages</string>
    <!-- Title for the cookies item in Delete browsing data -->
    <string name="preferences_delete_browsing_data_cookies">Cookies</string>
    <!-- Subtitle for the cookies item in Delete browsing data -->
    <string name="preferences_delete_browsing_data_cookies_subtitle">You’ll be logged out of most sites</string>
    <!-- Title for the cached images and files item in Delete browsing data -->
    <string name="preferences_delete_browsing_data_cached_files">Cached images and files</string>
    <!-- Subtitle for the cached images and files item in Delete browsing data -->
    <string name="preferences_delete_browsing_data_cached_files_subtitle">Frees up storage space</string>
    <!-- Title for the site permissions item in Delete browsing data -->
    <string name="preferences_delete_browsing_data_site_permissions">Site permissions</string>
    <!-- Title for the downloads item in Delete browsing data -->
    <string name="preferences_delete_browsing_data_downloads">Downloads</string>
    <!-- Text for the button to delete browsing data -->
    <string name="preferences_delete_browsing_data_button">Delete browsing data</string>
    <!-- Title for the Delete browsing data on quit preference -->
    <string name="preferences_delete_browsing_data_on_quit">Delete browsing data on quit</string>
    <!-- Summary for the Delete browsing data on quit preference. "Quit" translation should match delete_browsing_data_on_quit_action translation. -->
    <string name="preference_summary_delete_browsing_data_on_quit">Automatically deletes browsing data when you select "Quit" from the main menu</string>
    <!-- Summary for the Delete browsing data on quit preference. "Quit" translation should match delete_browsing_data_on_quit_action translation. -->
    <string name="preference_summary_delete_browsing_data_on_quit_2">Automatically deletes browsing data when you select \"Quit\" from the main menu</string>
    <!-- Action item in menu for the Delete browsing data on quit feature -->
    <string name="delete_browsing_data_on_quit_action">Quit</string>

    <!-- Dialog message to the user asking to delete browsing data. -->
    <string name="delete_browsing_data_prompt_message">This will delete all of your browsing data.</string>
    <!-- Dialog message to the user asking to delete browsing data. Parameter will be replaced by app name. -->
    <string name="delete_browsing_data_prompt_message_3">%s will delete the selected browsing data.</string>
    <!-- Text for the cancel button for the data deletion dialog -->
    <string name="delete_browsing_data_prompt_cancel">Cancel</string>
    <!-- Text for the allow button for the data deletion dialog -->
    <string name="delete_browsing_data_prompt_allow">Delete</string>
    <!-- Text for the snackbar confirmation that the data was deleted -->
    <string name="preferences_delete_browsing_data_snackbar">Browsing data deleted</string>
    <!-- Text for the snackbar to show the user that the deletion of browsing data is in progress -->
    <string name="deleting_browsing_data_in_progress">Deleting browsing data&#8230;</string>

    <!-- Tips -->
    <!-- text for firefox preview moving tip header "Firefox Preview" and "Firefox Nightly" are intentionally hardcoded -->
    <string name="tip_firefox_preview_moved_header">Firefox Preview is now Firefox Nightly</string>
    <!-- text for firefox preview moving tip description -->
    <string name="tip_firefox_preview_moved_description">
        Firefox Nightly gets updated every night and has experimental new features.
        However, it may be less stable. Download our beta browser for a more stable experience.</string>
    <!-- text for firefox preview moving tip button. "Firefox for Android Beta" is intentionally hardcoded -->
    <string name="tip_firefox_preview_moved_button_2">Get Firefox for Android Beta</string>

    <!-- text for firefox preview moving tip header. "Firefox Nightly" is intentionally hardcoded -->
    <string name="tip_firefox_preview_moved_header_preview_installed">Firefox Nightly has moved</string>
    <!-- text for firefox preview moving tip description -->
    <string name="tip_firefox_preview_moved_description_preview_installed">
        This app will no longer receive security updates. Stop using this app and switch to the new Nightly.
        \n\nTo transfer your bookmarks, logins, and history to another app, create a Firefox account.</string>
    <!-- text for firefox preview moving tip button  -->
    <string name="tip_firefox_preview_moved_button_preview_installed">Switch to the new Nightly</string>

    <!-- text for firefox preview moving tip header. "Firefox Nightly" is intentionally hardcoded -->
    <string name="tip_firefox_preview_moved_header_preview_not_installed">Firefox Nightly has moved</string>
    <!-- text for firefox preview moving tip description -->
    <string name="tip_firefox_preview_moved_description_preview_not_installed">
        This app will no longer receive security updates. Get the new Nightly and stop using this app.
        \n\nTo transfer your bookmarks, logins, and history to another app, create a Firefox account.</string>
    <!-- text for firefox preview moving tip button  -->
    <string name="tip_firefox_preview_moved_button_preview_not_installed">Get the new Nightly</string>

    <!-- Onboarding -->
    <!-- Text for onboarding welcome message
    The first parameter is the name of the app (e.g. Firefox Preview) -->
    <string name="onboarding_header">Welcome to %s!</string>
    <!-- text for the Firefox Accounts section header -->
    <string name="onboarding_fxa_section_header">Already have an account?</string>
    <!-- text for the "What's New" onboarding card header -->
    <string name="onboarding_whats_new_header1">See what’s new</string>
    <!-- text for the "what's new" onboarding card description
    The first parameter is the short name of the app (e.g. Firefox) -->
    <string name="onboarding_whats_new_description">Have questions about the redesigned %s? Want to know what’s changed?</string>
    <!-- text for underlined clickable link that is part of "what's new" onboarding card description that links to an FAQ -->
    <string name="onboarding_whats_new_description_linktext">Get answers here</string>
    <!-- text for the Firefox account onboarding sign in card header. The word "Firefox" should not be translated -->
    <string name="onboarding_account_sign_in_header_1">Sync Firefox between devices</string>
    <!-- Text for the button to learn more about signing in to your Firefox account -->
    <string name="onboarding_manual_sign_in_description">Bring bookmarks, history, and passwords to Firefox on this device.</string>
    <!-- text for the firefox account onboarding card header when we detect you're already signed in to
        another Firefox browser. (The word `Firefox` should not be translated)
        The first parameter is the email of the detected user's account -->
    <string name="onboarding_firefox_account_auto_signin_header_3">You are signed in as %s on another Firefox browser on this device. Would you like to sign in with this account?</string>
    <!-- text for the button to confirm automatic sign-in -->
    <string name="onboarding_firefox_account_auto_signin_confirm">Yes, sign me in</string>
    <!-- text for the automatic sign-in button while signing in is in process -->
    <string name="onboarding_firefox_account_signing_in">Signing in&#8230;</string>
    <!-- text for the button to manually sign into Firefox account. -->
    <string name="onboarding_firefox_account_sign_in_1">Sign up</string>
    <!-- text for the button to stay signed out when presented with an option to automatically sign-in. -->
    <string name="onboarding_firefox_account_stay_signed_out">Stay signed out</string>
    <!-- text to display in the snackbar once account is signed-in -->
    <string name="onboarding_firefox_account_sync_is_on">Sync is on</string>
    <!-- text to display in the snackbar if automatic sign-in fails. user may try again -->
    <string name="onboarding_firefox_account_automatic_signin_failed">Failed to sign-in</string>
    <!-- text for the tracking protection onboarding card header -->
    <string name="onboarding_tracking_protection_header_3">Always-on privacy</string>
    <!-- text for the tracking protection card description. 'Firefox' intentionally hardcoded here -->
    <string name="onboarding_tracking_protection_description_3">Firefox automatically stops companies from secretly following you around the web.</string>
    <!-- text for tracking protection radio button option for standard level of blocking -->
    <string name="onboarding_tracking_protection_standard_button_2">Standard (default)</string>
    <!-- text for standard blocking option button description -->
    <string name="onboarding_tracking_protection_standard_button_description_3">Balanced for privacy and performance. Pages load normally.</string>
    <!-- text for tracking protection radio button option for strict level of blocking -->
    <string name="onboarding_tracking_protection_strict_button">Strict (recommended)</string>
    <!-- text for tracking protection radio button option for strict level of blocking -->
    <string name="onboarding_tracking_protection_strict_option">Strict</string>
    <!-- text for strict blocking option button description -->
<<<<<<< HEAD
    <string name="onboarding_tracking_protection_strict_button_description_2">Blocks more trackers, ads, and popups. Pages load faster, but some functionality might not work.</string>
    <!-- text for the tabs tray layout onboarding card header -->
    <string name="onboarding_tabs_layout_header">Choose your tabs tray layout</string>
    <!-- text for the tabs tray layout card description-->
    <string name="onboarding_tabs_tray_layout_description">Pick either the old Firefox (Fennec) style tabs screen or the new and fancy (Fenix) style tabs tray.</string>
    <!-- text for old Fennec style tab screen layout -->
    <string name="onboarding_tabs_tray_fennec_layout_button">Old Fennec style (default)</string>
    <!-- text for old Fennec style description -->
    <string name="onboarding_tabs_tray_fennec_layout_description">Clicking the tab count on the toolbar will show you a tabs screen with a layout similar to the previous (Fennec) version of Firefox.</string>
    <!-- text for Fenix style tab tray layout -->
    <string name="onboarding_tabs_tray_fenix_layout_button">New Fenix style</string>
    <!-- text for strict blocking option button description -->
    <string name="onboarding_tabs_tray_fenix_layout_description">Clicking the tab count on the toolbar will show you a new tabs tray layout from the Fenix version of Firefox.</string>
    <!-- text for the toolbar position card header
        In English this is an idiom for "choose a side as in an argument or fight"
        but it is ok to make this more literally about "choosing a position in a physical space -->
    <string name="onboarding_toolbar_position_header">Take a position</string>
=======
    <string name="onboarding_tracking_protection_strict_button_description_3">Blocks more trackers so pages load faster, but some on-page functionality may break.</string>
    <!-- text for the toolbar position card header  -->
    <string name="onboarding_toolbar_placement_header_1">Pick your toolbar placement</string>
>>>>>>> edea181c
    <!-- text for the toolbar position card description -->
    <string name="onboarding_toolbar_placement_description_1">Put the toolbar within easy reach. Keep it on the bottom, or move it to the top.</string>
    <!-- text for the private browsing onboarding card header -->
    <string name="onboarding_private_browsing_header">Browse privately</string>
    <!-- text for the private browsing onboarding card description
    The first parameter is an icon that represents private browsing -->
    <string name="onboarding_private_browsing_description1">Open a private tab once: Tap the %s icon.</string>
    <!-- text for the private browsing onboarding card description, explaining how to always using private browsing -->
    <string name="onboarding_private_browsing_always_description">Open private tabs every time: Update your private browsing settings.</string>
    <!-- text for the private browsing onbording card button, that launches settings -->
    <string name="onboarding_private_browsing_button">Open settings</string>
    <!-- text for the privacy notice onboarding card header -->
    <string name="onboarding_privacy_notice_header">Your privacy</string>
    <!-- text for the privacy notice onboarding card description
    The first parameter is the name of the app (e.g. Firefox Preview) Substitute %s for long browser name. -->
    <string name="onboarding_privacy_notice_description2">We’ve designed %s to give you control over what you share online and what you share with us.</string>
    <!-- Text for the button to read the privacy notice -->
    <string name="onboarding_privacy_notice_read_button">Read our privacy notice</string>
    <!-- Content description (not visible, for screen readers etc.): Close onboarding screen -->
    <string name="onboarding_close">Close</string>

    <!-- text for the button to finish onboarding -->
    <string name="onboarding_finish">Start browsing</string>

    <!-- Onboarding theme -->
    <!-- text for the theme picker onboarding card header -->
    <string name="onboarding_theme_picker_header">Choose your theme</string>
    <!-- text for the theme picker onboarding card description -->
    <string name="onboarding_theme_picker_description_2">Save some battery and your eyesight with dark mode.</string>
    <!-- Automatic theme setting (will follow device setting) -->
    <string name="onboarding_theme_automatic_title">Automatic</string>
    <!-- Summary of automatic theme setting (will follow device setting) -->
    <string name="onboarding_theme_automatic_summary">Adapts to your device settings</string>
    <!-- Theme setting for dark mode -->
    <string name="onboarding_theme_dark_title">Dark theme</string>
    <!-- Theme setting for light mode -->
    <string name="onboarding_theme_light_title">Light theme</string>

    <!-- Text shown in snackbar when multiple tabs have been sent to device -->
    <string name="sync_sent_tabs_snackbar">Tabs sent!</string>
    <!-- Text shown in snackbar when one tab has been sent to device  -->
    <string name="sync_sent_tab_snackbar">Tab sent!</string>
    <!-- Text shown in snackbar when sharing tabs failed  -->
    <string name="sync_sent_tab_error_snackbar">Unable to send</string>
    <!-- Text shown in snackbar for the "retry" action that the user has after sharing tabs failed -->
    <string name="sync_sent_tab_error_snackbar_action">RETRY</string>
    <!-- Title of QR Pairing Fragment -->
    <string name="sync_scan_code">Scan the code</string>
    <!-- Instructions on how to access pairing -->
    <string name="sign_in_instructions"><![CDATA[On your computer open Firefox and go to <b>https://firefox.com/pair</b>]]></string>
    <!-- Text shown for sign in pairing when ready -->
    <string name="sign_in_ready_for_scan">Ready to scan</string>
    <!-- Text shown for settings option for sign with pairing -->
    <string name="sign_in_with_camera">Sign in with your camera</string>
    <!-- Text shown for settings option for sign with email -->
    <string name="sign_in_with_email">Use email instead</string>
    <!-- Text shown for settings option for create new account text.'Firefox' intentionally hardcoded here.-->
    <string name="sign_in_create_account_text"><![CDATA[No account? <u>Create one</u> to sync Firefox between devices.]]></string>
    <!-- Text shown in confirmation dialog to sign out of account -->
    <string name="sign_out_confirmation_message">Firefox will stop syncing with your account, but won’t delete any of your browsing data on this device.</string>
    <!-- Text shown in confirmation dialog to sign out of account. The first parameter is the name of the app (e.g. Firefox Preview) -->
    <string name="sign_out_confirmation_message_2">%s will stop syncing with your account, but won’t delete any of your browsing data on this device.</string>
    <!-- Option to continue signing out of account shown in confirmation dialog to sign out of account -->
    <string name="sign_out_disconnect">Disconnect</string>
    <!-- Option to cancel signing out shown in confirmation dialog to sign out of account -->
    <string name="sign_out_cancel">Cancel</string>
    <!-- Error message snackbar shown after the user tried to select a default folder which cannot be altered -->
    <string name="bookmark_cannot_edit_root">Can’t edit default folders</string>

    <!-- Enhanced Tracking Protection -->
    <!-- Link displayed in enhanced tracking protection panel to access tracking protection settings -->
    <string name="etp_settings">Protection Settings</string>
    <!-- Preference title for enhanced tracking protection settings -->
    <string name="preference_enhanced_tracking_protection">Enhanced Tracking Protection</string>
    <!-- Title for the description of enhanced tracking protection -->
    <string name="preference_enhanced_tracking_protection_explanation_title">Browse without being followed</string>
    <!-- Description of enhanced tracking protection. The first parameter is the name of the application (For example: Fenix) -->
    <string name="preference_enhanced_tracking_protection_explanation">Keep your data to yourself. %s protects you from many of the most common trackers that follow what you do online.</string>
    <!-- Text displayed that links to website about enhanced tracking protection -->
    <string name="preference_enhanced_tracking_protection_explanation_learn_more">Learn more</string>
    <!-- Preference for enhanced tracking protection for the standard protection settings -->
    <string name="preference_enhanced_tracking_protection_standard_default_1">Standard (default)</string>
    <!-- Preference description for enhanced tracking protection for the standard protection settings -->
    <string name="preference_enhanced_tracking_protection_standard_description_4">Balanced for privacy and performance. Pages load normally.</string>
    <!--  Accessibility text for the Standard protection information icon  -->
    <string name="preference_enhanced_tracking_protection_standard_info_button">What’s blocked by standard tracking protection</string>
    <!-- Preference for enhanced tracking protection for the strict protection settings -->
    <string name="preference_enhanced_tracking_protection_strict">Strict</string>
    <!-- Preference description for enhanced tracking protection for the strict protection settings -->
    <string name="preference_enhanced_tracking_protection_strict_description_3">Blocks more trackers so pages load faster, but some on-page functionality may break.</string>
    <!--  Accessibility text for the Strict protection information icon  -->
    <string name="preference_enhanced_tracking_protection_strict_info_button">What’s blocked by strict tracking protection</string>
    <!-- Preference for enhanced tracking protection for the custom protection settings -->
    <string name="preference_enhanced_tracking_protection_custom">Custom</string>
    <!-- Preference description for enhanced tracking protection for the strict protection settings -->
    <string name="preference_enhanced_tracking_protection_custom_description_2">Choose which trackers and scripts to block.</string>
    <!--  Accessibility text for the Strict protection information icon  -->
    <string name="preference_enhanced_tracking_protection_custom_info_button">What’s blocked by custom tracking protection</string>
    <!-- Header for categories that are being blocked by current Enhanced Tracking Protection settings -->
    <!-- Preference for enhanced tracking protection for the custom protection settings for cookies-->
    <string name="preference_enhanced_tracking_protection_custom_cookies">Cookies</string>
    <!-- Option for enhanced tracking protection for the custom protection settings for cookies-->
    <string name="preference_enhanced_tracking_protection_custom_cookies_1">Cross-site and social media trackers</string>
    <!-- Option for enhanced tracking protection for the custom protection settings for cookies-->
    <string name="preference_enhanced_tracking_protection_custom_cookies_2">Cookies from unvisited sites</string>
    <!-- Option for enhanced tracking protection for the custom protection settings for cookies-->
    <string name="preference_enhanced_tracking_protection_custom_cookies_3">All third-party cookies (may cause websites to break)</string>
    <!-- Option for enhanced tracking protection for the custom protection settings for cookies-->
    <string name="preference_enhanced_tracking_protection_custom_cookies_4">All cookies (will cause websites to break)</string>
    <!-- Preference for enhanced tracking protection for the custom protection settings for tracking content -->
    <string name="preference_enhanced_tracking_protection_custom_tracking_content">Tracking content</string>
    <!-- Option for enhanced tracking protection for the custom protection settings for tracking content-->
    <string name="preference_enhanced_tracking_protection_custom_tracking_content_1">In all tabs</string>
    <!-- Option for enhanced tracking protection for the custom protection settings for tracking content-->
    <string name="preference_enhanced_tracking_protection_custom_tracking_content_2">Only in Private tabs</string>
    <!-- Option for enhanced tracking protection for the custom protection settings for tracking content-->
    <string name="preference_enhanced_tracking_protection_custom_tracking_content_3">Only in Custom tabs</string>
    <!-- Preference for enhanced tracking protection for the custom protection settings -->
    <string name="preference_enhanced_tracking_protection_custom_cryptominers">Cryptominers</string>
    <!-- Preference for enhanced tracking protection for the custom protection settings -->
    <string name="preference_enhanced_tracking_protection_custom_fingerprinters">Fingerprinters</string>
    <string name="enhanced_tracking_protection_blocked">Blocked</string>
    <!-- Header for categories that are being not being blocked by current Enhanced Tracking Protection settings -->
    <string name="enhanced_tracking_protection_allowed">Allowed</string>
    <!-- Category of trackers (social media trackers) that can be blocked by Enhanced Tracking Protection -->
    <string name="etp_social_media_trackers_title">Social Media Trackers</string>
    <!-- Description of social media trackers that can be blocked by Enhanced Tracking Protection -->
    <string name="etp_social_media_trackers_description">Limits the ability of social networks to track your browsing activity around the web.</string>
    <!-- Category of trackers (cross-site tracking cookies) that can be blocked by Enhanced Tracking Protection -->
    <string name="etp_cookies_title">Cross-Site Tracking Cookies</string>
    <!-- Description of cross-site tracking cookies that can be blocked by Enhanced Tracking Protection -->
    <string name="etp_cookies_description">Blocks cookies that ad networks and analytics companies use to compile your browsing data across many sites.</string>
    <!-- Category of trackers (cryptominers) that can be blocked by Enhanced Tracking Protection -->
    <string name="etp_cryptominers_title">Cryptominers</string>
    <!-- Description of cryptominers that can be blocked by Enhanced Tracking Protection -->
    <string name="etp_cryptominers_description">Prevents malicious scripts gaining access to your device to mine digital currency.</string>
    <!-- Category of trackers (fingerprinters) that can be blocked by Enhanced Tracking Protection -->
    <string name="etp_fingerprinters_title">Fingerprinters</string>
    <!-- Description of fingerprinters that can be blocked by Enhanced Tracking Protection -->
    <string name="etp_fingerprinters_description">Stops uniquely identifiable data from being collected about your device that can be used for tracking purposes.</string>
    <!-- Category of trackers (tracking content) that can be blocked by Enhanced Tracking Protection -->
    <string name="etp_tracking_content_title">Tracking Content</string>
    <!-- Description of tracking content that can be blocked by Enhanced Tracking Protection -->
    <string name="etp_tracking_content_description">Stops outside ads, videos, and other content from loading that contains tracking code. May affect some website functionality.</string>
    <!-- Enhanced Tracking Protection Onboarding Message shown in a dialog above the toolbar. The first parameter is the name of the application (For example: Fenix) -->
    <string name="etp_onboarding_cfr_message">Every time the shield is purple, %s has blocked trackers on a site. Tap for more info.</string>
    <!-- Enhanced Tracking Protection message that protection is currently on for this site -->
    <string name="etp_panel_on">Protections are ON for this site</string>
    <!-- Enhanced Tracking Protection message that protection is currently off for this site -->
    <string name="etp_panel_off">Protections are OFF for this site</string>
    <!-- Header for exceptions list for which sites enhanced tracking protection is always off -->
    <string name="enhanced_tracking_protection_exceptions">Enhanced Tracking Protection is off for these websites</string>
    <!-- Content description (not visible, for screen readers etc.): Navigate
    back from ETP details (Ex: Tracking content) -->
    <string name="etp_back_button_content_description">Navigate back</string>
    <!-- About page Your rights link text -->
    <string name="about_your_rights">Your rights</string>
    <!-- About page link text to open open source licenses screen -->
    <string name="about_open_source_licenses">Open source libraries we use</string>
    <!-- About page link text to open what's new link -->
    <string name="about_whats_new">What’s new in %s</string>
    <!-- Open source licenses page title
    The first parameter is the app name -->
    <string name="open_source_licenses_title">%s | OSS Libraries</string>
    <!-- Category of trackers (redirect trackers) that can be blocked by Enhanced Tracking Protection -->
    <string name="etp_redirect_trackers_title">Redirect Trackers</string>
    <!-- Description of redirect tracker cookies that can be blocked by Enhanced Tracking Protection -->
    <string name="etp_redirect_trackers_description">Clears cookies set by redirects to known tracking websites.</string>

    <!-- About page link text to open support link -->
    <string name="about_support">Support</string>
    <!-- About page link text to list of past crashes (like about:crashes on desktop) -->
    <string name="about_crashes">Crashes</string>
    <!-- About page link text to open privacy notice link -->
    <string name="about_privacy_notice">Privacy notice</string>
    <!-- About page link text to open know your rights link -->
    <string name="about_know_your_rights">Know your rights</string>
    <!-- About page link text to open licensing information link -->
    <string name="about_licensing_information">Licensing information</string>
    <!-- About page link text to open a screen with libraries that are used -->
    <string name="about_other_open_source_libraries">Libraries that we use</string>
    <!-- Toast shown to the user when they are activating the secret dev menu
        The first parameter is number of long clicks left to enable the menu -->
    <string name="about_debug_menu_toast_progress">Debug menu: %1$d click(s) left to enable</string>
    <string name="about_debug_menu_toast_done">Debug menu enabled</string>

    <!-- Content description of the tab counter toolbar button when one tab is open -->
    <string name="tab_counter_content_description_one_tab">1 tab</string>
    <!-- Content description of the tab counter toolbar button when multiple tabs are open. First parameter will be replaced with the number of tabs (always more than one) -->
    <string name="tab_counter_content_description_multi_tab">%d tabs</string>

    <!-- Browser long press popup menu -->
    <!-- Copy the current url -->
    <string name="browser_toolbar_long_press_popup_copy">Copy</string>
    <!-- Paste & go the text in the clipboard. '&amp;' is replaced with the ampersand symbol: & -->
    <string name="browser_toolbar_long_press_popup_paste_and_go">Paste &amp; Go</string>
    <!-- Paste the text in the clipboard -->
    <string name="browser_toolbar_long_press_popup_paste">Paste</string>
    <!-- Snackbar message shown after an URL has been copied to clipboard. -->
    <string name="browser_toolbar_url_copied_to_clipboard_snackbar">URL copied to clipboard</string>

    <!-- Title text for the Add To Homescreen dialog -->
    <string name="add_to_homescreen_title">Add to Home screen</string>
    <!-- Cancel button text for the Add to Homescreen dialog -->
    <string name="add_to_homescreen_cancel">Cancel</string>
    <!-- Add button text for the Add to Homescreen dialog -->
    <string name="add_to_homescreen_add">Add</string>
    <!-- Continue to website button text for the first-time Add to Homescreen dialog -->
    <string name="add_to_homescreen_continue">Continue to website</string>
    <!-- Placeholder text for the TextView in the Add to Homescreen dialog -->
    <string name="add_to_homescreen_text_placeholder">Shortcut name</string>
    <!-- Describes the add to homescreen functionality -->
    <string name="add_to_homescreen_description_2">You can easily add this website to your device’s Home screen to have instant access and browse faster with an app-like experience.</string>

    <!-- Preference for managing the settings for logins and passwords in Fenix -->
    <string name="preferences_passwords_logins_and_passwords">Logins and passwords</string>
    <!-- Preference for managing the saving of logins and passwords in Fenix -->
    <string name="preferences_passwords_save_logins">Save logins and passwords</string>
    <!-- Preference option for asking to save passwords in Fenix -->
    <string name="preferences_passwords_save_logins_ask_to_save">Ask to save</string>
    <!-- Preference option for never saving passwords in Fenix -->
    <string name="preferences_passwords_save_logins_never_save">Never save</string>
    <!-- Preference for autofilling saved logins in Fenix -->
    <string name="preferences_passwords_autofill">Autofill</string>
    <!-- Preference for syncing saved logins in Fenix -->
    <string name="preferences_passwords_sync_logins">Sync logins</string>
    <!-- Syncing saved logins in Fenix is on -->
    <string name="preferences_passwords_sync_logins_on">On</string>
    <!-- Syncing saved logins in Fenix is off -->
    <string name="preferences_passwords_sync_logins_off">Off</string>
    <!-- Syncing saved logins in Fenix needs reconnect to sync -->
    <string name="preferences_passwords_sync_logins_reconnect">Reconnect</string>
    <!-- Syncing saved logins in Fenix needs login -->
    <string name="preferences_passwords_sync_logins_sign_in">Sign in to Sync</string>
    <!-- Preference to access list of saved logins -->
    <string name="preferences_passwords_saved_logins">Saved logins</string>
    <!-- Description of empty list of saved passwords. Placeholder is replaced with app name.  -->
    <string name="preferences_passwords_saved_logins_description_empty_text">The logins you save or sync to %s will show up here.</string>
    <!-- Preference to access list of saved logins -->
    <string name="preferences_passwords_saved_logins_description_empty_learn_more_link">Learn more about Sync.</string>
    <!-- Preference to access list of login exceptions that we never save logins for -->
    <string name="preferences_passwords_exceptions">Exceptions</string>
    <!-- Empty description of list of login exceptions that we never save logins for -->
    <string name="preferences_passwords_exceptions_description_empty">Logins and passwords that are not saved will be shown here.</string>
    <!-- Description of list of login exceptions that we never save logins for -->
    <string name="preferences_passwords_exceptions_description">Logins and passwords will not be saved for these sites.</string>
    <!-- Text on button to remove all saved login exceptions -->
    <string name="preferences_passwords_exceptions_remove_all">Delete all exceptions</string>
    <!-- Hint for search box in logins list -->
    <string name="preferences_passwords_saved_logins_search">Search logins</string>
    <!-- Option to sort logins list A-Z, alphabetically -->
    <string name="preferences_passwords_saved_logins_alphabetically">Alphabetically</string>
    <!-- Option to sort logins list by most recently used -->
    <string name="preferences_passwords_saved_logins_recently_used">Recently used</string>
    <!-- The header for the site that a login is for -->
    <string name="preferences_passwords_saved_logins_site">Site</string>
    <!-- The header for the username for a login -->
    <string name="preferences_passwords_saved_logins_username">Username</string>
    <!-- The header for the password for a login -->
    <string name="preferences_passwords_saved_logins_password">Password</string>
    <!-- Title for strip url preference in customization settings -->
    <string name="preferences_strip_url_title">Strip HTTP/HTTPS/WWW from urls</string>
    <!-- Description for strip url preference in customization settings -->
    <string name="preferences_strip_url_description">Enable to strip out HTTP/HTTPS/WWW from urls in toolbar and tab tray</string>
    <!-- Message displayed in security prompt to reenter a secret pin to access saved logins -->
    <string name="preferences_passwords_saved_logins_enter_pin">Re-enter your PIN</string>
    <!-- Message displayed in security prompt to access saved logins -->
    <string name="preferences_passwords_saved_logins_enter_pin_description">Unlock to view your saved logins</string>
    <!-- Message displayed when a connection is insecure and we detect the user is entering a password -->
    <string name="logins_insecure_connection_warning">This connection is not secure. Logins entered here could be compromised.</string>
    <!-- Learn more link that will link to a page with more information displayed when a connection is insecure and we detect the user is entering a password -->
    <string name="logins_insecure_connection_warning_learn_more">Learn more</string>
    <!-- Prompt message displayed when Fenix detects a user has entered a password and user decides if Fenix should save it. The first parameter is the name of the application (For example: Fenix)  -->
    <string name="logins_doorhanger_save">Do you want %s to save this login?</string>
    <!-- Positive confirmation that Fenix should save the new or updated login -->
    <string name="logins_doorhanger_save_confirmation">Save</string>
    <!-- Negative confirmation that Fenix should not save the new or updated login -->
    <string name="logins_doorhanger_save_dont_save">Don’t save</string>
    <!-- Shown in snackbar to tell user that the password has been copied -->
    <string name="logins_password_copied">Password copied to clipboard</string>
    <!-- Shown in snackbar to tell user that the username has been copied -->
    <string name="logins_username_copied">Username copied to clipboard</string>
    <!-- Shown in snackbar to tell user that the site has been copied -->
    <string name="logins_site_copied">Site copied to clipboard</string>
    <!-- Content Description (for screenreaders etc) read for the button to copy a password in logins-->
    <string name="saved_logins_copy_password">Copy password</string>
    <!-- Content Description (for screenreaders etc) read for the button to clear a password while editing a login-->
    <string name="saved_logins_clear_password">Clear password</string>
    <!-- Content Description (for screenreaders etc) read for the button to copy a username in logins -->
    <string name="saved_login_copy_username">Copy username</string>
    <!-- Content Description (for screenreaders etc) read for the button to clear a username while editing a login -->
    <string name="saved_login_clear_username">Clear username</string>
    <!-- Content Description (for screenreaders etc) read for the button to copy a site in logins -->
    <string name="saved_login_copy_site">Copy site</string>
    <!-- Content Description (for screenreaders etc) read for the button to open a site in logins -->
    <string name="saved_login_open_site">Open site in browser</string>
    <!-- Content Description (for screenreaders etc) read for the button to reveal a password in logins -->
    <string name="saved_login_reveal_password">Show password</string>
    <!-- Content Description (for screenreaders etc) read for the button to hide a password in logins -->
    <string name="saved_login_hide_password">Hide password</string>
    <!-- Message displayed in biometric prompt displayed for authentication before allowing users to view their logins -->
    <string name="logins_biometric_prompt_message">Unlock to view your saved logins</string>
    <!-- Title of warning dialog if users have no device authentication set up -->
    <string name="logins_warning_dialog_title">Secure your logins and passwords</string>
    <!-- Message of warning dialog if users have no device authentication set up -->
    <string name="logins_warning_dialog_message">Set up a device lock pattern, PIN, or password to protect your saved logins and passwords from being accessed if someone else has your device.</string>
    <!-- Negative button to ignore warning dialog if users have no device authentication set up -->
    <string name="logins_warning_dialog_later">Later</string>
    <!-- Positive button to send users to set up a pin of warning dialog if users have no device authentication set up -->
    <string name="logins_warning_dialog_set_up_now">Set up now</string>
    <!-- Title of PIN verification dialog to direct users to re-enter their device credentials to access their logins -->
    <string name="logins_biometric_prompt_message_pin">Unlock your device</string>
    <!-- Title for Accessibility Force Enable Zoom Preference -->
    <string name="preference_accessibility_force_enable_zoom">Zoom on all websites</string>
    <!-- Summary for Accessibility Force Enable Zoom Preference -->
    <string name="preference_accessibility_force_enable_zoom_summary">Enable to allow pinch and zoom, even on websites that prevent this gesture.</string>
    <!-- Saved logins sorting strategy menu item -by name- (if selected, it will sort saved logins alphabetically) -->
    <string name="saved_logins_sort_strategy_alphabetically">Name (A-Z)</string>
    <!-- Saved logins sorting strategy menu item -by last used- (if selected, it will sort saved logins by last used) -->
    <string name="saved_logins_sort_strategy_last_used">Last used</string>
    <!-- Content description (not visible, for screen readers etc.): Sort saved logins dropdown menu chevron icon -->
    <string name="saved_logins_menu_dropdown_chevron_icon_content_description">Sort logins menu</string>

    <!-- Credit Cards Autofill -->
    <!-- Preference and title for managing the settings for credit cards -->
    <string name="preferences_credit_cards">Credit cards</string>
    <!-- Preference for saving and autofilling credit cards -->
    <string name="preferences_credit_cards_save_and_autofill_cards">Save and autofill cards</string>
    <!-- Preference summary for saving and autofilling credit card data -->
    <string name="preferences_credit_cards_save_and_autofill_cards_summary">Data is encrypted</string>
    <!-- Preference option for syncing credit cards across devices. This is displayed when the user is not signed into sync -->
    <string name="preferences_credit_cards_sync_cards_across_devices">Sync cards across devices</string>
    <!-- Preference option for adding a credit card -->
    <string name="preferences_credit_cards_add_credit_card">Add credit card</string>
    <!-- Preference option for managing saved credit cards -->
    <string name="preferences_credit_cards_manage_saved_cards">Manage saved cards</string>
    <!-- Title of the "Add card" screen -->
    <string name="credit_cards_add_card">Add card</string>
    <!-- Title of the "Edit card" screen -->
    <string name="credit_cards_edit_card">Edit card</string>
    <!-- The header for the card number of a credit card -->
    <string name="credit_cards_card_number">Card Number</string>
    <!-- The header for the expiration date of a credit card -->
    <string name="credit_cards_expiration_date">Expiration Date</string>
    <!-- The header for the name on the credit card -->
    <string name="credit_cards_name_on_card">Name on Card</string>
    <!-- The header for the nickname for a credit card -->
    <string name="credit_cards_card_nickname">Card Nickname</string>
    <!-- The text for the "Delete card" menu item for deleting a credit card -->
    <string name="credit_cards_menu_delete_card">Delete card</string>
    <!-- The text for the "Delete card" button for deleting a credit card -->
    <string name="credit_cards_delete_card_button">Delete card</string>
    <!-- The title for the "Save" menu item for saving a credit card -->
    <string name="credit_cards_menu_save">Save</string>
    <!-- The text for the "Save" button for saving a credit card -->
    <string name="credit_cards_save_button">Save</string>
    <!-- The text for the "Cancel" button for cancelling adding or updating a credit card -->
    <string name="credit_cards_cancel_button">Cancel</string>
    <!-- Title of the "Saved cards" screen -->
    <string name="credit_cards_saved_cards">Saved cards</string>

    <!-- Title of the Add search engine screen -->
    <string name="search_engine_add_custom_search_engine_title">Add search engine</string>
    <!-- Title of the Edit search engine screen -->
    <string name="search_engine_edit_custom_search_engine_title">Edit search engine</string>
    <!-- Content description (not visible, for screen readers etc.): Title for the button to add a search engine in the action bar -->
    <string name="search_engine_add_button_content_description">Add</string>
    <!-- Content description (not visible, for screen readers etc.): Title for the button to save a search engine in the action bar -->
    <string name="search_engine_add_custom_search_engine_edit_button_content_description">Save</string>
    <!-- Text for the menu button to edit a search engine -->
    <string name="search_engine_edit">Edit</string>
    <!-- Text for the menu button to delete a search engine -->
    <string name="search_engine_delete">Delete</string>

    <!-- Text for the button to create a custom search engine on the Add search engine screen -->
    <string name="search_add_custom_engine_label_other">Other</string>
    <!-- Placeholder text shown in the Search Engine Name TextField before a user enters text -->
    <string name="search_add_custom_engine_name_hint">Name</string>
    <!-- Placeholder text shown in the Search String TextField before a user enters text -->
    <string name="search_add_custom_engine_search_string_hint">Search string to use</string>
    <!-- Description text for the Search String TextField. The %s is part of the string -->
    <string name="search_add_custom_engine_search_string_example">Replace query with “%s”. Example:\nhttps://www.google.com/search?q=%s</string>
    <!-- Text for the button to learn more about adding a custom search engine -->
    <string name="search_add_custom_engine_learn_more_label">Learn More</string>
    <!-- Accessibility description for the form in which details about the custom search engine are entered -->
    <string name="search_add_custom_engine_form_description">Custom search engine details</string>
    <!-- Accessibility description for the 'Learn more' link -->
    <string name="search_add_custom_engine_learn_more_description">Learn more link</string>

    <!-- Text shown when a user leaves the name field empty -->
    <string name="search_add_custom_engine_error_empty_name">Enter search engine name</string>
    <!-- Text shown when a user tries to add a search engine that already exists -->
    <string name="search_add_custom_engine_error_existing_name">Search engine with name “%s” already exists.</string>
    <!-- Text shown when a user leaves the search string field empty -->
    <string name="search_add_custom_engine_error_empty_search_string">Enter a search string</string>
    <!-- Text shown when a user leaves out the required template string -->
    <string name="search_add_custom_engine_error_missing_template">Check that search string matches Example format</string>
    <!-- Text shown when we aren't able to validate the custom search query. The first parameter is the url of the custom search engine -->
    <string name="search_add_custom_engine_error_cannot_reach">Error connecting to “%s”</string>
    <!-- Text shown when a user creates a new search engine -->
    <string name="search_add_custom_engine_success_message">Created %s</string>
    <!-- Text shown when a user successfully edits a custom search engine -->
    <string name="search_edit_custom_engine_success_message">Saved %s</string>
    <!-- Text shown when a user successfully deletes a custom search engine -->
    <string name="search_delete_search_engine_success_message">Deleted %s</string>

    <!-- Title text shown for the migration screen to the new browser. Placeholder replaced with app name -->
    <string name="migration_title">Welcome to an all-new %s</string>
    <!-- Description text followed by a list of things migrating (e.g. Bookmarks, History). Placeholder replaced with app name-->
    <string name="migration_description">A completely redesigned browser awaits, with improved performance and features to help you do more online.\n\nPlease wait while we update %s with your</string>
    <!-- Text on the disabled button while in progress. Placeholder replaced with app name -->
    <string name="migration_updating_app_button_text">Updating %s…</string>
    <!-- Text on the enabled button. Placeholder replaced with app name-->
    <string name="migration_update_app_button">Start %s</string>
    <!-- Accessibility description text for a completed migration item -->
    <string name="migration_icon_description">Migration completed</string>
    <!--Text on list of migrated items (e.g. Settings, History, etc.)-->
    <string name="migration_text_passwords">Passwords</string>

    <!-- Heading for the instructions to allow a permission -->
    <string name="phone_feature_blocked_intro">To allow it:</string>
    <!-- First step for the allowing a permission -->
    <string name="phone_feature_blocked_step_settings">1. Go to Android Settings</string>
    <!-- Second step for the allowing a permission -->
    <string name="phone_feature_blocked_step_permissions"><![CDATA[2. Tap <b>Permissions</b>]]></string>
    <!-- Third step for the allowing a permission (Fore example: Camera) -->
    <string name="phone_feature_blocked_step_feature"><![CDATA[3. Toggle <b>%1$s</b> to ON]]></string>

    <!-- Label that indicates a site is using a secure connection -->
    <string name="quick_settings_sheet_secure_connection">Secure Connection</string>
    <!-- Label that indicates a site is using a insecure connection -->
    <string name="quick_settings_sheet_insecure_connection">Insecure Connection</string>
    <!-- Confirmation message for a dialog confirming if the user wants to delete all the permissions for all sites-->
    <string name="confirm_clear_permissions_on_all_sites">Are you sure that you want to clear all the permissions on all sites?</string>
    <!-- Confirmation message for a dialog confirming if the user wants to delete all the permissions for a site-->
    <string name="confirm_clear_permissions_site">Are you sure that you want to clear all the permissions for this site?</string>
    <!-- Confirmation message for a dialog confirming if the user wants to set default value a permission for a site-->
    <string name="confirm_clear_permission_site">Are you sure that you want to clear this permission for this site?</string>
    <!-- label shown when there are not site exceptions to show in the site exception settings -->
    <string name="no_site_exceptions">No site exceptions</string>
    <!-- Label for the Pocket default top site -->
    <string name="pocket_top_articles">Top Articles</string>
    <!-- Bookmark deletion confirmation -->
    <string name="bookmark_deletion_confirmation">Are you sure you want to delete this bookmark?</string>
    <!-- Browser menu button that adds a top site to the home fragment -->
    <string name="browser_menu_add_to_top_sites">Add to top sites</string>
    <!-- text shown before the issuer name to indicate who its verified by, parameter is the name of
     the certificate authority that verified the ticket-->
    <string name="certificate_info_verified_by">Verified By: %1$s </string>
    <!-- Login overflow menu delete button -->
    <string name="login_menu_delete_button">Delete</string>
    <!-- Login overflow menu edit button -->
    <string name="login_menu_edit_button">Edit</string>
    <!-- Message in delete confirmation dialog for logins -->
    <string name="login_deletion_confirmation">Are you sure you want to delete this login?</string>
    <!-- Positive action of a dialog asking to delete  -->
    <string name="dialog_delete_positive">Delete</string>
    <!--  The saved login options menu description. -->
    <string name="login_options_menu">Login options</string>
    <!--  The editable text field for a login's web address. -->
    <string name="saved_login_hostname_description">The editable text field for the web address of the login.</string>
    <!--  The editable text field for a login's username. -->
    <string name="saved_login_username_description">The editable text field for the username of the login.</string>
    <!--  The editable text field for a login's password. -->
    <string name="saved_login_password_description">The editable text field for the password of the login.</string>
    <!--  The button description to save changes to an edited login. -->
    <string name="save_changes_to_login">Save changes to login.</string>
    <!--  The button description to discard changes to an edited login. -->
    <string name="discard_changes">Discard changes</string>
    <!--  The page title for editing a saved login. -->
    <string name="edit">Edit</string>
    <!--  The error message in edit login view when password field is blank. -->
    <string name="saved_login_password_required">Password required</string>
    <!-- Voice search button content description  -->
    <string name="voice_search_content_description">Voice search</string>
    <!-- Voice search prompt description displayed after the user presses the voice search button -->
    <string name="voice_search_explainer">Speak now</string>
    <!--  The error message in edit login view when a duplicate username exists. -->
    <string name="saved_login_duplicate">A login with that username already exists</string>

    <!-- Synced Tabs -->
    <!-- Text displayed to ask user to connect another device as no devices found with account -->
    <string name="synced_tabs_connect_another_device">Connect another device.</string>
    <!-- Text displayed asking user to re-authenticate -->
    <string name="synced_tabs_reauth">Please re-authenticate.</string>
    <!-- Text displayed when user has disabled tab syncing in Firefox Sync Account -->
    <string name="synced_tabs_enable_tab_syncing">Please enable tab syncing.</string>
    <!-- Text displayed when user has no tabs that have been synced -->
    <string name="synced_tabs_no_tabs">You don’t have any tabs open in Firefox on your other devices.</string>
    <!-- Text displayed in the synced tabs screen when a user is not signed in to Firefox Sync describing Synced Tabs -->
    <string name="synced_tabs_sign_in_message">View a list of tabs from your other devices.</string>
    <!-- Text displayed on a button in the synced tabs screen to link users to sign in when a user is not signed in to Firefox Sync -->
    <string name="synced_tabs_sign_in_button">Sign in to sync</string>
    <!-- The text displayed when a synced device has no tabs to show in the list of Synced Tabs. -->
    <string name="synced_tabs_no_open_tabs">No open tabs</string>

    <!-- Top Sites -->
    <!-- Title text displayed in the dialog when top sites limit is reached. -->
    <string name="top_sites_max_limit_title">Top site limit reached</string>
    <!-- Content description text displayed in the dialog when top sites limit is reached. -->
    <string name="top_sites_max_limit_content_2">To add a new top site, remove one. Touch and hold the site and select remove.</string>
    <!-- Confirmation dialog button text when top sites limit is reached. -->
    <string name="top_sites_max_limit_confirmation_button">OK, Got It</string>
    <!-- Label for the show most visited sites preference -->
    <string name="top_sites_toggle_top_frecent_sites">Show most visited sites</string>
	<!-- Title text displayed in the rename top site dialog. -->
	<string name="top_sites_rename_dialog_title">Name</string>
	<!-- Hint for renaming title of a top site -->
	<string name="top_site_name_hint">Top site name</string>
	<!-- Button caption to confirm the renaming of the top site. -->
	<string name="top_sites_rename_dialog_ok">OK</string>
	<!-- Dialog button text for canceling the rename top site prompt. -->
	<string name="top_sites_rename_dialog_cancel">Cancel</string>

<<<<<<< HEAD
    <!-- Label for add-ons custom source account preference -->
    <string name="addons_custom_source_account">Set custom add-ons account</string>
    <!-- Label for add-ons custom source collection preference -->
    <string name="addons_custom_source_collection">Set custom add-ons collection</string>
    
    <!-- Preference category for system behavior customization -->
    <string name="preferences_system_behavior">Configure system behavior</string>
    <!-- Title for relinquish memory preference in customization settings -->
    <string name="preferences_relinquish_memory_title">Suspend tabs to avoid being killed for memory</string>
    <!-- Description for relinquish memory preference in customization settings -->
    <string name="preferences_relinquish_memory_description">If enabled, tabs will be suspended and page state lost when the system is low on memory</string>

    <!-- Label for enable compact tabs in tabs tray preference -->
    <string name="enable_compact_tabs">Enable compact tabs</string>
    <!-- Label for enable top tabs tray preference -->
    <string name="enable_top_tabs_tray">Enable top tabs tray</string>
    <!-- Label for fullscreen tabs tray preference -->
    <string name="use_fullscreen_tabs_screen">Enable fullscreen tabs screen</string>
    <!-- Label for reverse tab order in tabs tray preference -->
    <string name="reverse_tab_order_tabs_tray">Reverse tab order in tray</string>
    <!-- Summary for reverse tab order preference -->
    <string name="reverse_tab_order_description">Enable to put new tabs at start of the tabs list, disable to put new tabs at end of the tabs list</string>
    <!-- Label for enable FAB in tabs tray preference -->
    <string name="enable_fab_tabs_tray">Enable FAB for new tab</string>
    <!-- Label for top FAB position in tabs tray preference -->
    <string name="fab_tabs_tray_top">Place FAB at the top</string>
    <!-- Label for top FAB position in tabs tray preference -->
    <string name="fab_tabs_tray_top_description">Enable to place button for new tab at the top, disable to place it at the bottom</string>
=======
    <!-- Default browser experiment -->
    <string name="default_browser_experiment_card_text">Set links from websites, emails, and messages to open automatically in Firefox.</string>
>>>>>>> edea181c

    <!-- Content description for close button in collection placeholder. -->
    <string name="remove_home_collection_placeholder_content_description">Remove</string>

    <!-- Deprecated: text for the firefox account onboarding card header
    The first parameter is the name of the app (e.g. Firefox Preview) -->
    <string name="onboarding_firefox_account_header">Get the most out of %s.</string>

    <!-- Content description radio buttons with a link to more information -->
    <string name="radio_preference_info_content_description">Click for more details</string>

    <!-- Deprecated: No Open Tabs Message Header -->
    <string name="no_collections_header1">Collect the things that matter to you</string>
    <!-- Deprecated: Label to describe what collections are to a new user without any collections -->
    <string name="no_collections_description1">Group together similar searches, sites, and tabs for quick access later.</string>
    <!-- Deprecated: text for the firefox account onboarding card header when we detect you're already signed in to -->
    <string name="onboarding_firefox_account_auto_signin_header_2">You are signed in as %s on another Firefox browser on this phone. Would you like to sign in with this account?</string>
    <!-- Deprecated: Describes the add to homescreen functionality -->
    <string name="add_to_homescreen_description">You can easily add this website to your phone’s Home screen to have instant access and browse faster with an app-like experience.</string>
</resources><|MERGE_RESOLUTION|>--- conflicted
+++ resolved
@@ -1202,7 +1202,6 @@
     <!-- text for tracking protection radio button option for strict level of blocking -->
     <string name="onboarding_tracking_protection_strict_option">Strict</string>
     <!-- text for strict blocking option button description -->
-<<<<<<< HEAD
     <string name="onboarding_tracking_protection_strict_button_description_2">Blocks more trackers, ads, and popups. Pages load faster, but some functionality might not work.</string>
     <!-- text for the tabs tray layout onboarding card header -->
     <string name="onboarding_tabs_layout_header">Choose your tabs tray layout</string>
@@ -1220,11 +1219,9 @@
         In English this is an idiom for "choose a side as in an argument or fight"
         but it is ok to make this more literally about "choosing a position in a physical space -->
     <string name="onboarding_toolbar_position_header">Take a position</string>
-=======
     <string name="onboarding_tracking_protection_strict_button_description_3">Blocks more trackers so pages load faster, but some on-page functionality may break.</string>
     <!-- text for the toolbar position card header  -->
     <string name="onboarding_toolbar_placement_header_1">Pick your toolbar placement</string>
->>>>>>> edea181c
     <!-- text for the toolbar position card description -->
     <string name="onboarding_toolbar_placement_description_1">Put the toolbar within easy reach. Keep it on the bottom, or move it to the top.</string>
     <!-- text for the private browsing onboarding card header -->
@@ -1739,7 +1736,6 @@
 	<!-- Dialog button text for canceling the rename top site prompt. -->
 	<string name="top_sites_rename_dialog_cancel">Cancel</string>
 
-<<<<<<< HEAD
     <!-- Label for add-ons custom source account preference -->
     <string name="addons_custom_source_account">Set custom add-ons account</string>
     <!-- Label for add-ons custom source collection preference -->
@@ -1768,10 +1764,8 @@
     <string name="fab_tabs_tray_top">Place FAB at the top</string>
     <!-- Label for top FAB position in tabs tray preference -->
     <string name="fab_tabs_tray_top_description">Enable to place button for new tab at the top, disable to place it at the bottom</string>
-=======
     <!-- Default browser experiment -->
     <string name="default_browser_experiment_card_text">Set links from websites, emails, and messages to open automatically in Firefox.</string>
->>>>>>> edea181c
 
     <!-- Content description for close button in collection placeholder. -->
     <string name="remove_home_collection_placeholder_content_description">Remove</string>
