--- conflicted
+++ resolved
@@ -330,21 +330,6 @@
         <item name="android:background">@drawable/search_pill_drawable_button_background</item>
     </style>
 
-<<<<<<< HEAD
-    <style name="SitePermissionButton" parent="Widget.AppCompat.Button.Borderless">
-        <item name="android:layout_height">wrap_content</item>
-        <item name="android:layout_width">wrap_content</item>
-        <item name="android:foreground">?android:attr/selectableItemBackground</item>
-        <item name="android:textAllCaps">false</item>
-        <item name="android:textColor">?primaryText</item>
-        <item name="android:paddingStart">24dp</item>
-        <item name="android:paddingEnd">24dp</item>
-        <item name="android:elevation">0dp</item>
-        <item name="fontFamily">@font/metropolis_semibold</item>
-    </style>
-
-=======
->>>>>>> 064f42b6
     <style name="DialogStyleBase" parent="NormalTheme">
         <item name="android:textAppearance">@style/TextAppearance.AppCompat</item>
         <item name="android:colorControlNormal">?accentHighContrast</item>
