--- conflicted
+++ resolved
@@ -175,12 +175,10 @@
 
     <!-- Tabs Tray -->
     <dimen name="tab_tray_top_offset">40dp</dimen>
-<<<<<<< HEAD
     <dimen name="tab_tray_thumbnail_width">125dp</dimen>
     <dimen name="tab_tray_thumbnail_height">130dp</dimen>
     <dimen name="tab_tray_thumbnail_width_original">92dp</dimen>
     <dimen name="tab_tray_thumbnail_height_original">69dp</dimen>
-=======
     <dimen name="tab_tray_tab_item_height">88dp</dimen>
     <dimen name="tab_tray_list_item_thumbnail_width">92dp</dimen>
     <dimen name="tab_tray_list_item_thumbnail_height">72dp</dimen>
@@ -188,7 +186,6 @@
     <dimen name="tab_tray_grid_item_thumbnail_height">156dp</dimen>
     <dimen name="tab_tray_grid_item_border_radius">8dp</dimen>
     <dimen name="tab_tray_grid_item_selected_border_width">2dp</dimen>
->>>>>>> 74d6ecef
     <dimen name="tab_tray_favicon_border_radius">4dp</dimen>
     <dimen name="tab_tray_multiselect_handle_height">11dp</dimen>
     <dimen name="tab_tray_multiselect_handle_top_margin">0dp</dimen>
