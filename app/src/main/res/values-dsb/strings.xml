--- conflicted
+++ resolved
@@ -59,7 +59,7 @@
     <string name="recently_saved_show_all_content_description">Tłocašk „Wšykne skłaźone cytańske znamjenja pokazaś“</string>
 
     <!-- About content. The first parameter is the name of the application. (For example: Fenix) -->
-    <string name="about_content">%1$s se pśez @fork-maintainers zgótujo.</string>
+    <string name="about_content">%1$s se pśez Mozilla zgótujo.</string>
 
     <!-- Private Browsing -->
     <!-- Title for private session option -->
@@ -119,14 +119,11 @@
     <!-- Button text for showing all the tabs in the tabs tray -->
     <string name="recent_tabs_show_all">Wšykne pokazaś</string>
 
-<<<<<<< HEAD
-=======
     <!-- History Metadata -->
     <!-- Header text for a section on the home screen that displays grouped highlights from the
          user's browsing history, such as topics they have researched or explored on the web -->
     <string name="history_metadata_header">Zajźone wuslěźenja</string>
 
->>>>>>> 637485e2
     <!-- Browser Fragment -->
     <!-- Content description (not visible, for screen readers etc.): Navigate to open tabs -->
     <string name="browser_tabs_button">Wócynjone rejtariki</string>
@@ -1649,15 +1646,9 @@
     <string name="credit_cards_card_number">Kórtowy numer</string>
     <!-- The header for the expiration date of a credit card -->
     <string name="credit_cards_expiration_date">Datum płaśiwosći</string>
-<<<<<<< HEAD
-    <!-- The label for the expiration date month of a credit card -->
-    <string name="credit_cards_expiration_date_month">Datum płaśiwosći (mjasec)</string>
-    <!-- The label for the expiration date year of a credit card -->
-=======
     <!-- The label for the expiration date month of a credit card to be used by a11y services-->
     <string name="credit_cards_expiration_date_month">Datum płaśiwosći (mjasec)</string>
     <!-- The label for the expiration date year of a credit card to be used by a11y services-->
->>>>>>> 637485e2
     <string name="credit_cards_expiration_date_year">Datum płaśiwosći (lěto)</string>
     <!-- The header for the name on the credit card -->
     <string name="credit_cards_name_on_card">Mě na kórśe</string>
