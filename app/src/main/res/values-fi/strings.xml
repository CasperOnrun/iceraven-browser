--- conflicted
+++ resolved
@@ -121,15 +121,11 @@
     <!-- Content description for close button in the auto-close dialog of the inactive tabs. -->
     <string name="tab_tray_inactive_auto_close_button_content_description">Sulje</string>
     <!-- Text for turn on auto close tabs button in the auto-close dialog of the inactive tabs. -->
-<<<<<<< HEAD
-    <string name="tab_tray_inactive_turn_on_auto_close_button">Ota automaattinen sulkeminen käyttöön</string>
-=======
     <string moz:removedIn="95" name="tab_tray_inactive_turn_on_auto_close_button" tools:ignore="UnusedResources">Ota automaattinen sulkeminen käyttöön</string>
 
     <!-- Text for turn on auto close tabs button in the auto-close dialog of the inactive tabs. -->
     <string name="tab_tray_inactive_turn_on_auto_close_button_2">Käytä automaattista sulkemista</string>
 
->>>>>>> c72675e6
 
     <!-- Home screen icons - Long press shortcuts -->
     <!-- Shortcut action to open new tab -->
@@ -2031,19 +2027,11 @@
     <!-- Content description for closing all inactive tabs -->
     <string name="inactive_tabs_delete_all">Sulje kaikki passiiviset välilehdet</string>
     <!-- A description below the section of "inactive" tabs to notify the user when those tabs will be closed, if appropriate. See strings inactive_tabs_30_days and inactive_tabs_7_days for placeholders options. -->
-<<<<<<< HEAD
-    <string moz:removedIn="93" name="inactive_tabs_description" tools:ignore="UnusedResources">Välilehdet pysyvät täällä %s. Sen jälkeen välilehdet suljetaan automattisesti.</string>
-    <!-- The amount of time until a tab in the "inactive" section of the tabs tray will be closed. See string inactive_tabs_description as well -->
-    <string moz:removedIn="93" name="inactive_tabs_30_days" tools:ignore="UnusedResources">30 päivää</string>
-    <!-- The amount of time until a tab in the "inactive" section of the tabs tray will be closed. See string inactive_tabs_description as well -->
-    <string moz:removedIn="93" name="inactive_tabs_7_days" tools:ignore="UnusedResources">1 viikon</string>
-=======
     <string moz:removedIn="95" name="inactive_tabs_description" tools:ignore="UnusedResources">Välilehdet pysyvät täällä %s. Sen jälkeen välilehdet suljetaan automattisesti.</string>
     <!-- The amount of time until a tab in the "inactive" section of the tabs tray will be closed. See string inactive_tabs_description as well -->
     <string moz:removedIn="95" name="inactive_tabs_30_days" tools:ignore="UnusedResources">30 päivää</string>
     <!-- The amount of time until a tab in the "inactive" section of the tabs tray will be closed. See string inactive_tabs_description as well -->
     <string moz:removedIn="95" name="inactive_tabs_7_days" tools:ignore="UnusedResources">1 viikon</string>
->>>>>>> c72675e6
 
     <!-- Inactive tabs auto-close message in the tabs tray -->
     <!-- The header text of the auto-close message when the user is asked if they want to turn on the auto-closing of inactive tabs. -->
@@ -2053,24 +2041,6 @@
     <!-- A call to action below the description to allow the user to turn on the auto closing of inactive tabs. -->
     <string name="inactive_tabs_auto_close_message_action" tools:ignore="UnusedResources">KÄYTÄ AUTOMAATTISTA SULKEMISTA</string>
 
-<<<<<<< HEAD
-    <!-- Inactive tabs survey -->
-    <!-- Header text for the inactive tabs survey asking for feedback to improve the inactive tabs feature. -->
-    <string name="inactive_tabs_survey_header" tools:ignore="UnusedResources">Auta meitä parantamaan</string>
-    <!-- Content text for the inactive tabs survey asking the primary survey feedback question. -->
-    <string name="inactive_tabs_survey_content" tools:ignore="UnusedResources">Miksi poistit passiiviset välilehdet käytöstä?</string>
-    <!-- One of the feedback option that can be selected as a responses to the inactive tabs survey question. -->
-    <string name="inactive_tabs_survey_not_interested_option" tools:ignore="UnusedResources">Ominaisuus ei kiinnosta</string>
-    <!-- One of the feedback option that can be selected as a responses to the inactive tabs survey question. -->
-    <string name="inactive_tabs_survey_time_too_long_option" tools:ignore="UnusedResources">Aika passiiviseksi asettamiseksi on liian pitkä</string>
-
-    <!-- One of the feedback option that can be selected as a responses to the inactive tabs survey question. -->
-    <string name="inactive_tabs_survey_time_too_short_option" tools:ignore="UnusedResources">Aika passiiviseksi asettamiseksi on liian lyhyt</string>
-    <!-- Confirmation button text to submit the feedback for the inactive tabs survey. -->
-    <string name="inactive_tabs_survey_send_button" tools:ignore="UnusedResources">Lähetä</string>
-    <!-- Content description for inactive tabs survey close button -->
-    <string name="inactive_tabs_survey_close_button_content_description" tools:ignore="UnusedResources">Sulje</string>
-=======
     <!-- Text for the snackbar to confirm auto-close is enabled for inactive tabs -->
     <string name="inactive_tabs_auto_close_message_snackbar">Automaattinen sulkeminen käytössä</string>
 
@@ -2099,7 +2069,6 @@
     <string name="inactive_tabs_survey_send_button">Lähetä</string>
     <!-- Content description for inactive tabs survey close button -->
     <string name="inactive_tabs_survey_close_button_content_description">Sulje</string>
->>>>>>> c72675e6
 
     <!-- Default browser experiment -->
     <string name="default_browser_experiment_card_text">Aseta verkkosivustojen, sähköpostien ja viestien linkit avautumaan automaattisesti Firefoxissa.</string>
