<?xml version="1.0" encoding="utf-8"?>
<resources>

    <!-- App name for private browsing mode. The first parameter is the name of the app defined in app_name (for example: Fenix)-->
    <string name="app_name_private_5">Yksityinen %s</string>
    <!-- App name for private browsing mode. The first parameter is the name of the app defined in app_name (for example: Fenix)-->
    <string name="app_name_private_4">%s (Yksityinen)</string>
    <!-- Home Fragment -->
    <!-- Content description (not visible, for screen readers etc.): "Three dot" menu button. -->
    <string name="content_description_menu">Lisää valintoja</string>

    <!-- Content description (not visible, for screen readers etc.): "Private Browsing" menu button. -->
    <string name="content_description_private_browsing_button">Ota käyttöön yksityinen selaus</string>
    <!-- Content description (not visible, for screen readers etc.): "Private Browsing" menu button. -->
    <string name="content_description_disable_private_browsing_button">Poista yksityinen selaus käytöstä</string>
    <!-- Placeholder text shown in the search bar before a user enters text -->
    <string name="search_hint">Hae tai kirjoita osoite</string>
    <!-- No Open Tabs Message Description -->
    <string name="no_open_tabs_description">Avoimet välilehdet näytetään tässä.</string>

    <!-- No Private Tabs Message Description -->
    <string name="no_private_tabs_description">Yksityiset välilehdet näkyvät tässä.</string>

    <!-- Message announced to the user when tab tray is selected with 1 tab -->
    <string name="open_tab_tray_single">1 avoin välilehti. Napauta vaihtaaksesi.</string>
    <!-- Message announced to the user when tab tray is selected with 0 or 2+ tabs -->
    <string name="open_tab_tray_plural">%1$s avointa välilehteä. Napauta vaihtaaksesi.</string>

    <!-- Tab tray multi select title in app bar. The first parameter is the number of tabs selected -->
    <string name="tab_tray_multi_select_title">%1$d valittu</string>
    <!-- Label of button in create collection dialog for creating a new collection  -->
    <string name="tab_tray_add_new_collection">Lisää uusi kokoelma</string>
    <!-- Label of editable text in create collection dialog for naming a new collection  -->
    <string name="tab_tray_add_new_collection_name">Nimi</string>
    <!-- Label of button in save to collection dialog for selecting a current collection  -->
    <string name="tab_tray_select_collection">Valitse kokoelma</string>
    <!-- Content description for close button while in multiselect mode in tab tray -->
    <string name="tab_tray_close_multiselect_content_description">Poistu monivalintatilasta</string>
    <!-- Content description for save to collection button while in multiselect mode in tab tray -->
    <string name="tab_tray_collection_button_multiselect_content_description">Tallenna valitut välilehdet kokoelmaan</string>
    <!-- Content description for checkmark while tab is selected while in multiselect mode in tab tray. The first parameter is the title of the tab selected -->
    <string name="tab_tray_item_selected_multiselect_content_description">Valittu %1$s</string>
    <!-- Content description when tab is unselected while in multiselect mode in tab tray. The first parameter is the title of the tab unselected -->
    <string name="tab_tray_item_unselected_multiselect_content_description">Kumottu valinta %1$s</string>
    <!-- Content description announcement when exiting multiselect mode in tab tray -->
    <string name="tab_tray_exit_multiselect_content_description">Poistuttiin monivalintatilasta</string>
    <!-- Content description announcement when entering multiselect mode in tab tray -->
    <string name="tab_tray_enter_multiselect_content_description">Siirrytty monivalintatilaan, valitse välilehdet tallentaaksesi kokoelmaan</string>
    <!-- Content description on checkmark while tab is selected in multiselect mode in tab tray -->
    <string name="tab_tray_multiselect_selected_content_description">Valittu</string>

    <!-- About content. The first parameter is the name of the application. (For example: Fenix) -->
    <string name="about_content">%1$s on @fork-maintainersn tuote.</string>

    <!-- Private Browsing -->
    <!-- Title for private session option -->
    <string name="private_browsing_title">Olet yksityisessä istunnossa</string>
    <!-- Explanation for private browsing displayed to users on home view when they first enable private mode
        The first parameter is the name of the app defined in app_name (for example: Fenix) -->
    <string name="private_browsing_placeholder_description_2">%1$s tyhjentää haku- ja selaushistoriasi, kun suljet sovelluksen tai kaikki yksityiset välilehdet. Vaikka tämä ei tee sinusta anonyymia verkkosivustojen tai internetpalveluntarjoajan suuntaan, se helpottaa piilottamaan verkossa tekemiäsi asioita muilta tätä laitetta käyttäviltä.</string>
    <string name="private_browsing_common_myths">
       Yleiset myytit yksityisestä selaamisesta
    </string>
    <!-- Delete session button to erase your history in a private session -->
    <string name="private_browsing_delete_session">Poista istunto</string>

    <!-- Private mode shortcut "contextual feature recommendation" (CFR) -->
    <!-- Text for the main message -->
    <string name="cfr_message">Lisää pikakuvake avataksesi yksityisiä välilehtiä aloitusnäytöltä.</string>
    <!-- Text for the positive button -->
    <string name="cfr_pos_button_text">Lisää pikakuvake</string>
    <!-- Text for the negative button -->
    <string name="cfr_neg_button_text">Ei kiitos</string>

    <!-- Open in App "contextual feature recommendation" (CFR) -->
    <!-- Text for the info message. 'Firefox' intentionally hardcoded here.-->
    <string name="open_in_app_cfr_info_message">Voit asettaa Firefoxin avaamaan linkit automaattisesti sovelluksissa.</string>
    <!-- Text for the positive action button -->
    <string name="open_in_app_cfr_positive_button_text">Siirry asetuksiin</string>
    <!-- Text for the negative action button -->
    <string name="open_in_app_cfr_negative_button_text">Hylkää</string>

    <!-- Text for the info dialog when camera permissions have been denied but user tries to access a camera feature. -->
    <string name="camera_permissions_needed_message">Kameran käyttöoikeus vaaditaan. Siirry Androidin asetuksiin, napauta käyttöoikeudet ja napauta salli.</string>
    <!-- Text for the positive action button to go to Android Settings to grant permissions. -->
    <string name="camera_permissions_needed_positive_button_text">Siirry asetuksiin</string>
    <!-- Text for the negative action button to dismiss the dialog. -->
    <string name="camera_permissions_needed_negative_button_text">Hylkää</string>

    <!-- Text for the banner message to tell users about our auto close feature. -->
    <string name="tab_tray_close_tabs_banner_message">Aseta avoimet välilehdet sulkeutumaan automaattisesti, jos niitä ei ole katsottu viimeisen päivän, viikon tai kuukauden aikana.</string>
    <!-- Text for the positive action button to go to Settings for auto close tabs. -->
    <string name="tab_tray_close_tabs_banner_positive_button_text">Näytä valinnat</string>
    <!-- Text for the negative action button to dismiss the Close Tabs Banner. -->
    <string name="tab_tray_close_tabs_banner_negative_button_text">Hylkää</string>

    <!-- Text for the banner message to tell users about our grid view feature. -->
    <string name="tab_tray_grid_view_banner_message">Muuta avoimien välilehtien asettelua. Siirry asetuksiin ja valitse ruudukko välilehtinäkymästä.</string>
    <!-- Text for the positive action button to go to Settings for auto close tabs. -->
    <string name="tab_tray_grid_view_banner_positive_button_text">Siirry asetuksiin</string>
    <!-- Text for the negative action button to dismiss the Close Tabs Banner. -->
    <string name="tab_tray_grid_view_banner_negative_button_text">Hylkää</string>

    <!-- Home screen icons - Long press shortcuts -->
    <!-- Shortcut action to open new tab -->
    <string name="home_screen_shortcut_open_new_tab_2">Uusi välilehti</string>
    <!-- Shortcut action to open new private tab -->
    <string name="home_screen_shortcut_open_new_private_tab_2">Uusi yksityinen välilehti</string>

    <!-- Heading for the Top Sites block -->
    <string name="home_screen_top_sites_heading">Ykkössivustot</string>

    <!-- Browser Fragment -->
    <!-- Content description (not visible, for screen readers etc.): Navigate to open tabs -->
    <string name="browser_tabs_button">Avoimet välilehdet</string>
    <!-- Content description (not visible, for screen readers etc.): Navigate backward (browsing history) -->
    <string name="browser_menu_back">Taaksepäin</string>
    <!-- Content description (not visible, for screen readers etc.): Navigate forward (browsing history) -->
    <string name="browser_menu_forward">Eteenpäin</string>
    <!-- Content description (not visible, for screen readers etc.): Refresh current website -->
    <string name="browser_menu_refresh">Päivitä</string>
    <!-- Content description (not visible, for screen readers etc.): Stop loading current website -->
    <string name="browser_menu_stop">Pysäytä</string>
    <!-- Content description (not visible, for screen readers etc.): Bookmark the current page -->
    <string name="browser_menu_bookmark">Lisää kirjanmerkki</string>
    <!-- Content description (not visible, for screen readers etc.): Un-bookmark the current page -->
    <string name="browser_menu_edit_bookmark">Muokkaa kirjanmerkkiä</string>
    <!-- Browser menu button that opens the addon manager -->
    <string name="browser_menu_add_ons">Lisäosat</string>
    <!-- Browser menu button that opens the addon extensions manager -->
    <string name="browser_menu_extensions">Laajennukset</string>
    <!-- Text displayed when there are no add-ons to be shown -->
    <string name="no_add_ons">Ei lisäosia täällä</string>
    <!-- Browser menu button that sends a user to help articles -->
    <string name="browser_menu_help">Ohje</string>
    <!-- Browser menu button that sends a to a the what's new article -->
    <string name="browser_menu_whats_new">Mitä uutta</string>
    <!-- Browser menu button that opens the settings menu -->
    <string name="browser_menu_settings">Asetukset</string>
    <!-- Browser menu button that opens a user's library -->
    <string name="browser_menu_library">Kirjasto</string>
    <!-- Browser menu toggle that requests a desktop site -->
    <string name="browser_menu_desktop_site">Työpöytäsivusto</string>
    <!-- Browser menu toggle that adds a shortcut to the site on the device home screen. -->
    <string name="browser_menu_add_to_homescreen">Lisää aloitusnäytölle</string>
    <!-- Browser menu toggle that installs a Progressive Web App shortcut to the site on the device home screen. -->
    <string name="browser_menu_install_on_homescreen">Asenna</string>
    <!-- Menu option on the toolbar that takes you to synced tabs page-->
    <string name="synced_tabs">Synkronoidut välilehdet</string>
    <!-- Content description (not visible, for screen readers etc.) for the Resync tabs button -->
    <string name="resync_button_content_description">Synkronoi uudelleen</string>
    <!-- Browser menu button that opens the find in page menu -->
    <string name="browser_menu_find_in_page">Etsi sivulta</string>
    <!-- Browser menu button that creates a private tab -->
    <string name="browser_menu_private_tab">Yksityinen välilehti</string>
    <!-- Browser menu button that saves the current tab to a collection -->
    <string name="browser_menu_save_to_collection_2">Tallenna kokoelmaan</string>
    <!-- Browser menu button that open a share menu to share the current site -->
    <string name="browser_menu_share">Jaa</string>

    <!-- Share menu title, displayed when a user is sharing their current site -->
    <string name="menu_share_with">Jaa…</string>
    <!-- Browser menu button shown in custom tabs that opens the current tab in Fenix
        The first parameter is the name of the app defined in app_name (for example: Fenix) -->
    <string name="browser_menu_open_in_fenix">Avaa sovelluksessa %1$s</string>

    <!-- Browser menu text shown in custom tabs to indicate this is a Fenix tab
        The first parameter is the name of the app defined in app_name (for example: Fenix) -->
    <string name="browser_menu_powered_by">MAHDOLLISTAJANA %1$s</string>
    <!-- Browser menu text shown in custom tabs to indicate this is a Fenix tab
        The first parameter is the name of the app defined in app_name (for example: Fenix) -->
    <string name="browser_menu_powered_by2">Mahdollistajana %1$s</string>
    <!-- Browser menu button to put the current page in reader mode -->
    <string name="browser_menu_read">Lukunäkymä</string>
    <!-- Browser menu button content description to close reader mode and return the user to the regular browser -->
    <string name="browser_menu_read_close">Sulje lukunäkymä</string>
    <!-- Browser menu button to open the current page in an external app -->
    <string name="browser_menu_open_app_link">Avaa sovelluksessa</string>
    <!-- Browser menu button to configure reader mode appearance e.g. the used font type and size -->
    <string name="browser_menu_read_appearance">Ulkoasu</string>

    <!-- Browser menu button to show reader view appearance controls e.g. the used font type and size -->
    <string name="browser_menu_customize_reader_view">Mukauta lukunäkymää</string>
<<<<<<< HEAD
=======

    <!-- Browser menu label for adding a bookmark -->
    <string name="browser_menu_add">Lisää</string>
    <!-- Browser menu label for editing a bookmark -->
    <string name="browser_menu_edit">Muokkaa</string>

>>>>>>> a439894a
    <!-- Error message to show when the user tries to access a scheme not
        handled by the app (Ex: blob, tel etc) -->
    <string name="unknown_scheme_error_message">Yhteyden muodostaminen epäonnistui. URL-skeeman tunnistaminen ei onnistu.</string>

    <!-- Locale Settings Fragment -->
    <!-- Content description for tick mark on selected language -->
    <string name="a11y_selected_locale_content_description">Valittu kieli</string>
    <!-- Content description for search icon -->
    <string name="a11y_search_icon_content_description">Haku</string>
    <!-- Text for default locale item -->
    <string name="default_locale_text">Seuraa laitteen kieltä</string>
    <!-- Placeholder text shown in the search bar before a user enters text -->
    <string name="locale_search_hint">Hakukieli</string>

    <!-- Search Fragment -->
    <!-- Button in the search view that lets a user search by scanning a QR code -->
    <string name="search_scan_button">Skannaa</string>
    <!-- Button in the search view that lets a user change their search engine -->
    <string name="search_engine_button">Hakukone</string>
    <!-- Button in the search view when shortcuts are displayed that takes a user to the search engine settings -->
    <string name="search_shortcuts_engine_settings">Hakukoneasetukset</string>
    <!-- Header displayed when selecting a shortcut search engine -->
    <string name="search_engines_search_with">Tällä kertaa käytä hakuun:</string>
    <!-- Button in the search view that lets a user navigate to the site in their clipboard -->
    <string name="awesomebar_clipboard_title">Täytä linkki leikepöydältä</string>

    <!-- Button in the search suggestions onboarding that allows search suggestions in private sessions -->
    <string name="search_suggestions_onboarding_allow_button">Salli</string>
    <!-- Button in the search suggestions onboarding that does not allow search suggestions in private sessions -->
    <string name="search_suggestions_onboarding_do_not_allow_button">Älä salli</string>
    <!-- Search suggestion onboarding hint title text -->
    <string name="search_suggestions_onboarding_title">Sallitaanko hakuehdotukset yksityisissä istunnoissa?</string>
    <!-- Search suggestion onboarding hint description text, first parameter is the name of the app defined in app_name (for example: Fenix)-->
    <string name="search_suggestions_onboarding_text">%s jakaa kaiken osoitepalkkiin kirjoittamasi asettamallesi oletushakukoneelle.</string>
    <!-- Search suggestion onboarding hint Learn more link text -->
    <string name="search_suggestions_onboarding_learn_more_link">Lue lisää</string>

    <!-- Search engine suggestion title text. The first parameter is the name of teh suggested engine-->
    <string name="search_engine_suggestions_title">Hae hakukoneella %s</string>
    <!-- Search engine suggestion description text -->
    <string name="search_engine_suggestions_description">Hae suoraan osoitepalkista</string>

    <!-- Search Widget -->
    <!-- Content description for searching with a widget. Firefox is intentionally hardcoded.-->
    <string name="search_widget_content_description">Avaa uusi Firefox-välilehti</string>
    <!-- Text preview for smaller sized widgets -->
    <string name="search_widget_text_short">Hae</string>
    <!-- Text preview for larger sized widgets -->
    <string name="search_widget_text_long">Hae verkosta</string>

    <!-- Content description (not visible, for screen readers etc.): Voice search -->
    <string name="search_widget_voice">Äänihaku</string>

    <!-- Preferences -->
    <!-- Title for the settings page-->
    <string name="settings">Asetukset</string>
    <!-- Preference category for basic settings -->
    <string name="preferences_category_basics">Perusasetukset</string>
    <!-- Preference category for general settings -->
    <string name="preferences_category_general">Yleiset</string>
    <!-- Preference category for all links about Fenix -->
    <string name="preferences_category_about">Tietoja</string>
    <!-- Preference for settings related to changing the default search engine -->
    <string name="preferences_default_search_engine">Oletushakukone</string>
    <!-- Preference for settings related to Search -->
    <string name="preferences_search">Haku</string>
    <!-- Preference for settings related to Search address bar -->
    <string name="preferences_search_address_bar">Osoitepalkki</string>
    <!-- Preference linking to help about Fenix -->
    <string name="preferences_help">Ohje</string>
    <!-- Preference link to rating Fenix on the Play Store -->
    <string name="preferences_rate">Arvostele Google Playssa</string>
    <!-- Preference for giving feedback about Fenix -->
    <string name="preferences_feedback">Anna palautetta</string>
    <!-- Preference linking to about page for Fenix
        The first parameter is the name of the app defined in app_name (for example: Fenix) -->
    <string name="preferences_about">Tietoja: %1$s</string>
    <!-- Preference linking to the your rights SUMO page -->
    <string name="preferences_your_rights">Oikeutesi</string>


    <!-- Preference for settings related to saved passwords -->
    <string name="preferences_passwords">Salasanat</string>
    <!-- Preference for settings related to saved credit cards and addresses -->
    <string name="preferences_credit_cards_addresses">Luottokortit ja osoitteet</string>
    <!-- Preference for settings related to changing the default browser -->
    <string name="preferences_set_as_default_browser">Aseta oletusselaimeksi</string>
    <!-- Preference category for advanced settings -->
    <string name="preferences_category_advanced">Lisäasetukset</string>
    <!-- Preference category for privacy settings -->
    <string name="preferences_category_privacy">Yksityisyys</string>
    <!-- Preference category for privacy and security settings -->
    <string name="preferences_category_privacy_security">Tietosuoja ja turvallisuus</string>
    <!-- Preference for advanced site permissions -->
    <string name="preferences_site_permissions">Sivustojen käyttöoikeudet</string>
    <!-- Preference for private browsing options -->
    <string name="preferences_private_browsing_options">Yksityinen selaus</string>
    <!-- Preference for opening links in a private tab-->
    <string name="preferences_open_links_in_a_private_tab">Avaa linkit yksityisessä välilehdessä</string>
    <!-- Preference for allowing screenshots to be taken while in a private tab-->
    <string name="preferences_allow_screenshots_in_private_mode">Salli kuvakaappaukset yksityisen selauksen tilassa</string>
    <!-- Will inform the user of the risk of activating Allow screenshots in private browsing option -->
    <string name="preferences_screenshots_in_private_mode_disclaimer">Jos sallittu, yksityiset välilehdet ovat näkyvissä kun useita sovelluksia on avoinna</string>
    <!-- Preference for adding private browsing shortcut -->
    <string name="preferences_add_private_browsing_shortcut">Lisää yksityisen selauksen pikakuvake</string>
    <!-- Preference for accessibility -->
    <string name="preferences_accessibility">Saavutettavuus</string>
    <!-- Preference to override the Firefox Account server -->
    <string name="preferences_override_fxa_server">Mukautettu Firefox-tilin palvelin</string>
    <!-- Preference to override the Sync token server -->
    <string name="preferences_override_sync_tokenserver">Mukautettu synkronointipalvelin</string>
    <!-- Toast shown after updating the FxA/Sync server override preferences -->
    <string name="toast_override_fxa_sync_server_done">Firefox-tilin tai synkronoinnin palvelinta muutettu. Lopetetaan sovellus, jotta muutokset tulevat voimaan…</string>
    <!-- Preference category for account information -->
    <string name="preferences_category_account">Tili</string>
    <!-- Preference shown on banner to sign into account -->
    <string name="preferences_sign_in">Kirjaudu sisään</string>
    <!-- Preference for changing where the toolbar is positioned -->
    <string name="preferences_toolbar">Työkalupalkki</string>
    <!-- Preference for changing default theme to dark or light mode -->
    <string name="preferences_theme">Teema</string>
    <!-- Preference for customizing the home screen -->
    <string name="preferences_home">Koti</string>
    <!-- Preference for gestures based actions -->
    <string name="preferences_gestures">Eleet</string>
    <!-- Preference for settings related to visual options -->
    <string name="preferences_customize">Mukauta</string>
    <!-- Preference description for banner about signing in -->
    <string name="preferences_sign_in_description">Synkronoi kirjanmerkit, historia ja paljon muuta Firefox-tilillä</string>
    <!-- Preference shown instead of account display name while account profile information isn't available yet. -->
    <string name="preferences_account_default_name">Firefox-tili</string>
    <!-- Preference text for account title when there was an error syncing FxA -->
    <string name="preferences_account_sync_error">Yhdistä uudelleen jatkaaksesi synkronointia</string>
    <!-- Preference for language -->
    <string name="preferences_language">Kieli</string>
    <!-- Preference for data choices -->
    <string name="preferences_data_choices">Tietovalinnat</string>
    <!-- Preference for data collection -->
    <string name="preferences_data_collection">Tietojen keruu</string>
    <!-- Preference linking to the privacy notice -->
    <string name="preferences_privacy_link">Yksityisyyskäytäntö</string>
    <!-- Preference category for developer tools -->
    <string name="developer_tools_category">Kehittäjätyökalut</string>
    <!-- Preference for developers -->
    <string name="preferences_remote_debugging">Etävianjäljitys USB:n kautta</string>
    <!-- Preference title for switch preference to show search engines -->
    <string name="preferences_show_search_engines">Näytä hakukoneet</string>
    <!-- Preference title for switch preference to show search suggestions -->
    <string name="preferences_show_search_suggestions">Näytä hakuehdotukset</string>
    <!-- Preference title for switch preference to show voice search button -->
    <string name="preferences_show_voice_search">Näytä äänihaku</string>
    <!-- Preference title for switch preference to show search suggestions also in private mode -->
    <string name="preferences_show_search_suggestions_in_private">Näytä yksityisissä istunnoissa</string>
    <!-- Preference title for switch preference to show a clipboard suggestion when searching -->
    <string name="preferences_show_clipboard_suggestions">Näytä leikepöydän ehdotukset</string>
    <!-- Preference title for switch preference to suggest browsing history when searching -->
    <string name="preferences_search_browsing_history">Etsi selaushistoriasta</string>
    <!-- Preference title for switch preference to suggest bookmarks when searching -->
    <string name="preferences_search_bookmarks">Etsi kirjanmerkeistä</string>
    <!-- Preference title for switch preference to suggest synced tabs when searching -->
    <string name="preferences_search_synced_tabs">Etsi synkronoiduista välilehdistä</string>
    <!-- Preference for account settings -->
    <string name="preferences_account_settings">Tilin asetukset</string>

    <!-- Preference for enabling url autocomplete-->
    <string name="preferences_enable_autocomplete_urls">Täydennä osoitteet automaattisesti</string>
    <!-- Preference for open links in third party apps -->
    <string name="preferences_open_links_in_apps">Avaa linkit sovelluksissa</string>

    <!-- Preference for open download with an external download manager app -->
    <string name="preferences_external_download_manager">Erillinen latausten hallinta</string>
    <!-- Preference for add_ons -->
    <string name="preferences_addons">Lisäosat</string>

    <!-- Preference for notifications -->
    <string name="preferences_notifications">Ilmoitukset</string>

    <!-- Add-on Preferences -->
    <!-- Preference to customize the configured AMO (addons.mozilla.org) collection -->
    <string name="preferences_customize_amo_collection">Mukautettu lisäosakokoelma</string>
    <!-- Button caption to confirm the add-on collection configuration -->
    <string name="customize_addon_collection_ok">OK</string>
    <!-- Button caption to abort the add-on collection configuration -->
    <string name="customize_addon_collection_cancel">Peruuta</string>
    <!-- Hint displayed on input field for custom collection name -->
    <string name="customize_addon_collection_hint">Kokoelman nimi</string>
    <!-- Hint displayed on input field for custom collection user ID-->
    <string name="customize_addon_collection_user_hint">Kokoelman omistaja (käyttäjätunniste)</string>
    <!-- Toast shown after confirming the custom add-on collection configuration -->
    <string name="toast_customize_addon_collection_done">Lisäosakokoelmaa muokattu. Lopetetaan sovellus, jotta muutokset tulevat voimaan…</string>

    <!-- Add-on Installation from AMO-->
    <!-- Error displayed when user attempts to install an add-on from AMO (addons.mozilla.org) that is not supported -->
    <string name="addon_not_supported_error">Lisäosa ei ole tuettu</string>
    <!-- Error displayed when user attempts to install an add-on from AMO (addons.mozilla.org) that is already installed -->
    <string name="addon_already_installed">Lisäosa on jo asennettu</string>

    <!-- Account Preferences -->
    <!-- Preference for triggering sync -->
    <string name="preferences_sync_now">Synkronoi nyt</string>
    <!-- Preference category for sync -->
    <string name="preferences_sync_category">Valitse mitä synkronoidaan</string>
    <!-- Preference for syncing history -->
    <string name="preferences_sync_history">Historia</string>
    <!-- Preference for syncing bookmarks -->
    <string name="preferences_sync_bookmarks">Kirjanmerkit</string>
    <!-- Preference for syncing logins -->
    <string name="preferences_sync_logins">Kirjautumistiedot</string>
    <!-- Preference for syncing tabs -->
    <string name="preferences_sync_tabs_2">Avoimet välilehdet</string>
    <!-- Preference for signing out -->
    <string name="preferences_sign_out">Kirjaudu ulos</string>
    <!-- Preference displays and allows changing current FxA device name -->
    <string name="preferences_sync_device_name">Laitteen nimi</string>
    <!-- Text shown when user enters empty device name -->
    <string name="empty_device_name_error">Laitteen nimi ei voi olla tyhjä.</string>
    <!-- Label indicating that sync is in progress -->
    <string name="sync_syncing_in_progress">Synkronoidaan…</string>
    <!-- Label summary indicating that sync failed. The first parameter is the date stamp showing last time it succeeded -->
    <string name="sync_failed_summary">Synkronointi epäonnistui. Viimeisin onnistuminen: %s</string>
    <!-- Label summary showing never synced -->
    <string name="sync_failed_never_synced_summary">Synkronointi epäonnistui. Viimeksi synkronoitu: ei koskaan</string>
    <!-- Label summary the date we last synced. The first parameter is date stamp showing last time synced -->
    <string name="sync_last_synced_summary">Viimeksi synkronoitu: %s</string>
    <!-- Label summary showing never synced -->
    <string name="sync_never_synced_summary">Viimeksi synkronoitu: ei koskaan</string>

    <!-- Text for displaying the default device name.
        The first parameter is the application name, the second is the device manufacturer name
        and the third is the device model. -->
    <string name="default_device_name_2">%1$s laitteella %2$s %3$s</string>

    <!-- Send Tab -->
    <!-- Name of the "receive tabs" notification channel. Displayed in the "App notifications" system settings for the app -->
    <string name="fxa_received_tab_channel_name">Vastaanotetut välilehdet</string>
    <!-- Description of the "receive tabs" notification channel. Displayed in the "App notifications" system settings for the app -->
    <string name="fxa_received_tab_channel_description">Ilmoitukset muista Firefox-laitteista vastaanotetuista välilehdistä.</string>
    <!--  The body for these is the URL of the tab received  -->
    <string name="fxa_tab_received_notification_name">Välilehti vastaanotettu</string>
    <!-- When multiple tabs have been received -->
    <string name="fxa_tabs_received_notification_name">Välilehtiä vastaanotettu</string>
    <!-- %s is the device name -->
    <string name="fxa_tab_received_from_notification_name">Välilehti laitteesta %s</string>

    <!-- Advanced Preferences -->
    <!-- Preference for tracking protection settings -->
    <string name="preferences_tracking_protection_settings">Seurannan suojaus</string>
    <!-- Preference switch for tracking protection -->
    <string name="preferences_tracking_protection">Seurannan suojaus</string>
    <!-- Preference switch description for tracking protection -->
    <string name="preferences_tracking_protection_description">Estä sisältö ja komentosarjat, jotka seuraavat sinua verkossa</string>
    <!-- Preference for tracking protection exceptions -->
    <string name="preferences_tracking_protection_exceptions">Poikkeukset</string>

    <!-- Preference description for tracking protection exceptions -->
    <string name="preferences_tracking_protection_exceptions_description">Seurannan suojaus on pois käytöstä seuraaville sivustoille</string>
    <!-- Button in Exceptions Preference to turn on tracking protection for all sites (remove all exceptions) -->
    <string name="preferences_tracking_protection_exceptions_turn_on_for_all">Ota käyttöön kaikille sivustoille</string>

    <!-- Text displayed when there are no exceptions -->
    <string name="exceptions_empty_message_description">Poikkeukset mahdollistavat seurannan suojauksen poistamisen valittujen sivustojen kohdalla.</string>
    <!-- Text displayed when there are no exceptions, with learn more link that brings users to a tracking protection SUMO page -->
    <string name="exceptions_empty_message_learn_more_link">Lue lisää</string>

    <!-- Description in Quick Settings that tells user tracking protection is off globally for all sites, and links to Settings to turn it on -->
    <string name="preferences_tracking_protection_turned_off_globally">Poistettu käytöstä yleisesti. Voit ottaa sen käyttöön asetuksista.</string>

    <!-- Preference switch for Telemetry -->
    <string name="preferences_telemetry">Telemetria</string>
    <!-- Preference switch for usage and technical data collection -->
    <string name="preference_usage_data">Käyttö- ja tekniset tiedot</string>
    <!-- Preference description for usage and technical data collection -->
    <string name="preferences_usage_data_description">Jakaa selaimen suorituskykyyn, käyttöön, laitteistoon ja mukauttamiseen liittyviä tietoja Mozillan kanssa, jotta %1$sia voidaan parantaa</string>
    <!-- Preference switch for marketing data collection -->
    <string name="preferences_marketing_data">Markkinointitiedot</string>
    <!-- Preference description for marketing data collection, parameter is the app name (e.g. Firefox) -->
    <string name="preferences_marketing_data_description">Jakaa tietoa %1$sissa käyttämistäsi ominaisuuksista mobiilimarkkinointia meille toteuttavan Leanplumin kanssa.</string>
    <!-- Title for studies preferences -->
    <string name="preference_experiments_2">Tutkimukset</string>
    <!-- Summary for studies preferences -->
    <string name="preference_experiments_summary_2">Salli Mozillan asentaa ja suorittaa tutkimuksia</string>
    <!-- Title for experiments preferences -->
    <string name="preference_experiments">Kokeilut</string>
    <!-- Summary for experiments preferences -->
    <string name="preference_experiments_summary">Sallii Mozillan tehdä asennuksia ja kerätä tietoja kokeellisten ominaisuuksien osalta</string>
    <!-- Preference switch for crash reporter -->
    <string name="preferences_crash_reporter">Kaatumisilmoitin</string>
    <!-- Preference switch for Mozilla location service -->
    <string name="preferences_mozilla_location_service">Mozillan sijaintipalvelu</string>

    <!-- Preference switch for app health report. The first parameter is the name of the application (For example: Fenix) -->
    <string name="preferences_fenix_health_report">%s-terveysraportti</string>

    <!-- Turn On Sync Preferences -->
    <!-- Header of the Turn on Sync preference view -->
    <string name="preferences_sync">Ota Sync käyttöön</string>
    <!-- Preference for pairing -->
    <string name="preferences_sync_pair">Skannaa parituskoodi Firefoxin työpöytäversiossa</string>
    <!-- Preference for account login -->
    <string name="preferences_sync_sign_in">Kirjaudu sisän</string>
    <!-- Preference for reconnecting to FxA sync -->
    <string name="preferences_sync_sign_in_to_reconnect">Kirjaudu yhdistääksesi uudelleen</string>
    <!-- Preference for removing FxA account -->
    <string name="preferences_sync_remove_account">Poista tili</string>

    <!-- Pairing Feature strings -->
    <!-- Instructions on how to access pairing -->
    <string name="pair_instructions_2"><![CDATA[Skannaa sivulla <b>firefox.com/pair</b> näkyvä QR-koodi]]></string>
    <!-- Button to open camera for pairing -->
    <string name="pair_open_camera">Avaa kamera</string>
    <!-- Button to cancel pairing -->
    <string name="pair_cancel">Peruuta</string>

    <!-- Toolbar Preferences -->
    <!-- Preference for using top toolbar -->
    <string name="preference_top_toolbar">Ylhäällä</string>
    <!-- Preference for using bottom toolbar -->
    <string name="preference_bottom_toolbar">Alhaalla</string>

    <!-- Theme Preferences -->
    <!-- Preference for using light theme -->
    <string name="preference_light_theme">Vaalea</string>
    <!-- Preference for using dark theme -->
    <string name="preference_dark_theme">Tumma</string>
    <!-- Preference for using using dark or light theme automatically set by battery -->
    <string name="preference_auto_battery_theme">Asetettu virransäästön toimesta</string>
    <!-- Preference for using following device theme -->
    <string name="preference_follow_device_theme">Seuraa laitteen teemaa</string>

    <!-- Gestures Preferences-->
    <!-- Preferences for using pull to refresh in a webpage -->
    <string name="preference_gestures_website_pull_to_refresh">Vedä päivittääksesi</string>
    <!-- Preference for using the dynamic toolbar -->
    <string name="preference_gestures_dynamic_toolbar">Vieritä piilottaaksesi työkalurivin</string>

    <!-- Preference for switching tabs by swiping horizontally on the toolbar -->
    <string name="preference_gestures_swipe_toolbar_switch_tabs">Pyyhkäise työkaluriviä sivuttain vaihtaaksesi välilehtiä</string>
    <!-- Preference for showing the opened tabs by swiping up on the toolbar-->
    <string name="preference_gestures_swipe_toolbar_show_tabs">Pyyhkäise työkaluriviä ylös avataksesi välilehdet</string>

    <!-- Library -->
    <!-- Option in Library to open Sessions page -->
    <string name="library_sessions">Istunnot</string>
    <!-- Option in Library to open Screenshots page -->
    <string name="library_screenshots">Kuvakaappaukset</string>
    <!-- Option in Library to open Downloads page -->
    <string name="library_downloads">Lataukset</string>
    <!-- Option in library to open Bookmarks page -->
    <string name="library_bookmarks">Kirjanmerkit</string>
    <!-- Option in library to open Desktop Bookmarks root page -->
    <string name="library_desktop_bookmarks_root">Työpöydän kirjanmerkit</string>
    <!-- Option in library to open Desktop Bookmarks "menu" page -->
    <string name="library_desktop_bookmarks_menu">Kirjanmerkkivalikko</string>
    <!-- Option in library to open Desktop Bookmarks "toolbar" page -->
    <string name="library_desktop_bookmarks_toolbar">Kirjanmerkkipalkki</string>
    <!-- Option in library to open Desktop Bookmarks "unfiled" page -->
    <string name="library_desktop_bookmarks_unfiled">Muut kirjanmerkit</string>
    <!-- Option in Library to open History page -->
    <string name="library_history">Historia</string>
    <!-- Option in Library to open a new tab -->
    <string name="library_new_tab">Uusi välilehti</string>
    <!-- Option in Library to find text in page -->
    <string name="library_find_in_page">Etsi sivulta</string>
    <!-- Option in Library to open Synced Tabs page -->
    <string name="library_synced_tabs">Synkronoidut välilehdet</string>
    <!-- Option in Library to open Reading List -->
    <string name="library_reading_list">Lukulista</string>
    <!-- Menu Item Label for Search in Library -->
    <string name="library_search">Etsi</string>
    <!-- Settings Page Title -->
    <string name="settings_title">Asetukset</string>
    <!-- Content description (not visible, for screen readers etc.): "Menu icon for items on a history item" -->
    <string name="content_description_history_menu">Historiatietue valikossa</string>
    <!-- Content description (not visible, for screen readers etc.): "Close button for library settings" -->
    <string name="content_description_close_button">Sulje</string>

    <!-- Option in library for Recently Closed Tabs -->
    <string name="library_recently_closed_tabs">Viimeksi suljetut välilehdet</string>
    <!-- Option in library to open Recently Closed Tabs page -->
    <string name="recently_closed_show_full_history">Näytä koko sivuhistoria</string>
    <!-- Text to show users they have multiple tabs saved in the Recently Closed Tabs section of history.
    %d is a placeholder for the number of tabs selected. -->
    <string name="recently_closed_tabs">%d välilehteä</string>
    <!-- Text to show users they have one tab saved in the Recently Closed Tabs section of history.
    %d is a placeholder for the number of tabs selected. -->
    <string name="recently_closed_tab">%d välilehti</string>
    <!-- Recently closed tabs screen message when there are no recently closed tabs -->
    <string name="recently_closed_empty_message">Ei viimeksi suljettuja välilehtiä</string>

    <!-- Tab Management -->
    <!-- Title of preference for tabs management -->
    <string name="preferences_tabs">Välilehdet</string>
    <!-- Title of preference that allows a user to specify the tab view -->
    <string name="preferences_tab_view">Välilehtinäkymä</string>
    <!-- Option for a list tab view -->
    <string name="tab_view_list">Lista</string>
    <!-- Option for a grid tab view -->
    <string name="tab_view_grid">Ruudukko</string>
    <!-- Title of preference that allows a user to auto close tabs after a specified amount of time -->
    <string name="preferences_close_tabs">Sulje välilehdet</string>
    <!-- Option for auto closing tabs that will never auto close tabs, always allows user to manually close tabs -->
    <string name="close_tabs_manually">Manuaalisesti</string>
    <!-- Option for auto closing tabs that will auto close tabs after one day -->
    <string name="close_tabs_after_one_day">Yhden päivän jälkeen</string>
    <!-- Option for auto closing tabs that will auto close tabs after one week -->
    <string name="close_tabs_after_one_week">Yhden viikon jälkeen</string>

    <!-- Option for auto closing tabs that will auto close tabs after one month -->
    <string name="close_tabs_after_one_month">Yhden kuukauden jälkeen</string>

    <!-- Summary for tabs preference when auto closing tabs setting is set to manual close-->
    <string name="close_tabs_manually_summary">Sulje manuaalisesti</string>
    <!-- Summary for tabs preference when auto closing tabs setting is set to auto close tabs after one day-->
    <string name="close_tabs_after_one_day_summary">Sulje päivän kuluttua</string>
    <!-- Summary for tabs preference when auto closing tabs setting is set to auto close tabs after one week-->
    <string name="close_tabs_after_one_week_summary">Sulje viikon kuluttua</string>
    <!-- Summary for tabs preference when auto closing tabs setting is set to auto close tabs after one month-->
    <string name="close_tabs_after_one_month_summary">Sulje kuukauden kuluttua</string>

    <!-- Sessions -->
    <!-- Title for the list of tabs -->
    <string name="tab_header_label">Avoimet välilehdet</string>
    <!-- Title for the list of tabs in the current private session -->
    <string name="tabs_header_private_title">Yksityinen istunto</string>
    <!-- Title for the list of tabs in the current private session -->
    <string name="tabs_header_private_tabs_title">Yksityiset välilehdet</string>
    <!-- Content description (not visible, for screen readers etc.): Add tab button. Adds a news tab when pressed -->
    <string name="add_tab">Lisää välilehti</string>
    <!-- Content description (not visible, for screen readers etc.): Add tab button. Adds a news tab when pressed -->
    <string name="add_private_tab">Lisää yksityinen välilehti</string>
    <!-- Text for the new tab button to indicate adding a new private tab in the tab -->
    <string name="tab_drawer_fab_content">Yksityinen</string>
    <!-- Text shown as the title of the open tab tray -->
    <string name="tab_tray_title">Avoimet välilehdet</string>
    <!-- Text shown in the menu for saving tabs to a collection -->
    <string name="tab_tray_menu_item_save">Tallenna kokoelmaan</string>
    <!-- Text shown in the menu for the collection selector -->
    <string name="tab_tray_menu_select">Valitse</string>
    <!-- Text shown in the menu for sharing all tabs -->
    <string name="tab_tray_menu_item_share">Jaa kaikki välilehdet</string>
    <!-- Text shown in the menu to view recently closed tabs -->
    <string name="tab_tray_menu_recently_closed">Viimeksi suljetut välilehdet</string>
    <!-- Text shown in the menu to view tab settings -->
    <string name="tab_tray_menu_tab_settings">Välilehtiasetukset</string>
    <!-- Text shown in the menu for closing all tabs -->
    <string name="tab_tray_menu_item_close">Sulje kaikki välilehdet</string>
    <!-- Shortcut action to open new tab -->
    <string name="tab_tray_menu_open_new_tab">Uusi välilehti</string>
    <!-- Shortcut action to open the home screen -->
    <string name="tab_tray_menu_home">Siirry kotiin</string>
    <!-- Shortcut action to toggle private mode -->
    <string name="tab_tray_menu_toggle">Vaihda välilehtitilaa</string>
    <!-- Text shown in the multiselect menu for bookmarking selected tabs. -->
    <string name="tab_tray_multiselect_menu_item_bookmark">Lisää kirjanmerkeiksi</string>
    <!-- Text shown in the multiselect menu for closing selected tabs. -->
    <string name="tab_tray_multiselect_menu_item_close">Sulje</string>
    <!-- Content description for tabs tray multiselect share button -->
    <string name="tab_tray_multiselect_share_content_description">Jaa valitut välilehdet</string>
    <!-- Content description for tabs tray multiselect menu -->
    <string name="tab_tray_multiselect_menu_content_description">Valittujen välilehtien valikko</string>
    <!-- Content description (not visible, for screen readers etc.): Removes tab from collection button. Removes the selected tab from collection when pressed -->
    <string name="remove_tab_from_collection">Poista välilehti kokoelmasta</string>
    <!-- Text for button to enter multiselect mode in tabs tray -->
    <string name="tabs_tray_select_tabs">Valitse välilehdet</string>
    <!-- Content description (not visible, for screen readers etc.): Close tab button. Closes the current session when pressed -->
    <string name="close_tab">Sulje välilehti</string>
    <!-- Content description (not visible, for screen readers etc.): Close tab <title> button. First parameter is tab title  -->
    <string name="close_tab_title">Sulje välilehti %s</string>
    <!-- Content description (not visible, for screen readers etc.): Opens the open tabs menu when pressed -->
    <string name="open_tabs_menu">Avointen välilehtien valikko</string>
    <!-- Open tabs menu item to close all tabs -->
    <string name="tabs_menu_close_all_tabs">Sulje kaikki välilehdet</string>
    <!-- Open tabs menu item to share all tabs -->
    <string name="tabs_menu_share_tabs">Jaa välilehdet</string>
    <!-- Open tabs menu item to save tabs to collection -->
    <string name="tabs_menu_save_to_collection1">Tallenna välilehdet kokoelmaan</string>
    <!-- Content description (not visible, for screen readers etc.): Opens the tab menu when pressed -->
    <string name="tab_menu">Välilehtivalikko</string>
    <!-- Tab menu item to share the tab -->
    <string name="tab_share">Jaa välilehti</string>
    <!-- Button in the current session menu. Deletes the session when pressed -->
    <string name="current_session_delete">Poista</string>
    <!-- Button in the current session menu. Saves the session when pressed -->
    <string name="current_session_save">Tallenna</string>
    <!-- Button in the current session menu. Opens the share menu when pressed -->
    <string name="current_session_share">Jaa</string>
    <!-- Content description (not visible, for screen readers etc.): Title icon for current session menu -->
    <string name="current_session_image">Nykyisen istunnon kuva</string>
    <!-- Button to save the current set of tabs into a collection -->
    <string name="save_to_collection">Tallenna kokoelmaan</string>
    <!-- Text for the menu button to delete a collection -->
    <string name="collection_delete">Poista kokoelma</string>
    <!-- Text for the menu button to rename a collection -->
    <string name="collection_rename">Nimeä kokoelma uudelleen</string>
    <!-- Text for the button to open tabs of the selected collection -->
    <string name="collection_open_tabs">Avaa välilehdet</string>


    <!-- Hint for adding name of a collection -->
    <string name="collection_name_hint">Kokoelman nimi</string>
    <!-- Text for the menu button to rename a top site -->
	<string name="rename_top_site">Nimeä uudelleen</string>
	<!-- Text for the menu button to remove a top site -->
	<string name="remove_top_site">Poista</string>

    <!-- Text for the menu button to delete a top site from history -->
    <string name="delete_from_history">Poista historiasta</string>
    <!-- Postfix for private WebApp titles, placeholder is replaced with app name -->
    <string name="pwa_site_controls_title_private">%1$s (yksityinen tila)</string>

    <!-- Button in the current tab tray header in multiselect mode. Saved the selected tabs to a collection when pressed. -->
    <string name="tab_tray_save_to_collection">Tallenna</string>

    <!-- History -->
    <!-- Text for the button to clear all history -->
    <string name="history_delete_all">Poista historia</string>
    <!-- Text for the dialog to confirm clearing all history -->
    <string name="history_delete_all_dialog">Haluatko tyhjentää historian?</string>
    <!-- Text for the snackbar to confirm that multiple browsing history items has been deleted -->
    <string name="history_delete_multiple_items_snackbar">Historia poistettu</string>
    <!-- Text for the snackbar to confirm that a single browsing history item has been deleted. The first parameter is the shortened URL of the deleted history item. -->
    <string name="history_delete_single_item_snackbar">%1$s poistettu</string>
    <!-- Text for positive action to delete history in deleting history dialog -->
    <string name="history_clear_dialog">Tyhjennä</string>
    <!-- History overflow menu copy button -->
    <string name="history_menu_copy_button">Kopioi</string>
    <!-- History overflow menu share button -->
    <string name="history_menu_share_button">Jaa</string>
    <!-- History overflow menu open in new tab button -->
    <string name="history_menu_open_in_new_tab_button">Avaa uudessa välilehdessä</string>
    <!-- History overflow menu open in private tab button -->
    <string name="history_menu_open_in_private_tab_button">Avaa yksityisessä välilehdessä</string>
    <!-- Text for the button to delete a single history item -->
    <string name="history_delete_item">Poista</string>
    <!-- History multi select title in app bar
    The first parameter is the number of bookmarks selected -->
    <string name="history_multi_select_title">%1$d valittu</string>
    <!-- Text for the button to clear selected history items. The first parameter
        is a digit showing the number of items you have selected -->
    <string name="history_delete_some">Poista %1$d tietuetta</string>

    <!-- Text for the header that groups the history for today -->
    <string name="history_today">Tänään</string>
    <!-- Text for the header that groups the history for yesterday -->
    <string name="history_yesterday">Eilen</string>
    <!-- Text for the header that groups the history for last 24 hours -->
    <string name="history_24_hours">Viimeiset 24 tuntia</string>
    <!-- Text for the header that groups the history the past 7 days -->
    <string name="history_7_days">Viimeiset 7 päivää</string>
    <!-- Text for the header that groups the history the past 30 days -->
    <string name="history_30_days">Viimeiset 30 päivää</string>
    <!-- Text for the header that groups the history older than the last month -->
    <string name="history_older">Vanhemmat</string>
    <!-- Text shown when no history exists -->
    <string name="history_empty_message">Ei historiaa täällä</string>

    <!-- Downloads -->
    <!-- Text for the button to clear all downloads -->
    <string name="download_delete_all">Poista lataukset</string>
    <!-- Text for the dialog to confirm clearing all downloads -->
    <string name="download_delete_all_dialog">Haluatko varmasti tyhjentää lataukset?</string>
    <!-- Text for the snackbar to confirm that multiple downloads items have been removed -->
    <string name="download_delete_multiple_items_snackbar_1">Lataukset poistettu</string>
    <!-- Text for the snackbar to confirm that a single download item has been removed. The first parameter is the name of the download item. -->
    <string name="download_delete_single_item_snackbar">Poistettiin %1$s</string>
    <!-- Text shown when no download exists -->
    <string name="download_empty_message_1">Ei ladattuja tiedostoja</string>
    <!-- History multi select title in app bar
    The first parameter is the number of downloads selected -->
    <string name="download_multi_select_title">%1$d valittu</string>

    <!-- History overflow menu open in new tab button -->
    <string name="download_menu_open">Avaa</string>


    <!-- Text for the button to remove a single download item -->
    <string name="download_delete_item_1">Poista</string>


    <!-- Crashes -->
    <!-- Title text displayed on the tab crash page. This first parameter is the name of the application (For example: Fenix) -->
    <string name="tab_crash_title_2">Pahoittelut, %1$s ei voi ladata tätä sivua.</string>
    <!-- Description text displayed on the tab crash page -->
    <string name="tab_crash_description">Voit yrittää palauttaa tai sulkea tämän välilehden alapuolelta.</string>
    <!-- Send crash report checkbox text on the tab crash page -->
    <string name="tab_crash_send_report">Lähetä kaatumisraportti Mozillalle</string>
    <!-- Close tab button text on the tab crash page -->
    <string name="tab_crash_close">Sulje välilehti</string>
    <!-- Restore tab button text on the tab crash page -->
    <string name="tab_crash_restore">Palauta välilehti</string>

    <!-- Content Description for session item menu button -->
    <string name="content_description_session_menu">Istunnon valinnat</string>

    <!-- Content Description for session item share button -->
    <string name="content_description_session_share">Jaa istunto</string>

    <!-- Bookmarks -->
    <!-- Content description for bookmarks library menu -->
    <string name="bookmark_menu_content_description">Kirjanmerkkivalikko</string>
    <!-- Screen title for editing bookmarks -->
    <string name="bookmark_edit">Muokkaa kirjanmerkkiä</string>
    <!-- Screen title for selecting a bookmarks folder -->
    <string name="bookmark_select_folder">Valitse kansio</string>
    <!-- Confirmation message for a dialog confirming if the user wants to delete the selected folder -->
    <string name="bookmark_delete_folder_confirmation_dialog">Haluatko varmasti poistaa tämän kansion?</string>
    <!-- Confirmation message for a dialog confirming if the user wants to delete multiple items including folders. Parameter will be replaced by app name. -->
    <string name="bookmark_delete_multiple_folders_confirmation_dialog">%s poistaa valitut kohteet.</string>
    <!-- Snackbar title shown after a folder has been deleted. This first parameter is the name of the deleted folder -->
    <string name="bookmark_delete_folder_snackbar">%1$s poistettu</string>
    <!-- Screen title for adding a bookmarks folder -->
    <string name="bookmark_add_folder">Lisää kansio</string>
    <!-- deprecated: Snackbar title shown after a bookmark has been created. -->
    <string name="bookmark_created_snackbar">Kirjanmerkki luotu.</string>
    <!-- Snackbar title shown after a bookmark has been created. -->
    <string name="bookmark_saved_snackbar">Kirjanmerkki tallennettu!</string>
    <!-- Snackbar edit button shown after a bookmark has been created. -->
    <string name="edit_bookmark_snackbar_action">MUOKKAA</string>
    <!-- Bookmark overflow menu edit button -->
    <string name="bookmark_menu_edit_button">Muokkaa</string>
    <!-- Bookmark overflow menu select button -->
    <string name="bookmark_menu_select_button">Valitse</string>
    <!-- Bookmark overflow menu copy button -->
    <string name="bookmark_menu_copy_button">Kopioi</string>
    <!-- Bookmark overflow menu share button -->
    <string name="bookmark_menu_share_button">Jaa</string>
    <!-- Bookmark overflow menu open in new tab button -->
    <string name="bookmark_menu_open_in_new_tab_button">Avaa uudessa välilehdessä</string>
    <!-- Bookmark overflow menu open in private tab button -->
    <string name="bookmark_menu_open_in_private_tab_button">Avaa yksityisessä välilehdessä</string>
    <!-- Bookmark overflow menu delete button -->
    <string name="bookmark_menu_delete_button">Poista</string>
    <!--Bookmark overflow menu save button -->
    <string name="bookmark_menu_save_button">Tallenna</string>
    <!-- Bookmark multi select title in app bar
     The first parameter is the number of bookmarks selected -->
    <string name="bookmarks_multi_select_title">%1$d valittu</string>
    <!-- Bookmark editing screen title -->
    <string name="edit_bookmark_fragment_title">Muokkaa kirjanmerkkiä</string>
    <!-- Bookmark folder editing screen title -->
    <string name="edit_bookmark_folder_fragment_title">Muokkaa kansiota</string>
    <!-- Bookmark sign in button message -->
    <string name="bookmark_sign_in_button">Kirjaudu sisään nähdäksesi synkronoidut kirjanmerkit</string>
    <!-- Bookmark URL editing field label -->
    <string name="bookmark_url_label">OSOITE</string>
    <!-- Bookmark FOLDER editing field label -->
    <string name="bookmark_folder_label">KANSIO</string>
    <!-- Bookmark NAME editing field label -->
    <string name="bookmark_name_label">NIMI</string>

    <!-- Bookmark add folder screen title -->
    <string name="bookmark_add_folder_fragment_label">Lisää kansio</string>
    <!-- Bookmark select folder screen title -->
    <string name="bookmark_select_folder_fragment_label">Valitse kansio</string>
    <!-- Bookmark editing error missing title -->
    <string name="bookmark_empty_title_error">Otsikko on pakollinen</string>
    <!-- Bookmark editing error missing or improper URL -->
    <string name="bookmark_invalid_url_error">Virheellinen osoite</string>
    <!-- Bookmark screen message for empty bookmarks folder -->
    <string name="bookmarks_empty_message">Ei kirjanmerkkejä täällä</string>
    <!-- Bookmark snackbar message on deletion
     The first parameter is the host part of the URL of the bookmark deleted, if any -->
    <string name="bookmark_deletion_snackbar_message">Poistettu %1$s</string>
    <!-- Bookmark snackbar message on deleting multiple bookmarks not including folders-->
    <string name="bookmark_deletion_multiple_snackbar_message_2">Kirjanmerkit poistettu</string>
    <!-- Bookmark snackbar message on deleting multiple bookmarks including folders-->
    <string name="bookmark_deletion_multiple_snackbar_message_3">Poistetaan valitut kansiot</string>
    <!-- Bookmark undo button for deletion snackbar action -->
    <string name="bookmark_undo_deletion">KUMOA</string>

    <!-- Site Permissions -->
    <!-- Site permissions preferences header -->
    <string name="permissions_header">Oikeudet</string>
    <!-- Button label that take the user to the Android App setting -->
    <string name="phone_feature_go_to_settings">Siirry asetuksiin</string>
    <!-- Content description (not visible, for screen readers etc.): Quick settings sheet
        to give users access to site specific information / settings. For example:
        Secure settings status and a button to modify site permissions -->
    <string name="quick_settings_sheet">Pika-asetuslomake</string>
    <!-- Label that indicates that this option it the recommended one -->
    <string name="phone_feature_recommended">Suositeltu</string>
    <!-- button that allows editing site permissions settings -->
    <string name="quick_settings_sheet_manage_site_permissions">Hallitse sivustojen oikeuksia</string>
    <!-- Button label for clearing all the information of site permissions-->
    <string name="clear_permissions">Tyhjennä oikeudet</string>
    <!-- Button label for clearing a site permission-->
    <string name="clear_permission">Tyhjennä oikeus</string>
    <!-- Button label for clearing all the information on all sites-->
    <string name="clear_permissions_on_all_sites">Tyhjennä oikeudet kaikilta sivustoilta</string>
    <!-- Preference for altering video and audio autoplay for all websites -->
    <string name="preference_browser_feature_autoplay">Automaattinen toisto</string>
    <!-- Preference for altering the camera access for all websites -->
    <string name="preference_phone_feature_camera">Kamera</string>
    <!-- Preference for altering the microphone access for all websites -->
    <string name="preference_phone_feature_microphone">Mikrofoni</string>
    <!-- Preference for altering the location access for all websites -->
    <string name="preference_phone_feature_location">Sijainti</string>
    <!-- Preference for altering the notification access for all websites -->
    <string name="preference_phone_feature_notification">Ilmoitus</string>
    <!-- Preference for altering the persistent storage access for all websites -->
    <string name="preference_phone_feature_persistent_storage">Pysyvä tallennustila</string>
    <!-- Preference for altering the EME access for all websites -->
    <string name="preference_phone_feature_media_key_system_access">DRM-suojattu sisältö</string>
    <!-- Label that indicates that a permission must be asked always -->
    <string name="preference_option_phone_feature_ask_to_allow">Kysy lupaa</string>
    <!-- Label that indicates that a permission must be blocked -->
    <string name="preference_option_phone_feature_blocked">Estetty</string>
    <!-- Label that indicates that a permission must be allowed -->
    <string name="preference_option_phone_feature_allowed">Sallittu</string>
    <!--Label that indicates a permission is by the Android OS-->
    <string name="phone_feature_blocked_by_android">Estetty Androidin toimesta</string>
    <!-- Preference for showing a list of websites that the default configurations won't apply to them -->
    <string name="preference_exceptions">Poikkeukset</string>

    <!-- Summary of tracking protection preference if tracking protection is set to on -->
    <string name="tracking_protection_on">Päällä</string>
    <!-- Summary of tracking protection preference if tracking protection is set to off -->
    <string name="tracking_protection_off">Pois</string>

    <!-- Label for global setting that indicates that all video and audio autoplay is allowed -->
    <string name="preference_option_autoplay_allowed2">Salli ääni ja video</string>
    <!-- Label for site specific setting that indicates that all video and audio autoplay is allowed -->
    <string name="quick_setting_option_autoplay_allowed">Salli ääni ja video</string>
    <!-- Label that indicates that video and audio autoplay is only allowed over Wi-Fi -->
    <string name="preference_option_autoplay_allowed_wifi_only2">Estä ääni ja video vain käytettäessä matkapuhelinverkon datayhteyttä</string>
    <!-- Subtext that explains 'autoplay on Wi-Fi only' option -->
    <string name="preference_option_autoplay_allowed_wifi_subtext">Ääni ja video toistetaan käytettäessä Wi-Fi-yhteyttä</string>
    <!-- Label for global setting that indicates that video autoplay is allowed, but audio autoplay is blocked -->
    <string name="preference_option_autoplay_block_audio2">Estä vain ääni</string>
    <!-- Label for site specific setting that indicates that video autoplay is allowed, but audio autoplay is blocked -->
    <string name="quick_setting_option_autoplay_block_audio">Estä vain ääni</string>
    <!-- Label for global setting that indicates that all video and audio autoplay is blocked -->
    <string name="preference_option_autoplay_blocked3">Estä ääni ja video</string>
    <!-- Label for site specific setting that indicates that all video and audio autoplay is blocked -->
    <string name="quick_setting_option_autoplay_blocked">Estä ääni ja video</string>
    <!-- Summary of delete browsing data on quit preference if it is set to on -->
    <string name="delete_browsing_data_quit_on">Päällä</string>
    <!-- Summary of delete browsing data on quit preference if it is set to off -->
    <string name="delete_browsing_data_quit_off">Pois</string>

    <!-- Collections -->
    <!-- Collections header on home fragment -->
    <string name="collections_header">Kokoelmat</string>
    <!-- Content description (not visible, for screen readers etc.): Opens the collection menu when pressed -->
    <string name="collection_menu_button_content_description">Kokoelmavalikko</string>
    <!-- Label to describe what collections are to a new user without any collections -->
    <string name="no_collections_description2">Kerää merkitykselliset asiat yhteen.\nRyhmitä samanlaiset haut, sivustot ja välilehdet nopeaa käyttöä varten.</string>
    <!-- Title for the "select tabs" step of the collection creator -->
    <string name="create_collection_select_tabs">Valitse välilehdet</string>
    <!-- Title for the "select collection" step of the collection creator -->
    <string name="create_collection_select_collection">Valitse kokoelma</string>
    <!-- Title for the "name collection" step of the collection creator -->
    <string name="create_collection_name_collection">Nimeä kokoelma</string>
    <!-- Button to add new collection for the "select collection" step of the collection creator -->
    <string name="create_collection_add_new_collection">Lisää uusi kokoelma</string>
    <!-- Button to select all tabs in the "select tabs" step of the collection creator -->
    <string name="create_collection_select_all">Valitse kaikki</string>
    <!-- Button to deselect all tabs in the "select tabs" step of the collection creator -->
    <string name="create_collection_deselect_all">Poista kaikkien valinta</string>
    <!-- Text to prompt users to select the tabs to save in the "select tabs" step of the collection creator -->
    <string name="create_collection_save_to_collection_empty">Valitse tallennettavat välilehdet</string>
    <!-- Text to show users how many tabs they have selected in the "select tabs" step of the collection creator.
     %d is a placeholder for the number of tabs selected. -->
    <string name="create_collection_save_to_collection_tabs_selected">%d välilehteä valittu</string>
    <!-- Text to show users they have one tab selected in the "select tabs" step of the collection creator.
    %d is a placeholder for the number of tabs selected. -->
    <string name="create_collection_save_to_collection_tab_selected">%d välilehti valittu</string>
    <!-- Text shown in snackbar when multiple tabs have been saved in a collection -->
    <string name="create_collection_tabs_saved">Välilehdet tallennettu!</string>
    <!-- Text shown in snackbar when one or multiple tabs have been saved in a new collection -->
    <string name="create_collection_tabs_saved_new_collection">Kokoelma tallennettu!</string>
    <!-- Text shown in snackbar when one tab has been saved in a collection -->
    <string name="create_collection_tab_saved">Välilehti tallennettu!</string>
    <!-- Content description (not visible, for screen readers etc.): button to close the collection creator -->
    <string name="create_collection_close">Sulje</string>
    <!-- Button to save currently selected tabs in the "select tabs" step of the collection creator-->
    <string name="create_collection_save">Tallenna</string>

    <!-- Snackbar action to view the collection the user just created or updated -->
    <string name="create_collection_view">Näytä</string>

    <!-- Default name for a new collection in "name new collection" step of the collection creator. %d is a placeholder for the number of collections-->
    <string name="create_collection_default_name">Kokoelma %d</string>

    <!-- Share -->
    <!-- Share screen header -->
    <string name="share_header">Lähetä ja jaa</string>
    <!-- Share screen header -->
    <string name="share_header_2">Jaa</string>
    <!-- Content description (not visible, for screen readers etc.):
        "Share" button. Opens the share menu when pressed. -->
    <string name="share_button_content_description">Jaa</string>
    <!-- Sub-header in the dialog to share a link to another app -->
    <string name="share_link_subheader">Jaa linkki</string>
    <!-- Sub-header in the dialog to share a link to another sync device -->
    <string name="share_device_subheader">Lähetä laitteeseen</string>
    <!-- Sub-header in the dialog to share a link to an app from the full list -->
    <string name="share_link_all_apps_subheader">Kaikki toiminnot</string>
    <!-- Sub-header in the dialog to share a link to an app from the most-recent sorted list -->
    <string name="share_link_recent_apps_subheader">Äskettäin käytetty</string>
    <!-- An string shown when an account is signed in where %1$s is a placeholder for the email-->
    <string name="sync_signed_as">Kirjautuneena tilillä %1$s</string>
    <!-- An option from the three dot menu to into sync -->
    <string name="sync_menu_sign_in">Kirjaudu Sync-palveluun</string>
    <!-- An option from the share dialog to sign into sync -->
    <string name="sync_sign_in">Kirjaudu sisään Synciin</string>
    <!-- An option from the share dialog to send link to all other sync devices -->
    <string name="sync_send_to_all">Lähetä kaikkiin laitteisiin</string>
    <!-- An option from the share dialog to reconnect to sync -->
    <string name="sync_reconnect">Yhdistä uudelleen Synciin</string>
    <!-- Text displayed when sync is offline and cannot be accessed -->
    <string name="sync_offline">Ei yhteydessä</string>
    <!-- An option to connect additional devices -->
    <string name="sync_connect_device">Yhdistä toinen laite</string>
    <!-- The dialog text shown when additional devices are not available -->
    <string name="sync_connect_device_dialog">Lähetä välilehti kirjautumalla Firefoxiin vähintään yhdellä muulla laitteella.</string>
    <!-- Confirmation dialog button -->
    <string name="sync_confirmation_button">Selvä</string>

    <!-- Share error message -->
    <string name="share_error_snackbar">Tälle sovellukselle ei voi jakaa</string>
    <!-- Add new device screen title -->
    <string name="sync_add_new_device_title">Lähetä laitteeseen</string>
    <!-- Text for the warning message on the Add new device screen -->
    <string name="sync_add_new_device_message">Ei yhdistettyjä laitteita</string>
    <!-- Text for the button to learn about sending tabs -->
    <string name="sync_add_new_device_learn_button">Lue lisää välilehtien lähettämisestä…</string>
    <!-- Text for the button to connect another device -->
    <string name="sync_add_new_device_connect_button">Yhdistä muu laite…</string>

    <!-- Notifications -->
    <!-- The user visible name of the "notification channel" (Android 8+ feature) for the ongoing notification shown while a browsing session is active. -->
    <string name="notification_pbm_channel_name">Yksityisen selauksen istunto</string>
    <!-- Text shown in the notification that pops up to remind the user that a private browsing session is active. -->
    <string name="notification_pbm_delete_text">Poista yksityiset välilehdet</string>
    <!-- Text shown in the notification that pops up to remind the user that a private browsing session is active. -->
    <string name="notification_pbm_delete_text_2">Sulje yksityiset välilehdet</string>
    <!-- Notification action to open Fenix and resume the current browsing session. -->
    <string name="notification_pbm_action_open">Avaa</string>
    <!-- Notification action to delete all current private browsing sessions AND switch to Fenix (bring it to the foreground) -->
    <string name="notification_pbm_action_delete_and_open">Poista ja avaa</string>
    <!-- Name of the "Powered by Fenix" notification channel. Displayed in the "App notifications" system settings for the app -->
    <string name="notification_powered_by_channel_name">Mahdollistajana</string>
    <!-- Text shown in snackbar when user deletes a collection -->
    <string name="snackbar_collection_deleted">Kokoelma poistettu</string>
    <!-- Text shown in snackbar when user renames a collection -->
    <string name="snackbar_collection_renamed">Kokoelma nimetty uudelleen</string>
    <!-- Text shown in snackbar when user deletes a tab -->
    <string name="snackbar_tab_deleted">Välilehti poistettu</string>
    <!-- Text shown in snackbar when user deletes all tabs -->
    <string name="snackbar_tabs_deleted">Välilehdet poistettu</string>
    <!-- Text shown in snackbar when user closes a tab -->
    <string name="snackbar_tab_closed">Välilehti suljettu</string>
    <!-- Text shown in snackbar when user closes all tabs -->
    <string name="snackbar_tabs_closed">Välilehdet suljettu</string>
    <!-- Text shown in snackbar when user closes tabs -->
    <string name="snackbar_message_tabs_closed">Välilehdet suljettu!</string>
    <!-- Text shown in snackbar when user bookmarks a list of tabs -->
    <string name="snackbar_message_bookmarks_saved">Kirjanmerkit tallennettu!</string>
    <!-- Text shown in snackbar action for viewing bookmarks -->
    <string name="snackbar_message_bookmarks_view">Näytä</string>
    <!-- Text shown in snackbar when user adds a site to top sites -->
    <string name="snackbar_added_to_top_sites">Lisätty ykkössivustoihin!</string>
    <!-- Text shown in snackbar when user closes a private tab -->
    <string name="snackbar_private_tab_closed">Yksityinen välilehti suljettu</string>
    <!-- Text shown in snackbar when user closes all private tabs -->
    <string name="snackbar_private_tabs_closed">Yksityiset välilehdet suljettu</string>
    <!-- Text shown in snackbar when user deletes all private tabs -->
    <string name="snackbar_private_tabs_deleted">Yksityiset välilehdet poistettu</string>
    <!-- Text shown in snackbar to undo deleting a tab, top site or collection -->
    <string name="snackbar_deleted_undo">KUMOA</string>
    <!-- Text shown in snackbar when user removes a top site -->
    <string name="snackbar_top_site_removed">Sivusto poistettu</string>
    <!-- Text for action to undo deleting a tab or collection shown in a11y dialog -->
    <string name="a11y_dialog_deleted_undo">Kumoa</string>
    <!-- Text for action to confirm deleting a tab or collection shown in a11y dialog -->
    <string name="a11y_dialog_deleted_confirm">Vahvista</string>
    <!-- QR code scanner prompt which appears after scanning a code, but before navigating to it
        First parameter is the name of the app, second parameter is the URL or text scanned-->
    <string name="qr_scanner_confirmation_dialog_message">Salli %1$sin avata %2$s</string>
    <!-- QR code scanner prompt dialog positive option to allow navigation to scanned link -->
    <string name="qr_scanner_dialog_positive">SALLI</string>
    <!-- QR code scanner prompt dialog positive option to deny navigation to scanned link -->
    <string name="qr_scanner_dialog_negative">ESTÄ</string>
    <!-- Tab collection deletion prompt dialog message. Placeholder will be replaced with the collection name -->
    <string name="tab_collection_dialog_message">Poistetaanko %1$s?</string>
    <!-- Collection and tab deletion prompt dialog message. This will show when the last tab from a collection is deleted -->
    <string name="delete_tab_and_collection_dialog_message">Tämän välilehden poistaminen poistaa koko kokoelman. Voit luoda uusia kokoelmia milloin tahansa.</string>
    <!-- Collection and tab deletion prompt dialog title. Placeholder will be replaced with the collection name. This will show when the last tab from a collection is deleted -->
    <string name="delete_tab_and_collection_dialog_title">Poistetaanko %1$s?</string>
    <!-- Tab collection deletion prompt dialog option to delete the collection -->
    <string name="tab_collection_dialog_positive">Poista</string>
    <!-- Tab collection deletion prompt dialog option to cancel deleting the collection -->
    <string name="tab_collection_dialog_negative">Peruuta</string>

    <!-- Text displayed in a notification when the user enters full screen mode -->
    <string name="full_screen_notification">Siirrytään koko näytön tilaan</string>
    <!-- Message for copying the URL via long press on the toolbar -->
    <string name="url_copied">Osoite kopioitu</string>

    <!-- Sample text for accessibility font size -->
    <string name="accessibility_text_size_sample_text_1">Tämä on esimerkkitekstiä. Sen on tarkoitus osoittaa, miltä teksti näyttää kun suurennat tai pienennät tekstin kokoa tällä asetuksella.</string>
    <!-- Summary for Accessibility Text Size Scaling Preference -->
    <string name="preference_accessibility_text_size_summary">Tee verkkosivujen tekstistä suurempaa tai pienempää</string>
    <!-- Title for Accessibility Text Size Scaling Preference -->
    <string name="preference_accessibility_font_size_title">Fontin koko</string>

    <!-- Title for Accessibility Text Automatic Size Scaling Preference -->
    <string name="preference_accessibility_auto_size_2">Automaattinen fonttikoko</string>
    <!-- Summary for Accessibility Text Automatic Size Scaling Preference -->
    <string name="preference_accessibility_auto_size_summary">Fonttikoko vastaa Androidin asetuksia. Poista valinta käytöstä hallitaksesi fontin kokoa täällä.</string>

    <!-- Title for the Delete browsing data preference -->
    <string name="preferences_delete_browsing_data">Poista selaustiedot</string>
    <!-- Title for the tabs item in Delete browsing data -->
    <string name="preferences_delete_browsing_data_tabs_title_2">Avoimet välilehdet</string>
    <!-- Subtitle for the tabs item in Delete browsing data, parameter will be replaced with the number of open tabs -->
    <string name="preferences_delete_browsing_data_tabs_subtitle">%d välilehteä</string>
    <!-- Title for the data and history items in Delete browsing data -->
    <string name="preferences_delete_browsing_data_browsing_data_title">Selaushistoria ja sivustotiedot</string>
    <!-- Subtitle for the data and history items in delete browsing data, parameter will be replaced with the
        number of history items the user has -->
    <string name="preferences_delete_browsing_data_browsing_data_subtitle">%d osoitetta</string>
    <!-- Title for history items in Delete browsing data -->
    <string name="preferences_delete_browsing_data_browsing_history_title">Historia</string>
    <!-- Subtitle for the history items in delete browsing data, parameter will be replaced with the
        number of history pages the user has -->
    <string name="preferences_delete_browsing_data_browsing_history_subtitle">%d sivua</string>
    <!-- Title for the cookies item in Delete browsing data -->
    <string name="preferences_delete_browsing_data_cookies">Evästeet</string>
    <!-- Subtitle for the cookies item in Delete browsing data -->
    <string name="preferences_delete_browsing_data_cookies_subtitle">Sinut kirjataan ulos useimmilta sivustoilta</string>
    <!-- Title for the cached images and files item in Delete browsing data -->
    <string name="preferences_delete_browsing_data_cached_files">Välimuistissa olevat kuvat ja tiedostot</string>
    <!-- Subtitle for the cached images and files item in Delete browsing data -->
    <string name="preferences_delete_browsing_data_cached_files_subtitle">Vapauttaa tallennustilaa</string>
    <!-- Title for the site permissions item in Delete browsing data -->
    <string name="preferences_delete_browsing_data_site_permissions">Sivustojen käyttöoikeudet</string>
    <!-- Title for the downloads item in Delete browsing data -->
    <string name="preferences_delete_browsing_data_downloads">Lataukset</string>
    <!-- Text for the button to delete browsing data -->
    <string name="preferences_delete_browsing_data_button">Poista selaustiedot</string>

    <!-- Title for the Delete browsing data on quit preference -->
    <string name="preferences_delete_browsing_data_on_quit">Poista selaustiedot lopettaessa</string>

    <!-- Summary for the Delete browsing data on quit preference. "Quit" translation should match delete_browsing_data_on_quit_action translation. -->
    <string name="preference_summary_delete_browsing_data_on_quit">Poistaa automaattisesti selaustiedot, kun valitset &quot;Lopeta&quot; päävalikosta</string>
    <!-- Summary for the Delete browsing data on quit preference. "Quit" translation should match delete_browsing_data_on_quit_action translation. -->
    <string name="preference_summary_delete_browsing_data_on_quit_2">Poistaa automaattisesti selaustiedot, kun valitset \&quot;Lopeta\&quot; päävalikosta</string>

    <!-- Action item in menu for the Delete browsing data on quit feature -->
    <string name="delete_browsing_data_on_quit_action">Lopeta</string>

    <!-- Dialog message to the user asking to delete browsing data. -->
    <string name="delete_browsing_data_prompt_message">Kaikki selaustietosi poistetaan.</string>
    <!-- Dialog message to the user asking to delete browsing data. Parameter will be replaced by app name. -->
    <string name="delete_browsing_data_prompt_message_3">%s poistaa valitut selaustiedot.</string>
    <!-- Text for the cancel button for the data deletion dialog -->
    <string name="delete_browsing_data_prompt_cancel">Peruuta</string>
    <!-- Text for the allow button for the data deletion dialog -->
    <string name="delete_browsing_data_prompt_allow">Poista</string>
    <!-- Text for the snackbar confirmation that the data was deleted -->
    <string name="preferences_delete_browsing_data_snackbar">Selaustiedot poistettu</string>

    <!-- Text for the snackbar to show the user that the deletion of browsing data is in progress -->
    <string name="deleting_browsing_data_in_progress">Poistetaan selaustietoja…</string>

    <!-- Tips -->
    <!-- text for firefox preview moving tip header "Firefox Preview" and "Firefox Nightly" are intentionally hardcoded -->
    <string name="tip_firefox_preview_moved_header">Firefox Preview on nyt Firefox Nightly</string>
    <!-- text for firefox preview moving tip description -->
    <string name="tip_firefox_preview_moved_description">Firefox Nightly saa päivityksiä joka yö ja se sisältää kokeellisia uusia ominaisuuksia.
        Se saattaa kuitenkin olla betaversiota epävakaampi. Lataa betavaiheen selain Nightlya vakaamman kokemuksen saamiseksi.</string>

    <!-- text for firefox preview moving tip button. "Firefox for Android Beta" is intentionally hardcoded -->
    <string name="tip_firefox_preview_moved_button_2">Hanki Firefoxin betaversio Androidille</string>

    <!-- text for firefox preview moving tip header. "Firefox Nightly" is intentionally hardcoded -->
    <string name="tip_firefox_preview_moved_header_preview_installed">Firefox Nightly on muuttanut</string>
    <!-- text for firefox preview moving tip description -->
    <string name="tip_firefox_preview_moved_description_preview_installed">Tämä sovellus ei saa enää tietoturvapäivityksiä. Lopeta tämän sovelluksen käyttö ja vaihda uuteen Nightly-versioon.
        \n\nSiirrä kirjanmerkit, kirjautumistiedot ja historia toiseen sovellukseen käyttämällä Firefox-tiliä.</string>
    <!-- text for firefox preview moving tip button  -->
    <string name="tip_firefox_preview_moved_button_preview_installed">Vaihda uuteen Nightlyyn</string>

    <!-- text for firefox preview moving tip header. "Firefox Nightly" is intentionally hardcoded -->
    <string name="tip_firefox_preview_moved_header_preview_not_installed">Firefox Nightly on muuttanut</string>
    <!-- text for firefox preview moving tip description -->
    <string name="tip_firefox_preview_moved_description_preview_not_installed">Tämä sovellus ei saa enää tietoturvapäivityksiä Hanki uusi Nightly ja lopeta tämän sovelluksen käyttö.
        \n\nSiirrä kirjanmerkit, kirjautumistiedot ja historia toiseen sovellukseen käyttämällä Firefox-tiliä.</string>
    <!-- text for firefox preview moving tip button  -->
    <string name="tip_firefox_preview_moved_button_preview_not_installed">Hanki uusi Nightly</string>

    <!-- Onboarding -->
    <!-- Text for onboarding welcome message
    The first parameter is the name of the app (e.g. Firefox Preview) -->
    <string name="onboarding_header">Tervetuloa %siin!</string>
    <!-- text for the Firefox Accounts section header -->
    <string name="onboarding_fxa_section_header">Onko sinulla jo tili?</string>
    <!-- text for the "What's New" onboarding card header -->
    <string name="onboarding_whats_new_header1">Katso, mikä on uutta</string>
    <!-- text for the "what's new" onboarding card description
    The first parameter is the short name of the app (e.g. Firefox) -->
    <string name="onboarding_whats_new_description">Kysymyksiä liittyen uudistettuun %siin? Haluatko tietää, mikä kaikki on muuttunut?</string>
    <!-- text for underlined clickable link that is part of "what's new" onboarding card description that links to an FAQ -->
    <string name="onboarding_whats_new_description_linktext">Vastauksia on tarjolla täällä</string>
    <!-- text for the Firefox account onboarding sign in card header. The word "Firefox" should not be translated -->
    <string name="onboarding_account_sign_in_header_1">Synkronoi Firefox laitteidesi välillä</string>
    <!-- Text for the button to learn more about signing in to your Firefox account -->
    <string name="onboarding_manual_sign_in_description">Tuo kirjanmerkit, historia ja salasanat Firefoxiin tässä laitteessa.</string>
    <!-- text for the firefox account onboarding card header when we detect you're already signed in to
        another Firefox browser. (The word `Firefox` should not be translated)
        The first parameter is the email of the detected user's account -->
    <string name="onboarding_firefox_account_auto_signin_header_3">Olet kirjautunut tilillä %s toiseen Firefox-selaimeen tällä laitteella. Haluatko kirjautua sisään tällä tilillä?</string>
    <!-- text for the button to confirm automatic sign-in -->
    <string name="onboarding_firefox_account_auto_signin_confirm">Kyllä, kirjaa minut sisään</string>
    <!-- text for the automatic sign-in button while signing in is in process -->
    <string name="onboarding_firefox_account_signing_in">Kirjaudutaan sisään…</string>
    <!-- text for the button to manually sign into Firefox account. -->
    <string name="onboarding_firefox_account_sign_in_1">Rekisteröidy</string>
    <!-- text for the button to stay signed out when presented with an option to automatically sign-in. -->
    <string name="onboarding_firefox_account_stay_signed_out">Pysy uloskirjautuneena</string>
    <!-- text to display in the snackbar once account is signed-in -->
    <string name="onboarding_firefox_account_sync_is_on">Sync on käytössä</string>
    <!-- text to display in the snackbar if automatic sign-in fails. user may try again -->
    <string name="onboarding_firefox_account_automatic_signin_failed">Sisäänkirjautuminen epäonnistui</string>
    <!-- text for the tracking protection onboarding card header -->
    <string name="onboarding_tracking_protection_header_3">Yksityisyys aina päällä</string>
    <!-- text for the tracking protection card description. 'Firefox' intentionally hardcoded here -->
    <string name="onboarding_tracking_protection_description_3">Firefox estää automaattisesti yrityksiä seuraamasta sinua salaa ympäri verkkoa.</string>
    <!-- text for tracking protection radio button option for standard level of blocking -->
    <string name="onboarding_tracking_protection_standard_button_2">Tavallinen (oletus)</string>
    <!-- text for standard blocking option button description -->
    <string name="onboarding_tracking_protection_standard_button_description_3">Tasapainotettu yksityisyyden ja suorituskyvyn välillä. Sivut latautuvat normaalisti.</string>
    <!-- text for tracking protection radio button option for strict level of blocking -->
    <string name="onboarding_tracking_protection_strict_button">Tiukka (suositeltu)</string>
    <!-- text for tracking protection radio button option for strict level of blocking -->
    <string name="onboarding_tracking_protection_strict_option">Tiukka</string>
    <!-- text for the toolbar position card header  -->
    <string name="onboarding_toolbar_placement_header_1">Valitse työkalupalkin sijoitus</string>
    <!-- text for the toolbar position card description -->
    <string name="onboarding_toolbar_placement_description_1">Sijoita työkalupalkki helposti ulottuville. Pidä se alhaalla tai siirrä se ylös.</string>
    <!-- text for the private browsing onboarding card header -->
    <string name="onboarding_private_browsing_header">Selaa yksityisesti</string>
    <!-- text for the private browsing onboarding card description
    The first parameter is an icon that represents private browsing -->
    <string name="onboarding_private_browsing_description1">Avaa yksityinen välilehti kerran: napauta %s.</string>
    <!-- text for the private browsing onboarding card description, explaining how to always using private browsing -->
    <string name="onboarding_private_browsing_always_description">Avaa yksityisiä välilehtiä joka kerta: päivitä yksityisen selauksen asetukset.</string>
    <!-- text for the private browsing onbording card button, that launches settings -->
    <string name="onboarding_private_browsing_button">Avaa asetukset</string>
    <!-- text for the privacy notice onboarding card header -->
    <string name="onboarding_privacy_notice_header">Yksityisyytesi</string>
    <!-- text for the privacy notice onboarding card description
    The first parameter is the name of the app (e.g. Firefox Preview) Substitute %s for long browser name. -->
    <string name="onboarding_privacy_notice_description2">Olemme suunnitelleet %sin siten, että voit hallita mitä jaat verkossa ja mitä jaat kanssamme.</string>
    <!-- Text for the button to read the privacy notice -->
    <string name="onboarding_privacy_notice_read_button">Lue yksityisyyskäytäntömme</string>

    <!-- Content description (not visible, for screen readers etc.): Close onboarding screen -->
    <string name="onboarding_close">Sulje</string>

    <!-- text for the button to finish onboarding -->
    <string name="onboarding_finish">Aloita selaaminen</string>

    <!-- Onboarding theme -->
    <!-- text for the theme picker onboarding card header -->
    <string name="onboarding_theme_picker_header">Valitse teema</string>
    <!-- text for the theme picker onboarding card description -->
    <string name="onboarding_theme_picker_description_2">Säästä hieman akkua ja silmiäsi ottamalla tumma tila käyttöön.</string>
    <!-- Automatic theme setting (will follow device setting) -->
    <string name="onboarding_theme_automatic_title">Automaattinen</string>
    <!-- Summary of automatic theme setting (will follow device setting) -->
    <string name="onboarding_theme_automatic_summary">Mukautuu laitteesi asetuksiin</string>
    <!-- Theme setting for dark mode -->
    <string name="onboarding_theme_dark_title">Tumma teema</string>
    <!-- Theme setting for light mode -->
    <string name="onboarding_theme_light_title">Vaalea teema</string>

    <!-- Text shown in snackbar when multiple tabs have been sent to device -->
    <string name="sync_sent_tabs_snackbar">Välilehdet lähetetty!</string>
    <!-- Text shown in snackbar when one tab has been sent to device  -->
    <string name="sync_sent_tab_snackbar">Välilehti lähetetty!</string>
    <!-- Text shown in snackbar when sharing tabs failed  -->
    <string name="sync_sent_tab_error_snackbar">Lähettäminen ei onnistu</string>
    <!-- Text shown in snackbar for the "retry" action that the user has after sharing tabs failed -->
    <string name="sync_sent_tab_error_snackbar_action">YRITÄ UUDELLEEN</string>
    <!-- Title of QR Pairing Fragment -->
    <string name="sync_scan_code">Skannaa koodi</string>
    <!-- Instructions on how to access pairing -->
    <string name="sign_in_instructions"><![CDATA[Avaa Firefox tietokoneellasi ja siirry sivulle <b>https://firefox.com/pair</b>]]></string>
    <!-- Text shown for sign in pairing when ready -->
    <string name="sign_in_ready_for_scan">Valmiina skannaamaan</string>
    <!-- Text shown for settings option for sign with pairing -->
    <string name="sign_in_with_camera">Kirjaudu sisään kamerallasi</string>
    <!-- Text shown for settings option for sign with email -->
    <string name="sign_in_with_email">Käytä sähköpostia</string>
    <!-- Text shown for settings option for create new account text.'Firefox' intentionally hardcoded here.-->
    <string name="sign_in_create_account_text"><![CDATA[Vailla tiliä? <u>Luo tili</u> synkronoidaksesi Firefox laitteiden välillä.]]></string>
    <!-- Text shown in confirmation dialog to sign out of account -->
    <string name="sign_out_confirmation_message">Firefox lopettaa tilisi synkronoinnin, mutta ei poista mitään selaustietoja tältä laitteelta.</string>
    <!-- Text shown in confirmation dialog to sign out of account. The first parameter is the name of the app (e.g. Firefox Preview) -->
    <string name="sign_out_confirmation_message_2">%s lopettaa synkronoinnin tilisi kanssa, mutta ei poista selaustietojasi tältä laitteelta.</string>
    <!-- Option to continue signing out of account shown in confirmation dialog to sign out of account -->
    <string name="sign_out_disconnect">Katkaise yhteys</string>
    <!-- Option to cancel signing out shown in confirmation dialog to sign out of account -->
    <string name="sign_out_cancel">Peruuta</string>

    <!-- Error message snackbar shown after the user tried to select a default folder which cannot be altered -->
    <string name="bookmark_cannot_edit_root">Oletuskansioita ei voi muokata</string>

    <!-- Enhanced Tracking Protection -->
    <!-- Link displayed in enhanced tracking protection panel to access tracking protection settings -->
    <string name="etp_settings">Suojauksen asetukset</string>
    <!-- Preference title for enhanced tracking protection settings -->
    <string name="preference_enhanced_tracking_protection">Tehostettu seurannan suojaus</string>
    <!-- Title for the description of enhanced tracking protection -->
    <string name="preference_enhanced_tracking_protection_explanation_title">Selaa ilman seurantaa</string>
    <!-- Description of enhanced tracking protection. The first parameter is the name of the application (For example: Fenix) -->
    <string name="preference_enhanced_tracking_protection_explanation">Pidä tietosi itselläsi. %s suojaa sinua monilta yleisimmiltä verkossa tekemiäsi asioita jäljittäviltä seuraimilta.</string>
    <!-- Text displayed that links to website about enhanced tracking protection -->
    <string name="preference_enhanced_tracking_protection_explanation_learn_more">Lue lisää</string>
    <!-- Preference for enhanced tracking protection for the standard protection settings -->
    <string name="preference_enhanced_tracking_protection_standard_default_1">Tavallinen (oletus)</string>
    <!-- Preference description for enhanced tracking protection for the standard protection settings -->
    <string name="preference_enhanced_tracking_protection_standard_description_4">Tasapainotettu yksityisyyden ja suorituskyvyn välillä. Sivut latautuvat normaalisti.</string>
    <!--  Accessibility text for the Standard protection information icon  -->
    <string name="preference_enhanced_tracking_protection_standard_info_button">Mitä tavallinen seurannan suojaus estää</string>
    <!-- Preference for enhanced tracking protection for the strict protection settings -->
    <string name="preference_enhanced_tracking_protection_strict">Tiukka</string>
    <!-- Preference description for enhanced tracking protection for the strict protection settings -->
    <string name="preference_enhanced_tracking_protection_strict_description_3">Estää enemmän seuraimia, joten sivut latautuvat nopeammin, mutta jotkin sivujen toiminnot saattavat rikkoutua.</string>
    <!--  Accessibility text for the Strict protection information icon  -->
    <string name="preference_enhanced_tracking_protection_strict_info_button">Mitä tiukka seurannan suojaus estää</string>
    <!-- Preference for enhanced tracking protection for the custom protection settings -->
    <string name="preference_enhanced_tracking_protection_custom">Mukautettu</string>
    <!-- Preference description for enhanced tracking protection for the strict protection settings -->
    <string name="preference_enhanced_tracking_protection_custom_description_2">Valitse, mitkä seuraimet ja komentosarjat estetään.</string>
    <!--  Accessibility text for the Strict protection information icon  -->
    <string name="preference_enhanced_tracking_protection_custom_info_button">Mitä mukautettu seurannan suojaus estää</string>
    <!-- Header for categories that are being blocked by current Enhanced Tracking Protection settings -->
    <!-- Preference for enhanced tracking protection for the custom protection settings for cookies-->
    <string name="preference_enhanced_tracking_protection_custom_cookies">Evästeet</string>
    <!-- Option for enhanced tracking protection for the custom protection settings for cookies-->
    <string name="preference_enhanced_tracking_protection_custom_cookies_1">Sivustorajat ylittävät ja sosiaalisen median seuraimet</string>
    <!-- Option for enhanced tracking protection for the custom protection settings for cookies-->
    <string name="preference_enhanced_tracking_protection_custom_cookies_2">Evästeet sivustoilta, joilla ei ole käyty</string>
    <!-- Option for enhanced tracking protection for the custom protection settings for cookies-->
    <string name="preference_enhanced_tracking_protection_custom_cookies_3">Kaikki 3. osapuolen evästeet (voi aiheuttaa sivustovirheitä)</string>
    <!-- Option for enhanced tracking protection for the custom protection settings for cookies-->
    <string name="preference_enhanced_tracking_protection_custom_cookies_4">Kaikki evästeet (aiheuttaa sivustovirheitä)</string>
    <!-- Preference for enhanced tracking protection for the custom protection settings for tracking content -->
    <string name="preference_enhanced_tracking_protection_custom_tracking_content">Seurantaan tarkoitettu sisältö</string>
    <!-- Option for enhanced tracking protection for the custom protection settings for tracking content-->
    <string name="preference_enhanced_tracking_protection_custom_tracking_content_1">Kaikissa välilehdissä</string>
    <!-- Option for enhanced tracking protection for the custom protection settings for tracking content-->
    <string name="preference_enhanced_tracking_protection_custom_tracking_content_2">Vain yksityisissä välilehdissä</string>
    <!-- Option for enhanced tracking protection for the custom protection settings for tracking content-->
    <string name="preference_enhanced_tracking_protection_custom_tracking_content_3">Vain mukautetuissa välilehdissä</string>
    <!-- Preference for enhanced tracking protection for the custom protection settings -->
    <string name="preference_enhanced_tracking_protection_custom_cryptominers">Kryptolouhijat</string>
    <!-- Preference for enhanced tracking protection for the custom protection settings -->
    <string name="preference_enhanced_tracking_protection_custom_fingerprinters">Yksilöijät</string>
    <string name="enhanced_tracking_protection_blocked">Estetty</string>
    <!-- Header for categories that are being not being blocked by current Enhanced Tracking Protection settings -->
    <string name="enhanced_tracking_protection_allowed">Sallittu</string>
    <!-- Category of trackers (social media trackers) that can be blocked by Enhanced Tracking Protection -->
    <string name="etp_social_media_trackers_title">Sosiaalisen median seuraimet</string>
    <!-- Description of social media trackers that can be blocked by Enhanced Tracking Protection -->
    <string name="etp_social_media_trackers_description">Rajoittaa sosiaalisten verkostojen kykyä seurata selailutoimintaa verkossa.</string>
    <!-- Category of trackers (cross-site tracking cookies) that can be blocked by Enhanced Tracking Protection -->
    <string name="etp_cookies_title">Sivustorajat ylittävät seurainevästeet</string>
    <!-- Description of cross-site tracking cookies that can be blocked by Enhanced Tracking Protection -->
    <string name="etp_cookies_description">Estää evästeet, joita mainosverkot ja analytiikkayritykset käyttävät kerätäksesi selaustietojasi yli sivustorajojen.</string>
    <!-- Category of trackers (cryptominers) that can be blocked by Enhanced Tracking Protection -->
    <string name="etp_cryptominers_title">Kryptolouhijat</string>
    <!-- Description of cryptominers that can be blocked by Enhanced Tracking Protection -->
    <string name="etp_cryptominers_description">Estää haitallisia komentosarjoja pääsemästä laitteellesi, jotta ne eivät voi louhia virtuaalivaluuttoja.</string>
    <!-- Category of trackers (fingerprinters) that can be blocked by Enhanced Tracking Protection -->
    <string name="etp_fingerprinters_title">Yksilöijät</string>
    <!-- Description of fingerprinters that can be blocked by Enhanced Tracking Protection -->
    <string name="etp_fingerprinters_description">Estää keräämästä laitteestasi yksilöitävissä olevia tietoja, joita voidaan käyttää seurantatarkoituksiin.</string>
    <!-- Category of trackers (tracking content) that can be blocked by Enhanced Tracking Protection -->
    <string name="etp_tracking_content_title">Seurantaan tarkoitettu sisältö</string>
    <!-- Description of tracking content that can be blocked by Enhanced Tracking Protection -->
    <string name="etp_tracking_content_description">Estää lataamasta ulkopuolisia mainoksia, videoita ja muuta sisältöä, joka sisältää seurantakoodin. Voi vaikuttaa joidenkin verkkosivustojen toimimiseen.</string>
    <!-- Enhanced Tracking Protection Onboarding Message shown in a dialog above the toolbar. The first parameter is the name of the application (For example: Fenix) -->
    <string name="etp_onboarding_cfr_message">Aina kun kilven väri on violetti, %s on estänyt seuraimia sivustolla. Napauta saadaksesi lisätietoja.</string>
    <!-- Enhanced Tracking Protection message that protection is currently on for this site -->
    <string name="etp_panel_on">Suojaukset ovat PÄÄLLÄ tällä sivustolla</string>
    <!-- Enhanced Tracking Protection message that protection is currently off for this site -->
    <string name="etp_panel_off">Suojaukset ovat POIS PÄÄLTÄ tällä sivustolla</string>
    <!-- Header for exceptions list for which sites enhanced tracking protection is always off -->
    <string name="enhanced_tracking_protection_exceptions">Tehostettu seurannan suojaus ei ole käytössä näillä sivustoilla</string>
    <!-- Content description (not visible, for screen readers etc.): Navigate
    back from ETP details (Ex: Tracking content) -->
    <string name="etp_back_button_content_description">Siirry taaksepäin</string>
    <!-- About page Your rights link text -->
    <string name="about_your_rights">Oikeutesi</string>
    <!-- About page link text to open open source licenses screen -->
    <string name="about_open_source_licenses">Käyttämämme avoimen lähdekoodin kirjastot</string>
    <!-- About page link text to open what's new link -->
    <string name="about_whats_new">Mitä uutta %s sisältää</string>
    <!-- Open source licenses page title
    The first parameter is the app name -->
    <string name="open_source_licenses_title">%s | Avoimen lähdekoodin kirjastot</string>

    <!-- Category of trackers (redirect trackers) that can be blocked by Enhanced Tracking Protection -->
    <string name="etp_redirect_trackers_title">Uudelleenohjausseuraimet</string>
    <!-- Description of redirect tracker cookies that can be blocked by Enhanced Tracking Protection -->
    <string name="etp_redirect_trackers_description">Tyhjentää evästeet, jotka on asetettu tunnetuille seurantasivustoille johtavilla uudelleenohjauksilla.</string>

    <!-- About page link text to open support link -->
    <string name="about_support">Tuki</string>
    <!-- About page link text to list of past crashes (like about:crashes on desktop) -->
    <string name="about_crashes">Kaatumiset</string>
    <!-- About page link text to open privacy notice link -->
    <string name="about_privacy_notice">Tietosuojakäytäntö</string>
    <!-- About page link text to open know your rights link -->
    <string name="about_know_your_rights">Tunne oikeutesi</string>
    <!-- About page link text to open licensing information link -->
    <string name="about_licensing_information">Lisenssitiedot</string>
    <!-- About page link text to open a screen with libraries that are used -->
    <string name="about_other_open_source_libraries">Käyttämämme kirjastot</string>

    <!-- Toast shown to the user when they are activating the secret dev menu
        The first parameter is number of long clicks left to enable the menu -->
    <string name="about_debug_menu_toast_progress">Vianjäljitysvalikko: napsautuksia jäljellä %1$d</string>
    <string name="about_debug_menu_toast_done">Vianjäljitysvalikko käytössä</string>

    <!-- Content description of the tab counter toolbar button when one tab is open -->
    <string name="tab_counter_content_description_one_tab">1 välilehti</string>
    <!-- Content description of the tab counter toolbar button when multiple tabs are open. First parameter will be replaced with the number of tabs (always more than one) -->
    <string name="tab_counter_content_description_multi_tab">%d välilehteä</string>
  
    <!-- Browser long press popup menu -->
    <!-- Copy the current url -->
    <string name="browser_toolbar_long_press_popup_copy">Kopioi</string>
    <!-- Paste & go the text in the clipboard. '&amp;' is replaced with the ampersand symbol: & -->
    <string name="browser_toolbar_long_press_popup_paste_and_go">Liitä ja avaa</string>
    <!-- Paste the text in the clipboard -->
    <string name="browser_toolbar_long_press_popup_paste">Liitä</string>
  
    <!-- Snackbar message shown after an URL has been copied to clipboard. -->
    <string name="browser_toolbar_url_copied_to_clipboard_snackbar">Osoite kopioitu leikepöydälle</string>
  
    <!-- Title text for the Add To Homescreen dialog -->
    <string name="add_to_homescreen_title">Lisää aloitusnäytölle</string>
    <!-- Cancel button text for the Add to Homescreen dialog -->
    <string name="add_to_homescreen_cancel">Peruuta</string>
    <!-- Add button text for the Add to Homescreen dialog -->
    <string name="add_to_homescreen_add">Lisää</string>

    <!-- Continue to website button text for the first-time Add to Homescreen dialog -->
    <string name="add_to_homescreen_continue">Jatka sivustolle</string>
    <!-- Placeholder text for the TextView in the Add to Homescreen dialog -->
    <string name="add_to_homescreen_text_placeholder">Pikakuvakkeen nimi</string>

    <!-- Describes the add to homescreen functionality -->
    <string name="add_to_homescreen_description_2">Voit lisätä tämän sivuston laitteesi aloitusnäytölle, jolloin sivuston käyttö onnistuu nopeasti ja tarjoaa sovelluksen kaltaisen kokemuksen.</string>

    <!-- Preference for managing the settings for logins and passwords in Fenix -->
    <string name="preferences_passwords_logins_and_passwords">Käyttäjätunnukset ja salasanat</string>
    <!-- Preference for managing the saving of logins and passwords in Fenix -->
    <string name="preferences_passwords_save_logins">Tallenna käyttäjätunnukset ja salasanat</string>
    <!-- Preference option for asking to save passwords in Fenix -->
    <string name="preferences_passwords_save_logins_ask_to_save">Kysy tallennusta</string>
    <!-- Preference option for never saving passwords in Fenix -->
    <string name="preferences_passwords_save_logins_never_save">Älä tallenna koskaan</string>
    <!-- Preference for autofilling saved logins in Fenix -->
    <string name="preferences_passwords_autofill">Automaattinen täyttö</string>
    <!-- Preference for syncing saved logins in Fenix -->
    <string name="preferences_passwords_sync_logins">Synkronoi kirjautumistiedot</string>
    <!-- Syncing saved logins in Fenix is on -->
    <string name="preferences_passwords_sync_logins_on">Päällä</string>
    <!-- Syncing saved logins in Fenix is off -->
    <string name="preferences_passwords_sync_logins_off">Pois</string>
    <!-- Syncing saved logins in Fenix needs reconnect to sync -->
    <string name="preferences_passwords_sync_logins_reconnect">Yhdistä uudelleen</string>
    <!-- Syncing saved logins in Fenix needs login -->
    <string name="preferences_passwords_sync_logins_sign_in">Kirjaudu Sync-palveluun</string>
    <!-- Preference to access list of saved logins -->
    <string name="preferences_passwords_saved_logins">Tallennetut kirjautumistiedot</string>
    <!-- Description of empty list of saved passwords. Placeholder is replaced with app name.  -->
    <string name="preferences_passwords_saved_logins_description_empty_text">%siin tallentamasi tai synkronoimasi kirjautumistiedot näkyvät täällä.</string>
    <!-- Preference to access list of saved logins -->
    <string name="preferences_passwords_saved_logins_description_empty_learn_more_link">Lue lisää Syncista.</string>
    <!-- Preference to access list of login exceptions that we never save logins for -->
    <string name="preferences_passwords_exceptions">Poikkeukset</string>
    <!-- Empty description of list of login exceptions that we never save logins for -->
    <string name="preferences_passwords_exceptions_description_empty">Käyttäjätunnukset ja salanat, joita ei tallenneta, näytetään täällä.</string>
    <!-- Description of list of login exceptions that we never save logins for -->
    <string name="preferences_passwords_exceptions_description">Käyttäjätunnuksia ja salasanoja ei tallenneta näille sivustoille.</string>
    <!-- Text on button to remove all saved login exceptions -->
    <string name="preferences_passwords_exceptions_remove_all">Poista kaikki poikkeukset</string>
    <!-- Hint for search box in logins list -->
    <string name="preferences_passwords_saved_logins_search">Etsi kirjautumistiedoista</string>
    <!-- Option to sort logins list A-Z, alphabetically -->
    <string name="preferences_passwords_saved_logins_alphabetically">Aakkosjärjestys</string>
    <!-- Option to sort logins list by most recently used -->
    <string name="preferences_passwords_saved_logins_recently_used">Äskettäin käytetty</string>
    <!-- The header for the site that a login is for -->
    <string name="preferences_passwords_saved_logins_site">Sivusto</string>
    <!-- The header for the username for a login -->
    <string name="preferences_passwords_saved_logins_username">Käyttäjätunnus</string>
    <!-- The header for the password for a login -->
    <string name="preferences_passwords_saved_logins_password">Salasana</string>
    <!-- Message displayed in security prompt to reenter a secret pin to access saved logins -->
    <string name="preferences_passwords_saved_logins_enter_pin">Kirjoita PIN uudelleen</string>
    <!-- Message displayed in security prompt to access saved logins -->
    <string name="preferences_passwords_saved_logins_enter_pin_description">Avaa lukitus nähdäksesi tallennetut kirjautumistiedot</string>
    <!-- Message displayed when a connection is insecure and we detect the user is entering a password -->
    <string name="logins_insecure_connection_warning">Tämä yhteys ei ole suojattu. Kirjautumistiedot saattavat vaarantua.</string>
    <!-- Learn more link that will link to a page with more information displayed when a connection is insecure and we detect the user is entering a password -->
    <string name="logins_insecure_connection_warning_learn_more">Lue lisää</string>
    <!-- Prompt message displayed when Fenix detects a user has entered a password and user decides if Fenix should save it. The first parameter is the name of the application (For example: Fenix)  -->
    <string name="logins_doorhanger_save">Haluatko, että %s tallentaa tämän kirjautumistiedon?</string>
    <!-- Positive confirmation that Fenix should save the new or updated login -->
    <string name="logins_doorhanger_save_confirmation">Tallenna</string>
    <!-- Negative confirmation that Fenix should not save the new or updated login -->
    <string name="logins_doorhanger_save_dont_save">Älä tallenna</string>
    <!-- Shown in snackbar to tell user that the password has been copied -->
    <string name="logins_password_copied">Salasana kopioitu leikepöydälle</string>
    <!-- Shown in snackbar to tell user that the username has been copied -->
    <string name="logins_username_copied">Käyttäjätunnus kopioitu leikepöydälle</string>
    <!-- Shown in snackbar to tell user that the site has been copied -->
    <string name="logins_site_copied">Sivusto kopioitu leikepöydälle</string>
    <!-- Content Description (for screenreaders etc) read for the button to copy a password in logins-->
    <string name="saved_logins_copy_password">Kopioi salasana</string>
    <!-- Content Description (for screenreaders etc) read for the button to clear a password while editing a login-->
    <string name="saved_logins_clear_password">Tyhjennä salasana</string>
    <!-- Content Description (for screenreaders etc) read for the button to copy a username in logins -->
    <string name="saved_login_copy_username">Kopioi käyttäjätunnus</string>
    <!-- Content Description (for screenreaders etc) read for the button to clear a username while editing a login -->
    <string name="saved_login_clear_username">Tyhjennä käyttäjätunnus</string>
    <!-- Content Description (for screenreaders etc) read for the button to copy a site in logins -->
    <string name="saved_login_copy_site">Kopioi sivusto</string>
    <!-- Content Description (for screenreaders etc) read for the button to open a site in logins -->
    <string name="saved_login_open_site">Avaa sivusto selaimessa</string>
    <!-- Content Description (for screenreaders etc) read for the button to reveal a password in logins -->
    <string name="saved_login_reveal_password">Näytä salasana</string>
    <!-- Content Description (for screenreaders etc) read for the button to hide a password in logins -->
    <string name="saved_login_hide_password">Piilota salasana</string>
    <!-- Message displayed in biometric prompt displayed for authentication before allowing users to view their logins -->
    <string name="logins_biometric_prompt_message">Avaa lukitus nähdäksesi tallennetut kirjautumistiedot</string>
    <!-- Title of warning dialog if users have no device authentication set up -->
    <string name="logins_warning_dialog_title">Suojaa käyttäjätunnuksesi ja salasanasi</string>
    <!-- Message of warning dialog if users have no device authentication set up -->
    <string name="logins_warning_dialog_message">Aseta laitteen avaukseen tarkoitettu kuvio, PIN-koodi tai salasana suojataksesi tallennetut kirjautumistiedot ja salasanat siltä varalta, että joku saa laitteesi haltuunsa.</string>
    <!-- Negative button to ignore warning dialog if users have no device authentication set up -->
    <string name="logins_warning_dialog_later">Myöhemmin</string>
    <!-- Positive button to send users to set up a pin of warning dialog if users have no device authentication set up -->
    <string name="logins_warning_dialog_set_up_now">Aseta nyt</string>
    <!-- Title of PIN verification dialog to direct users to re-enter their device credentials to access their logins -->
    <string name="logins_biometric_prompt_message_pin">Avaa laitteen lukitus</string>
    <!-- Title for Accessibility Force Enable Zoom Preference -->
    <string name="preference_accessibility_force_enable_zoom">Lähennä kaikilla sivustoilla</string>

    <!-- Summary for Accessibility Force Enable Zoom Preference -->
    <string name="preference_accessibility_force_enable_zoom_summary">Ota käyttöön salliaksesi nipistämisen ja zoomauksen, jopa niillä sivustoilla mitkä eivät tue tätä elettä.</string>

    <!-- Saved logins sorting strategy menu item -by name- (if selected, it will sort saved logins alphabetically) -->
    <string name="saved_logins_sort_strategy_alphabetically">Nimi (A-Ö)</string>
    <!-- Saved logins sorting strategy menu item -by last used- (if selected, it will sort saved logins by last used) -->
    <string name="saved_logins_sort_strategy_last_used">Viimeksi käytetty</string>
    <!-- Content description (not visible, for screen readers etc.): Sort saved logins dropdown menu chevron icon -->
    <string name="saved_logins_menu_dropdown_chevron_icon_content_description">Järjestä kirjautumistietojen valikko</string>

    <!-- Credit Cards Autofill -->
    <!-- Preference and title for managing the settings for credit cards -->
    <string name="preferences_credit_cards">Luottokortit</string>
    <!-- Preference for saving and autofilling credit cards -->
    <string name="preferences_credit_cards_save_and_autofill_cards">Tallenna ja täytä kortit automaattisesti</string>
    <!-- Preference summary for saving and autofilling credit card data -->
    <string name="preferences_credit_cards_save_and_autofill_cards_summary">Tiedot on salattu</string>
    <!-- Preference option for syncing credit cards across devices. This is displayed when the user is not signed into sync -->
    <string name="preferences_credit_cards_sync_cards_across_devices">Synkronoi kortit laitteiden välillä</string>
    <!-- Preference option for adding a credit card -->
    <string name="preferences_credit_cards_add_credit_card">Lisää luottokortti</string>

    <!-- Title of the "Add card" screen -->
    <string name="credit_cards_add_card">Lisää kortti</string>
    <!-- The header for the card number of a credit card -->
    <string name="credit_cards_card_number">Kortin numero</string>
    <!-- The header for the expiration date of a credit card -->
    <string name="credit_cards_expiration_date">Vanhenemispäivä</string>
    <!-- The header for the name on the credit card -->
    <string name="credit_cards_name_on_card">Nimi kortissa</string>
    <!-- The header for the nickname for a credit card -->
    <string name="credit_cards_card_nickname">Kortin kutsumanimi</string>
    <!-- The text for the "Delete card" button for deleting a credit card -->
    <string name="credit_cards_delete_card_button">Poista kortti</string>
    <!-- The title for the "Save" menu item for saving a credit card -->
    <string name="credit_cards_menu_save">Tallenna</string>
    <!-- The text for the "Save" button for saving a credit card -->
    <string name="credit_cards_save_button">Tallenna</string>
    <!-- The text for the "Cancel" button for cancelling adding or updating a credit card -->
    <string name="credit_cards_cancel_button">Peruuta</string>

    <!-- Title of the Add search engine screen -->
    <string name="search_engine_add_custom_search_engine_title">Lisää hakukone</string>
    <!-- Title of the Edit search engine screen -->
    <string name="search_engine_edit_custom_search_engine_title">Muokkaa hakukonetta</string>
    <!-- Content description (not visible, for screen readers etc.): Title for the button to add a search engine in the action bar -->
    <string name="search_engine_add_button_content_description">Lisää</string>
    <!-- Content description (not visible, for screen readers etc.): Title for the button to save a search engine in the action bar -->
    <string name="search_engine_add_custom_search_engine_edit_button_content_description">Tallenna</string>
    <!-- Text for the menu button to edit a search engine -->
    <string name="search_engine_edit">Muokkaa</string>
    <!-- Text for the menu button to delete a search engine -->
    <string name="search_engine_delete">Poista</string>

    <!-- Text for the button to create a custom search engine on the Add search engine screen -->
    <string name="search_add_custom_engine_label_other">Muu</string>
    <!-- Placeholder text shown in the Search Engine Name TextField before a user enters text -->
    <string name="search_add_custom_engine_name_hint">Nimi</string>
    <!-- Placeholder text shown in the Search String TextField before a user enters text -->
    <string name="search_add_custom_engine_search_string_hint">Käytettävä hakujono</string>
    <!-- Description text for the Search String TextField. The %s is part of the string -->
    <string name="search_add_custom_engine_search_string_example">Korvaa kysely käyttäen ”%s”. Esimerkki:\nhttps://www.google.com/search?q=%s</string>
    <!-- Text for the button to learn more about adding a custom search engine -->
    <string name="search_add_custom_engine_learn_more_label">Lue lisää</string>

    <!-- Accessibility description for the form in which details about the custom search engine are entered -->
    <string name="search_add_custom_engine_form_description">Mukautetun hakukoneen tiedot</string>
    <!-- Accessibility description for the 'Learn more' link -->
    <string name="search_add_custom_engine_learn_more_description">Lue lisää -linkki</string>

    <!-- Text shown when a user leaves the name field empty -->
    <string name="search_add_custom_engine_error_empty_name">Anna hakukoneen nimi</string>
    <!-- Text shown when a user tries to add a search engine that already exists -->
    <string name="search_add_custom_engine_error_existing_name">Hakukone nimeltä ”%s” on jo olemassa.</string>
    <!-- Text shown when a user leaves the search string field empty -->
    <string name="search_add_custom_engine_error_empty_search_string">Kirjoita hakujono</string>
    <!-- Text shown when a user leaves out the required template string -->
    <string name="search_add_custom_engine_error_missing_template">Varmista, että hakujono vastaa esimerkin muotoilua</string>
    <!-- Text shown when we aren't able to validate the custom search query. The first parameter is the url of the custom search engine -->
    <string name="search_add_custom_engine_error_cannot_reach">Virhe yhdistäessä hakukoneeseen ”%s”</string>
    <!-- Text shown when a user creates a new search engine -->
    <string name="search_add_custom_engine_success_message">Luotiin %s</string>
    <!-- Text shown when a user successfully edits a custom search engine -->
    <string name="search_edit_custom_engine_success_message">Tallennettiin %s</string>
    <!-- Text shown when a user successfully deletes a custom search engine -->
    <string name="search_delete_search_engine_success_message">Poistettiin %s</string>

    <!-- Title text shown for the migration screen to the new browser. Placeholder replaced with app name -->
    <string name="migration_title">Tervetuloa, käytössäsi on täysin uudistunut %s</string>
    <!-- Description text followed by a list of things migrating (e.g. Bookmarks, History). Placeholder replaced with app name-->
    <string name="migration_description">Täysin uudistettu selain odottaa sinua. Paranneltu suorityskyky ja ominaisuudet auttavat sinua tekemään aiempaa enemmän verkossa.\n\nOdota kunnes %s päivitetään</string>
    <!-- Text on the disabled button while in progress. Placeholder replaced with app name -->
    <string name="migration_updating_app_button_text">Päivitetään %s…</string>
    <!-- Text on the enabled button. Placeholder replaced with app name-->
    <string name="migration_update_app_button">Käynnistä %s</string>
    <!-- Accessibility description text for a completed migration item -->
    <string name="migration_icon_description">Migraatio valmistui</string>
    <!--Text on list of migrated items (e.g. Settings, History, etc.)-->
    <string name="migration_text_passwords">Salasanat</string>

    <!-- Heading for the instructions to allow a permission -->
    <string name="phone_feature_blocked_intro">Salliaksesi sen:</string>
    <!-- First step for the allowing a permission -->
    <string name="phone_feature_blocked_step_settings">1. Mene Androidin asetuksiin</string>

    <!-- Second step for the allowing a permission -->
    <string name="phone_feature_blocked_step_permissions"><![CDATA[2. Napauta <b>Käyttöoikeudet</b>]]></string>
    <!-- Third step for the allowing a permission (Fore example: Camera) -->
    <string name="phone_feature_blocked_step_feature"><![CDATA[3. Aseta <b>%1$s</b> PÄÄLLÄ-asentoon]]></string>

    <!-- Label that indicates a site is using a secure connection -->
    <string name="quick_settings_sheet_secure_connection">Suojattu yhteys</string>
    <!-- Label that indicates a site is using a insecure connection -->
    <string name="quick_settings_sheet_insecure_connection">Suojaamaton yhteys</string>
    <!-- Confirmation message for a dialog confirming if the user wants to delete all the permissions for all sites-->
    <string name="confirm_clear_permissions_on_all_sites">Haluatko varmasti tyhjentää kaikki oikeudet kaikkien sivustojen osalta?</string>
    <!-- Confirmation message for a dialog confirming if the user wants to delete all the permissions for a site-->
    <string name="confirm_clear_permissions_site">Haluatko varmasti tyhjentää kaikki oikeudet tämän sivuston osalta?</string>
    <!-- Confirmation message for a dialog confirming if the user wants to set default value a permission for a site-->
    <string name="confirm_clear_permission_site">Haluatko varmasti tyhjentää tämän oikeuden tämän sivuston osalta?</string>
    <!-- label shown when there are not site exceptions to show in the site exception settings -->
    <string name="no_site_exceptions">Ei sivustopoikkeuksia</string>
    <!-- Label for the Pocket default top site -->
    <string name="pocket_top_articles">Suosituimmat artikkelit</string>
    <!-- Bookmark deletion confirmation -->
    <string name="bookmark_deletion_confirmation">Haluatko varmasti poistaa tämän kirjanmerkin?</string>
    <!-- Browser menu button that adds a top site to the home fragment -->
    <string name="browser_menu_add_to_top_sites">Lisää ykkössivustoihin</string>
    <!-- text shown before the issuer name to indicate who its verified by, parameter is the name of
     the certificate authority that verified the ticket-->
    <string name="certificate_info_verified_by">Varmentanut: %1$s</string>
    <!-- Login overflow menu delete button -->
    <string name="login_menu_delete_button">Poista</string>
    <!-- Login overflow menu edit button -->
    <string name="login_menu_edit_button">Muokkaa</string>
    <!-- Message in delete confirmation dialog for logins -->
    <string name="login_deletion_confirmation">Haluatko varmasti poistaa tämän kirjautumistiedon?</string>
    <!-- Positive action of a dialog asking to delete  -->
    <string name="dialog_delete_positive">Poista</string>
    <!--  The saved login options menu description. -->
    <string name="login_options_menu">Kirjautumistietojen valinnat</string>
    <!--  The editable text field for a login's web address. -->
    <string name="saved_login_hostname_description">Muokattava tekstikenttä kirjautumisen verkkosivua varten.</string>
    <!--  The editable text field for a login's username. -->
    <string name="saved_login_username_description">Muokattava tekstikenttä kirjautumisen käyttäjätunnusta varten.</string>
    <!--  The editable text field for a login's password. -->
    <string name="saved_login_password_description">Muokattava tekstikenttä kirjautumisen salasanaa varten.</string>
    <!--  The button description to save changes to an edited login. -->
    <string name="save_changes_to_login">Tallenna muutokset kirjautumistietoihin.</string>
    <!--  The button description to discard changes to an edited login. -->
    <string name="discard_changes">Hylkää muutokset</string>
    <!--  The page title for editing a saved login. -->
    <string name="edit">Muokkaa</string>
    <!--  The error message in edit login view when password field is blank. -->
    <string name="saved_login_password_required">Salasana vaaditaan</string>
    <!-- Voice search button content description  -->
    <string name="voice_search_content_description">Äänihaku</string>
    <!-- Voice search prompt description displayed after the user presses the voice search button -->
    <string name="voice_search_explainer">Puhu nyt</string>

    <!--  The error message in edit login view when a duplicate username exists. -->
    <string name="saved_login_duplicate">Kirjautumistieto tällä käyttäjänimellä on jo olemassa</string>

    <!-- Synced Tabs -->
    <!-- Text displayed to ask user to connect another device as no devices found with account -->
    <string name="synced_tabs_connect_another_device">Yhdistä toinen laite.</string>
    <!-- Text displayed asking user to re-authenticate -->
    <string name="synced_tabs_reauth">Tunnistaudu uudelleen.</string>
    <!-- Text displayed when user has disabled tab syncing in Firefox Sync Account -->
    <string name="synced_tabs_enable_tab_syncing">Ota välilehtien synkronointi käyttöön.</string>
    <!-- Text displayed when user has no tabs that have been synced -->
    <string name="synced_tabs_no_tabs">Sinulla ei ole muilla laitteilla avoimia välilehtiä Firefoxissa.</string>
    <!-- Text displayed in the synced tabs screen when a user is not signed in to Firefox Sync describing Synced Tabs -->
    <string name="synced_tabs_sign_in_message">Katso välilehtilistaus muilta laitteiltasi.</string>
    <!-- Text displayed on a button in the synced tabs screen to link users to sign in when a user is not signed in to Firefox Sync -->
    <string name="synced_tabs_sign_in_button">Kirjaudu sisään synkronoidaksesi</string>

    <!-- The text displayed when a synced device has no tabs to show in the list of Synced Tabs. -->
    <string name="synced_tabs_no_open_tabs">Ei avoimia välilehtiä</string>

    <!-- Top Sites -->
    <!-- Title text displayed in the dialog when top sites limit is reached. -->
    <string name="top_sites_max_limit_title">Ykkössivustojen määrä täynnä</string>
    <!-- Content description text displayed in the dialog when top sites limit is reached. -->
    <string name="top_sites_max_limit_content_2">Lisätäksesi uuden ykkössivuston, poista yksi olemassa oleva. Kosketa sivustoa ja pidä pohjassa, sitten valitse poista.</string>
    <!-- Confirmation dialog button text when top sites limit is reached. -->
    <string name="top_sites_max_limit_confirmation_button">Selvä</string>

    <!-- Label for the show most visited sites preference -->
    <string name="top_sites_toggle_top_frecent_sites">Näytä vierailluimmat sivustot</string>

    <!-- Title text displayed in the rename top site dialog. -->
	<string name="top_sites_rename_dialog_title">Nimi</string>
	<!-- Hint for renaming title of a top site -->
	<string name="top_site_name_hint">Ykkössivuston nimi</string>
	<!-- Button caption to confirm the renaming of the top site. -->
	<string name="top_sites_rename_dialog_ok">OK</string>
	<!-- Dialog button text for canceling the rename top site prompt. -->
	<string name="top_sites_rename_dialog_cancel">Peruuta</string>

    <!-- Content description for close button in collection placeholder. -->
    <string name="remove_home_collection_placeholder_content_description">Poista</string>

    <!-- Deprecated: text for the firefox account onboarding card header
    The first parameter is the name of the app (e.g. Firefox Preview) -->
    <string name="onboarding_firefox_account_header">Ota kaikki irti %sista.</string>

    <!-- Content description radio buttons with a link to more information -->
    <string name="radio_preference_info_content_description">Napsauta saadaksesi lisätietoja</string>

    <!-- Deprecated: No Open Tabs Message Header -->
    <string name="no_collections_header1">Kerää yhteen sinulle tärkeät asiat</string>
    <!-- Deprecated: Label to describe what collections are to a new user without any collections -->
    <string name="no_collections_description1">Kokoa yhteen samanlaiset haut, sivustot ja välilehdet nopeaa käyttöä varten.</string>
    <!-- Deprecated: text for the firefox account onboarding card header when we detect you're already signed in to -->
    <string name="onboarding_firefox_account_auto_signin_header_2">Olet kirjautunut tilillä %s toiseen Firefox-selaimeen tällä puhelimessa. Haluatko kirjautua sisään tällä tilillä?</string>
    <!-- Deprecated: Describes the add to homescreen functionality -->
    <string name="add_to_homescreen_description">Voit lisätä tämän sivuston puhelimesi aloitusnäytölle, jolloin sivuston käyttö onnistuu nopeasti ja tarjoaa sovelluksen kaltaisen kokemuksen.</string>

    </resources><|MERGE_RESOLUTION|>--- conflicted
+++ resolved
@@ -50,7 +50,7 @@
     <string name="tab_tray_multiselect_selected_content_description">Valittu</string>
 
     <!-- About content. The first parameter is the name of the application. (For example: Fenix) -->
-    <string name="about_content">%1$s on @fork-maintainersn tuote.</string>
+    <string name="about_content">%1$s on Mozillan tuote.</string>
 
     <!-- Private Browsing -->
     <!-- Title for private session option -->
@@ -181,15 +181,12 @@
 
     <!-- Browser menu button to show reader view appearance controls e.g. the used font type and size -->
     <string name="browser_menu_customize_reader_view">Mukauta lukunäkymää</string>
-<<<<<<< HEAD
-=======
 
     <!-- Browser menu label for adding a bookmark -->
     <string name="browser_menu_add">Lisää</string>
     <!-- Browser menu label for editing a bookmark -->
     <string name="browser_menu_edit">Muokkaa</string>
 
->>>>>>> a439894a
     <!-- Error message to show when the user tries to access a scheme not
         handled by the app (Ex: blob, tel etc) -->
     <string name="unknown_scheme_error_message">Yhteyden muodostaminen epäonnistui. URL-skeeman tunnistaminen ei onnistu.</string>
