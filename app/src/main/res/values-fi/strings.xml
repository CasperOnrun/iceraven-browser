--- conflicted
+++ resolved
@@ -1632,8 +1632,6 @@
     <!-- Error message for credit card number validation -->
     <string name="credit_cards_number_validation_error_message">Kirjoita kelvollinen luottokortin numero</string>
 
-<<<<<<< HEAD
-=======
     <!-- Error message for credit card name on card validation -->
     <string name="credit_cards_name_on_card_validation_error_message">Täytä tämä kenttä</string>
     <!-- Message displayed in biometric prompt displayed for authentication before allowing users to view their saved credit cards -->
@@ -1652,7 +1650,6 @@
     <!-- Message displayed in biometric prompt for authentication, before allowing users to use their stored credit card information -->
     <string name="credit_cards_biometric_prompt_unlock_message">Avaa lukitus käyttääksesi tallennettuja luottokorttitietoja</string>
 
->>>>>>> 3dc8ef80
     <!-- Title of the Add search engine screen -->
     <string name="search_engine_add_custom_search_engine_title">Lisää hakukone</string>
     <!-- Title of the Edit search engine screen -->
