<?xml version="1.0" encoding="utf-8"?>
<resources>

    <!-- App name for private browsing mode. The first parameter is the name of the app defined in app_name (for example: Fenix)-->
    <string name="app_name_private_5">Yksityinen %s</string>
    <!-- App name for private browsing mode. The first parameter is the name of the app defined in app_name (for example: Fenix)-->
    <string name="app_name_private_4">%s (Yksityinen)</string>
    <!-- Home Fragment -->
    <!-- Content description (not visible, for screen readers etc.): "Three dot" menu button. -->
    <string name="content_description_menu">Lisää valintoja</string>

    <!-- Content description (not visible, for screen readers etc.): "Private Browsing" menu button. -->
    <string name="content_description_private_browsing_button">Ota käyttöön yksityinen selaus</string>
    <!-- Content description (not visible, for screen readers etc.): "Private Browsing" menu button. -->
    <string name="content_description_disable_private_browsing_button">Poista yksityinen selaus käytöstä</string>
    <!-- Placeholder text shown in the search bar before a user enters text -->
    <string name="search_hint">Hae tai kirjoita osoite</string>
    <!-- No Open Tabs Message Description -->
    <string name="no_open_tabs_description">Avoimet välilehdet näytetään tässä.</string>

    <!-- No Private Tabs Message Description -->
    <string name="no_private_tabs_description">Yksityiset välilehdet näkyvät tässä.</string>

    <!-- Message announced to the user when tab tray is selected with 1 tab -->
    <string name="open_tab_tray_single">1 avoin välilehti. Napauta vaihtaaksesi.</string>
    <!-- Message announced to the user when tab tray is selected with 0 or 2+ tabs -->
    <string name="open_tab_tray_plural">%1$s avointa välilehteä. Napauta vaihtaaksesi.</string>

    <!-- Tab tray multi select title in app bar. The first parameter is the number of tabs selected -->
    <string name="tab_tray_multi_select_title">%1$d valittu</string>
    <!-- Label of button in create collection dialog for creating a new collection  -->
    <string name="tab_tray_add_new_collection">Lisää uusi kokoelma</string>
    <!-- Label of editable text in create collection dialog for naming a new collection  -->
    <string name="tab_tray_add_new_collection_name">Nimi</string>
    <!-- Label of button in save to collection dialog for selecting a current collection  -->
    <string name="tab_tray_select_collection">Valitse kokoelma</string>
    <!-- Content description for close button while in multiselect mode in tab tray -->
    <string name="tab_tray_close_multiselect_content_description">Poistu monivalintatilasta</string>
    <!-- Content description for save to collection button while in multiselect mode in tab tray -->
    <string name="tab_tray_collection_button_multiselect_content_description">Tallenna valitut välilehdet kokoelmaan</string>
    <!-- Content description for checkmark while tab is selected while in multiselect mode in tab tray. The first parameter is the title of the tab selected -->
    <string name="tab_tray_item_selected_multiselect_content_description">Valittu %1$s</string>
    <!-- Content description when tab is unselected while in multiselect mode in tab tray. The first parameter is the title of the tab unselected -->
    <string name="tab_tray_item_unselected_multiselect_content_description">Kumottu valinta %1$s</string>
    <!-- Content description announcement when exiting multiselect mode in tab tray -->
    <string name="tab_tray_exit_multiselect_content_description">Poistuttiin monivalintatilasta</string>
    <!-- Content description announcement when entering multiselect mode in tab tray -->
    <string name="tab_tray_enter_multiselect_content_description">Siirrytty monivalintatilaan, valitse välilehdet tallentaaksesi kokoelmaan</string>
    <!-- Content description on checkmark while tab is selected in multiselect mode in tab tray -->
    <string name="tab_tray_multiselect_selected_content_description">Valittu</string>

    <!-- About content. The first parameter is the name of the application. (For example: Fenix) -->
    <string name="about_content">%1$s on Mozillan tuote.</string>

    <!-- Private Browsing -->
    <!-- Title for private session option -->
    <string name="private_browsing_title">Olet yksityisessä istunnossa</string>
    <!-- Explanation for private browsing displayed to users on home view when they first enable private mode
        The first parameter is the name of the app defined in app_name (for example: Fenix) -->
    <string name="private_browsing_placeholder_description_2">%1$s tyhjentää haku- ja selaushistoriasi, kun suljet sovelluksen tai kaikki yksityiset välilehdet. Vaikka tämä ei tee sinusta anonyymia verkkosivustojen tai internetpalveluntarjoajan suuntaan, se helpottaa piilottamaan verkossa tekemiäsi asioita muilta tätä laitetta käyttäviltä.</string>
    <string name="private_browsing_common_myths">
       Yleiset myytit yksityisestä selaamisesta
    </string>
    <!-- Delete session button to erase your history in a private session -->
    <string name="private_browsing_delete_session">Poista istunto</string>

    <!-- Private mode shortcut "contextual feature recommendation" (CFR) -->
    <!-- Text for the main message -->
    <string name="cfr_message">Lisää pikakuvake avataksesi yksityisiä välilehtiä aloitusnäytöltä.</string>
    <!-- Text for the positive button -->
    <string name="cfr_pos_button_text">Lisää pikakuvake</string>
    <!-- Text for the negative button -->
    <string name="cfr_neg_button_text">Ei kiitos</string>

    <!-- Open in App "contextual feature recommendation" (CFR) -->
    <!-- Text for the info message. 'Firefox' intentionally hardcoded here.-->
    <string name="open_in_app_cfr_info_message">Voit asettaa Firefoxin avaamaan linkit automaattisesti sovelluksissa.</string>
    <!-- Text for the positive action button -->
    <string name="open_in_app_cfr_positive_button_text">Siirry asetuksiin</string>
    <!-- Text for the negative action button -->
    <string name="open_in_app_cfr_negative_button_text">Hylkää</string>

    <!-- Text for the info dialog when camera permissions have been denied but user tries to access a camera feature. -->
    <string name="camera_permissions_needed_message">Kameran käyttöoikeus vaaditaan. Siirry Androidin asetuksiin, napauta käyttöoikeudet ja napauta salli.</string>
    <!-- Text for the positive action button to go to Android Settings to grant permissions. -->
    <string name="camera_permissions_needed_positive_button_text">Siirry asetuksiin</string>
    <!-- Text for the negative action button to dismiss the dialog. -->
    <string name="camera_permissions_needed_negative_button_text">Hylkää</string>

    <!-- Text for the banner message to tell users about our auto close feature. -->
    <string name="tab_tray_close_tabs_banner_message">Aseta avoimet välilehdet sulkeutumaan automaattisesti, jos niitä ei ole katsottu viimeisen päivän, viikon tai kuukauden aikana.</string>
    <!-- Text for the positive action button to go to Settings for auto close tabs. -->
    <string name="tab_tray_close_tabs_banner_positive_button_text">Näytä valinnat</string>
    <!-- Text for the negative action button to dismiss the Close Tabs Banner. -->
    <string name="tab_tray_close_tabs_banner_negative_button_text">Hylkää</string>

    <!-- Text for the banner message to tell users about our grid view feature. -->
    <string name="tab_tray_grid_view_banner_message">Muuta avoimien välilehtien asettelua. Siirry asetuksiin ja valitse ruudukko välilehtinäkymästä.</string>
    <!-- Text for the positive action button to go to Settings for auto close tabs. -->
    <string name="tab_tray_grid_view_banner_positive_button_text">Siirry asetuksiin</string>
    <!-- Text for the negative action button to dismiss the Close Tabs Banner. -->
    <string name="tab_tray_grid_view_banner_negative_button_text">Hylkää</string>

    <!-- Home screen icons - Long press shortcuts -->
    <!-- Shortcut action to open new tab -->
    <string name="home_screen_shortcut_open_new_tab_2">Uusi välilehti</string>
    <!-- Shortcut action to open new private tab -->
    <string name="home_screen_shortcut_open_new_private_tab_2">Uusi yksityinen välilehti</string>

    <!-- Heading for the Top Sites block -->
    <string name="home_screen_top_sites_heading">Ykkössivustot</string>

    <!-- Browser Fragment -->
    <!-- Content description (not visible, for screen readers etc.): Navigate to open tabs -->
    <string name="browser_tabs_button">Avoimet välilehdet</string>
    <!-- Content description (not visible, for screen readers etc.): Navigate backward (browsing history) -->
    <string name="browser_menu_back">Taaksepäin</string>
    <!-- Content description (not visible, for screen readers etc.): Navigate forward (browsing history) -->
    <string name="browser_menu_forward">Eteenpäin</string>
    <!-- Content description (not visible, for screen readers etc.): Refresh current website -->
    <string name="browser_menu_refresh">Päivitä</string>
    <!-- Content description (not visible, for screen readers etc.): Stop loading current website -->
    <string name="browser_menu_stop">Pysäytä</string>
    <!-- Content description (not visible, for screen readers etc.): Bookmark the current page -->
    <string name="browser_menu_bookmark">Lisää kirjanmerkki</string>
    <!-- Content description (not visible, for screen readers etc.): Un-bookmark the current page -->
    <string name="browser_menu_edit_bookmark">Muokkaa kirjanmerkkiä</string>
    <!-- Browser menu button that opens the addon manager -->
    <string name="browser_menu_add_ons">Lisäosat</string>
    <!-- Browser menu button that opens the addon extensions manager -->
    <string name="browser_menu_extensions">Laajennukset</string>
    <!-- Text displayed when there are no add-ons to be shown -->
    <string name="no_add_ons">Ei lisäosia täällä</string>
    <!-- Browser menu button that sends a user to help articles -->
    <string name="browser_menu_help">Ohje</string>
    <!-- Browser menu button that sends a to a the what's new article -->
    <string name="browser_menu_whats_new">Mitä uutta</string>
    <!-- Browser menu button that opens the settings menu -->
    <string name="browser_menu_settings">Asetukset</string>
    <!-- Browser menu button that opens a user's library -->
    <string name="browser_menu_library">Kirjasto</string>
    <!-- Browser menu toggle that requests a desktop site -->
    <string name="browser_menu_desktop_site">Työpöytäsivusto</string>
    <!-- Browser menu toggle that adds a shortcut to the site on the device home screen. -->
    <string name="browser_menu_add_to_homescreen">Lisää aloitusnäytölle</string>
    <!-- Browser menu toggle that installs a Progressive Web App shortcut to the site on the device home screen. -->
    <string name="browser_menu_install_on_homescreen">Asenna</string>
    <!-- Menu option on the toolbar that takes you to synced tabs page-->
    <string name="synced_tabs">Synkronoidut välilehdet</string>
    <!-- Content description (not visible, for screen readers etc.) for the Resync tabs button -->
    <string name="resync_button_content_description">Synkronoi uudelleen</string>
    <!-- Browser menu button that opens the find in page menu -->
    <string name="browser_menu_find_in_page">Etsi sivulta</string>
    <!-- Browser menu button that creates a private tab -->
    <string name="browser_menu_private_tab">Yksityinen välilehti</string>
    <!-- Browser menu button that saves the current tab to a collection -->
    <string name="browser_menu_save_to_collection_2">Tallenna kokoelmaan</string>
    <!-- Browser menu button that open a share menu to share the current site -->
    <string name="browser_menu_share">Jaa</string>

    <!-- Share menu title, displayed when a user is sharing their current site -->
    <string name="menu_share_with">Jaa…</string>
    <!-- Browser menu button shown in custom tabs that opens the current tab in Fenix
        The first parameter is the name of the app defined in app_name (for example: Fenix) -->
    <string name="browser_menu_open_in_fenix">Avaa sovelluksessa %1$s</string>

    <!-- Browser menu text shown in custom tabs to indicate this is a Fenix tab
        The first parameter is the name of the app defined in app_name (for example: Fenix) -->
    <string name="browser_menu_powered_by">MAHDOLLISTAJANA %1$s</string>
    <!-- Browser menu text shown in custom tabs to indicate this is a Fenix tab
        The first parameter is the name of the app defined in app_name (for example: Fenix) -->
    <string name="browser_menu_powered_by2">Mahdollistajana %1$s</string>
    <!-- Browser menu button to put the current page in reader mode -->
    <string name="browser_menu_read">Lukunäkymä</string>
    <!-- Browser menu button content description to close reader mode and return the user to the regular browser -->
    <string name="browser_menu_read_close">Sulje lukunäkymä</string>
    <!-- Browser menu button to open the current page in an external app -->
    <string name="browser_menu_open_app_link">Avaa sovelluksessa</string>
    <!-- Browser menu button to configure reader mode appearance e.g. the used font type and size -->
    <string name="browser_menu_read_appearance">Ulkoasu</string>

    <!-- Browser menu button to show reader view appearance controls e.g. the used font type and size -->
    <string name="browser_menu_customize_reader_view">Mukauta lukunäkymää</string>

    <!-- Browser menu label for adding a bookmark -->
    <string name="browser_menu_add">Lisää</string>
    <!-- Browser menu label for editing a bookmark -->
    <string name="browser_menu_edit">Muokkaa</string>

    <!-- Error message to show when the user tries to access a scheme not
        handled by the app (Ex: blob, tel etc) -->
    <string name="unknown_scheme_error_message">Yhteyden muodostaminen epäonnistui. URL-skeeman tunnistaminen ei onnistu.</string>

    <!-- Locale Settings Fragment -->
    <!-- Content description for tick mark on selected language -->
    <string name="a11y_selected_locale_content_description">Valittu kieli</string>
    <!-- Content description for search icon -->
    <string name="a11y_search_icon_content_description">Haku</string>
    <!-- Text for default locale item -->
    <string name="default_locale_text">Seuraa laitteen kieltä</string>
    <!-- Placeholder text shown in the search bar before a user enters text -->
    <string name="locale_search_hint">Hakukieli</string>

    <!-- Search Fragment -->
    <!-- Button in the search view that lets a user search by scanning a QR code -->
    <string name="search_scan_button">Skannaa</string>
    <!-- Button in the search view that lets a user change their search engine -->
    <string name="search_engine_button">Hakukone</string>
    <!-- Button in the search view when shortcuts are displayed that takes a user to the search engine settings -->
    <string name="search_shortcuts_engine_settings">Hakukoneasetukset</string>
    <!-- Header displayed when selecting a shortcut search engine -->
    <string name="search_engines_search_with">Tällä kertaa käytä hakuun:</string>
    <!-- Button in the search view that lets a user navigate to the site in their clipboard -->
    <string name="awesomebar_clipboard_title">Täytä linkki leikepöydältä</string>

    <!-- Button in the search suggestions onboarding that allows search suggestions in private sessions -->
    <string name="search_suggestions_onboarding_allow_button">Salli</string>
    <!-- Button in the search suggestions onboarding that does not allow search suggestions in private sessions -->
    <string name="search_suggestions_onboarding_do_not_allow_button">Älä salli</string>
    <!-- Search suggestion onboarding hint title text -->
    <string name="search_suggestions_onboarding_title">Sallitaanko hakuehdotukset yksityisissä istunnoissa?</string>
    <!-- Search suggestion onboarding hint description text, first parameter is the name of the app defined in app_name (for example: Fenix)-->
    <string name="search_suggestions_onboarding_text">%s jakaa kaiken osoitepalkkiin kirjoittamasi asettamallesi oletushakukoneelle.</string>
    <!-- Search suggestion onboarding hint Learn more link text -->
    <string name="search_suggestions_onboarding_learn_more_link">Lue lisää</string>

    <!-- Search engine suggestion title text. The first parameter is the name of teh suggested engine-->
    <string name="search_engine_suggestions_title">Hae hakukoneella %s</string>
    <!-- Search engine suggestion description text -->
    <string name="search_engine_suggestions_description">Hae suoraan osoitepalkista</string>

    <!-- Search Widget -->
    <!-- Content description for searching with a widget. Firefox is intentionally hardcoded.-->
    <string name="search_widget_content_description">Avaa uusi Firefox-välilehti</string>
    <!-- Text preview for smaller sized widgets -->
    <string name="search_widget_text_short">Hae</string>
    <!-- Text preview for larger sized widgets -->
    <string name="search_widget_text_long">Hae verkosta</string>

    <!-- Content description (not visible, for screen readers etc.): Voice search -->
    <string name="search_widget_voice">Äänihaku</string>

    <!-- Preferences -->
    <!-- Title for the settings page-->
    <string name="settings">Asetukset</string>
    <!-- Preference category for basic settings -->
    <string name="preferences_category_basics">Perusasetukset</string>
    <!-- Preference category for general settings -->
    <string name="preferences_category_general">Yleiset</string>
    <!-- Preference category for all links about Fenix -->
    <string name="preferences_category_about">Tietoja</string>
    <!-- Preference for settings related to changing the default search engine -->
    <string name="preferences_default_search_engine">Oletushakukone</string>
    <!-- Preference for settings related to Search -->
    <string name="preferences_search">Haku</string>
    <!-- Preference for settings related to Search address bar -->
    <string name="preferences_search_address_bar">Osoitepalkki</string>
    <!-- Preference linking to help about Fenix -->
    <string name="preferences_help">Ohje</string>
    <!-- Preference link to rating Fenix on the Play Store -->
    <string name="preferences_rate">Arvostele Google Playssa</string>
    <!-- Preference for giving feedback about Fenix -->
    <string name="preferences_feedback">Anna palautetta</string>
    <!-- Preference linking to about page for Fenix
        The first parameter is the name of the app defined in app_name (for example: Fenix) -->
    <string name="preferences_about">Tietoja: %1$s</string>
    <!-- Preference linking to the your rights SUMO page -->
    <string name="preferences_your_rights">Oikeutesi</string>


    <!-- Preference for settings related to saved passwords -->
    <string name="preferences_passwords">Salasanat</string>
    <!-- Preference for settings related to saved credit cards and addresses -->
    <string name="preferences_credit_cards_addresses">Luottokortit ja osoitteet</string>
    <!-- Preference for settings related to changing the default browser -->
    <string name="preferences_set_as_default_browser">Aseta oletusselaimeksi</string>
    <!-- Preference category for advanced settings -->
    <string name="preferences_category_advanced">Lisäasetukset</string>
    <!-- Preference category for privacy settings -->
    <string name="preferences_category_privacy">Yksityisyys</string>
    <!-- Preference category for privacy and security settings -->
    <string name="preferences_category_privacy_security">Tietosuoja ja turvallisuus</string>
    <!-- Preference for advanced site permissions -->
    <string name="preferences_site_permissions">Sivustojen käyttöoikeudet</string>
    <!-- Preference for private browsing options -->
    <string name="preferences_private_browsing_options">Yksityinen selaus</string>
    <!-- Preference for opening links in a private tab-->
    <string name="preferences_open_links_in_a_private_tab">Avaa linkit yksityisessä välilehdessä</string>
    <!-- Preference for allowing screenshots to be taken while in a private tab-->
    <string name="preferences_allow_screenshots_in_private_mode">Salli kuvakaappaukset yksityisen selauksen tilassa</string>
    <!-- Will inform the user of the risk of activating Allow screenshots in private browsing option -->
    <string name="preferences_screenshots_in_private_mode_disclaimer">Jos sallittu, yksityiset välilehdet ovat näkyvissä kun useita sovelluksia on avoinna</string>
    <!-- Preference for adding private browsing shortcut -->
    <string name="preferences_add_private_browsing_shortcut">Lisää yksityisen selauksen pikakuvake</string>
    <!-- Preference for accessibility -->
    <string name="preferences_accessibility">Saavutettavuus</string>
    <!-- Preference to override the Firefox Account server -->
    <string name="preferences_override_fxa_server">Mukautettu Firefox-tilin palvelin</string>
    <!-- Preference to override the Sync token server -->
    <string name="preferences_override_sync_tokenserver">Mukautettu synkronointipalvelin</string>
    <!-- Toast shown after updating the FxA/Sync server override preferences -->
    <string name="toast_override_fxa_sync_server_done">Firefox-tilin tai synkronoinnin palvelinta muutettu. Lopetetaan sovellus, jotta muutokset tulevat voimaan…</string>
    <!-- Preference category for account information -->
    <string name="preferences_category_account">Tili</string>
    <!-- Preference shown on banner to sign into account -->
    <string name="preferences_sign_in">Kirjaudu sisään</string>
    <!-- Preference for changing where the toolbar is positioned -->
    <string name="preferences_toolbar">Työkalupalkki</string>
    <!-- Preference for changing default theme to dark or light mode -->
    <string name="preferences_theme">Teema</string>
    <!-- Preference for customizing the home screen -->
    <string name="preferences_home">Koti</string>
    <!-- Preference for gestures based actions -->
    <string name="preferences_gestures">Eleet</string>
    <!-- Preference for settings related to visual options -->
    <string name="preferences_customize">Mukauta</string>
    <!-- Preference description for banner about signing in -->
    <string name="preferences_sign_in_description">Synkronoi kirjanmerkit, historia ja paljon muuta Firefox-tilillä</string>
    <!-- Preference shown instead of account display name while account profile information isn't available yet. -->
    <string name="preferences_account_default_name">Firefox-tili</string>
    <!-- Preference text for account title when there was an error syncing FxA -->
    <string name="preferences_account_sync_error">Yhdistä uudelleen jatkaaksesi synkronointia</string>
    <!-- Preference for language -->
    <string name="preferences_language">Kieli</string>
    <!-- Preference for data choices -->
    <string name="preferences_data_choices">Tietovalinnat</string>
    <!-- Preference for data collection -->
    <string name="preferences_data_collection">Tietojen keruu</string>
    <!-- Preference linking to the privacy notice -->
    <string name="preferences_privacy_link">Yksityisyyskäytäntö</string>
    <!-- Preference category for developer tools -->
    <string name="developer_tools_category">Kehittäjätyökalut</string>
    <!-- Preference for developers -->
    <string name="preferences_remote_debugging">Etävianjäljitys USB:n kautta</string>
    <!-- Preference title for switch preference to show search engines -->
    <string name="preferences_show_search_engines">Näytä hakukoneet</string>
    <!-- Preference title for switch preference to show search suggestions -->
    <string name="preferences_show_search_suggestions">Näytä hakuehdotukset</string>
    <!-- Preference title for switch preference to show voice search button -->
    <string name="preferences_show_voice_search">Näytä äänihaku</string>
    <!-- Preference title for switch preference to show search suggestions also in private mode -->
    <string name="preferences_show_search_suggestions_in_private">Näytä yksityisissä istunnoissa</string>
    <!-- Preference title for switch preference to show a clipboard suggestion when searching -->
    <string name="preferences_show_clipboard_suggestions">Näytä leikepöydän ehdotukset</string>
    <!-- Preference title for switch preference to suggest browsing history when searching -->
    <string name="preferences_search_browsing_history">Etsi selaushistoriasta</string>
    <!-- Preference title for switch preference to suggest bookmarks when searching -->
    <string name="preferences_search_bookmarks">Etsi kirjanmerkeistä</string>
    <!-- Preference title for switch preference to suggest synced tabs when searching -->
    <string name="preferences_search_synced_tabs">Etsi synkronoiduista välilehdistä</string>
    <!-- Preference for account settings -->
    <string name="preferences_account_settings">Tilin asetukset</string>

    <!-- Preference for enabling url autocomplete-->
    <string name="preferences_enable_autocomplete_urls">Täydennä osoitteet automaattisesti</string>
    <!-- Preference for open links in third party apps -->
    <string name="preferences_open_links_in_apps">Avaa linkit sovelluksissa</string>

    <!-- Preference for open download with an external download manager app -->
    <string name="preferences_external_download_manager">Erillinen latausten hallinta</string>
    <!-- Preference for add_ons -->
    <string name="preferences_addons">Lisäosat</string>

    <!-- Preference for notifications -->
    <string name="preferences_notifications">Ilmoitukset</string>

    <!-- Add-on Preferences -->
    <!-- Preference to customize the configured AMO (addons.mozilla.org) collection -->
    <string name="preferences_customize_amo_collection">Mukautettu lisäosakokoelma</string>
    <!-- Button caption to confirm the add-on collection configuration -->
    <string name="customize_addon_collection_ok">OK</string>
    <!-- Button caption to abort the add-on collection configuration -->
    <string name="customize_addon_collection_cancel">Peruuta</string>
    <!-- Hint displayed on input field for custom collection name -->
    <string name="customize_addon_collection_hint">Kokoelman nimi</string>
    <!-- Hint displayed on input field for custom collection user ID-->
    <string name="customize_addon_collection_user_hint">Kokoelman omistaja (käyttäjätunniste)</string>
    <!-- Toast shown after confirming the custom add-on collection configuration -->
    <string name="toast_customize_addon_collection_done">Lisäosakokoelmaa muokattu. Lopetetaan sovellus, jotta muutokset tulevat voimaan…</string>

    <!-- Add-on Installation from AMO-->
    <!-- Error displayed when user attempts to install an add-on from AMO (addons.mozilla.org) that is not supported -->
    <string name="addon_not_supported_error">Lisäosa ei ole tuettu</string>
    <!-- Error displayed when user attempts to install an add-on from AMO (addons.mozilla.org) that is already installed -->
    <string name="addon_already_installed">Lisäosa on jo asennettu</string>

    <!-- Account Preferences -->
    <!-- Preference for triggering sync -->
    <string name="preferences_sync_now">Synkronoi nyt</string>
    <!-- Preference category for sync -->
    <string name="preferences_sync_category">Valitse mitä synkronoidaan</string>
    <!-- Preference for syncing history -->
    <string name="preferences_sync_history">Historia</string>
    <!-- Preference for syncing bookmarks -->
    <string name="preferences_sync_bookmarks">Kirjanmerkit</string>
    <!-- Preference for syncing logins -->
    <string name="preferences_sync_logins">Kirjautumistiedot</string>
    <!-- Preference for syncing tabs -->
    <string name="preferences_sync_tabs_2">Avoimet välilehdet</string>
    <!-- Preference for signing out -->
    <string name="preferences_sign_out">Kirjaudu ulos</string>
    <!-- Preference displays and allows changing current FxA device name -->
    <string name="preferences_sync_device_name">Laitteen nimi</string>
    <!-- Text shown when user enters empty device name -->
    <string name="empty_device_name_error">Laitteen nimi ei voi olla tyhjä.</string>
    <!-- Label indicating that sync is in progress -->
    <string name="sync_syncing_in_progress">Synkronoidaan…</string>
    <!-- Label summary indicating that sync failed. The first parameter is the date stamp showing last time it succeeded -->
    <string name="sync_failed_summary">Synkronointi epäonnistui. Viimeisin onnistuminen: %s</string>
    <!-- Label summary showing never synced -->
    <string name="sync_failed_never_synced_summary">Synkronointi epäonnistui. Viimeksi synkronoitu: ei koskaan</string>
    <!-- Label summary the date we last synced. The first parameter is date stamp showing last time synced -->
    <string name="sync_last_synced_summary">Viimeksi synkronoitu: %s</string>
    <!-- Label summary showing never synced -->
    <string name="sync_never_synced_summary">Viimeksi synkronoitu: ei koskaan</string>

    <!-- Text for displaying the default device name.
        The first parameter is the application name, the second is the device manufacturer name
        and the third is the device model. -->
    <string name="default_device_name_2">%1$s laitteella %2$s %3$s</string>

    <!-- Preference for syncing credit cards -->
    <string name="preferences_sync_credit_cards">Luottokortit</string>
    <!-- Preference for syncing addresses -->
    <string name="preferences_sync_address">Osoitteet</string>

    <!-- Send Tab -->
    <!-- Name of the "receive tabs" notification channel. Displayed in the "App notifications" system settings for the app -->
    <string name="fxa_received_tab_channel_name">Vastaanotetut välilehdet</string>
    <!-- Description of the "receive tabs" notification channel. Displayed in the "App notifications" system settings for the app -->
    <string name="fxa_received_tab_channel_description">Ilmoitukset muista Firefox-laitteista vastaanotetuista välilehdistä.</string>
    <!--  The body for these is the URL of the tab received  -->
    <string name="fxa_tab_received_notification_name">Välilehti vastaanotettu</string>
    <!-- When multiple tabs have been received -->
    <string name="fxa_tabs_received_notification_name">Välilehtiä vastaanotettu</string>
    <!-- %s is the device name -->
    <string name="fxa_tab_received_from_notification_name">Välilehti laitteesta %s</string>

    <!-- Advanced Preferences -->
    <!-- Preference for tracking protection settings -->
    <string name="preferences_tracking_protection_settings">Seurannan suojaus</string>
    <!-- Preference switch for tracking protection -->
    <string name="preferences_tracking_protection">Seurannan suojaus</string>
    <!-- Preference switch description for tracking protection -->
    <string name="preferences_tracking_protection_description">Estä sisältö ja komentosarjat, jotka seuraavat sinua verkossa</string>
    <!-- Preference for tracking protection exceptions -->
    <string name="preferences_tracking_protection_exceptions">Poikkeukset</string>

    <!-- Preference description for tracking protection exceptions -->
    <string name="preferences_tracking_protection_exceptions_description">Seurannan suojaus on pois käytöstä seuraaville sivustoille</string>
    <!-- Button in Exceptions Preference to turn on tracking protection for all sites (remove all exceptions) -->
    <string name="preferences_tracking_protection_exceptions_turn_on_for_all">Ota käyttöön kaikille sivustoille</string>

    <!-- Text displayed when there are no exceptions -->
    <string name="exceptions_empty_message_description">Poikkeukset mahdollistavat seurannan suojauksen poistamisen valittujen sivustojen kohdalla.</string>
    <!-- Text displayed when there are no exceptions, with learn more link that brings users to a tracking protection SUMO page -->
    <string name="exceptions_empty_message_learn_more_link">Lue lisää</string>

    <!-- Preference switch for Telemetry -->
    <string name="preferences_telemetry">Telemetria</string>
    <!-- Preference switch for usage and technical data collection -->
    <string name="preference_usage_data">Käyttö- ja tekniset tiedot</string>
    <!-- Preference description for usage and technical data collection -->
    <string name="preferences_usage_data_description">Jakaa selaimen suorituskykyyn, käyttöön, laitteistoon ja mukauttamiseen liittyviä tietoja Mozillan kanssa, jotta %1$sia voidaan parantaa</string>
    <!-- Preference switch for marketing data collection -->
    <string name="preferences_marketing_data">Markkinointitiedot</string>
    <!-- Preference description for marketing data collection, parameter is the app name (e.g. Firefox) -->
    <string name="preferences_marketing_data_description">Jakaa tietoa %1$sissa käyttämistäsi ominaisuuksista mobiilimarkkinointia meille toteuttavan Leanplumin kanssa.</string>
    <!-- Preference description for marketing data collection -->
    <string name="preferences_marketing_data_description2">Jakaa perustiedot käytöstä mobiilimarkkinointitoimittajamme Adjustin kanssa</string>
    <!-- Title for studies preferences -->
    <string name="preference_experiments_2">Tutkimukset</string>
    <!-- Summary for studies preferences -->
    <string name="preference_experiments_summary_2">Salli Mozillan asentaa ja suorittaa tutkimuksia</string>
    <!-- Title for experiments preferences -->
    <string name="preference_experiments">Kokeilut</string>
    <!-- Summary for experiments preferences -->
    <string name="preference_experiments_summary">Sallii Mozillan tehdä asennuksia ja kerätä tietoja kokeellisten ominaisuuksien osalta</string>
    <!-- Preference switch for crash reporter -->
    <string name="preferences_crash_reporter">Kaatumisilmoitin</string>
    <!-- Preference switch for Mozilla location service -->
    <string name="preferences_mozilla_location_service">Mozillan sijaintipalvelu</string>

    <!-- Preference switch for app health report. The first parameter is the name of the application (For example: Fenix) -->
    <string name="preferences_fenix_health_report">%s-terveysraportti</string>

    <!-- Turn On Sync Preferences -->
    <!-- Header of the Turn on Sync preference view -->
    <string name="preferences_sync">Ota Sync käyttöön</string>
    <!-- Preference for pairing -->
    <string name="preferences_sync_pair">Skannaa parituskoodi Firefoxin työpöytäversiossa</string>
    <!-- Preference for account login -->
    <string name="preferences_sync_sign_in">Kirjaudu sisän</string>
    <!-- Preference for reconnecting to FxA sync -->
    <string name="preferences_sync_sign_in_to_reconnect">Kirjaudu yhdistääksesi uudelleen</string>
    <!-- Preference for removing FxA account -->
    <string name="preferences_sync_remove_account">Poista tili</string>

    <!-- Pairing Feature strings -->
    <!-- Instructions on how to access pairing -->
    <string name="pair_instructions_2"><![CDATA[Skannaa sivulla <b>firefox.com/pair</b> näkyvä QR-koodi]]></string>
    <!-- Button to open camera for pairing -->
    <string name="pair_open_camera">Avaa kamera</string>
    <!-- Button to cancel pairing -->
    <string name="pair_cancel">Peruuta</string>

    <!-- Toolbar Preferences -->
    <!-- Preference for using top toolbar -->
    <string name="preference_top_toolbar">Ylhäällä</string>
    <!-- Preference for using bottom toolbar -->
    <string name="preference_bottom_toolbar">Alhaalla</string>

    <!-- Theme Preferences -->
    <!-- Preference for using light theme -->
    <string name="preference_light_theme">Vaalea</string>
    <!-- Preference for using dark theme -->
    <string name="preference_dark_theme">Tumma</string>
    <!-- Preference for using using dark or light theme automatically set by battery -->
    <string name="preference_auto_battery_theme">Asetettu virransäästön toimesta</string>
    <!-- Preference for using following device theme -->
    <string name="preference_follow_device_theme">Seuraa laitteen teemaa</string>

    <!-- Gestures Preferences-->
    <!-- Preferences for using pull to refresh in a webpage -->
    <string name="preference_gestures_website_pull_to_refresh">Vedä päivittääksesi</string>
    <!-- Preference for using the dynamic toolbar -->
    <string name="preference_gestures_dynamic_toolbar">Vieritä piilottaaksesi työkalurivin</string>

    <!-- Preference for switching tabs by swiping horizontally on the toolbar -->
    <string name="preference_gestures_swipe_toolbar_switch_tabs">Pyyhkäise työkaluriviä sivuttain vaihtaaksesi välilehtiä</string>
    <!-- Preference for showing the opened tabs by swiping up on the toolbar-->
    <string name="preference_gestures_swipe_toolbar_show_tabs">Pyyhkäise työkaluriviä ylös avataksesi välilehdet</string>

    <!-- Library -->
    <!-- Option in Library to open Sessions page -->
    <string name="library_sessions">Istunnot</string>
    <!-- Option in Library to open Screenshots page -->
    <string name="library_screenshots">Kuvakaappaukset</string>
    <!-- Option in Library to open Downloads page -->
    <string name="library_downloads">Lataukset</string>
    <!-- Option in library to open Bookmarks page -->
    <string name="library_bookmarks">Kirjanmerkit</string>
    <!-- Option in library to open Desktop Bookmarks root page -->
    <string name="library_desktop_bookmarks_root">Työpöydän kirjanmerkit</string>
    <!-- Option in library to open Desktop Bookmarks "menu" page -->
    <string name="library_desktop_bookmarks_menu">Kirjanmerkkivalikko</string>
    <!-- Option in library to open Desktop Bookmarks "toolbar" page -->
    <string name="library_desktop_bookmarks_toolbar">Kirjanmerkkipalkki</string>
    <!-- Option in library to open Desktop Bookmarks "unfiled" page -->
    <string name="library_desktop_bookmarks_unfiled">Muut kirjanmerkit</string>
    <!-- Option in Library to open History page -->
    <string name="library_history">Historia</string>
    <!-- Option in Library to open a new tab -->
    <string name="library_new_tab">Uusi välilehti</string>
    <!-- Option in Library to find text in page -->
    <string name="library_find_in_page">Etsi sivulta</string>
    <!-- Option in Library to open Synced Tabs page -->
    <string name="library_synced_tabs">Synkronoidut välilehdet</string>
    <!-- Option in Library to open Reading List -->
    <string name="library_reading_list">Lukulista</string>
    <!-- Menu Item Label for Search in Library -->
    <string name="library_search">Etsi</string>
    <!-- Settings Page Title -->
    <string name="settings_title">Asetukset</string>
    <!-- Content description (not visible, for screen readers etc.): "Menu icon for items on a history item" -->
    <string name="content_description_history_menu">Historiatietue valikossa</string>
    <!-- Content description (not visible, for screen readers etc.): "Close button for library settings" -->
    <string name="content_description_close_button">Sulje</string>

    <!-- Option in library for Recently Closed Tabs -->
    <string name="library_recently_closed_tabs">Viimeksi suljetut välilehdet</string>
    <!-- Option in library to open Recently Closed Tabs page -->
    <string name="recently_closed_show_full_history">Näytä koko sivuhistoria</string>
    <!-- Text to show users they have multiple tabs saved in the Recently Closed Tabs section of history.
    %d is a placeholder for the number of tabs selected. -->
    <string name="recently_closed_tabs">%d välilehteä</string>
    <!-- Text to show users they have one tab saved in the Recently Closed Tabs section of history.
    %d is a placeholder for the number of tabs selected. -->
    <string name="recently_closed_tab">%d välilehti</string>
    <!-- Recently closed tabs screen message when there are no recently closed tabs -->
    <string name="recently_closed_empty_message">Ei viimeksi suljettuja välilehtiä</string>

    <!-- Tab Management -->
    <!-- Title of preference for tabs management -->
    <string name="preferences_tabs">Välilehdet</string>
    <!-- Title of preference that allows a user to specify the tab view -->
    <string name="preferences_tab_view">Välilehtinäkymä</string>
    <!-- Option for a list tab view -->
    <string name="tab_view_list">Lista</string>
    <!-- Option for a grid tab view -->
    <string name="tab_view_grid">Ruudukko</string>
    <!-- Title of preference that allows a user to auto close tabs after a specified amount of time -->
    <string name="preferences_close_tabs">Sulje välilehdet</string>
    <!-- Option for auto closing tabs that will never auto close tabs, always allows user to manually close tabs -->
    <string name="close_tabs_manually">Manuaalisesti</string>
    <!-- Option for auto closing tabs that will auto close tabs after one day -->
    <string name="close_tabs_after_one_day">Yhden päivän jälkeen</string>
    <!-- Option for auto closing tabs that will auto close tabs after one week -->
    <string name="close_tabs_after_one_week">Yhden viikon jälkeen</string>

    <!-- Option for auto closing tabs that will auto close tabs after one month -->
    <string name="close_tabs_after_one_month">Yhden kuukauden jälkeen</string>

    <!-- Summary for tabs preference when auto closing tabs setting is set to manual close-->
    <string name="close_tabs_manually_summary">Sulje manuaalisesti</string>
    <!-- Summary for tabs preference when auto closing tabs setting is set to auto close tabs after one day-->
    <string name="close_tabs_after_one_day_summary">Sulje päivän kuluttua</string>
    <!-- Summary for tabs preference when auto closing tabs setting is set to auto close tabs after one week-->
    <string name="close_tabs_after_one_week_summary">Sulje viikon kuluttua</string>
    <!-- Summary for tabs preference when auto closing tabs setting is set to auto close tabs after one month-->
    <string name="close_tabs_after_one_month_summary">Sulje kuukauden kuluttua</string>

    <!-- Sessions -->
    <!-- Title for the list of tabs -->
    <string name="tab_header_label">Avoimet välilehdet</string>
    <!-- Title for the list of tabs in the current private session -->
    <string name="tabs_header_private_title">Yksityinen istunto</string>
    <!-- Title for the list of tabs in the current private session -->
    <string name="tabs_header_private_tabs_title">Yksityiset välilehdet</string>
    <!-- Title for the list of tabs in the synced tabs -->
    <string name="tabs_header_synced_tabs_title">Synkronoidut välilehdet</string>
    <!-- Content description (not visible, for screen readers etc.): Add tab button. Adds a news tab when pressed -->
    <string name="add_tab">Lisää välilehti</string>
    <!-- Content description (not visible, for screen readers etc.): Add tab button. Adds a news tab when pressed -->
    <string name="add_private_tab">Lisää yksityinen välilehti</string>
    <!-- Text for the new tab button to indicate adding a new private tab in the tab -->
    <string name="tab_drawer_fab_content">Yksityinen</string>
    <!-- Text for the new tab button to indicate syncing command on the synced tabs page -->
    <string name="tab_drawer_fab_sync">Synkronoi</string>
    <!-- Text shown as the title of the open tab tray -->
    <string name="tab_tray_title">Avoimet välilehdet</string>
    <!-- Text shown in the menu for saving tabs to a collection -->
    <string name="tab_tray_menu_item_save">Tallenna kokoelmaan</string>
    <!-- Text shown in the menu for the collection selector -->
    <string name="tab_tray_menu_select">Valitse</string>
    <!-- Text shown in the menu for sharing all tabs -->
    <string name="tab_tray_menu_item_share">Jaa kaikki välilehdet</string>
    <!-- Text shown in the menu to view recently closed tabs -->
    <string name="tab_tray_menu_recently_closed">Viimeksi suljetut välilehdet</string>
    <!-- Text shown in the menu to view account settings -->
    <string name="tab_tray_menu_account_settings">Tilin asetukset</string>
    <!-- Text shown in the menu to view tab settings -->
    <string name="tab_tray_menu_tab_settings">Välilehtiasetukset</string>
    <!-- Text shown in the menu for closing all tabs -->
    <string name="tab_tray_menu_item_close">Sulje kaikki välilehdet</string>
    <!-- Shortcut action to open new tab -->
    <string name="tab_tray_menu_open_new_tab">Uusi välilehti</string>
    <!-- Shortcut action to open the home screen -->
    <string name="tab_tray_menu_home">Siirry kotiin</string>
    <!-- Shortcut action to toggle private mode -->
    <string name="tab_tray_menu_toggle">Vaihda välilehtitilaa</string>
    <!-- Text shown in the multiselect menu for bookmarking selected tabs. -->
    <string name="tab_tray_multiselect_menu_item_bookmark">Lisää kirjanmerkeiksi</string>
    <!-- Text shown in the multiselect menu for closing selected tabs. -->
    <string name="tab_tray_multiselect_menu_item_close">Sulje</string>
    <!-- Content description for tabs tray multiselect share button -->
    <string name="tab_tray_multiselect_share_content_description">Jaa valitut välilehdet</string>
    <!-- Content description for tabs tray multiselect menu -->
    <string name="tab_tray_multiselect_menu_content_description">Valittujen välilehtien valikko</string>
    <!-- Content description (not visible, for screen readers etc.): Removes tab from collection button. Removes the selected tab from collection when pressed -->
    <string name="remove_tab_from_collection">Poista välilehti kokoelmasta</string>
    <!-- Text for button to enter multiselect mode in tabs tray -->
    <string name="tabs_tray_select_tabs">Valitse välilehdet</string>
    <!-- Content description (not visible, for screen readers etc.): Close tab button. Closes the current session when pressed -->
    <string name="close_tab">Sulje välilehti</string>
    <!-- Content description (not visible, for screen readers etc.): Close tab <title> button. First parameter is tab title  -->
    <string name="close_tab_title">Sulje välilehti %s</string>
    <!-- Content description (not visible, for screen readers etc.): Opens the open tabs menu when pressed -->
    <string name="open_tabs_menu">Avointen välilehtien valikko</string>
    <!-- Open tabs menu item to close all tabs -->
    <string name="tabs_menu_close_all_tabs">Sulje kaikki välilehdet</string>
    <!-- Open tabs menu item to share all tabs -->
    <string name="tabs_menu_share_tabs">Jaa välilehdet</string>
    <!-- Open tabs menu item to save tabs to collection -->
    <string name="tabs_menu_save_to_collection1">Tallenna välilehdet kokoelmaan</string>
    <!-- Content description (not visible, for screen readers etc.): Opens the tab menu when pressed -->
    <string name="tab_menu">Välilehtivalikko</string>
    <!-- Tab menu item to share the tab -->
    <string name="tab_share">Jaa välilehti</string>
    <!-- Button in the current session menu. Deletes the session when pressed -->
    <string name="current_session_delete">Poista</string>
    <!-- Button in the current session menu. Saves the session when pressed -->
    <string name="current_session_save">Tallenna</string>
    <!-- Button in the current session menu. Opens the share menu when pressed -->
    <string name="current_session_share">Jaa</string>
    <!-- Content description (not visible, for screen readers etc.): Title icon for current session menu -->
    <string name="current_session_image">Nykyisen istunnon kuva</string>
    <!-- Button to save the current set of tabs into a collection -->
    <string name="save_to_collection">Tallenna kokoelmaan</string>
    <!-- Text for the menu button to delete a collection -->
    <string name="collection_delete">Poista kokoelma</string>
    <!-- Text for the menu button to rename a collection -->
    <string name="collection_rename">Nimeä kokoelma uudelleen</string>
    <!-- Text for the button to open tabs of the selected collection -->
    <string name="collection_open_tabs">Avaa välilehdet</string>


    <!-- Hint for adding name of a collection -->
    <string name="collection_name_hint">Kokoelman nimi</string>
    <!-- Text for the menu button to rename a top site -->
	<string name="rename_top_site">Nimeä uudelleen</string>
	<!-- Text for the menu button to remove a top site -->
	<string name="remove_top_site">Poista</string>

    <!-- Text for the menu button to delete a top site from history -->
    <string name="delete_from_history">Poista historiasta</string>
    <!-- Postfix for private WebApp titles, placeholder is replaced with app name -->
    <string name="pwa_site_controls_title_private">%1$s (yksityinen tila)</string>

    <!-- Button in the current tab tray header in multiselect mode. Saved the selected tabs to a collection when pressed. -->
    <string name="tab_tray_save_to_collection">Tallenna</string>

    <!-- History -->
    <!-- Text for the button to clear all history -->
    <string name="history_delete_all">Poista historia</string>
    <!-- Text for the dialog to confirm clearing all history -->
    <string name="history_delete_all_dialog">Haluatko tyhjentää historian?</string>
    <!-- Text for the snackbar to confirm that multiple browsing history items has been deleted -->
    <string name="history_delete_multiple_items_snackbar">Historia poistettu</string>
    <!-- Text for the snackbar to confirm that a single browsing history item has been deleted. The first parameter is the shortened URL of the deleted history item. -->
    <string name="history_delete_single_item_snackbar">%1$s poistettu</string>
    <!-- Text for positive action to delete history in deleting history dialog -->
    <string name="history_clear_dialog">Tyhjennä</string>
    <!-- History overflow menu copy button -->
    <string name="history_menu_copy_button">Kopioi</string>
    <!-- History overflow menu share button -->
    <string name="history_menu_share_button">Jaa</string>
    <!-- History overflow menu open in new tab button -->
    <string name="history_menu_open_in_new_tab_button">Avaa uudessa välilehdessä</string>
    <!-- History overflow menu open in private tab button -->
    <string name="history_menu_open_in_private_tab_button">Avaa yksityisessä välilehdessä</string>
    <!-- Text for the button to delete a single history item -->
    <string name="history_delete_item">Poista</string>
    <!-- History multi select title in app bar
    The first parameter is the number of bookmarks selected -->
    <string name="history_multi_select_title">%1$d valittu</string>
    <!-- Text for the button to clear selected history items. The first parameter
        is a digit showing the number of items you have selected -->
    <string name="history_delete_some">Poista %1$d tietuetta</string>

    <!-- Text for the header that groups the history for today -->
    <string name="history_today">Tänään</string>
    <!-- Text for the header that groups the history for yesterday -->
    <string name="history_yesterday">Eilen</string>
    <!-- Text for the header that groups the history for last 24 hours -->
    <string name="history_24_hours">Viimeiset 24 tuntia</string>
    <!-- Text for the header that groups the history the past 7 days -->
    <string name="history_7_days">Viimeiset 7 päivää</string>
    <!-- Text for the header that groups the history the past 30 days -->
    <string name="history_30_days">Viimeiset 30 päivää</string>
    <!-- Text for the header that groups the history older than the last month -->
    <string name="history_older">Vanhemmat</string>
    <!-- Text shown when no history exists -->
    <string name="history_empty_message">Ei historiaa täällä</string>

    <!-- Downloads -->
    <!-- Text for the button to clear all downloads -->
    <string name="download_delete_all">Poista lataukset</string>
    <!-- Text for the dialog to confirm clearing all downloads -->
    <string name="download_delete_all_dialog">Haluatko varmasti tyhjentää lataukset?</string>
    <!-- Text for the snackbar to confirm that multiple downloads items have been removed -->
    <string name="download_delete_multiple_items_snackbar_1">Lataukset poistettu</string>
    <!-- Text for the snackbar to confirm that a single download item has been removed. The first parameter is the name of the download item. -->
    <string name="download_delete_single_item_snackbar">Poistettiin %1$s</string>
    <!-- Text shown when no download exists -->
    <string name="download_empty_message_1">Ei ladattuja tiedostoja</string>
    <!-- History multi select title in app bar
    The first parameter is the number of downloads selected -->
    <string name="download_multi_select_title">%1$d valittu</string>

    <!-- History overflow menu open in new tab button -->
    <string name="download_menu_open">Avaa</string>


    <!-- Text for the button to remove a single download item -->
    <string name="download_delete_item_1">Poista</string>


    <!-- Crashes -->
    <!-- Title text displayed on the tab crash page. This first parameter is the name of the application (For example: Fenix) -->
    <string name="tab_crash_title_2">Pahoittelut, %1$s ei voi ladata tätä sivua.</string>
    <!-- Description text displayed on the tab crash page -->
    <string name="tab_crash_description">Voit yrittää palauttaa tai sulkea tämän välilehden alapuolelta.</string>
    <!-- Send crash report checkbox text on the tab crash page -->
    <string name="tab_crash_send_report">Lähetä kaatumisraportti Mozillalle</string>
    <!-- Close tab button text on the tab crash page -->
    <string name="tab_crash_close">Sulje välilehti</string>
    <!-- Restore tab button text on the tab crash page -->
    <string name="tab_crash_restore">Palauta välilehti</string>

    <!-- Content Description for session item menu button -->
    <string name="content_description_session_menu">Istunnon valinnat</string>

    <!-- Content Description for session item share button -->
    <string name="content_description_session_share">Jaa istunto</string>

    <!-- Bookmarks -->
    <!-- Content description for bookmarks library menu -->
    <string name="bookmark_menu_content_description">Kirjanmerkkivalikko</string>
    <!-- Screen title for editing bookmarks -->
    <string name="bookmark_edit">Muokkaa kirjanmerkkiä</string>
    <!-- Screen title for selecting a bookmarks folder -->
    <string name="bookmark_select_folder">Valitse kansio</string>
    <!-- Confirmation message for a dialog confirming if the user wants to delete the selected folder -->
    <string name="bookmark_delete_folder_confirmation_dialog">Haluatko varmasti poistaa tämän kansion?</string>
    <!-- Confirmation message for a dialog confirming if the user wants to delete multiple items including folders. Parameter will be replaced by app name. -->
    <string name="bookmark_delete_multiple_folders_confirmation_dialog">%s poistaa valitut kohteet.</string>
    <!-- Snackbar title shown after a folder has been deleted. This first parameter is the name of the deleted folder -->
    <string name="bookmark_delete_folder_snackbar">%1$s poistettu</string>
    <!-- Screen title for adding a bookmarks folder -->
    <string name="bookmark_add_folder">Lisää kansio</string>
    <!-- Snackbar title shown after a bookmark has been created. -->
    <string name="bookmark_saved_snackbar">Kirjanmerkki tallennettu!</string>
    <!-- Snackbar edit button shown after a bookmark has been created. -->
    <string name="edit_bookmark_snackbar_action">MUOKKAA</string>
    <!-- Bookmark overflow menu edit button -->
    <string name="bookmark_menu_edit_button">Muokkaa</string>
    <!-- Bookmark overflow menu select button -->
    <string name="bookmark_menu_select_button">Valitse</string>
    <!-- Bookmark overflow menu copy button -->
    <string name="bookmark_menu_copy_button">Kopioi</string>
    <!-- Bookmark overflow menu share button -->
    <string name="bookmark_menu_share_button">Jaa</string>
    <!-- Bookmark overflow menu open in new tab button -->
    <string name="bookmark_menu_open_in_new_tab_button">Avaa uudessa välilehdessä</string>
    <!-- Bookmark overflow menu open in private tab button -->
    <string name="bookmark_menu_open_in_private_tab_button">Avaa yksityisessä välilehdessä</string>
    <!-- Bookmark overflow menu delete button -->
    <string name="bookmark_menu_delete_button">Poista</string>
    <!--Bookmark overflow menu save button -->
    <string name="bookmark_menu_save_button">Tallenna</string>
    <!-- Bookmark multi select title in app bar
     The first parameter is the number of bookmarks selected -->
    <string name="bookmarks_multi_select_title">%1$d valittu</string>
    <!-- Bookmark editing screen title -->
    <string name="edit_bookmark_fragment_title">Muokkaa kirjanmerkkiä</string>
    <!-- Bookmark folder editing screen title -->
    <string name="edit_bookmark_folder_fragment_title">Muokkaa kansiota</string>
    <!-- Bookmark sign in button message -->
    <string name="bookmark_sign_in_button">Kirjaudu sisään nähdäksesi synkronoidut kirjanmerkit</string>
    <!-- Bookmark URL editing field label -->
    <string name="bookmark_url_label">OSOITE</string>
    <!-- Bookmark FOLDER editing field label -->
    <string name="bookmark_folder_label">KANSIO</string>
    <!-- Bookmark NAME editing field label -->
    <string name="bookmark_name_label">NIMI</string>

    <!-- Bookmark add folder screen title -->
    <string name="bookmark_add_folder_fragment_label">Lisää kansio</string>
    <!-- Bookmark select folder screen title -->
    <string name="bookmark_select_folder_fragment_label">Valitse kansio</string>
    <!-- Bookmark editing error missing title -->
    <string name="bookmark_empty_title_error">Otsikko on pakollinen</string>
    <!-- Bookmark editing error missing or improper URL -->
    <string name="bookmark_invalid_url_error">Virheellinen osoite</string>
    <!-- Bookmark screen message for empty bookmarks folder -->
    <string name="bookmarks_empty_message">Ei kirjanmerkkejä täällä</string>
    <!-- Bookmark snackbar message on deletion
     The first parameter is the host part of the URL of the bookmark deleted, if any -->
    <string name="bookmark_deletion_snackbar_message">Poistettu %1$s</string>
    <!-- Bookmark snackbar message on deleting multiple bookmarks not including folders-->
    <string name="bookmark_deletion_multiple_snackbar_message_2">Kirjanmerkit poistettu</string>
    <!-- Bookmark snackbar message on deleting multiple bookmarks including folders-->
    <string name="bookmark_deletion_multiple_snackbar_message_3">Poistetaan valitut kansiot</string>
    <!-- Bookmark undo button for deletion snackbar action -->
    <string name="bookmark_undo_deletion">KUMOA</string>

    <!-- Site Permissions -->
    <!-- Site permissions preferences header -->
    <string name="permissions_header">Oikeudet</string>
    <!-- Button label that take the user to the Android App setting -->
    <string name="phone_feature_go_to_settings">Siirry asetuksiin</string>
    <!-- Content description (not visible, for screen readers etc.): Quick settings sheet
        to give users access to site specific information / settings. For example:
        Secure settings status and a button to modify site permissions -->
    <string name="quick_settings_sheet">Pika-asetuslomake</string>
    <!-- Label that indicates that this option it the recommended one -->
    <string name="phone_feature_recommended">Suositeltu</string>
    <!-- button that allows editing site permissions settings -->
    <string name="quick_settings_sheet_manage_site_permissions">Hallitse sivustojen oikeuksia</string>
    <!-- Button label for clearing all the information of site permissions-->
    <string name="clear_permissions">Tyhjennä oikeudet</string>
    <!-- Button label for clearing a site permission-->
    <string name="clear_permission">Tyhjennä oikeus</string>
    <!-- Button label for clearing all the information on all sites-->
    <string name="clear_permissions_on_all_sites">Tyhjennä oikeudet kaikilta sivustoilta</string>
    <!-- Preference for altering video and audio autoplay for all websites -->
    <string name="preference_browser_feature_autoplay">Automaattinen toisto</string>
    <!-- Preference for altering the camera access for all websites -->
    <string name="preference_phone_feature_camera">Kamera</string>
    <!-- Preference for altering the microphone access for all websites -->
    <string name="preference_phone_feature_microphone">Mikrofoni</string>
    <!-- Preference for altering the location access for all websites -->
    <string name="preference_phone_feature_location">Sijainti</string>
    <!-- Preference for altering the notification access for all websites -->
    <string name="preference_phone_feature_notification">Ilmoitus</string>
    <!-- Preference for altering the persistent storage access for all websites -->
    <string name="preference_phone_feature_persistent_storage">Pysyvä tallennustila</string>
    <!-- Preference for altering the EME access for all websites -->
    <string name="preference_phone_feature_media_key_system_access">DRM-suojattu sisältö</string>
    <!-- Label that indicates that a permission must be asked always -->
    <string name="preference_option_phone_feature_ask_to_allow">Kysy lupaa</string>
    <!-- Label that indicates that a permission must be blocked -->
    <string name="preference_option_phone_feature_blocked">Estetty</string>
    <!-- Label that indicates that a permission must be allowed -->
    <string name="preference_option_phone_feature_allowed">Sallittu</string>
    <!--Label that indicates a permission is by the Android OS-->
    <string name="phone_feature_blocked_by_android">Estetty Androidin toimesta</string>
    <!-- Preference for showing a list of websites that the default configurations won't apply to them -->
    <string name="preference_exceptions">Poikkeukset</string>

    <!-- Summary of tracking protection preference if tracking protection is set to on -->
    <string name="tracking_protection_on">Päällä</string>
    <!-- Summary of tracking protection preference if tracking protection is set to off -->
    <string name="tracking_protection_off">Pois</string>

    <!-- Label for global setting that indicates that all video and audio autoplay is allowed -->
    <string name="preference_option_autoplay_allowed2">Salli ääni ja video</string>
    <!-- Label for site specific setting that indicates that all video and audio autoplay is allowed -->
    <string name="quick_setting_option_autoplay_allowed">Salli ääni ja video</string>
    <!-- Label that indicates that video and audio autoplay is only allowed over Wi-Fi -->
    <string name="preference_option_autoplay_allowed_wifi_only2">Estä ääni ja video vain käytettäessä matkapuhelinverkon datayhteyttä</string>
    <!-- Subtext that explains 'autoplay on Wi-Fi only' option -->
    <string name="preference_option_autoplay_allowed_wifi_subtext">Ääni ja video toistetaan käytettäessä Wi-Fi-yhteyttä</string>
    <!-- Label for global setting that indicates that video autoplay is allowed, but audio autoplay is blocked -->
    <string name="preference_option_autoplay_block_audio2">Estä vain ääni</string>
    <!-- Label for site specific setting that indicates that video autoplay is allowed, but audio autoplay is blocked -->
    <string name="quick_setting_option_autoplay_block_audio">Estä vain ääni</string>
    <!-- Label for global setting that indicates that all video and audio autoplay is blocked -->
    <string name="preference_option_autoplay_blocked3">Estä ääni ja video</string>
    <!-- Label for site specific setting that indicates that all video and audio autoplay is blocked -->
    <string name="quick_setting_option_autoplay_blocked">Estä ääni ja video</string>
    <!-- Summary of delete browsing data on quit preference if it is set to on -->
    <string name="delete_browsing_data_quit_on">Päällä</string>
    <!-- Summary of delete browsing data on quit preference if it is set to off -->
    <string name="delete_browsing_data_quit_off">Pois</string>

    <!-- Collections -->
    <!-- Collections header on home fragment -->
    <string name="collections_header">Kokoelmat</string>
    <!-- Content description (not visible, for screen readers etc.): Opens the collection menu when pressed -->
    <string name="collection_menu_button_content_description">Kokoelmavalikko</string>
    <!-- Label to describe what collections are to a new user without any collections -->
    <string name="no_collections_description2">Kerää merkitykselliset asiat yhteen.\nRyhmitä samanlaiset haut, sivustot ja välilehdet nopeaa käyttöä varten.</string>
    <!-- Title for the "select tabs" step of the collection creator -->
    <string name="create_collection_select_tabs">Valitse välilehdet</string>
    <!-- Title for the "select collection" step of the collection creator -->
    <string name="create_collection_select_collection">Valitse kokoelma</string>
    <!-- Title for the "name collection" step of the collection creator -->
    <string name="create_collection_name_collection">Nimeä kokoelma</string>
    <!-- Button to add new collection for the "select collection" step of the collection creator -->
    <string name="create_collection_add_new_collection">Lisää uusi kokoelma</string>
    <!-- Button to select all tabs in the "select tabs" step of the collection creator -->
    <string name="create_collection_select_all">Valitse kaikki</string>
    <!-- Button to deselect all tabs in the "select tabs" step of the collection creator -->
    <string name="create_collection_deselect_all">Poista kaikkien valinta</string>
    <!-- Text to prompt users to select the tabs to save in the "select tabs" step of the collection creator -->
    <string name="create_collection_save_to_collection_empty">Valitse tallennettavat välilehdet</string>
    <!-- Text to show users how many tabs they have selected in the "select tabs" step of the collection creator.
     %d is a placeholder for the number of tabs selected. -->
    <string name="create_collection_save_to_collection_tabs_selected">%d välilehteä valittu</string>
    <!-- Text to show users they have one tab selected in the "select tabs" step of the collection creator.
    %d is a placeholder for the number of tabs selected. -->
    <string name="create_collection_save_to_collection_tab_selected">%d välilehti valittu</string>
    <!-- Text shown in snackbar when multiple tabs have been saved in a collection -->
    <string name="create_collection_tabs_saved">Välilehdet tallennettu!</string>
    <!-- Text shown in snackbar when one or multiple tabs have been saved in a new collection -->
    <string name="create_collection_tabs_saved_new_collection">Kokoelma tallennettu!</string>
    <!-- Text shown in snackbar when one tab has been saved in a collection -->
    <string name="create_collection_tab_saved">Välilehti tallennettu!</string>
    <!-- Content description (not visible, for screen readers etc.): button to close the collection creator -->
    <string name="create_collection_close">Sulje</string>
    <!-- Button to save currently selected tabs in the "select tabs" step of the collection creator-->
    <string name="create_collection_save">Tallenna</string>

    <!-- Snackbar action to view the collection the user just created or updated -->
    <string name="create_collection_view">Näytä</string>

    <!-- Default name for a new collection in "name new collection" step of the collection creator. %d is a placeholder for the number of collections-->
    <string name="create_collection_default_name">Kokoelma %d</string>

    <!-- Share -->
    <!-- Share screen header -->
    <string name="share_header">Lähetä ja jaa</string>
    <!-- Share screen header -->
    <string name="share_header_2">Jaa</string>
    <!-- Content description (not visible, for screen readers etc.):
        "Share" button. Opens the share menu when pressed. -->
    <string name="share_button_content_description">Jaa</string>
    <!-- Sub-header in the dialog to share a link to another app -->
    <string name="share_link_subheader">Jaa linkki</string>
    <!-- Sub-header in the dialog to share a link to another sync device -->
    <string name="share_device_subheader">Lähetä laitteeseen</string>
    <!-- Sub-header in the dialog to share a link to an app from the full list -->
    <string name="share_link_all_apps_subheader">Kaikki toiminnot</string>
    <!-- Sub-header in the dialog to share a link to an app from the most-recent sorted list -->
    <string name="share_link_recent_apps_subheader">Äskettäin käytetty</string>
<<<<<<< HEAD
    <!-- An string shown when an account is signed in where %1$s is a placeholder for the email-->
    <string name="sync_signed_as">Kirjautuneena tilillä %1$s</string>
=======
>>>>>>> edea181c
    <!-- An option from the three dot menu to into sync -->
    <string name="sync_menu_sign_in">Kirjaudu Sync-palveluun</string>
    <!-- An option from the share dialog to sign into sync -->
    <string name="sync_sign_in">Kirjaudu sisään Synciin</string>
    <!-- An option from the share dialog to send link to all other sync devices -->
    <string name="sync_send_to_all">Lähetä kaikkiin laitteisiin</string>
    <!-- An option from the share dialog to reconnect to sync -->
    <string name="sync_reconnect">Yhdistä uudelleen Synciin</string>
    <!-- Text displayed when sync is offline and cannot be accessed -->
    <string name="sync_offline">Ei yhteydessä</string>
    <!-- An option to connect additional devices -->
    <string name="sync_connect_device">Yhdistä toinen laite</string>
    <!-- The dialog text shown when additional devices are not available -->
    <string name="sync_connect_device_dialog">Lähetä välilehti kirjautumalla Firefoxiin vähintään yhdellä muulla laitteella.</string>
    <!-- Confirmation dialog button -->
    <string name="sync_confirmation_button">Selvä</string>

    <!-- Share error message -->
    <string name="share_error_snackbar">Tälle sovellukselle ei voi jakaa</string>
    <!-- Add new device screen title -->
    <string name="sync_add_new_device_title">Lähetä laitteeseen</string>
    <!-- Text for the warning message on the Add new device screen -->
    <string name="sync_add_new_device_message">Ei yhdistettyjä laitteita</string>
    <!-- Text for the button to learn about sending tabs -->
    <string name="sync_add_new_device_learn_button">Lue lisää välilehtien lähettämisestä…</string>
    <!-- Text for the button to connect another device -->
    <string name="sync_add_new_device_connect_button">Yhdistä muu laite…</string>

    <!-- Notifications -->
    <!-- The user visible name of the "notification channel" (Android 8+ feature) for the ongoing notification shown while a browsing session is active. -->
    <string name="notification_pbm_channel_name">Yksityisen selauksen istunto</string>
    <!-- Text shown in the notification that pops up to remind the user that a private browsing session is active. -->
    <string name="notification_pbm_delete_text">Poista yksityiset välilehdet</string>
    <!-- Text shown in the notification that pops up to remind the user that a private browsing session is active. -->
    <string name="notification_pbm_delete_text_2">Sulje yksityiset välilehdet</string>
    <!-- Notification action to open Fenix and resume the current browsing session. -->
    <string name="notification_pbm_action_open">Avaa</string>
    <!-- Notification action to delete all current private browsing sessions AND switch to Fenix (bring it to the foreground) -->
    <string name="notification_pbm_action_delete_and_open">Poista ja avaa</string>
    <!-- Name of the "Powered by Fenix" notification channel. Displayed in the "App notifications" system settings for the app -->
    <string name="notification_powered_by_channel_name">Mahdollistajana</string>
    <!-- Text shown in snackbar when user deletes a collection -->
    <string name="snackbar_collection_deleted">Kokoelma poistettu</string>
    <!-- Text shown in snackbar when user renames a collection -->
    <string name="snackbar_collection_renamed">Kokoelma nimetty uudelleen</string>
    <!-- Text shown in snackbar when user deletes a tab -->
    <string name="snackbar_tab_deleted">Välilehti poistettu</string>
    <!-- Text shown in snackbar when user deletes all tabs -->
    <string name="snackbar_tabs_deleted">Välilehdet poistettu</string>
    <!-- Text shown in snackbar when user closes a tab -->
    <string name="snackbar_tab_closed">Välilehti suljettu</string>
    <!-- Text shown in snackbar when user closes all tabs -->
    <string name="snackbar_tabs_closed">Välilehdet suljettu</string>
    <!-- Text shown in snackbar when user closes tabs -->
    <string name="snackbar_message_tabs_closed">Välilehdet suljettu!</string>
    <!-- Text shown in snackbar when user bookmarks a list of tabs -->
    <string name="snackbar_message_bookmarks_saved">Kirjanmerkit tallennettu!</string>
    <!-- Text shown in snackbar action for viewing bookmarks -->
    <string name="snackbar_message_bookmarks_view">Näytä</string>
    <!-- Text shown in snackbar when user adds a site to top sites -->
    <string name="snackbar_added_to_top_sites">Lisätty ykkössivustoihin!</string>
    <!-- Text shown in snackbar when user closes a private tab -->
    <string name="snackbar_private_tab_closed">Yksityinen välilehti suljettu</string>
    <!-- Text shown in snackbar when user closes all private tabs -->
    <string name="snackbar_private_tabs_closed">Yksityiset välilehdet suljettu</string>
    <!-- Text shown in snackbar when user deletes all private tabs -->
    <string name="snackbar_private_tabs_deleted">Yksityiset välilehdet poistettu</string>
    <!-- Text shown in snackbar to undo deleting a tab, top site or collection -->
    <string name="snackbar_deleted_undo">KUMOA</string>
    <!-- Text shown in snackbar when user removes a top site -->
    <string name="snackbar_top_site_removed">Sivusto poistettu</string>
    <!-- Text for action to undo deleting a tab or collection shown in a11y dialog -->
    <string name="a11y_dialog_deleted_undo">Kumoa</string>
    <!-- Text for action to confirm deleting a tab or collection shown in a11y dialog -->
    <string name="a11y_dialog_deleted_confirm">Vahvista</string>
    <!-- QR code scanner prompt which appears after scanning a code, but before navigating to it
        First parameter is the name of the app, second parameter is the URL or text scanned-->
    <string name="qr_scanner_confirmation_dialog_message">Salli %1$sin avata %2$s</string>
    <!-- QR code scanner prompt dialog positive option to allow navigation to scanned link -->
    <string name="qr_scanner_dialog_positive">SALLI</string>
    <!-- QR code scanner prompt dialog positive option to deny navigation to scanned link -->
    <string name="qr_scanner_dialog_negative">ESTÄ</string>
    <!-- Tab collection deletion prompt dialog message. Placeholder will be replaced with the collection name -->
    <string name="tab_collection_dialog_message">Poistetaanko %1$s?</string>
    <!-- Collection and tab deletion prompt dialog message. This will show when the last tab from a collection is deleted -->
    <string name="delete_tab_and_collection_dialog_message">Tämän välilehden poistaminen poistaa koko kokoelman. Voit luoda uusia kokoelmia milloin tahansa.</string>
    <!-- Collection and tab deletion prompt dialog title. Placeholder will be replaced with the collection name. This will show when the last tab from a collection is deleted -->
    <string name="delete_tab_and_collection_dialog_title">Poistetaanko %1$s?</string>
    <!-- Tab collection deletion prompt dialog option to delete the collection -->
    <string name="tab_collection_dialog_positive">Poista</string>
    <!-- Tab collection deletion prompt dialog option to cancel deleting the collection -->
    <string name="tab_collection_dialog_negative">Peruuta</string>

    <!-- Text displayed in a notification when the user enters full screen mode -->
    <string name="full_screen_notification">Siirrytään koko näytön tilaan</string>
    <!-- Message for copying the URL via long press on the toolbar -->
    <string name="url_copied">Osoite kopioitu</string>

    <!-- Sample text for accessibility font size -->
    <string name="accessibility_text_size_sample_text_1">Tämä on esimerkkitekstiä. Sen on tarkoitus osoittaa, miltä teksti näyttää kun suurennat tai pienennät tekstin kokoa tällä asetuksella.</string>
    <!-- Summary for Accessibility Text Size Scaling Preference -->
    <string name="preference_accessibility_text_size_summary">Tee verkkosivujen tekstistä suurempaa tai pienempää</string>
    <!-- Title for Accessibility Text Size Scaling Preference -->
    <string name="preference_accessibility_font_size_title">Fontin koko</string>

    <!-- Title for Accessibility Text Automatic Size Scaling Preference -->
    <string name="preference_accessibility_auto_size_2">Automaattinen fonttikoko</string>
    <!-- Summary for Accessibility Text Automatic Size Scaling Preference -->
    <string name="preference_accessibility_auto_size_summary">Fonttikoko vastaa Androidin asetuksia. Poista valinta käytöstä hallitaksesi fontin kokoa täällä.</string>

    <!-- Title for the Delete browsing data preference -->
    <string name="preferences_delete_browsing_data">Poista selaustiedot</string>
    <!-- Title for the tabs item in Delete browsing data -->
    <string name="preferences_delete_browsing_data_tabs_title_2">Avoimet välilehdet</string>
    <!-- Subtitle for the tabs item in Delete browsing data, parameter will be replaced with the number of open tabs -->
    <string name="preferences_delete_browsing_data_tabs_subtitle">%d välilehteä</string>
    <!-- Title for the data and history items in Delete browsing data -->
    <string name="preferences_delete_browsing_data_browsing_data_title">Selaushistoria ja sivustotiedot</string>
    <!-- Subtitle for the data and history items in delete browsing data, parameter will be replaced with the
        number of history items the user has -->
    <string name="preferences_delete_browsing_data_browsing_data_subtitle">%d osoitetta</string>
    <!-- Title for history items in Delete browsing data -->
    <string name="preferences_delete_browsing_data_browsing_history_title">Historia</string>
    <!-- Subtitle for the history items in delete browsing data, parameter will be replaced with the
        number of history pages the user has -->
    <string name="preferences_delete_browsing_data_browsing_history_subtitle">%d sivua</string>
    <!-- Title for the cookies item in Delete browsing data -->
    <string name="preferences_delete_browsing_data_cookies">Evästeet</string>
    <!-- Subtitle for the cookies item in Delete browsing data -->
    <string name="preferences_delete_browsing_data_cookies_subtitle">Sinut kirjataan ulos useimmilta sivustoilta</string>
    <!-- Title for the cached images and files item in Delete browsing data -->
    <string name="preferences_delete_browsing_data_cached_files">Välimuistissa olevat kuvat ja tiedostot</string>
    <!-- Subtitle for the cached images and files item in Delete browsing data -->
    <string name="preferences_delete_browsing_data_cached_files_subtitle">Vapauttaa tallennustilaa</string>
    <!-- Title for the site permissions item in Delete browsing data -->
    <string name="preferences_delete_browsing_data_site_permissions">Sivustojen käyttöoikeudet</string>
    <!-- Title for the downloads item in Delete browsing data -->
    <string name="preferences_delete_browsing_data_downloads">Lataukset</string>
    <!-- Text for the button to delete browsing data -->
    <string name="preferences_delete_browsing_data_button">Poista selaustiedot</string>

    <!-- Title for the Delete browsing data on quit preference -->
    <string name="preferences_delete_browsing_data_on_quit">Poista selaustiedot lopettaessa</string>

    <!-- Summary for the Delete browsing data on quit preference. "Quit" translation should match delete_browsing_data_on_quit_action translation. -->
    <string name="preference_summary_delete_browsing_data_on_quit">Poistaa automaattisesti selaustiedot, kun valitset &quot;Lopeta&quot; päävalikosta</string>
    <!-- Summary for the Delete browsing data on quit preference. "Quit" translation should match delete_browsing_data_on_quit_action translation. -->
    <string name="preference_summary_delete_browsing_data_on_quit_2">Poistaa automaattisesti selaustiedot, kun valitset \&quot;Lopeta\&quot; päävalikosta</string>

    <!-- Action item in menu for the Delete browsing data on quit feature -->
    <string name="delete_browsing_data_on_quit_action">Lopeta</string>

    <!-- Dialog message to the user asking to delete browsing data. -->
    <string name="delete_browsing_data_prompt_message">Kaikki selaustietosi poistetaan.</string>
    <!-- Dialog message to the user asking to delete browsing data. Parameter will be replaced by app name. -->
    <string name="delete_browsing_data_prompt_message_3">%s poistaa valitut selaustiedot.</string>
    <!-- Text for the cancel button for the data deletion dialog -->
    <string name="delete_browsing_data_prompt_cancel">Peruuta</string>
    <!-- Text for the allow button for the data deletion dialog -->
    <string name="delete_browsing_data_prompt_allow">Poista</string>
    <!-- Text for the snackbar confirmation that the data was deleted -->
    <string name="preferences_delete_browsing_data_snackbar">Selaustiedot poistettu</string>

    <!-- Text for the snackbar to show the user that the deletion of browsing data is in progress -->
    <string name="deleting_browsing_data_in_progress">Poistetaan selaustietoja…</string>

    <!-- Tips -->
    <!-- text for firefox preview moving tip header "Firefox Preview" and "Firefox Nightly" are intentionally hardcoded -->
    <string name="tip_firefox_preview_moved_header">Firefox Preview on nyt Firefox Nightly</string>
    <!-- text for firefox preview moving tip description -->
    <string name="tip_firefox_preview_moved_description">Firefox Nightly saa päivityksiä joka yö ja se sisältää kokeellisia uusia ominaisuuksia.
        Se saattaa kuitenkin olla betaversiota epävakaampi. Lataa betavaiheen selain Nightlya vakaamman kokemuksen saamiseksi.</string>

    <!-- text for firefox preview moving tip button. "Firefox for Android Beta" is intentionally hardcoded -->
    <string name="tip_firefox_preview_moved_button_2">Hanki Firefoxin betaversio Androidille</string>

    <!-- text for firefox preview moving tip header. "Firefox Nightly" is intentionally hardcoded -->
    <string name="tip_firefox_preview_moved_header_preview_installed">Firefox Nightly on muuttanut</string>
    <!-- text for firefox preview moving tip description -->
    <string name="tip_firefox_preview_moved_description_preview_installed">Tämä sovellus ei saa enää tietoturvapäivityksiä. Lopeta tämän sovelluksen käyttö ja vaihda uuteen Nightly-versioon.
        \n\nSiirrä kirjanmerkit, kirjautumistiedot ja historia toiseen sovellukseen käyttämällä Firefox-tiliä.</string>
    <!-- text for firefox preview moving tip button  -->
    <string name="tip_firefox_preview_moved_button_preview_installed">Vaihda uuteen Nightlyyn</string>

    <!-- text for firefox preview moving tip header. "Firefox Nightly" is intentionally hardcoded -->
    <string name="tip_firefox_preview_moved_header_preview_not_installed">Firefox Nightly on muuttanut</string>
    <!-- text for firefox preview moving tip description -->
    <string name="tip_firefox_preview_moved_description_preview_not_installed">Tämä sovellus ei saa enää tietoturvapäivityksiä Hanki uusi Nightly ja lopeta tämän sovelluksen käyttö.
        \n\nSiirrä kirjanmerkit, kirjautumistiedot ja historia toiseen sovellukseen käyttämällä Firefox-tiliä.</string>
    <!-- text for firefox preview moving tip button  -->
    <string name="tip_firefox_preview_moved_button_preview_not_installed">Hanki uusi Nightly</string>

    <!-- Onboarding -->
    <!-- Text for onboarding welcome message
    The first parameter is the name of the app (e.g. Firefox Preview) -->
    <string name="onboarding_header">Tervetuloa %siin!</string>
    <!-- text for the Firefox Accounts section header -->
    <string name="onboarding_fxa_section_header">Onko sinulla jo tili?</string>
    <!-- text for the "What's New" onboarding card header -->
    <string name="onboarding_whats_new_header1">Katso, mikä on uutta</string>
    <!-- text for the "what's new" onboarding card description
    The first parameter is the short name of the app (e.g. Firefox) -->
    <string name="onboarding_whats_new_description">Kysymyksiä liittyen uudistettuun %siin? Haluatko tietää, mikä kaikki on muuttunut?</string>
    <!-- text for underlined clickable link that is part of "what's new" onboarding card description that links to an FAQ -->
    <string name="onboarding_whats_new_description_linktext">Vastauksia on tarjolla täällä</string>
    <!-- text for the Firefox account onboarding sign in card header. The word "Firefox" should not be translated -->
    <string name="onboarding_account_sign_in_header_1">Synkronoi Firefox laitteidesi välillä</string>
    <!-- Text for the button to learn more about signing in to your Firefox account -->
    <string name="onboarding_manual_sign_in_description">Tuo kirjanmerkit, historia ja salasanat Firefoxiin tässä laitteessa.</string>
    <!-- text for the firefox account onboarding card header when we detect you're already signed in to
        another Firefox browser. (The word `Firefox` should not be translated)
        The first parameter is the email of the detected user's account -->
    <string name="onboarding_firefox_account_auto_signin_header_3">Olet kirjautunut tilillä %s toiseen Firefox-selaimeen tällä laitteella. Haluatko kirjautua sisään tällä tilillä?</string>
    <!-- text for the button to confirm automatic sign-in -->
    <string name="onboarding_firefox_account_auto_signin_confirm">Kyllä, kirjaa minut sisään</string>
    <!-- text for the automatic sign-in button while signing in is in process -->
    <string name="onboarding_firefox_account_signing_in">Kirjaudutaan sisään…</string>
    <!-- text for the button to manually sign into Firefox account. -->
    <string name="onboarding_firefox_account_sign_in_1">Rekisteröidy</string>
    <!-- text for the button to stay signed out when presented with an option to automatically sign-in. -->
    <string name="onboarding_firefox_account_stay_signed_out">Pysy uloskirjautuneena</string>
    <!-- text to display in the snackbar once account is signed-in -->
    <string name="onboarding_firefox_account_sync_is_on">Sync on käytössä</string>
    <!-- text to display in the snackbar if automatic sign-in fails. user may try again -->
    <string name="onboarding_firefox_account_automatic_signin_failed">Sisäänkirjautuminen epäonnistui</string>
    <!-- text for the tracking protection onboarding card header -->
    <string name="onboarding_tracking_protection_header_3">Yksityisyys aina päällä</string>
    <!-- text for the tracking protection card description. 'Firefox' intentionally hardcoded here -->
    <string name="onboarding_tracking_protection_description_3">Firefox estää automaattisesti yrityksiä seuraamasta sinua salaa ympäri verkkoa.</string>
    <!-- text for tracking protection radio button option for standard level of blocking -->
    <string name="onboarding_tracking_protection_standard_button_2">Tavallinen (oletus)</string>
    <!-- text for standard blocking option button description -->
    <string name="onboarding_tracking_protection_standard_button_description_3">Tasapainotettu yksityisyyden ja suorituskyvyn välillä. Sivut latautuvat normaalisti.</string>
    <!-- text for tracking protection radio button option for strict level of blocking -->
    <string name="onboarding_tracking_protection_strict_button">Tiukka (suositeltu)</string>
    <!-- text for tracking protection radio button option for strict level of blocking -->
    <string name="onboarding_tracking_protection_strict_option">Tiukka</string>
<<<<<<< HEAD
=======
    <!-- text for strict blocking option button description -->
    <string name="onboarding_tracking_protection_strict_button_description_3">Estää enemmän seuraimia, joten sivut latautuvat nopeammin, mutta jotkin sivujen toiminnot saattavat rikkoutua.</string>
>>>>>>> edea181c
    <!-- text for the toolbar position card header  -->
    <string name="onboarding_toolbar_placement_header_1">Valitse työkalupalkin sijoitus</string>
    <!-- text for the toolbar position card description -->
    <string name="onboarding_toolbar_placement_description_1">Sijoita työkalupalkki helposti ulottuville. Pidä se alhaalla tai siirrä se ylös.</string>
    <!-- text for the private browsing onboarding card header -->
    <string name="onboarding_private_browsing_header">Selaa yksityisesti</string>
    <!-- text for the private browsing onboarding card description
    The first parameter is an icon that represents private browsing -->
    <string name="onboarding_private_browsing_description1">Avaa yksityinen välilehti kerran: napauta %s.</string>
    <!-- text for the private browsing onboarding card description, explaining how to always using private browsing -->
    <string name="onboarding_private_browsing_always_description">Avaa yksityisiä välilehtiä joka kerta: päivitä yksityisen selauksen asetukset.</string>
    <!-- text for the private browsing onbording card button, that launches settings -->
    <string name="onboarding_private_browsing_button">Avaa asetukset</string>
    <!-- text for the privacy notice onboarding card header -->
    <string name="onboarding_privacy_notice_header">Yksityisyytesi</string>
    <!-- text for the privacy notice onboarding card description
    The first parameter is the name of the app (e.g. Firefox Preview) Substitute %s for long browser name. -->
    <string name="onboarding_privacy_notice_description2">Olemme suunnitelleet %sin siten, että voit hallita mitä jaat verkossa ja mitä jaat kanssamme.</string>
    <!-- Text for the button to read the privacy notice -->
    <string name="onboarding_privacy_notice_read_button">Lue yksityisyyskäytäntömme</string>

    <!-- Content description (not visible, for screen readers etc.): Close onboarding screen -->
    <string name="onboarding_close">Sulje</string>

    <!-- text for the button to finish onboarding -->
    <string name="onboarding_finish">Aloita selaaminen</string>

    <!-- Onboarding theme -->
    <!-- text for the theme picker onboarding card header -->
    <string name="onboarding_theme_picker_header">Valitse teema</string>
    <!-- text for the theme picker onboarding card description -->
    <string name="onboarding_theme_picker_description_2">Säästä hieman akkua ja silmiäsi ottamalla tumma tila käyttöön.</string>
    <!-- Automatic theme setting (will follow device setting) -->
    <string name="onboarding_theme_automatic_title">Automaattinen</string>
    <!-- Summary of automatic theme setting (will follow device setting) -->
    <string name="onboarding_theme_automatic_summary">Mukautuu laitteesi asetuksiin</string>
    <!-- Theme setting for dark mode -->
    <string name="onboarding_theme_dark_title">Tumma teema</string>
    <!-- Theme setting for light mode -->
    <string name="onboarding_theme_light_title">Vaalea teema</string>

    <!-- Text shown in snackbar when multiple tabs have been sent to device -->
    <string name="sync_sent_tabs_snackbar">Välilehdet lähetetty!</string>
    <!-- Text shown in snackbar when one tab has been sent to device  -->
    <string name="sync_sent_tab_snackbar">Välilehti lähetetty!</string>
    <!-- Text shown in snackbar when sharing tabs failed  -->
    <string name="sync_sent_tab_error_snackbar">Lähettäminen ei onnistu</string>
    <!-- Text shown in snackbar for the "retry" action that the user has after sharing tabs failed -->
    <string name="sync_sent_tab_error_snackbar_action">YRITÄ UUDELLEEN</string>
    <!-- Title of QR Pairing Fragment -->
    <string name="sync_scan_code">Skannaa koodi</string>
    <!-- Instructions on how to access pairing -->
    <string name="sign_in_instructions"><![CDATA[Avaa Firefox tietokoneellasi ja siirry sivulle <b>https://firefox.com/pair</b>]]></string>
    <!-- Text shown for sign in pairing when ready -->
    <string name="sign_in_ready_for_scan">Valmiina skannaamaan</string>
    <!-- Text shown for settings option for sign with pairing -->
    <string name="sign_in_with_camera">Kirjaudu sisään kamerallasi</string>
    <!-- Text shown for settings option for sign with email -->
    <string name="sign_in_with_email">Käytä sähköpostia</string>
    <!-- Text shown for settings option for create new account text.'Firefox' intentionally hardcoded here.-->
    <string name="sign_in_create_account_text"><![CDATA[Vailla tiliä? <u>Luo tili</u> synkronoidaksesi Firefox laitteiden välillä.]]></string>
    <!-- Text shown in confirmation dialog to sign out of account -->
    <string name="sign_out_confirmation_message">Firefox lopettaa tilisi synkronoinnin, mutta ei poista mitään selaustietoja tältä laitteelta.</string>
    <!-- Text shown in confirmation dialog to sign out of account. The first parameter is the name of the app (e.g. Firefox Preview) -->
    <string name="sign_out_confirmation_message_2">%s lopettaa synkronoinnin tilisi kanssa, mutta ei poista selaustietojasi tältä laitteelta.</string>
    <!-- Option to continue signing out of account shown in confirmation dialog to sign out of account -->
    <string name="sign_out_disconnect">Katkaise yhteys</string>
    <!-- Option to cancel signing out shown in confirmation dialog to sign out of account -->
    <string name="sign_out_cancel">Peruuta</string>

    <!-- Error message snackbar shown after the user tried to select a default folder which cannot be altered -->
    <string name="bookmark_cannot_edit_root">Oletuskansioita ei voi muokata</string>

    <!-- Enhanced Tracking Protection -->
    <!-- Link displayed in enhanced tracking protection panel to access tracking protection settings -->
    <string name="etp_settings">Suojauksen asetukset</string>
    <!-- Preference title for enhanced tracking protection settings -->
    <string name="preference_enhanced_tracking_protection">Tehostettu seurannan suojaus</string>
    <!-- Title for the description of enhanced tracking protection -->
    <string name="preference_enhanced_tracking_protection_explanation_title">Selaa ilman seurantaa</string>
    <!-- Description of enhanced tracking protection. The first parameter is the name of the application (For example: Fenix) -->
    <string name="preference_enhanced_tracking_protection_explanation">Pidä tietosi itselläsi. %s suojaa sinua monilta yleisimmiltä verkossa tekemiäsi asioita jäljittäviltä seuraimilta.</string>
    <!-- Text displayed that links to website about enhanced tracking protection -->
    <string name="preference_enhanced_tracking_protection_explanation_learn_more">Lue lisää</string>
    <!-- Preference for enhanced tracking protection for the standard protection settings -->
    <string name="preference_enhanced_tracking_protection_standard_default_1">Tavallinen (oletus)</string>
    <!-- Preference description for enhanced tracking protection for the standard protection settings -->
    <string name="preference_enhanced_tracking_protection_standard_description_4">Tasapainotettu yksityisyyden ja suorituskyvyn välillä. Sivut latautuvat normaalisti.</string>
    <!--  Accessibility text for the Standard protection information icon  -->
    <string name="preference_enhanced_tracking_protection_standard_info_button">Mitä tavallinen seurannan suojaus estää</string>
    <!-- Preference for enhanced tracking protection for the strict protection settings -->
    <string name="preference_enhanced_tracking_protection_strict">Tiukka</string>
    <!-- Preference description for enhanced tracking protection for the strict protection settings -->
    <string name="preference_enhanced_tracking_protection_strict_description_3">Estää enemmän seuraimia, joten sivut latautuvat nopeammin, mutta jotkin sivujen toiminnot saattavat rikkoutua.</string>
    <!--  Accessibility text for the Strict protection information icon  -->
    <string name="preference_enhanced_tracking_protection_strict_info_button">Mitä tiukka seurannan suojaus estää</string>
    <!-- Preference for enhanced tracking protection for the custom protection settings -->
    <string name="preference_enhanced_tracking_protection_custom">Mukautettu</string>
    <!-- Preference description for enhanced tracking protection for the strict protection settings -->
    <string name="preference_enhanced_tracking_protection_custom_description_2">Valitse, mitkä seuraimet ja komentosarjat estetään.</string>
    <!--  Accessibility text for the Strict protection information icon  -->
    <string name="preference_enhanced_tracking_protection_custom_info_button">Mitä mukautettu seurannan suojaus estää</string>
    <!-- Header for categories that are being blocked by current Enhanced Tracking Protection settings -->
    <!-- Preference for enhanced tracking protection for the custom protection settings for cookies-->
    <string name="preference_enhanced_tracking_protection_custom_cookies">Evästeet</string>
    <!-- Option for enhanced tracking protection for the custom protection settings for cookies-->
    <string name="preference_enhanced_tracking_protection_custom_cookies_1">Sivustorajat ylittävät ja sosiaalisen median seuraimet</string>
    <!-- Option for enhanced tracking protection for the custom protection settings for cookies-->
    <string name="preference_enhanced_tracking_protection_custom_cookies_2">Evästeet sivustoilta, joilla ei ole käyty</string>
    <!-- Option for enhanced tracking protection for the custom protection settings for cookies-->
    <string name="preference_enhanced_tracking_protection_custom_cookies_3">Kaikki 3. osapuolen evästeet (voi aiheuttaa sivustovirheitä)</string>
    <!-- Option for enhanced tracking protection for the custom protection settings for cookies-->
    <string name="preference_enhanced_tracking_protection_custom_cookies_4">Kaikki evästeet (aiheuttaa sivustovirheitä)</string>
    <!-- Preference for enhanced tracking protection for the custom protection settings for tracking content -->
    <string name="preference_enhanced_tracking_protection_custom_tracking_content">Seurantaan tarkoitettu sisältö</string>
    <!-- Option for enhanced tracking protection for the custom protection settings for tracking content-->
    <string name="preference_enhanced_tracking_protection_custom_tracking_content_1">Kaikissa välilehdissä</string>
    <!-- Option for enhanced tracking protection for the custom protection settings for tracking content-->
    <string name="preference_enhanced_tracking_protection_custom_tracking_content_2">Vain yksityisissä välilehdissä</string>
    <!-- Option for enhanced tracking protection for the custom protection settings for tracking content-->
    <string name="preference_enhanced_tracking_protection_custom_tracking_content_3">Vain mukautetuissa välilehdissä</string>
    <!-- Preference for enhanced tracking protection for the custom protection settings -->
    <string name="preference_enhanced_tracking_protection_custom_cryptominers">Kryptolouhijat</string>
    <!-- Preference for enhanced tracking protection for the custom protection settings -->
    <string name="preference_enhanced_tracking_protection_custom_fingerprinters">Yksilöijät</string>
    <string name="enhanced_tracking_protection_blocked">Estetty</string>
    <!-- Header for categories that are being not being blocked by current Enhanced Tracking Protection settings -->
    <string name="enhanced_tracking_protection_allowed">Sallittu</string>
    <!-- Category of trackers (social media trackers) that can be blocked by Enhanced Tracking Protection -->
    <string name="etp_social_media_trackers_title">Sosiaalisen median seuraimet</string>
    <!-- Description of social media trackers that can be blocked by Enhanced Tracking Protection -->
    <string name="etp_social_media_trackers_description">Rajoittaa sosiaalisten verkostojen kykyä seurata selailutoimintaa verkossa.</string>
    <!-- Category of trackers (cross-site tracking cookies) that can be blocked by Enhanced Tracking Protection -->
    <string name="etp_cookies_title">Sivustorajat ylittävät seurainevästeet</string>
    <!-- Description of cross-site tracking cookies that can be blocked by Enhanced Tracking Protection -->
    <string name="etp_cookies_description">Estää evästeet, joita mainosverkot ja analytiikkayritykset käyttävät kerätäksesi selaustietojasi yli sivustorajojen.</string>
    <!-- Category of trackers (cryptominers) that can be blocked by Enhanced Tracking Protection -->
    <string name="etp_cryptominers_title">Kryptolouhijat</string>
    <!-- Description of cryptominers that can be blocked by Enhanced Tracking Protection -->
    <string name="etp_cryptominers_description">Estää haitallisia komentosarjoja pääsemästä laitteellesi, jotta ne eivät voi louhia virtuaalivaluuttoja.</string>
    <!-- Category of trackers (fingerprinters) that can be blocked by Enhanced Tracking Protection -->
    <string name="etp_fingerprinters_title">Yksilöijät</string>
    <!-- Description of fingerprinters that can be blocked by Enhanced Tracking Protection -->
    <string name="etp_fingerprinters_description">Estää keräämästä laitteestasi yksilöitävissä olevia tietoja, joita voidaan käyttää seurantatarkoituksiin.</string>
    <!-- Category of trackers (tracking content) that can be blocked by Enhanced Tracking Protection -->
    <string name="etp_tracking_content_title">Seurantaan tarkoitettu sisältö</string>
    <!-- Description of tracking content that can be blocked by Enhanced Tracking Protection -->
    <string name="etp_tracking_content_description">Estää lataamasta ulkopuolisia mainoksia, videoita ja muuta sisältöä, joka sisältää seurantakoodin. Voi vaikuttaa joidenkin verkkosivustojen toimimiseen.</string>
    <!-- Enhanced Tracking Protection Onboarding Message shown in a dialog above the toolbar. The first parameter is the name of the application (For example: Fenix) -->
    <string name="etp_onboarding_cfr_message">Aina kun kilven väri on violetti, %s on estänyt seuraimia sivustolla. Napauta saadaksesi lisätietoja.</string>
    <!-- Enhanced Tracking Protection message that protection is currently on for this site -->
    <string name="etp_panel_on">Suojaukset ovat PÄÄLLÄ tällä sivustolla</string>
    <!-- Enhanced Tracking Protection message that protection is currently off for this site -->
    <string name="etp_panel_off">Suojaukset ovat POIS PÄÄLTÄ tällä sivustolla</string>
    <!-- Header for exceptions list for which sites enhanced tracking protection is always off -->
    <string name="enhanced_tracking_protection_exceptions">Tehostettu seurannan suojaus ei ole käytössä näillä sivustoilla</string>
    <!-- Content description (not visible, for screen readers etc.): Navigate
    back from ETP details (Ex: Tracking content) -->
    <string name="etp_back_button_content_description">Siirry taaksepäin</string>
    <!-- About page Your rights link text -->
    <string name="about_your_rights">Oikeutesi</string>
    <!-- About page link text to open open source licenses screen -->
    <string name="about_open_source_licenses">Käyttämämme avoimen lähdekoodin kirjastot</string>
    <!-- About page link text to open what's new link -->
    <string name="about_whats_new">Mitä uutta %s sisältää</string>
    <!-- Open source licenses page title
    The first parameter is the app name -->
    <string name="open_source_licenses_title">%s | Avoimen lähdekoodin kirjastot</string>

    <!-- Category of trackers (redirect trackers) that can be blocked by Enhanced Tracking Protection -->
    <string name="etp_redirect_trackers_title">Uudelleenohjausseuraimet</string>
    <!-- Description of redirect tracker cookies that can be blocked by Enhanced Tracking Protection -->
    <string name="etp_redirect_trackers_description">Tyhjentää evästeet, jotka on asetettu tunnetuille seurantasivustoille johtavilla uudelleenohjauksilla.</string>

    <!-- About page link text to open support link -->
    <string name="about_support">Tuki</string>
    <!-- About page link text to list of past crashes (like about:crashes on desktop) -->
    <string name="about_crashes">Kaatumiset</string>
    <!-- About page link text to open privacy notice link -->
    <string name="about_privacy_notice">Tietosuojakäytäntö</string>
    <!-- About page link text to open know your rights link -->
    <string name="about_know_your_rights">Tunne oikeutesi</string>
    <!-- About page link text to open licensing information link -->
    <string name="about_licensing_information">Lisenssitiedot</string>
    <!-- About page link text to open a screen with libraries that are used -->
    <string name="about_other_open_source_libraries">Käyttämämme kirjastot</string>

    <!-- Toast shown to the user when they are activating the secret dev menu
        The first parameter is number of long clicks left to enable the menu -->
    <string name="about_debug_menu_toast_progress">Vianjäljitysvalikko: napsautuksia jäljellä %1$d</string>
    <string name="about_debug_menu_toast_done">Vianjäljitysvalikko käytössä</string>

    <!-- Content description of the tab counter toolbar button when one tab is open -->
    <string name="tab_counter_content_description_one_tab">1 välilehti</string>
    <!-- Content description of the tab counter toolbar button when multiple tabs are open. First parameter will be replaced with the number of tabs (always more than one) -->
    <string name="tab_counter_content_description_multi_tab">%d välilehteä</string>
  
    <!-- Browser long press popup menu -->
    <!-- Copy the current url -->
    <string name="browser_toolbar_long_press_popup_copy">Kopioi</string>
    <!-- Paste & go the text in the clipboard. '&amp;' is replaced with the ampersand symbol: & -->
    <string name="browser_toolbar_long_press_popup_paste_and_go">Liitä ja avaa</string>
    <!-- Paste the text in the clipboard -->
    <string name="browser_toolbar_long_press_popup_paste">Liitä</string>
  
    <!-- Snackbar message shown after an URL has been copied to clipboard. -->
    <string name="browser_toolbar_url_copied_to_clipboard_snackbar">Osoite kopioitu leikepöydälle</string>
  
    <!-- Title text for the Add To Homescreen dialog -->
    <string name="add_to_homescreen_title">Lisää aloitusnäytölle</string>
    <!-- Cancel button text for the Add to Homescreen dialog -->
    <string name="add_to_homescreen_cancel">Peruuta</string>
    <!-- Add button text for the Add to Homescreen dialog -->
    <string name="add_to_homescreen_add">Lisää</string>

    <!-- Continue to website button text for the first-time Add to Homescreen dialog -->
    <string name="add_to_homescreen_continue">Jatka sivustolle</string>
    <!-- Placeholder text for the TextView in the Add to Homescreen dialog -->
    <string name="add_to_homescreen_text_placeholder">Pikakuvakkeen nimi</string>

    <!-- Describes the add to homescreen functionality -->
    <string name="add_to_homescreen_description_2">Voit lisätä tämän sivuston laitteesi aloitusnäytölle, jolloin sivuston käyttö onnistuu nopeasti ja tarjoaa sovelluksen kaltaisen kokemuksen.</string>

    <!-- Preference for managing the settings for logins and passwords in Fenix -->
    <string name="preferences_passwords_logins_and_passwords">Käyttäjätunnukset ja salasanat</string>
    <!-- Preference for managing the saving of logins and passwords in Fenix -->
    <string name="preferences_passwords_save_logins">Tallenna käyttäjätunnukset ja salasanat</string>
    <!-- Preference option for asking to save passwords in Fenix -->
    <string name="preferences_passwords_save_logins_ask_to_save">Kysy tallennusta</string>
    <!-- Preference option for never saving passwords in Fenix -->
    <string name="preferences_passwords_save_logins_never_save">Älä tallenna koskaan</string>
    <!-- Preference for autofilling saved logins in Fenix -->
    <string name="preferences_passwords_autofill">Automaattinen täyttö</string>
    <!-- Preference for syncing saved logins in Fenix -->
    <string name="preferences_passwords_sync_logins">Synkronoi kirjautumistiedot</string>
    <!-- Preference for syncing saved logins in Fenix, when not signed in-->
    <string name="preferences_passwords_sync_logins_across_devices">Synkronoi kirjautumistiedot laitteiden välillä</string>
    <!-- Syncing saved logins in Fenix needs reconnect to sync -->
    <string name="preferences_passwords_sync_logins_reconnect">Yhdistä uudelleen</string>
    <!-- Syncing saved logins in Fenix needs login -->
    <string name="preferences_passwords_sync_logins_sign_in">Kirjaudu Sync-palveluun</string>
    <!-- Preference to access list of saved logins -->
    <string name="preferences_passwords_saved_logins">Tallennetut kirjautumistiedot</string>
    <!-- Description of empty list of saved passwords. Placeholder is replaced with app name.  -->
    <string name="preferences_passwords_saved_logins_description_empty_text">%siin tallentamasi tai synkronoimasi kirjautumistiedot näkyvät täällä.</string>
    <!-- Preference to access list of saved logins -->
    <string name="preferences_passwords_saved_logins_description_empty_learn_more_link">Lue lisää Syncista.</string>
    <!-- Preference to access list of login exceptions that we never save logins for -->
    <string name="preferences_passwords_exceptions">Poikkeukset</string>
    <!-- Empty description of list of login exceptions that we never save logins for -->
    <string name="preferences_passwords_exceptions_description_empty">Käyttäjätunnukset ja salanat, joita ei tallenneta, näytetään täällä.</string>
    <!-- Description of list of login exceptions that we never save logins for -->
    <string name="preferences_passwords_exceptions_description">Käyttäjätunnuksia ja salasanoja ei tallenneta näille sivustoille.</string>
    <!-- Text on button to remove all saved login exceptions -->
    <string name="preferences_passwords_exceptions_remove_all">Poista kaikki poikkeukset</string>
    <!-- Hint for search box in logins list -->
    <string name="preferences_passwords_saved_logins_search">Etsi kirjautumistiedoista</string>
    <!-- Option to sort logins list A-Z, alphabetically -->
    <string name="preferences_passwords_saved_logins_alphabetically">Aakkosjärjestys</string>
    <!-- Option to sort logins list by most recently used -->
    <string name="preferences_passwords_saved_logins_recently_used">Äskettäin käytetty</string>
    <!-- The header for the site that a login is for -->
    <string name="preferences_passwords_saved_logins_site">Sivusto</string>
    <!-- The header for the username for a login -->
    <string name="preferences_passwords_saved_logins_username">Käyttäjätunnus</string>
    <!-- The header for the password for a login -->
    <string name="preferences_passwords_saved_logins_password">Salasana</string>
    <!-- Message displayed in security prompt to reenter a secret pin to access saved logins -->
    <string name="preferences_passwords_saved_logins_enter_pin">Kirjoita PIN uudelleen</string>
    <!-- Message displayed in security prompt to access saved logins -->
    <string name="preferences_passwords_saved_logins_enter_pin_description">Avaa lukitus nähdäksesi tallennetut kirjautumistiedot</string>
    <!-- Message displayed when a connection is insecure and we detect the user is entering a password -->
    <string name="logins_insecure_connection_warning">Tämä yhteys ei ole suojattu. Kirjautumistiedot saattavat vaarantua.</string>
    <!-- Learn more link that will link to a page with more information displayed when a connection is insecure and we detect the user is entering a password -->
    <string name="logins_insecure_connection_warning_learn_more">Lue lisää</string>
    <!-- Prompt message displayed when Fenix detects a user has entered a password and user decides if Fenix should save it. The first parameter is the name of the application (For example: Fenix)  -->
    <string name="logins_doorhanger_save">Haluatko, että %s tallentaa tämän kirjautumistiedon?</string>
    <!-- Positive confirmation that Fenix should save the new or updated login -->
    <string name="logins_doorhanger_save_confirmation">Tallenna</string>
    <!-- Negative confirmation that Fenix should not save the new or updated login -->
    <string name="logins_doorhanger_save_dont_save">Älä tallenna</string>
    <!-- Shown in snackbar to tell user that the password has been copied -->
    <string name="logins_password_copied">Salasana kopioitu leikepöydälle</string>
    <!-- Shown in snackbar to tell user that the username has been copied -->
    <string name="logins_username_copied">Käyttäjätunnus kopioitu leikepöydälle</string>
    <!-- Shown in snackbar to tell user that the site has been copied -->
    <string name="logins_site_copied">Sivusto kopioitu leikepöydälle</string>
    <!-- Content Description (for screenreaders etc) read for the button to copy a password in logins-->
    <string name="saved_logins_copy_password">Kopioi salasana</string>
    <!-- Content Description (for screenreaders etc) read for the button to clear a password while editing a login-->
    <string name="saved_logins_clear_password">Tyhjennä salasana</string>
    <!-- Content Description (for screenreaders etc) read for the button to copy a username in logins -->
    <string name="saved_login_copy_username">Kopioi käyttäjätunnus</string>
    <!-- Content Description (for screenreaders etc) read for the button to clear a username while editing a login -->
    <string name="saved_login_clear_username">Tyhjennä käyttäjätunnus</string>
    <!-- Content Description (for screenreaders etc) read for the button to copy a site in logins -->
    <string name="saved_login_copy_site">Kopioi sivusto</string>
    <!-- Content Description (for screenreaders etc) read for the button to open a site in logins -->
    <string name="saved_login_open_site">Avaa sivusto selaimessa</string>
    <!-- Content Description (for screenreaders etc) read for the button to reveal a password in logins -->
    <string name="saved_login_reveal_password">Näytä salasana</string>
    <!-- Content Description (for screenreaders etc) read for the button to hide a password in logins -->
    <string name="saved_login_hide_password">Piilota salasana</string>
    <!-- Message displayed in biometric prompt displayed for authentication before allowing users to view their logins -->
    <string name="logins_biometric_prompt_message">Avaa lukitus nähdäksesi tallennetut kirjautumistiedot</string>
    <!-- Title of warning dialog if users have no device authentication set up -->
    <string name="logins_warning_dialog_title">Suojaa käyttäjätunnuksesi ja salasanasi</string>
    <!-- Message of warning dialog if users have no device authentication set up -->
    <string name="logins_warning_dialog_message">Aseta laitteen avaukseen tarkoitettu kuvio, PIN-koodi tai salasana suojataksesi tallennetut kirjautumistiedot ja salasanat siltä varalta, että joku saa laitteesi haltuunsa.</string>
    <!-- Negative button to ignore warning dialog if users have no device authentication set up -->
    <string name="logins_warning_dialog_later">Myöhemmin</string>
    <!-- Positive button to send users to set up a pin of warning dialog if users have no device authentication set up -->
    <string name="logins_warning_dialog_set_up_now">Aseta nyt</string>
    <!-- Title of PIN verification dialog to direct users to re-enter their device credentials to access their logins -->
    <string name="logins_biometric_prompt_message_pin">Avaa laitteen lukitus</string>
    <!-- Title for Accessibility Force Enable Zoom Preference -->
    <string name="preference_accessibility_force_enable_zoom">Lähennä kaikilla sivustoilla</string>

    <!-- Summary for Accessibility Force Enable Zoom Preference -->
    <string name="preference_accessibility_force_enable_zoom_summary">Ota käyttöön salliaksesi nipistämisen ja zoomauksen, jopa niillä sivustoilla mitkä eivät tue tätä elettä.</string>

    <!-- Saved logins sorting strategy menu item -by name- (if selected, it will sort saved logins alphabetically) -->
    <string name="saved_logins_sort_strategy_alphabetically">Nimi (A-Ö)</string>
    <!-- Saved logins sorting strategy menu item -by last used- (if selected, it will sort saved logins by last used) -->
    <string name="saved_logins_sort_strategy_last_used">Viimeksi käytetty</string>
    <!-- Content description (not visible, for screen readers etc.): Sort saved logins dropdown menu chevron icon -->
    <string name="saved_logins_menu_dropdown_chevron_icon_content_description">Järjestä kirjautumistietojen valikko</string>

    <!-- Credit Cards Autofill -->
    <!-- Preference and title for managing the settings for credit cards -->
    <string name="preferences_credit_cards">Luottokortit</string>
    <!-- Preference for saving and autofilling credit cards -->
    <string name="preferences_credit_cards_save_and_autofill_cards">Tallenna ja täytä kortit automaattisesti</string>
    <!-- Preference summary for saving and autofilling credit card data -->
    <string name="preferences_credit_cards_save_and_autofill_cards_summary">Tiedot on salattu</string>
    <!-- Preference option for syncing credit cards across devices. This is displayed when the user is not signed into sync -->
    <string name="preferences_credit_cards_sync_cards_across_devices">Synkronoi kortit laitteiden välillä</string>
<<<<<<< HEAD
=======
    <!-- Preference option for syncing credit cards across devices. This is displayed when the user is signed into sync -->
    <string name="preferences_credit_cards_sync_cards">Synkronoi kortit</string>
>>>>>>> edea181c
    <!-- Preference option for adding a credit card -->
    <string name="preferences_credit_cards_add_credit_card">Lisää luottokortti</string>

    <!-- Preference option for managing saved credit cards -->
    <string name="preferences_credit_cards_manage_saved_cards">Hallinnoi tallennettuja kortteja</string>
    <!-- Title of the "Add card" screen -->
    <string name="credit_cards_add_card">Lisää kortti</string>
<<<<<<< HEAD
=======
    <!-- Title of the "Edit card" screen -->
    <string name="credit_cards_edit_card">Muokkaa korttia</string>
>>>>>>> edea181c
    <!-- The header for the card number of a credit card -->
    <string name="credit_cards_card_number">Kortin numero</string>
    <!-- The header for the expiration date of a credit card -->
    <string name="credit_cards_expiration_date">Vanhenemispäivä</string>
    <!-- The header for the name on the credit card -->
    <string name="credit_cards_name_on_card">Nimi kortissa</string>
    <!-- The header for the nickname for a credit card -->
    <string name="credit_cards_card_nickname">Kortin kutsumanimi</string>
<<<<<<< HEAD
=======
    <!-- The text for the "Delete card" menu item for deleting a credit card -->
    <string name="credit_cards_menu_delete_card">Poista kortti</string>
>>>>>>> edea181c
    <!-- The text for the "Delete card" button for deleting a credit card -->
    <string name="credit_cards_delete_card_button">Poista kortti</string>
    <!-- The title for the "Save" menu item for saving a credit card -->
    <string name="credit_cards_menu_save">Tallenna</string>
    <!-- The text for the "Save" button for saving a credit card -->
    <string name="credit_cards_save_button">Tallenna</string>
    <!-- The text for the "Cancel" button for cancelling adding or updating a credit card -->
    <string name="credit_cards_cancel_button">Peruuta</string>

    <!-- Title of the "Saved cards" screen -->
    <string name="credit_cards_saved_cards">Tallennetut kortit</string>

<<<<<<< HEAD
=======
    <!-- Error message for credit card number validation -->
    <string name="credit_cards_number_validation_error_message">Kirjoita kelvollinen luottokortin numero</string>

>>>>>>> edea181c
    <!-- Title of the Add search engine screen -->
    <string name="search_engine_add_custom_search_engine_title">Lisää hakukone</string>
    <!-- Title of the Edit search engine screen -->
    <string name="search_engine_edit_custom_search_engine_title">Muokkaa hakukonetta</string>
    <!-- Content description (not visible, for screen readers etc.): Title for the button to add a search engine in the action bar -->
    <string name="search_engine_add_button_content_description">Lisää</string>
    <!-- Content description (not visible, for screen readers etc.): Title for the button to save a search engine in the action bar -->
    <string name="search_engine_add_custom_search_engine_edit_button_content_description">Tallenna</string>
    <!-- Text for the menu button to edit a search engine -->
    <string name="search_engine_edit">Muokkaa</string>
    <!-- Text for the menu button to delete a search engine -->
    <string name="search_engine_delete">Poista</string>

    <!-- Text for the button to create a custom search engine on the Add search engine screen -->
    <string name="search_add_custom_engine_label_other">Muu</string>
    <!-- Placeholder text shown in the Search Engine Name TextField before a user enters text -->
    <string name="search_add_custom_engine_name_hint">Nimi</string>
    <!-- Placeholder text shown in the Search String TextField before a user enters text -->
    <string name="search_add_custom_engine_search_string_hint">Käytettävä hakujono</string>
    <!-- Description text for the Search String TextField. The %s is part of the string -->
    <string name="search_add_custom_engine_search_string_example">Korvaa kysely käyttäen ”%s”. Esimerkki:\nhttps://www.google.com/search?q=%s</string>
    <!-- Text for the button to learn more about adding a custom search engine -->
    <string name="search_add_custom_engine_learn_more_label">Lue lisää</string>

    <!-- Accessibility description for the form in which details about the custom search engine are entered -->
    <string name="search_add_custom_engine_form_description">Mukautetun hakukoneen tiedot</string>
    <!-- Accessibility description for the 'Learn more' link -->
    <string name="search_add_custom_engine_learn_more_description">Lue lisää -linkki</string>

    <!-- Text shown when a user leaves the name field empty -->
    <string name="search_add_custom_engine_error_empty_name">Anna hakukoneen nimi</string>
    <!-- Text shown when a user tries to add a search engine that already exists -->
    <string name="search_add_custom_engine_error_existing_name">Hakukone nimeltä ”%s” on jo olemassa.</string>
    <!-- Text shown when a user leaves the search string field empty -->
    <string name="search_add_custom_engine_error_empty_search_string">Kirjoita hakujono</string>
    <!-- Text shown when a user leaves out the required template string -->
    <string name="search_add_custom_engine_error_missing_template">Varmista, että hakujono vastaa esimerkin muotoilua</string>
    <!-- Text shown when we aren't able to validate the custom search query. The first parameter is the url of the custom search engine -->
    <string name="search_add_custom_engine_error_cannot_reach">Virhe yhdistäessä hakukoneeseen ”%s”</string>
    <!-- Text shown when a user creates a new search engine -->
    <string name="search_add_custom_engine_success_message">Luotiin %s</string>
    <!-- Text shown when a user successfully edits a custom search engine -->
    <string name="search_edit_custom_engine_success_message">Tallennettiin %s</string>
    <!-- Text shown when a user successfully deletes a custom search engine -->
    <string name="search_delete_search_engine_success_message">Poistettiin %s</string>

    <!-- Title text shown for the migration screen to the new browser. Placeholder replaced with app name -->
    <string name="migration_title">Tervetuloa, käytössäsi on täysin uudistunut %s</string>
    <!-- Description text followed by a list of things migrating (e.g. Bookmarks, History). Placeholder replaced with app name-->
    <string name="migration_description">Täysin uudistettu selain odottaa sinua. Paranneltu suorityskyky ja ominaisuudet auttavat sinua tekemään aiempaa enemmän verkossa.\n\nOdota kunnes %s päivitetään</string>
    <!-- Text on the disabled button while in progress. Placeholder replaced with app name -->
    <string name="migration_updating_app_button_text">Päivitetään %s…</string>
    <!-- Text on the enabled button. Placeholder replaced with app name-->
    <string name="migration_update_app_button">Käynnistä %s</string>
    <!-- Accessibility description text for a completed migration item -->
    <string name="migration_icon_description">Migraatio valmistui</string>
    <!--Text on list of migrated items (e.g. Settings, History, etc.)-->
    <string name="migration_text_passwords">Salasanat</string>

    <!-- Heading for the instructions to allow a permission -->
    <string name="phone_feature_blocked_intro">Salliaksesi sen:</string>
    <!-- First step for the allowing a permission -->
    <string name="phone_feature_blocked_step_settings">1. Mene Androidin asetuksiin</string>

    <!-- Second step for the allowing a permission -->
    <string name="phone_feature_blocked_step_permissions"><![CDATA[2. Napauta <b>Käyttöoikeudet</b>]]></string>
    <!-- Third step for the allowing a permission (Fore example: Camera) -->
    <string name="phone_feature_blocked_step_feature"><![CDATA[3. Aseta <b>%1$s</b> PÄÄLLÄ-asentoon]]></string>

    <!-- Label that indicates a site is using a secure connection -->
    <string name="quick_settings_sheet_secure_connection">Suojattu yhteys</string>
    <!-- Label that indicates a site is using a insecure connection -->
    <string name="quick_settings_sheet_insecure_connection">Suojaamaton yhteys</string>
    <!-- Confirmation message for a dialog confirming if the user wants to delete all the permissions for all sites-->
    <string name="confirm_clear_permissions_on_all_sites">Haluatko varmasti tyhjentää kaikki oikeudet kaikkien sivustojen osalta?</string>
    <!-- Confirmation message for a dialog confirming if the user wants to delete all the permissions for a site-->
    <string name="confirm_clear_permissions_site">Haluatko varmasti tyhjentää kaikki oikeudet tämän sivuston osalta?</string>
    <!-- Confirmation message for a dialog confirming if the user wants to set default value a permission for a site-->
    <string name="confirm_clear_permission_site">Haluatko varmasti tyhjentää tämän oikeuden tämän sivuston osalta?</string>
    <!-- label shown when there are not site exceptions to show in the site exception settings -->
    <string name="no_site_exceptions">Ei sivustopoikkeuksia</string>
    <!-- Label for the Pocket default top site -->
    <string name="pocket_top_articles">Suosituimmat artikkelit</string>
    <!-- Bookmark deletion confirmation -->
    <string name="bookmark_deletion_confirmation">Haluatko varmasti poistaa tämän kirjanmerkin?</string>
    <!-- Browser menu button that adds a top site to the home fragment -->
    <string name="browser_menu_add_to_top_sites">Lisää ykkössivustoihin</string>
    <!-- text shown before the issuer name to indicate who its verified by, parameter is the name of
     the certificate authority that verified the ticket-->
    <string name="certificate_info_verified_by">Varmentanut: %1$s</string>
    <!-- Login overflow menu delete button -->
    <string name="login_menu_delete_button">Poista</string>
    <!-- Login overflow menu edit button -->
    <string name="login_menu_edit_button">Muokkaa</string>
    <!-- Message in delete confirmation dialog for logins -->
    <string name="login_deletion_confirmation">Haluatko varmasti poistaa tämän kirjautumistiedon?</string>
    <!-- Positive action of a dialog asking to delete  -->
    <string name="dialog_delete_positive">Poista</string>
    <!--  The saved login options menu description. -->
    <string name="login_options_menu">Kirjautumistietojen valinnat</string>
    <!--  The editable text field for a login's web address. -->
    <string name="saved_login_hostname_description">Muokattava tekstikenttä kirjautumisen verkkosivua varten.</string>
    <!--  The editable text field for a login's username. -->
    <string name="saved_login_username_description">Muokattava tekstikenttä kirjautumisen käyttäjätunnusta varten.</string>
    <!--  The editable text field for a login's password. -->
    <string name="saved_login_password_description">Muokattava tekstikenttä kirjautumisen salasanaa varten.</string>
    <!--  The button description to save changes to an edited login. -->
    <string name="save_changes_to_login">Tallenna muutokset kirjautumistietoihin.</string>
    <!--  The button description to discard changes to an edited login. -->
    <string name="discard_changes">Hylkää muutokset</string>
    <!--  The page title for editing a saved login. -->
    <string name="edit">Muokkaa</string>
    <!--  The error message in edit login view when password field is blank. -->
    <string name="saved_login_password_required">Salasana vaaditaan</string>
    <!-- Voice search button content description  -->
    <string name="voice_search_content_description">Äänihaku</string>
    <!-- Voice search prompt description displayed after the user presses the voice search button -->
    <string name="voice_search_explainer">Puhu nyt</string>

    <!--  The error message in edit login view when a duplicate username exists. -->
    <string name="saved_login_duplicate">Kirjautumistieto tällä käyttäjänimellä on jo olemassa</string>

    <!-- Synced Tabs -->
    <!-- Text displayed to ask user to connect another device as no devices found with account -->
    <string name="synced_tabs_connect_another_device">Yhdistä toinen laite.</string>
    <!-- Text displayed asking user to re-authenticate -->
    <string name="synced_tabs_reauth">Tunnistaudu uudelleen.</string>
    <!-- Text displayed when user has disabled tab syncing in Firefox Sync Account -->
    <string name="synced_tabs_enable_tab_syncing">Ota välilehtien synkronointi käyttöön.</string>
    <!-- Text displayed when user has no tabs that have been synced -->
    <string name="synced_tabs_no_tabs">Sinulla ei ole muilla laitteilla avoimia välilehtiä Firefoxissa.</string>
    <!-- Text displayed in the synced tabs screen when a user is not signed in to Firefox Sync describing Synced Tabs -->
    <string name="synced_tabs_sign_in_message">Katso välilehtilistaus muilta laitteiltasi.</string>
    <!-- Text displayed on a button in the synced tabs screen to link users to sign in when a user is not signed in to Firefox Sync -->
    <string name="synced_tabs_sign_in_button">Kirjaudu sisään synkronoidaksesi</string>

    <!-- The text displayed when a synced device has no tabs to show in the list of Synced Tabs. -->
    <string name="synced_tabs_no_open_tabs">Ei avoimia välilehtiä</string>

    <!-- Top Sites -->
    <!-- Title text displayed in the dialog when top sites limit is reached. -->
    <string name="top_sites_max_limit_title">Ykkössivustojen määrä täynnä</string>
    <!-- Content description text displayed in the dialog when top sites limit is reached. -->
    <string name="top_sites_max_limit_content_2">Lisätäksesi uuden ykkössivuston, poista yksi olemassa oleva. Kosketa sivustoa ja pidä pohjassa, sitten valitse poista.</string>
    <!-- Confirmation dialog button text when top sites limit is reached. -->
    <string name="top_sites_max_limit_confirmation_button">Selvä</string>

    <!-- Label for the show most visited sites preference -->
    <string name="top_sites_toggle_top_frecent_sites">Näytä vierailluimmat sivustot</string>

    <!-- Title text displayed in the rename top site dialog. -->
	<string name="top_sites_rename_dialog_title">Nimi</string>
	<!-- Hint for renaming title of a top site -->
	<string name="top_site_name_hint">Ykkössivuston nimi</string>
	<!-- Button caption to confirm the renaming of the top site. -->
	<string name="top_sites_rename_dialog_ok">OK</string>
	<!-- Dialog button text for canceling the rename top site prompt. -->
	<string name="top_sites_rename_dialog_cancel">Peruuta</string>

    <!-- Default browser experiment -->
    <string name="default_browser_experiment_card_text">Aseta verkkosivustojen, sähköpostien ja viestien linkit avautumaan automaattisesti Firefoxissa.</string>

    <!-- Content description for close button in collection placeholder. -->
    <string name="remove_home_collection_placeholder_content_description">Poista</string>

    <!-- Content description radio buttons with a link to more information -->
    <string name="radio_preference_info_content_description">Napsauta saadaksesi lisätietoja</string>

    <!-- Content description for the action bar "up" button -->
    <string name="action_bar_up_description">Liiku ylöspäin</string>

    <!-- Content description for privacy content close button -->
    <string name="privacy_content_close_button_content_description">Sulje</string>

</resources><|MERGE_RESOLUTION|>--- conflicted
+++ resolved
@@ -995,11 +995,6 @@
     <string name="share_link_all_apps_subheader">Kaikki toiminnot</string>
     <!-- Sub-header in the dialog to share a link to an app from the most-recent sorted list -->
     <string name="share_link_recent_apps_subheader">Äskettäin käytetty</string>
-<<<<<<< HEAD
-    <!-- An string shown when an account is signed in where %1$s is a placeholder for the email-->
-    <string name="sync_signed_as">Kirjautuneena tilillä %1$s</string>
-=======
->>>>>>> edea181c
     <!-- An option from the three dot menu to into sync -->
     <string name="sync_menu_sign_in">Kirjaudu Sync-palveluun</string>
     <!-- An option from the share dialog to sign into sync -->
@@ -1237,11 +1232,8 @@
     <string name="onboarding_tracking_protection_strict_button">Tiukka (suositeltu)</string>
     <!-- text for tracking protection radio button option for strict level of blocking -->
     <string name="onboarding_tracking_protection_strict_option">Tiukka</string>
-<<<<<<< HEAD
-=======
     <!-- text for strict blocking option button description -->
     <string name="onboarding_tracking_protection_strict_button_description_3">Estää enemmän seuraimia, joten sivut latautuvat nopeammin, mutta jotkin sivujen toiminnot saattavat rikkoutua.</string>
->>>>>>> edea181c
     <!-- text for the toolbar position card header  -->
     <string name="onboarding_toolbar_placement_header_1">Valitse työkalupalkin sijoitus</string>
     <!-- text for the toolbar position card description -->
@@ -1579,11 +1571,8 @@
     <string name="preferences_credit_cards_save_and_autofill_cards_summary">Tiedot on salattu</string>
     <!-- Preference option for syncing credit cards across devices. This is displayed when the user is not signed into sync -->
     <string name="preferences_credit_cards_sync_cards_across_devices">Synkronoi kortit laitteiden välillä</string>
-<<<<<<< HEAD
-=======
     <!-- Preference option for syncing credit cards across devices. This is displayed when the user is signed into sync -->
     <string name="preferences_credit_cards_sync_cards">Synkronoi kortit</string>
->>>>>>> edea181c
     <!-- Preference option for adding a credit card -->
     <string name="preferences_credit_cards_add_credit_card">Lisää luottokortti</string>
 
@@ -1591,11 +1580,8 @@
     <string name="preferences_credit_cards_manage_saved_cards">Hallinnoi tallennettuja kortteja</string>
     <!-- Title of the "Add card" screen -->
     <string name="credit_cards_add_card">Lisää kortti</string>
-<<<<<<< HEAD
-=======
     <!-- Title of the "Edit card" screen -->
     <string name="credit_cards_edit_card">Muokkaa korttia</string>
->>>>>>> edea181c
     <!-- The header for the card number of a credit card -->
     <string name="credit_cards_card_number">Kortin numero</string>
     <!-- The header for the expiration date of a credit card -->
@@ -1604,11 +1590,8 @@
     <string name="credit_cards_name_on_card">Nimi kortissa</string>
     <!-- The header for the nickname for a credit card -->
     <string name="credit_cards_card_nickname">Kortin kutsumanimi</string>
-<<<<<<< HEAD
-=======
     <!-- The text for the "Delete card" menu item for deleting a credit card -->
     <string name="credit_cards_menu_delete_card">Poista kortti</string>
->>>>>>> edea181c
     <!-- The text for the "Delete card" button for deleting a credit card -->
     <string name="credit_cards_delete_card_button">Poista kortti</string>
     <!-- The title for the "Save" menu item for saving a credit card -->
@@ -1621,12 +1604,9 @@
     <!-- Title of the "Saved cards" screen -->
     <string name="credit_cards_saved_cards">Tallennetut kortit</string>
 
-<<<<<<< HEAD
-=======
     <!-- Error message for credit card number validation -->
     <string name="credit_cards_number_validation_error_message">Kirjoita kelvollinen luottokortin numero</string>
 
->>>>>>> edea181c
     <!-- Title of the Add search engine screen -->
     <string name="search_engine_add_custom_search_engine_title">Lisää hakukone</string>
     <!-- Title of the Edit search engine screen -->
