<?xml version="1.0" encoding="utf-8"?>
<resources xmlns:tools="http://schemas.android.com/tools" xmlns:moz="http://mozac.org/tools">

    <!-- App name for private browsing mode. The first parameter is the name of the app defined in app_name (for example: Fenix)-->
    <string name="app_name_private_5">Yksityinen %s</string>
    <!-- App name for private browsing mode. The first parameter is the name of the app defined in app_name (for example: Fenix)-->
    <string name="app_name_private_4">%s (Yksityinen)</string>

    <!-- Home Fragment -->
    <!-- Content description (not visible, for screen readers etc.): "Three dot" menu button. -->
    <string name="content_description_menu">Lisää valintoja</string>

    <!-- Content description (not visible, for screen readers etc.): "Private Browsing" menu button. -->
    <string name="content_description_private_browsing_button">Ota käyttöön yksityinen selaus</string>
    <!-- Content description (not visible, for screen readers etc.): "Private Browsing" menu button. -->
    <string name="content_description_disable_private_browsing_button">Poista yksityinen selaus käytöstä</string>
    <!-- Placeholder text shown in the search bar before a user enters text -->
    <string name="search_hint">Hae tai kirjoita osoite</string>
    <!-- No Open Tabs Message Description -->
    <string name="no_open_tabs_description">Avoimet välilehdet näkyvät tässä.</string>

    <!-- No Private Tabs Message Description -->
    <string name="no_private_tabs_description">Yksityiset välilehdet näkyvät tässä.</string>

    <!-- Message announced to the user when tab tray is selected with 1 tab -->
    <string moz:removedIn="96" name="open_tab_tray_single" tools:ignore="UnusedResources">1 avoin välilehti. Napauta vaihtaaksesi.</string>
    <!-- Message announced to the user when tab tray is selected with 0 or 2+ tabs -->
    <string moz:removedIn="95" name="open_tab_tray_plural" tools:ignore="UnusedResources">%1$s avointa välilehteä. Napauta vaihtaaksesi.</string>

    <!-- Tab tray multi select title in app bar. The first parameter is the number of tabs selected -->
    <string name="tab_tray_multi_select_title">%1$d valittu</string>
    <!-- Label of button in create collection dialog for creating a new collection  -->
    <string name="tab_tray_add_new_collection">Lisää uusi kokoelma</string>
    <!-- Label of editable text in create collection dialog for naming a new collection  -->
    <string name="tab_tray_add_new_collection_name">Nimi</string>
    <!-- Label of button in save to collection dialog for selecting a current collection  -->
    <string name="tab_tray_select_collection">Valitse kokoelma</string>
    <!-- Content description for close button while in multiselect mode in tab tray -->
    <string name="tab_tray_close_multiselect_content_description">Poistu monivalintatilasta</string>
    <!-- Content description for save to collection button while in multiselect mode in tab tray -->
    <string name="tab_tray_collection_button_multiselect_content_description">Tallenna valitut välilehdet kokoelmaan</string>
    <!-- Content description for checkmark while tab is selected while in multiselect mode in tab tray. The first parameter is the title of the tab selected -->
    <string moz:removedIn="96" name="tab_tray_item_selected_multiselect_content_description" tools:ignore="UnusedResources">Valittu %1$s</string>
    <!-- Content description when tab is unselected while in multiselect mode in tab tray. The first parameter is the title of the tab unselected -->
    <string moz:removedIn="96" name="tab_tray_item_unselected_multiselect_content_description" tools:ignore="UnusedResources">Kumottu valinta %1$s</string>
    <!-- Content description announcement when exiting multiselect mode in tab tray -->
    <string moz:removedIn="96" name="tab_tray_exit_multiselect_content_description" tools:ignore="UnusedResources">Poistuttiin monivalintatilasta</string>
    <!-- Content description announcement when entering multiselect mode in tab tray -->
    <string moz:removedIn="96" name="tab_tray_enter_multiselect_content_description" tools:ignore="UnusedResources">Siirrytty monivalintatilaan, valitse välilehdet tallentaaksesi kokoelmaan</string>
    <!-- Content description on checkmark while tab is selected in multiselect mode in tab tray -->
    <string name="tab_tray_multiselect_selected_content_description">Valittu</string>

    <!-- Home - Recently saved bookmarks -->
    <!-- Title for the home screen section with recently saved bookmarks. -->
<<<<<<< HEAD
    <string moz:removedIn="94" name="recently_saved_bookmarks" tools:ignore="UnusedResources">Äskettäin tallennettu</string>
    <!-- Title for the home screen section with recently saved bookmarks. -->
    <string moz:removedIn="94" name="recently_bookmarked" tools:ignore="UnusedResources">Viimeksi kirjanmerkityt</string>
    <!-- Title for the home screen section with recently saved bookmarks. -->
=======
>>>>>>> 5a685e67
    <string name="recent_bookmarks_title">Viimeisimmät kirjanmerkit</string>
    <!-- Content description for the recently saved bookmarks section on the home screen. -->
    <string name="recently_saved_bookmarks_content_description">Äskettäin tallennetut kirjanmerkit</string>
    <!-- Title for the button which navigates the user to show all of their saved bookmarks. -->
    <string name="recently_saved_show_all">Näytä kaikki</string>
    <!-- Content description for the button which navigates the user to show all of their saved bookmarks. -->
    <string name="recently_saved_show_all_content_description_2">Näytä kaikki tallennetut kirjanmerkit</string>
    <!-- Content description for the button which navigates the user to show all of their saved bookmarks. -->
    <string moz:removedIn="97" name="recently_saved_show_all_content_description" tools:ignore="UnusedResources">Näytä kaikki tallennetut kirjanmerkit -painike</string>

    <!-- About content. The first parameter is the name of the application. (For example: Fenix) -->
    <string name="about_content">%1$s on Mozillan tuote.</string>

    <!-- Private Browsing -->
    <!-- Title for private session option -->
    <string moz:removedIn="96" name="private_browsing_title" tools:ignore="UnusedResources">Olet yksityisessä istunnossa</string>
    <!-- Explanation for private browsing displayed to users on home view when they first enable private mode
        The first parameter is the name of the app defined in app_name (for example: Fenix) -->
    <string name="private_browsing_placeholder_description_2">%1$s tyhjentää haku- ja selaushistoriasi, kun suljet sovelluksen tai kaikki yksityiset välilehdet. Vaikka tämä ei tee sinusta anonyymia verkkosivustojen tai internetpalveluntarjoajan suuntaan, se helpottaa piilottamaan verkossa tekemiäsi asioita muilta tätä laitetta käyttäviltä.</string>
    <string name="private_browsing_common_myths">
       Yleiset myytit yksityisestä selaamisesta
    </string>
    <!-- Delete session button to erase your history in a private session -->
    <string moz:removedIn="96" name="private_browsing_delete_session" tools:ignore="UnusedResources">Poista istunto</string>

    <!-- Private mode shortcut "contextual feature recommendation" (CFR) -->
    <!-- Text for the main message -->
    <string name="cfr_message">Lisää pikakuvake avataksesi yksityisiä välilehtiä aloitusnäytöltä.</string>
    <!-- Text for the positive button -->
    <string name="cfr_pos_button_text">Lisää pikakuvake</string>
    <!-- Text for the negative button -->
    <string name="cfr_neg_button_text">Ei kiitos</string>

    <!-- Open in App "contextual feature recommendation" (CFR) -->
    <!-- Text for the info message. 'Firefox' intentionally hardcoded here.-->
    <string name="open_in_app_cfr_info_message">Voit asettaa Firefoxin avaamaan linkit automaattisesti sovelluksissa.</string>
    <!-- Text for the positive action button -->
    <string name="open_in_app_cfr_positive_button_text">Siirry asetuksiin</string>
    <!-- Text for the negative action button -->
    <string name="open_in_app_cfr_negative_button_text">Hylkää</string>

    <!-- Text for the info dialog when camera permissions have been denied but user tries to access a camera feature. -->
    <string name="camera_permissions_needed_message">Kameran käyttöoikeus vaaditaan. Siirry Androidin asetuksiin, napauta käyttöoikeudet ja napauta salli.</string>
    <!-- Text for the positive action button to go to Android Settings to grant permissions. -->
    <string name="camera_permissions_needed_positive_button_text">Siirry asetuksiin</string>
    <!-- Text for the negative action button to dismiss the dialog. -->
    <string name="camera_permissions_needed_negative_button_text">Hylkää</string>

    <!-- Text for the banner message to tell users about our auto close feature. -->
    <string name="tab_tray_close_tabs_banner_message">Aseta avoimet välilehdet sulkeutumaan automaattisesti, jos niitä ei ole katsottu viimeisen päivän, viikon tai kuukauden aikana.</string>
    <!-- Text for the positive action button to go to Settings for auto close tabs. -->
    <string name="tab_tray_close_tabs_banner_positive_button_text">Näytä valinnat</string>
    <!-- Text for the negative action button to dismiss the Close Tabs Banner. -->
    <string name="tab_tray_close_tabs_banner_negative_button_text">Hylkää</string>

    <!-- Text for the banner message to tell users about our inactive tabs feature. -->
    <string name="tab_tray_inactive_onboarding_message">Välilehdet, joita et ole katsonut kahteen viikkoon, siirretään tänne.</string>
    <!-- Text for the action link to go to Settings for inactive tabs. -->
    <string name="tab_tray_inactive_onboarding_button_text">Sammuta asetuksista</string>

    <!-- Text for title for the auto-close dialog of the inactive tabs. -->
    <string name="tab_tray_inactive_auto_close_title">Suljetaanko automaattisesti kuukauden jälkeen?</string>
    <!-- Text for the body for the auto-close dialog of the inactive tabs. -->
    <string name="tab_tray_inactive_auto_close_body">Firefox voi sulkea välilehdet, joita et ole katsonut viimeisen kuukauden aikana.</string>
    <!-- Content description for close button in the auto-close dialog of the inactive tabs. -->
    <string name="tab_tray_inactive_auto_close_button_content_description">Sulje</string>
    <!-- Text for turn on auto close tabs button in the auto-close dialog of the inactive tabs. -->
<<<<<<< HEAD
    <string name="tab_tray_inactive_turn_on_auto_close_button">Ota automaattinen sulkeminen käyttöön</string>
=======
    <string moz:removedIn="95" name="tab_tray_inactive_turn_on_auto_close_button" tools:ignore="UnusedResources">Ota automaattinen sulkeminen käyttöön</string>

    <!-- Text for turn on auto close tabs button in the auto-close dialog of the inactive tabs. -->
    <string name="tab_tray_inactive_turn_on_auto_close_button_2">Käytä automaattista sulkemista</string>

>>>>>>> 5a685e67

    <!-- Home screen icons - Long press shortcuts -->
    <!-- Shortcut action to open new tab -->
    <string name="home_screen_shortcut_open_new_tab_2">Uusi välilehti</string>
    <!-- Shortcut action to open new private tab -->
    <string name="home_screen_shortcut_open_new_private_tab_2">Uusi yksityinen välilehti</string>

    <!-- Heading for the Top Sites block -->
    <string moz:removedIn="95" name="home_screen_top_sites_heading" tools:ignore="UnusedResources">Ykkössivustot</string>

    <!-- Recent Tabs -->
    <!-- Header text for jumping back into the recent tab in the home screen -->
    <string name="recent_tabs_header">Palaa takaisin</string>
    <!-- Button text for showing all the tabs in the tabs tray -->
    <string name="recent_tabs_show_all">Näytä kaikki</string>

    <!-- Content description for the button which navigates the user to show all recent tabs in the tabs tray. -->
<<<<<<< HEAD
    <string name="recent_tabs_show_all_content_description">Näytä &quot;Kaikki viimeisimmät välilehdet&quot;-painike</string>
=======
    <string name="recent_tabs_show_all_content_description_2">Näytä kaikki viimeisimmät välilehdet -painike</string>
    <!-- Content description for the button which navigates the user to show all recent tabs in the tabs tray. -->
    <string moz:removedIn="97" name="recent_tabs_show_all_content_description2" tools:ignore="UnusedResources">Näytä kaikki viimeisimmät välilehdet</string>
>>>>>>> 5a685e67
    <!-- Title for showing a group item in the 'Jump back in' section of the new tab
        The first parameter is the search term that the user used. (for example: your search for "cat")-->
    <string name="recent_tabs_search_term">Hakusi ehdoilla \&quot;%1$s\&quot;</string>
    <!-- Text for the number of tabs in a group in the 'Jump back in' section of the new tab
<<<<<<< HEAD
        The first parameter is the count for number of sites in the group.  This number will always be more than one. -->
    <string name="recent_tabs_search_term_count">Sivustot: %1$s</string>
=======
    The first parameter is the count for number of sites in the group.  This number will always be more than one. -->
    <string moz:removedIn="96" name="recent_tabs_search_term_count" tools:ignore="UnusedResources">Sivustot: %1$s</string>

    <!-- Text for the number of tabs in a group in the 'Jump back in' section of the new tab
        %d is a placeholder for the number of sites in the group. This number will always be more than one. -->
    <string name="recent_tabs_search_term_count_2">%d sivustoa</string>
>>>>>>> 5a685e67

    <!-- History Metadata -->
    <!-- Header text for a section on the home screen that displays grouped highlights from the
         user's browsing history, such as topics they have researched or explored on the web -->
    <string name="history_metadata_header_2">Äskettäin vierailtu</string>
    <!-- Header text for a section on the home screen that displays grouped highlights from the
         user's browsing history, such as topics they have researched or explored on the web -->
<<<<<<< HEAD
    <string moz:removedIn="94" name="history_metadata_header_2" tools:ignore="UnusedResources">Äskettäin vierailtu</string>
    <!-- Header text for a section on the home screen that displays grouped highlights from the
         user's browsing history, such as topics they have researched or explored on the web -->
    <string name="history_metadata_header_3">Viimeisimmät haut</string>
=======
    <string moz:removedIn="96" name="history_metadata_header_3" tools:ignore="UnusedResources">Viimeisimmät haut</string>
>>>>>>> 5a685e67
    <!-- Text for the menu button to remove a grouped highlight from the user's browsing history
         in the Recently visited section -->
    <string name="recently_visited_menu_item_remove">Poista</string>

    <!-- Content description for the button which navigates the user to show all of their history. -->
<<<<<<< HEAD
    <string name="past_explorations_show_all_content_description">Näytä &quot;Kaikki aiemmat tutkimukset&quot;-painike</string>
=======
    <string name="past_explorations_show_all_content_description_2">Näytä kaikki aiemmat tutkimukset</string>
    <!-- Content description for the button which navigates the user to show all of their history. -->
    <string moz:removedIn="97" name="past_explorations_show_all_content_description" tools:ignore="UnusedResources">Näytä &quot;Kaikki aiemmat tutkimukset&quot;-painike</string>
>>>>>>> 5a685e67

    <!-- Browser Fragment -->
    <!-- Content description (not visible, for screen readers etc.): Navigate to open tabs -->
    <string moz:removedIn="96" name="browser_tabs_button" tools:ignore="UnusedResources">Avoimet välilehdet</string>
    <!-- Content description (not visible, for screen readers etc.): Navigate backward (browsing history) -->
    <string name="browser_menu_back">Taaksepäin</string>
    <!-- Content description (not visible, for screen readers etc.): Navigate forward (browsing history) -->
    <string name="browser_menu_forward">Eteenpäin</string>
    <!-- Content description (not visible, for screen readers etc.): Refresh current website -->
    <string name="browser_menu_refresh">Päivitä</string>
    <!-- Content description (not visible, for screen readers etc.): Stop loading current website -->
    <string name="browser_menu_stop">Pysäytä</string>
    <!-- Content description (not visible, for screen readers etc.): Bookmark the current page -->
    <string moz:removedIn="95" name="browser_menu_bookmark" tools:ignore="UnusedResources">Lisää kirjanmerkki</string>
    <!-- Content description (not visible, for screen readers etc.): Un-bookmark the current page -->
    <string moz:removedIn="96" name="browser_menu_edit_bookmark" tools:ignore="UnusedResources">Muokkaa kirjanmerkkiä</string>
    <!-- Browser menu button that opens the addon manager -->
    <string name="browser_menu_add_ons">Lisäosat</string>
    <!-- Browser menu button that opens the addon extensions manager -->
    <string moz:removedIn="96" name="browser_menu_extensions" tools:ignore="UnusedResources">Laajennukset</string>
    <!-- Text displayed when there are no add-ons to be shown -->
    <string name="no_add_ons">Ei lisäosia täällä</string>
    <!-- Browser menu button that sends a user to help articles -->
    <string name="browser_menu_help">Ohje</string>
    <!-- Browser menu button that sends a to a the what's new article -->
    <string name="browser_menu_whats_new">Mitä uutta</string>
    <!-- Browser menu button that opens the settings menu -->
    <string name="browser_menu_settings">Asetukset</string>
    <!-- Browser menu button that opens a user's library -->
    <string name="browser_menu_library">Kirjasto</string>
    <!-- Browser menu toggle that requests a desktop site -->
    <string name="browser_menu_desktop_site">Työpöytäsivusto</string>
    <!-- Browser menu toggle that adds a shortcut to the site on the device home screen. -->
    <string name="browser_menu_add_to_homescreen">Lisää aloitusnäytölle</string>
    <!-- Browser menu toggle that installs a Progressive Web App shortcut to the site on the device home screen. -->
    <string name="browser_menu_install_on_homescreen">Asenna</string>
    <!-- Menu option on the toolbar that takes you to synced tabs page-->
    <string name="synced_tabs">Synkronoidut välilehdet</string>
    <!-- Content description (not visible, for screen readers etc.) for the Resync tabs button -->
    <string name="resync_button_content_description">Synkronoi uudelleen</string>
    <!-- Browser menu button that opens the find in page menu -->
    <string name="browser_menu_find_in_page">Etsi sivulta</string>
    <!-- Browser menu button that creates a private tab -->
    <string moz:removedIn="96" name="browser_menu_private_tab" tools:ignore="UnusedResources">Yksityinen välilehti</string>
    <!-- Browser menu button that saves the current tab to a collection -->
    <string name="browser_menu_save_to_collection_2">Tallenna kokoelmaan</string>
    <!-- Browser menu button that open a share menu to share the current site -->
    <string name="browser_menu_share">Jaa</string>

    <!-- Share menu title, displayed when a user is sharing their current site -->
    <string moz:removedIn="96" name="menu_share_with" tools:ignore="UnusedResources">Jaa…</string>
    <!-- Browser menu button shown in custom tabs that opens the current tab in Fenix
        The first parameter is the name of the app defined in app_name (for example: Fenix) -->
    <string name="browser_menu_open_in_fenix">Avaa sovelluksessa %1$s</string>

    <!-- Browser menu text shown in custom tabs to indicate this is a Fenix tab
        The first parameter is the name of the app defined in app_name (for example: Fenix) -->
    <string name="browser_menu_powered_by">MAHDOLLISTAJANA %1$s</string>
    <!-- Browser menu text shown in custom tabs to indicate this is a Fenix tab
        The first parameter is the name of the app defined in app_name (for example: Fenix) -->
    <string name="browser_menu_powered_by2">Mahdollistajana %1$s</string>
    <!-- Browser menu button to put the current page in reader mode -->
    <string name="browser_menu_read">Lukunäkymä</string>
    <!-- Browser menu button content description to close reader mode and return the user to the regular browser -->
    <string name="browser_menu_read_close">Sulje lukunäkymä</string>
    <!-- Browser menu button to open the current page in an external app -->
    <string name="browser_menu_open_app_link">Avaa sovelluksessa</string>
    <!-- Browser menu button to configure reader mode appearance e.g. the used font type and size -->
    <string moz:removedIn="96" name="browser_menu_read_appearance" tools:ignore="UnusedResources">Ulkoasu</string>

    <!-- Browser menu button to show reader view appearance controls e.g. the used font type and size -->
    <string name="browser_menu_customize_reader_view">Mukauta lukunäkymää</string>

    <!-- Browser menu label for adding a bookmark -->
    <string name="browser_menu_add">Lisää</string>
    <!-- Browser menu label for editing a bookmark -->
    <string name="browser_menu_edit">Muokkaa</string>

    <!-- Browser menu button that opens the Customize menu -->
    <string name="browser_menu_customize_home">Mukauta kotia</string>
    <!-- Button shown on the home page that opens the Customize home settings -->
    <string name="browser_menu_customize_home_1">Mukauta kotisivua</string>
    <!-- Browser Toolbar -->
    <!-- Content description for the Home screen button on the browser toolbar -->
    <string name="browser_toolbar_home">Aloitusnäkymä</string>

    <!-- Error message to show when the user tries to access a scheme not
        handled by the app (Ex: blob, tel etc) -->
    <string moz:removedIn="96" name="unknown_scheme_error_message" tools:ignore="UnusedResources">Yhteyden muodostaminen epäonnistui. URL-skeeman tunnistaminen ei onnistu.</string>

    <!-- Locale Settings Fragment -->
    <!-- Content description for tick mark on selected language -->
    <string name="a11y_selected_locale_content_description">Valittu kieli</string>
    <!-- Content description for search icon -->
    <string moz:removedIn="96" name="a11y_search_icon_content_description" tools:ignore="UnusedResources">Haku</string>
    <!-- Text for default locale item -->
    <string name="default_locale_text">Seuraa laitteen kieltä</string>
    <!-- Placeholder text shown in the search bar before a user enters text -->
    <string name="locale_search_hint">Hakukieli</string>

    <!-- Search Fragment -->
    <!-- Button in the search view that lets a user search by scanning a QR code -->
    <string name="search_scan_button">Skannaa</string>
    <!-- Button in the search view that lets a user change their search engine -->
    <string name="search_engine_button">Hakukone</string>
    <!-- Button in the search view when shortcuts are displayed that takes a user to the search engine settings -->
    <string name="search_shortcuts_engine_settings">Hakukoneasetukset</string>
    <!-- Header displayed when selecting a shortcut search engine -->
    <string moz:removedIn="96" name="search_engines_search_with" tools:ignore="UnusedResources">Tällä kertaa käytä hakuun:</string>
    <!-- Button in the search view that lets a user navigate to the site in their clipboard -->
    <string name="awesomebar_clipboard_title">Täytä linkki leikepöydältä</string>

    <!-- Button in the search suggestions onboarding that allows search suggestions in private sessions -->
    <string name="search_suggestions_onboarding_allow_button">Salli</string>
    <!-- Button in the search suggestions onboarding that does not allow search suggestions in private sessions -->
    <string name="search_suggestions_onboarding_do_not_allow_button">Älä salli</string>
    <!-- Search suggestion onboarding hint title text -->
    <string name="search_suggestions_onboarding_title">Sallitaanko hakuehdotukset yksityisissä istunnoissa?</string>
    <!-- Search suggestion onboarding hint description text, first parameter is the name of the app defined in app_name (for example: Fenix)-->
    <string name="search_suggestions_onboarding_text">%s jakaa kaiken osoitepalkkiin kirjoittamasi asettamallesi oletushakukoneelle.</string>
    <!-- Search suggestion onboarding hint Learn more link text -->
    <string name="search_suggestions_onboarding_learn_more_link">Lue lisää</string>

    <!-- Search engine suggestion title text. The first parameter is the name of teh suggested engine-->
    <string name="search_engine_suggestions_title">Hae hakukoneella %s</string>
    <!-- Search engine suggestion description text -->
    <string name="search_engine_suggestions_description">Hae suoraan osoitepalkista</string>

    <!-- Home onboarding -->
    <!-- Onboarding home screen dialog title text. Firefox is intentionally hardcoded. -->
    <string name="onboarding_home_screen_title_2">Mitä uutta Firefoxissa</string>
    <!-- Onboarding home screen dialog description text. -->
    <string name="onboarding_home_screen_description_2">Nyt on aiempaa helpompaa jatkaa siitä, mihin jäit.</string>
    <!-- Onboarding home screen dialog title text for the home section. Firefox is intentionally hardcoded. -->
    <string name="onboarding_home_screen_section_home_title_2">Personoitu Firefox-kotisivu</string>
    <!-- Onboarding home screen dialog description text for the home section. -->
    <string name="onboarding_home_screen_section_home_description_2">Siirry avoimiin välilehtiisi, kirjanmerkkeihisi ja selaushistoriaasi.</string>
    <!-- Onboarding home screen dialog description text for the tab tray section. -->
    <string name="onboarding_home_screen_section_cleaner_tab_tray_title_2">Siistit, järjestetyt välilehdet</string>
    <!-- Onboarding home screen dialog description text for the tab tray section. -->
    <string name="onboarding_home_screen_section_cleaner_tab_tray_description_2">Estä välilehtien sotku parannetulla asettelulla ja automaattisesti sulkeutuvilla välilehdillä.</string>
    <!-- Onboarding home screen dialog description text for the history section. -->
    <string name="onboarding_home_screen_section_useful_history_title_2">Viimeisimmät haut</string>
    <!-- Onboarding home screen dialog description text for the history section. -->
    <string name="onboarding_home_screen_section_useful_history_description_2">Palaa viimeisimpiin hakuihin etusivultasi ja välilehdiltäsi.</string>

    <!-- Onboarding home screen popup dialog, shown on top of the Jump back in section. Firefox is intentionally hardcoded. -->
    <string name="onboarding_home_screen_jump_back_contextual_hint" tools:ignore="UnusedResources">Sinulle mukautetun Firefox-kotisivun avulla on helpompi jatkaa siitä, mihin jäit. Löydä viimeisimmät välilehdet, kirjanmerkit ja hakutulokset.</string>

    <!-- Search Widget -->
    <!-- Content description for searching with a widget. Firefox is intentionally hardcoded.-->
    <string name="search_widget_content_description">Avaa uusi Firefox-välilehti</string>
    <!-- Text preview for smaller sized widgets -->
    <string name="search_widget_text_short">Hae</string>
    <!-- Text preview for larger sized widgets -->
    <string name="search_widget_text_long">Hae verkosta</string>

    <!-- Content description (not visible, for screen readers etc.): Voice search -->
    <string name="search_widget_voice">Äänihaku</string>

    <!-- Preferences -->
    <!-- Title for the settings page-->
    <string name="settings">Asetukset</string>
    <!-- Preference category for basic settings -->
    <string moz:removedIn="96" name="preferences_category_basics" tools:ignore="UnusedResources">Perusasetukset</string>
    <!-- Preference category for general settings -->
    <string name="preferences_category_general">Yleiset</string>
    <!-- Preference category for all links about Fenix -->
    <string name="preferences_category_about">Tietoja</string>
    <!-- Preference for settings related to changing the default search engine -->
    <string name="preferences_default_search_engine">Oletushakukone</string>
    <!-- Preference for settings related to Search -->
    <string name="preferences_search">Haku</string>
    <!-- Preference for settings related to Search address bar -->
    <string name="preferences_search_address_bar">Osoitepalkki</string>
    <!-- Preference linking to help about Fenix -->
    <string moz:removedIn="96" name="preferences_help" tools:ignore="UnusedResources">Ohje</string>
    <!-- Preference link to rating Fenix on the Play Store -->
    <string name="preferences_rate">Arvostele Google Playssa</string>
    <!-- Preference for giving feedback about Fenix -->
    <string moz:removedIn="96" name="preferences_feedback" tools:ignore="UnusedResources">Anna palautetta</string>
    <!-- Preference linking to about page for Fenix
        The first parameter is the name of the app defined in app_name (for example: Fenix) -->
    <string name="preferences_about">Tietoja: %1$s</string>
    <!-- Preference linking to the your rights SUMO page -->
    <string moz:removedIn="96" name="preferences_your_rights" tools:ignore="UnusedResources">Oikeutesi</string>


    <!-- Preference for settings related to saved passwords -->
    <string moz:removedIn="96" name="preferences_passwords" tools:ignore="UnusedResources">Salasanat</string>
    <!-- Preference for settings related to saved credit cards and addresses -->
    <string moz:removedIn="96" name="preferences_credit_cards_addresses" tools:ignore="UnusedResources">Luottokortit ja osoitteet</string>
    <!-- Preference for settings related to changing the default browser -->
    <string name="preferences_set_as_default_browser">Aseta oletusselaimeksi</string>
    <!-- Preference category for advanced settings -->
    <string name="preferences_category_advanced">Lisäasetukset</string>
    <!-- Preference category for privacy settings -->
    <string moz:removedIn="96" name="preferences_category_privacy" tools:ignore="UnusedResources">Yksityisyys</string>
    <!-- Preference category for privacy and security settings -->
    <string name="preferences_category_privacy_security">Tietosuoja ja turvallisuus</string>
    <!-- Preference for advanced site permissions -->
    <string name="preferences_site_permissions">Sivustojen käyttöoikeudet</string>
    <!-- Preference for private browsing options -->
    <string name="preferences_private_browsing_options">Yksityinen selaus</string>
    <!-- Preference for opening links in a private tab-->
    <string name="preferences_open_links_in_a_private_tab">Avaa linkit yksityisessä välilehdessä</string>
    <!-- Preference for allowing screenshots to be taken while in a private tab-->
    <string name="preferences_allow_screenshots_in_private_mode">Salli kuvakaappaukset yksityisen selauksen tilassa</string>
    <!-- Will inform the user of the risk of activating Allow screenshots in private browsing option -->
    <string name="preferences_screenshots_in_private_mode_disclaimer">Jos sallittu, yksityiset välilehdet ovat näkyvissä kun useita sovelluksia on avoinna</string>
    <!-- Preference for adding private browsing shortcut -->
    <string name="preferences_add_private_browsing_shortcut">Lisää yksityisen selauksen pikakuvake</string>
    <!-- Preference for accessibility -->
    <string name="preferences_accessibility">Saavutettavuus</string>
    <!-- Preference to override the Firefox Account server -->
    <string name="preferences_override_fxa_server">Mukautettu Firefox-tilin palvelin</string>
    <!-- Preference to override the Sync token server -->
    <string name="preferences_override_sync_tokenserver">Mukautettu synkronointipalvelin</string>
    <!-- Toast shown after updating the FxA/Sync server override preferences -->
    <string name="toast_override_fxa_sync_server_done">Firefox-tilin tai synkronoinnin palvelinta muutettu. Lopetetaan sovellus, jotta muutokset tulevat voimaan…</string>
    <!-- Preference category for account information -->
    <string name="preferences_category_account">Tili</string>
    <!-- Preference shown on banner to sign into account -->
    <string moz:removedIn="96" name="preferences_sign_in" tools:ignore="UnusedResources">Kirjaudu sisään</string>
    <!-- Preference for changing where the toolbar is positioned -->
    <string name="preferences_toolbar">Työkalupalkki</string>
    <!-- Preference for changing default theme to dark or light mode -->
    <string name="preferences_theme">Teema</string>
    <!-- Preference for customizing the home screen -->
<<<<<<< HEAD
    <string moz:removedIn="94" name="preferences_home" tools:ignore="UnusedResources">Koti</string>
    <!-- Preference for customizing the home screen -->
=======
>>>>>>> 5a685e67
    <string name="preferences_home_2">Kotisivu</string>
    <!-- Preference for gestures based actions -->
    <string name="preferences_gestures">Eleet</string>
    <!-- Preference for settings related to visual options -->
    <string name="preferences_customize">Mukauta</string>
    <!-- Preference description for banner about signing in -->
    <string name="preferences_sign_in_description">Synkronoi kirjanmerkit, historia ja paljon muuta Firefox-tilillä</string>
    <!-- Preference shown instead of account display name while account profile information isn't available yet. -->
    <string name="preferences_account_default_name">Firefox-tili</string>
    <!-- Preference text for account title when there was an error syncing FxA -->
    <string name="preferences_account_sync_error">Yhdistä uudelleen jatkaaksesi synkronointia</string>
    <!-- Preference for language -->
    <string name="preferences_language">Kieli</string>
    <!-- Preference for data choices -->
    <string name="preferences_data_choices">Tietovalinnat</string>
    <!-- Preference for data collection -->
    <string name="preferences_data_collection">Tietojen keruu</string>
    <!-- Preference linking to the privacy notice -->
    <string moz:removedIn="96" name="preferences_privacy_link" tools:ignore="UnusedResources">Yksityisyyskäytäntö</string>
    <!-- Preference category for developer tools -->
    <string moz:removedIn="96" name="developer_tools_category" tools:ignore="UnusedResources">Kehittäjätyökalut</string>
    <!-- Preference for developers -->
    <string name="preferences_remote_debugging">Etävianjäljitys USB:n kautta</string>
    <!-- Preference title for switch preference to show search engines -->
    <string name="preferences_show_search_engines">Näytä hakukoneet</string>
    <!-- Preference title for switch preference to show search suggestions -->
    <string name="preferences_show_search_suggestions">Näytä hakuehdotukset</string>
    <!-- Preference title for switch preference to show voice search button -->
    <string name="preferences_show_voice_search">Näytä äänihaku</string>
    <!-- Preference title for switch preference to show search suggestions also in private mode -->
    <string name="preferences_show_search_suggestions_in_private">Näytä yksityisissä istunnoissa</string>
    <!-- Preference title for switch preference to show a clipboard suggestion when searching -->
    <string name="preferences_show_clipboard_suggestions">Näytä leikepöydän ehdotukset</string>
    <!-- Preference title for switch preference to suggest browsing history when searching -->
    <string name="preferences_search_browsing_history">Etsi selaushistoriasta</string>
    <!-- Preference title for switch preference to suggest bookmarks when searching -->
    <string name="preferences_search_bookmarks">Etsi kirjanmerkeistä</string>
    <!-- Preference title for switch preference to suggest synced tabs when searching -->
    <string name="preferences_search_synced_tabs">Etsi synkronoiduista välilehdistä</string>
    <!-- Preference for account settings -->
    <string name="preferences_account_settings">Tilin asetukset</string>

    <!-- Preference for enabling url autocomplete-->
    <string name="preferences_enable_autocomplete_urls">Täydennä osoitteet automaattisesti</string>
    <!-- Preference for open links in third party apps -->
    <string name="preferences_open_links_in_apps">Avaa linkit sovelluksissa</string>

    <!-- Preference for open download with an external download manager app -->
    <string name="preferences_external_download_manager">Erillinen latausten hallinta</string>
    <!-- Preference for add_ons -->
    <string name="preferences_addons">Lisäosat</string>

    <!-- Preference for notifications -->
    <string name="preferences_notifications">Ilmoitukset</string>

    <!-- Add-on Preferences -->
    <!-- Preference to customize the configured AMO (addons.mozilla.org) collection -->
    <string name="preferences_customize_amo_collection">Mukautettu lisäosakokoelma</string>
    <!-- Button caption to confirm the add-on collection configuration -->
    <string name="customize_addon_collection_ok">OK</string>
    <!-- Button caption to abort the add-on collection configuration -->
    <string name="customize_addon_collection_cancel">Peruuta</string>
    <!-- Hint displayed on input field for custom collection name -->
    <string name="customize_addon_collection_hint">Kokoelman nimi</string>
    <!-- Hint displayed on input field for custom collection user ID-->
    <string name="customize_addon_collection_user_hint">Kokoelman omistaja (käyttäjätunniste)</string>
    <!-- Toast shown after confirming the custom add-on collection configuration -->
    <string name="toast_customize_addon_collection_done">Lisäosakokoelmaa muokattu. Lopetetaan sovellus, jotta muutokset tulevat voimaan…</string>

    <!-- Customize Home -->
    <!-- Header text for jumping back into the recent tab in customize the home screen -->
    <string name="customize_toggle_jump_back_in">Palaa takaisin</string>
    <!-- Title for the customize home screen section with recently saved bookmarks. -->
<<<<<<< HEAD
    <string moz:removedIn="94" name="customize_toggle_recently_saved_bookmarks" tools:ignore="UnusedResources">Äskettäin tallennettu</string>
    <!-- Title for the customize home screen section with recently saved bookmarks. -->
    <string moz:removedIn="94" name="customize_toggle_recently_bookmarked" tools:ignore="UnusedResources">Viimeksi kirjanmerkityt</string>
    <!-- Title for the customize home screen section with recently saved bookmarks. -->
    <string name="customize_toggle_recent_bookmarks">Viimeisimmät kirjanmerkit</string>
    <!-- Title for the customize home screen section with recently visited. Recently visited is
    a section where users see a list of tabs that they have visited in the past few days -->
    <string moz:removedIn="94" name="customize_toggle_recently_visited" tools:ignore="UnusedResources">Äskettäin vierailtu</string>
    <!-- Title for the customize home screen settings section for recent searches. Recent searches
     is a section where users see a list of groups of tabs that they have visited in the past few days -->
    <string name="customize_toggle_recent_searches">Viimeisimmät haut</string>
=======
    <string name="customize_toggle_recent_bookmarks">Viimeisimmät kirjanmerkit</string>
    <!-- Title for the customize home screen section with recently visited. Recently visited is
    a section where users see a list of tabs that they have visited in the past few days -->
    <string name="customize_toggle_recently_visited">Äskettäin vierailtu</string>
    <!-- Title for the customize home screen settings section for recent searches. Recent searches
     is a section where users see a list of groups of tabs that they have visited in the past few days -->
    <string moz:removedIn="96" name="customize_toggle_recent_searches" tools:ignore="UnusedResources">Viimeisimmät haut</string>
>>>>>>> 5a685e67
    <!-- Title for the customize home screen section with Pocket. -->
    <string name="customize_toggle_pocket">Pocket</string>

    <!-- Add-on Installation from AMO-->
    <!-- Error displayed when user attempts to install an add-on from AMO (addons.mozilla.org) that is not supported -->
    <string name="addon_not_supported_error">Lisäosa ei ole tuettu</string>
    <!-- Error displayed when user attempts to install an add-on from AMO (addons.mozilla.org) that is already installed -->
    <string name="addon_already_installed">Lisäosa on jo asennettu</string>

    <!-- Account Preferences -->
    <!-- Preference for triggering sync -->
    <string name="preferences_sync_now">Synkronoi nyt</string>
    <!-- Preference category for sync -->
    <string name="preferences_sync_category">Valitse mitä synkronoidaan</string>
    <!-- Preference for syncing history -->
    <string name="preferences_sync_history">Historia</string>
    <!-- Preference for syncing bookmarks -->
    <string name="preferences_sync_bookmarks">Kirjanmerkit</string>
    <!-- Preference for syncing logins -->
    <string name="preferences_sync_logins">Kirjautumistiedot</string>
    <!-- Preference for syncing tabs -->
    <string name="preferences_sync_tabs_2">Avoimet välilehdet</string>
    <!-- Preference for signing out -->
    <string name="preferences_sign_out">Kirjaudu ulos</string>
    <!-- Preference displays and allows changing current FxA device name -->
    <string name="preferences_sync_device_name">Laitteen nimi</string>
    <!-- Text shown when user enters empty device name -->
    <string name="empty_device_name_error">Laitteen nimi ei voi olla tyhjä.</string>
    <!-- Label indicating that sync is in progress -->
    <string name="sync_syncing_in_progress">Synkronoidaan…</string>
    <!-- Label summary indicating that sync failed. The first parameter is the date stamp showing last time it succeeded -->
    <string name="sync_failed_summary">Synkronointi epäonnistui. Viimeisin onnistuminen: %s</string>
    <!-- Label summary showing never synced -->
    <string name="sync_failed_never_synced_summary">Synkronointi epäonnistui. Viimeksi synkronoitu: ei koskaan</string>
    <!-- Label summary the date we last synced. The first parameter is date stamp showing last time synced -->
    <string name="sync_last_synced_summary">Viimeksi synkronoitu: %s</string>
    <!-- Label summary showing never synced -->
    <string name="sync_never_synced_summary">Viimeksi synkronoitu: ei koskaan</string>

    <!-- Text for displaying the default device name.
        The first parameter is the application name, the second is the device manufacturer name
        and the third is the device model. -->
    <string name="default_device_name_2">%1$s laitteella %2$s %3$s</string>

    <!-- Preference for syncing credit cards -->
    <string name="preferences_sync_credit_cards">Luottokortit</string>
    <!-- Preference for syncing addresses -->
    <string name="preferences_sync_address">Osoitteet</string>

    <!-- Send Tab -->
    <!-- Name of the "receive tabs" notification channel. Displayed in the "App notifications" system settings for the app -->
    <string name="fxa_received_tab_channel_name">Vastaanotetut välilehdet</string>
    <!-- Description of the "receive tabs" notification channel. Displayed in the "App notifications" system settings for the app -->
    <string name="fxa_received_tab_channel_description">Ilmoitukset muista Firefox-laitteista vastaanotetuista välilehdistä.</string>
    <!--  The body for these is the URL of the tab received  -->
    <string name="fxa_tab_received_notification_name">Välilehti vastaanotettu</string>
    <!-- When multiple tabs have been received -->
    <string moz:removedIn="96" name="fxa_tabs_received_notification_name" tools:ignore="UnusedResources">Välilehtiä vastaanotettu</string>
    <!-- %s is the device name -->
    <string name="fxa_tab_received_from_notification_name">Välilehti laitteesta %s</string>

    <!-- Advanced Preferences -->
    <!-- Preference for tracking protection settings -->
    <string moz:removedIn="96" name="preferences_tracking_protection_settings" tools:ignore="UnusedResources">Seurannan suojaus</string>
    <!-- Preference switch for tracking protection -->
    <string moz:removedIn="96" name="preferences_tracking_protection" tools:ignore="UnusedResources">Seurannan suojaus</string>
    <!-- Preference switch description for tracking protection -->
    <string moz:removedIn="96" name="preferences_tracking_protection_description" tools:ignore="UnusedResources">Estä sisältö ja komentosarjat, jotka seuraavat sinua verkossa</string>
    <!-- Preference for tracking protection exceptions -->
    <string name="preferences_tracking_protection_exceptions">Poikkeukset</string>

    <!-- Preference description for tracking protection exceptions -->
    <string moz:removedIn="96" name="preferences_tracking_protection_exceptions_description" tools:ignore="UnusedResources">Seurannan suojaus on pois käytöstä seuraaville sivustoille</string>
    <!-- Button in Exceptions Preference to turn on tracking protection for all sites (remove all exceptions) -->
    <string name="preferences_tracking_protection_exceptions_turn_on_for_all">Ota käyttöön kaikille sivustoille</string>

    <!-- Text displayed when there are no exceptions -->
    <string name="exceptions_empty_message_description">Poikkeukset mahdollistavat seurannan suojauksen poistamisen valittujen sivustojen kohdalla.</string>
    <!-- Text displayed when there are no exceptions, with learn more link that brings users to a tracking protection SUMO page -->
    <string name="exceptions_empty_message_learn_more_link">Lue lisää</string>

    <!-- Preference switch for Telemetry -->
    <string moz:removedIn="96" name="preferences_telemetry" tools:ignore="UnusedResources">Telemetria</string>
    <!-- Preference switch for usage and technical data collection -->
    <string name="preference_usage_data">Käyttö- ja tekniset tiedot</string>
    <!-- Preference description for usage and technical data collection -->
    <string name="preferences_usage_data_description">Jakaa selaimen suorituskykyyn, käyttöön, laitteistoon ja mukauttamiseen liittyviä tietoja Mozillan kanssa, jotta %1$sia voidaan parantaa</string>
    <!-- Preference switch for marketing data collection -->
    <string name="preferences_marketing_data">Markkinointitiedot</string>
    <!-- Preference description for marketing data collection, parameter is the app name (e.g. Firefox) -->
    <string moz:removedIn="96" name="preferences_marketing_data_description" tools:ignore="UnusedResources">Jakaa tietoa %1$sissa käyttämistäsi ominaisuuksista mobiilimarkkinointia meille toteuttavan Leanplumin kanssa.</string>
    <!-- Preference description for marketing data collection -->
    <string name="preferences_marketing_data_description2">Jakaa perustiedot käytöstä mobiilimarkkinointitoimittajamme Adjustin kanssa</string>
    <!-- Title for studies preferences -->
    <string name="preference_experiments_2">Tutkimukset</string>
    <!-- Summary for studies preferences -->
    <string name="preference_experiments_summary_2">Salli Mozillan asentaa ja suorittaa tutkimuksia</string>
    <!-- Title for experiments preferences -->
    <string moz:removedIn="96" name="preference_experiments" tools:ignore="UnusedResources">Kokeilut</string>
    <!-- Summary for experiments preferences -->
    <string moz:removedIn="96" name="preference_experiments_summary" tools:ignore="UnusedResources">Sallii Mozillan tehdä asennuksia ja kerätä tietoja kokeellisten ominaisuuksien osalta</string>
    <!-- Preference switch for crash reporter -->
    <string moz:removedIn="96" name="preferences_crash_reporter" tools:ignore="UnusedResources">Kaatumisilmoitin</string>
    <!-- Preference switch for Mozilla location service -->
    <string moz:removedIn="96" name="preferences_mozilla_location_service" tools:ignore="UnusedResources">Mozillan sijaintipalvelu</string>

    <!-- Preference switch for app health report. The first parameter is the name of the application (For example: Fenix) -->
    <string moz:removedIn="96" name="preferences_fenix_health_report" tools:ignore="UnusedResources">%s-terveysraportti</string>

    <!-- Turn On Sync Preferences -->
    <!-- Header of the Turn on Sync preference view -->
    <string name="preferences_sync">Ota Sync käyttöön</string>
    <!-- Preference for pairing -->
    <string moz:removedIn="95" name="preferences_sync_pair" tools:ignore="UnusedResources">Skannaa parituskoodi Firefoxin työpöytäversiossa</string>
    <!-- Preference for account login -->
    <string moz:removedIn="96" name="preferences_sync_sign_in" tools:ignore="UnusedResources">Kirjaudu sisään</string>
    <!-- Preference for reconnecting to FxA sync -->
    <string name="preferences_sync_sign_in_to_reconnect">Kirjaudu yhdistääksesi uudelleen</string>
    <!-- Preference for removing FxA account -->
    <string name="preferences_sync_remove_account">Poista tili</string>

    <!-- Pairing Feature strings -->
    <!-- Instructions on how to access pairing -->
    <string name="pair_instructions_2"><![CDATA[Skannaa sivulla <b>firefox.com/pair</b> näkyvä QR-koodi]]></string>
    <!-- Button to open camera for pairing -->
    <string moz:removedIn="96" name="pair_open_camera" tools:ignore="UnusedResources">Avaa kamera</string>
    <!-- Button to cancel pairing -->
    <string moz:removedIn="96" name="pair_cancel" tools:ignore="UnusedResources">Peruuta</string>

    <!-- Toolbar Preferences -->
    <!-- Preference for using top toolbar -->
    <string name="preference_top_toolbar">Ylhäällä</string>
    <!-- Preference for using bottom toolbar -->
    <string name="preference_bottom_toolbar">Alhaalla</string>

    <!-- Theme Preferences -->
    <!-- Preference for using light theme -->
    <string name="preference_light_theme">Vaalea</string>
    <!-- Preference for using dark theme -->
    <string name="preference_dark_theme">Tumma</string>
    <!-- Preference for using using dark or light theme automatically set by battery -->
    <string name="preference_auto_battery_theme">Asetettu virransäästön toimesta</string>
    <!-- Preference for using following device theme -->
    <string name="preference_follow_device_theme">Seuraa laitteen teemaa</string>

    <!-- Gestures Preferences-->
    <!-- Preferences for using pull to refresh in a webpage -->
    <string name="preference_gestures_website_pull_to_refresh">Vedä päivittääksesi</string>
    <!-- Preference for using the dynamic toolbar -->
    <string name="preference_gestures_dynamic_toolbar">Vieritä piilottaaksesi työkalurivin</string>

    <!-- Preference for switching tabs by swiping horizontally on the toolbar -->
    <string name="preference_gestures_swipe_toolbar_switch_tabs">Pyyhkäise työkaluriviä sivuttain vaihtaaksesi välilehtiä</string>
    <!-- Preference for showing the opened tabs by swiping up on the toolbar-->
    <string name="preference_gestures_swipe_toolbar_show_tabs">Pyyhkäise työkaluriviä ylös avataksesi välilehdet</string>

    <!-- Library -->
    <!-- Option in Library to open Sessions page -->
    <string moz:removedIn="96" name="library_sessions" tools:ignore="UnusedResources">Istunnot</string>
    <!-- Option in Library to open Screenshots page -->
    <string moz:removedIn="96" name="library_screenshots" tools:ignore="UnusedResources">Kuvakaappaukset</string>
    <!-- Option in Library to open Downloads page -->
    <string name="library_downloads">Lataukset</string>
    <!-- Option in library to open Bookmarks page -->
    <string name="library_bookmarks">Kirjanmerkit</string>
    <!-- Option in library to open Desktop Bookmarks root page -->
    <string name="library_desktop_bookmarks_root">Työpöydän kirjanmerkit</string>
    <!-- Option in library to open Desktop Bookmarks "menu" page -->
    <string name="library_desktop_bookmarks_menu">Kirjanmerkkivalikko</string>
    <!-- Option in library to open Desktop Bookmarks "toolbar" page -->
    <string name="library_desktop_bookmarks_toolbar">Kirjanmerkkipalkki</string>
    <!-- Option in library to open Desktop Bookmarks "unfiled" page -->
    <string name="library_desktop_bookmarks_unfiled">Muut kirjanmerkit</string>
    <!-- Option in Library to open History page -->
    <string name="library_history">Historia</string>
    <!-- Option in Library to open a new tab -->
    <string name="library_new_tab">Uusi välilehti</string>
    <!-- Option in Library to find text in page -->
    <string moz:removedIn="96" name="library_find_in_page" tools:ignore="UnusedResources">Etsi sivulta</string>
    <!-- Option in Library to open Reading List -->
    <string moz:removedIn="96" name="library_reading_list" tools:ignore="UnusedResources">Lukulista</string>
    <!-- Menu Item Label for Search in Library -->
    <string moz:removedIn="96" name="library_search" tools:ignore="UnusedResources">Etsi</string>
    <!-- Settings Page Title -->
    <string name="settings_title">Asetukset</string>
    <!-- Content description (not visible, for screen readers etc.): "Menu icon for items on a history item" -->
    <string moz:removedIn="96" name="content_description_history_menu" tools:ignore="UnusedResources">Historiatietue valikossa</string>
    <!-- Content description (not visible, for screen readers etc.): "Close button for library settings" -->
    <string name="content_description_close_button">Sulje</string>

    <!-- Text to show users they have one site in the history group section of the History fragment.
    %d is a placeholder for the number of sites in the group. -->
    <string name="history_search_group_site">%d sivusto</string>
    <!-- Text to show users they have multiple sites in the history group section of the History fragment.
    %d is a placeholder for the number of sites in the group. -->
    <string name="history_search_group_sites">%d sivustoa</string>

    <!-- Option in library for Recently Closed Tabs -->
    <string name="library_recently_closed_tabs">Viimeksi suljetut välilehdet</string>
    <!-- Option in library to open Recently Closed Tabs page -->
    <string name="recently_closed_show_full_history">Näytä koko sivuhistoria</string>
    <!-- Text to show users they have multiple tabs saved in the Recently Closed Tabs section of history.
    %d is a placeholder for the number of tabs selected. -->
    <string name="recently_closed_tabs">%d välilehteä</string>
    <!-- Text to show users they have one tab saved in the Recently Closed Tabs section of history.
    %d is a placeholder for the number of tabs selected. -->
    <string name="recently_closed_tab">%d välilehti</string>
    <!-- Recently closed tabs screen message when there are no recently closed tabs -->
    <string name="recently_closed_empty_message">Ei viimeksi suljettuja välilehtiä</string>

    <!-- Tab Management -->
    <!-- Title of preference for tabs management -->
    <string name="preferences_tabs">Välilehdet</string>
    <!-- Title of preference that allows a user to specify the tab view -->
    <string name="preferences_tab_view">Välilehtinäkymä</string>
    <!-- Option for a list tab view -->
    <string name="tab_view_list">Lista</string>
    <!-- Option for a grid tab view -->
    <string name="tab_view_grid">Ruudukko</string>
    <!-- Option for search term tab groups -->
    <string name="tab_view_search_term_tab_groups">Hakuryhmät</string>
    <!-- Summary text for search term tab groups -->
    <string name="tab_view_search_term_tab_groups_summary">Ryhmitä toisiinsa liittyvät sivustot yhteen</string>
    <!-- Title of preference that allows a user to auto close tabs after a specified amount of time -->
    <string name="preferences_close_tabs">Sulje välilehdet</string>
    <!-- Option for auto closing tabs that will never auto close tabs, always allows user to manually close tabs -->
    <string name="close_tabs_manually">Manuaalisesti</string>
    <!-- Option for auto closing tabs that will auto close tabs after one day -->
    <string name="close_tabs_after_one_day">Yhden päivän jälkeen</string>
    <!-- Option for auto closing tabs that will auto close tabs after one week -->
    <string name="close_tabs_after_one_week">Yhden viikon jälkeen</string>

    <!-- Option for auto closing tabs that will auto close tabs after one month -->
    <string name="close_tabs_after_one_month">Yhden kuukauden jälkeen</string>

    <!-- Title of preference that allows a user to specify the auto-close settings for open tabs -->
    <string name="preference_auto_close_tabs" tools:ignore="UnusedResources">Sulje automaattisesti avoimet välilehdet</string>

    <!-- Opening screen -->
<<<<<<< HEAD
    <!-- Title of a preference that allows a user to indicate after a specified amount of time when the app should start on the home screen -->
    <string moz:removedIn="94" name="preferences_start_on_home" tools:ignore="UnusedResources">Käynnistä aloitusnäkymästä</string>
    <!-- Title of a preference that allows a user to choose what screen to show after opening the app -->
    <string name="preferences_opening_screen">Avautuva näkymä</string>
    <!-- Option for starting on the home screen after after four hours or inactivity -->
    <string moz:removedIn="94" name="start_on_home_after_four_hours" tools:ignore="UnusedResources">Neljän tunnin jälkeen</string>
    <!-- Option for always opening the homepage when re-opening the app -->
    <string name="opening_screen_homepage">Kotisivu</string>
    <!-- Option for always starting on the home screen -->
    <string moz:removedIn="94" name="start_on_home_always" tools:ignore="UnusedResources">Aina</string>
    <!-- Option for always opening the user's last-open tab when re-opening the app -->
    <string name="opening_screen_last_tab">Viimeisin välilehti</string>
    <!-- Option for never starting on the home screen -->
    <string moz:removedIn="94" name="start_on_home_never" tools:ignore="UnusedResources">Ei koskaan</string>
=======
    <!-- Title of a preference that allows a user to choose what screen to show after opening the app -->
    <string name="preferences_opening_screen">Avautuva näkymä</string>
    <!-- Option for always opening the homepage when re-opening the app -->
    <string name="opening_screen_homepage">Kotisivu</string>
    <!-- Option for always opening the user's last-open tab when re-opening the app -->
    <string name="opening_screen_last_tab">Viimeisin välilehti</string>
>>>>>>> 5a685e67
    <!-- Option for always opening the homepage when re-opening the app after four hours of inactivity -->
    <string name="opening_screen_after_four_hours_of_inactivity">Kotisivu neljän tunnin käyttämättömyyden jälkeen</string>
    <!-- Summary for tabs preference when auto closing tabs setting is set to manual close-->
    <string name="close_tabs_manually_summary">Sulje manuaalisesti</string>
    <!-- Summary for tabs preference when auto closing tabs setting is set to auto close tabs after one day-->
    <string name="close_tabs_after_one_day_summary">Sulje päivän kuluttua</string>
    <!-- Summary for tabs preference when auto closing tabs setting is set to auto close tabs after one week-->
    <string name="close_tabs_after_one_week_summary">Sulje viikon kuluttua</string>
    <!-- Summary for tabs preference when auto closing tabs setting is set to auto close tabs after one month-->
    <string name="close_tabs_after_one_month_summary">Sulje kuukauden kuluttua</string>

    <!-- Inactive tabs -->
    <!-- Category header of a preference that allows a user to enable or disable the inactive tabs feature -->
    <string name="preferences_inactive_tabs">Siirrä vanhat välilehdet passiivisiksi</string>
    <!-- Title of inactive tabs preference -->
    <string name="preferences_inactive_tabs_title">Välilehdet, joita et ole katsonut kahteen viikkoon, siirretään passiivisten osioon.</string>

    <!-- Studies -->
    <!-- Title of the remove studies button -->
    <string name="studies_remove">Poista</string>
    <!-- Title of the active section on the studies list -->
    <string name="studies_active">Käynnissä</string>
    <!-- Description for studies, it indicates why Firefox use studies -->
    <string name="studies_description">Firefox saattaa asentaa ja suorittaa tutkimuksia silloin tällöin.</string>
    <!-- Learn more link for studies, links to an article for more information about studies. -->
    <string name="studies_learn_more">Lue lisää</string>

    <!-- Dialog message shown after removing a study -->
    <string name="studies_restart_app">Tämä sovellus sulkeutuu, jotta muutokset tulevat käyttöön</string>
    <!-- Dialog button to confirm the removing a study. -->
    <string name="studies_restart_dialog_ok">OK</string>
    <!-- Dialog button text for canceling removing a study. -->
    <string name="studies_restart_dialog_cancel">Peruuta</string>

    <!-- Toast shown after turning on/off studies preferences -->
    <string name="studies_toast_quit_application" tools:ignore="UnusedResources">Lopetetaan sovellus, jotta muutokset tulevat voimaan…</string>

    <!-- Sessions -->
    <!-- Title for the list of tabs -->
    <string name="tab_header_label">Avoimet välilehdet</string>
    <!-- Title for the list of tabs in the current private session -->
    <string moz:removedIn="96" name="tabs_header_private_title" tools:ignore="UnusedResources">Yksityinen istunto</string>
    <!-- Title for the list of tabs in the current private session -->
    <string name="tabs_header_private_tabs_title">Yksityiset välilehdet</string>
    <!-- Title for the list of tabs in the synced tabs -->
    <string name="tabs_header_synced_tabs_title">Synkronoidut välilehdet</string>
    <!-- Content description (not visible, for screen readers etc.): Add tab button. Adds a news tab when pressed -->
    <string name="add_tab">Lisää välilehti</string>
    <!-- Content description (not visible, for screen readers etc.): Add tab button. Adds a news tab when pressed -->
    <string name="add_private_tab">Lisää yksityinen välilehti</string>
    <!-- Text for the new tab button to indicate adding a new private tab in the tab -->
    <string name="tab_drawer_fab_content">Yksityinen</string>
    <!-- Text for the new tab button to indicate syncing command on the synced tabs page -->
    <string name="tab_drawer_fab_sync">Synkronoi</string>
    <!-- Text shown as the title of the open tab tray -->
    <string moz:removedIn="96" name="tab_tray_title" tools:ignore="UnusedResources">Avoimet välilehdet</string>
    <!-- Text shown in the menu for saving tabs to a collection -->
    <string moz:removedIn="96" name="tab_tray_menu_item_save" tools:ignore="UnusedResources">Tallenna kokoelmaan</string>
    <!-- Text shown in the menu for the collection selector -->
    <string moz:removedIn="95" name="tab_tray_menu_select" tools:ignore="UnusedResources">Valitse</string>
    <!-- Text shown in the menu for sharing all tabs -->
    <string name="tab_tray_menu_item_share">Jaa kaikki välilehdet</string>
    <!-- Text shown in the menu to view recently closed tabs -->
    <string name="tab_tray_menu_recently_closed">Viimeksi suljetut välilehdet</string>
    <!-- Text shown in the tabs tray inactive tabs section -->
    <string name="tab_tray_inactive_recently_closed" tools:ignore="UnusedResources">Viimeksi suljettu</string>
    <!-- Text shown in the menu to view account settings -->
    <string name="tab_tray_menu_account_settings">Tilin asetukset</string>
    <!-- Text shown in the menu to view tab settings -->
    <string name="tab_tray_menu_tab_settings">Välilehtiasetukset</string>
    <!-- Text shown in the menu for closing all tabs -->
    <string name="tab_tray_menu_item_close">Sulje kaikki välilehdet</string>
    <!-- Shortcut action to open new tab -->
    <string moz:removedIn="96" name="tab_tray_menu_open_new_tab" tools:ignore="UnusedResources">Uusi välilehti</string>
    <!-- Shortcut action to open the home screen -->
    <string moz:removedIn="96" name="tab_tray_menu_home" tools:ignore="UnusedResources">Siirry kotiin</string>
    <!-- Shortcut action to toggle private mode -->
    <string moz:removedIn="96" name="tab_tray_menu_toggle" tools:ignore="UnusedResources">Vaihda välilehtitilaa</string>
    <!-- Text shown in the multiselect menu for bookmarking selected tabs. -->
    <string name="tab_tray_multiselect_menu_item_bookmark">Lisää kirjanmerkeiksi</string>
    <!-- Text shown in the multiselect menu for closing selected tabs. -->
    <string name="tab_tray_multiselect_menu_item_close">Sulje</string>
    <!-- Content description for tabs tray multiselect share button -->
    <string name="tab_tray_multiselect_share_content_description">Jaa valitut välilehdet</string>
    <!-- Content description for tabs tray multiselect menu -->
    <string name="tab_tray_multiselect_menu_content_description">Valittujen välilehtien valikko</string>
    <!-- Content description (not visible, for screen readers etc.): Removes tab from collection button. Removes the selected tab from collection when pressed -->
    <string name="remove_tab_from_collection">Poista välilehti kokoelmasta</string>
    <!-- Text for button to enter multiselect mode in tabs tray -->
    <string name="tabs_tray_select_tabs">Valitse välilehdet</string>
    <!-- Content description (not visible, for screen readers etc.): Close tab button. Closes the current session when pressed -->
    <string name="close_tab">Sulje välilehti</string>
    <!-- Content description (not visible, for screen readers etc.): Close tab <title> button. First parameter is tab title  -->
    <string name="close_tab_title">Sulje välilehti %s</string>
    <!-- Content description (not visible, for screen readers etc.): Opens the open tabs menu when pressed -->
    <string name="open_tabs_menu">Avointen välilehtien valikko</string>
    <!-- Open tabs menu item to close all tabs -->
    <string moz:removedIn="96" name="tabs_menu_close_all_tabs" tools:ignore="UnusedResources">Sulje kaikki välilehdet</string>
    <!-- Open tabs menu item to share all tabs -->
    <string moz:removedIn="96" name="tabs_menu_share_tabs" tools:ignore="UnusedResources">Jaa välilehdet</string>
    <!-- Open tabs menu item to save tabs to collection -->
    <string name="tabs_menu_save_to_collection1">Tallenna välilehdet kokoelmaan</string>
    <!-- Content description (not visible, for screen readers etc.): Opens the tab menu when pressed -->
    <string name="tab_menu">Välilehtivalikko</string>
    <!-- Tab menu item to share the tab -->
    <string moz:removedIn="96" name="tab_share" tools:ignore="UnusedResources">Jaa välilehti</string>
    <!-- Button in the current session menu. Deletes the session when pressed -->
    <string moz:removedIn="96" name="current_session_delete" tools:ignore="UnusedResources">Poista</string>
    <!-- Button in the current session menu. Saves the session when pressed -->
    <string moz:removedIn="96" name="current_session_save" tools:ignore="UnusedResources">Tallenna</string>
    <!-- Button in the current session menu. Opens the share menu when pressed -->
    <string moz:removedIn="96" name="current_session_share" tools:ignore="UnusedResources">Jaa</string>
    <!-- Content description (not visible, for screen readers etc.): Title icon for current session menu -->
    <string moz:removedIn="96" name="current_session_image" tools:ignore="UnusedResources">Nykyisen istunnon kuva</string>
    <!-- Button to save the current set of tabs into a collection -->
    <string moz:removedIn="96" name="save_to_collection" tools:ignore="UnusedResources">Tallenna kokoelmaan</string>
    <!-- Text for the menu button to delete a collection -->
    <string name="collection_delete">Poista kokoelma</string>
    <!-- Text for the menu button to rename a collection -->
    <string name="collection_rename">Nimeä kokoelma uudelleen</string>
    <!-- Text for the button to open tabs of the selected collection -->
    <string name="collection_open_tabs">Avaa välilehdet</string>


    <!-- Hint for adding name of a collection -->
    <string name="collection_name_hint">Kokoelman nimi</string>
    <!-- Text for the menu button to rename a top site -->
	<string name="rename_top_site">Nimeä uudelleen</string>
	<!-- Text for the menu button to remove a top site -->
	<string name="remove_top_site">Poista</string>

    <!-- Text for the menu button to delete a top site from history -->
    <string name="delete_from_history">Poista historiasta</string>
    <!-- Postfix for private WebApp titles, placeholder is replaced with app name -->
    <string name="pwa_site_controls_title_private">%1$s (yksityinen tila)</string>

    <!-- Button in the current tab tray header in multiselect mode. Saved the selected tabs to a collection when pressed. -->
    <string moz:removedIn="96" name="tab_tray_save_to_collection" tools:ignore="UnusedResources">Tallenna</string>

    <!-- Title text for the normal tabs header in the tabs tray which are not part of any tab grouping. -->
<<<<<<< HEAD
    <string moz:removedIn="94" name="tab_tray_header_title" tools:ignore="UnusedResources">Muut</string>

    <!-- Title text for the normal tabs header in the tabs tray which are not part of any tab grouping. -->
=======
>>>>>>> 5a685e67
    <string name="tab_tray_header_title_1">Muut välilehdet</string>

    <!-- History -->
    <!-- Text for the button to clear all history -->
    <string name="history_delete_all">Poista historia</string>
    <!-- Text for the dialog to confirm clearing all history -->
    <string moz:removedIn="96" name="history_delete_all_dialog" tools:ignore="UnusedResources">Haluatko tyhjentää historian?</string>
    <!-- Text for the snackbar to confirm that multiple browsing history items has been deleted -->
    <string name="history_delete_multiple_items_snackbar">Historia poistettu</string>
    <!-- Text for the snackbar to confirm that a single browsing history item has been deleted. The first parameter is the shortened URL of the deleted history item. -->
    <string name="history_delete_single_item_snackbar">%1$s poistettu</string>
    <!-- Text for positive action to delete history in deleting history dialog -->
    <string moz:removedIn="96" name="history_clear_dialog" tools:ignore="UnusedResources">Tyhjennä</string>
    <!-- Context description text for the button to delete a single history item -->
    <string name="history_delete_item">Poista</string>
    <!-- History multi select title in app bar
    The first parameter is the number of bookmarks selected -->
    <string name="history_multi_select_title">%1$d valittu</string>
    <!-- Text for the button to clear selected history items. The first parameter
        is a digit showing the number of items you have selected -->
    <string moz:removedIn="96" name="history_delete_some" tools:ignore="UnusedResources">Poista %1$d tietuetta</string>

    <!-- Text for the header that groups the history for today -->
    <string name="history_today">Tänään</string>
    <!-- Text for the header that groups the history for yesterday -->
    <string name="history_yesterday">Eilen</string>
    <!-- Text for the header that groups the history for last 24 hours -->
    <string moz:removedIn="96" name="history_24_hours" tools:ignore="UnusedResources">Viimeiset 24 tuntia</string>
    <!-- Text for the header that groups the history the past 7 days -->
    <string name="history_7_days">Viimeiset 7 päivää</string>
    <!-- Text for the header that groups the history the past 30 days -->
    <string name="history_30_days">Viimeiset 30 päivää</string>
    <!-- Text for the header that groups the history older than the last month -->
    <string name="history_older">Vanhemmat</string>
    <!-- Text shown when no history exists -->
    <string name="history_empty_message">Ei historiaa täällä</string>

    <!-- Downloads -->
    <!-- Text for the snackbar to confirm that multiple downloads items have been removed -->
    <string name="download_delete_multiple_items_snackbar_1">Lataukset poistettu</string>
    <!-- Text for the snackbar to confirm that a single download item has been removed. The first parameter is the name of the download item. -->
    <string name="download_delete_single_item_snackbar">Poistettiin %1$s</string>
    <!-- Text shown when no download exists -->
    <string name="download_empty_message_1">Ei ladattuja tiedostoja</string>
    <!-- History multi select title in app bar
    The first parameter is the number of downloads selected -->
    <string name="download_multi_select_title">%1$d valittu</string>

    <!-- History overflow menu open in new tab button -->
    <string moz:removedIn="96" name="download_menu_open" tools:ignore="UnusedResources">Avaa</string>


    <!-- Text for the button to remove a single download item -->
    <string name="download_delete_item_1">Poista</string>


    <!-- Crashes -->
    <!-- Title text displayed on the tab crash page. This first parameter is the name of the application (For example: Fenix) -->
    <string name="tab_crash_title_2">Pahoittelut, %1$s ei voi ladata tätä sivua.</string>
    <!-- Description text displayed on the tab crash page -->
    <string moz:removedIn="96" name="tab_crash_description" tools:ignore="UnusedResources">Voit yrittää palauttaa tai sulkea tämän välilehden alapuolelta.</string>
    <!-- Send crash report checkbox text on the tab crash page -->
    <string name="tab_crash_send_report">Lähetä kaatumisraportti Mozillalle</string>
    <!-- Close tab button text on the tab crash page -->
    <string name="tab_crash_close">Sulje välilehti</string>
    <!-- Restore tab button text on the tab crash page -->
    <string name="tab_crash_restore">Palauta välilehti</string>

    <!-- Content Description for session item menu button -->
    <string moz:removedIn="96" name="content_description_session_menu" tools:ignore="UnusedResources">Istunnon valinnat</string>

    <!-- Content Description for session item share button -->
    <string moz:removedIn="96" name="content_description_session_share" tools:ignore="UnusedResources">Jaa istunto</string>

    <!-- Bookmarks -->
    <!-- Content description for bookmarks library menu -->
    <string moz:removedIn="96" name="bookmark_menu_content_description" tools:ignore="UnusedResources">Kirjanmerkkivalikko</string>
    <!-- Screen title for editing bookmarks -->
    <string moz:removedIn="95" name="bookmark_edit" tools:ignore="UnusedResources">Muokkaa kirjanmerkkiä</string>
    <!-- Screen title for selecting a bookmarks folder -->
    <string moz:removedIn="96" name="bookmark_select_folder" tools:ignore="UnusedResources">Valitse kansio</string>
    <!-- Confirmation message for a dialog confirming if the user wants to delete the selected folder -->
    <string name="bookmark_delete_folder_confirmation_dialog">Haluatko varmasti poistaa tämän kansion?</string>
    <!-- Confirmation message for a dialog confirming if the user wants to delete multiple items including folders. Parameter will be replaced by app name. -->
    <string name="bookmark_delete_multiple_folders_confirmation_dialog">%s poistaa valitut kohteet.</string>
    <!-- Snackbar title shown after a folder has been deleted. This first parameter is the name of the deleted folder -->
    <string moz:removedIn="96" name="bookmark_delete_folder_snackbar" tools:ignore="UnusedResources">%1$s poistettu</string>
    <!-- Screen title for adding a bookmarks folder -->
    <string name="bookmark_add_folder">Lisää kansio</string>
    <!-- Snackbar title shown after a bookmark has been created. -->
    <string name="bookmark_saved_snackbar">Kirjanmerkki tallennettu!</string>
    <!-- Snackbar edit button shown after a bookmark has been created. -->
    <string name="edit_bookmark_snackbar_action">MUOKKAA</string>
    <!-- Bookmark overflow menu edit button -->
    <string name="bookmark_menu_edit_button">Muokkaa</string>
    <!-- Bookmark overflow menu select button -->
    <string moz:removedIn="96" name="bookmark_menu_select_button" tools:ignore="UnusedResources">Valitse</string>
    <!-- Bookmark overflow menu copy button -->
    <string name="bookmark_menu_copy_button">Kopioi</string>
    <!-- Bookmark overflow menu share button -->
    <string name="bookmark_menu_share_button">Jaa</string>
    <!-- Bookmark overflow menu open in new tab button -->
    <string name="bookmark_menu_open_in_new_tab_button">Avaa uudessa välilehdessä</string>
    <!-- Bookmark overflow menu open in private tab button -->
    <string name="bookmark_menu_open_in_private_tab_button">Avaa yksityisessä välilehdessä</string>
    <!-- Bookmark overflow menu delete button -->
    <string name="bookmark_menu_delete_button">Poista</string>
    <!--Bookmark overflow menu save button -->
    <string name="bookmark_menu_save_button">Tallenna</string>
    <!-- Bookmark multi select title in app bar
     The first parameter is the number of bookmarks selected -->
    <string name="bookmarks_multi_select_title">%1$d valittu</string>
    <!-- Bookmark editing screen title -->
    <string name="edit_bookmark_fragment_title">Muokkaa kirjanmerkkiä</string>
    <!-- Bookmark folder editing screen title -->
    <string name="edit_bookmark_folder_fragment_title">Muokkaa kansiota</string>
    <!-- Bookmark sign in button message -->
    <string name="bookmark_sign_in_button">Kirjaudu sisään nähdäksesi synkronoidut kirjanmerkit</string>
    <!-- Bookmark URL editing field label -->
    <string name="bookmark_url_label">OSOITE</string>
    <!-- Bookmark FOLDER editing field label -->
    <string name="bookmark_folder_label">KANSIO</string>
    <!-- Bookmark NAME editing field label -->
    <string name="bookmark_name_label">NIMI</string>

    <!-- Bookmark add folder screen title -->
    <string name="bookmark_add_folder_fragment_label">Lisää kansio</string>
    <!-- Bookmark select folder screen title -->
    <string name="bookmark_select_folder_fragment_label">Valitse kansio</string>
    <!-- Bookmark editing error missing title -->
    <string name="bookmark_empty_title_error">Otsikko on pakollinen</string>
    <!-- Bookmark editing error missing or improper URL -->
    <string name="bookmark_invalid_url_error">Virheellinen osoite</string>
    <!-- Bookmark screen message for empty bookmarks folder -->
    <string name="bookmarks_empty_message">Ei kirjanmerkkejä täällä</string>
    <!-- Bookmark snackbar message on deletion
     The first parameter is the host part of the URL of the bookmark deleted, if any -->
    <string name="bookmark_deletion_snackbar_message">Poistettu %1$s</string>
    <!-- Bookmark snackbar message on deleting multiple bookmarks not including folders-->
    <string name="bookmark_deletion_multiple_snackbar_message_2">Kirjanmerkit poistettu</string>
    <!-- Bookmark snackbar message on deleting multiple bookmarks including folders-->
    <string name="bookmark_deletion_multiple_snackbar_message_3">Poistetaan valitut kansiot</string>
    <!-- Bookmark undo button for deletion snackbar action -->
    <string name="bookmark_undo_deletion">KUMOA</string>

    <!-- Site Permissions -->
    <!-- Site permissions preferences header -->
    <string moz:removedIn="96" name="permissions_header" tools:ignore="UnusedResources">Oikeudet</string>
    <!-- Button label that take the user to the Android App setting -->
    <string name="phone_feature_go_to_settings">Siirry asetuksiin</string>
    <!-- Content description (not visible, for screen readers etc.): Quick settings sheet
        to give users access to site specific information / settings. For example:
        Secure settings status and a button to modify site permissions -->
    <string name="quick_settings_sheet">Pika-asetuslomake</string>
    <!-- Label that indicates that this option it the recommended one -->
    <string name="phone_feature_recommended">Suositeltu</string>
    <!-- button that allows editing site permissions settings -->
    <string moz:removedIn="96" name="quick_settings_sheet_manage_site_permissions" tools:ignore="UnusedResources">Hallitse sivustojen oikeuksia</string>
    <!-- Button label for clearing all the information of site permissions-->
    <string name="clear_permissions">Tyhjennä oikeudet</string>
    <!-- Button label for clearing a site permission-->
    <string name="clear_permission">Tyhjennä oikeus</string>
    <!-- Button label for clearing all the information on all sites-->
    <string name="clear_permissions_on_all_sites">Tyhjennä oikeudet kaikilta sivustoilta</string>
    <!-- Preference for altering video and audio autoplay for all websites -->
    <string name="preference_browser_feature_autoplay">Automaattinen toisto</string>
    <!-- Preference for altering the camera access for all websites -->
    <string name="preference_phone_feature_camera">Kamera</string>
    <!-- Preference for altering the microphone access for all websites -->
    <string name="preference_phone_feature_microphone">Mikrofoni</string>
    <!-- Preference for altering the location access for all websites -->
    <string name="preference_phone_feature_location">Sijainti</string>
    <!-- Preference for altering the notification access for all websites -->
    <string name="preference_phone_feature_notification">Ilmoitus</string>
    <!-- Preference for altering the persistent storage access for all websites -->
    <string name="preference_phone_feature_persistent_storage">Pysyvä tallennustila</string>
    <!-- Preference for altering the storage access setting for all websites -->
    <string name="preference_phone_feature_cross_origin_storage_access">Sivustorajat ylittävät evästeet</string>
    <!-- Preference for altering the EME access for all websites -->
    <string name="preference_phone_feature_media_key_system_access">DRM-suojattu sisältö</string>
    <!-- Label that indicates that a permission must be asked always -->
    <string name="preference_option_phone_feature_ask_to_allow">Kysy lupaa</string>
    <!-- Label that indicates that a permission must be blocked -->
    <string name="preference_option_phone_feature_blocked">Estetty</string>
    <!-- Label that indicates that a permission must be allowed -->
    <string name="preference_option_phone_feature_allowed">Sallittu</string>
    <!--Label that indicates a permission is by the Android OS-->
    <string name="phone_feature_blocked_by_android">Estetty Androidin toimesta</string>
    <!-- Preference for showing a list of websites that the default configurations won't apply to them -->
    <string name="preference_exceptions">Poikkeukset</string>

    <!-- Summary of tracking protection preference if tracking protection is set to on -->
    <string name="tracking_protection_on">Päällä</string>
    <!-- Summary of tracking protection preference if tracking protection is set to off -->
    <string name="tracking_protection_off">Pois</string>

    <!-- Label for global setting that indicates that all video and audio autoplay is allowed -->
    <string name="preference_option_autoplay_allowed2">Salli ääni ja video</string>
    <!-- Label for site specific setting that indicates that all video and audio autoplay is allowed -->
    <string name="quick_setting_option_autoplay_allowed">Salli ääni ja video</string>
    <!-- Label that indicates that video and audio autoplay is only allowed over Wi-Fi -->
    <string name="preference_option_autoplay_allowed_wifi_only2">Estä ääni ja video vain käytettäessä matkapuhelinverkon datayhteyttä</string>
    <!-- Subtext that explains 'autoplay on Wi-Fi only' option -->
    <string name="preference_option_autoplay_allowed_wifi_subtext">Ääni ja video toistetaan käytettäessä Wi-Fi-yhteyttä</string>
    <!-- Label for global setting that indicates that video autoplay is allowed, but audio autoplay is blocked -->
    <string name="preference_option_autoplay_block_audio2">Estä vain ääni</string>
    <!-- Label for site specific setting that indicates that video autoplay is allowed, but audio autoplay is blocked -->
    <string name="quick_setting_option_autoplay_block_audio">Estä vain ääni</string>
    <!-- Label for global setting that indicates that all video and audio autoplay is blocked -->
    <string name="preference_option_autoplay_blocked3">Estä ääni ja video</string>
    <!-- Label for site specific setting that indicates that all video and audio autoplay is blocked -->
    <string name="quick_setting_option_autoplay_blocked">Estä ääni ja video</string>
    <!-- Summary of delete browsing data on quit preference if it is set to on -->
    <string name="delete_browsing_data_quit_on">Päällä</string>
    <!-- Summary of delete browsing data on quit preference if it is set to off -->
    <string name="delete_browsing_data_quit_off">Pois</string>

    <!-- Summary of studies preference if it is set to on -->
    <string name="studies_on">Päällä</string>
    <!-- Summary of studies data on quit preference if it is set to off -->
    <string name="studies_off">Pois päältä</string>

    <!-- Collections -->
    <!-- Collections header on home fragment -->
    <string name="collections_header">Kokoelmat</string>
    <!-- Content description (not visible, for screen readers etc.): Opens the collection menu when pressed -->
    <string name="collection_menu_button_content_description">Kokoelmavalikko</string>
    <!-- Label to describe what collections are to a new user without any collections -->
    <string name="no_collections_description2">Kerää merkitykselliset asiat yhteen.\nRyhmitä samanlaiset haut, sivustot ja välilehdet nopeaa käyttöä varten.</string>
    <!-- Title for the "select tabs" step of the collection creator -->
    <string name="create_collection_select_tabs">Valitse välilehdet</string>
    <!-- Title for the "select collection" step of the collection creator -->
    <string name="create_collection_select_collection">Valitse kokoelma</string>
    <!-- Title for the "name collection" step of the collection creator -->
    <string name="create_collection_name_collection">Nimeä kokoelma</string>
    <!-- Button to add new collection for the "select collection" step of the collection creator -->
    <string name="create_collection_add_new_collection">Lisää uusi kokoelma</string>
    <!-- Button to select all tabs in the "select tabs" step of the collection creator -->
    <string name="create_collection_select_all">Valitse kaikki</string>
    <!-- Button to deselect all tabs in the "select tabs" step of the collection creator -->
    <string name="create_collection_deselect_all">Poista kaikkien valinta</string>
    <!-- Text to prompt users to select the tabs to save in the "select tabs" step of the collection creator -->
    <string name="create_collection_save_to_collection_empty">Valitse tallennettavat välilehdet</string>
    <!-- Text to show users how many tabs they have selected in the "select tabs" step of the collection creator.
     %d is a placeholder for the number of tabs selected. -->
    <string name="create_collection_save_to_collection_tabs_selected">%d välilehteä valittu</string>
    <!-- Text to show users they have one tab selected in the "select tabs" step of the collection creator.
    %d is a placeholder for the number of tabs selected. -->
    <string name="create_collection_save_to_collection_tab_selected">%d välilehti valittu</string>
    <!-- Text shown in snackbar when multiple tabs have been saved in a collection -->
    <string name="create_collection_tabs_saved">Välilehdet tallennettu!</string>
    <!-- Text shown in snackbar when one or multiple tabs have been saved in a new collection -->
    <string name="create_collection_tabs_saved_new_collection">Kokoelma tallennettu!</string>
    <!-- Text shown in snackbar when one tab has been saved in a collection -->
    <string name="create_collection_tab_saved">Välilehti tallennettu!</string>
    <!-- Content description (not visible, for screen readers etc.): button to close the collection creator -->
    <string name="create_collection_close">Sulje</string>
    <!-- Button to save currently selected tabs in the "select tabs" step of the collection creator-->
    <string name="create_collection_save">Tallenna</string>

    <!-- Snackbar action to view the collection the user just created or updated -->
    <string name="create_collection_view">Näytä</string>

    <!-- Default name for a new collection in "name new collection" step of the collection creator. %d is a placeholder for the number of collections-->
    <string name="create_collection_default_name">Kokoelma %d</string>

    <!-- Share -->
    <!-- Share screen header -->
    <string moz:removedIn="96" name="share_header" tools:ignore="UnusedResources">Lähetä ja jaa</string>
    <!-- Share screen header -->
    <string name="share_header_2">Jaa</string>
    <!-- Content description (not visible, for screen readers etc.):
        "Share" button. Opens the share menu when pressed. -->
    <string name="share_button_content_description">Jaa</string>
    <!-- Sub-header in the dialog to share a link to another app -->
    <string moz:removedIn="96" name="share_link_subheader" tools:ignore="UnusedResources">Jaa linkki</string>
    <!-- Sub-header in the dialog to share a link to another sync device -->
    <string name="share_device_subheader">Lähetä laitteeseen</string>
    <!-- Sub-header in the dialog to share a link to an app from the full list -->
    <string name="share_link_all_apps_subheader">Kaikki toiminnot</string>
    <!-- Sub-header in the dialog to share a link to an app from the most-recent sorted list -->
    <string name="share_link_recent_apps_subheader">Äskettäin käytetty</string>
    <!-- An option from the three dot menu to into sync -->
    <string name="sync_menu_sign_in">Kirjaudu Sync-palveluun</string>
    <!-- An option from the share dialog to sign into sync -->
    <string name="sync_sign_in">Kirjaudu sisään Synciin</string>
    <!-- An option from the share dialog to send link to all other sync devices -->
    <string name="sync_send_to_all">Lähetä kaikkiin laitteisiin</string>
    <!-- An option from the share dialog to reconnect to sync -->
    <string name="sync_reconnect">Yhdistä uudelleen Synciin</string>
    <!-- Text displayed when sync is offline and cannot be accessed -->
    <string name="sync_offline">Ei yhteydessä</string>
    <!-- An option to connect additional devices -->
    <string name="sync_connect_device">Yhdistä toinen laite</string>
    <!-- The dialog text shown when additional devices are not available -->
    <string name="sync_connect_device_dialog">Lähetä välilehti kirjautumalla Firefoxiin vähintään yhdellä muulla laitteella.</string>
    <!-- Confirmation dialog button -->
    <string name="sync_confirmation_button">Selvä</string>

    <!-- Share error message -->
    <string name="share_error_snackbar">Tälle sovellukselle ei voi jakaa</string>
    <!-- Add new device screen title -->
    <string name="sync_add_new_device_title">Lähetä laitteeseen</string>
    <!-- Text for the warning message on the Add new device screen -->
    <string name="sync_add_new_device_message">Ei yhdistettyjä laitteita</string>
    <!-- Text for the button to learn about sending tabs -->
    <string name="sync_add_new_device_learn_button">Lue lisää välilehtien lähettämisestä…</string>
    <!-- Text for the button to connect another device -->
    <string name="sync_add_new_device_connect_button">Yhdistä muu laite…</string>

    <!-- Notifications -->
    <!-- The user visible name of the "notification channel" (Android 8+ feature) for the ongoing notification shown while a browsing session is active. -->
    <string moz:removedIn="96" name="notification_pbm_channel_name" tools:ignore="UnusedResources">Yksityisen selauksen istunto</string>
    <!-- Text shown in the notification that pops up to remind the user that a private browsing session is active. -->
    <string moz:removedIn="96" name="notification_pbm_delete_text" tools:ignore="UnusedResources">Poista yksityiset välilehdet</string>
    <!-- Text shown in the notification that pops up to remind the user that a private browsing session is active. -->
    <string name="notification_pbm_delete_text_2">Sulje yksityiset välilehdet</string>
    <!-- Notification action to open Fenix and resume the current browsing session. -->
    <string moz:removedIn="96" name="notification_pbm_action_open" tools:ignore="UnusedResources">Avaa</string>
    <!-- Notification action to delete all current private browsing sessions AND switch to Fenix (bring it to the foreground) -->
    <string moz:removedIn="96" name="notification_pbm_action_delete_and_open" tools:ignore="UnusedResources">Poista ja avaa</string>
    <!-- Name of the "Powered by Fenix" notification channel. Displayed in the "App notifications" system settings for the app -->
    <string moz:removedIn="96" name="notification_powered_by_channel_name" tools:ignore="UnusedResources">Mahdollistajana</string>
    <!-- Name of the marketing notification channel. Displayed in the "App notifications" system settings for the app -->
    <string name="notification_marketing_channel_name">Markkintointi</string>
    <!-- Title shown in the notification that pops up to remind the user to set fenix as default browser.
    %1$s is a placeholder that will be replaced by the app name (Fenix). -->
    <string name="notification_default_browser_title">%1$s on nopea ja yksityinen</string>
    <!-- Text shown in the notification that pops up to remind the user to set fenix as default browser.
    %1$s is a placeholder that will be replaced by the app name (Fenix). -->
    <string name="notification_default_browser_text">Aseta %1$s oletusselaimeksi</string>

    <!-- Snackbar -->
    <!-- Text shown in snackbar when user deletes a collection -->
    <string name="snackbar_collection_deleted">Kokoelma poistettu</string>
    <!-- Text shown in snackbar when user renames a collection -->
    <string name="snackbar_collection_renamed">Kokoelma nimetty uudelleen</string>
    <!-- Text shown in snackbar when user deletes a tab -->
    <string moz:removedIn="96" name="snackbar_tab_deleted" tools:ignore="UnusedResources">Välilehti poistettu</string>
    <!-- Text shown in snackbar when user deletes all tabs -->
    <string moz:removedIn="96" name="snackbar_tabs_deleted" tools:ignore="UnusedResources">Välilehdet poistettu</string>
    <!-- Text shown in snackbar when user closes a tab -->
    <string name="snackbar_tab_closed">Välilehti suljettu</string>
    <!-- Text shown in snackbar when user closes all tabs -->
    <string name="snackbar_tabs_closed">Välilehdet suljettu</string>
    <!-- Text shown in snackbar when user closes tabs -->
    <string moz:removedIn="96" name="snackbar_message_tabs_closed" tools:ignore="UnusedResources">Välilehdet suljettu!</string>
    <!-- Text shown in snackbar when user bookmarks a list of tabs -->
    <string name="snackbar_message_bookmarks_saved">Kirjanmerkit tallennettu!</string>
    <!-- Text shown in snackbar action for viewing bookmarks -->
    <string moz:removedIn="96" name="snackbar_message_bookmarks_view" tools:ignore="UnusedResources">Näytä</string>
    <!-- Text shown in snackbar when user adds a site to top sites -->
    <string name="snackbar_added_to_top_sites">Lisätty ykkössivustoihin!</string>
    <!-- Text shown in snackbar when user closes a private tab -->
    <string name="snackbar_private_tab_closed">Yksityinen välilehti suljettu</string>
    <!-- Text shown in snackbar when user closes all private tabs -->
    <string name="snackbar_private_tabs_closed">Yksityiset välilehdet suljettu</string>
    <!-- Text shown in snackbar when user deletes all private tabs -->
    <string moz:removedIn="96" name="snackbar_private_tabs_deleted" tools:ignore="UnusedResources">Yksityiset välilehdet poistettu</string>
    <!-- Text shown in snackbar to undo deleting a tab, top site or collection -->
    <string name="snackbar_deleted_undo">KUMOA</string>
    <!-- Text shown in snackbar when user removes a top site -->
    <string moz:removedIn="96" name="snackbar_top_site_removed" tools:ignore="UnusedResources">Sivusto poistettu</string>
    <!-- Text for action to undo deleting a tab or collection shown in a11y dialog -->
    <string moz:removedIn="96" name="a11y_dialog_deleted_undo" tools:ignore="UnusedResources">Kumoa</string>
    <!-- Text for action to confirm deleting a tab or collection shown in a11y dialog -->
    <string moz:removedIn="96" name="a11y_dialog_deleted_confirm" tools:ignore="UnusedResources">Vahvista</string>
    <!-- QR code scanner prompt which appears after scanning a code, but before navigating to it
        First parameter is the name of the app, second parameter is the URL or text scanned-->
    <string name="qr_scanner_confirmation_dialog_message">Salli %1$sin avata %2$s</string>
    <!-- QR code scanner prompt dialog positive option to allow navigation to scanned link -->
    <string name="qr_scanner_dialog_positive">SALLI</string>
    <!-- QR code scanner prompt dialog positive option to deny navigation to scanned link -->
    <string name="qr_scanner_dialog_negative">ESTÄ</string>
    <!-- QR code scanner prompt dialog error message shown when a hostname does not contain http or https. -->
    <string name="qr_scanner_dialog_invalid">Verkko-osoite ei ole kelvollinen.</string>
    <!-- QR code scanner prompt dialog positive option when there is an error -->
    <string name="qr_scanner_dialog_invalid_ok">OK</string>
    <!-- Tab collection deletion prompt dialog message. Placeholder will be replaced with the collection name -->
    <string name="tab_collection_dialog_message">Poistetaanko %1$s?</string>
    <!-- Collection and tab deletion prompt dialog message. This will show when the last tab from a collection is deleted -->
    <string name="delete_tab_and_collection_dialog_message">Tämän välilehden poistaminen poistaa koko kokoelman. Voit luoda uusia kokoelmia milloin tahansa.</string>
    <!-- Collection and tab deletion prompt dialog title. Placeholder will be replaced with the collection name. This will show when the last tab from a collection is deleted -->
    <string name="delete_tab_and_collection_dialog_title">Poistetaanko %1$s?</string>
    <!-- Tab collection deletion prompt dialog option to delete the collection -->
    <string name="tab_collection_dialog_positive">Poista</string>

    <!-- Text displayed in a notification when the user enters full screen mode -->
    <string name="full_screen_notification">Siirrytään koko näytön tilaan</string>
    <!-- Message for copying the URL via long press on the toolbar -->
    <string name="url_copied">Osoite kopioitu</string>

    <!-- Sample text for accessibility font size -->
    <string name="accessibility_text_size_sample_text_1">Tämä on esimerkkitekstiä. Sen on tarkoitus osoittaa, miltä teksti näyttää kun suurennat tai pienennät tekstin kokoa tällä asetuksella.</string>
    <!-- Summary for Accessibility Text Size Scaling Preference -->
    <string name="preference_accessibility_text_size_summary">Tee verkkosivujen tekstistä suurempaa tai pienempää</string>
    <!-- Title for Accessibility Text Size Scaling Preference -->
    <string name="preference_accessibility_font_size_title">Fontin koko</string>

    <!-- Title for Accessibility Text Automatic Size Scaling Preference -->
    <string name="preference_accessibility_auto_size_2">Automaattinen fonttikoko</string>
    <!-- Summary for Accessibility Text Automatic Size Scaling Preference -->
    <string name="preference_accessibility_auto_size_summary">Fonttikoko vastaa Androidin asetuksia. Poista valinta käytöstä hallitaksesi fontin kokoa täällä.</string>

    <!-- Title for the Delete browsing data preference -->
    <string name="preferences_delete_browsing_data">Poista selaustiedot</string>
    <!-- Title for the tabs item in Delete browsing data -->
    <string name="preferences_delete_browsing_data_tabs_title_2">Avoimet välilehdet</string>
    <!-- Subtitle for the tabs item in Delete browsing data, parameter will be replaced with the number of open tabs -->
    <string name="preferences_delete_browsing_data_tabs_subtitle">%d välilehteä</string>
    <!-- Title for the data and history items in Delete browsing data -->
    <string name="preferences_delete_browsing_data_browsing_data_title">Selaushistoria ja sivustotiedot</string>
    <!-- Subtitle for the data and history items in delete browsing data, parameter will be replaced with the
        number of history items the user has -->
    <string name="preferences_delete_browsing_data_browsing_data_subtitle">%d osoitetta</string>
    <!-- Title for history items in Delete browsing data -->
    <string moz:removedIn="96" name="preferences_delete_browsing_data_browsing_history_title" tools:ignore="UnusedResources">Historia</string>
    <!-- Subtitle for the history items in delete browsing data, parameter will be replaced with the
        number of history pages the user has -->
    <string moz:removedIn="96" name="preferences_delete_browsing_data_browsing_history_subtitle" tools:ignore="UnusedResources">%d sivua</string>
    <!-- Title for the cookies item in Delete browsing data -->
    <string name="preferences_delete_browsing_data_cookies">Evästeet</string>
    <!-- Subtitle for the cookies item in Delete browsing data -->
    <string name="preferences_delete_browsing_data_cookies_subtitle">Sinut kirjataan ulos useimmilta sivustoilta</string>
    <!-- Title for the cached images and files item in Delete browsing data -->
    <string name="preferences_delete_browsing_data_cached_files">Välimuistissa olevat kuvat ja tiedostot</string>
    <!-- Subtitle for the cached images and files item in Delete browsing data -->
    <string name="preferences_delete_browsing_data_cached_files_subtitle">Vapauttaa tallennustilaa</string>
    <!-- Title for the site permissions item in Delete browsing data -->
    <string name="preferences_delete_browsing_data_site_permissions">Sivustojen käyttöoikeudet</string>
    <!-- Title for the downloads item in Delete browsing data -->
    <string name="preferences_delete_browsing_data_downloads">Lataukset</string>
    <!-- Text for the button to delete browsing data -->
    <string name="preferences_delete_browsing_data_button">Poista selaustiedot</string>

    <!-- Title for the Delete browsing data on quit preference -->
    <string name="preferences_delete_browsing_data_on_quit">Poista selaustiedot lopettaessa</string>

    <!-- Summary for the Delete browsing data on quit preference. "Quit" translation should match delete_browsing_data_on_quit_action translation. -->
    <string moz:removedIn="96" name="preference_summary_delete_browsing_data_on_quit" tools:ignore="UnusedResources">Poistaa automaattisesti selaustiedot, kun valitset &quot;Lopeta&quot; päävalikosta</string>
    <!-- Summary for the Delete browsing data on quit preference. "Quit" translation should match delete_browsing_data_on_quit_action translation. -->
    <string name="preference_summary_delete_browsing_data_on_quit_2">Poistaa automaattisesti selaustiedot, kun valitset \&quot;Lopeta\&quot; päävalikosta</string>

    <!-- Action item in menu for the Delete browsing data on quit feature -->
    <string name="delete_browsing_data_on_quit_action">Lopeta</string>

    <!-- Dialog message to the user asking to delete browsing data. -->
    <string name="delete_browsing_data_prompt_message">Kaikki selaustietosi poistetaan.</string>
    <!-- Dialog message to the user asking to delete browsing data. Parameter will be replaced by app name. -->
    <string name="delete_browsing_data_prompt_message_3">%s poistaa valitut selaustiedot.</string>
    <!-- Text for the cancel button for the data deletion dialog -->
    <string name="delete_browsing_data_prompt_cancel">Peruuta</string>
    <!-- Text for the allow button for the data deletion dialog -->
    <string name="delete_browsing_data_prompt_allow">Poista</string>
    <!-- Text for the snackbar confirmation that the data was deleted -->
    <string name="preferences_delete_browsing_data_snackbar">Selaustiedot poistettu</string>

    <!-- Text for the snackbar to show the user that the deletion of browsing data is in progress -->
    <string name="deleting_browsing_data_in_progress">Poistetaan selaustietoja…</string>

    <!-- Tips -->
    <!-- text for firefox preview moving tip header "Firefox Preview" and "Firefox Nightly" are intentionally hardcoded -->
    <string name="tip_firefox_preview_moved_header">Firefox Preview on nyt Firefox Nightly</string>
    <!-- text for firefox preview moving tip description -->
    <string name="tip_firefox_preview_moved_description">Firefox Nightly saa päivityksiä joka yö ja se sisältää kokeellisia uusia ominaisuuksia.
        Se saattaa kuitenkin olla betaversiota epävakaampi. Lataa betavaiheen selain Nightlya vakaamman kokemuksen saamiseksi.</string>

    <!-- text for firefox preview moving tip button. "Firefox for Android Beta" is intentionally hardcoded -->
    <string name="tip_firefox_preview_moved_button_2">Hanki Firefoxin betaversio Androidille</string>

    <!-- text for firefox preview moving tip header. "Firefox Nightly" is intentionally hardcoded -->
    <string name="tip_firefox_preview_moved_header_preview_installed">Firefox Nightly on muuttanut</string>
    <!-- text for firefox preview moving tip description -->
    <string name="tip_firefox_preview_moved_description_preview_installed">Tämä sovellus ei saa enää tietoturvapäivityksiä. Lopeta tämän sovelluksen käyttö ja vaihda uuteen Nightly-versioon.
        \n\nSiirrä kirjanmerkit, kirjautumistiedot ja historia toiseen sovellukseen käyttämällä Firefox-tiliä.</string>
    <!-- text for firefox preview moving tip button  -->
    <string name="tip_firefox_preview_moved_button_preview_installed">Vaihda uuteen Nightlyyn</string>

    <!-- text for firefox preview moving tip header. "Firefox Nightly" is intentionally hardcoded -->
    <string name="tip_firefox_preview_moved_header_preview_not_installed">Firefox Nightly on muuttanut</string>
    <!-- text for firefox preview moving tip description -->
    <string name="tip_firefox_preview_moved_description_preview_not_installed">Tämä sovellus ei saa enää tietoturvapäivityksiä Hanki uusi Nightly ja lopeta tämän sovelluksen käyttö.
        \n\nSiirrä kirjanmerkit, kirjautumistiedot ja historia toiseen sovellukseen käyttämällä Firefox-tiliä.</string>
    <!-- text for firefox preview moving tip button  -->
    <string name="tip_firefox_preview_moved_button_preview_not_installed">Hanki uusi Nightly</string>

    <!-- Onboarding -->
    <!-- Text for onboarding welcome message
    The first parameter is the name of the app (e.g. Firefox Preview) -->
    <string name="onboarding_header">Tervetuloa %siin!</string>
    <!-- text for the Firefox Accounts section header -->
    <string moz:removedIn="96" name="onboarding_fxa_section_header" tools:ignore="UnusedResources">Onko sinulla jo tili?</string>
    <!-- text for the Firefox account onboarding sign in card header. The word "Firefox" should not be translated -->
    <string name="onboarding_account_sign_in_header_1">Synkronoi Firefox laitteidesi välillä</string>
    <!-- Text for the button to learn more about signing in to your Firefox account -->
    <string name="onboarding_manual_sign_in_description">Tuo kirjanmerkit, historia ja salasanat Firefoxiin tässä laitteessa.</string>
    <!-- text for the firefox account onboarding card header when we detect you're already signed in to
        another Firefox browser. (The word `Firefox` should not be translated)
        The first parameter is the email of the detected user's account -->
    <string moz:removedIn="96" name="onboarding_firefox_account_auto_signin_header_3" tools:ignore="UnusedResources">Olet kirjautunut tilillä %s toiseen Firefox-selaimeen tällä laitteella. Haluatko kirjautua sisään tällä tilillä?</string>
    <!-- text for the button to confirm automatic sign-in -->
    <string moz:removedIn="96" name="onboarding_firefox_account_auto_signin_confirm" tools:ignore="UnusedResources">Kyllä, kirjaa minut sisään</string>
    <!-- text for the automatic sign-in button while signing in is in process -->
    <string moz:removedIn="96" name="onboarding_firefox_account_signing_in" tools:ignore="UnusedResources">Kirjaudutaan sisään…</string>
    <!-- text for the button to manually sign into Firefox account. -->
    <string name="onboarding_firefox_account_sign_in_1">Rekisteröidy</string>
    <!-- text for the button to stay signed out when presented with an option to automatically sign-in. -->
    <string moz:removedIn="96" name="onboarding_firefox_account_stay_signed_out" tools:ignore="UnusedResources">Pysy uloskirjautuneena</string>
    <!-- text to display in the snackbar once account is signed-in -->
    <string name="onboarding_firefox_account_sync_is_on">Sync on käytössä</string>
    <!-- text to display in the snackbar if automatic sign-in fails. user may try again -->
    <string moz:removedIn="96" name="onboarding_firefox_account_automatic_signin_failed" tools:ignore="UnusedResources">Sisäänkirjautuminen epäonnistui</string>
    <!-- text for the tracking protection onboarding card header -->
    <string name="onboarding_tracking_protection_header_3">Yksityisyys aina päällä</string>
    <!-- text for the tracking protection card description. 'Firefox' intentionally hardcoded here -->
    <string name="onboarding_tracking_protection_description_3">Firefox estää automaattisesti yrityksiä seuraamasta sinua salaa ympäri verkkoa.</string>
    <!-- text for tracking protection radio button option for standard level of blocking -->
    <string name="onboarding_tracking_protection_standard_button_2">Tavallinen (oletus)</string>
    <!-- text for standard blocking option button description -->
    <string name="onboarding_tracking_protection_standard_button_description_3">Tasapainotettu yksityisyyden ja suorituskyvyn välillä. Sivut latautuvat normaalisti.</string>
    <!-- text for tracking protection radio button option for strict level of blocking -->
    <string moz:removedIn="96" name="onboarding_tracking_protection_strict_button" tools:ignore="UnusedResources">Tiukka (suositeltu)</string>
    <!-- text for tracking protection radio button option for strict level of blocking -->
    <string name="onboarding_tracking_protection_strict_option">Tiukka</string>
    <!-- text for strict blocking option button description -->
    <string name="onboarding_tracking_protection_strict_button_description_3">Estää enemmän seuraimia, joten sivut latautuvat nopeammin, mutta jotkin sivujen toiminnot saattavat rikkoutua.</string>
    <!-- text for the toolbar position card header  -->
    <string name="onboarding_toolbar_placement_header_1">Valitse työkalupalkin sijoitus</string>
    <!-- text for the toolbar position card description -->
    <string name="onboarding_toolbar_placement_description_1">Sijoita työkalupalkki helposti ulottuville. Pidä se alhaalla tai siirrä se ylös.</string>
    <!-- text for the privacy notice onboarding card header -->
    <string name="onboarding_privacy_notice_header">Yksityisyytesi</string>
    <!-- text for the privacy notice onboarding card description
    The first parameter is the name of the app (e.g. Firefox Preview) Substitute %s for long browser name. -->
    <string name="onboarding_privacy_notice_description2">Olemme suunnitelleet %sin siten, että voit hallita mitä jaat verkossa ja mitä jaat kanssamme.</string>
    <!-- Text for the button to read the privacy notice -->
    <string name="onboarding_privacy_notice_read_button">Lue yksityisyyskäytäntömme</string>

    <!-- text for the button to finish onboarding -->
    <string name="onboarding_finish">Aloita selaaminen</string>

    <!-- Onboarding theme -->
    <!-- text for the theme picker onboarding card header -->
    <string name="onboarding_theme_picker_header">Valitse teema</string>
    <!-- text for the theme picker onboarding card description -->
    <string name="onboarding_theme_picker_description_2">Säästä hieman akkua ja silmiäsi ottamalla tumma tila käyttöön.</string>
    <!-- Automatic theme setting (will follow device setting) -->
    <string name="onboarding_theme_automatic_title">Automaattinen</string>
    <!-- Summary of automatic theme setting (will follow device setting) -->
    <string name="onboarding_theme_automatic_summary">Mukautuu laitteesi asetuksiin</string>
    <!-- Theme setting for dark mode -->
    <string name="onboarding_theme_dark_title">Tumma teema</string>
    <!-- Theme setting for light mode -->
    <string name="onboarding_theme_light_title">Vaalea teema</string>

    <!-- Text shown in snackbar when multiple tabs have been sent to device -->
    <string name="sync_sent_tabs_snackbar">Välilehdet lähetetty!</string>
    <!-- Text shown in snackbar when one tab has been sent to device  -->
    <string name="sync_sent_tab_snackbar">Välilehti lähetetty!</string>
    <!-- Text shown in snackbar when sharing tabs failed  -->
    <string name="sync_sent_tab_error_snackbar">Lähettäminen ei onnistu</string>
    <!-- Text shown in snackbar for the "retry" action that the user has after sharing tabs failed -->
    <string name="sync_sent_tab_error_snackbar_action">YRITÄ UUDELLEEN</string>
    <!-- Title of QR Pairing Fragment -->
    <string name="sync_scan_code">Skannaa koodi</string>
    <!-- Instructions on how to access pairing -->
    <string name="sign_in_instructions"><![CDATA[Avaa Firefox tietokoneellasi ja siirry sivulle <b>https://firefox.com/pair</b>]]></string>
    <!-- Text shown for sign in pairing when ready -->
    <string name="sign_in_ready_for_scan">Valmiina skannaamaan</string>
    <!-- Text shown for settings option for sign with pairing -->
    <string name="sign_in_with_camera">Kirjaudu sisään kamerallasi</string>
    <!-- Text shown for settings option for sign with email -->
    <string name="sign_in_with_email">Käytä sähköpostia</string>
    <!-- Text shown for settings option for create new account text.'Firefox' intentionally hardcoded here.-->
    <string name="sign_in_create_account_text"><![CDATA[Vailla tiliä? <u>Luo tili</u> synkronoidaksesi Firefox laitteiden välillä.]]></string>
    <!-- Text shown in confirmation dialog to sign out of account -->
    <string moz:removedIn="96" name="sign_out_confirmation_message" tools:ignore="UnusedResources">Firefox lopettaa tilisi synkronoinnin, mutta ei poista mitään selaustietoja tältä laitteelta.</string>
    <!-- Text shown in confirmation dialog to sign out of account. The first parameter is the name of the app (e.g. Firefox Preview) -->
    <string name="sign_out_confirmation_message_2">%s lopettaa synkronoinnin tilisi kanssa, mutta ei poista selaustietojasi tältä laitteelta.</string>
    <!-- Option to continue signing out of account shown in confirmation dialog to sign out of account -->
    <string name="sign_out_disconnect">Katkaise yhteys</string>
    <!-- Option to cancel signing out shown in confirmation dialog to sign out of account -->
    <string name="sign_out_cancel">Peruuta</string>

    <!-- Error message snackbar shown after the user tried to select a default folder which cannot be altered -->
    <string name="bookmark_cannot_edit_root">Oletuskansioita ei voi muokata</string>

    <!-- Enhanced Tracking Protection -->
    <!-- Link displayed in enhanced tracking protection panel to access tracking protection settings -->
    <string name="etp_settings">Suojauksen asetukset</string>
    <!-- Preference title for enhanced tracking protection settings -->
    <string name="preference_enhanced_tracking_protection">Tehostettu seurannan suojaus</string>
    <!-- Title for the description of enhanced tracking protection -->
    <string name="preference_enhanced_tracking_protection_explanation_title">Selaa ilman seurantaa</string>
    <!-- Description of enhanced tracking protection. The first parameter is the name of the application (For example: Fenix) -->
    <string name="preference_enhanced_tracking_protection_explanation">Pidä tietosi itselläsi. %s suojaa sinua monilta yleisimmiltä verkossa tekemiäsi asioita jäljittäviltä seuraimilta.</string>
    <!-- Text displayed that links to website about enhanced tracking protection -->
    <string name="preference_enhanced_tracking_protection_explanation_learn_more">Lue lisää</string>
    <!-- Preference for enhanced tracking protection for the standard protection settings -->
    <string name="preference_enhanced_tracking_protection_standard_default_1">Tavallinen (oletus)</string>
    <!-- Preference description for enhanced tracking protection for the standard protection settings -->
    <string name="preference_enhanced_tracking_protection_standard_description_4">Tasapainotettu yksityisyyden ja suorituskyvyn välillä. Sivut latautuvat normaalisti.</string>
    <!--  Accessibility text for the Standard protection information icon  -->
    <string name="preference_enhanced_tracking_protection_standard_info_button">Mitä tavallinen seurannan suojaus estää</string>
    <!-- Preference for enhanced tracking protection for the strict protection settings -->
    <string name="preference_enhanced_tracking_protection_strict">Tiukka</string>
    <!-- Preference description for enhanced tracking protection for the strict protection settings -->
    <string name="preference_enhanced_tracking_protection_strict_description_3">Estää enemmän seuraimia, joten sivut latautuvat nopeammin, mutta jotkin sivujen toiminnot saattavat rikkoutua.</string>
    <!--  Accessibility text for the Strict protection information icon  -->
    <string name="preference_enhanced_tracking_protection_strict_info_button">Mitä tiukka seurannan suojaus estää</string>
    <!-- Preference for enhanced tracking protection for the custom protection settings -->
    <string name="preference_enhanced_tracking_protection_custom">Mukautettu</string>
    <!-- Preference description for enhanced tracking protection for the strict protection settings -->
    <string name="preference_enhanced_tracking_protection_custom_description_2">Valitse, mitkä seuraimet ja komentosarjat estetään.</string>
    <!--  Accessibility text for the Strict protection information icon  -->
    <string name="preference_enhanced_tracking_protection_custom_info_button">Mitä mukautettu seurannan suojaus estää</string>
    <!-- Header for categories that are being blocked by current Enhanced Tracking Protection settings -->
    <!-- Preference for enhanced tracking protection for the custom protection settings for cookies-->
    <string name="preference_enhanced_tracking_protection_custom_cookies">Evästeet</string>
    <!-- Option for enhanced tracking protection for the custom protection settings for cookies-->
    <string name="preference_enhanced_tracking_protection_custom_cookies_1">Sivustorajat ylittävät ja sosiaalisen median seuraimet</string>
    <!-- Option for enhanced tracking protection for the custom protection settings for cookies-->
    <string name="preference_enhanced_tracking_protection_custom_cookies_2">Evästeet sivustoilta, joilla ei ole käyty</string>
    <!-- Option for enhanced tracking protection for the custom protection settings for cookies-->
    <string name="preference_enhanced_tracking_protection_custom_cookies_3">Kaikki 3. osapuolen evästeet (voi aiheuttaa sivustovirheitä)</string>
    <!-- Option for enhanced tracking protection for the custom protection settings for cookies-->
    <string name="preference_enhanced_tracking_protection_custom_cookies_4">Kaikki evästeet (aiheuttaa sivustovirheitä)</string>
    <!-- Preference for enhanced tracking protection for the custom protection settings for tracking content -->
    <string name="preference_enhanced_tracking_protection_custom_tracking_content">Seurantaan tarkoitettu sisältö</string>
    <!-- Option for enhanced tracking protection for the custom protection settings for tracking content-->
    <string name="preference_enhanced_tracking_protection_custom_tracking_content_1">Kaikissa välilehdissä</string>
    <!-- Option for enhanced tracking protection for the custom protection settings for tracking content-->
    <string name="preference_enhanced_tracking_protection_custom_tracking_content_2">Vain yksityisissä välilehdissä</string>
    <!-- Option for enhanced tracking protection for the custom protection settings for tracking content-->
    <string moz:removedIn="96" name="preference_enhanced_tracking_protection_custom_tracking_content_3" tools:ignore="UnusedResources">Vain mukautetuissa välilehdissä</string>
    <!-- Preference for enhanced tracking protection for the custom protection settings -->
    <string name="preference_enhanced_tracking_protection_custom_cryptominers">Kryptolouhijat</string>
    <!-- Preference for enhanced tracking protection for the custom protection settings -->
    <string name="preference_enhanced_tracking_protection_custom_fingerprinters">Yksilöijät</string>
    <!-- Button label for navigating to the Enhanced Tracking Protection details -->
    <string name="enhanced_tracking_protection_details">Yksityiskohdat</string>
    <!-- Header for categories that are being being blocked by current Enhanced Tracking Protection settings -->
    <string name="enhanced_tracking_protection_blocked">Estetty</string>
    <!-- Header for categories that are being not being blocked by current Enhanced Tracking Protection settings -->
    <string name="enhanced_tracking_protection_allowed">Sallittu</string>
    <!-- Category of trackers (social media trackers) that can be blocked by Enhanced Tracking Protection -->
    <string name="etp_social_media_trackers_title">Sosiaalisen median seuraimet</string>
    <!-- Description of social media trackers that can be blocked by Enhanced Tracking Protection -->
    <string name="etp_social_media_trackers_description">Rajoittaa sosiaalisten verkostojen kykyä seurata selailutoimintaa verkossa.</string>
    <!-- Category of trackers (cross-site tracking cookies) that can be blocked by Enhanced Tracking Protection -->
    <string name="etp_cookies_title">Sivustorajat ylittävät seurainevästeet</string>
    <!-- Description of cross-site tracking cookies that can be blocked by Enhanced Tracking Protection -->
    <string name="etp_cookies_description">Estää evästeet, joita mainosverkot ja analytiikkayritykset käyttävät kerätäksesi selaustietojasi yli sivustorajojen.</string>
    <!-- Category of trackers (cryptominers) that can be blocked by Enhanced Tracking Protection -->
    <string name="etp_cryptominers_title">Kryptolouhijat</string>
    <!-- Description of cryptominers that can be blocked by Enhanced Tracking Protection -->
    <string name="etp_cryptominers_description">Estää haitallisia komentosarjoja pääsemästä laitteellesi, jotta ne eivät voi louhia virtuaalivaluuttoja.</string>
    <!-- Category of trackers (fingerprinters) that can be blocked by Enhanced Tracking Protection -->
    <string name="etp_fingerprinters_title">Yksilöijät</string>
    <!-- Description of fingerprinters that can be blocked by Enhanced Tracking Protection -->
    <string name="etp_fingerprinters_description">Estää keräämästä laitteestasi yksilöitävissä olevia tietoja, joita voidaan käyttää seurantatarkoituksiin.</string>
    <!-- Category of trackers (tracking content) that can be blocked by Enhanced Tracking Protection -->
    <string name="etp_tracking_content_title">Seurantaan tarkoitettu sisältö</string>
    <!-- Description of tracking content that can be blocked by Enhanced Tracking Protection -->
    <string name="etp_tracking_content_description">Estää lataamasta ulkopuolisia mainoksia, videoita ja muuta sisältöä, joka sisältää seurantakoodin. Voi vaikuttaa joidenkin verkkosivustojen toimimiseen.</string>
    <!-- Enhanced Tracking Protection message that protection is currently on for this site -->
    <string name="etp_panel_on">Suojaukset ovat PÄÄLLÄ tällä sivustolla</string>
    <!-- Enhanced Tracking Protection message that protection is currently off for this site -->
    <string name="etp_panel_off">Suojaukset ovat POIS PÄÄLTÄ tällä sivustolla</string>
    <!-- Header for exceptions list for which sites enhanced tracking protection is always off -->
    <string name="enhanced_tracking_protection_exceptions">Tehostettu seurannan suojaus ei ole käytössä näillä sivustoilla</string>
    <!-- Content description (not visible, for screen readers etc.): Navigate
    back from ETP details (Ex: Tracking content) -->
    <string name="etp_back_button_content_description">Siirry taaksepäin</string>
    <!-- About page Your rights link text -->
    <string moz:removedIn="96" name="about_your_rights" tools:ignore="UnusedResources">Oikeutesi</string>
    <!-- About page link text to open open source licenses screen -->
    <string moz:removedIn="96" name="about_open_source_licenses" tools:ignore="UnusedResources">Käyttämämme avoimen lähdekoodin kirjastot</string>
    <!-- About page link text to open what's new link -->
    <string name="about_whats_new">Mitä uutta %s sisältää</string>
    <!-- Open source licenses page title
    The first parameter is the app name -->
    <string name="open_source_licenses_title">%s | Avoimen lähdekoodin kirjastot</string>

    <!-- Category of trackers (redirect trackers) that can be blocked by Enhanced Tracking Protection -->
    <string name="etp_redirect_trackers_title">Uudelleenohjausseuraimet</string>
    <!-- Description of redirect tracker cookies that can be blocked by Enhanced Tracking Protection -->
    <string name="etp_redirect_trackers_description">Tyhjentää evästeet, jotka on asetettu tunnetuille seurantasivustoille johtavilla uudelleenohjauksilla.</string>

    <!-- Description of the SmartBlock Enhanced Tracking Protection feature. The * symbol is intentionally hardcoded here,
         as we use it on the UI to indicate which trackers have been partially unblocked.  -->
    <string name="preference_etp_smartblock_description">Jotkin alapuolella näytettävät seuraimet ovat osittain estämättä tällä sivulla, koska olit vuorovaikutuksessa niiden kanssa *.</string>
    <!-- Text displayed that links to website about enhanced tracking protection SmartBlock -->
    <string name="preference_etp_smartblock_learn_more">Lue lisää</string>

    <!-- About page link text to open support link -->
    <string name="about_support">Tuki</string>
    <!-- About page link text to list of past crashes (like about:crashes on desktop) -->
    <string name="about_crashes">Kaatumiset</string>
    <!-- About page link text to open privacy notice link -->
    <string name="about_privacy_notice">Tietosuojakäytäntö</string>
    <!-- About page link text to open know your rights link -->
    <string name="about_know_your_rights">Tunne oikeutesi</string>
    <!-- About page link text to open licensing information link -->
    <string name="about_licensing_information">Lisenssitiedot</string>
    <!-- About page link text to open a screen with libraries that are used -->
    <string name="about_other_open_source_libraries">Käyttämämme kirjastot</string>

    <!-- Toast shown to the user when they are activating the secret dev menu
        The first parameter is number of long clicks left to enable the menu -->
    <string name="about_debug_menu_toast_progress">Vianjäljitysvalikko: napsautuksia jäljellä %1$d</string>
    <string name="about_debug_menu_toast_done">Vianjäljitysvalikko käytössä</string>

    <!-- Content description of the tab counter toolbar button when one tab is open -->
    <string moz:removedIn="96" name="tab_counter_content_description_one_tab" tools:ignore="UnusedResources">1 välilehti</string>
    <!-- Content description of the tab counter toolbar button when multiple tabs are open. First parameter will be replaced with the number of tabs (always more than one) -->
    <string moz:removedIn="96" name="tab_counter_content_description_multi_tab" tools:ignore="UnusedResources">%d välilehteä</string>
  
    <!-- Browser long press popup menu -->
    <!-- Copy the current url -->
    <string name="browser_toolbar_long_press_popup_copy">Kopioi</string>
    <!-- Paste & go the text in the clipboard. '&amp;' is replaced with the ampersand symbol: & -->
    <string name="browser_toolbar_long_press_popup_paste_and_go">Liitä ja avaa</string>
    <!-- Paste the text in the clipboard -->
    <string name="browser_toolbar_long_press_popup_paste">Liitä</string>
  
    <!-- Snackbar message shown after an URL has been copied to clipboard. -->
    <string name="browser_toolbar_url_copied_to_clipboard_snackbar">Osoite kopioitu leikepöydälle</string>
  
    <!-- Title text for the Add To Homescreen dialog -->
    <string name="add_to_homescreen_title">Lisää aloitusnäytölle</string>
    <!-- Cancel button text for the Add to Homescreen dialog -->
    <string name="add_to_homescreen_cancel">Peruuta</string>
    <!-- Add button text for the Add to Homescreen dialog -->
    <string name="add_to_homescreen_add">Lisää</string>

    <!-- Continue to website button text for the first-time Add to Homescreen dialog -->
    <string name="add_to_homescreen_continue">Jatka sivustolle</string>
    <!-- Placeholder text for the TextView in the Add to Homescreen dialog -->
    <string name="add_to_homescreen_text_placeholder">Pikakuvakkeen nimi</string>

    <!-- Describes the add to homescreen functionality -->
    <string name="add_to_homescreen_description_2">Voit lisätä tämän sivuston laitteesi aloitusnäytölle, jolloin sivuston käyttö onnistuu nopeasti ja tarjoaa sovelluksen kaltaisen kokemuksen.</string>

    <!-- Preference for managing the settings for logins and passwords in Fenix -->
    <string name="preferences_passwords_logins_and_passwords">Käyttäjätunnukset ja salasanat</string>
    <!-- Preference for managing the saving of logins and passwords in Fenix -->
    <string name="preferences_passwords_save_logins">Tallenna käyttäjätunnukset ja salasanat</string>
    <!-- Preference option for asking to save passwords in Fenix -->
    <string name="preferences_passwords_save_logins_ask_to_save">Kysy tallennusta</string>
    <!-- Preference option for never saving passwords in Fenix -->
    <string name="preferences_passwords_save_logins_never_save">Älä tallenna koskaan</string>

    <!-- Preference for autofilling saved logins in Firefox (in web content), %1$s will be replaced with the app name -->
    <string name="preferences_passwords_autofill2">Täytä automaattisesti sovelluksessa %1$s</string>
    <!-- Description for the preference for autofilling saved logins in Firefox (in web content), %1$s will be replaced with the app name -->
    <string name="preferences_passwords_autofill_description">Täytä ja tallenna käyttäjätunnukset ja salasanat verkkosivuilla, kun käytät sovellusta %1$s.</string>
    <!-- Preference for autofilling logins from Fenix in other apps (e.g. autofilling the Twitter app) -->
    <string name="preferences_android_autofill">Automaattinen täyttö muissa sovelluksissa</string>
    <!-- Description for the preference for autofilling logins from Fenix in other apps (e.g. autofilling the Twitter app) -->
    <string name="preferences_android_autofill_description">Täytä käyttäjätunnukset ja salasanat muissa laitteesi sovelluksissa.</string>

    <!-- Preference option for adding a login -->
    <string name="preferences_logins_add_login">Lisää kirjautumistieto</string>

    <!-- Preference for syncing saved logins in Fenix -->
    <string name="preferences_passwords_sync_logins">Synkronoi kirjautumistiedot</string>
    <!-- Preference for syncing saved logins in Fenix, when not signed in-->
    <string name="preferences_passwords_sync_logins_across_devices">Synkronoi kirjautumistiedot laitteiden välillä</string>
    <!-- Syncing saved logins in Fenix needs reconnect to sync -->
    <string moz:removedIn="96" name="preferences_passwords_sync_logins_reconnect" tools:ignore="UnusedResources">Yhdistä uudelleen</string>
    <!-- Syncing saved logins in Fenix needs login -->
    <string moz:removedIn="96" name="preferences_passwords_sync_logins_sign_in" tools:ignore="UnusedResources">Kirjaudu Sync-palveluun</string>
    <!-- Preference to access list of saved logins -->
    <string name="preferences_passwords_saved_logins">Tallennetut kirjautumistiedot</string>
    <!-- Description of empty list of saved passwords. Placeholder is replaced with app name.  -->
    <string name="preferences_passwords_saved_logins_description_empty_text">%siin tallentamasi tai synkronoimasi kirjautumistiedot näkyvät täällä.</string>
    <!-- Preference to access list of saved logins -->
    <string name="preferences_passwords_saved_logins_description_empty_learn_more_link">Lue lisää Syncista.</string>
    <!-- Preference to access list of login exceptions that we never save logins for -->
    <string name="preferences_passwords_exceptions">Poikkeukset</string>
    <!-- Empty description of list of login exceptions that we never save logins for -->
    <string name="preferences_passwords_exceptions_description_empty">Käyttäjätunnukset ja salanat, joita ei tallenneta, näytetään täällä.</string>
    <!-- Description of list of login exceptions that we never save logins for -->
    <string name="preferences_passwords_exceptions_description">Käyttäjätunnuksia ja salasanoja ei tallenneta näille sivustoille.</string>
    <!-- Text on button to remove all saved login exceptions -->
    <string name="preferences_passwords_exceptions_remove_all">Poista kaikki poikkeukset</string>
    <!-- Hint for search box in logins list -->
    <string name="preferences_passwords_saved_logins_search">Etsi kirjautumistiedoista</string>
    <!-- Option to sort logins list A-Z, alphabetically -->
    <string moz:removedIn="96" name="preferences_passwords_saved_logins_alphabetically" tools:ignore="UnusedResources">Aakkosjärjestys</string>
    <!-- Option to sort logins list by most recently used -->
    <string moz:removedIn="96" name="preferences_passwords_saved_logins_recently_used" tools:ignore="UnusedResources">Äskettäin käytetty</string>
    <!-- The header for the site that a login is for -->
    <string name="preferences_passwords_saved_logins_site">Sivusto</string>
    <!-- The header for the username for a login -->
    <string name="preferences_passwords_saved_logins_username">Käyttäjätunnus</string>
    <!-- The header for the password for a login -->
    <string name="preferences_passwords_saved_logins_password">Salasana</string>
    <!-- Message displayed in security prompt to reenter a secret pin to access saved logins -->
    <string moz:removedIn="96" name="preferences_passwords_saved_logins_enter_pin" tools:ignore="UnusedResources">Kirjoita PIN uudelleen</string>
    <!-- Message displayed in security prompt to access saved logins -->
    <string moz:removedIn="96" name="preferences_passwords_saved_logins_enter_pin_description" tools:ignore="UnusedResources">Avaa lukitus nähdäksesi tallennetut kirjautumistiedot</string>
    <!-- Message displayed when a connection is insecure and we detect the user is entering a password -->
    <string moz:removedIn="96" name="logins_insecure_connection_warning" tools:ignore="UnusedResources">Tämä yhteys ei ole suojattu. Kirjautumistiedot saattavat vaarantua.</string>
    <!-- Learn more link that will link to a page with more information displayed when a connection is insecure and we detect the user is entering a password -->
    <string moz:removedIn="96" name="logins_insecure_connection_warning_learn_more" tools:ignore="UnusedResources">Lue lisää</string>
    <!-- Prompt message displayed when Fenix detects a user has entered a password and user decides if Fenix should save it. The first parameter is the name of the application (For example: Fenix)  -->
    <string moz:removedIn="96" name="logins_doorhanger_save" tools:ignore="UnusedResources">Haluatko, että %s tallentaa tämän kirjautumistiedon?</string>
    <!-- Positive confirmation that Fenix should save the new or updated login -->
    <string moz:removedIn="96" name="logins_doorhanger_save_confirmation" tools:ignore="UnusedResources">Tallenna</string>
    <!-- Negative confirmation that Fenix should not save the new or updated login -->
    <string moz:removedIn="96" name="logins_doorhanger_save_dont_save" tools:ignore="UnusedResources">Älä tallenna</string>
    <!-- Shown in snackbar to tell user that the password has been copied -->
    <string name="logins_password_copied">Salasana kopioitu leikepöydälle</string>
    <!-- Shown in snackbar to tell user that the username has been copied -->
    <string name="logins_username_copied">Käyttäjätunnus kopioitu leikepöydälle</string>
    <!-- Shown in snackbar to tell user that the site has been copied -->
    <string moz:removedIn="96" name="logins_site_copied" tools:ignore="UnusedResources">Sivusto kopioitu leikepöydälle</string>
    <!-- Content Description (for screenreaders etc) read for the button to copy a password in logins-->
    <string name="saved_logins_copy_password">Kopioi salasana</string>
    <!-- Content Description (for screenreaders etc) read for the button to clear a password while editing a login-->
    <string name="saved_logins_clear_password">Tyhjennä salasana</string>
    <!-- Content Description (for screenreaders etc) read for the button to copy a username in logins -->
    <string name="saved_login_copy_username">Kopioi käyttäjätunnus</string>
    <!-- Content Description (for screenreaders etc) read for the button to clear a username while editing a login -->
    <string name="saved_login_clear_username">Tyhjennä käyttäjätunnus</string>
    <!-- Content Description (for screenreaders etc) read for the button to clear the hostname field while creating a login -->
    <string name="saved_login_clear_hostname">Tyhjennä isäntänimi</string>
    <!-- Content Description (for screenreaders etc) read for the button to copy a site in logins -->
    <string moz:removedIn="96" name="saved_login_copy_site" tools:ignore="UnusedResources">Kopioi sivusto</string>
    <!-- Content Description (for screenreaders etc) read for the button to open a site in logins -->
    <string name="saved_login_open_site">Avaa sivusto selaimessa</string>
    <!-- Content Description (for screenreaders etc) read for the button to reveal a password in logins -->
    <string name="saved_login_reveal_password">Näytä salasana</string>
    <!-- Content Description (for screenreaders etc) read for the button to hide a password in logins -->
    <string name="saved_login_hide_password">Piilota salasana</string>
    <!-- Message displayed in biometric prompt displayed for authentication before allowing users to view their logins -->
    <string name="logins_biometric_prompt_message">Avaa lukitus nähdäksesi tallennetut kirjautumistiedot</string>
    <!-- Title of warning dialog if users have no device authentication set up -->
    <string name="logins_warning_dialog_title">Suojaa käyttäjätunnuksesi ja salasanasi</string>
    <!-- Message of warning dialog if users have no device authentication set up -->
    <string name="logins_warning_dialog_message">Aseta laitteen avaukseen tarkoitettu kuvio, PIN-koodi tai salasana suojataksesi tallennetut kirjautumistiedot ja salasanat siltä varalta, että joku saa laitteesi haltuunsa.</string>
    <!-- Negative button to ignore warning dialog if users have no device authentication set up -->
    <string name="logins_warning_dialog_later">Myöhemmin</string>
    <!-- Positive button to send users to set up a pin of warning dialog if users have no device authentication set up -->
    <string name="logins_warning_dialog_set_up_now">Aseta nyt</string>
    <!-- Title of PIN verification dialog to direct users to re-enter their device credentials to access their logins -->
    <string name="logins_biometric_prompt_message_pin">Avaa laitteen lukitus</string>
    <!-- Title for Accessibility Force Enable Zoom Preference -->
    <string name="preference_accessibility_force_enable_zoom">Lähennä kaikilla sivustoilla</string>

    <!-- Summary for Accessibility Force Enable Zoom Preference -->
    <string name="preference_accessibility_force_enable_zoom_summary">Ota käyttöön salliaksesi nipistämisen ja zoomauksen, jopa niillä sivustoilla mitkä eivät tue tätä elettä.</string>

    <!-- Saved logins sorting strategy menu item -by name- (if selected, it will sort saved logins alphabetically) -->
    <string name="saved_logins_sort_strategy_alphabetically">Nimi (A-Ö)</string>
    <!-- Saved logins sorting strategy menu item -by last used- (if selected, it will sort saved logins by last used) -->
    <string name="saved_logins_sort_strategy_last_used">Viimeksi käytetty</string>
    <!-- Content description (not visible, for screen readers etc.): Sort saved logins dropdown menu chevron icon -->
    <string name="saved_logins_menu_dropdown_chevron_icon_content_description">Järjestä kirjautumistietojen valikko</string>

    <!-- Credit Cards Autofill -->
    <!-- Preference and title for managing the settings for credit cards -->
    <string name="preferences_credit_cards">Luottokortit</string>
    <!-- Preference for saving and autofilling credit cards -->
    <string name="preferences_credit_cards_save_and_autofill_cards">Tallenna ja täytä kortit automaattisesti</string>
    <!-- Preference summary for saving and autofilling credit card data -->
    <string name="preferences_credit_cards_save_and_autofill_cards_summary">Tiedot on salattu</string>
    <!-- Preference option for syncing credit cards across devices. This is displayed when the user is not signed into sync -->
    <string name="preferences_credit_cards_sync_cards_across_devices">Synkronoi kortit laitteiden välillä</string>
    <!-- Preference option for syncing credit cards across devices. This is displayed when the user is signed into sync -->
    <string name="preferences_credit_cards_sync_cards">Synkronoi kortit</string>
    <!-- Preference option for adding a credit card -->
    <string name="preferences_credit_cards_add_credit_card">Lisää luottokortti</string>

    <!-- Preference option for managing saved credit cards -->
    <string name="preferences_credit_cards_manage_saved_cards">Hallinnoi tallennettuja kortteja</string>
    <!-- Title of the "Add card" screen -->
    <string name="credit_cards_add_card">Lisää kortti</string>
    <!-- Title of the "Edit card" screen -->
    <string name="credit_cards_edit_card">Muokkaa korttia</string>
    <!-- The header for the card number of a credit card -->
    <string name="credit_cards_card_number">Kortin numero</string>
    <!-- The header for the expiration date of a credit card -->
    <string name="credit_cards_expiration_date">Vanhenemispäivä</string>
    <!-- The label for the expiration date month of a credit card to be used by a11y services-->
    <string name="credit_cards_expiration_date_month">Vanhenemispäivän kuukausi</string>
    <!-- The label for the expiration date year of a credit card to be used by a11y services-->
    <string name="credit_cards_expiration_date_year">Vanhenemispäivän vuosi</string>
    <!-- The header for the name on the credit card -->
    <string name="credit_cards_name_on_card">Nimi kortissa</string>
    <!-- The header for the nickname for a credit card -->
    <string moz:removedIn="96" name="credit_cards_card_nickname" tools:ignore="UnusedResources">Kortin kutsumanimi</string>
    <!-- The text for the "Delete card" menu item for deleting a credit card -->
    <string name="credit_cards_menu_delete_card">Poista kortti</string>
    <!-- The text for the "Delete card" button for deleting a credit card -->
    <string name="credit_cards_delete_card_button">Poista kortti</string>
    <!-- The title for the "Save" menu item for saving a credit card -->
    <string name="credit_cards_menu_save">Tallenna</string>
    <!-- The text for the "Save" button for saving a credit card -->
    <string name="credit_cards_save_button">Tallenna</string>
    <!-- The text for the "Cancel" button for cancelling adding or updating a credit card -->
    <string name="credit_cards_cancel_button">Peruuta</string>

    <!-- Title of the "Saved cards" screen -->
    <string name="credit_cards_saved_cards">Tallennetut kortit</string>

    <!-- Error message for credit card number validation -->
    <string name="credit_cards_number_validation_error_message">Kirjoita kelvollinen luottokortin numero</string>

    <!-- Error message for credit card name on card validation -->
    <string name="credit_cards_name_on_card_validation_error_message">Täytä tämä kenttä</string>
    <!-- Message displayed in biometric prompt displayed for authentication before allowing users to view their saved credit cards -->
    <string name="credit_cards_biometric_prompt_message">Avaa lukitus nähdäksesi tallennetut kortit</string>
    <!-- Title of warning dialog if users have no device authentication set up -->
    <string name="credit_cards_warning_dialog_title">Suojaa luottokorttisi</string>
    <!-- Message of warning dialog if users have no device authentication set up -->
    <string name="credit_cards_warning_dialog_message">Aseta laitteen avaukseen tarkoitettu kuvio, PIN-koodi tai salasana suojataksesi tallennetut luottokorttitiedot siltä varalta, että joku saa laitteesi haltuunsa.</string>
    <!-- Positive button to send users to set up a pin of warning dialog if users have no device authentication set up -->
    <string name="credit_cards_warning_dialog_set_up_now">Aseta nyt</string>
    <!-- Negative button to ignore warning dialog if users have no device authentication set up -->
    <string name="credit_cards_warning_dialog_later">Myöhemmin</string>
    <!-- Title of PIN verification dialog to direct users to re-enter their device credentials to access their credit cards -->
    <string name="credit_cards_biometric_prompt_message_pin">Avaa laitteen lukitus</string>

    <!-- Message displayed in biometric prompt for authentication, before allowing users to use their stored credit card information -->
    <string name="credit_cards_biometric_prompt_unlock_message">Avaa lukitus käyttääksesi tallennettuja luottokorttitietoja</string>

    <!-- Title of the Add search engine screen -->
    <string name="search_engine_add_custom_search_engine_title">Lisää hakukone</string>
    <!-- Title of the Edit search engine screen -->
    <string name="search_engine_edit_custom_search_engine_title">Muokkaa hakukonetta</string>
    <!-- Content description (not visible, for screen readers etc.): Title for the button to add a search engine in the action bar -->
    <string name="search_engine_add_button_content_description">Lisää</string>
    <!-- Content description (not visible, for screen readers etc.): Title for the button to save a search engine in the action bar -->
    <string name="search_engine_add_custom_search_engine_edit_button_content_description">Tallenna</string>
    <!-- Text for the menu button to edit a search engine -->
    <string name="search_engine_edit">Muokkaa</string>
    <!-- Text for the menu button to delete a search engine -->
    <string name="search_engine_delete">Poista</string>

    <!-- Text for the button to create a custom search engine on the Add search engine screen -->
    <string name="search_add_custom_engine_label_other">Muu</string>
    <!-- Placeholder text shown in the Search Engine Name TextField before a user enters text -->
    <string name="search_add_custom_engine_name_hint">Nimi</string>
    <!-- Placeholder text shown in the Search String TextField before a user enters text -->
    <string name="search_add_custom_engine_search_string_hint">Käytettävä hakujono</string>
    <!-- Description text for the Search String TextField. The %s is part of the string -->
    <string formatted="false" name="search_add_custom_engine_search_string_example">Korvaa kysely käyttäen ”%s”. Esimerkki:\nhttps://www.google.com/search?q=%s</string>
    <!-- Text for the button to learn more about adding a custom search engine -->
    <string moz:removedIn="96" name="search_add_custom_engine_learn_more_label" tools:ignore="UnusedResources">Lue lisää</string>

    <!-- Accessibility description for the form in which details about the custom search engine are entered -->
    <string name="search_add_custom_engine_form_description">Mukautetun hakukoneen tiedot</string>
    <!-- Accessibility description for the 'Learn more' link -->
    <string moz:removedIn="96" name="search_add_custom_engine_learn_more_description" tools:ignore="UnusedResources">Lue lisää -linkki</string>

    <!-- Text shown when a user leaves the name field empty -->
    <string name="search_add_custom_engine_error_empty_name">Anna hakukoneen nimi</string>
    <!-- Text shown when a user tries to add a search engine that already exists -->
    <string moz:removedIn="96" name="search_add_custom_engine_error_existing_name" tools:ignore="UnusedResources">Hakukone nimeltä ”%s” on jo olemassa.</string>
    <!-- Text shown when a user leaves the search string field empty -->
    <string name="search_add_custom_engine_error_empty_search_string">Kirjoita hakujono</string>
    <!-- Text shown when a user leaves out the required template string -->
    <string name="search_add_custom_engine_error_missing_template">Varmista, että hakujono vastaa esimerkin muotoilua</string>
    <!-- Text shown when we aren't able to validate the custom search query. The first parameter is the url of the custom search engine -->
    <string name="search_add_custom_engine_error_cannot_reach">Virhe yhdistäessä hakukoneeseen ”%s”</string>
    <!-- Text shown when a user creates a new search engine -->
    <string name="search_add_custom_engine_success_message">Luotiin %s</string>
    <!-- Text shown when a user successfully edits a custom search engine -->
    <string name="search_edit_custom_engine_success_message">Tallennettiin %s</string>
    <!-- Text shown when a user successfully deletes a custom search engine -->
    <string name="search_delete_search_engine_success_message">Poistettiin %s</string>

    <!-- Title text shown for the migration screen to the new browser. Placeholder replaced with app name -->
    <string name="migration_title">Tervetuloa, käytössäsi on täysin uudistunut %s</string>
    <!-- Description text followed by a list of things migrating (e.g. Bookmarks, History). Placeholder replaced with app name-->
    <string name="migration_description">Täysin uudistettu selain odottaa sinua. Paranneltu suorityskyky ja ominaisuudet auttavat sinua tekemään aiempaa enemmän verkossa.\n\nOdota kunnes %s päivitetään</string>
    <!-- Text on the disabled button while in progress. Placeholder replaced with app name -->
    <string name="migration_updating_app_button_text">Päivitetään %s…</string>
    <!-- Text on the enabled button. Placeholder replaced with app name-->
    <string name="migration_update_app_button">Käynnistä %s</string>
    <!-- Accessibility description text for a completed migration item -->
    <string name="migration_icon_description">Migraatio valmistui</string>
    <!--Text on list of migrated items (e.g. Settings, History, etc.)-->
    <string name="migration_text_passwords">Salasanat</string>

    <!-- Heading for the instructions to allow a permission -->
    <string name="phone_feature_blocked_intro">Salliaksesi sen:</string>
    <!-- First step for the allowing a permission -->
    <string name="phone_feature_blocked_step_settings">1. Mene Androidin asetuksiin</string>

    <!-- Second step for the allowing a permission -->
    <string name="phone_feature_blocked_step_permissions"><![CDATA[2. Napauta <b>Käyttöoikeudet</b>]]></string>
    <!-- Third step for the allowing a permission (Fore example: Camera) -->
    <string name="phone_feature_blocked_step_feature"><![CDATA[3. Aseta <b>%1$s</b> PÄÄLLÄ-asentoon]]></string>

    <!-- Label that indicates a site is using a secure connection -->
    <string name="quick_settings_sheet_secure_connection_2">Yhteys on suojattu</string>
    <!-- Label that indicates a site is using a insecure connection -->
    <string name="quick_settings_sheet_insecure_connection_2">Yhteys ei ole suojattu</string>
    <!-- Label to clear site data -->
    <string name="clear_site_data">Tyhjennä evästeet ja sivustotiedot</string>
    <!-- Confirmation message for a dialog confirming if the user wants to delete all data for current site -->
    <string name="confirm_clear_site_data"><![CDATA[Haluatko varmasti poistaa kaikki evästeet ja tyhjentää tiedot sivuston <b>%s</b> osalta?]]></string>
    <!-- Confirmation message for a dialog confirming if the user wants to delete all the permissions for all sites-->
    <string name="confirm_clear_permissions_on_all_sites">Haluatko varmasti tyhjentää kaikki oikeudet kaikkien sivustojen osalta?</string>
    <!-- Confirmation message for a dialog confirming if the user wants to delete all the permissions for a site-->
    <string name="confirm_clear_permissions_site">Haluatko varmasti tyhjentää kaikki oikeudet tämän sivuston osalta?</string>
    <!-- Confirmation message for a dialog confirming if the user wants to set default value a permission for a site-->
    <string name="confirm_clear_permission_site">Haluatko varmasti tyhjentää tämän oikeuden tämän sivuston osalta?</string>
    <!-- label shown when there are not site exceptions to show in the site exception settings -->
    <string name="no_site_exceptions">Ei sivustopoikkeuksia</string>
    <!-- Label for the Pocket default top site -->
    <string moz:removedIn="96" name="pocket_top_articles" tools:ignore="UnusedResources">Suosituimmat artikkelit</string>
    <!-- Bookmark deletion confirmation -->
    <string name="bookmark_deletion_confirmation">Haluatko varmasti poistaa tämän kirjanmerkin?</string>
    <!-- Browser menu button that adds a top site to the home fragment -->
    <string name="browser_menu_add_to_top_sites">Lisää ykkössivustoihin</string>
    <!-- text shown before the issuer name to indicate who its verified by, parameter is the name of
     the certificate authority that verified the ticket-->
    <string name="certificate_info_verified_by">Varmentanut: %1$s</string>
    <!-- Login overflow menu delete button -->
    <string name="login_menu_delete_button">Poista</string>
    <!-- Login overflow menu edit button -->
    <string name="login_menu_edit_button">Muokkaa</string>
    <!-- Message in delete confirmation dialog for logins -->
    <string name="login_deletion_confirmation">Haluatko varmasti poistaa tämän kirjautumistiedon?</string>
    <!-- Positive action of a dialog asking to delete  -->
    <string name="dialog_delete_positive">Poista</string>
    <!--  The saved login options menu description. -->
    <string name="login_options_menu">Kirjautumistietojen valinnat</string>
    <!--  The editable text field for a login's web address. -->
    <string name="saved_login_hostname_description">Muokattava tekstikenttä kirjautumisen verkkosivua varten.</string>
    <!--  The editable text field for a login's username. -->
    <string name="saved_login_username_description">Muokattava tekstikenttä kirjautumisen käyttäjätunnusta varten.</string>
    <!--  The editable text field for a login's password. -->
    <string name="saved_login_password_description">Muokattava tekstikenttä kirjautumisen salasanaa varten.</string>
    <!--  The button description to save changes to an edited login. -->
    <string name="save_changes_to_login">Tallenna muutokset kirjautumistietoihin.</string>
    <!--  The button description to discard changes to an edited login. -->
    <string moz:removedIn="96" name="discard_changes" tools:ignore="UnusedResources">Hylkää muutokset</string>
    <!--  The page title for editing a saved login. -->
    <string name="edit">Muokkaa</string>
    <!--  The page title for adding new login. -->
    <string name="add_login">Lisää uusi kirjautumistieto</string>
    <!--  The error message in add/edit login view when password field is blank. -->
    <string name="saved_login_password_required">Salasana vaaditaan</string>
    <!--  The error message in add login view when username field is blank. -->
    <string name="saved_login_username_required">Käyttäjätunnus vaaditaan</string>
    <!--  The error message in add login view when hostname field is blank. -->
    <string name="saved_login_hostname_required" tools:ignore="UnusedResources">Isäntänimi vaaditaan</string>
    <!-- Voice search button content description  -->
    <string name="voice_search_content_description">Äänihaku</string>
    <!-- Voice search prompt description displayed after the user presses the voice search button -->
    <string name="voice_search_explainer">Puhu nyt</string>

    <!--  The error message in edit login view when a duplicate username exists. -->
    <string name="saved_login_duplicate">Kirjautumistieto tällä käyttäjänimellä on jo olemassa</string>

    <!-- This is the hint text that is shown inline on the hostname field of the create new login page. 'https://www.example.com' intentionally hardcoded here -->
    <string name="add_login_hostname_hint_text">https://www.example.com</string>
    <!-- This is an error message shown below the hostname field of the add login page when a hostname does not contain http or https. -->
    <string name="add_login_hostname_invalid_text_3">Verkkosivun osoitteen tulee sisältää &quot;https://&quot; tai &quot;http://&quot;</string>
    <!-- This is an error message shown below the hostname field of the add login page when a hostname is invalid. -->
    <string name="add_login_hostname_invalid_text_2">Kelvollinen isäntänimi vaaditaan</string>

    <!-- Synced Tabs -->
    <!-- Text displayed to ask user to connect another device as no devices found with account -->
    <string name="synced_tabs_connect_another_device">Yhdistä toinen laite.</string>
    <!-- Text displayed asking user to re-authenticate -->
    <string name="synced_tabs_reauth">Tunnistaudu uudelleen.</string>
    <!-- Text displayed when user has disabled tab syncing in Firefox Sync Account -->
    <string name="synced_tabs_enable_tab_syncing">Ota välilehtien synkronointi käyttöön.</string>
    <!-- Text displayed when user has no tabs that have been synced -->
    <string name="synced_tabs_no_tabs">Sinulla ei ole muilla laitteilla avoimia välilehtiä Firefoxissa.</string>
    <!-- Text displayed in the synced tabs screen when a user is not signed in to Firefox Sync describing Synced Tabs -->
    <string name="synced_tabs_sign_in_message">Katso välilehtilistaus muilta laitteiltasi.</string>
    <!-- Text displayed on a button in the synced tabs screen to link users to sign in when a user is not signed in to Firefox Sync -->
    <string name="synced_tabs_sign_in_button">Kirjaudu sisään synkronoidaksesi</string>

    <!-- The text displayed when a synced device has no tabs to show in the list of Synced Tabs. -->
    <string name="synced_tabs_no_open_tabs">Ei avoimia välilehtiä</string>

    <!-- Top Sites -->
    <!-- Title text displayed in the dialog when top sites limit is reached. -->
    <string name="top_sites_max_limit_title">Ykkössivustojen määrä täynnä</string>
    <!-- Content description text displayed in the dialog when top sites limit is reached. -->
    <string name="top_sites_max_limit_content_2">Lisätäksesi uuden ykkössivuston, poista yksi olemassa oleva. Kosketa sivustoa ja pidä pohjassa, sitten valitse poista.</string>
    <!-- Confirmation dialog button text when top sites limit is reached. -->
    <string name="top_sites_max_limit_confirmation_button">Selvä</string>

    <!-- Label for the preference to show the most visited top sites on the homepage -->
    <string name="top_sites_toggle_top_recent_sites_3">Vierailluimmat ykkössivustot</string>
<<<<<<< HEAD
    <!-- Label for the show most visited top sites preference -->
    <string moz:removedIn="94" name="top_sites_toggle_top_frecent_sites_2" tools:ignore="UnusedResources">Näytä vierailluimmat ykkössivustot</string>
    <!-- Label for the show most visited sites preference -->
    <string moz:removedIn="93" name="top_sites_toggle_top_frecent_sites" tools:ignore="UnusedResources">Näytä vierailluimmat sivustot</string>
=======
>>>>>>> 5a685e67

    <!-- Title text displayed in the rename top site dialog. -->
	<string name="top_sites_rename_dialog_title">Nimi</string>
	<!-- Hint for renaming title of a top site -->
	<string name="top_site_name_hint">Ykkössivuston nimi</string>
	<!-- Button caption to confirm the renaming of the top site. -->
	<string name="top_sites_rename_dialog_ok">OK</string>
	<!-- Dialog button text for canceling the rename top site prompt. -->
	<string name="top_sites_rename_dialog_cancel">Peruuta</string>

    <!-- Inactive tabs in the tabs tray -->
    <!-- Title text displayed in the tabs tray when a tab has been unused for 14 days. -->
    <string name="inactive_tabs_title">Passiiviset välilehdet</string>
    <!-- Content description for closing all inactive tabs -->
    <string name="inactive_tabs_delete_all">Sulje kaikki passiiviset välilehdet</string>
    <!-- A description below the section of "inactive" tabs to notify the user when those tabs will be closed, if appropriate. See strings inactive_tabs_30_days and inactive_tabs_7_days for placeholders options. -->
<<<<<<< HEAD
    <string moz:removedIn="93" name="inactive_tabs_description" tools:ignore="UnusedResources">Välilehdet pysyvät täällä %s. Sen jälkeen välilehdet suljetaan automattisesti.</string>
    <!-- The amount of time until a tab in the "inactive" section of the tabs tray will be closed. See string inactive_tabs_description as well -->
    <string moz:removedIn="93" name="inactive_tabs_30_days" tools:ignore="UnusedResources">30 päivää</string>
    <!-- The amount of time until a tab in the "inactive" section of the tabs tray will be closed. See string inactive_tabs_description as well -->
    <string moz:removedIn="93" name="inactive_tabs_7_days" tools:ignore="UnusedResources">1 viikon</string>
=======
    <string moz:removedIn="95" name="inactive_tabs_description" tools:ignore="UnusedResources">Välilehdet pysyvät täällä %s. Sen jälkeen välilehdet suljetaan automattisesti.</string>
    <!-- The amount of time until a tab in the "inactive" section of the tabs tray will be closed. See string inactive_tabs_description as well -->
    <string moz:removedIn="95" name="inactive_tabs_30_days" tools:ignore="UnusedResources">30 päivää</string>
    <!-- The amount of time until a tab in the "inactive" section of the tabs tray will be closed. See string inactive_tabs_description as well -->
    <string moz:removedIn="95" name="inactive_tabs_7_days" tools:ignore="UnusedResources">1 viikon</string>
>>>>>>> 5a685e67

    <!-- Inactive tabs auto-close message in the tabs tray -->
    <!-- The header text of the auto-close message when the user is asked if they want to turn on the auto-closing of inactive tabs. -->
    <string name="inactive_tabs_auto_close_message_header" tools:ignore="UnusedResources">Suljetaanko automaattisesti kuukauden kuluttua?</string>
    <!-- A description below the header to notify the user what the inactive tabs auto-close feature is. -->
    <string name="inactive_tabs_auto_close_message_description" tools:ignore="UnusedResources">Firefox voi sulkea välilehdet, joita et ole katsonut viimeisen kuukauden aikana.</string>
    <!-- A call to action below the description to allow the user to turn on the auto closing of inactive tabs. -->
    <string name="inactive_tabs_auto_close_message_action" tools:ignore="UnusedResources">KÄYTÄ AUTOMAATTISTA SULKEMISTA</string>

<<<<<<< HEAD
    <!-- Inactive tabs survey -->
    <!-- Header text for the inactive tabs survey asking for feedback to improve the inactive tabs feature. -->
    <string name="inactive_tabs_survey_header" tools:ignore="UnusedResources">Auta meitä parantamaan</string>
    <!-- Content text for the inactive tabs survey asking the primary survey feedback question. -->
    <string name="inactive_tabs_survey_content" tools:ignore="UnusedResources">Miksi poistit passiiviset välilehdet käytöstä?</string>
    <!-- One of the feedback option that can be selected as a responses to the inactive tabs survey question. -->
    <string name="inactive_tabs_survey_not_interested_option" tools:ignore="UnusedResources">Ominaisuus ei kiinnosta</string>
    <!-- One of the feedback option that can be selected as a responses to the inactive tabs survey question. -->
    <string name="inactive_tabs_survey_time_too_long_option" tools:ignore="UnusedResources">Aika passiiviseksi asettamiseksi on liian pitkä</string>

    <!-- One of the feedback option that can be selected as a responses to the inactive tabs survey question. -->
    <string name="inactive_tabs_survey_time_too_short_option" tools:ignore="UnusedResources">Aika passiiviseksi asettamiseksi on liian lyhyt</string>
    <!-- Confirmation button text to submit the feedback for the inactive tabs survey. -->
    <string name="inactive_tabs_survey_send_button" tools:ignore="UnusedResources">Lähetä</string>
    <!-- Content description for inactive tabs survey close button -->
    <string name="inactive_tabs_survey_close_button_content_description" tools:ignore="UnusedResources">Sulje</string>
=======
    <!-- Text for the snackbar to confirm auto-close is enabled for inactive tabs -->
    <string name="inactive_tabs_auto_close_message_snackbar">Automaattinen sulkeminen käytössä</string>

    <!-- Inactive tabs survey -->
    <!-- Header text for the inactive tabs survey asking for feedback to improve the inactive tabs feature. -->
    <string moz:removedIn="95" name="inactive_tabs_survey_header" tools:ignore="UnusedResources">Auta meitä parantamaan</string>
    <!-- Header text for the inactive tabs survey asking for feedback to improve the inactive tabs feature. -->
    <string name="inactive_tabs_survey_header_1">Auta parantamaan Firefoxia</string>

    <!-- Content text for the inactive tabs survey asking the primary survey feedback question. -->
    <string name="inactive_tabs_survey_content">Miksi poistit passiiviset välilehdet käytöstä?</string>
    <!-- One of the feedback option that can be selected as a responses to the inactive tabs survey question. -->
    <string name="inactive_tabs_survey_do_not_understand">En ymmärrä miten se toimii</string>
    <!-- One of the feedback option that can be selected as a responses to the inactive tabs survey question. -->
    <string name="inactive_tabs_survey_do_it_myself">Haluan sulkea vanhat välilehdet itse</string>
    <!-- One of the feedback option that can be selected as a responses to the inactive tabs survey question. -->
    <string moz:removedIn="95" name="inactive_tabs_survey_time_too_long_option" tools:ignore="UnusedResources">Aika passiiviseksi asettamiseksi on liian pitkä</string>

    <!-- One of the feedback option that can be selected as a responses to the inactive tabs survey question. -->
    <string name="inactive_tabs_survey_time_too_long_option_1">Kahden viikon aika on liian pitkä</string>
    <!-- One of the feedback option that can be selected as a responses to the inactive tabs survey question. -->
    <string moz:removedIn="95" name="inactive_tabs_survey_time_too_short_option" tools:ignore="UnusedResources">Aika passiiviseksi asettamiseksi on liian lyhyt</string>
    <!-- One of the feedback option that can be selected as a responses to the inactive tabs survey question. -->
    <string name="inactive_tabs_survey_time_too_short_option_1">Kahden viikon aika on liian lyhyt</string>
    <!-- Confirmation button text to submit the feedback for the inactive tabs survey. -->
    <string name="inactive_tabs_survey_send_button">Lähetä</string>
    <!-- Content description for inactive tabs survey close button -->
    <string name="inactive_tabs_survey_close_button_content_description">Sulje</string>
>>>>>>> 5a685e67

    <!-- Default browser experiment -->
    <string name="default_browser_experiment_card_text">Aseta verkkosivustojen, sähköpostien ja viestien linkit avautumaan automaattisesti Firefoxissa.</string>

    <!-- Content description for close button in collection placeholder. -->
    <string name="remove_home_collection_placeholder_content_description">Poista</string>

    <!-- Content description radio buttons with a link to more information -->
    <string name="radio_preference_info_content_description">Napsauta saadaksesi lisätietoja</string>

    <!-- Content description for the action bar "up" button -->
    <string name="action_bar_up_description">Liiku ylöspäin</string>

    <!-- Content description for privacy content close button -->
    <string name="privacy_content_close_button_content_description">Sulje</string>

    <!-- Pocket recommended stories -->
    <!-- Header text for a section on the home screen. -->
<<<<<<< HEAD
    <string moz:removedIn="94" name="pocket_stories_header" tools:ignore="UnusedResources">Ajatuksia herättäviä tarinoita</string>
    <!-- Header text for a section on the home screen. -->
=======
>>>>>>> 5a685e67
    <string name="pocket_stories_header_1">Ajatuksia herättäviä tarinoita</string>
    <!-- Header text for a section on the home screen. -->
    <string name="pocket_stories_categories_header">Tarinoita aiheittain</string>
    <!-- Text of a button allowing users to access an external url for more Pocket recommendations. -->
    <string name="pocket_stories_placeholder_text">Löydä lisää</string>
    <!-- Title of an app feature. Smaller than a heading.-->
    <string name="pocket_stories_feature_title">Taustavoimana Pocket.</string>
    <!-- Caption for describing a certain feature. The placeholder is for a clickable text (eg: Learn more) which will load an url in a new tab when clicked.  -->
    <string name="pocket_stories_feature_caption">Osa Firefox-perhettä. %s</string>
    <!-- Clickable text for opening an external link for more information about Pocket. -->
    <string name="pocket_stories_feature_learn_more">Lue lisää</string>
</resources><|MERGE_RESOLUTION|>--- conflicted
+++ resolved
@@ -52,13 +52,6 @@
 
     <!-- Home - Recently saved bookmarks -->
     <!-- Title for the home screen section with recently saved bookmarks. -->
-<<<<<<< HEAD
-    <string moz:removedIn="94" name="recently_saved_bookmarks" tools:ignore="UnusedResources">Äskettäin tallennettu</string>
-    <!-- Title for the home screen section with recently saved bookmarks. -->
-    <string moz:removedIn="94" name="recently_bookmarked" tools:ignore="UnusedResources">Viimeksi kirjanmerkityt</string>
-    <!-- Title for the home screen section with recently saved bookmarks. -->
-=======
->>>>>>> 5a685e67
     <string name="recent_bookmarks_title">Viimeisimmät kirjanmerkit</string>
     <!-- Content description for the recently saved bookmarks section on the home screen. -->
     <string name="recently_saved_bookmarks_content_description">Äskettäin tallennetut kirjanmerkit</string>
@@ -126,15 +119,11 @@
     <!-- Content description for close button in the auto-close dialog of the inactive tabs. -->
     <string name="tab_tray_inactive_auto_close_button_content_description">Sulje</string>
     <!-- Text for turn on auto close tabs button in the auto-close dialog of the inactive tabs. -->
-<<<<<<< HEAD
-    <string name="tab_tray_inactive_turn_on_auto_close_button">Ota automaattinen sulkeminen käyttöön</string>
-=======
     <string moz:removedIn="95" name="tab_tray_inactive_turn_on_auto_close_button" tools:ignore="UnusedResources">Ota automaattinen sulkeminen käyttöön</string>
 
     <!-- Text for turn on auto close tabs button in the auto-close dialog of the inactive tabs. -->
     <string name="tab_tray_inactive_turn_on_auto_close_button_2">Käytä automaattista sulkemista</string>
 
->>>>>>> 5a685e67
 
     <!-- Home screen icons - Long press shortcuts -->
     <!-- Shortcut action to open new tab -->
@@ -152,28 +141,19 @@
     <string name="recent_tabs_show_all">Näytä kaikki</string>
 
     <!-- Content description for the button which navigates the user to show all recent tabs in the tabs tray. -->
-<<<<<<< HEAD
-    <string name="recent_tabs_show_all_content_description">Näytä &quot;Kaikki viimeisimmät välilehdet&quot;-painike</string>
-=======
     <string name="recent_tabs_show_all_content_description_2">Näytä kaikki viimeisimmät välilehdet -painike</string>
     <!-- Content description for the button which navigates the user to show all recent tabs in the tabs tray. -->
     <string moz:removedIn="97" name="recent_tabs_show_all_content_description2" tools:ignore="UnusedResources">Näytä kaikki viimeisimmät välilehdet</string>
->>>>>>> 5a685e67
     <!-- Title for showing a group item in the 'Jump back in' section of the new tab
         The first parameter is the search term that the user used. (for example: your search for "cat")-->
     <string name="recent_tabs_search_term">Hakusi ehdoilla \&quot;%1$s\&quot;</string>
     <!-- Text for the number of tabs in a group in the 'Jump back in' section of the new tab
-<<<<<<< HEAD
-        The first parameter is the count for number of sites in the group.  This number will always be more than one. -->
-    <string name="recent_tabs_search_term_count">Sivustot: %1$s</string>
-=======
     The first parameter is the count for number of sites in the group.  This number will always be more than one. -->
     <string moz:removedIn="96" name="recent_tabs_search_term_count" tools:ignore="UnusedResources">Sivustot: %1$s</string>
 
     <!-- Text for the number of tabs in a group in the 'Jump back in' section of the new tab
         %d is a placeholder for the number of sites in the group. This number will always be more than one. -->
     <string name="recent_tabs_search_term_count_2">%d sivustoa</string>
->>>>>>> 5a685e67
 
     <!-- History Metadata -->
     <!-- Header text for a section on the home screen that displays grouped highlights from the
@@ -181,26 +161,15 @@
     <string name="history_metadata_header_2">Äskettäin vierailtu</string>
     <!-- Header text for a section on the home screen that displays grouped highlights from the
          user's browsing history, such as topics they have researched or explored on the web -->
-<<<<<<< HEAD
-    <string moz:removedIn="94" name="history_metadata_header_2" tools:ignore="UnusedResources">Äskettäin vierailtu</string>
-    <!-- Header text for a section on the home screen that displays grouped highlights from the
-         user's browsing history, such as topics they have researched or explored on the web -->
-    <string name="history_metadata_header_3">Viimeisimmät haut</string>
-=======
     <string moz:removedIn="96" name="history_metadata_header_3" tools:ignore="UnusedResources">Viimeisimmät haut</string>
->>>>>>> 5a685e67
     <!-- Text for the menu button to remove a grouped highlight from the user's browsing history
          in the Recently visited section -->
     <string name="recently_visited_menu_item_remove">Poista</string>
 
     <!-- Content description for the button which navigates the user to show all of their history. -->
-<<<<<<< HEAD
-    <string name="past_explorations_show_all_content_description">Näytä &quot;Kaikki aiemmat tutkimukset&quot;-painike</string>
-=======
     <string name="past_explorations_show_all_content_description_2">Näytä kaikki aiemmat tutkimukset</string>
     <!-- Content description for the button which navigates the user to show all of their history. -->
     <string moz:removedIn="97" name="past_explorations_show_all_content_description" tools:ignore="UnusedResources">Näytä &quot;Kaikki aiemmat tutkimukset&quot;-painike</string>
->>>>>>> 5a685e67
 
     <!-- Browser Fragment -->
     <!-- Content description (not visible, for screen readers etc.): Navigate to open tabs -->
@@ -430,11 +399,6 @@
     <!-- Preference for changing default theme to dark or light mode -->
     <string name="preferences_theme">Teema</string>
     <!-- Preference for customizing the home screen -->
-<<<<<<< HEAD
-    <string moz:removedIn="94" name="preferences_home" tools:ignore="UnusedResources">Koti</string>
-    <!-- Preference for customizing the home screen -->
-=======
->>>>>>> 5a685e67
     <string name="preferences_home_2">Kotisivu</string>
     <!-- Preference for gestures based actions -->
     <string name="preferences_gestures">Eleet</string>
@@ -508,19 +472,6 @@
     <!-- Header text for jumping back into the recent tab in customize the home screen -->
     <string name="customize_toggle_jump_back_in">Palaa takaisin</string>
     <!-- Title for the customize home screen section with recently saved bookmarks. -->
-<<<<<<< HEAD
-    <string moz:removedIn="94" name="customize_toggle_recently_saved_bookmarks" tools:ignore="UnusedResources">Äskettäin tallennettu</string>
-    <!-- Title for the customize home screen section with recently saved bookmarks. -->
-    <string moz:removedIn="94" name="customize_toggle_recently_bookmarked" tools:ignore="UnusedResources">Viimeksi kirjanmerkityt</string>
-    <!-- Title for the customize home screen section with recently saved bookmarks. -->
-    <string name="customize_toggle_recent_bookmarks">Viimeisimmät kirjanmerkit</string>
-    <!-- Title for the customize home screen section with recently visited. Recently visited is
-    a section where users see a list of tabs that they have visited in the past few days -->
-    <string moz:removedIn="94" name="customize_toggle_recently_visited" tools:ignore="UnusedResources">Äskettäin vierailtu</string>
-    <!-- Title for the customize home screen settings section for recent searches. Recent searches
-     is a section where users see a list of groups of tabs that they have visited in the past few days -->
-    <string name="customize_toggle_recent_searches">Viimeisimmät haut</string>
-=======
     <string name="customize_toggle_recent_bookmarks">Viimeisimmät kirjanmerkit</string>
     <!-- Title for the customize home screen section with recently visited. Recently visited is
     a section where users see a list of tabs that they have visited in the past few days -->
@@ -528,7 +479,6 @@
     <!-- Title for the customize home screen settings section for recent searches. Recent searches
      is a section where users see a list of groups of tabs that they have visited in the past few days -->
     <string moz:removedIn="96" name="customize_toggle_recent_searches" tools:ignore="UnusedResources">Viimeisimmät haut</string>
->>>>>>> 5a685e67
     <!-- Title for the customize home screen section with Pocket. -->
     <string name="customize_toggle_pocket">Pocket</string>
 
@@ -768,29 +718,12 @@
     <string name="preference_auto_close_tabs" tools:ignore="UnusedResources">Sulje automaattisesti avoimet välilehdet</string>
 
     <!-- Opening screen -->
-<<<<<<< HEAD
-    <!-- Title of a preference that allows a user to indicate after a specified amount of time when the app should start on the home screen -->
-    <string moz:removedIn="94" name="preferences_start_on_home" tools:ignore="UnusedResources">Käynnistä aloitusnäkymästä</string>
-    <!-- Title of a preference that allows a user to choose what screen to show after opening the app -->
-    <string name="preferences_opening_screen">Avautuva näkymä</string>
-    <!-- Option for starting on the home screen after after four hours or inactivity -->
-    <string moz:removedIn="94" name="start_on_home_after_four_hours" tools:ignore="UnusedResources">Neljän tunnin jälkeen</string>
-    <!-- Option for always opening the homepage when re-opening the app -->
-    <string name="opening_screen_homepage">Kotisivu</string>
-    <!-- Option for always starting on the home screen -->
-    <string moz:removedIn="94" name="start_on_home_always" tools:ignore="UnusedResources">Aina</string>
-    <!-- Option for always opening the user's last-open tab when re-opening the app -->
-    <string name="opening_screen_last_tab">Viimeisin välilehti</string>
-    <!-- Option for never starting on the home screen -->
-    <string moz:removedIn="94" name="start_on_home_never" tools:ignore="UnusedResources">Ei koskaan</string>
-=======
     <!-- Title of a preference that allows a user to choose what screen to show after opening the app -->
     <string name="preferences_opening_screen">Avautuva näkymä</string>
     <!-- Option for always opening the homepage when re-opening the app -->
     <string name="opening_screen_homepage">Kotisivu</string>
     <!-- Option for always opening the user's last-open tab when re-opening the app -->
     <string name="opening_screen_last_tab">Viimeisin välilehti</string>
->>>>>>> 5a685e67
     <!-- Option for always opening the homepage when re-opening the app after four hours of inactivity -->
     <string name="opening_screen_after_four_hours_of_inactivity">Kotisivu neljän tunnin käyttämättömyyden jälkeen</string>
     <!-- Summary for tabs preference when auto closing tabs setting is set to manual close-->
@@ -931,12 +864,6 @@
     <string moz:removedIn="96" name="tab_tray_save_to_collection" tools:ignore="UnusedResources">Tallenna</string>
 
     <!-- Title text for the normal tabs header in the tabs tray which are not part of any tab grouping. -->
-<<<<<<< HEAD
-    <string moz:removedIn="94" name="tab_tray_header_title" tools:ignore="UnusedResources">Muut</string>
-
-    <!-- Title text for the normal tabs header in the tabs tray which are not part of any tab grouping. -->
-=======
->>>>>>> 5a685e67
     <string name="tab_tray_header_title_1">Muut välilehdet</string>
 
     <!-- History -->
@@ -2032,13 +1959,6 @@
 
     <!-- Label for the preference to show the most visited top sites on the homepage -->
     <string name="top_sites_toggle_top_recent_sites_3">Vierailluimmat ykkössivustot</string>
-<<<<<<< HEAD
-    <!-- Label for the show most visited top sites preference -->
-    <string moz:removedIn="94" name="top_sites_toggle_top_frecent_sites_2" tools:ignore="UnusedResources">Näytä vierailluimmat ykkössivustot</string>
-    <!-- Label for the show most visited sites preference -->
-    <string moz:removedIn="93" name="top_sites_toggle_top_frecent_sites" tools:ignore="UnusedResources">Näytä vierailluimmat sivustot</string>
-=======
->>>>>>> 5a685e67
 
     <!-- Title text displayed in the rename top site dialog. -->
 	<string name="top_sites_rename_dialog_title">Nimi</string>
@@ -2055,19 +1975,11 @@
     <!-- Content description for closing all inactive tabs -->
     <string name="inactive_tabs_delete_all">Sulje kaikki passiiviset välilehdet</string>
     <!-- A description below the section of "inactive" tabs to notify the user when those tabs will be closed, if appropriate. See strings inactive_tabs_30_days and inactive_tabs_7_days for placeholders options. -->
-<<<<<<< HEAD
-    <string moz:removedIn="93" name="inactive_tabs_description" tools:ignore="UnusedResources">Välilehdet pysyvät täällä %s. Sen jälkeen välilehdet suljetaan automattisesti.</string>
-    <!-- The amount of time until a tab in the "inactive" section of the tabs tray will be closed. See string inactive_tabs_description as well -->
-    <string moz:removedIn="93" name="inactive_tabs_30_days" tools:ignore="UnusedResources">30 päivää</string>
-    <!-- The amount of time until a tab in the "inactive" section of the tabs tray will be closed. See string inactive_tabs_description as well -->
-    <string moz:removedIn="93" name="inactive_tabs_7_days" tools:ignore="UnusedResources">1 viikon</string>
-=======
     <string moz:removedIn="95" name="inactive_tabs_description" tools:ignore="UnusedResources">Välilehdet pysyvät täällä %s. Sen jälkeen välilehdet suljetaan automattisesti.</string>
     <!-- The amount of time until a tab in the "inactive" section of the tabs tray will be closed. See string inactive_tabs_description as well -->
     <string moz:removedIn="95" name="inactive_tabs_30_days" tools:ignore="UnusedResources">30 päivää</string>
     <!-- The amount of time until a tab in the "inactive" section of the tabs tray will be closed. See string inactive_tabs_description as well -->
     <string moz:removedIn="95" name="inactive_tabs_7_days" tools:ignore="UnusedResources">1 viikon</string>
->>>>>>> 5a685e67
 
     <!-- Inactive tabs auto-close message in the tabs tray -->
     <!-- The header text of the auto-close message when the user is asked if they want to turn on the auto-closing of inactive tabs. -->
@@ -2077,24 +1989,6 @@
     <!-- A call to action below the description to allow the user to turn on the auto closing of inactive tabs. -->
     <string name="inactive_tabs_auto_close_message_action" tools:ignore="UnusedResources">KÄYTÄ AUTOMAATTISTA SULKEMISTA</string>
 
-<<<<<<< HEAD
-    <!-- Inactive tabs survey -->
-    <!-- Header text for the inactive tabs survey asking for feedback to improve the inactive tabs feature. -->
-    <string name="inactive_tabs_survey_header" tools:ignore="UnusedResources">Auta meitä parantamaan</string>
-    <!-- Content text for the inactive tabs survey asking the primary survey feedback question. -->
-    <string name="inactive_tabs_survey_content" tools:ignore="UnusedResources">Miksi poistit passiiviset välilehdet käytöstä?</string>
-    <!-- One of the feedback option that can be selected as a responses to the inactive tabs survey question. -->
-    <string name="inactive_tabs_survey_not_interested_option" tools:ignore="UnusedResources">Ominaisuus ei kiinnosta</string>
-    <!-- One of the feedback option that can be selected as a responses to the inactive tabs survey question. -->
-    <string name="inactive_tabs_survey_time_too_long_option" tools:ignore="UnusedResources">Aika passiiviseksi asettamiseksi on liian pitkä</string>
-
-    <!-- One of the feedback option that can be selected as a responses to the inactive tabs survey question. -->
-    <string name="inactive_tabs_survey_time_too_short_option" tools:ignore="UnusedResources">Aika passiiviseksi asettamiseksi on liian lyhyt</string>
-    <!-- Confirmation button text to submit the feedback for the inactive tabs survey. -->
-    <string name="inactive_tabs_survey_send_button" tools:ignore="UnusedResources">Lähetä</string>
-    <!-- Content description for inactive tabs survey close button -->
-    <string name="inactive_tabs_survey_close_button_content_description" tools:ignore="UnusedResources">Sulje</string>
-=======
     <!-- Text for the snackbar to confirm auto-close is enabled for inactive tabs -->
     <string name="inactive_tabs_auto_close_message_snackbar">Automaattinen sulkeminen käytössä</string>
 
@@ -2123,7 +2017,6 @@
     <string name="inactive_tabs_survey_send_button">Lähetä</string>
     <!-- Content description for inactive tabs survey close button -->
     <string name="inactive_tabs_survey_close_button_content_description">Sulje</string>
->>>>>>> 5a685e67
 
     <!-- Default browser experiment -->
     <string name="default_browser_experiment_card_text">Aseta verkkosivustojen, sähköpostien ja viestien linkit avautumaan automaattisesti Firefoxissa.</string>
@@ -2142,11 +2035,6 @@
 
     <!-- Pocket recommended stories -->
     <!-- Header text for a section on the home screen. -->
-<<<<<<< HEAD
-    <string moz:removedIn="94" name="pocket_stories_header" tools:ignore="UnusedResources">Ajatuksia herättäviä tarinoita</string>
-    <!-- Header text for a section on the home screen. -->
-=======
->>>>>>> 5a685e67
     <string name="pocket_stories_header_1">Ajatuksia herättäviä tarinoita</string>
     <!-- Header text for a section on the home screen. -->
     <string name="pocket_stories_categories_header">Tarinoita aiheittain</string>
