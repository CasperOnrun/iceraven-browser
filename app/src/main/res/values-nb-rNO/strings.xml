--- conflicted
+++ resolved
@@ -993,11 +993,6 @@
     <string name="share_link_all_apps_subheader">Alle handlinger</string>
     <!-- Sub-header in the dialog to share a link to an app from the most-recent sorted list -->
     <string name="share_link_recent_apps_subheader">Nylig brukt</string>
-<<<<<<< HEAD
-    <!-- An string shown when an account is signed in where %1$s is a placeholder for the email-->
-    <string name="sync_signed_as">Logget inn som %1$s</string>
-=======
->>>>>>> edea181c
     <!-- An option from the three dot menu to into sync -->
     <string name="sync_menu_sign_in">Logg inn for å synkronisere</string>
     <!-- An option from the share dialog to sign into sync -->
@@ -1222,35 +1217,26 @@
     <!-- text to display in the snackbar if automatic sign-in fails. user may try again -->
     <string name="onboarding_firefox_account_automatic_signin_failed">Kunne ikke logge inn</string>
 
-<<<<<<< HEAD
-=======
     <!-- text for the tracking protection onboarding card header -->
     <string name="onboarding_tracking_protection_header_3">Alltid med personvern</string>
->>>>>>> edea181c
     <!-- text for the tracking protection card description. 'Firefox' intentionally hardcoded here -->
     <string name="onboarding_tracking_protection_description_3">Firefox stopper selskaper automatisk fra å spore aktivitetene dine på nettet det skjulte.</string>
     <!-- text for tracking protection radio button option for standard level of blocking -->
     <string name="onboarding_tracking_protection_standard_button_2">Standard (standard)</string>
-<<<<<<< HEAD
-=======
     <!-- text for standard blocking option button description -->
     <string name="onboarding_tracking_protection_standard_button_description_3">Balansert mellom personvern og ytelse. Sider lastes normalt.</string>
->>>>>>> edea181c
     <!-- text for tracking protection radio button option for strict level of blocking -->
     <string name="onboarding_tracking_protection_strict_button">Streng (anbefales)</string>
 
     <!-- text for tracking protection radio button option for strict level of blocking -->
     <string name="onboarding_tracking_protection_strict_option">Streng</string>
 
-<<<<<<< HEAD
-=======
     <!-- text for strict blocking option button description -->
     <string name="onboarding_tracking_protection_strict_button_description_3">Blokkerer flere sporings-mekanismer. Sider lastes inn raskere, men enkelte sider fungerer kanskje ikke.</string>
     <!-- text for the toolbar position card header  -->
     <string name="onboarding_toolbar_placement_header_1">Velg plassering for verktøylinjen</string>
     <!-- text for the toolbar position card description -->
     <string name="onboarding_toolbar_placement_description_1">Plassere verktøylinjen innenfor rekkevidde. Ha den på bunn eller flytt den til toppen.</string>
->>>>>>> edea181c
     <!-- text for the private browsing onboarding card header -->
     <string name="onboarding_private_browsing_header">Surf privat</string>
 
@@ -1279,11 +1265,8 @@
     <!-- Onboarding theme -->
     <!-- text for the theme picker onboarding card header -->
     <string name="onboarding_theme_picker_header">Velg tema</string>
-<<<<<<< HEAD
-=======
     <!-- text for the theme picker onboarding card description -->
     <string name="onboarding_theme_picker_description_2">Spar litt batteri og dine øyne med mørk modus.</string>
->>>>>>> edea181c
     <!-- Automatic theme setting (will follow device setting) -->
     <string name="onboarding_theme_automatic_title">Automatisk</string>
     <!-- Summary of automatic theme setting (will follow device setting) -->
@@ -1338,21 +1321,15 @@
     <string name="preference_enhanced_tracking_protection_explanation_learn_more">Les mer</string>
     <!-- Preference for enhanced tracking protection for the standard protection settings -->
     <string name="preference_enhanced_tracking_protection_standard_default_1">Standard (standard)</string>
-<<<<<<< HEAD
-=======
     <!-- Preference description for enhanced tracking protection for the standard protection settings -->
     <string name="preference_enhanced_tracking_protection_standard_description_4">Balansert mellom personvern og ytelse. Sider lastes normalt.</string>
->>>>>>> edea181c
     <!--  Accessibility text for the Standard protection information icon  -->
     <string name="preference_enhanced_tracking_protection_standard_info_button">Hva er blokkert av standard sporingsbeskyttelse</string>
     <!-- Preference for enhanced tracking protection for the strict protection settings -->
     <string name="preference_enhanced_tracking_protection_strict">Streng</string>
 
-<<<<<<< HEAD
-=======
     <!-- Preference description for enhanced tracking protection for the strict protection settings -->
     <string name="preference_enhanced_tracking_protection_strict_description_3">Blokkerer flere sporings-mekanismer. Sider lastes inn raskere, men enkelte sider fungerer kanskje ikke.</string>
->>>>>>> edea181c
     <!--  Accessibility text for the Strict protection information icon  -->
     <string name="preference_enhanced_tracking_protection_strict_info_button">Hva er blokkert av streng sporingsbeskyttelse</string>
     <!-- Preference for enhanced tracking protection for the custom protection settings -->
@@ -1601,11 +1578,8 @@
     <string name="preferences_credit_cards_save_and_autofill_cards_summary">Data er kryptert</string>
     <!-- Preference option for syncing credit cards across devices. This is displayed when the user is not signed into sync -->
     <string name="preferences_credit_cards_sync_cards_across_devices">Synkroniser kort på tvers av enheter</string>
-<<<<<<< HEAD
-=======
     <!-- Preference option for syncing credit cards across devices. This is displayed when the user is signed into sync -->
     <string name="preferences_credit_cards_sync_cards">Synkroniser kort</string>
->>>>>>> edea181c
     <!-- Preference option for adding a credit card -->
     <string name="preferences_credit_cards_add_credit_card">Legg til betalingskort</string>
 
@@ -1613,11 +1587,8 @@
     <string name="preferences_credit_cards_manage_saved_cards">Behandle lagrede kort</string>
     <!-- Title of the "Add card" screen -->
     <string name="credit_cards_add_card">Legg til kort</string>
-<<<<<<< HEAD
-=======
     <!-- Title of the "Edit card" screen -->
     <string name="credit_cards_edit_card">Rediger kort</string>
->>>>>>> edea181c
     <!-- The header for the card number of a credit card -->
     <string name="credit_cards_card_number">Kortnummer</string>
     <!-- The header for the expiration date of a credit card -->
@@ -1626,11 +1597,8 @@
     <string name="credit_cards_name_on_card">Navn på kort</string>
     <!-- The header for the nickname for a credit card -->
     <string name="credit_cards_card_nickname">Kallenavn på kort</string>
-<<<<<<< HEAD
-=======
     <!-- The text for the "Delete card" menu item for deleting a credit card -->
     <string name="credit_cards_menu_delete_card">Slett kort</string>
->>>>>>> edea181c
     <!-- The text for the "Delete card" button for deleting a credit card -->
     <string name="credit_cards_delete_card_button">Slett kort</string>
     <!-- The title for the "Save" menu item for saving a credit card -->
@@ -1642,12 +1610,9 @@
     <!-- Title of the "Saved cards" screen -->
     <string name="credit_cards_saved_cards">Lagrede kort</string>
 
-<<<<<<< HEAD
-=======
     <!-- Error message for credit card number validation -->
     <string name="credit_cards_number_validation_error_message">Oppgi et gyldig betalingskortnummer</string>
 
->>>>>>> edea181c
     <!-- Title of the Add search engine screen -->
     <string name="search_engine_add_custom_search_engine_title">Legg til søkemotor</string>
     <!-- Title of the Edit search engine screen -->
