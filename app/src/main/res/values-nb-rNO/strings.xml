--- conflicted
+++ resolved
@@ -51,13 +51,6 @@
 
     <!-- Home - Recently saved bookmarks -->
     <!-- Title for the home screen section with recently saved bookmarks. -->
-<<<<<<< HEAD
-    <string moz:removedIn="94" name="recently_saved_bookmarks" tools:ignore="UnusedResources">Nylig lagret</string>
-    <!-- Title for the home screen section with recently saved bookmarks. -->
-    <string moz:removedIn="94" name="recently_bookmarked" tools:ignore="UnusedResources">Nylig bokmerket</string>
-    <!-- Title for the home screen section with recently saved bookmarks. -->
-=======
->>>>>>> 5a685e67
     <string name="recent_bookmarks_title">Nylige bokmerker</string>
     <!-- Content description for the recently saved bookmarks section on the home screen. -->
     <string name="recently_saved_bookmarks_content_description">Nylig lagrede bokmerker</string>
@@ -114,11 +107,6 @@
     <string name="tab_tray_close_tabs_banner_negative_button_text">Ignorer</string>
 
     <!-- Text for the banner message to tell users about our inactive tabs feature. -->
-<<<<<<< HEAD
-    <string name="tab_tray_inactive_onboarding_message" tools:ignore="UnusedResources">Faner du ikke har vist på to uker, blir flyttet hit.</string>
-    <!-- Text for the action link to go to Settings for inactive tabs. -->
-    <string name="tab_tray_inactive_onboarding_button_text" tools:ignore="UnusedResources">Slå av i innstillinger</string>
-=======
     <string name="tab_tray_inactive_onboarding_message">Faner du ikke har vist på to uker, blir flyttet hit.</string>
     <!-- Text for the action link to go to Settings for inactive tabs. -->
     <string name="tab_tray_inactive_onboarding_button_text">Slå av i innstillinger</string>
@@ -137,7 +125,6 @@
     <!-- Text for turn on auto close tabs button in the auto-close dialog of the inactive tabs. -->
     <string name="tab_tray_inactive_turn_on_auto_close_button_2">Slå på autolukking</string>
 
->>>>>>> 5a685e67
 
     <!-- Home screen icons - Long press shortcuts -->
     <!-- Shortcut action to open new tab -->
@@ -161,36 +148,20 @@
         The first parameter is the search term that the user used. (for example: your search for "cat")-->
     <string name="recent_tabs_search_term">Du søkte etter «%1$s»</string>
     <!-- Text for the number of tabs in a group in the 'Jump back in' section of the new tab
-<<<<<<< HEAD
-        The first parameter is the count for number of sites in the group.  This number will always be more than one. -->
-    <string name="recent_tabs_search_term_count">Nettsteder: %1$s</string>
-=======
     The first parameter is the count for number of sites in the group.  This number will always be more than one. -->
     <string moz:removedIn="96" name="recent_tabs_search_term_count" tools:ignore="UnusedResources">Nettsteder: %1$s</string>
 
     <!-- Text for the number of tabs in a group in the 'Jump back in' section of the new tab
         %d is a placeholder for the number of sites in the group. This number will always be more than one. -->
     <string name="recent_tabs_search_term_count_2">%d nettsteder</string>
->>>>>>> 5a685e67
 
     <!-- History Metadata -->
     <!-- Header text for a section on the home screen that displays grouped highlights from the
          user's browsing history, such as topics they have researched or explored on the web -->
-<<<<<<< HEAD
-    <string moz:removedIn="94" name="history_metadata_header" tools:ignore="UnusedResources">Tidligere utforskninger</string>
-
-    <!-- Header text for a section on the home screen that displays grouped highlights from the
-         user's browsing history, such as topics they have researched or explored on the web -->
-    <string moz:removedIn="94" name="history_metadata_header_2" tools:ignore="UnusedResources">Nylig besøkt</string>
-    <!-- Header text for a section on the home screen that displays grouped highlights from the
-         user's browsing history, such as topics they have researched or explored on the web -->
-    <string name="history_metadata_header_3">Nylige søk</string>
-=======
     <string name="history_metadata_header_2">Nylig besøkt</string>
     <!-- Header text for a section on the home screen that displays grouped highlights from the
          user's browsing history, such as topics they have researched or explored on the web -->
     <string moz:removedIn="96" name="history_metadata_header_3" tools:ignore="UnusedResources">Nylige søk</string>
->>>>>>> 5a685e67
     <!-- Text for the menu button to remove a grouped highlight from the user's browsing history
          in the Recently visited section -->
     <string name="recently_visited_menu_item_remove">Fjern</string>
@@ -496,19 +467,6 @@
     <!-- Header text for jumping back into the recent tab in customize the home screen -->
     <string name="customize_toggle_jump_back_in">Hopp inn igjen</string>
     <!-- Title for the customize home screen section with recently saved bookmarks. -->
-<<<<<<< HEAD
-    <string moz:removedIn="94" name="customize_toggle_recently_saved_bookmarks" tools:ignore="UnusedResources">Nylig lagret</string>
-    <!-- Title for the customize home screen section with recently saved bookmarks. -->
-    <string moz:removedIn="94" name="customize_toggle_recently_bookmarked" tools:ignore="UnusedResources">Nylig bokmerket</string>
-    <!-- Title for the customize home screen section with recently saved bookmarks. -->
-    <string name="customize_toggle_recent_bookmarks">Nylige bokmerker</string>
-    <!-- Title for the customize home screen section with recently visited. Recently visited is
-    a section where users see a list of tabs that they have visited in the past few days -->
-    <string moz:removedIn="94" name="customize_toggle_recently_visited" tools:ignore="UnusedResources">Nylig besøkt</string>
-    <!-- Title for the customize home screen settings section for recent searches. Recent searches
-     is a section where users see a list of groups of tabs that they have visited in the past few days -->
-    <string name="customize_toggle_recent_searches">Nylige søk</string>
-=======
     <string name="customize_toggle_recent_bookmarks">Nylige bokmerker</string>
     <!-- Title for the customize home screen section with recently visited. Recently visited is
     a section where users see a list of tabs that they have visited in the past few days -->
@@ -516,7 +474,6 @@
     <!-- Title for the customize home screen settings section for recent searches. Recent searches
      is a section where users see a list of groups of tabs that they have visited in the past few days -->
     <string moz:removedIn="96" name="customize_toggle_recent_searches" tools:ignore="UnusedResources">Nylige søk</string>
->>>>>>> 5a685e67
     <!-- Title for the customize home screen section with Pocket. -->
     <string name="customize_toggle_pocket">Pocket</string>
 
@@ -756,17 +713,6 @@
     <!-- Title of preference that allows a user to specify the auto-close settings for open tabs -->
     <string name="preference_auto_close_tabs" tools:ignore="UnusedResources">Lukk åpne faner automatisk</string>
 
-<<<<<<< HEAD
-    <!-- Start on Home -->
-    <!-- Title of a preference that allows a user to indicate after a specified amount of time when the app should start on the home screen -->
-    <string name="preferences_start_on_home">Start på starskjerm</string>
-    <!-- Option for starting on the home screen after after four hours or inactivity -->
-    <string name="start_on_home_after_four_hours">Etter fire timer</string>
-    <!-- Option for always starting on the home screen -->
-    <string name="start_on_home_always">Alltid</string>
-    <!-- Option for never starting on the home screen -->
-    <string name="start_on_home_never">Aldri</string>
-=======
     <!-- Opening screen -->
     <!-- Title of a preference that allows a user to choose what screen to show after opening the app -->
     <string name="preferences_opening_screen">Åpningsskjerm</string>
@@ -776,7 +722,6 @@
     <string name="opening_screen_last_tab">Siste fane</string>
     <!-- Option for always opening the homepage when re-opening the app after four hours of inactivity -->
     <string name="opening_screen_after_four_hours_of_inactivity">Startside etter fire timers inaktivitet</string>
->>>>>>> 5a685e67
     <!-- Summary for tabs preference when auto closing tabs setting is set to manual close-->
     <string name="close_tabs_manually_summary">Lukk manuelt</string>
     <!-- Summary for tabs preference when auto closing tabs setting is set to auto close tabs after one day-->
@@ -914,11 +859,6 @@
     <!-- Title text for the normal tabs header in the tabs tray which are not part of any tab grouping. -->
     <string name="tab_tray_header_title_1">Andre faner</string>
 
-    <!-- Title text for the normal tabs header in the tabs tray which are not part of any tab grouping. -->
-    <string moz:removedIn="94" name="tab_tray_header_title" tools:ignore="UnusedResources">Annen</string>
-    <!-- Title text for the normal tabs header in the tabs tray which are not part of any tab grouping. -->
-    <string name="tab_tray_header_title_1">Andre faner</string>
-
     <!-- History -->
     <!-- Text for the button to clear all history -->
     <string name="history_delete_all">Slett historikk</string>
@@ -929,23 +869,9 @@
     <!-- Text for the snackbar to confirm that a single browsing history item has been deleted. The first parameter is the shortened URL of the deleted history item. -->
     <string name="history_delete_single_item_snackbar">Slettet %1$s</string>
     <!-- Text for positive action to delete history in deleting history dialog -->
-<<<<<<< HEAD
-    <string name="history_clear_dialog">Tøm</string>
-    <!-- History overflow menu copy button -->
-    <string moz:removedIn="94" name="history_menu_copy_button" tools:ignore="UnusedResources">Kopier</string>
-    <!-- History overflow menu share button -->
-    <string moz:removedIn="94" name="history_menu_share_button" tools:ignore="UnusedResources">Del</string>
-    <!-- History overflow menu open in new tab button -->
-    <string moz:removedIn="94" name="history_menu_open_in_new_tab_button" tools:ignore="UnusedResources">Åpne i ny fane</string>
-    <!-- History overflow menu open in private tab button -->
-    <string moz:removedIn="94" name="history_menu_open_in_private_tab_button" tools:ignore="UnusedResources">Åpne i privat fane</string>
-    <!-- Text for the button to delete a single history item -->
-    <string moz:removedIn="94" name="history_delete_item" tools:ignore="UnusedResources">Slett</string>
-=======
     <string moz:removedIn="96" name="history_clear_dialog" tools:ignore="UnusedResources">Tøm</string>
     <!-- Context description text for the button to delete a single history item -->
     <string name="history_delete_item">Slett</string>
->>>>>>> 5a685e67
     <!-- History multi select title in app bar
     The first parameter is the number of bookmarks selected -->
     <string name="history_multi_select_title">%1$d valgt</string>
@@ -1418,20 +1344,8 @@
     The first parameter is the name of the app (e.g. Firefox Preview) -->
     <string name="onboarding_header">Velkommen til %s!</string>
     <!-- text for the Firefox Accounts section header -->
-<<<<<<< HEAD
-    <string name="onboarding_fxa_section_header">Har du allerede en konto?</string>
-    <!-- text for the "What's New" onboarding card header -->
-    <string moz:removedIn="94" name="onboarding_whats_new_header1" tools:ignore="UnusedResources">Se hva som er nytt</string>
-    <!-- text for the "what's new" onboarding card description
-    The first parameter is the short name of the app (e.g. Firefox) -->
-    <string moz:removedIn="94" name="onboarding_whats_new_description" tools:ignore="UnusedResources">Har du spørsmål om redesignet av %s? Vil du vite hva som er endret?</string>
-
-    <!-- text for underlined clickable link that is part of "what's new" onboarding card description that links to an FAQ -->
-    <string moz:removedIn="94" name="onboarding_whats_new_description_linktext" tools:ignore="UnusedResources">Få svar her</string>
-=======
     <string moz:removedIn="96" name="onboarding_fxa_section_header" tools:ignore="UnusedResources">Har du allerede en konto?</string>
 
->>>>>>> 5a685e67
     <!-- text for the Firefox account onboarding sign in card header. The word "Firefox" should not be translated -->
     <string name="onboarding_account_sign_in_header_1">Synkroniser Firefox mellom enheter</string>
     <!-- Text for the button to learn more about signing in to your Firefox account -->
@@ -1473,20 +1387,7 @@
     <string name="onboarding_toolbar_placement_header_1">Velg plassering for verktøylinjen</string>
     <!-- text for the toolbar position card description -->
     <string name="onboarding_toolbar_placement_description_1">Plassere verktøylinjen innenfor rekkevidde. Ha den på bunn eller flytt den til toppen.</string>
-<<<<<<< HEAD
-    <!-- text for the private browsing onboarding card header -->
-    <string moz:removedIn="94" name="onboarding_private_browsing_header" tools:ignore="UnusedResources">Surf privat</string>
-
-    <!-- text for the private browsing onboarding card description
-    The first parameter is an icon that represents private browsing -->
-    <string moz:removedIn="94" name="onboarding_private_browsing_description1" tools:ignore="UnusedResources">Åpne en privat fane en gang: Trykk på %s-ikonet.</string>
-    <!-- text for the private browsing onboarding card description, explaining how to always using private browsing -->
-    <string moz:removedIn="94" name="onboarding_private_browsing_always_description" tools:ignore="UnusedResources">Åpne private faner hver gang: Oppdater dine innstillinger for privat nettlesing.</string>
-    <!-- text for the private browsing onbording card button, that launches settings -->
-    <string moz:removedIn="94" name="onboarding_private_browsing_button" tools:ignore="UnusedResources">Åpne innstillinger</string>
-=======
-
->>>>>>> 5a685e67
+
     <!-- text for the privacy notice onboarding card header -->
     <string name="onboarding_privacy_notice_header">Ditt personvern</string>
 
@@ -1964,21 +1865,12 @@
 
     <!-- Label that indicates a site is using a secure connection -->
     <string name="quick_settings_sheet_secure_connection_2">Tilkoblingen er sikker</string>
-<<<<<<< HEAD
-    <!-- Label that indicates a site is using a insecure connection -->
-    <string name="quick_settings_sheet_insecure_connection_2">Tilkoblingen er ikke sikker</string>
-    <!-- Label that indicates a site is using a secure connection -->
-    <string moz:removedIn="94" name="quick_settings_sheet_secure_connection" tools:ignore="UnusedResources">Sikker tilkobling</string>
-    <!-- Label that indicates a site is using a insecure connection -->
-    <string moz:removedIn="94" name="quick_settings_sheet_insecure_connection" tools:ignore="UnusedResources">Usikker tilkobling</string>
-=======
     <!-- Label that indicates a site is using a insecure connection -->
     <string name="quick_settings_sheet_insecure_connection_2">Tilkoblingen er ikke sikker</string>
     <!-- Label to clear site data -->
     <string name="clear_site_data">Fjern infokapsler og nettstedsdata</string>
     <!-- Confirmation message for a dialog confirming if the user wants to delete all data for current site -->
     <string name="confirm_clear_site_data"><![CDATA[Er du sikker på at du vil fjerne alle infokapslene og dataene for nettstedet <b>%s</b>?]]></string>
->>>>>>> 5a685e67
     <!-- Confirmation message for a dialog confirming if the user wants to delete all the permissions for all sites-->
     <string name="confirm_clear_permissions_on_all_sites">Er du sikker på at du vil fjerne alle tillatelsene på alle nettsteder?</string>
     <!-- Confirmation message for a dialog confirming if the user wants to delete all the permissions for a site-->
@@ -2037,11 +1929,6 @@
     <!-- This is the hint text that is shown inline on the hostname field of the create new login page. 'https://www.example.com' intentionally hardcoded here -->
     <string name="add_login_hostname_hint_text">https://www.example.com</string>
     <!-- This is an error message shown below the hostname field of the add login page when a hostname does not contain http or https. -->
-<<<<<<< HEAD
-    <string moz:removedIn="94" name="add_login_hostname_invalid_text_1" tools:ignore="UnusedResources">Nettadressen må inneholde &quot;https://&quot; eller &quot;http://&quot;</string>
-    <!-- This is an error message shown below the hostname field of the add login page when a hostname does not contain http or https. -->
-=======
->>>>>>> 5a685e67
     <string name="add_login_hostname_invalid_text_3">Nettadressen må inneholde &quot;https://&quot; eller &quot;http://&quot;</string>
     <!-- This is an error message shown below the hostname field of the add login page when a hostname is invalid. -->
     <string name="add_login_hostname_invalid_text_2">Gyldig servernavn påkrevd</string>
@@ -2071,15 +1958,8 @@
     <!-- Confirmation dialog button text when top sites limit is reached. -->
     <string name="top_sites_max_limit_confirmation_button">OK, jeg skjønner</string>
 
-<<<<<<< HEAD
-    <!-- Label for the show most visited top sites preference -->
-    <string name="top_sites_toggle_top_frecent_sites_2">Vis mest besøkte nettsteder</string>
-    <!-- Label for the show most visited sites preference -->
-    <string moz:removedIn="93" name="top_sites_toggle_top_frecent_sites" tools:ignore="UnusedResources">Vis mest besøkte nettsteder</string>
-=======
     <!-- Label for the preference to show the most visited top sites on the homepage -->
     <string name="top_sites_toggle_top_recent_sites_3">Mest besøkte nettsteder</string>
->>>>>>> 5a685e67
 
     <!-- Title text displayed in the rename top site dialog. -->
 	<string name="top_sites_rename_dialog_title">Navn</string>
@@ -2139,30 +2019,6 @@
     <!-- Content description for inactive tabs survey close button -->
     <string name="inactive_tabs_survey_close_button_content_description">Lukk</string>
 
-    <!-- Inactive tabs auto-close message in the tabs tray -->
-    <!-- The header text of the auto-close message when the user is asked if they want to turn on the auto-closing of inactive tabs. -->
-    <string name="inactive_tabs_auto_close_message_header" tools:ignore="UnusedResources">Lukk automatisk etter en måned?</string>
-    <!-- A description below the header to notify the user what the inactive tabs auto-close feature is. -->
-    <string name="inactive_tabs_auto_close_message_description" tools:ignore="UnusedResources">Firefox kan lukke faner du ikke har sett den siste måneden.</string>
-    <!-- A call to action below the description to allow the user to turn on the auto closing of inactive tabs. -->
-    <string name="inactive_tabs_auto_close_message_action" tools:ignore="UnusedResources">SLÅ PÅ AUTOLUKKING</string>
-
-    <!-- Inactive tabs survey -->
-    <!-- Header text for the inactive tabs survey asking for feedback to improve the inactive tabs feature. -->
-    <string name="inactive_tabs_survey_header" tools:ignore="UnusedResources">Hjelp oss med å forbedre</string>
-    <!-- Content text for the inactive tabs survey asking the primary survey feedback question. -->
-    <string name="inactive_tabs_survey_content" tools:ignore="UnusedResources">Hvorfor deaktiverte du inaktive faner?</string>
-    <!-- One of the feedback option that can be selected as a responses to the inactive tabs survey question. -->
-    <string name="inactive_tabs_survey_not_interested_option" tools:ignore="UnusedResources">Ikke interessert i funksjonen</string>
-    <!-- One of the feedback option that can be selected as a responses to the inactive tabs survey question. -->
-    <string name="inactive_tabs_survey_time_too_long_option" tools:ignore="UnusedResources">Tiden til inaktiv er for lang</string>
-    <!-- One of the feedback option that can be selected as a responses to the inactive tabs survey question. -->
-    <string name="inactive_tabs_survey_time_too_short_option" tools:ignore="UnusedResources">Tiden til inaktiv er for kort</string>
-    <!-- Confirmation button text to submit the feedback for the inactive tabs survey. -->
-    <string name="inactive_tabs_survey_send_button" tools:ignore="UnusedResources">Send</string>
-    <!-- Content description for inactive tabs survey close button -->
-    <string name="inactive_tabs_survey_close_button_content_description" tools:ignore="UnusedResources">Lukk</string>
-
     <!-- Default browser experiment -->
     <string name="default_browser_experiment_card_text">Angi at lenker fra nettsteder, e-postmeldinger og meldinger skal åpnes automatisk i Firefox.</string>
 
@@ -2180,11 +2036,6 @@
 
     <!-- Pocket recommended stories -->
     <!-- Header text for a section on the home screen. -->
-<<<<<<< HEAD
-    <string moz:removedIn="94" name="pocket_stories_header" tools:ignore="UnusedResources">Tankevekkende artikler</string>
-    <!-- Header text for a section on the home screen. -->
-=======
->>>>>>> 5a685e67
     <string name="pocket_stories_header_1">Tankevekkende artikler</string>
     <!-- Header text for a section on the home screen. -->
     <string name="pocket_stories_categories_header">Artikler etter emne</string>
