<?xml version="1.0" encoding="utf-8"?>
<resources xmlns:tools="http://schemas.android.com/tools" xmlns:moz="http://mozac.org/tools">
    <!-- App name for private browsing mode. The first parameter is the name of the app defined in app_name (for example: Fenix)-->
    <string name="app_name_private_5">Privee %s</string>
    <!-- App name for private browsing mode. The first parameter is the name of the app defined in app_name (for example: Fenix)-->
    <string name="app_name_private_4">%s (Privee)</string>

    <!-- Home Fragment -->
    <!-- Content description (not visible, for screen readers etc.): "Three dot" menu button. -->
    <string name="content_description_menu">Mear opsjes</string>
    <!-- Content description (not visible, for screen readers etc.): "Private Browsing" menu button. -->
    <string name="content_description_private_browsing_button">Priveenavigaasje ynskeakelje</string>
    <!-- Content description (not visible, for screen readers etc.): "Private Browsing" menu button. -->
    <string name="content_description_disable_private_browsing_button">Priveenavigaasje útskeakelje</string>
    <!-- Placeholder text shown in the search bar before a user enters text -->
    <string name="search_hint">Fier sykterm of adres yn</string>
    <!-- Placeholder text shown in search bar when using history search -->
    <string name="history_search_hint">Skiednis trochsykje</string>
    <!-- Placeholder text shown in search bar when using bookmarks search -->
    <string name="bookmark_search_hint">Blêdwizers trochsykje</string>
    <!-- Placeholder text shown in search bar when using tabs search -->
    <string name="tab_search_hint">Ljepblêden trochsykje</string>
    <!-- Placeholder text shown in the search bar when using application search engines -->
    <string name="application_search_hint">Fier syktermen yn</string>
    <!-- No Open Tabs Message Description -->
    <string name="no_open_tabs_description">Jo iepene ljepblêden wurde hjir werjûn.</string>

    <!-- No Private Tabs Message Description -->
    <string name="no_private_tabs_description">Jo priveeljepblêden wurde hjir werjûn.</string>

    <!-- Tab tray multi select title in app bar. The first parameter is the number of tabs selected -->
    <string name="tab_tray_multi_select_title">%1$d selektearre</string>
    <!-- Label of button in create collection dialog for creating a new collection  -->
    <string name="tab_tray_add_new_collection">Nije kolleksje tafoegje</string>
    <!-- Label of editable text in create collection dialog for naming a new collection  -->
    <string name="tab_tray_add_new_collection_name">Namme</string>
    <!-- Label of button in save to collection dialog for selecting a current collection  -->
    <string name="tab_tray_select_collection">Kolleksje selektearje</string>
    <!-- Content description for close button while in multiselect mode in tab tray -->
    <string name="tab_tray_close_multiselect_content_description">Multiseleksjemodus ferlitte</string>
    <!-- Content description for save to collection button while in multiselect mode in tab tray -->
    <string name="tab_tray_collection_button_multiselect_content_description">Selektearre ljepblêden yn kolleksje bewarje</string>
    <!-- Content description on checkmark while tab is selected in multiselect mode in tab tray -->
    <string name="tab_tray_multiselect_selected_content_description">Selektearre</string>

    <!-- Home - Recently saved bookmarks -->
    <!-- Title for the home screen section with recently saved bookmarks. -->
    <string name="recently_saved_title">Koartlyn bewarre</string>
    <!-- Content description for the button which navigates the user to show all of their saved bookmarks. -->
    <string name="recently_saved_show_all_content_description_2">Alle bewarre blêdwizers toane</string>

    <!-- Text for the menu button to remove a recently saved bookmark from the user's home screen -->
    <string name="recently_saved_menu_item_remove">Fuortsmite</string>

    <!-- About content. The first parameter is the name of the application. (For example: Fenix) -->
    <string name="about_content">%1$s is makke troch Mozilla.</string>

    <!-- Private Browsing -->
    <!-- Explanation for private browsing displayed to users on home view when they first enable private mode
        The first parameter is the name of the app defined in app_name (for example: Fenix) -->
    <string name="private_browsing_placeholder_description_2">%1$s wisket jo syk- en browserskiednis sa gau as jo de tapassing ôfslute of alle priveeljepblêden slute. Hoewol dit jo net anonym makket foar websites of jo ynternetprovider, makket dit it makliker om wat jo online dogge privee te hâlden tsjinoer oaren dy’t dit apparaat brûke.</string>
    <string name="private_browsing_common_myths">
       
       Faaks hearde myten oer priveenavigaasje
    
    </string>

    <!-- Private mode shortcut "contextual feature recommendation" (CFR) -->
    <!-- Text for the main message -->
    <string name="cfr_message">Foegje in fluchtoets ta om priveeljepblêden fan jo startskerm út te iepenjen.</string>
    <!-- Text for the positive button -->
    <string name="cfr_pos_button_text">Fluchtoets tafoegje</string>
    <!-- Text for the negative button -->
    <string name="cfr_neg_button_text">Nee, tankewol</string>

    <!-- Open in App "contextual feature recommendation" (CFR) -->
    <!-- Text for the info message. The first parameter is the name of the application.-->
    <string name="open_in_app_cfr_info_message_2">Jo kinne %1$s ynstelle om keppelingen automatysk yn apps te iepenjen.</string>
    <!-- Text for the positive action button -->
    <string name="open_in_app_cfr_positive_button_text">Nei ynstellingen</string>
    <!-- Text for the negative action button -->
    <string name="open_in_app_cfr_negative_button_text">Slute</string>

    <!-- Content description for close button used in "contextual feature recommendation" (CFR) popups -->
    <string name="cfr_dismiss_button_default_content_description">Slute</string>

    <!-- Total cookie protection "contextual feature recommendation" (CFR) -->
    <!-- Text for the message displayed in the contextual feature recommendation popup promoting the total cookie protection feature. -->
    <string name="tcp_cfr_message">Us meast krêftige privacyfunksje oant no ta isolearret cross-sitetrackers.</string>
    <!-- Text displayed that links to website containing documentation about the "Total cookie protection" feature. -->
    <string name="tcp_cfr_learn_more">Mear ynfo oer Totale cookiebeskerming</string>

    <!-- Text for the info dialog when camera permissions have been denied but user tries to access a camera feature. -->
    <string name="camera_permissions_needed_message">Kameratagong fereaske. Gean nei jo Android-ynstellingen, tik op machtigingen en tik op toestaan.</string>
    <!-- Text for the positive action button to go to Android Settings to grant permissions. -->
    <string name="camera_permissions_needed_positive_button_text">Nei ynstellingen</string>
    <!-- Text for the negative action button to dismiss the dialog. -->
    <string name="camera_permissions_needed_negative_button_text">Slute</string>

    <!-- Text for the banner message to tell users about our auto close feature. -->
    <string name="tab_tray_close_tabs_banner_message">Stel iepen ljepblêden yn om automatysk te sluten as se net yn de ôfrûne dei, wike of moanne besjoen binne.</string>
    <!-- Text for the positive action button to go to Settings for auto close tabs. -->
    <string name="tab_tray_close_tabs_banner_positive_button_text">Byldopsjes</string>
    <!-- Text for the negative action button to dismiss the Close Tabs Banner. -->
    <string name="tab_tray_close_tabs_banner_negative_button_text">Slute</string>

    <!-- Text for the banner message to tell users about our inactive tabs feature. -->
    <string name="tab_tray_inactive_onboarding_message">Ljepblêden dy’t jo twa wiken net besjoen hawwe, wurde hjirhinne ferpleatst.</string>
    <!-- Text for the action link to go to Settings for inactive tabs. -->
    <string name="tab_tray_inactive_onboarding_button_text">Utskeakelje yn ynstellingen</string>

    <!-- Text for title for the auto-close dialog of the inactive tabs. -->
    <string name="tab_tray_inactive_auto_close_title">Automatysk slute nei in moanne?</string>
    <!-- Text for the body for the auto-close dialog of the inactive tabs.
        The first parameter is the name of the application.-->
    <string name="tab_tray_inactive_auto_close_body_2">%1$s kin ljepblêden dy\'t jo de ôfrûne moanne net besjoen hawwe slute.</string>
    <!-- Content description for close button in the auto-close dialog of the inactive tabs. -->
    <string name="tab_tray_inactive_auto_close_button_content_description">Slute</string>

    <!-- Text for turn on auto close tabs button in the auto-close dialog of the inactive tabs. -->
    <string name="tab_tray_inactive_turn_on_auto_close_button_2">Automatysk slute ynskeakelje</string>


    <!-- Home screen icons - Long press shortcuts -->
    <!-- Shortcut action to open new tab -->
    <string name="home_screen_shortcut_open_new_tab_2">Nij ljepblêd</string>
    <!-- Shortcut action to open new private tab -->
    <string name="home_screen_shortcut_open_new_private_tab_2">Nij priveeljepblêd</string>

    <!-- Recent Tabs -->
    <!-- Header text for jumping back into the recent tab in the home screen -->
    <string name="recent_tabs_header">Tebekspringe</string>
    <!-- Button text for showing all the tabs in the tabs tray -->
    <string name="recent_tabs_show_all">Alles toane</string>

    <!-- Content description for the button which navigates the user to show all recent tabs in the tabs tray. -->
    <string name="recent_tabs_show_all_content_description_2">Knop Alle resinte ljepblêden toane</string>

    <!-- Text for button in synced tab card that opens synced tabs tray -->
    <string name="recent_tabs_see_all_synced_tabs_button_text">Alle syngronisearre ljepblêden besjen</string>
    <!-- Accessibility description for device icon used for recent synced tab -->
    <string name="recent_tabs_synced_device_icon_content_description">Syngronisearre apparaat</string>
    <!-- Text for the dropdown menu to remove a recent synced tab from the homescreen -->
    <string name="recent_synced_tab_menu_item_remove">Fuortsmite</string>
    <!-- Text for the menu button to remove a grouped highlight from the user's browsing history
         in the Recently visited section -->
    <string name="recent_tab_menu_item_remove">Fuortsmite</string>

    <!-- History Metadata -->
    <!-- Header text for a section on the home screen that displays grouped highlights from the
         user's browsing history, such as topics they have researched or explored on the web -->
    <string name="history_metadata_header_2">Koartlyn besocht</string>
    <!-- Text for the menu button to remove a grouped highlight from the user's browsing history
         in the Recently visited section -->
    <string name="recently_visited_menu_item_remove">Fuortsmite</string>

    <!-- Content description for the button which navigates the user to show all of their history. -->
    <string name="past_explorations_show_all_content_description_2">Alle eardere sykopdrachten toane</string>

    <!-- Browser Fragment -->
    <!-- Content description (not visible, for screen readers etc.): Navigate backward (browsing history) -->
    <string name="browser_menu_back">Tebek</string>
    <!-- Content description (not visible, for screen readers etc.): Navigate forward (browsing history) -->
    <string name="browser_menu_forward">Foarút</string>
    <!-- Content description (not visible, for screen readers etc.): Refresh current website -->
    <string name="browser_menu_refresh">Fernije</string>
    <!-- Content description (not visible, for screen readers etc.): Stop loading current website -->
    <string name="browser_menu_stop">Stopje</string>
    <!-- Browser menu button that opens the addon manager -->
    <string name="browser_menu_add_ons">Add-ons</string>
    <!-- Text displayed when there are no add-ons to be shown -->
    <string name="no_add_ons">Gjin add-ons hjir</string>
    <!-- Browser menu button that sends a user to help articles -->
    <string name="browser_menu_help">Help</string>
    <!-- Browser menu button that sends a to a the what's new article -->
    <string name="browser_menu_whats_new">Wat is der nij</string>
    <!-- Browser menu button that opens the settings menu -->
    <string name="browser_menu_settings">Ynstellingen</string>
    <!-- Browser menu button that opens a user's library -->
    <string name="browser_menu_library">Biblioteek</string>
    <!-- Browser menu toggle that requests a desktop site -->
    <string name="browser_menu_desktop_site">Desktopwebsite</string>

    <!-- Browser menu toggle that adds a shortcut to the site on the device home screen. -->
    <string name="browser_menu_add_to_homescreen">Tafoegje oan startskerm</string>
    <!-- Browser menu toggle that installs a Progressive Web App shortcut to the site on the device home screen. -->
    <string name="browser_menu_install_on_homescreen">Ynstallearje</string>
    <!-- Content description (not visible, for screen readers etc.) for the Resync tabs button -->
    <string name="resync_button_content_description">Opnij syngronisearje</string>
    <!-- Browser menu button that opens the find in page menu -->
    <string name="browser_menu_find_in_page">Sykje op side</string>
    <!-- Browser menu button that saves the current tab to a collection -->
    <string name="browser_menu_save_to_collection_2">Yn kolleksje bewarje</string>
    <!-- Browser menu button that open a share menu to share the current site -->
    <string name="browser_menu_share">Diele</string>
    <!-- Browser menu button shown in custom tabs that opens the current tab in Fenix
        The first parameter is the name of the app defined in app_name (for example: Fenix) -->
    <string name="browser_menu_open_in_fenix">Iepenje yn %1$s</string>
    <!-- Browser menu text shown in custom tabs to indicate this is a Fenix tab
        The first parameter is the name of the app defined in app_name (for example: Fenix) -->
    <string name="browser_menu_powered_by">MOOGLIK MAKKE TROCH %1$s</string>
    <!-- Browser menu text shown in custom tabs to indicate this is a Fenix tab
        The first parameter is the name of the app defined in app_name (for example: Fenix) -->
    <string name="browser_menu_powered_by2">Mooglik makke troch %1$s</string>
    <!-- Browser menu button to put the current page in reader mode -->
    <string name="browser_menu_read">Lêzerwerjefte</string>
    <!-- Browser menu button content description to close reader mode and return the user to the regular browser -->
    <string name="browser_menu_read_close">Lêzerwerjefte slute</string>
    <!-- Browser menu button to open the current page in an external app -->
    <string name="browser_menu_open_app_link">Iepenje yn app</string>

    <!-- Browser menu button to show reader view appearance controls e.g. the used font type and size -->
    <string name="browser_menu_customize_reader_view">Lêzerwerjefte oanpasse</string>
    <!-- Browser menu label for adding a bookmark -->
    <string name="browser_menu_add">Tafoegje</string>
    <!-- Browser menu label for editing a bookmark -->
    <string name="browser_menu_edit">Bewurkje</string>

    <!-- Button shown on the home page that opens the Customize home settings -->
    <string name="browser_menu_customize_home_1">Startside oanpasse</string>
    <!-- Browser Toolbar -->
    <!-- Content description for the Home screen button on the browser toolbar -->
    <string name="browser_toolbar_home">Startskerm</string>

    <!-- Locale Settings Fragment -->
    <!-- Content description for tick mark on selected language -->
    <string name="a11y_selected_locale_content_description">Selektearre taal</string>
    <!-- Text for default locale item -->
    <string name="default_locale_text">Taal apparaat folgje</string>
    <!-- Placeholder text shown in the search bar before a user enters text -->
    <string name="locale_search_hint">Taal sykje</string>

    <!-- Search Fragment -->
    <!-- Button in the search view that lets a user search by scanning a QR code -->
    <string name="search_scan_button">Scanne</string>
    <!-- Button in the search view that lets a user change their search engine -->
    <string name="search_engine_button">Sykmasine</string>
    <!-- Button in the search view when shortcuts are displayed that takes a user to the search engine settings -->
    <string name="search_shortcuts_engine_settings">Ynstellingen sykmasine</string>
    <!-- Button in the search view that lets a user navigate to the site in their clipboard -->
    <string name="awesomebar_clipboard_title">Keppeling fan klamboerd ôf ynfolje</string>
    <!-- Button in the search suggestions onboarding that allows search suggestions in private sessions -->
    <string name="search_suggestions_onboarding_allow_button">Tastean</string>
    <!-- Button in the search suggestions onboarding that does not allow search suggestions in private sessions -->
    <string name="search_suggestions_onboarding_do_not_allow_button">Net tastean</string>
    <!-- Search suggestion onboarding hint title text -->
    <string name="search_suggestions_onboarding_title">Syksuggestjes tastean yn priveefinsters?</string>
    <!-- Search suggestion onboarding hint description text, first parameter is the name of the app defined in app_name (for example: Fenix)-->
    <string name="search_suggestions_onboarding_text">%1$s sil alles wat jo yn de adresbalke yntype mei jo standert sykmasine diele.</string>

    <!-- Search engine suggestion title text. The first parameter is the name of teh suggested engine-->
    <string name="search_engine_suggestions_title">%s trochsykje</string>

    <!-- Search engine suggestion description text -->
    <string name="search_engine_suggestions_description">Streekrjocht fan de adresbalke út sykje</string>

    <!-- Menu option in the search selector menu to open the search settings -->
    <string name="search_settings_menu_item">Sykynstellingen</string>

    <!-- Header text for the search selector menu -->
    <string moz:RemovedIn="109" name="search_header_menu_item" tools:ignore="UnusedResources">Diskear sykje yn:</string>

    <!-- Header text for the search selector menu -->
    <string name="search_header_menu_item_2">Diskear sykje yn:</string>

    <!-- Home onboarding -->
    <!-- Onboarding home screen popup dialog, shown on top of the Jump back in section. -->
    <string name="onboarding_home_screen_jump_back_contextual_hint_2">Kom yn de kunde mei jo personalisearre startside. Resinte ljepblêden, blêdwizers en sykresultaten wurde hjir werjûn.</string>
    <!-- Home onboarding dialog welcome screen title text. -->
<<<<<<< HEAD
    <string moz:RemovedIn="106" name="onboarding_home_welcome_title" tools:ignore="UnusedResources">Wolkom by in ûnôfhinklik ynternet</string>
    <!-- Home onboarding dialog welcome screen title text. -->
=======
>>>>>>> 68970841
    <string name="onboarding_home_welcome_title_2">Wolkom by in mear persoanlike ynternet</string>
    <!-- Home onboarding dialog welcome screen description text. -->
    <string name="onboarding_home_welcome_description">Mear kleuren. Bettere privacy. Deselde ynset foar minsken boppe winst.</string>
    <!-- Home onboarding dialog sign into sync screen title text. -->
<<<<<<< HEAD
    <string moz:RemovedIn="106" name="onboarding_home_sync_title_2" tools:ignore="UnusedResources">Ljep fan telefoan nei laptop en tebek</string>
    <!-- Home onboarding dialog sign into sync screen title text. -->
=======
>>>>>>> 68970841
    <string name="onboarding_home_sync_title_3">Fan skermen wikselje is makliker as ea</string>
    <!-- Home onboarding dialog sign into sync screen description text. -->
    <string name="onboarding_home_sync_description">Gean fan jo startside ôf fierder wêr’t jo stoppe binne mei ljepblêden fan oare apparaten.</string>
    <!-- Text for the button to continue the onboarding on the home onboarding dialog. -->
    <string name="onboarding_home_get_started_button">Begjinne</string>
    <!-- Text for the button to navigate to the sync sign in screen on the home onboarding dialog. -->
    <string name="onboarding_home_sign_in_button">Oanmelde</string>
    <!-- Text for the button to skip the onboarding on the home onboarding dialog. -->
    <string name="onboarding_home_skip_button">Oerslaan</string>

    <!-- Onboarding home screen sync popup dialog message, shown on top of Recent Synced Tabs in the Jump back in section. -->
    <string name="sync_cfr_message">Jo ljepblêden wurde syngronisearre! Gean fierder wêr’t jo bleaun wiene op jo oare apparaat.</string>

    <!-- Content description (not visible, for screen readers etc.): Close button for the home onboarding dialog -->
    <string name="onboarding_home_content_description_close_button">Slute</string>

    <!-- Search Widget -->
    <!-- Content description for searching with a widget. The first parameter is the name of the application.-->
    <string name="search_widget_content_description_2">In nij %1$s-ljepblêd iepenje</string>
    <!-- Text preview for smaller sized widgets -->
    <string name="search_widget_text_short">Sykje</string>
    <!-- Text preview for larger sized widgets -->
    <string name="search_widget_text_long">Sykje op it web</string>

    <!-- Content description (not visible, for screen readers etc.): Voice search -->
    <string name="search_widget_voice">Sprutsen sykopdracht</string>

    <!-- Preferences -->
    <!-- Title for the settings page-->
    <string name="settings">Ynstellingen</string>
    <!-- Preference category for general settings -->
    <string name="preferences_category_general">Algemien</string>
    <!-- Preference category for all links about Fenix -->
    <string name="preferences_category_about">Oer</string>
    <!-- Preference for settings related to changing the default search engine -->
    <string name="preferences_default_search_engine">Standertsykmasine</string>
    <!-- Preference for settings related to Search -->
    <string name="preferences_search">Sykje</string>
    <!-- Preference for settings related to Search address bar -->
    <string name="preferences_search_address_bar">Adresbalke</string>
    <!-- Preference link to rating Fenix on the Play Store -->
    <string name="preferences_rate">Wurdearje op Google Play</string>
    <!-- Preference linking to about page for Fenix
        The first parameter is the name of the app defined in app_name (for example: Fenix) -->
    <string name="preferences_about">Oer %1$s</string>
    <!-- Preference for settings related to changing the default browser -->
    <string name="preferences_set_as_default_browser">As standertbrowser ynstelle</string>
    <!-- Preference category for advanced settings -->
    <string name="preferences_category_advanced">Avansearre</string>
    <!-- Preference category for privacy and security settings -->
    <string name="preferences_category_privacy_security">Privacy en befeiliging</string>
    <!-- Preference for advanced site permissions -->
    <string name="preferences_site_permissions">Websitemachtigingen</string>
    <!-- Preference for private browsing options -->
    <string name="preferences_private_browsing_options">Priveenavigaasje</string>
    <!-- Preference for opening links in a private tab-->
    <string name="preferences_open_links_in_a_private_tab">Keppelingen iepenje yn in priveeljepblêd</string>
    <!-- Preference for allowing screenshots to be taken while in a private tab-->
    <string name="preferences_allow_screenshots_in_private_mode">Skermôfbyldingen meitsje yn priveenavigaasje tastean</string>
    <!-- Will inform the user of the risk of activating Allow screenshots in private browsing option -->
    <string name="preferences_screenshots_in_private_mode_disclaimer">Wannear tastien, binne priveeljepblêden ek sichtber wannear mear apps iepene binne</string>
    <!-- Preference for adding private browsing shortcut -->
    <string name="preferences_add_private_browsing_shortcut">Fluchkeppeling nei priveenavigaasje tafoegje</string>
    <!-- Preference for enabling "HTTPS-Only" mode -->
    <string name="preferences_https_only_title">Allinnich-HTTPS-modus</string>

    <!-- Preference for removing cookie/consent banners from sites automatically. See reduce_cookie_banner_summary for additional context. -->
    <string name="preferences_cookie_banner_reduction">Reduksje fan cookiebanners</string>
    <!-- Preference for rejecting or removing as many cookie/consent banners as possible on sites. See reduce_cookie_banner_summary for additional context. -->
    <string name="reduce_cookie_banner_option">Cookiebanners redusearje</string>
    <!-- Summary for the preference for rejecting all cookies whenever possible. -->
    <string name="reduce_cookie_banner_summary">Firefox probearret automatysk cookie-oanfragen op cookiebanners te wegerjen. As der gjin wegeringsopsje beskikber is, akseptearret Firefox mooglik alle cookies om de banner te sluten.</string>

    <!-- Description of the preference to enable "HTTPS-Only" mode. -->
    <string name="preferences_https_only_summary">Probearret foar in bettere befeiliging automatysk mei it HTTPS-fersiferingsprotokol ferbining te meitsjen mei websites.</string>
    <!-- Summary of tracking protection preference if tracking protection is set to on -->
    <string name="preferences_https_only_on">Oan</string>
    <!-- Summary of tracking protection preference if tracking protection is set to off -->
    <string name="preferences_https_only_off">Ut</string>
    <!-- Text displayed that links to website containing documentation about "HTTPS-Only" mode -->
    <string name="preferences_http_only_learn_more">Mear ynfo</string>
    <!-- Option for the https only setting -->
    <string name="preferences_https_only_in_all_tabs">Yn alle ljepblêden ynskeakelje</string>
    <!-- Option for the https only setting -->
    <string name="preferences_https_only_in_private_tabs">Allinnich yn priveeljepblêden ynskeakelje</string>
    <!-- Title shown in the error page for when trying to access a http website while https only mode is enabled. -->
    <string name="errorpage_httpsonly_title">Befeilige website net beskikber</string>
    <!-- Message shown in the error page for when trying to access a http website while https only mode is enabled. The message has two paragraphs. This is the first. -->
    <string name="errorpage_httpsonly_message_title">Heechst wierskynlik stipet de website ienfâldichwei gjin HTTPS.</string>
    <!-- Message shown in the error page for when trying to access a http website while https only mode is enabled. The message has two paragraphs. This is the second. -->
    <string name="errorpage_httpsonly_message_summary">It is lykwols ek mooglik dat der in oanfaller by belutsen is. As jo trochgean nei de webside, moatte jo gjin gefoelige ynformaasje ynfiere. As jo trochgean, sil Allinnich-HTTPS-modus tydlik útskeakele wurde foar de website.</string>
    <!-- Preference for accessibility -->
    <string name="preferences_accessibility">Tagonklikheid</string>
    <!-- Preference to override the Firefox Account server -->
    <string name="preferences_override_fxa_server">Oanpaste Firefox Accountserver</string>
    <!-- Preference to override the Sync token server -->
    <string name="preferences_override_sync_tokenserver">Oanpaste Syncserver</string>
    <!-- Toast shown after updating the FxA/Sync server override preferences -->
    <string name="toast_override_fxa_sync_server_done">Firefox Account-/Syncserver oanpast. Tapassing wurdt ôfsluten om wizigingen ta te passen…</string>
    <!-- Preference category for account information -->
    <string name="preferences_category_account">Account</string>
    <!-- Preference for changing where the toolbar is positioned -->
    <string name="preferences_toolbar">Arkbalke</string>
    <!-- Preference for changing default theme to dark or light mode -->
    <string name="preferences_theme">Tema</string>
    <!-- Preference for customizing the home screen -->
    <string name="preferences_home_2">Startside</string>
    <!-- Preference for gestures based actions -->
    <string name="preferences_gestures">Bewegingen</string>
    <!-- Preference for settings related to visual options -->
    <string name="preferences_customize">Oanpasse</string>
    <!-- Preference description for banner about signing in -->
    <string name="preferences_sign_in_description_2">Meld jo oan om jo ljepblêden, blêdwizers, wachtwurden en mear te syngronisearjen.</string>
    <!-- Preference shown instead of account display name while account profile information isn't available yet. -->
    <string name="preferences_account_default_name">Firefox-account</string>
    <!-- Preference text for account title when there was an error syncing FxA -->
    <string name="preferences_account_sync_error">Ferbyn opnij om de syngronisaasje te ferfetsjen</string>
    <!-- Preference for language -->
    <string name="preferences_language">Taal</string>
    <!-- Preference for data choices -->
    <string name="preferences_data_choices">Gegevenskarren</string>
    <!-- Preference for data collection -->
    <string name="preferences_data_collection">Gegevenssamling</string>
    <!-- Preference for developers -->
    <string name="preferences_remote_debugging">Remote debugging fia USB</string>
    <!-- Preference title for switch preference to show search engines -->
    <string name="preferences_show_search_engines">Sykmasinen toane</string>
    <!-- Preference title for switch preference to show search suggestions -->
    <string name="preferences_show_search_suggestions">Syksuggesjes toane</string>
    <!-- Preference title for switch preference to show voice search button -->
    <string name="preferences_show_voice_search">Sprutsen sykopdracht toane</string>
    <!-- Preference title for switch preference to show search suggestions also in private mode -->
    <string name="preferences_show_search_suggestions_in_private">Toane yn priveesesjes</string>
    <!-- Preference title for switch preference to show a clipboard suggestion when searching -->
    <string name="preferences_show_clipboard_suggestions">Klamboerdsuggestjes toane</string>
    <!-- Preference title for switch preference to suggest browsing history when searching -->
    <string name="preferences_search_browsing_history">Navigaasjeskiednis trochsykje</string>
    <!-- Preference title for switch preference to suggest bookmarks when searching -->
    <string name="preferences_search_bookmarks">Blêdwizers trochsykje</string>
    <!-- Preference title for switch preference to suggest synced tabs when searching -->
    <string name="preferences_search_synced_tabs">Syngronisearre ljepblêden trochsykje</string>
    <!-- Preference for account settings -->
    <string name="preferences_account_settings">Accountynstellingen</string>

    <!-- Preference for enabling url autocomplete-->
    <string name="preferences_enable_autocomplete_urls">URL’s automatysk oanfolje</string>
    <!-- Preference for open links in third party apps -->
    <string name="preferences_open_links_in_apps">Keppelingen iepenje yn apps</string>

    <!-- Preference for open download with an external download manager app -->
    <string name="preferences_external_download_manager">Eksterne downloadbehearder</string>
    <!-- Preference for add_ons -->
    <string name="preferences_addons">Add-ons</string>

    <!-- Preference for notifications -->
    <string name="preferences_notifications">Notifikaasjes</string>

    <!-- Add-on Preferences -->
    <!-- Preference to customize the configured AMO (addons.mozilla.org) collection -->
    <string name="preferences_customize_amo_collection">Oanpaste add-onkolleksje</string>
    <!-- Button caption to confirm the add-on collection configuration -->
    <string name="customize_addon_collection_ok">OK</string>
    <!-- Button caption to abort the add-on collection configuration -->
    <string name="customize_addon_collection_cancel">Annulearje</string>
    <!-- Hint displayed on input field for custom collection name -->
    <string name="customize_addon_collection_hint">Namme kolleksje</string>
    <!-- Hint displayed on input field for custom collection user ID-->
    <string name="customize_addon_collection_user_hint">Eigener kolleksje (brûkers-ID)</string>
    <!-- Toast shown after confirming the custom add-on collection configuration -->
    <string name="toast_customize_addon_collection_done">Add-onkolleksje oanpast. Tapassing wurdt ôfsluten om wizigingen ta te passen…</string>

    <!-- Customize Home -->
    <!-- Header text for jumping back into the recent tab in customize the home screen -->
    <string name="customize_toggle_jump_back_in">Tebekspringe</string>
    <!-- Title for the customize home screen section with recently saved bookmarks. -->
    <string name="customize_toggle_recent_bookmarks">Resinte blêdwizers</string>
    <!-- Title for the customize home screen section with recently visited. Recently visited is
    a section where users see a list of tabs that they have visited in the past few days -->
    <string name="customize_toggle_recently_visited">Koartlyn besocht</string>
    <!-- Title for the customize home screen section with Pocket. -->
    <string moz:RemovedIn="108" name="customize_toggle_pocket" tools:ignore="UnusedResources">Pocket</string>

    <!-- Title for the customize home screen section with Pocket. -->
    <string name="customize_toggle_pocket_2">Ferhalen dy’t ta neitinken stimme</string>
    <!-- Summary for the customize home screen section with Pocket. The first parameter is product name Pocket -->
    <string name="customize_toggle_pocket_summary">Artikelen mooglik makke troch %s</string>
    <!-- Title for the customize home screen section with sponsored Pocket stories. -->
    <string name="customize_toggle_pocket_sponsored">Sponsore ferhalen</string>
    <!-- Title for the opening wallpaper settings screen -->
    <string name="customize_wallpapers">Eftergrûnen</string>
    <!-- Title for the customize home screen section with sponsored shortcuts. -->
    <string name="customize_toggle_contile">Sponsore fluchkeppelingen</string>

    <!-- Wallpapers -->
    <!-- Content description for various wallpapers. The first parameter is the name of the wallpaper -->
    <string name="wallpapers_item_name_content_description">Eftergrûnitem: %1$s</string>
    <!-- Snackbar message for when wallpaper is selected -->
    <string name="wallpaper_updated_snackbar_message">Eftergrûn bywurke!</string>
    <!-- Snackbar label for action to view selected wallpaper -->
    <string name="wallpaper_updated_snackbar_action">Werjaan</string>
    <!-- Snackbar message for when wallpaper couldn't be downloaded -->
    <string name="wallpaper_download_error_snackbar_message">Kin eftergrûn net downloade</string>
    <!-- Snackbar label for action to retry downloading the wallpaper -->
    <string name="wallpaper_download_error_snackbar_action">Opnij probearje</string>
    <!-- Snackbar message for when wallpaper couldn't be selected because of the disk error -->
    <string name="wallpaper_select_error_snackbar_message">Kin eftergrûn net wizigje</string>
    <!-- Text displayed that links to website containing documentation about the "Limited Edition" wallpapers. -->
    <string name="wallpaper_learn_more">Mear ynfo</string>
<<<<<<< HEAD
    <!-- Label for switch which toggles the "tap-to-switch" behavior on home screen logo -->
    <string moz:removedIn="105" name="wallpaper_tap_to_change_switch_label_1" tools:ignore="UnusedResources">Wizigje jo eftergrûn troch op it Firefox-startsidelogo te tikken</string>

    <!-- This is the accessibility content description for the wallpapers functionality. Users are
    able to tap on the app logo in the home screen and can switch to different wallpapers by tapping. -->
    <string moz:removedIn="105" name="wallpaper_logo_content_description" tools:ignore="UnusedResources">Firefox-logo – de eftergrûn, de knop wizigje</string>
=======

    <!-- Text for classic wallpapers title. The first parameter is the Firefox name. -->
    <string name="wallpaper_classic_title">Klassike %s</string>
    <!-- Text for limited edition wallpapers title. -->
    <string name="wallpaper_limited_edition_title">Beheinde edysje</string>
    <!-- Description text for the limited edition wallpapers with learn more link. The first parameter is the learn more string defined in wallpaper_learn_more-->
    <string name="wallpaper_limited_edition_description_with_learn_more">De nije kolleksje Independent Voices. %s</string>
    <!-- Description text for the limited edition wallpapers. -->
    <string name="wallpaper_limited_edition_description">De nije kolleksje Independent Voices.</string>
    <!-- Wallpaper onboarding dialog header text. -->
    <string name="wallpapers_onboarding_dialog_title_text">Probearje in bytsje kleur</string>
    <!-- Wallpaper onboarding dialog body text. -->
    <string name="wallpapers_onboarding_dialog_body_text">Kies in eftergrûn dy’t jo oansprekt.</string>
    <!-- Wallpaper onboarding dialog learn more button text. The button navigates to the wallpaper settings screen. -->
    <string name="wallpapers_onboarding_dialog_explore_more_button_text">Mear eftergrûnen ferkenne</string>
>>>>>>> 68970841

    <!-- Text for classic wallpapers title. The first parameter is the Firefox name. -->
    <string name="wallpaper_classic_title">Klassike %s</string>
    <!-- Text for limited edition wallpapers title. -->
    <string name="wallpaper_limited_edition_title">Beheinde edysje</string>
    <!-- Description text for the limited edition wallpapers with learn more link. The first parameter is the learn more string defined in wallpaper_learn_more-->
    <string name="wallpaper_limited_edition_description_with_learn_more">De nije kolleksje Independent Voices. %s</string>
    <!-- Description text for the limited edition wallpapers. -->
    <string name="wallpaper_limited_edition_description">De nije kolleksje Independent Voices.</string>
    <!-- Wallpaper onboarding dialog header text. -->
    <string name="wallpapers_onboarding_dialog_title_text">Probearje in bytsje kleur</string>
    <!-- Wallpaper onboarding dialog body text. -->
    <string name="wallpapers_onboarding_dialog_body_text">Kies in eftergrûn dy’t jo oansprekt.</string>
    <!-- Wallpaper onboarding dialog learn more button text. The button navigates to the wallpaper settings screen. -->
    <string name="wallpapers_onboarding_dialog_explore_more_button_text">Mear eftergrûnen ferkenne</string>

    <!-- Add-on Installation from AMO-->
    <!-- Error displayed when user attempts to install an add-on from AMO (addons.mozilla.org) that is not supported -->
    <string name="addon_not_supported_error">Add-on wurdt net stipe</string>
    <!-- Error displayed when user attempts to install an add-on from AMO (addons.mozilla.org) that is already installed -->
    <string name="addon_already_installed">Add-on is al ynstallearre</string>

    <!-- Account Preferences -->
    <!-- Preference for triggering sync -->
    <string name="preferences_sync_now">No syngronisearje</string>
    <!-- Preference category for sync -->
    <string name="preferences_sync_category">Kies wat jo syngronisearje wolle</string>
    <!-- Preference for syncing history -->
    <string name="preferences_sync_history">Skiednis</string>
    <!-- Preference for syncing bookmarks -->
    <string name="preferences_sync_bookmarks">Blêdwizers</string>
    <!-- Preference for syncing logins -->
    <string name="preferences_sync_logins">Oanmeldingen</string>
    <!-- Preference for syncing tabs -->
    <string name="preferences_sync_tabs_2">Iepen ljeplêden</string>
    <!-- Preference for signing out -->
    <string name="preferences_sign_out">Ofmelde</string>
    <!-- Preference displays and allows changing current FxA device name -->
    <string name="preferences_sync_device_name">Apparaatnamme</string>
    <!-- Text shown when user enters empty device name -->
    <string name="empty_device_name_error">Apparaatnamme mei net leech wêze.</string>
    <!-- Label indicating that sync is in progress -->
    <string name="sync_syncing_in_progress">Syngronisearje…</string>
    <!-- Label summary indicating that sync failed. The first parameter is the date stamp showing last time it succeeded -->
    <string name="sync_failed_summary">Syngronisaasje mislearre. Lêste sukses: %s</string>
    <!-- Label summary showing never synced -->
    <string name="sync_failed_never_synced_summary">Syngronisaasje mislearre. Lêst syngronisearre: nea</string>
    <!-- Label summary the date we last synced. The first parameter is date stamp showing last time synced -->
    <string name="sync_last_synced_summary">Lêst syngronisearre: %s</string>
    <!-- Label summary showing never synced -->
    <string name="sync_never_synced_summary">Lêst syngronisearre: nea</string>

    <!-- Text for displaying the default device name.
        The first parameter is the application name, the second is the device manufacturer name
        and the third is the device model. -->
    <string name="default_device_name_2">%1$s op %2$s  %3$s</string>

    <!-- Preference for syncing credit cards -->
    <string name="preferences_sync_credit_cards">Creditcards</string>
    <!-- Preference for syncing addresses -->
    <string name="preferences_sync_address">Adressen</string>

    <!-- Send Tab -->
    <!-- Name of the "receive tabs" notification channel. Displayed in the "App notifications" system settings for the app -->
    <string name="fxa_received_tab_channel_name">Untfongen ljepblêden</string>
    <!-- Description of the "receive tabs" notification channel. Displayed in the "App notifications" system settings for the app -->
    <string name="fxa_received_tab_channel_description">Meldingen foar ljepblêden ûntfongen fan oare Firefox-apparaten.</string>
    <!--  The body for these is the URL of the tab received  -->
    <string name="fxa_tab_received_notification_name">Ljepblêd ûntfongen</string>
    <!-- %s is the device name -->
    <string name="fxa_tab_received_from_notification_name">Ljepblêd fan %s</string>

    <!-- Advanced Preferences -->
    <!-- Preference for tracking protection exceptions -->
    <string name="preferences_tracking_protection_exceptions">Utsûnderingen</string>
    <!-- Button in Exceptions Preference to turn on tracking protection for all sites (remove all exceptions) -->
    <string name="preferences_tracking_protection_exceptions_turn_on_for_all">Ynskeakelje foar alle websites</string>
    <!-- Text displayed when there are no exceptions -->
    <string name="exceptions_empty_message_description">Mei útsûnderingen kinne jo beskerming tsjin folgjen foar selektearre websites útskeakelje.</string>
    <!-- Text displayed when there are no exceptions, with learn more link that brings users to a tracking protection SUMO page -->
    <string name="exceptions_empty_message_learn_more_link">Mear ynfo</string>

    <!-- Preference switch for usage and technical data collection -->
    <string name="preference_usage_data">Gebrûks- en technyske gegevens</string>
    <!-- Preference description for usage and technical data collection -->
    <string name="preferences_usage_data_description">Dielt gegevens oer prestaasjes, gebrûk, hardware en oanpassingen fan jo browser mei Mozilla om %1$s te helpen ferbetterjen</string>
    <!-- Preference switch for marketing data collection -->
    <string name="preferences_marketing_data">Marketinggegevens</string>
    <!-- Preference description for marketing data collection -->
    <string name="preferences_marketing_data_description2">Dielt basale gebrûksgegevens mei Adjust, ús leveransier fan mobile marketing</string>
    <!-- Title for studies preferences -->
    <string name="preference_experiments_2">Undersiken</string>
    <!-- Summary for studies preferences -->
    <string name="preference_experiments_summary_2">Stelt Mozilla yn steat om ûndersiken te ynstallearjen en út te fieren</string>

    <!-- Turn On Sync Preferences -->
    <!-- Header of the Sync and save your data preference view -->
    <string name="preferences_sync_2">Syngronisearje en jo gegevens bewarje</string>
    <!-- Preference for reconnecting to FxA sync -->
    <string name="preferences_sync_sign_in_to_reconnect">Oanmelde om opnij te ferbinen</string>
    <!-- Preference for removing FxA account -->
    <string name="preferences_sync_remove_account">Account fuortsmite</string>

    <!-- Pairing Feature strings -->
    <!-- Instructions on how to access pairing -->
    <string name="pair_instructions_2"><![CDATA[Scan de QR-koade op <b>firefox.com/pair</b>]]></string>

    <!-- Toolbar Preferences -->
    <!-- Preference for using top toolbar -->
    <string name="preference_top_toolbar">Boppe</string>
    <!-- Preference for using bottom toolbar -->
    <string name="preference_bottom_toolbar">Under</string>

    <!-- Theme Preferences -->
    <!-- Preference for using light theme -->
    <string name="preference_light_theme">Ljocht</string>
    <!-- Preference for using dark theme -->
    <string name="preference_dark_theme">Donker</string>
    <!-- Preference for using using dark or light theme automatically set by battery -->
    <string name="preference_auto_battery_theme">Ynsteld troch Batterijbesparing</string>
    <!-- Preference for using following device theme -->
    <string name="preference_follow_device_theme">Apparaattema folgje</string>

    <!-- Gestures Preferences-->
    <!-- Preferences for using pull to refresh in a webpage -->
    <string name="preference_gestures_website_pull_to_refresh">Lûk om te fernijen</string>
    <!-- Preference for using the dynamic toolbar -->
    <string name="preference_gestures_dynamic_toolbar">Scroll om de wurkbalke te ferstopjen</string>
    <!-- Preference for switching tabs by swiping horizontally on the toolbar -->
    <string name="preference_gestures_swipe_toolbar_switch_tabs">Fei de wurkbalke op side om fan ljepblêd te wikseljen</string>
    <!-- Preference for showing the opened tabs by swiping up on the toolbar-->
    <string name="preference_gestures_swipe_toolbar_show_tabs">Fei de wurkbalke omheech om ljepblêden te iepenjen</string>

    <!-- Library -->
    <!-- Option in Library to open Downloads page -->
    <string name="library_downloads">Downloads</string>
    <!-- Option in library to open Bookmarks page -->
    <string name="library_bookmarks">Blêdwizers</string>
    <!-- Option in library to open Desktop Bookmarks root page -->
    <string name="library_desktop_bookmarks_root">Desktopblêdwizers</string>
    <!-- Option in library to open Desktop Bookmarks "menu" page -->
    <string name="library_desktop_bookmarks_menu">Blêdwizermenu</string>
    <!-- Option in library to open Desktop Bookmarks "toolbar" page -->
    <string name="library_desktop_bookmarks_toolbar">Blêdwizerarkbalke</string>
    <!-- Option in library to open Desktop Bookmarks "unfiled" page -->
    <string name="library_desktop_bookmarks_unfiled">Oare blêdwizers</string>
    <!-- Option in Library to open History page -->
    <string name="library_history">Skiednis</string>
    <!-- Option in Library to open a new tab -->
    <string name="library_new_tab">Nij ljepblêd</string>
    <!-- Settings Page Title -->
    <string name="settings_title">Ynstellingen</string>
    <!-- Content description (not visible, for screen readers etc.): "Close button for library settings" -->
    <string name="content_description_close_button">Slute</string>

    <!-- Title to show in alert when a lot of tabs are to be opened
    %d is a placeholder for the number of tabs that will be opened -->
    <string name="open_all_warning_title">%d ljepblêden iepenje?</string>
    <!-- Message to warn users that a large number of tabs will be opened
    %s will be replaced by app name. -->
    <string name="open_all_warning_message">As jo safolle ljepblêden iepenje, kin dit %s fertrage wylst it laden fan de siden. Binne jo wis dat jo trochgean wolle?</string>
    <!-- Dialog button text for confirming open all tabs -->
    <string name="open_all_warning_confirm">Ljepblêden iepenje</string>
    <!-- Dialog button text for canceling open all tabs -->
    <string name="open_all_warning_cancel">Annulearje</string>

    <!-- Text to show users they have one site in the history group section of the History fragment.
    %d is a placeholder for the number of sites in the group. -->
    <string name="history_search_group_site">%d website</string>
    <!-- Text to show users they have multiple sites in the history group section of the History fragment.
    %d is a placeholder for the number of sites in the group. -->
    <string name="history_search_group_sites">%d websites</string>

    <!-- Option in library for Recently Closed Tabs -->
    <string name="library_recently_closed_tabs">Koartlyn sluten ljepblêden</string>
    <!-- Option in library to open Recently Closed Tabs page -->
    <string name="recently_closed_show_full_history">Folsleine skiednis toane</string>
    <!-- Text to show users they have multiple tabs saved in the Recently Closed Tabs section of history.
    %d is a placeholder for the number of tabs selected. -->
    <string name="recently_closed_tabs">%d ljepblêden</string>
    <!-- Text to show users they have one tab saved in the Recently Closed Tabs section of history.
    %d is a placeholder for the number of tabs selected. -->
    <string name="recently_closed_tab">%d ljepblêd</string>
    <!-- Recently closed tabs screen message when there are no recently closed tabs -->
    <string name="recently_closed_empty_message">Gjin koartlyn sluten ljepblêden hjir</string>

    <!-- Tab Management -->
    <!-- Title of preference for tabs management -->
    <string name="preferences_tabs">Ljepblêden</string>
    <!-- Title of preference that allows a user to specify the tab view -->
    <string name="preferences_tab_view">Ljepblêdwerjefte</string>
    <!-- Option for a list tab view -->
    <string name="tab_view_list">List</string>
    <!-- Option for a grid tab view -->
    <string name="tab_view_grid">Roaster</string>
    <!-- Title of preference that allows a user to auto close tabs after a specified amount of time -->
    <string name="preferences_close_tabs">Ljepblêden slute</string>
    <!-- Option for auto closing tabs that will never auto close tabs, always allows user to manually close tabs -->
    <string name="close_tabs_manually">Hânmjittich</string>
    <!-- Option for auto closing tabs that will auto close tabs after one day -->
    <string name="close_tabs_after_one_day">Nei ien dei</string>
    <!-- Option for auto closing tabs that will auto close tabs after one week -->
    <string name="close_tabs_after_one_week">Nei ien wike</string>
    <!-- Option for auto closing tabs that will auto close tabs after one month -->
    <string name="close_tabs_after_one_month">Nei ien moanne</string>

    <!-- Title of preference that allows a user to specify the auto-close settings for open tabs -->
    <string name="preference_auto_close_tabs" tools:ignore="UnusedResources">Iepen ljepblêden automatysk slute</string>

    <!-- Opening screen -->
    <!-- Title of a preference that allows a user to choose what screen to show after opening the app -->
    <string name="preferences_opening_screen">Iepeningsskerm</string>
    <!-- Option for always opening the homepage when re-opening the app -->
    <string name="opening_screen_homepage">Startside</string>
    <!-- Option for always opening the user's last-open tab when re-opening the app -->
    <string name="opening_screen_last_tab">Lêste ljepblêd</string>
    <!-- Option for always opening the homepage when re-opening the app after four hours of inactivity -->
    <string name="opening_screen_after_four_hours_of_inactivity">Startside nei fjouwer oeren ynaktiviteit</string>
    <!-- Summary for tabs preference when auto closing tabs setting is set to manual close-->
    <string name="close_tabs_manually_summary">Hânmjittich slute</string>
    <!-- Summary for tabs preference when auto closing tabs setting is set to auto close tabs after one day-->
    <string name="close_tabs_after_one_day_summary">Nei in dei slute</string>
    <!-- Summary for tabs preference when auto closing tabs setting is set to auto close tabs after one week-->
    <string name="close_tabs_after_one_week_summary">Nei in wike slute</string>
    <!-- Summary for tabs preference when auto closing tabs setting is set to auto close tabs after one month-->
    <string name="close_tabs_after_one_month_summary">Nei in moanne slute</string>

    <!-- Inactive tabs -->
    <!-- Category header of a preference that allows a user to enable or disable the inactive tabs feature -->
    <string name="preferences_inactive_tabs">Alde ljepblêden nei ynaktyf ferpleatse</string>
    <!-- Title of inactive tabs preference -->
    <string name="preferences_inactive_tabs_title">Ljepblêden dy’t jo twa wiken net besjoen hawwe, wurde ferpleatst nei de seksje Ynaktyf.</string>

    <!-- Studies -->
    <!-- Title of the remove studies button -->
    <string name="studies_remove">Fuortsmite</string>
    <!-- Title of the active section on the studies list -->
    <string name="studies_active">Aktyf</string>
    <!-- Description for studies, it indicates why Firefox use studies. The first parameter is the name of the application. -->
    <string name="studies_description_2">%1$s kin sa no en dan ûndersiken ynstallearje en útfiere.</string>
    <!-- Learn more link for studies, links to an article for more information about studies. -->
    <string name="studies_learn_more">Mear ynfo</string>
    <!-- Dialog message shown after removing a study -->
    <string name="studies_restart_app">De tapassing wurdt ôfsluten om wizigingen ta te passen</string>
    <!-- Dialog button to confirm the removing a study. -->
    <string name="studies_restart_dialog_ok">OK</string>
    <!-- Dialog button text for canceling removing a study. -->
    <string name="studies_restart_dialog_cancel">Annulearje</string>
    <!-- Toast shown after turning on/off studies preferences -->
    <string name="studies_toast_quit_application" tools:ignore="UnusedResources">De tapassing wurdt ôfsluten om wizigingen ta te passen…</string>

    <!-- Sessions -->
    <!-- Title for the list of tabs -->
    <string name="tab_header_label">Iepen ljepblêden</string>
    <!-- Title for the list of tabs in the current private session -->
    <string name="tabs_header_private_tabs_title">Priveeljepblêden</string>
    <!-- Title for the list of tabs in the synced tabs -->
    <string name="tabs_header_synced_tabs_title">Syngronisearre ljepblêden</string>
    <!-- Content description (not visible, for screen readers etc.): Add tab button. Adds a news tab when pressed -->
    <string name="add_tab">Ljepblêd tafoegje</string>
    <!-- Content description (not visible, for screen readers etc.): Add tab button. Adds a news tab when pressed -->
    <string name="add_private_tab">Priveeljepblêd tafoegje</string>
    <!-- Text for the new tab button to indicate adding a new private tab in the tab -->
    <string name="tab_drawer_fab_content">Privee</string>
    <!-- Text for the new tab button to indicate syncing command on the synced tabs page -->
    <string name="tab_drawer_fab_sync">Syngronisearje</string>
    <!-- Text shown in the menu for sharing all tabs -->
    <string name="tab_tray_menu_item_share">Alle ljepblêden diele</string>
    <!-- Text shown in the menu to view recently closed tabs -->
    <string name="tab_tray_menu_recently_closed">Koartlyn sluten ljepblêden</string>
    <!-- Text shown in the tabs tray inactive tabs section -->
    <string name="tab_tray_inactive_recently_closed" tools:ignore="UnusedResources">Koartlyn sluten</string>
    <!-- Text shown in the menu to view account settings -->
    <string name="tab_tray_menu_account_settings">Accountynstellingen</string>
    <!-- Text shown in the menu to view tab settings -->
    <string name="tab_tray_menu_tab_settings">Ljepblêdynstellingen</string>
    <!-- Text shown in the menu for closing all tabs -->
    <string name="tab_tray_menu_item_close">Alle ljepblêden slute</string>
    <!-- Text shown in the multiselect menu for bookmarking selected tabs. -->
    <string name="tab_tray_multiselect_menu_item_bookmark">Blêdwizer meitsje</string>
    <!-- Text shown in the multiselect menu for closing selected tabs. -->
    <string name="tab_tray_multiselect_menu_item_close">Slute</string>
    <!-- Content description for tabs tray multiselect share button -->
    <string name="tab_tray_multiselect_share_content_description">Selektearre ljepblêden diele</string>
    <!-- Content description for tabs tray multiselect menu -->
    <string name="tab_tray_multiselect_menu_content_description">Menu Selektearre ljepblêden</string>
    <!-- Content description (not visible, for screen readers etc.): Removes tab from collection button. Removes the selected tab from collection when pressed -->
    <string name="remove_tab_from_collection">Ljepblêd út kolleksje fuortsmite</string>
    <!-- Text for button to enter multiselect mode in tabs tray -->
    <string name="tabs_tray_select_tabs">Ljepblêden selektearje</string>
    <!-- Content description (not visible, for screen readers etc.): Close tab button. Closes the current session when pressed -->
    <string name="close_tab">Ljepblêd slute</string>
    <!-- Content description (not visible, for screen readers etc.): Close tab <title> button. First parameter is tab title  -->
    <string name="close_tab_title">Ljepblêden %s slute</string>
    <!-- Content description (not visible, for screen readers etc.): Opens the open tabs menu when pressed -->
    <string name="open_tabs_menu">Menu Iepen ljepblêden</string>
    <!-- Open tabs menu item to save tabs to collection -->
    <string name="tabs_menu_save_to_collection1">Ljepblêden yn kolleksje bewarje</string>
    <!-- Text for the menu button to delete a collection -->
    <string name="collection_delete">Kolleksje fuortsmite</string>
    <!-- Text for the menu button to rename a collection -->
    <string name="collection_rename">Namme kolleksje wizigje</string>
    <!-- Text for the button to open tabs of the selected collection -->
    <string name="collection_open_tabs">Ljepblêden iepenje</string>

    <!-- Hint for adding name of a collection -->
    <string name="collection_name_hint">Namme kolleksje</string>
    <!-- Text for the menu button to rename a top site -->
	<string name="rename_top_site">Namme wizigje</string>
	<!-- Text for the menu button to remove a top site -->
	<string name="remove_top_site">Fuortsmite</string>

    <!-- Text for the menu button to delete a top site from history -->
    <string name="delete_from_history">Fuortsmite út skiednis</string>
    <!-- Postfix for private WebApp titles, placeholder is replaced with app name -->
    <string name="pwa_site_controls_title_private">%1$s (priveemodus)</string>

    <!-- History -->
    <!-- Text for the button to search all history -->
    <string name="history_search_1">Fier syktermen yn</string>
    <!-- Text for the button to clear all history -->
    <string name="history_delete_all">Skiednis wiskje</string>
    <!-- Text for the snackbar to confirm that multiple browsing history items has been deleted -->
    <string name="history_delete_multiple_items_snackbar">Skiednis fuortsmiten</string>
    <!-- Text for the snackbar to confirm that a single browsing history item has been deleted. The first parameter is the shortened URL of the deleted history item. -->
    <string name="history_delete_single_item_snackbar">%1$s fuortsmiten</string>
    <!-- Context description text for the button to delete a single history item -->
    <string name="history_delete_item">Fuortsmite</string>
    <!-- History multi select title in app bar
    The first parameter is the number of bookmarks selected -->
    <string name="history_multi_select_title">%1$d selektearre</string>
    <!-- Text for the header that groups the history for today -->
    <string name="history_today">Hjoed</string>
    <!-- Text for the header that groups the history for yesterday -->
    <string name="history_yesterday">Juster</string>
    <!-- Text for the header that groups the history the past 7 days -->
    <string name="history_7_days">Ofrûne 7 dagen</string>
    <!-- Text for the header that groups the history the past 30 days -->
    <string name="history_30_days">Ofrûne 30 dagen</string>
    <!-- Text for the header that groups the history older than the last month -->
    <string name="history_older">Alder</string>
    <!-- Text shown when no history exists -->
    <string name="history_empty_message">Gjin skiednis hjir</string>

    <!-- Downloads -->
    <!-- Text for the snackbar to confirm that multiple downloads items have been removed -->
    <string name="download_delete_multiple_items_snackbar_1">Downloads fuortsmiten</string>
    <!-- Text for the snackbar to confirm that a single download item has been removed. The first parameter is the name of the download item. -->
    <string name="download_delete_single_item_snackbar">%1$s fuortsmiten</string>
    <!-- Text shown when no download exists -->
    <string name="download_empty_message_1">Gjin downloade bestannen</string>
    <!-- History multi select title in app bar
    The first parameter is the number of downloads selected -->
    <string name="download_multi_select_title">%1$d selektearre</string>


    <!-- Text for the button to remove a single download item -->
    <string name="download_delete_item_1">Fuortsmite</string>


    <!-- Crashes -->
    <!-- Title text displayed on the tab crash page. This first parameter is the name of the application (For example: Fenix) -->
    <string name="tab_crash_title_2">Sorry. %1$s kin dy side net lade.</string>
    <!-- Send crash report checkbox text on the tab crash page -->
    <string name="tab_crash_send_report">Ungelokrapport nei Mozilla ferstjoere</string>
    <!-- Close tab button text on the tab crash page -->
    <string name="tab_crash_close">Ljepblêd slute</string>
    <!-- Restore tab button text on the tab crash page -->
    <string name="tab_crash_restore">Ljepblêd werombringe</string>

    <!-- Bookmarks -->
    <!-- Confirmation message for a dialog confirming if the user wants to delete the selected folder -->
    <string name="bookmark_delete_folder_confirmation_dialog">Binne jo wis dat jo dizze map fuortsmite wolle?</string>
    <!-- Confirmation message for a dialog confirming if the user wants to delete multiple items including folders. Parameter will be replaced by app name. -->
    <string name="bookmark_delete_multiple_folders_confirmation_dialog">%s sil de selektearre items fuortsmite.</string>
    <!-- Text for the cancel button on delete bookmark dialog -->
    <string name="bookmark_delete_negative">Annulearje</string>
    <!-- Screen title for adding a bookmarks folder -->
    <string name="bookmark_add_folder">Map tafoegje</string>
    <!-- Snackbar title shown after a bookmark has been created. -->
    <string name="bookmark_saved_snackbar">Blêdwizer bewarre!</string>
    <!-- Snackbar edit button shown after a bookmark has been created. -->
    <string name="edit_bookmark_snackbar_action">BEWURKJE</string>
    <!-- Bookmark overflow menu edit button -->
    <string name="bookmark_menu_edit_button">Bewurkje</string>
    <!-- Bookmark overflow menu copy button -->
    <string name="bookmark_menu_copy_button">Kopiearje</string>
    <!-- Bookmark overflow menu share button -->
    <string name="bookmark_menu_share_button">Diele</string>
    <!-- Bookmark overflow menu open in new tab button -->
    <string name="bookmark_menu_open_in_new_tab_button">Iepenje yn nij ljepblêd</string>
    <!-- Bookmark overflow menu open in private tab button -->
    <string name="bookmark_menu_open_in_private_tab_button">Iepenje yn priveeljepblêd</string>
    <!-- Bookmark overflow menu open all in tabs button -->
    <string name="bookmark_menu_open_all_in_tabs_button">Alles yn nije ljepblêden iepenje</string>
    <!-- Bookmark overflow menu open all in private tabs button -->
    <string name="bookmark_menu_open_all_in_private_tabs_button">Alles yn proveeljepblêden iepenje</string>
    <!-- Bookmark overflow menu delete button -->
    <string name="bookmark_menu_delete_button">Fuortsmite</string>
    <!--Bookmark overflow menu save button -->
    <string name="bookmark_menu_save_button">Bewarje</string>
    <!-- Bookmark multi select title in app bar
     The first parameter is the number of bookmarks selected -->
    <string name="bookmarks_multi_select_title">%1$d selektearre</string>
    <!-- Bookmark editing screen title -->
    <string name="edit_bookmark_fragment_title">Blêdwizer bewurkje</string>
    <!-- Bookmark folder editing screen title -->
    <string name="edit_bookmark_folder_fragment_title">Map bewurkje</string>
    <!-- Bookmark sign in button message -->
    <string name="bookmark_sign_in_button">Meld jo oan om syngronisearre blêdwizers te besjen</string>
    <!-- Bookmark URL editing field label -->
    <string name="bookmark_url_label">URL</string>
    <!-- Bookmark FOLDER editing field label -->
    <string name="bookmark_folder_label">MAP</string>
    <!-- Bookmark NAME editing field label -->
    <string name="bookmark_name_label">NAMME</string>
    <!-- Bookmark add folder screen title -->
    <string name="bookmark_add_folder_fragment_label">Map tafoegje</string>
    <!-- Bookmark select folder screen title -->
    <string name="bookmark_select_folder_fragment_label">Map selektearje</string>
    <!-- Bookmark editing error missing title -->
    <string name="bookmark_empty_title_error">Moat in titel hawwe</string>
    <!-- Bookmark editing error missing or improper URL -->
    <string name="bookmark_invalid_url_error">Unjildige URL</string>
    <!-- Bookmark screen message for empty bookmarks folder -->
    <string name="bookmarks_empty_message">Gjin blêdwizers hjir</string>
    <!-- Bookmark snackbar message on deletion
     The first parameter is the host part of the URL of the bookmark deleted, if any -->
    <string name="bookmark_deletion_snackbar_message">%1$s fuortsmiten</string>
    <!-- Bookmark snackbar message on deleting multiple bookmarks not including folders-->
    <string name="bookmark_deletion_multiple_snackbar_message_2">Blêdwizers fuortsmiten</string>
    <!-- Bookmark snackbar message on deleting multiple bookmarks including folders-->
    <string name="bookmark_deletion_multiple_snackbar_message_3">Selektearre mappen fuortsmite</string>
    <!-- Bookmark undo button for deletion snackbar action -->
    <string name="bookmark_undo_deletion">UNGEDIEN MEITSJE</string>

    <!-- Text for the button to search all bookmarks -->
    <string name="bookmark_search">Fier syktermen yn</string>

    <!-- Site Permissions -->
    <!-- Button label that take the user to the Android App setting -->
    <string name="phone_feature_go_to_settings">Nei Ynstellingen</string>
    <!-- Content description (not visible, for screen readers etc.): Quick settings sheet
        to give users access to site specific information / settings. For example:
        Secure settings status and a button to modify site permissions -->
    <string name="quick_settings_sheet">Flugge ynstellingen</string>
    <!-- Label that indicates that this option it the recommended one -->
    <string name="phone_feature_recommended">Oanrekommandearre</string>
    <!-- Button label for clearing all the information of site permissions-->
    <string name="clear_permissions">Tastimmingen wiskje</string>
    <!-- Text for the OK button on Clear permissions dialog -->
    <string name="clear_permissions_positive">OK</string>
    <!-- Text for the cancel button on Clear permissions dialog -->
    <string name="clear_permissions_negative">Annulearje</string>
    <!-- Button label for clearing a site permission-->
    <string name="clear_permission">Tastimming wiskje</string>
    <!-- Text for the OK button on Clear permission dialog -->
    <string name="clear_permission_positive">OK</string>
    <!-- Text for the cancel button on Clear permission dialog -->
    <string name="clear_permission_negative">Annulearje</string>
    <!-- Button label for clearing all the information on all sites-->
    <string name="clear_permissions_on_all_sites">Tastimmingen op alle websites wiskje</string>
    <!-- Preference for altering video and audio autoplay for all websites -->
    <string name="preference_browser_feature_autoplay">Automatysk ôfspylje</string>
    <!-- Preference for altering the camera access for all websites -->
    <string name="preference_phone_feature_camera">Kamera</string>
    <!-- Preference for altering the microphone access for all websites -->
    <string name="preference_phone_feature_microphone">Mikrofoan</string>
    <!-- Preference for altering the location access for all websites -->
    <string name="preference_phone_feature_location">Lokaasje</string>
    <!-- Preference for altering the notification access for all websites -->
    <string name="preference_phone_feature_notification">Notifikaasje</string>
    <!-- Preference for altering the persistent storage access for all websites -->
    <string name="preference_phone_feature_persistent_storage">Fêst ûnthâld</string>
    <!-- Preference for altering the storage access setting for all websites -->
    <string name="preference_phone_feature_cross_origin_storage_access">Cross-sitecookies</string>
    <!-- Preference for altering the EME access for all websites -->
    <string name="preference_phone_feature_media_key_system_access">DRM-behearde ynhâld</string>
    <!-- Label that indicates that a permission must be asked always -->
    <string name="preference_option_phone_feature_ask_to_allow">Freegje om tastimming</string>
    <!-- Label that indicates that a permission must be blocked -->
    <string name="preference_option_phone_feature_blocked">Blokkearre</string>
    <!-- Label that indicates that a permission must be allowed -->
    <string name="preference_option_phone_feature_allowed">Tastien</string>
    <!--Label that indicates a permission is by the Android OS-->
    <string name="phone_feature_blocked_by_android">Blokkeare troch Android</string>
    <!-- Preference for showing a list of websites that the default configurations won't apply to them -->
    <string name="preference_exceptions">Utsûnderingen</string>
    <!-- Summary of tracking protection preference if tracking protection is set to on -->
    <string name="tracking_protection_on">Oan</string>
    <!-- Summary of tracking protection preference if tracking protection is set to off -->
    <string name="tracking_protection_off">Ut</string>
    <!-- Label for global setting that indicates that all video and audio autoplay is allowed -->
    <string name="preference_option_autoplay_allowed2">Audio en fideo tastean</string>
    <!-- Label for site specific setting that indicates that all video and audio autoplay is allowed -->
    <string name="quick_setting_option_autoplay_allowed">Audio en fideo tastean</string>
    <!-- Label that indicates that video and audio autoplay is only allowed over Wi-Fi -->
    <string name="preference_option_autoplay_allowed_wifi_only2">Audio en fideo allinnich op mobile data blokkearje</string>
    <!-- Subtext that explains 'autoplay on Wi-Fi only' option -->
    <string name="preference_option_autoplay_allowed_wifi_subtext">Audio en fideo wurde fia wifi ôfspile</string>
    <!-- Label for global setting that indicates that video autoplay is allowed, but audio autoplay is blocked -->
    <string name="preference_option_autoplay_block_audio2">Allinnich audio blokkearje</string>
    <!-- Label for site specific setting that indicates that video autoplay is allowed, but audio autoplay is blocked -->
    <string name="quick_setting_option_autoplay_block_audio">Allinnich audio blokkearje</string>
    <!-- Label for global setting that indicates that all video and audio autoplay is blocked -->
    <string name="preference_option_autoplay_blocked3">Audio en fideo blokkearje</string>
    <!-- Label for site specific setting that indicates that all video and audio autoplay is blocked -->
    <string name="quick_setting_option_autoplay_blocked">Audio en fideo blokkearje</string>
    <!-- Summary of delete browsing data on quit preference if it is set to on -->
    <string name="delete_browsing_data_quit_on">Oan</string>
    <!-- Summary of delete browsing data on quit preference if it is set to off -->
    <string name="delete_browsing_data_quit_off">Ut</string>

    <!-- Summary of studies preference if it is set to on -->
    <string name="studies_on">Oan</string>
    <!-- Summary of studies data on quit preference if it is set to off -->
    <string name="studies_off">Ut</string>

    <!-- Collections -->
    <!-- Collections header on home fragment -->
    <string name="collections_header">Kolleksjes</string>
    <!-- Content description (not visible, for screen readers etc.): Opens the collection menu when pressed -->
    <string name="collection_menu_button_content_description">Kolleksjesmenu</string>
    <!-- Label to describe what collections are to a new user without any collections -->
    <string name="no_collections_description2">Sammelje de saken dy’t wichtich foar jo binne.\nGroepearje fergelykbere sykopdrachten, websites en ljepblêden foar snelle tagong letter.</string>
    <!-- Title for the "select tabs" step of the collection creator -->
    <string name="create_collection_select_tabs">Ljepblêden selektearje</string>
    <!-- Title for the "select collection" step of the collection creator -->
    <string name="create_collection_select_collection">Kolleksje selektearje</string>
    <!-- Title for the "name collection" step of the collection creator -->
    <string name="create_collection_name_collection">Namme jaan oan kolleksje</string>
    <!-- Button to add new collection for the "select collection" step of the collection creator -->
    <string name="create_collection_add_new_collection">Nije kolleksje tafoegje</string>
    <!-- Button to select all tabs in the "select tabs" step of the collection creator -->
    <string name="create_collection_select_all">Alles selektearje</string>
    <!-- Button to deselect all tabs in the "select tabs" step of the collection creator -->
    <string name="create_collection_deselect_all">Alle deselektearje</string>
    <!-- Text to prompt users to select the tabs to save in the "select tabs" step of the collection creator -->
    <string name="create_collection_save_to_collection_empty">Selektearje ljepblêden om te bewarjen</string>
    <!-- Text to show users how many tabs they have selected in the "select tabs" step of the collection creator.
     %d is a placeholder for the number of tabs selected. -->
    <string name="create_collection_save_to_collection_tabs_selected">%d ljepblêden selektearre</string>
    <!-- Text to show users they have one tab selected in the "select tabs" step of the collection creator.
    %d is a placeholder for the number of tabs selected. -->
    <string name="create_collection_save_to_collection_tab_selected">%d ljepblêd selektearre</string>
    <!-- Text shown in snackbar when multiple tabs have been saved in a collection -->
    <string name="create_collection_tabs_saved">Ljepblêden bewarre!</string>
    <!-- Text shown in snackbar when one or multiple tabs have been saved in a new collection -->
    <string name="create_collection_tabs_saved_new_collection">Kolleksje bewarre!</string>
    <!-- Text shown in snackbar when one tab has been saved in a collection -->
    <string name="create_collection_tab_saved">Ljepblêd bewarre!</string>
    <!-- Content description (not visible, for screen readers etc.): button to close the collection creator -->
    <string name="create_collection_close">Slute</string>
    <!-- Button to save currently selected tabs in the "select tabs" step of the collection creator-->
    <string name="create_collection_save">Bewarje</string>

    <!-- Snackbar action to view the collection the user just created or updated -->
    <string name="create_collection_view">Werjaan</string>

    <!-- Text for the OK button from collection dialogs -->
    <string name="create_collection_positive">OK</string>
    <!-- Text for the cancel button from collection dialogs -->
    <string name="create_collection_negative">Annulearje</string>

    <!-- Default name for a new collection in "name new collection" step of the collection creator. %d is a placeholder for the number of collections-->
    <string name="create_collection_default_name">Kolleksjes %d</string>

    <!-- Share -->
    <!-- Share screen header -->
    <string name="share_header_2">Diele</string>
    <!-- Content description (not visible, for screen readers etc.):
        "Share" button. Opens the share menu when pressed. -->
    <string name="share_button_content_description">Diele</string>
    <!-- Text for the Save to PDF feature in the share menu -->
    <string name="share_save_to_pdf">Bewarje as PDF</string>
    <!-- Text for error message when generating a PDF file Text for error message when generating a PDF file. -->
    <string name="unable_to_save_to_pdf_error">Kin PDF net oanmeitsje</string>
    <!-- Sub-header in the dialog to share a link to another sync device -->
    <string name="share_device_subheader">Ferstjoere nei apparaat</string>
    <!-- Sub-header in the dialog to share a link to an app from the full list -->
    <string name="share_link_all_apps_subheader">Alle aksjes</string>
    <!-- Sub-header in the dialog to share a link to an app from the most-recent sorted list -->
    <string name="share_link_recent_apps_subheader">Koartlyn brûkt</string>
    <!-- Text for the copy link action in the share screen. -->
    <string name="share_copy_link_to_clipboard">Nei klamboerd kopiearje</string>
    <!-- Toast shown after copying link to clipboard -->
    <string name="toast_copy_link_to_clipboard">Kopiearre nei klamboerd</string>
    <!-- An option from the three dot menu to into sync -->
    <string moz:removedIn="107" name="sync_menu_sign_in" tools:ignore="UnusedResources">Oanmelde om te syngronisearjen</string>
    <!-- An option from the share dialog to sign into sync -->
    <string name="sync_sign_in">Oanmelde by Sync</string>
     <!-- An option from the three dot menu to sync and save data -->
    <string name="sync_menu_sync_and_save_data">Syngronisearje en gegevens bewarje</string>
    <!-- An option from the share dialog to send link to all other sync devices -->
    <string name="sync_send_to_all">Ferstjoere nei alle apparaten</string>
    <!-- An option from the share dialog to reconnect to sync -->
    <string name="sync_reconnect">Opnij ferbine mei Sync</string>
    <!-- Text displayed when sync is offline and cannot be accessed -->
    <string name="sync_offline">Offline</string>
    <!-- An option to connect additional devices -->
    <string name="sync_connect_device">Noch in apparaat keppelje</string>
    <!-- The dialog text shown when additional devices are not available -->
    <string name="sync_connect_device_dialog">Meld jo oan by Firefox op op syn minst ien oar apparaat om in ljepblêd te ferstjoeren.</string>
    <!-- Confirmation dialog button -->
    <string name="sync_confirmation_button">Begrepen</string>
    <!-- Share error message -->
    <string name="share_error_snackbar">Kin net mei dizze app diele</string>
    <!-- Add new device screen title -->
    <string name="sync_add_new_device_title">Ferstjoere nei apparaat</string>
    <!-- Text for the warning message on the Add new device screen -->
    <string name="sync_add_new_device_message">Gjin apparaten ferbûn</string>

    <!-- Text for the button to learn about sending tabs -->
    <string name="sync_add_new_device_learn_button">Mear ynfo oer it ferstjoeren fan ljepblêden…</string>
    <!-- Text for the button to connect another device -->
    <string name="sync_add_new_device_connect_button">In oar apparaat ferbine…</string>

    <!-- Notifications -->
    <!-- Text shown in the notification that pops up to remind the user that a private browsing session is active. -->
    <string name="notification_pbm_delete_text_2">Priveeljepblêden slute</string>
    <!-- Name of the marketing notification channel. Displayed in the "App notifications" system settings for the app -->
    <string name="notification_marketing_channel_name">Marketing</string>
    <!-- Title shown in the notification that pops up to remind the user to set fenix as default browser.
    %1$s is a placeholder that will be replaced by the app name (Fenix). -->
    <string name="notification_default_browser_title">%1$s is fluch en privee</string>
    <!-- Text shown in the notification that pops up to remind the user to set fenix as default browser.
    %1$s is a placeholder that will be replaced by the app name (Fenix). -->
    <string name="notification_default_browser_text">%1$s jo standertbrowser meitsje</string>

    <!-- Title shown in the notification that pops up to re-engage the user -->
    <string name="notification_re_engagement_title">Probearje priveenavigaasje</string>
    <!-- Text shown in the notification that pops up to re-engage the user.
    %1$s is a placeholder that will be replaced by the app name. -->
    <string name="notification_re_engagement_text">Sneupje sûnder bewarre cookies of skiednis yn %1$s</string>

    <!-- Snackbar -->
    <!-- Text shown in snackbar when user deletes a collection -->
    <string name="snackbar_collection_deleted">Kolleksje fuortmsiten</string>
    <!-- Text shown in snackbar when user renames a collection -->
    <string name="snackbar_collection_renamed">Kolleksje omneamd</string>
    <!-- Text shown in snackbar when user closes a tab -->
    <string name="snackbar_tab_closed">Ljepblêd sluten</string>
    <!-- Text shown in snackbar when user closes all tabs -->
    <string name="snackbar_tabs_closed">Ljepblêden sluten</string>
    <!-- Text shown in snackbar when user bookmarks a list of tabs -->
    <string name="snackbar_message_bookmarks_saved">Blêdwizers bewarre!</string>
    <!-- Text shown in snackbar when user adds a site to shortcuts -->
    <string name="snackbar_added_to_shortcuts">Oan fluchkeppelingen tafoege!</string>
    <!-- Text shown in snackbar when user closes a private tab -->
    <string name="snackbar_private_tab_closed">Priveeljepblêd sluten</string>
    <!-- Text shown in snackbar when user closes all private tabs -->
    <string name="snackbar_private_tabs_closed">Priveeljepblêden sluten</string>
    <!-- Text shown in snackbar to undo deleting a tab, top site or collection -->
    <string name="snackbar_deleted_undo">UNGEDIEN MEITSJE</string>
    <!-- Text shown in snackbar when user removes a top site -->
    <string name="snackbar_top_site_removed">Website fuortsmiten</string>
    <!-- QR code scanner prompt which appears after scanning a code, but before navigating to it
        First parameter is the name of the app, second parameter is the URL or text scanned-->
    <string name="qr_scanner_confirmation_dialog_message">%1$s tastean om %2$s te iepenjen</string>
    <!-- QR code scanner prompt dialog positive option to allow navigation to scanned link -->
    <string name="qr_scanner_dialog_positive">TASTEAN</string>
    <!-- QR code scanner prompt dialog positive option to deny navigation to scanned link -->
    <string name="qr_scanner_dialog_negative">WEGERJE</string>

    <!-- QR code scanner prompt dialog error message shown when a hostname does not contain http or https. -->
    <string name="qr_scanner_dialog_invalid">Webadres net jildich.</string>
    <!-- QR code scanner prompt dialog positive option when there is an error -->
    <string name="qr_scanner_dialog_invalid_ok">OK</string>
    <!-- Tab collection deletion prompt dialog message. Placeholder will be replaced with the collection name -->
    <string name="tab_collection_dialog_message">Binne jo wis dat jo %1$s fuortsmite wolle?</string>
    <!-- Collection and tab deletion prompt dialog message. This will show when the last tab from a collection is deleted -->
    <string name="delete_tab_and_collection_dialog_message">As jo dit ljepblêd fuortsmite, wurdt de hiele kolleksje fuortsmiten. Jo kinne op elk momint nije kolleksjes meitsje.</string>
    <!-- Collection and tab deletion prompt dialog title. Placeholder will be replaced with the collection name. This will show when the last tab from a collection is deleted -->
    <string name="delete_tab_and_collection_dialog_title">%1$s fuortsmite?</string>
    <!-- Tab collection deletion prompt dialog option to delete the collection -->
    <string name="tab_collection_dialog_positive">Fuortsmite</string>
    <!-- Text displayed in a notification when the user enters full screen mode -->
    <string name="full_screen_notification">Folslein skerm wurdt iepene</string>
    <!-- Message for copying the URL via long press on the toolbar -->
    <string name="url_copied">URL kopiearre</string>
    <!-- Sample text for accessibility font size -->
    <string name="accessibility_text_size_sample_text_1">Dit is foarbyldtekst. Hjir wurdt mei toand hoe’t tekst werjûn wurdt, wannear’t jo mei dizze ynstelling de ôfmjitting fergrutsje of ferlytsje.</string>
    <!-- Summary for Accessibility Text Size Scaling Preference -->
    <string name="preference_accessibility_text_size_summary">Tekst op websites grutter of lytser meitsje</string>
    <!-- Title for Accessibility Text Size Scaling Preference -->
    <string name="preference_accessibility_font_size_title">Lettergrutte</string>

    <!-- Title for Accessibility Text Automatic Size Scaling Preference -->
    <string name="preference_accessibility_auto_size_2">Automatyske lettergrutte</string>
    <!-- Summary for Accessibility Text Automatic Size Scaling Preference -->
    <string name="preference_accessibility_auto_size_summary">De lettergrutte wurdt ôfstimd op jo Android-ynstellingen. Skeakelje dit út om hjir de lettergrutte sels te behearen.</string>

    <!-- Title for the Delete browsing data preference -->
    <string name="preferences_delete_browsing_data">Navigaasjegegevens fuortsmite</string>
    <!-- Title for the tabs item in Delete browsing data -->
    <string name="preferences_delete_browsing_data_tabs_title_2">Iepen ljepblêden</string>
    <!-- Subtitle for the tabs item in Delete browsing data, parameter will be replaced with the number of open tabs -->
    <string name="preferences_delete_browsing_data_tabs_subtitle">%d ljepblêden</string>
    <!-- Title for the data and history items in Delete browsing data -->
    <string name="preferences_delete_browsing_data_browsing_data_title">Navigaasjeskiednis en websitegegevens</string>
    <!-- Subtitle for the data and history items in delete browsing data, parameter will be replaced with the
        number of history items the user has -->
    <string name="preferences_delete_browsing_data_browsing_data_subtitle">%d adressen</string>
    <!-- Title for the cookies item in Delete browsing data -->
    <string name="preferences_delete_browsing_data_cookies">Cookies</string>
    <!-- Subtitle for the cookies item in Delete browsing data -->
    <string name="preferences_delete_browsing_data_cookies_subtitle">Jo wurde by de measte websites ôfmeld</string>
    <!-- Title for the cached images and files item in Delete browsing data -->
    <string name="preferences_delete_browsing_data_cached_files">Buffere ôfbyldingen en bestannen</string>

    <!-- Subtitle for the cached images and files item in Delete browsing data -->
    <string name="preferences_delete_browsing_data_cached_files_subtitle">Meitsje ûnthâldromte frij</string>
    <!-- Title for the site permissions item in Delete browsing data -->
    <string name="preferences_delete_browsing_data_site_permissions">Websitemachtigingen</string>
    <!-- Title for the downloads item in Delete browsing data -->
    <string name="preferences_delete_browsing_data_downloads">Downloads</string>
    <!-- Text for the button to delete browsing data -->
    <string name="preferences_delete_browsing_data_button">Navigaasjegegevens fuortsmite</string>
    <!-- Title for the Delete browsing data on quit preference -->
    <string name="preferences_delete_browsing_data_on_quit">Navigaasjegegevens fuortsmite by ôfsluten</string>
    <!-- Summary for the Delete browsing data on quit preference. "Quit" translation should match delete_browsing_data_on_quit_action translation. -->
    <string name="preference_summary_delete_browsing_data_on_quit_2">Smyt automatysk navigaasjegegevens fuort wannear’t jo yn it haadmenu ‘Ofslute’ selektearje</string>
    <!-- Action item in menu for the Delete browsing data on quit feature -->
    <string name="delete_browsing_data_on_quit_action">Ofslute</string>

    <!-- Title text of a delete browsing data dialog. -->
    <string name="delete_history_prompt_title">Te wiskjen tiidrek</string>
    <!-- Body text of a delete browsing data dialog. -->
    <string name="delete_history_prompt_body">Smyt skiednis (ynklusyf fan oare apparaten syngronisearre skiednis ôf), cookies en oare navigaasjegegevens fuort.</string>
    <!-- Radio button in the delete browsing data dialog to delete history items for the last hour. -->
    <string name="delete_history_prompt_button_last_hour">Lêste oere</string>
    <!-- Radio button in the delete browsing data dialog to delete history items for today and yesterday. -->
    <string name="delete_history_prompt_button_today_and_yesterday">Hjoed en juster</string>
    <!-- Radio button in the delete browsing data dialog to delete all history. -->
    <string name="delete_history_prompt_button_everything">Alles</string>

    <!-- Dialog message to the user asking to delete browsing data. Parameter will be replaced by app name. -->
    <string name="delete_browsing_data_prompt_message_3">%s smyt de selektearre navigaasjegegevens fuort.</string>
    <!-- Text for the cancel button for the data deletion dialog -->
    <string name="delete_browsing_data_prompt_cancel">Annulearje</string>
    <!-- Text for the allow button for the data deletion dialog -->
    <string name="delete_browsing_data_prompt_allow">Fuortsmite</string>
    <!-- Text for the snackbar confirmation that the data was deleted -->
    <string name="preferences_delete_browsing_data_snackbar">Navigaasjegegevens fuortsmiten</string>
    <!-- Text for the snackbar to show the user that the deletion of browsing data is in progress -->
    <string name="deleting_browsing_data_in_progress">Navigaasjegegevens fuortsmite…</string>

    <!-- Dialog message to the user asking to delete all history items inside the opened group. Parameter will be replaced by a history group name. -->
    <string name="delete_all_history_group_prompt_message">Alle websites yn ‘%s’ fuortsmite</string>
    <!-- Text for the cancel button for the history group deletion dialog -->
    <string name="delete_history_group_prompt_cancel">Annulearje</string>
    <!-- Text for the allow button for the history group dialog -->
    <string name="delete_history_group_prompt_allow">Fuortsmite</string>
    <!-- Text for the snackbar confirmation that the history group was deleted -->
    <string name="delete_history_group_snackbar">Groep fuortsmiten</string>

    <!-- Onboarding -->
<<<<<<< HEAD
    <!-- Text for onboarding welcome message
    The first parameter is the name of the app (e.g. Firefox Preview) -->
    <string moz:RemovedIn="106" name="onboarding_header" tools:ignore="UnusedResources">Wolkom by %s!</string>
=======
>>>>>>> 68970841
    <!-- Text for onboarding welcome header. -->
    <string name="onboarding_header_2">Wolkom by in better ynternet</string>
    <!-- Text for the onboarding welcome message. -->
    <string name="onboarding_message">In browser dy’t boud is foar minsken, net foar winst.</string>
<<<<<<< HEAD
    <!-- text for the Firefox account onboarding sign in card header. The word "Firefox" should not be translated -->
    <string moz:removedIn="106" name="onboarding_account_sign_in_header_1" tools:ignore="UnusedResources">Syngronisearje Firefox tusken apparaten</string>
    <!-- Text for the Firefox account onboarding sign in card header. -->
    <string name="onboarding_account_sign_in_header">Gean troch wêr’t jo bleaun wiene</string>
    <!-- Text for the button to learn more about signing in to your Firefox account. The first parameter is the name of the application.-->
    <string moz:removedIn="106" name="onboarding_manual_sign_in_description_2" tools:ignore="UnusedResources">Bring blêdwizers, skiednis en wachtwurden nei %1$s op dit apparaat.</string>
    <!-- Text for the button to learn more about signing in to your Firefox account. -->
    <string name="onboarding_manual_sign_in_description">Syngronisearje ljepblêden en wachtwurden op ferskate apparaten foar maklik wikseljen tusken skermen.</string>
    <!-- text for the button to manually sign into Firefox account. -->
    <string moz:removedIn="106" name="onboarding_firefox_account_sign_in_1" tools:ignore="UnusedResources">Registrearje</string>
=======
    <!-- Text for the Firefox account onboarding sign in card header. -->
    <string name="onboarding_account_sign_in_header">Gean troch wêr’t jo bleaun wiene</string>
    <!-- Text for the button to learn more about signing in to your Firefox account. -->
    <string name="onboarding_manual_sign_in_description">Syngronisearje ljepblêden en wachtwurden op ferskate apparaten foar maklik wikseljen tusken skermen.</string>
>>>>>>> 68970841
    <!-- Text for the button to manually sign into Firefox account. -->
    <string name="onboarding_firefox_account_sign_in">Oanmelde</string>
    <!-- text to display in the snackbar once account is signed-in -->
    <string name="onboarding_firefox_account_sync_is_on">Syngronisaasje is ynskeakele</string>
<<<<<<< HEAD
    <!-- text for the tracking protection onboarding card header -->
    <string moz:removedIn="106" name="onboarding_tracking_protection_header_3" tools:ignore="UnusedResources">Privacy dy’t altyd oan stiet</string>
    <!-- Text for the tracking protection onboarding card header -->
    <string name="onboarding_tracking_protection_header">Standert privacybeskerming</string>
    <!-- text for the tracking protection card description. The first parameter is the name of the application.-->
    <string moz:removedIn="106" name="onboarding_tracking_protection_description_4" tools:ignore="UnusedResources">%1$s soarget der automatysk foar dat bedriuwen jo net stikem folgje op ynternet.</string>
=======
    <!-- Text for the tracking protection onboarding card header -->
    <string name="onboarding_tracking_protection_header">Standert privacybeskerming</string>
>>>>>>> 68970841
    <!-- Text for the tracking protection card description. -->
    <string name="onboarding_tracking_protection_description">Mei Totale cookiebeskerming om foar te kommen dat trackers cookies brûke om jo stikem op it ynternet te folgjen.</string>
    <!-- text for tracking protection radio button option for standard level of blocking -->
    <string name="onboarding_tracking_protection_standard_button_2">Standert (standert)</string>
    <!-- text for standard blocking option button description -->
    <string name="onboarding_tracking_protection_standard_button_description_3">Balansearre foar privacy en prestaasjes. Siden lade normaal.</string>
    <!-- text for tracking protection radio button option for strict level of blocking -->
    <string name="onboarding_tracking_protection_strict_option">Strang</string>
    <!-- text for strict blocking option button description -->
    <string name="onboarding_tracking_protection_strict_button_description_3">Blokkearret mear trackers, sadat siden rapper laden wurde, mar guon funksjonaliteit op in side wurket mooglik net.</string>
    <!-- text for the toolbar position card header  -->
    <string name="onboarding_toolbar_placement_header_1">Kies jo arkbalkepleatsing</string>
<<<<<<< HEAD
    <!-- text for the toolbar position card description -->
    <string moz:removedIn="106" name="onboarding_toolbar_placement_description_1" tools:ignore="UnusedResources">Pleats de arkbalke binnen hânberik. Hâld him ûnderoan of ferpleats him nei boppe.</string>
    <!-- Text for the toolbar position card description -->
    <string name="onboarding_toolbar_placement_description">Hâld him ûnderoan, of ferpleats him nei boppe.</string>
    <!-- text for the privacy notice onboarding card header -->
    <string moz:removedIn="106" name="onboarding_privacy_notice_header" tools:ignore="UnusedResources">Jo privacy</string>
    <!-- Text for the privacy notice onboarding card header -->
    <string name="onboarding_privacy_notice_header_1">Jo beheare jo gegevens</string>
    <!-- text for the privacy notice onboarding card description
    The first parameter is the name of the app (e.g. Firefox Preview) Substitute %s for long browser name. -->
    <string moz:removedIn="106" name="onboarding_privacy_notice_description2" tools:ignore="UnusedResources">Wy hawwe %s ûntwurpen om jo kontrôle te jaan oer wat jo online diele en wat jo mei ús diele.
    
    </string>
=======
    <!-- Text for the toolbar position card description -->
    <string name="onboarding_toolbar_placement_description">Hâld him ûnderoan, of ferpleats him nei boppe.</string>
    <!-- Text for the privacy notice onboarding card header -->
    <string name="onboarding_privacy_notice_header_1">Jo beheare jo gegevens</string>
>>>>>>> 68970841
    <!-- Text for the privacy notice onboarding card description. -->
    <string name="onboarding_privacy_notice_description">Firefox jout jo kontrôle oer wat jo online diele en wat jo mei ús diele.</string>
    <!-- Text for the button to read the privacy notice -->
    <string name="onboarding_privacy_notice_read_button">Lês ús privacyferklearring</string>

    <!-- Text for the conclusion onboarding message -->
    <string name="onboarding_conclusion_header">Klear om in geweldich ynternet te iepenjen?</string>
    <!-- text for the button to finish onboarding -->
    <string name="onboarding_finish">Begjinne mei sneupen</string>

    <!-- Onboarding theme -->
    <!-- text for the theme picker onboarding card header -->
    <string name="onboarding_theme_picker_header">Kies jo tema</string>
    <!-- text for the theme picker onboarding card description -->
    <string name="onboarding_theme_picker_description_2">Sparje jo batterij en jo eagen mei de donkere modus.</string>
    <!-- Automatic theme setting (will follow device setting) -->
    <string name="onboarding_theme_automatic_title">Automatysk</string>
    <!-- Summary of automatic theme setting (will follow device setting) -->
    <string name="onboarding_theme_automatic_summary">Past him oan jo apparaatynstellingen oan</string>
    <!-- Theme setting for dark mode -->
    <string name="onboarding_theme_dark_title">Donker tema</string>
    <!-- Theme setting for light mode -->
    <string name="onboarding_theme_light_title">Ljocht tema</string>

    <!-- Text shown in snackbar when multiple tabs have been sent to device -->
    <string name="sync_sent_tabs_snackbar">Ljepblêden ferstjoerd!</string>
    <!-- Text shown in snackbar when one tab has been sent to device  -->
    <string name="sync_sent_tab_snackbar">Ljepblêd ferstjoerd!</string>
    <!-- Text shown in snackbar when sharing tabs failed  -->
    <string name="sync_sent_tab_error_snackbar">Kin net ferstjoere</string>
    <!-- Text shown in snackbar for the "retry" action that the user has after sharing tabs failed -->
    <string name="sync_sent_tab_error_snackbar_action">OPNIJ</string>
    <!-- Title of QR Pairing Fragment -->
    <string name="sync_scan_code">De koade scanne</string>
    <!-- Instructions on how to access pairing -->
    <string name="sign_in_instructions"><![CDATA[Iepenje Firefox op jo kompjûter en gean nei <b>https://firefox.com/pair</b>]]></string>
    <!-- Text shown for sign in pairing when ready -->
    <string name="sign_in_ready_for_scan">Ree om te scannen</string>
    <!-- Text shown for settings option for sign with pairing -->
    <string name="sign_in_with_camera">Meld jo oan mei jo kamera</string>
    <!-- Text shown for settings option for sign with email -->
    <string name="sign_in_with_email">E-mail brûke</string>
    <!-- Text shown for settings option for create new account text.'Firefox' intentionally hardcoded here.-->
    <string name="sign_in_create_account_text"><![CDATA[Gjin account? <u>Meitsje der ien oan</u> om Firefox tusken apparaten te syngronisearjen.]]></string>
    <!-- Text shown in confirmation dialog to sign out of account. The first parameter is the name of the app (e.g. Firefox Preview) -->
    <string name="sign_out_confirmation_message_2">%s stoppet de syngronisaasje mei jo account, mar sil gjin sneupgegevens op dit apparaat fuortsmite.</string>
    <!-- Option to continue signing out of account shown in confirmation dialog to sign out of account -->
    <string name="sign_out_disconnect">Ferbining ferbrekke</string>
    <!-- Option to cancel signing out shown in confirmation dialog to sign out of account -->
    <string name="sign_out_cancel">Annulearje</string>
    <!-- Error message snackbar shown after the user tried to select a default folder which cannot be altered -->
    <string name="bookmark_cannot_edit_root">Kin standertmappen net bewurkje</string>

    <!-- Enhanced Tracking Protection -->
    <!-- Link displayed in enhanced tracking protection panel to access tracking protection settings -->
    <string name="etp_settings">Beskermingsynstellingen</string>
    <!-- Preference title for enhanced tracking protection settings -->
    <string name="preference_enhanced_tracking_protection">Ferbettere beskerming tsjin folgjen</string>
    <!-- Title for the description of enhanced tracking protection -->
    <string name="preference_enhanced_tracking_protection_explanation_title">Sneup sûnder folge te wurden</string>
    <!-- Description of enhanced tracking protection. The first parameter is the name of the application (For example: Fenix) -->
    <string name="preference_enhanced_tracking_protection_explanation">Hâld jo gegevens foar josels. %s beskermet jo tsjin in protte fan de meast foarkommende trackers dy’t folgje wat jo online dogge.</string>
    <!-- Text displayed that links to website about enhanced tracking protection -->
    <string name="preference_enhanced_tracking_protection_explanation_learn_more">Mear ynfo</string>
    <!-- Preference for enhanced tracking protection for the standard protection settings -->
    <string name="preference_enhanced_tracking_protection_standard_default_1">Standert (standert)</string>
    <!-- Preference description for enhanced tracking protection for the standard protection settings -->
    <string name="preference_enhanced_tracking_protection_standard_description_4">Balansearre foar privacy en prestaasjes. Siden lade normaal.</string>
    <!--  Accessibility text for the Standard protection information icon  -->
    <string name="preference_enhanced_tracking_protection_standard_info_button">Wat wurdt blokkearre troch standert beskerming tsjin folgjen</string>
    <!-- Preference for enhanced tracking protection for the strict protection settings -->
    <string name="preference_enhanced_tracking_protection_strict">Strang</string>
    <!-- Preference description for enhanced tracking protection for the strict protection settings -->
    <string name="preference_enhanced_tracking_protection_strict_description_3">Blokkearret mear trackers, sadat siden rapper laden wurde, mar guon funksjonaliteit op in side wurket mooglik net.</string>
    <!--  Accessibility text for the Strict protection information icon  -->
    <string name="preference_enhanced_tracking_protection_strict_info_button">Wat wurdt blokkearre troch strange beskerming tsjin folgjen</string>
    <!-- Preference for enhanced tracking protection for the custom protection settings -->
    <string name="preference_enhanced_tracking_protection_custom">Oanpast</string>
    <!-- Preference description for enhanced tracking protection for the strict protection settings -->
    <string name="preference_enhanced_tracking_protection_custom_description_2">Kies hokker trackers en scripts jo blokkearje wolle.</string>
    <!--  Accessibility text for the Strict protection information icon  -->
    <string name="preference_enhanced_tracking_protection_custom_info_button">Wat wurdt blokkearre troch oanpaste beskerming tsjin folgjen</string>
    <!-- Header for categories that are being blocked by current Enhanced Tracking Protection settings -->
    <!-- Preference for enhanced tracking protection for the custom protection settings for cookies-->
    <string name="preference_enhanced_tracking_protection_custom_cookies">Cookies</string>
    <!-- Option for enhanced tracking protection for the custom protection settings for cookies-->
    <string name="preference_enhanced_tracking_protection_custom_cookies_1">Cross-site- en sosjale-mediatrackers</string>
    <!-- Option for enhanced tracking protection for the custom protection settings for cookies-->
    <string name="preference_enhanced_tracking_protection_custom_cookies_2">Cookies fan net-besochte websites</string>
    <!-- Option for enhanced tracking protection for the custom protection settings for cookies-->
    <string name="preference_enhanced_tracking_protection_custom_cookies_3">Alle cookies fan tredden (kin derfoar soargje dat websites net goed wurkje)</string>
    <!-- Option for enhanced tracking protection for the custom protection settings for cookies-->
    <string name="preference_enhanced_tracking_protection_custom_cookies_4">Alle cookies (sil derfoar soargje dat websites net goed wurkje)</string>
    <!-- Option for enhanced tracking protection for the custom protection settings for cookies-->
    <string name="preference_enhanced_tracking_protection_custom_cookies_5">Cross-sitecookies isolearje</string>
    <!-- Preference for enhanced tracking protection for the custom protection settings for tracking content -->
    <string name="preference_enhanced_tracking_protection_custom_tracking_content">Folchynhâld</string>
    <!-- Option for enhanced tracking protection for the custom protection settings for tracking content-->
    <string name="preference_enhanced_tracking_protection_custom_tracking_content_1">Yn alle ljepblêden</string>
    <!-- Option for enhanced tracking protection for the custom protection settings for tracking content-->
    <string name="preference_enhanced_tracking_protection_custom_tracking_content_2">Allinnich yn priveeljepblêden</string>
    <!-- Preference for enhanced tracking protection for the custom protection settings -->
    <string name="preference_enhanced_tracking_protection_custom_cryptominers">Cryptominers</string>
    <!-- Preference for enhanced tracking protection for the custom protection settings -->
    <string name="preference_enhanced_tracking_protection_custom_fingerprinters">Fingerprinters</string>
    <!-- Button label for navigating to the Enhanced Tracking Protection details -->
    <string name="enhanced_tracking_protection_details">Details</string>
    <!-- Header for categories that are being being blocked by current Enhanced Tracking Protection settings -->
    <string name="enhanced_tracking_protection_blocked">Blokkearre</string>
    <!-- Header for categories that are being not being blocked by current Enhanced Tracking Protection settings -->
    <string name="enhanced_tracking_protection_allowed">Tastien</string>
    <!-- Category of trackers (social media trackers) that can be blocked by Enhanced Tracking Protection -->
    <string name="etp_social_media_trackers_title">Sosjale-mediatrackers</string>
    <!-- Description of social media trackers that can be blocked by Enhanced Tracking Protection -->
    <string name="etp_social_media_trackers_description">Behein de mooglikheid fan sosjale netwurken om jo sneupaktiviteit op ynternet te folgjen.</string>
    <!-- Category of trackers (cross-site tracking cookies) that can be blocked by Enhanced Tracking Protection -->
    <string name="etp_cookies_title">Cross-site-trackingcookies</string>
    <!-- Category of trackers (cross-site tracking cookies) that can be blocked by Enhanced Tracking Protection -->
    <string name="etp_cookies_title_2">Cross-sitecookies</string>
    <!-- Description of cross-site tracking cookies that can be blocked by Enhanced Tracking Protection -->
    <string name="etp_cookies_description">Blokkearret cookies dy’t advertinsjenetwurken en analysebedriuwen brûke om jo sneupgegevens op in protte websites te sammeljen.</string>
    <!-- Description of cross-site tracking cookies that can be blocked by Enhanced Tracking Protection -->
    <string name="etp_cookies_description_2">Totale cookiebeskerming isolearret cookies yn op de website dy’t jo besykje, sadat trackers lykas advertinsjenetwurken se net brûke kinne om jo oer websites hinne te folgjen.</string>
    <!-- Category of trackers (cryptominers) that can be blocked by Enhanced Tracking Protection -->
    <string name="etp_cryptominers_title">Cryptominers</string>
    <!-- Description of cryptominers that can be blocked by Enhanced Tracking Protection -->
    <string name="etp_cryptominers_description">Foarkomt dat kwea-aardige skripts tagong krije ta jo apparaat om digitale faluta te minen.</string>
    <!-- Category of trackers (fingerprinters) that can be blocked by Enhanced Tracking Protection -->
    <string name="etp_fingerprinters_title">Fingerprinters</string>
    <!-- Description of fingerprinters that can be blocked by Enhanced Tracking Protection -->
    <string name="etp_fingerprinters_description">Foarkomt dat unyk identifisearbere gegevens oer jo apparaat sammele wurde dy’t brûkt wurde kinne foar folchdoeleinen.</string>
    <!-- Category of trackers (tracking content) that can be blocked by Enhanced Tracking Protection -->
    <string name="etp_tracking_content_title">Folchynhâld</string>

    <!-- Description of tracking content that can be blocked by Enhanced Tracking Protection -->
    <string name="etp_tracking_content_description">Foarkomt dat eksterne advertinsjes, fideo’s en oare ynhâld dy’t folchkoade befettet laden wurde. Kin ynfloed hawwe op de funksjonaliteit fan guon websites.</string>
    <!-- Enhanced Tracking Protection message that protection is currently on for this site -->
    <string name="etp_panel_on">Beskermingen foar dizze website stean OAN</string>
    <!-- Enhanced Tracking Protection message that protection is currently off for this site -->
    <string name="etp_panel_off">Beskermingen foar dizze website stean ÚT</string>
    <!-- Header for exceptions list for which sites enhanced tracking protection is always off -->
    <string name="enhanced_tracking_protection_exceptions">Ferbettere beskerming tsjin folgjen is út foar dizze websites</string>
    <!-- Content description (not visible, for screen readers etc.): Navigate
    back from ETP details (Ex: Tracking content) -->
    <string name="etp_back_button_content_description">Werom blêdzje</string>
    <!-- About page link text to open what's new link -->
    <string name="about_whats_new">Wat is der nij yn %s</string>
    <!-- Open source licenses page title
    The first parameter is the app name -->
    <string name="open_source_licenses_title">%s | OSS-biblioteken</string>

    <!-- Category of trackers (redirect trackers) that can be blocked by Enhanced Tracking Protection -->
    <string name="etp_redirect_trackers_title">Trochliedingstrackers</string>
    <!-- Description of redirect tracker cookies that can be blocked by Enhanced Tracking Protection -->
    <string name="etp_redirect_trackers_description">Wisket cookies dy’t ynsteld binne troch trochliedingen nei bekende trackingwebsites.</string>

    <!-- Description of the SmartBlock Enhanced Tracking Protection feature. The * symbol is intentionally hardcoded here,
         as we use it on the UI to indicate which trackers have been partially unblocked.  -->
    <string name="preference_etp_smartblock_description">Guon hjirûnder markearre trackers binne op dizze pagina diels ûntskoattele, omdat jo mei har ynteraksje hân hawwe *.</string>
    <!-- Text displayed that links to website about enhanced tracking protection SmartBlock -->
    <string name="preference_etp_smartblock_learn_more">Mear ynfo</string>

    <!-- About page link text to open support link -->
    <string name="about_support">Stipe</string>
    <!-- About page link text to list of past crashes (like about:crashes on desktop) -->
    <string name="about_crashes">Ungelokken</string>
    <!-- About page link text to open privacy notice link -->
    <string name="about_privacy_notice">Privacyferklearring</string>
    <!-- About page link text to open know your rights link -->
    <string name="about_know_your_rights">Ken jo rjochten</string>
    <!-- About page link text to open licensing information link -->
    <string name="about_licensing_information">Lisinsje-ynformaasje</string>

    <!-- About page link text to open a screen with libraries that are used -->
    <string name="about_other_open_source_libraries">Brûkte biblioteken</string>

    <!-- Toast shown to the user when they are activating the secret dev menu
        The first parameter is number of long clicks left to enable the menu -->
    <string name="about_debug_menu_toast_progress">Debuggingmenu: noch %1$d klik(ken) om yn te skeakeljen</string>
    <string name="about_debug_menu_toast_done">Debuggingmenu ynskeakele</string>

    <!-- Browser long press popup menu -->
    <!-- Copy the current url -->
    <string name="browser_toolbar_long_press_popup_copy">Kopiearje</string>
    <!-- Paste & go the text in the clipboard. '&amp;' is replaced with the ampersand symbol: & -->
    <string name="browser_toolbar_long_press_popup_paste_and_go">Plakke &amp; iepenje</string>
    <!-- Paste the text in the clipboard -->
    <string name="browser_toolbar_long_press_popup_paste">Plakke</string>
    <!-- Snackbar message shown after an URL has been copied to clipboard. -->
    <string name="browser_toolbar_url_copied_to_clipboard_snackbar">URL nei klamboerd kopiearre</string>

    <!-- Title text for the Add To Homescreen dialog -->
    <string name="add_to_homescreen_title">Tafoegje oan startskerm</string>
    <!-- Cancel button text for the Add to Homescreen dialog -->
    <string name="add_to_homescreen_cancel">Annulearje</string>
    <!-- Add button text for the Add to Homescreen dialog -->
    <string name="add_to_homescreen_add">Tafoegje</string>
    <!-- Continue to website button text for the first-time Add to Homescreen dialog -->
    <string name="add_to_homescreen_continue">Trochgean nei website</string>
    <!-- Placeholder text for the TextView in the Add to Homescreen dialog -->
    <string name="add_to_homescreen_text_placeholder">Namme fluchtoets</string>

    <!-- Describes the add to homescreen functionality -->
    <string name="add_to_homescreen_description_2">Jo kinne dizze website ienfâldich oan it startskerm fan jo apparaat tafoegje, om sa daliks tagong te hawwen en flugger te navigearjen mei in app-eftige ûnderfining.</string>

    <!-- Preference for managing the settings for logins and passwords in Fenix -->
    <string name="preferences_passwords_logins_and_passwords">Oanmeldingen en wachtwurden</string>
    <!-- Preference for managing the saving of logins and passwords in Fenix -->
    <string name="preferences_passwords_save_logins">Oanmeldingen en wachtwurden bewarje</string>
    <!-- Preference option for asking to save passwords in Fenix -->
    <string name="preferences_passwords_save_logins_ask_to_save">Freegje om te bewarjen</string>
    <!-- Preference option for never saving passwords in Fenix -->
    <string name="preferences_passwords_save_logins_never_save">Nea bewarje</string>
    <!-- Preference for autofilling saved logins in Firefox (in web content), %1$s will be replaced with the app name -->
    <string name="preferences_passwords_autofill2">Automatysk ynfolje yn %1$s</string>
    <!-- Description for the preference for autofilling saved logins in Firefox (in web content), %1$s will be replaced with the app name -->
    <string name="preferences_passwords_autofill_description">Brûkersnammen en wachtwurden op websites ynfolje en bewarje wylst jo %1$s brûke.</string>
    <!-- Preference for autofilling logins from Fenix in other apps (e.g. autofilling the Twitter app) -->
    <string name="preferences_android_autofill">Automatysk ynfolje yn oare apps</string>
    <!-- Description for the preference for autofilling logins from Fenix in other apps (e.g. autofilling the Twitter app) -->
    <string name="preferences_android_autofill_description">Brûkersnammen en wachtwurden yn oare apps op jo apparaat ynfolje.</string>

    <!-- Preference option for adding a login -->
    <string name="preferences_logins_add_login">Oanmelding tafoegje</string>

    <!-- Preference for syncing saved logins in Fenix -->
    <string name="preferences_passwords_sync_logins">Oanmeldingen syngronisearje</string>
    <!-- Preference for syncing saved logins in Fenix, when not signed in-->
    <string name="preferences_passwords_sync_logins_across_devices">Oanmeldingen op apparaten syngronisearje</string>
    <!-- Preference to access list of saved logins -->
    <string name="preferences_passwords_saved_logins">Bewarre oanmeldingen</string>
    <!-- Description of empty list of saved passwords. Placeholder is replaced with app name.  -->
    <string name="preferences_passwords_saved_logins_description_empty_text">De oanmeldingen dy’t jo bewarje of syngronisearje mei %s wurde hjir toand.</string>
    <!-- Preference to access list of saved logins -->
    <string name="preferences_passwords_saved_logins_description_empty_learn_more_link">Mear ynfo oer Sync.</string>
    <!-- Preference to access list of login exceptions that we never save logins for -->
    <string name="preferences_passwords_exceptions">Utsûnderingen</string>
    <!-- Empty description of list of login exceptions that we never save logins for -->
    <string name="preferences_passwords_exceptions_description_empty">Net-bewarre oanmeldingen en wachtwurden wurde hjir werjûn.</string>
    <!-- Description of list of login exceptions that we never save logins for -->
    <string name="preferences_passwords_exceptions_description">Oanmeldingen en wachtwurden wurde foar dizze websites net bewarre. </string>
    <!-- Text on button to remove all saved login exceptions -->
    <string name="preferences_passwords_exceptions_remove_all">Alle útsûnderingen fuortsmite</string>
    <!-- Hint for search box in logins list -->
    <string name="preferences_passwords_saved_logins_search">Oanmeldingen sykje</string>
    <!-- The header for the site that a login is for -->
    <string name="preferences_passwords_saved_logins_site">Website</string>
    <!-- The header for the username for a login -->
    <string name="preferences_passwords_saved_logins_username">Brûkersnamme</string>
    <!-- The header for the password for a login -->
    <string name="preferences_passwords_saved_logins_password">Wachtwurd</string>
    <!-- Shown in snackbar to tell user that the password has been copied -->
    <string name="logins_password_copied">Wachtwurd nei klamboerd kopiearre</string>
    <!-- Shown in snackbar to tell user that the username has been copied -->
    <string name="logins_username_copied">Brûkersnamme nei klamboerd kopiearre </string>
    <!-- Content Description (for screenreaders etc) read for the button to copy a password in logins-->
    <string name="saved_logins_copy_password">Wachtwurd kopiearje</string>
    <!-- Content Description (for screenreaders etc) read for the button to clear a password while editing a login-->
    <string name="saved_logins_clear_password">Wachtwurd wiskje</string>
    <!-- Content Description (for screenreaders etc) read for the button to copy a username in logins -->
    <string name="saved_login_copy_username">Brûkersnamme kopiearje</string>
    <!-- Content Description (for screenreaders etc) read for the button to clear a username while editing a login -->
    <string name="saved_login_clear_username">Brûkersnamme wiskje</string>
    <!-- Content Description (for screenreaders etc) read for the button to clear the hostname field while creating a login -->
    <string name="saved_login_clear_hostname">Hostnamme wiskje</string>
    <!-- Content Description (for screenreaders etc) read for the button to open a site in logins -->
    <string name="saved_login_open_site">Website iepenje yn browser</string>
    <!-- Content Description (for screenreaders etc) read for the button to reveal a password in logins -->
    <string name="saved_login_reveal_password">Wachtwurd toane</string>
    <!-- Content Description (for screenreaders etc) read for the button to hide a password in logins -->
    <string name="saved_login_hide_password">Wachtwurd ferstopje</string>
    <!-- Message displayed in biometric prompt displayed for authentication before allowing users to view their logins -->
    <string name="logins_biometric_prompt_message">Untskoattelje om jo bewarre oanmeldingen te besjen</string>
    <!-- Title of warning dialog if users have no device authentication set up -->
    <string name="logins_warning_dialog_title">Befeiligje jo oanmeldingen en wachtwurden</string>
    <!-- Message of warning dialog if users have no device authentication set up -->
    <string name="logins_warning_dialog_message">Stel in beskoattelingspatroan, pinkoade of wachtwurd foar jo apparaat yn om jo bewarre oanmeldingen en wachtwurden te beskermjen tsjin tagong as in oar jo apparaat hat.</string>
    <!-- Negative button to ignore warning dialog if users have no device authentication set up -->
    <string name="logins_warning_dialog_later">Letter</string>
    <!-- Positive button to send users to set up a pin of warning dialog if users have no device authentication set up -->
    <string name="logins_warning_dialog_set_up_now">No ynstelle</string>
    <!-- Title of PIN verification dialog to direct users to re-enter their device credentials to access their logins -->
    <string name="logins_biometric_prompt_message_pin">Untskoattelje jo apparaat</string>
    <!-- Title for Accessibility Force Enable Zoom Preference -->
    <string name="preference_accessibility_force_enable_zoom">Ynzoome op alle websites</string>
    <!-- Summary for Accessibility Force Enable Zoom Preference -->
    <string name="preference_accessibility_force_enable_zoom_summary">Knipe en ynzoome tastean, sels op websites dy’t dizze beweging opkeare.</string>

    <!-- Saved logins sorting strategy menu item -by name- (if selected, it will sort saved logins alphabetically) -->
    <string name="saved_logins_sort_strategy_alphabetically">Namme (A-Z)</string>
    <!-- Saved logins sorting strategy menu item -by last used- (if selected, it will sort saved logins by last used) -->
    <string name="saved_logins_sort_strategy_last_used">Lêst brûkt</string>
    <!-- Content description (not visible, for screen readers etc.): Sort saved logins dropdown menu chevron icon -->
    <string name="saved_logins_menu_dropdown_chevron_icon_content_description">Menu Oanmeldingen sortearje</string>

    <!-- Autofill -->
    <!-- Preference and title for managing the autofill settings -->
    <string name="preferences_autofill">Automatysk ynfolje</string>
    <!-- Preference and title for managing the settings for addresses -->
    <string name="preferences_addresses">Adressen</string>
    <!-- Preference and title for managing the settings for credit cards -->
    <string name="preferences_credit_cards">Creditcards</string>
    <!-- Preference for saving and autofilling credit cards -->
    <string name="preferences_credit_cards_save_and_autofill_cards">Kaarten bewarje en automatysk ynfolje</string>
    <!-- Preference summary for saving and autofilling credit card data -->
    <string name="preferences_credit_cards_save_and_autofill_cards_summary">Gegevens binne fersifere</string>
    <!-- Preference option for syncing credit cards across devices. This is displayed when the user is not signed into sync -->
    <string name="preferences_credit_cards_sync_cards_across_devices">Kaarten syngronisearje tusken apparaten</string>
    <!-- Preference option for syncing credit cards across devices. This is displayed when the user is signed into sync -->
    <string name="preferences_credit_cards_sync_cards">Kaarten syngronisearje</string>
    <!-- Preference option for adding a credit card -->
    <string name="preferences_credit_cards_add_credit_card">Creditcard tafoegje</string>

    <!-- Preference option for managing saved credit cards -->
    <string name="preferences_credit_cards_manage_saved_cards">Bewarre kaarten beheare</string>
    <!-- Preference option for adding an address -->
    <string name="preferences_addresses_add_address">Adres tafoegje</string>
    <!-- Preference option for managing saved addresses -->
    <string name="preferences_addresses_manage_addresses">Adressen beheare</string>
    <!-- Preference for saving and autofilling addresses -->
    <string name="preferences_addresses_save_and_autofill_addresses">Adressen bewarje en automatysk ynfolje</string>
    <!-- Preference summary for saving and autofilling address data -->
    <string name="preferences_addresses_save_and_autofill_addresses_summary">Ynformaasje lykas nûmers, e-mail- en ferstjoeradressen tafoegje</string>

    <!-- Title of the "Add card" screen -->
    <string name="credit_cards_add_card">Kaart tafoegje</string>

    <!-- Title of the "Edit card" screen -->
    <string name="credit_cards_edit_card">Kaart bewurkje</string>
    <!-- The header for the card number of a credit card -->
    <string name="credit_cards_card_number">Kaartnûmer</string>
    <!-- The header for the expiration date of a credit card -->
    <string name="credit_cards_expiration_date">Ferrindatum</string>
    <!-- The label for the expiration date month of a credit card to be used by a11y services-->
    <string name="credit_cards_expiration_date_month">Ferrindatum – moanne</string>
    <!-- The label for the expiration date year of a credit card to be used by a11y services-->
    <string name="credit_cards_expiration_date_year">Ferrindatum – jier</string>
    <!-- The header for the name on the credit card -->
    <string name="credit_cards_name_on_card">Namme op kaart</string>
    <!-- The text for the "Delete card" menu item for deleting a credit card -->
    <string name="credit_cards_menu_delete_card">Kaart fuortsmite</string>
    <!-- The text for the "Delete card" button for deleting a credit card -->
    <string name="credit_cards_delete_card_button">Kaart fuortsmite</string>
    <!-- The text for the confirmation message of "Delete card" dialog -->
    <string name="credit_cards_delete_dialog_confirmation">Binne jo wis dat jo dizze creditcard fuortsmite wolle?</string>
    <!-- The text for the positive button on "Delete card" dialog -->
    <string name="credit_cards_delete_dialog_button">Fuortsmite</string>
    <!-- The title for the "Save" menu item for saving a credit card -->
    <string name="credit_cards_menu_save">Bewarje</string>
    <!-- The text for the "Save" button for saving a credit card -->
    <string name="credit_cards_save_button">Bewarje</string>
    <!-- The text for the "Cancel" button for cancelling adding, updating or deleting a credit card -->
    <string name="credit_cards_cancel_button">Annulearje</string>

    <!-- Title of the "Saved cards" screen -->
    <string name="credit_cards_saved_cards">Bewarre kaarten</string>

    <!-- Error message for credit card number validation -->
    <string name="credit_cards_number_validation_error_message">Fier in jildich creditkaartnûmer yn</string>

    <!-- Error message for credit card name on card validation -->
    <string name="credit_cards_name_on_card_validation_error_message">Folje dit fjild yn</string>
    <!-- Message displayed in biometric prompt displayed for authentication before allowing users to view their saved credit cards -->
    <string name="credit_cards_biometric_prompt_message">Untskoattelje om jo bewarre kaarten te besjen</string>
    <!-- Title of warning dialog if users have no device authentication set up -->
    <string name="credit_cards_warning_dialog_title">Befeiligje jo creditcards</string>
    <!-- Message of warning dialog if users have no device authentication set up -->
    <string name="credit_cards_warning_dialog_message">Stel in beskoattelingspatroan, pinkoade of wachtwurd foar jo apparaat yn om jo bewarre creditcards te beskermjen tsjin tagong as in oar jo apparaat hat.</string>

    <!-- Positive button to send users to set up a pin of warning dialog if users have no device authentication set up -->
    <string name="credit_cards_warning_dialog_set_up_now">No ynstelle</string>
    <!-- Negative button to ignore warning dialog if users have no device authentication set up -->
    <string name="credit_cards_warning_dialog_later">Letter</string>
    <!-- Title of PIN verification dialog to direct users to re-enter their device credentials to access their credit cards -->
    <string name="credit_cards_biometric_prompt_message_pin">Untskoattelje jo apparaat</string>

    <!-- Message displayed in biometric prompt for authentication, before allowing users to use their stored credit card information -->
    <string name="credit_cards_biometric_prompt_unlock_message">Untskoattelje om bewarre creditkaartynformaasje te brûken</string>

    <!-- Title of the "Add address" screen -->
    <string name="addresses_add_address">Adres tafoegje</string>
    <!-- Title of the "Edit address" screen -->
    <string name="addresses_edit_address">Adres bewurkje</string>
    <!-- Title of the "Manage addresses" screen -->
    <string name="addresses_manage_addresses">Adressen beheare</string>
    <!-- The header for the first name of an address -->
    <string name="addresses_first_name">Foarnamme</string>
    <!-- The header for the middle name of an address -->
    <string name="addresses_middle_name">Twadde namme</string>
    <!-- The header for the last name of an address -->
    <string name="addresses_last_name">Efternamme</string>
    <!-- The header for the street address of an address -->
    <string name="addresses_street_address">Adres</string>
    <!-- The header for the city of an address -->
    <string name="addresses_city">Plak</string>
    <!-- The header for the subregion of an address when "state" should be used -->
    <string name="addresses_state">Steat</string>
    <!-- The header for the subregion of an address when "province" should be used -->
    <string name="addresses_province">Provinsje</string>
    <!-- The header for the zip code of an address -->
    <string name="addresses_zip">Postkoade</string>
    <!-- The header for the country or region of an address -->
    <string name="addresses_country">Lân of regio</string>
    <!-- The header for the phone number of an address -->
    <string name="addresses_phone">Telefoannûmer</string>
    <!-- The header for the email of an address -->
    <string name="addresses_email">E-mailadres</string>
    <!-- The text for the "Save" button for saving an address -->
    <string name="addresses_save_button">Bewarje</string>
    <!-- The text for the "Cancel" button for cancelling adding, updating or deleting an address -->
    <string name="addresses_cancel_button">Annulearje</string>
    <!-- The text for the "Delete address" button for deleting an address -->
    <string name="addressess_delete_address_button">Adres fuortsmite</string>

    <!-- The title for the "Delete address" confirmation dialog -->
    <string name="addressess_confirm_dialog_message">Binne jo wis dat jo dit adres fuortsmite wolle?</string>
    <!-- The text for the positive button on "Delete address" dialog -->
    <string name="addressess_confirm_dialog_ok_button">Fuortsmite</string>
    <!-- The text for the negative button on "Delete address" dialog -->
    <string name="addressess_confirm_dialog_cancel_button">Annulearje</string>
    <!-- The text for the "Save address" menu item for saving an address -->
    <string name="address_menu_save_address">Adres bewarje</string>
    <!-- The text for the "Delete address" menu item for deleting an address -->
    <string name="address_menu_delete_address">Adres fuortsmite</string>

    <!-- Title of the Add search engine screen -->
    <string name="search_engine_add_custom_search_engine_title">Sykmasine tafoegje</string>
    <!-- Title of the Edit search engine screen -->
    <string name="search_engine_edit_custom_search_engine_title">Sykmasine bewurkje</string>
    <!-- Content description (not visible, for screen readers etc.): Title for the button to add a search engine in the action bar -->
    <string name="search_engine_add_button_content_description">Tafoegje</string>
    <!-- Content description (not visible, for screen readers etc.): Title for the button to save a search engine in the action bar -->
    <string name="search_engine_add_custom_search_engine_edit_button_content_description">Bewarje</string>
    <!-- Text for the menu button to edit a search engine -->
    <string name="search_engine_edit">Bewurkje</string>
    <!-- Text for the menu button to delete a search engine -->
    <string name="search_engine_delete">Fuortsmite</string>

    <!-- Text for the button to create a custom search engine on the Add search engine screen -->
    <string name="search_add_custom_engine_label_other">Oars</string>
    <!-- Placeholder text shown in the Search Engine Name TextField before a user enters text -->
    <string name="search_add_custom_engine_name_hint">Namme</string>
    <!-- Placeholder text shown in the Search String TextField before a user enters text -->
    <string name="search_add_custom_engine_search_string_hint">Te brûken sykterm</string>
    <!-- Description text for the Search String TextField. The %s is part of the string -->
    <string formatted="false" name="search_add_custom_engine_search_string_example">Sykfraach ferfange troch ‘%s’. Bygelyks: \nhttps://www.google.com/search?q=%s</string>

    <!-- Accessibility description for the form in which details about the custom search engine are entered -->
    <string name="search_add_custom_engine_form_description">Details oanpaste sykmasine</string>

    <!-- Text shown when a user leaves the name field empty -->
    <string name="search_add_custom_engine_error_empty_name">Fier namme fan sykmasine yn</string>
    <!-- Text shown when a user leaves the search string field empty -->
    <string name="search_add_custom_engine_error_empty_search_string">Fier in sykterm yn</string>
    <!-- Text shown when a user leaves out the required template string -->
    <string name="search_add_custom_engine_error_missing_template">Kontrolearje oft de sykterm mei de foarbyldopmaak oerienkomt</string>
    <!-- Text shown when we aren't able to validate the custom search query. The first parameter is the url of the custom search engine -->
    <string name="search_add_custom_engine_error_cannot_reach">Flater by ferbinen mei ‘%s’</string>
    <!-- Text shown when a user creates a new search engine -->
    <string name="search_add_custom_engine_success_message">%s oanmakke</string>
    <!-- Text shown when a user successfully edits a custom search engine -->
    <string name="search_edit_custom_engine_success_message">%s bewarre</string>
    <!-- Text shown when a user successfully deletes a custom search engine -->
    <string name="search_delete_search_engine_success_message">%s fuortsmiten</string>

    <!-- Heading for the instructions to allow a permission -->
    <string name="phone_feature_blocked_intro">Tastean:</string>
    <!-- First step for the allowing a permission -->
    <string name="phone_feature_blocked_step_settings">1. Gean nei Android-ynstellingen</string>
    <!-- Second step for the allowing a permission -->
    <string name="phone_feature_blocked_step_permissions"><![CDATA[2. Tik op <b>Machtigingen</b>]]></string>
    <!-- Third step for the allowing a permission (Fore example: Camera) -->
    <string name="phone_feature_blocked_step_feature"><![CDATA[3. Set <b>%1$s</b> op AAN]]></string>

    <!-- Label that indicates a site is using a secure connection -->
    <string name="quick_settings_sheet_secure_connection_2">Ferbining is befeilige</string>
    <!-- Label that indicates a site is using a insecure connection -->
    <string name="quick_settings_sheet_insecure_connection_2">Ferbining is net befeilige</string>
    <!-- Label to clear site data -->
    <string name="clear_site_data">Cookies en websitegegevens wiskje</string>
    <!-- Confirmation message for a dialog confirming if the user wants to delete all data for current site -->
    <string name="confirm_clear_site_data"><![CDATA[Binne jo wis dat jo alle cookies en gegevens foar dizze website <b>%s</b> wiskje wolle?]]></string>
    <!-- Confirmation message for a dialog confirming if the user wants to delete all the permissions for all sites-->
    <string name="confirm_clear_permissions_on_all_sites">Binne jo wis dat jo alle machtigingen op alle websites wiskje wolle?</string>
    <!-- Confirmation message for a dialog confirming if the user wants to delete all the permissions for a site-->
    <string name="confirm_clear_permissions_site">Binne jo wis dat jo alle machtigingen op dizze website wiskje wolle?</string>
    <!-- Confirmation message for a dialog confirming if the user wants to set default value a permission for a site-->
    <string name="confirm_clear_permission_site">Binne jo wis dat jo alle tastimmingen foar dizze website wiskje wolle?</string>
    <!-- label shown when there are not site exceptions to show in the site exception settings -->
    <string name="no_site_exceptions">Gjin website-útsûnderingen</string>
    <!-- Bookmark deletion confirmation -->
    <string name="bookmark_deletion_confirmation">Binne jo wis dat jo dizze blêdwizer fuortsmite wolle?</string>
    <!-- Browser menu button that adds a shortcut to the home fragment -->
    <string name="browser_menu_add_to_shortcuts">Oan fluchkeppelingen tafoegje</string>
    <!-- Browser menu button that removes a shortcut from the home fragment -->
    <string name="browser_menu_remove_from_shortcuts">Ut fluchkeppelingen fuortsmite</string>
    <!-- text shown before the issuer name to indicate who its verified by, parameter is the name of
     the certificate authority that verified the ticket-->
    <string name="certificate_info_verified_by">Ferifiearre troch: %1$s </string>
    <!-- Login overflow menu delete button -->
    <string name="login_menu_delete_button">Fuortsmite</string>
    <!-- Login overflow menu edit button -->
    <string name="login_menu_edit_button">Bewurkje</string>
    <!-- Message in delete confirmation dialog for logins -->
    <string name="login_deletion_confirmation">Binne jo wis dat jo dizze oanmelding fuortsmite wolle?</string>
    <!-- Positive action of a dialog asking to delete  -->
    <string name="dialog_delete_positive">Fuortsmite</string>
    <!-- Negative action of a dialog asking to delete login -->
    <string name="dialog_delete_negative">Annulearje</string>
    <!--  The saved login options menu description. -->
    <string name="login_options_menu">Oanmeldopsjes</string>
    <!--  The editable text field for a login's web address. -->
    <string name="saved_login_hostname_description">It bewurkbere tekstfjild foar it webadres fan de oanmelding.</string>
    <!--  The editable text field for a login's username. -->
    <string name="saved_login_username_description">It bewurkbere tekstfjild foar de brûkersnamme fan de oanmelding.</string>
    <!--  The editable text field for a login's password. -->
    <string name="saved_login_password_description">It bewurkbere tekstfjild foar it wachtwurd fan de oanmelding.</string>
    <!--  The button description to save changes to an edited login. -->
    <string name="save_changes_to_login">Wizigingen oan oanmelding bewarje.</string>
    <!--  The page title for editing a saved login. -->
    <string name="edit">Bewurkje</string>
    <!--  The page title for adding new login. -->
    <string name="add_login">Nije oanmelding tafoegje</string>
    <!--  The error message in add/edit login view when password field is blank. -->
    <string name="saved_login_password_required">Wachtwurd fereaske</string>
    <!--  The error message in add login view when username field is blank. -->
    <string name="saved_login_username_required">Brûkersnamme fereaske</string>
    <!--  The error message in add login view when hostname field is blank. -->
    <string name="saved_login_hostname_required" tools:ignore="UnusedResources">Hostnamme fereaske</string>
    <!-- Voice search button content description  -->
    <string name="voice_search_content_description">Sprutsen sykopdracht</string>
    <!-- Voice search prompt description displayed after the user presses the voice search button -->
    <string name="voice_search_explainer">No sprekke</string>

    <!--  The error message in edit login view when a duplicate username exists. -->
    <string name="saved_login_duplicate">Der bestiet al in oanmelding mei dy brûkersnamme</string>

    <!-- This is the hint text that is shown inline on the hostname field of the create new login page. 'https://www.example.com' intentionally hardcoded here -->
    <string name="add_login_hostname_hint_text">https://www.example.com</string>
    <!-- This is an error message shown below the hostname field of the add login page when a hostname does not contain http or https. -->
    <string name="add_login_hostname_invalid_text_3">It webadres moat ‘https://’ of ‘http://’ befetsje</string>
    <!-- This is an error message shown below the hostname field of the add login page when a hostname is invalid. -->
    <string name="add_login_hostname_invalid_text_2">Jildige hostnamme fereaske</string>

    <!-- Synced Tabs -->
    <!-- Text displayed to ask user to connect another device as no devices found with account -->
    <string name="synced_tabs_connect_another_device">In oar apparaat ferbine.</string>
    <!-- Text displayed asking user to re-authenticate -->
    <string name="synced_tabs_reauth">Graach opnij autentisearje.</string>
    <!-- Text displayed when user has disabled tab syncing in Firefox Sync Account -->
    <string name="synced_tabs_enable_tab_syncing">Skeakelje it syngronisearjen fan ljepblêden yn.</string>

    <!-- Text displayed when user has no tabs that have been synced -->
    <string name="synced_tabs_no_tabs">Jo hawwe gjin ljepblêden iepene yn Firefox op jo oare apparaten.</string>
    <!-- Text displayed in the synced tabs screen when a user is not signed in to Firefox Sync describing Synced Tabs -->
    <string name="synced_tabs_sign_in_message">Besjoch in list mei ljepblêden fan jo oare apparaten.</string>
    <!-- Text displayed on a button in the synced tabs screen to link users to sign in when a user is not signed in to Firefox Sync -->
    <string name="synced_tabs_sign_in_button">Oanmelde om te syngronisearjen</string>

    <!-- The text displayed when a synced device has no tabs to show in the list of Synced Tabs. -->
    <string name="synced_tabs_no_open_tabs">Gjin iepen ljepblêden</string>

    <!-- Content description for expanding a group of synced tabs. -->
    <string name="synced_tabs_expand_group">Groep syngronisearre ljepblêden útklappe</string>
    <!-- Content description for collapsing a group of synced tabs. -->
    <string name="synced_tabs_collapse_group">Groep syngronisearre ljepblêden ynklappe</string>

    <!-- Top Sites -->
    <!-- Title text displayed in the dialog when shortcuts limit is reached. -->
    <string name="shortcut_max_limit_title">Fluchkeppelingslimyt berikt</string>
    <!-- Content description text displayed in the dialog when shortcut limit is reached. -->
    <string name="shortcut_max_limit_content">Smyt in fluchkeppeling fuort om in nije ta te foegjen. Hâld de website yndrukt en selektearje Fuortsmite.</string>
    <!-- Confirmation dialog button text when top sites limit is reached. -->
    <string name="top_sites_max_limit_confirmation_button">OK, begrepen</string>

    <!-- Label for the preference to show the shortcuts for the most visited top sites on the homepage -->
    <string name="top_sites_toggle_top_recent_sites_4">Fluchkeppelingen</string>
	<!-- Title text displayed in the rename top site dialog. -->
	<string name="top_sites_rename_dialog_title">Namme</string>

    <!-- Hint for renaming title of a shortcut -->
    <string name="shortcut_name_hint">Namme fluchkeppeling</string>
	<!-- Button caption to confirm the renaming of the top site. -->
	<string name="top_sites_rename_dialog_ok">OK</string>
	<!-- Dialog button text for canceling the rename top site prompt. -->
	<string name="top_sites_rename_dialog_cancel">Annulearje</string>

    <!-- Text for the menu button to open the homepage settings. -->
    <string name="top_sites_menu_settings">Ynstellingen</string>
    <!-- Text for the menu button to navigate to sponsors and privacy support articles. '&amp;' is replaced with the ampersand symbol: & -->
    <string name="top_sites_menu_sponsor_privacy">Us sponsors en jo privacy</string>
    <!-- Label text displayed for a sponsored top site. -->
    <string name="top_sites_sponsored_label">Sponsore</string>

    <!-- Inactive tabs in the tabs tray -->
    <!-- Title text displayed in the tabs tray when a tab has been unused for 14 days. -->
    <string name="inactive_tabs_title">Ynaktive ljepblêden</string>
    <!-- Content description for closing all inactive tabs -->
    <string name="inactive_tabs_delete_all">Alle ynaktive ljepblêden slute</string>

    <!-- Content description for expanding the inactive tabs section. -->
    <string name="inactive_tabs_expand_content_description">Ynaktive ljepblêden útklappe</string>
    <!-- Content description for collapsing the inactive tabs section. -->
    <string name="inactive_tabs_collapse_content_description">Ynaktive ljepblêden ynklappe</string>

    <!-- Inactive tabs auto-close message in the tabs tray -->
    <!-- The header text of the auto-close message when the user is asked if they want to turn on the auto-closing of inactive tabs. -->
    <string name="inactive_tabs_auto_close_message_header" tools:ignore="UnusedResources">Automatysk slute nei in moanne?</string>
    <!-- A description below the header to notify the user what the inactive tabs auto-close feature is. -->
    <string name="inactive_tabs_auto_close_message_description" tools:ignore="UnusedResources">Firefox kin ljepblêden dy’t jo de ôfrûne moanne net besjoen hawwe slute.</string>
    <!-- A call to action below the description to allow the user to turn on the auto closing of inactive tabs. -->
    <string name="inactive_tabs_auto_close_message_action" tools:ignore="UnusedResources">AUTOMATYSK SLUTE YNSKEAKELJE</string>

    <!-- Text for the snackbar to confirm auto-close is enabled for inactive tabs -->
    <string name="inactive_tabs_auto_close_message_snackbar">Automatysk slute ynskeakele</string>

    <!-- Default browser experiment -->
    <string name="default_browser_experiment_card_text">Keppelingen fan websites, e-mail en berjochten automatysk yn Firefox iepenje.</string>

    <!-- Content description for close button in collection placeholder. -->
    <string name="remove_home_collection_placeholder_content_description">Fuortsmite</string>

    <!-- Content description radio buttons with a link to more information -->
    <string name="radio_preference_info_content_description">Klik foar mear details</string>

    <!-- Content description for the action bar "up" button -->
    <string name="action_bar_up_description">Omheech</string>

    <!-- Content description for privacy content close button -->
    <string name="privacy_content_close_button_content_description">Slute</string>

    <!-- Pocket recommended stories -->
    <!-- Header text for a section on the home screen. -->
    <string name="pocket_stories_header_1">Ferhalen dy’t ta neitinken stimme</string>
    <!-- Header text for a section on the home screen. -->
    <string name="pocket_stories_categories_header">Ferhalen op ûnderwerp</string>
    <!-- Text of a button allowing users to access an external url for more Pocket recommendations. -->
    <string name="pocket_stories_placeholder_text">Mear ûntdekke</string>
    <!-- Title of an app feature. Smaller than a heading.-->
    <string moz:removedIn="108" name="pocket_stories_feature_title" tools:ignore="UnusedResources">Mooglik makke troch Pocket.</string>
    <!-- Title of an app feature. Smaller than a heading. The first parameter is product name Pocket -->
    <string name="pocket_stories_feature_title_2">Mooglik makke troch %s.</string>
    <!-- Caption for describing a certain feature. The placeholder is for a clickable text (eg: Learn more) which will load an url in a new tab when clicked.  -->
    <string name="pocket_stories_feature_caption">Underdiel fan de Firefox-famylje. %s</string>
    <!-- Clickable text for opening an external link for more information about Pocket. -->
    <string name="pocket_stories_feature_learn_more">Mear ynfo</string>

    <!-- Text indicating that the Pocket story that also displays this text is a sponsored story by other 3rd party entity. -->
    <string name="pocket_stories_sponsor_indication">Sponsore</string>

    <!-- Snackbar message for enrolling in a Nimbus experiment from the secret settings when Studies preference is Off.-->
    <string name="experiments_snackbar">Skeakelje telemetry yn om gegevens te ferstjoeren.</string>
    <!-- Snackbar button text to navigate to telemetry settings.-->
    <string name="experiments_snackbar_button">Nei Ynstellingen</string>
    <string name="firefox_suggest_header">Firefox Suggestjes</string>

    <!-- Accessibility services actions labels. These will be appended to accessibility actions like "Double tap to.." but not by or applications but by services like Talkback. -->
    <!-- Action label for elements that can be collapsed if interacting with them. Talkback will append this to say "Double tap to collapse". -->
    <string name="a11y_action_label_collapse">ynklappe</string>
    <!-- Action label for elements that can be expanded if interacting with them. Talkback will append this to say "Double tap to expand". -->
    <string name="a11y_action_label_expand">útklappe</string>
    <!-- Action label for links to a website containing documentation about a wallpaper collection. Talkback will append this to say "Double tap to open link to learn more about this collection". -->
    <string name="a11y_action_label_wallpaper_collection_learn_more">keppeling iepenje foar mear ynfo oer dizze kolleksje</string>
    <!-- Action label for links that point to an article. Talkback will append this to say "Double tap to read the article". -->
    <string name="a11y_action_label_read_article">it artikel te lêzen</string>
</resources><|MERGE_RESOLUTION|>--- conflicted
+++ resolved
@@ -60,9 +60,9 @@
         The first parameter is the name of the app defined in app_name (for example: Fenix) -->
     <string name="private_browsing_placeholder_description_2">%1$s wisket jo syk- en browserskiednis sa gau as jo de tapassing ôfslute of alle priveeljepblêden slute. Hoewol dit jo net anonym makket foar websites of jo ynternetprovider, makket dit it makliker om wat jo online dogge privee te hâlden tsjinoer oaren dy’t dit apparaat brûke.</string>
     <string name="private_browsing_common_myths">
-       
+
        Faaks hearde myten oer priveenavigaasje
-    
+
     </string>
 
     <!-- Private mode shortcut "contextual feature recommendation" (CFR) -->
@@ -267,20 +267,10 @@
     <!-- Onboarding home screen popup dialog, shown on top of the Jump back in section. -->
     <string name="onboarding_home_screen_jump_back_contextual_hint_2">Kom yn de kunde mei jo personalisearre startside. Resinte ljepblêden, blêdwizers en sykresultaten wurde hjir werjûn.</string>
     <!-- Home onboarding dialog welcome screen title text. -->
-<<<<<<< HEAD
-    <string moz:RemovedIn="106" name="onboarding_home_welcome_title" tools:ignore="UnusedResources">Wolkom by in ûnôfhinklik ynternet</string>
-    <!-- Home onboarding dialog welcome screen title text. -->
-=======
->>>>>>> 68970841
     <string name="onboarding_home_welcome_title_2">Wolkom by in mear persoanlike ynternet</string>
     <!-- Home onboarding dialog welcome screen description text. -->
     <string name="onboarding_home_welcome_description">Mear kleuren. Bettere privacy. Deselde ynset foar minsken boppe winst.</string>
     <!-- Home onboarding dialog sign into sync screen title text. -->
-<<<<<<< HEAD
-    <string moz:RemovedIn="106" name="onboarding_home_sync_title_2" tools:ignore="UnusedResources">Ljep fan telefoan nei laptop en tebek</string>
-    <!-- Home onboarding dialog sign into sync screen title text. -->
-=======
->>>>>>> 68970841
     <string name="onboarding_home_sync_title_3">Fan skermen wikselje is makliker as ea</string>
     <!-- Home onboarding dialog sign into sync screen description text. -->
     <string name="onboarding_home_sync_description">Gean fan jo startside ôf fierder wêr’t jo stoppe binne mei ljepblêden fan oare apparaten.</string>
@@ -489,30 +479,6 @@
     <string name="wallpaper_select_error_snackbar_message">Kin eftergrûn net wizigje</string>
     <!-- Text displayed that links to website containing documentation about the "Limited Edition" wallpapers. -->
     <string name="wallpaper_learn_more">Mear ynfo</string>
-<<<<<<< HEAD
-    <!-- Label for switch which toggles the "tap-to-switch" behavior on home screen logo -->
-    <string moz:removedIn="105" name="wallpaper_tap_to_change_switch_label_1" tools:ignore="UnusedResources">Wizigje jo eftergrûn troch op it Firefox-startsidelogo te tikken</string>
-
-    <!-- This is the accessibility content description for the wallpapers functionality. Users are
-    able to tap on the app logo in the home screen and can switch to different wallpapers by tapping. -->
-    <string moz:removedIn="105" name="wallpaper_logo_content_description" tools:ignore="UnusedResources">Firefox-logo – de eftergrûn, de knop wizigje</string>
-=======
-
-    <!-- Text for classic wallpapers title. The first parameter is the Firefox name. -->
-    <string name="wallpaper_classic_title">Klassike %s</string>
-    <!-- Text for limited edition wallpapers title. -->
-    <string name="wallpaper_limited_edition_title">Beheinde edysje</string>
-    <!-- Description text for the limited edition wallpapers with learn more link. The first parameter is the learn more string defined in wallpaper_learn_more-->
-    <string name="wallpaper_limited_edition_description_with_learn_more">De nije kolleksje Independent Voices. %s</string>
-    <!-- Description text for the limited edition wallpapers. -->
-    <string name="wallpaper_limited_edition_description">De nije kolleksje Independent Voices.</string>
-    <!-- Wallpaper onboarding dialog header text. -->
-    <string name="wallpapers_onboarding_dialog_title_text">Probearje in bytsje kleur</string>
-    <!-- Wallpaper onboarding dialog body text. -->
-    <string name="wallpapers_onboarding_dialog_body_text">Kies in eftergrûn dy’t jo oansprekt.</string>
-    <!-- Wallpaper onboarding dialog learn more button text. The button navigates to the wallpaper settings screen. -->
-    <string name="wallpapers_onboarding_dialog_explore_more_button_text">Mear eftergrûnen ferkenne</string>
->>>>>>> 68970841
 
     <!-- Text for classic wallpapers title. The first parameter is the Firefox name. -->
     <string name="wallpaper_classic_title">Klassike %s</string>
@@ -1270,48 +1236,20 @@
     <string name="delete_history_group_snackbar">Groep fuortsmiten</string>
 
     <!-- Onboarding -->
-<<<<<<< HEAD
-    <!-- Text for onboarding welcome message
-    The first parameter is the name of the app (e.g. Firefox Preview) -->
-    <string moz:RemovedIn="106" name="onboarding_header" tools:ignore="UnusedResources">Wolkom by %s!</string>
-=======
->>>>>>> 68970841
     <!-- Text for onboarding welcome header. -->
     <string name="onboarding_header_2">Wolkom by in better ynternet</string>
     <!-- Text for the onboarding welcome message. -->
     <string name="onboarding_message">In browser dy’t boud is foar minsken, net foar winst.</string>
-<<<<<<< HEAD
-    <!-- text for the Firefox account onboarding sign in card header. The word "Firefox" should not be translated -->
-    <string moz:removedIn="106" name="onboarding_account_sign_in_header_1" tools:ignore="UnusedResources">Syngronisearje Firefox tusken apparaten</string>
-    <!-- Text for the Firefox account onboarding sign in card header. -->
-    <string name="onboarding_account_sign_in_header">Gean troch wêr’t jo bleaun wiene</string>
-    <!-- Text for the button to learn more about signing in to your Firefox account. The first parameter is the name of the application.-->
-    <string moz:removedIn="106" name="onboarding_manual_sign_in_description_2" tools:ignore="UnusedResources">Bring blêdwizers, skiednis en wachtwurden nei %1$s op dit apparaat.</string>
-    <!-- Text for the button to learn more about signing in to your Firefox account. -->
-    <string name="onboarding_manual_sign_in_description">Syngronisearje ljepblêden en wachtwurden op ferskate apparaten foar maklik wikseljen tusken skermen.</string>
-    <!-- text for the button to manually sign into Firefox account. -->
-    <string moz:removedIn="106" name="onboarding_firefox_account_sign_in_1" tools:ignore="UnusedResources">Registrearje</string>
-=======
     <!-- Text for the Firefox account onboarding sign in card header. -->
     <string name="onboarding_account_sign_in_header">Gean troch wêr’t jo bleaun wiene</string>
     <!-- Text for the button to learn more about signing in to your Firefox account. -->
     <string name="onboarding_manual_sign_in_description">Syngronisearje ljepblêden en wachtwurden op ferskate apparaten foar maklik wikseljen tusken skermen.</string>
->>>>>>> 68970841
     <!-- Text for the button to manually sign into Firefox account. -->
     <string name="onboarding_firefox_account_sign_in">Oanmelde</string>
     <!-- text to display in the snackbar once account is signed-in -->
     <string name="onboarding_firefox_account_sync_is_on">Syngronisaasje is ynskeakele</string>
-<<<<<<< HEAD
-    <!-- text for the tracking protection onboarding card header -->
-    <string moz:removedIn="106" name="onboarding_tracking_protection_header_3" tools:ignore="UnusedResources">Privacy dy’t altyd oan stiet</string>
     <!-- Text for the tracking protection onboarding card header -->
     <string name="onboarding_tracking_protection_header">Standert privacybeskerming</string>
-    <!-- text for the tracking protection card description. The first parameter is the name of the application.-->
-    <string moz:removedIn="106" name="onboarding_tracking_protection_description_4" tools:ignore="UnusedResources">%1$s soarget der automatysk foar dat bedriuwen jo net stikem folgje op ynternet.</string>
-=======
-    <!-- Text for the tracking protection onboarding card header -->
-    <string name="onboarding_tracking_protection_header">Standert privacybeskerming</string>
->>>>>>> 68970841
     <!-- Text for the tracking protection card description. -->
     <string name="onboarding_tracking_protection_description">Mei Totale cookiebeskerming om foar te kommen dat trackers cookies brûke om jo stikem op it ynternet te folgjen.</string>
     <!-- text for tracking protection radio button option for standard level of blocking -->
@@ -1324,26 +1262,10 @@
     <string name="onboarding_tracking_protection_strict_button_description_3">Blokkearret mear trackers, sadat siden rapper laden wurde, mar guon funksjonaliteit op in side wurket mooglik net.</string>
     <!-- text for the toolbar position card header  -->
     <string name="onboarding_toolbar_placement_header_1">Kies jo arkbalkepleatsing</string>
-<<<<<<< HEAD
-    <!-- text for the toolbar position card description -->
-    <string moz:removedIn="106" name="onboarding_toolbar_placement_description_1" tools:ignore="UnusedResources">Pleats de arkbalke binnen hânberik. Hâld him ûnderoan of ferpleats him nei boppe.</string>
-    <!-- Text for the toolbar position card description -->
-    <string name="onboarding_toolbar_placement_description">Hâld him ûnderoan, of ferpleats him nei boppe.</string>
-    <!-- text for the privacy notice onboarding card header -->
-    <string moz:removedIn="106" name="onboarding_privacy_notice_header" tools:ignore="UnusedResources">Jo privacy</string>
-    <!-- Text for the privacy notice onboarding card header -->
-    <string name="onboarding_privacy_notice_header_1">Jo beheare jo gegevens</string>
-    <!-- text for the privacy notice onboarding card description
-    The first parameter is the name of the app (e.g. Firefox Preview) Substitute %s for long browser name. -->
-    <string moz:removedIn="106" name="onboarding_privacy_notice_description2" tools:ignore="UnusedResources">Wy hawwe %s ûntwurpen om jo kontrôle te jaan oer wat jo online diele en wat jo mei ús diele.
-    
-    </string>
-=======
     <!-- Text for the toolbar position card description -->
     <string name="onboarding_toolbar_placement_description">Hâld him ûnderoan, of ferpleats him nei boppe.</string>
     <!-- Text for the privacy notice onboarding card header -->
     <string name="onboarding_privacy_notice_header_1">Jo beheare jo gegevens</string>
->>>>>>> 68970841
     <!-- Text for the privacy notice onboarding card description. -->
     <string name="onboarding_privacy_notice_description">Firefox jout jo kontrôle oer wat jo online diele en wat jo mei ús diele.</string>
     <!-- Text for the button to read the privacy notice -->
