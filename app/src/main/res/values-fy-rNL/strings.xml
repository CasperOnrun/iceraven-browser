--- conflicted
+++ resolved
@@ -51,13 +51,6 @@
 
     <!-- Home - Recently saved bookmarks -->
     <!-- Title for the home screen section with recently saved bookmarks. -->
-<<<<<<< HEAD
-    <string moz:removedIn="94" name="recently_saved_bookmarks" tools:ignore="UnusedResources">Koartlyn bewarre</string>
-    <!-- Title for the home screen section with recently saved bookmarks. -->
-    <string moz:removedIn="94" name="recently_bookmarked" tools:ignore="UnusedResources">Resint oanmakke blêdwizers</string>
-    <!-- Title for the home screen section with recently saved bookmarks. -->
-=======
->>>>>>> 5a685e67
     <string name="recent_bookmarks_title">Resinte blêdwizers</string>
     <!-- Content description for the recently saved bookmarks section on the home screen. -->
     <string name="recently_saved_bookmarks_content_description">Resint bewarre blêdwizers</string>
@@ -114,24 +107,13 @@
     <string name="tab_tray_close_tabs_banner_negative_button_text">Slute</string>
 
     <!-- Text for the banner message to tell users about our inactive tabs feature. -->
-<<<<<<< HEAD
-    <string name="tab_tray_inactive_onboarding_message">Ljepblêden dy\'t jo twa wiken net besjoen hawwe, wurde hjirhinne ferpleatst.</string>
-=======
     <string name="tab_tray_inactive_onboarding_message">Ljepblêden dy’t jo twa wiken net besjoen hawwe, wurde hjirhinne ferpleatst.</string>
->>>>>>> 5a685e67
     <!-- Text for the action link to go to Settings for inactive tabs. -->
     <string name="tab_tray_inactive_onboarding_button_text">Utskeakelje yn ynstellingen</string>
 
     <!-- Text for title for the auto-close dialog of the inactive tabs. -->
     <string name="tab_tray_inactive_auto_close_title">Automatysk slute nei in moanne?</string>
     <!-- Text for the body for the auto-close dialog of the inactive tabs. -->
-<<<<<<< HEAD
-    <string name="tab_tray_inactive_auto_close_body">Firefox kin ljepblêden dy\'t jo de ôfrûne moanne net besjoen hawwe slute.</string>
-    <!-- Content description for close button in the auto-close dialog of the inactive tabs. -->
-    <string name="tab_tray_inactive_auto_close_button_content_description">Slute</string>
-    <!-- Text for turn on auto close tabs button in the auto-close dialog of the inactive tabs. -->
-    <string name="tab_tray_inactive_turn_on_auto_close_button">Automatysk slute ynskeakelje</string>
-=======
     <string name="tab_tray_inactive_auto_close_body">Firefox kin ljepblêden dy’t jo de ôfrûne moanne net besjoen hawwe slute.</string>
     <!-- Content description for close button in the auto-close dialog of the inactive tabs. -->
     <string name="tab_tray_inactive_auto_close_button_content_description">Slute</string>
@@ -141,7 +123,6 @@
     <!-- Text for turn on auto close tabs button in the auto-close dialog of the inactive tabs. -->
     <string name="tab_tray_inactive_turn_on_auto_close_button_2">Automatysk slute ynskeakelje</string>
 
->>>>>>> 5a685e67
 
     <!-- Home screen icons - Long press shortcuts -->
     <!-- Shortcut action to open new tab -->
@@ -164,17 +145,12 @@
         The first parameter is the search term that the user used. (for example: your search for "cat")-->
     <string name="recent_tabs_search_term">Jo sykopdracht nei ‘%1$s’</string>
     <!-- Text for the number of tabs in a group in the 'Jump back in' section of the new tab
-<<<<<<< HEAD
-        The first parameter is the count for number of sites in the group.  This number will always be more than one. -->
-    <string name="recent_tabs_search_term_count">Websites: %1$s</string>
-=======
     The first parameter is the count for number of sites in the group.  This number will always be more than one. -->
     <string moz:removedIn="96" name="recent_tabs_search_term_count" tools:ignore="UnusedResources">Websites: %1$s</string>
 
     <!-- Text for the number of tabs in a group in the 'Jump back in' section of the new tab
         %d is a placeholder for the number of sites in the group. This number will always be more than one. -->
     <string name="recent_tabs_search_term_count_2">%d websites</string>
->>>>>>> 5a685e67
 
     <!-- History Metadata -->
     <!-- Header text for a section on the home screen that displays grouped highlights from the
@@ -182,14 +158,7 @@
     <string name="history_metadata_header_2">Koartlyn besocht</string>
     <!-- Header text for a section on the home screen that displays grouped highlights from the
          user's browsing history, such as topics they have researched or explored on the web -->
-<<<<<<< HEAD
-    <string moz:removedIn="94" name="history_metadata_header_2" tools:ignore="UnusedResources">Koartlyn besocht</string>
-    <!-- Header text for a section on the home screen that displays grouped highlights from the
-         user's browsing history, such as topics they have researched or explored on the web -->
-    <string name="history_metadata_header_3">Resinte sykopdrachten</string>
-=======
     <string moz:removedIn="96" name="history_metadata_header_3" tools:ignore="UnusedResources">Resinte sykopdrachten</string>
->>>>>>> 5a685e67
     <!-- Text for the menu button to remove a grouped highlight from the user's browsing history
          in the Recently visited section -->
     <string name="recently_visited_menu_item_remove">Fuortsmite</string>
@@ -326,11 +295,7 @@
     <!-- Onboarding home screen dialog title text. Firefox is intentionally hardcoded. -->
     <string name="onboarding_home_screen_title_2">Wat is der nij yn Firefox</string>
     <!-- Onboarding home screen dialog description text. -->
-<<<<<<< HEAD
-    <string name="onboarding_home_screen_description_2">It is no ienfâldiger fierder te gean wêr\'t jo bleaun wiene.</string>
-=======
     <string name="onboarding_home_screen_description_2">It is no ienfâldiger fierder te gean wêr’t jo bleaun wiene.</string>
->>>>>>> 5a685e67
     <!-- Onboarding home screen dialog title text for the home section. Firefox is intentionally hardcoded. -->
     <string name="onboarding_home_screen_section_home_title_2">Personalisearre Firefox-startside</string>
     <!-- Onboarding home screen dialog description text for the home section. -->
@@ -345,11 +310,7 @@
     <string name="onboarding_home_screen_section_useful_history_description_2">Besjoch jo lêste sykopdrachten opnij fan jo startside en ljepblêden ôf.</string>
 
     <!-- Onboarding home screen popup dialog, shown on top of the Jump back in section. Firefox is intentionally hardcoded. -->
-<<<<<<< HEAD
-    <string name="onboarding_home_screen_jump_back_contextual_hint" tools:ignore="UnusedResources">Jo personalisearre Firefox-startside makket it no ienfâldiger om fierder te gean wêr\'t jo bleaun wiene. Fyn jo resinte ljepblêden, blêdwizers, en sykresultaten.</string>
-=======
     <string name="onboarding_home_screen_jump_back_contextual_hint" tools:ignore="UnusedResources">Jo personalisearre Firefox-startside makket it no ienfâldiger om fierder te gean wêr’t jo bleaun wiene. Fyn jo resinte ljepblêden, blêdwizers, en sykresultaten.</string>
->>>>>>> 5a685e67
 
     <!-- Search Widget -->
     <!-- Content description for searching with a widget. Firefox is intentionally hardcoded.-->
@@ -429,11 +390,6 @@
     <!-- Preference for changing default theme to dark or light mode -->
     <string name="preferences_theme">Tema</string>
     <!-- Preference for customizing the home screen -->
-<<<<<<< HEAD
-    <string moz:removedIn="94" name="preferences_home" tools:ignore="UnusedResources">Startside</string>
-    <!-- Preference for customizing the home screen -->
-=======
->>>>>>> 5a685e67
     <string name="preferences_home_2">Startside</string>
     <!-- Preference for gestures based actions -->
     <string name="preferences_gestures">Bewegingen</string>
@@ -507,19 +463,6 @@
     <!-- Header text for jumping back into the recent tab in customize the home screen -->
     <string name="customize_toggle_jump_back_in">Tebekspringe</string>
     <!-- Title for the customize home screen section with recently saved bookmarks. -->
-<<<<<<< HEAD
-    <string moz:removedIn="94" name="customize_toggle_recently_saved_bookmarks" tools:ignore="UnusedResources">Koartlyn bewarre</string>
-    <!-- Title for the customize home screen section with recently saved bookmarks. -->
-    <string moz:removedIn="94" name="customize_toggle_recently_bookmarked" tools:ignore="UnusedResources">Resint oanmakke blêdwizers</string>
-    <!-- Title for the customize home screen section with recently saved bookmarks. -->
-    <string name="customize_toggle_recent_bookmarks">Resinte blêdwizers</string>
-    <!-- Title for the customize home screen section with recently visited. Recently visited is
-    a section where users see a list of tabs that they have visited in the past few days -->
-    <string moz:removedIn="94" name="customize_toggle_recently_visited" tools:ignore="UnusedResources">Koartlyn besocht</string>
-    <!-- Title for the customize home screen settings section for recent searches. Recent searches
-     is a section where users see a list of groups of tabs that they have visited in the past few days -->
-    <string name="customize_toggle_recent_searches">Resinte sykopdrachten</string>
-=======
     <string name="customize_toggle_recent_bookmarks">Resinte blêdwizers</string>
     <!-- Title for the customize home screen section with recently visited. Recently visited is
     a section where users see a list of tabs that they have visited in the past few days -->
@@ -527,7 +470,6 @@
     <!-- Title for the customize home screen settings section for recent searches. Recent searches
      is a section where users see a list of groups of tabs that they have visited in the past few days -->
     <string moz:removedIn="96" name="customize_toggle_recent_searches" tools:ignore="UnusedResources">Resinte sykopdrachten</string>
->>>>>>> 5a685e67
     <!-- Title for the customize home screen section with Pocket. -->
     <string name="customize_toggle_pocket">Pocket</string>
 
@@ -762,29 +704,12 @@
     <string name="preference_auto_close_tabs" tools:ignore="UnusedResources">Iepen ljepblêden automatysk slute</string>
 
     <!-- Opening screen -->
-<<<<<<< HEAD
-    <!-- Title of a preference that allows a user to indicate after a specified amount of time when the app should start on the home screen -->
-    <string moz:removedIn="94" name="preferences_start_on_home" tools:ignore="UnusedResources">Op startskerm begjinne</string>
-    <!-- Title of a preference that allows a user to choose what screen to show after opening the app -->
-    <string name="preferences_opening_screen">Iepeningsskerm</string>
-    <!-- Option for starting on the home screen after after four hours or inactivity -->
-    <string moz:removedIn="94" name="start_on_home_after_four_hours" tools:ignore="UnusedResources">Nei fjouwer oer</string>
-    <!-- Option for always opening the homepage when re-opening the app -->
-    <string name="opening_screen_homepage">Startside</string>
-    <!-- Option for always starting on the home screen -->
-    <string moz:removedIn="94" name="start_on_home_always" tools:ignore="UnusedResources">Altyd</string>
-    <!-- Option for always opening the user's last-open tab when re-opening the app -->
-    <string name="opening_screen_last_tab">Lêste ljepblêd</string>
-    <!-- Option for never starting on the home screen -->
-    <string moz:removedIn="94" name="start_on_home_never" tools:ignore="UnusedResources">Nea</string>
-=======
     <!-- Title of a preference that allows a user to choose what screen to show after opening the app -->
     <string name="preferences_opening_screen">Iepeningsskerm</string>
     <!-- Option for always opening the homepage when re-opening the app -->
     <string name="opening_screen_homepage">Startside</string>
     <!-- Option for always opening the user's last-open tab when re-opening the app -->
     <string name="opening_screen_last_tab">Lêste ljepblêd</string>
->>>>>>> 5a685e67
     <!-- Option for always opening the homepage when re-opening the app after four hours of inactivity -->
     <string name="opening_screen_after_four_hours_of_inactivity">Startside nei fjouwer oeren ynaktiviteit</string>
     <!-- Summary for tabs preference when auto closing tabs setting is set to manual close-->
@@ -800,11 +725,7 @@
     <!-- Category header of a preference that allows a user to enable or disable the inactive tabs feature -->
     <string name="preferences_inactive_tabs">Alde ljepblêden nei ynaktyf ferpleatse</string>
     <!-- Title of inactive tabs preference -->
-<<<<<<< HEAD
-    <string name="preferences_inactive_tabs_title">Ljepblêden dy\'t jo twa wiken net besjoen hawwe, wurde ferpleatst nei de seksje Ynaktyf.</string>
-=======
     <string name="preferences_inactive_tabs_title">Ljepblêden dy’t jo twa wiken net besjoen hawwe, wurde ferpleatst nei de seksje Ynaktyf.</string>
->>>>>>> 5a685e67
 
     <!-- Studies -->
     <!-- Title of the remove studies button -->
@@ -926,12 +847,6 @@
     <string moz:removedIn="96" name="tab_tray_save_to_collection" tools:ignore="UnusedResources">Bewarje</string>
 
     <!-- Title text for the normal tabs header in the tabs tray which are not part of any tab grouping. -->
-<<<<<<< HEAD
-    <string moz:removedIn="94" name="tab_tray_header_title" tools:ignore="UnusedResources">Oars</string>
-
-    <!-- Title text for the normal tabs header in the tabs tray which are not part of any tab grouping. -->
-=======
->>>>>>> 5a685e67
     <string name="tab_tray_header_title_1">Oare ljeplêden</string>
 
     <!-- History -->
@@ -2018,13 +1933,6 @@
 
     <!-- Label for the preference to show the most visited top sites on the homepage -->
     <string name="top_sites_toggle_top_recent_sites_3">Meast besochte topwebsites</string>
-<<<<<<< HEAD
-    <!-- Label for the show most visited top sites preference -->
-    <string moz:removedIn="94" name="top_sites_toggle_top_frecent_sites_2" tools:ignore="UnusedResources">Meast besochte topwebsites toane</string>
-    <!-- Label for the show most visited sites preference -->
-    <string moz:removedIn="93" name="top_sites_toggle_top_frecent_sites" tools:ignore="UnusedResources">Meast besochte websites toane</string>
-=======
->>>>>>> 5a685e67
 
     <!-- Title text displayed in the rename top site dialog. -->
 	<string name="top_sites_rename_dialog_title">Namme</string>
@@ -2042,45 +1950,16 @@
     <!-- Content description for closing all inactive tabs -->
     <string name="inactive_tabs_delete_all">Alle ynaktive ljepblêden slute</string>
     <!-- A description below the section of "inactive" tabs to notify the user when those tabs will be closed, if appropriate. See strings inactive_tabs_30_days and inactive_tabs_7_days for placeholders options. -->
-<<<<<<< HEAD
-    <string moz:removedIn="93" name="inactive_tabs_description" tools:ignore="UnusedResources">Ljepblêden binne hjir %s beskikber. Dêrnei wurde ljepblêden automatysk sluten.</string>
-    <!-- The amount of time until a tab in the "inactive" section of the tabs tray will be closed. See string inactive_tabs_description as well -->
-    <string moz:removedIn="93" name="inactive_tabs_30_days" tools:ignore="UnusedResources">30 dagen</string>
-    <!-- The amount of time until a tab in the "inactive" section of the tabs tray will be closed. See string inactive_tabs_description as well -->
-    <string moz:removedIn="93" name="inactive_tabs_7_days" tools:ignore="UnusedResources">1 wike</string>
-=======
     <string moz:removedIn="95" name="inactive_tabs_description" tools:ignore="UnusedResources">Ljepblêden binne hjir %s beskikber. Dêrnei wurde ljepblêden automatysk sluten.</string>
     <!-- The amount of time until a tab in the "inactive" section of the tabs tray will be closed. See string inactive_tabs_description as well -->
     <string moz:removedIn="95" name="inactive_tabs_30_days" tools:ignore="UnusedResources">30 dagen</string>
     <!-- The amount of time until a tab in the "inactive" section of the tabs tray will be closed. See string inactive_tabs_description as well -->
     <string moz:removedIn="95" name="inactive_tabs_7_days" tools:ignore="UnusedResources">1 wike</string>
->>>>>>> 5a685e67
 
     <!-- Inactive tabs auto-close message in the tabs tray -->
     <!-- The header text of the auto-close message when the user is asked if they want to turn on the auto-closing of inactive tabs. -->
     <string name="inactive_tabs_auto_close_message_header" tools:ignore="UnusedResources">Automatysk slute nei in moanne?</string>
     <!-- A description below the header to notify the user what the inactive tabs auto-close feature is. -->
-<<<<<<< HEAD
-    <string name="inactive_tabs_auto_close_message_description" tools:ignore="UnusedResources">Firefox kin ljepblêden dy\'t jo de ôfrûne moanne net besjoen hawwe slute.</string>
-    <!-- A call to action below the description to allow the user to turn on the auto closing of inactive tabs. -->
-    <string name="inactive_tabs_auto_close_message_action" tools:ignore="UnusedResources">AUTOMATYSK SLUTE YNSKEAKELJE</string>
-
-    <!-- Inactive tabs survey -->
-    <!-- Header text for the inactive tabs survey asking for feedback to improve the inactive tabs feature. -->
-    <string name="inactive_tabs_survey_header" tools:ignore="UnusedResources">Help ús te ferbetterjen</string>
-    <!-- Content text for the inactive tabs survey asking the primary survey feedback question. -->
-    <string name="inactive_tabs_survey_content" tools:ignore="UnusedResources">Wêrom hawwe jo ynaktive ljepblêden útskeakele?</string>
-    <!-- One of the feedback option that can be selected as a responses to the inactive tabs survey question. -->
-    <string name="inactive_tabs_survey_not_interested_option" tools:ignore="UnusedResources">Net ynteressearre yn de funksje</string>
-    <!-- One of the feedback option that can be selected as a responses to the inactive tabs survey question. -->
-    <string name="inactive_tabs_survey_time_too_long_option" tools:ignore="UnusedResources">It duorret te lang eardat ljepblêden ynaktyf wurde</string>
-    <!-- One of the feedback option that can be selected as a responses to the inactive tabs survey question. -->
-    <string name="inactive_tabs_survey_time_too_short_option" tools:ignore="UnusedResources">Ljepblêden wurde te fluch ynaktyf</string>
-    <!-- Confirmation button text to submit the feedback for the inactive tabs survey. -->
-    <string name="inactive_tabs_survey_send_button" tools:ignore="UnusedResources">Ferstjoere</string>
-    <!-- Content description for inactive tabs survey close button -->
-    <string name="inactive_tabs_survey_close_button_content_description" tools:ignore="UnusedResources">Slute</string>
-=======
     <string name="inactive_tabs_auto_close_message_description" tools:ignore="UnusedResources">Firefox kin ljepblêden dy’t jo de ôfrûne moanne net besjoen hawwe slute.</string>
     <!-- A call to action below the description to allow the user to turn on the auto closing of inactive tabs. -->
     <string name="inactive_tabs_auto_close_message_action" tools:ignore="UnusedResources">AUTOMATYSK SLUTE YNSKEAKELJE</string>
@@ -2112,7 +1991,6 @@
     <string name="inactive_tabs_survey_send_button">Ferstjoere</string>
     <!-- Content description for inactive tabs survey close button -->
     <string name="inactive_tabs_survey_close_button_content_description">Slute</string>
->>>>>>> 5a685e67
 
     <!-- Default browser experiment -->
     <string name="default_browser_experiment_card_text">Keppelingen fan websites, e-mail en berjochten automatysk yn Firefox iepenje.</string>
@@ -2131,13 +2009,7 @@
 
     <!-- Pocket recommended stories -->
     <!-- Header text for a section on the home screen. -->
-<<<<<<< HEAD
-    <string moz:removedIn="94" name="pocket_stories_header" tools:ignore="UnusedResources">Ferhalen dy\'t ta neitinken stimme</string>
-    <!-- Header text for a section on the home screen. -->
-    <string name="pocket_stories_header_1">Ferhalen dy\'t ta neitinken stimme</string>
-=======
     <string name="pocket_stories_header_1">Ferhalen dy’t ta neitinken stimme</string>
->>>>>>> 5a685e67
     <!-- Header text for a section on the home screen. -->
     <string name="pocket_stories_categories_header">Ferhalen op ûnderwerp</string>
     <!-- Text of a button allowing users to access an external url for more Pocket recommendations. -->
