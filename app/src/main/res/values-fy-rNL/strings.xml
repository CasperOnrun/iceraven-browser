<?xml version="1.0" encoding="utf-8"?>
<resources xmlns:tools="http://schemas.android.com/tools" xmlns:moz="http://mozac.org/tools">
    <!-- App name for private browsing mode. The first parameter is the name of the app defined in app_name (for example: Fenix)-->
    <string name="app_name_private_5">Privee %s</string>
    <!-- App name for private browsing mode. The first parameter is the name of the app defined in app_name (for example: Fenix)-->
    <string name="app_name_private_4">%s (Privee)</string>

    <!-- Home Fragment -->
    <!-- Content description (not visible, for screen readers etc.): "Three dot" menu button. -->
    <string name="content_description_menu">Mear opsjes</string>
    <!-- Content description (not visible, for screen readers etc.): "Private Browsing" menu button. -->
    <string name="content_description_private_browsing_button">Priveenavigaasje ynskeakelje</string>
    <!-- Content description (not visible, for screen readers etc.): "Private Browsing" menu button. -->
    <string name="content_description_disable_private_browsing_button">Priveenavigaasje útskeakelje</string>
    <!-- Placeholder text shown in the search bar before a user enters text -->
    <string name="search_hint">Fier sykterm of adres yn</string>
    <!-- Placeholder text shown in search bar when using history search -->
    <string name="history_search_hint">Skiednis trochsykje</string>
    <!-- Placeholder text shown in search bar when using bookmarks search -->
    <string name="bookmark_search_hint">Blêdwizers trochsykje</string>
    <!-- Placeholder text shown in search bar when using tabs search -->
    <string name="tab_search_hint">Ljepblêden trochsykje</string>
    <!-- Placeholder text shown in the search bar when using application search engines -->
    <string name="application_search_hint">Fier syktermen yn</string>
    <!-- No Open Tabs Message Description -->
    <string name="no_open_tabs_description">Jo iepene ljepblêden wurde hjir werjûn.</string>

    <!-- No Private Tabs Message Description -->
    <string name="no_private_tabs_description">Jo priveeljepblêden wurde hjir werjûn.</string>

    <!-- Tab tray multi select title in app bar. The first parameter is the number of tabs selected -->
    <string name="tab_tray_multi_select_title">%1$d selektearre</string>
    <!-- Label of button in create collection dialog for creating a new collection  -->
    <string name="tab_tray_add_new_collection">Nije kolleksje tafoegje</string>
    <!-- Label of editable text in create collection dialog for naming a new collection  -->
    <string name="tab_tray_add_new_collection_name">Namme</string>
    <!-- Label of button in save to collection dialog for selecting a current collection  -->
    <string name="tab_tray_select_collection">Kolleksje selektearje</string>
    <!-- Content description for close button while in multiselect mode in tab tray -->
    <string name="tab_tray_close_multiselect_content_description">Multiseleksjemodus ferlitte</string>
    <!-- Content description for save to collection button while in multiselect mode in tab tray -->
    <string name="tab_tray_collection_button_multiselect_content_description">Selektearre ljepblêden yn kolleksje bewarje</string>
    <!-- Content description on checkmark while tab is selected in multiselect mode in tab tray -->
    <string name="tab_tray_multiselect_selected_content_description">Selektearre</string>

    <!-- Home - Recently saved bookmarks -->
    <!-- Title for the home screen section with recently saved bookmarks. -->
    <string name="recently_saved_title">Koartlyn bewarre</string>
    <!-- Content description for the button which navigates the user to show all of their saved bookmarks. -->
    <string name="recently_saved_show_all_content_description_2">Alle bewarre blêdwizers toane</string>

    <!-- Text for the menu button to remove a recently saved bookmark from the user's home screen -->
    <string name="recently_saved_menu_item_remove">Fuortsmite</string>

    <!-- About content. The first parameter is the name of the application. (For example: Fenix) -->
    <string name="about_content">%1$s is makke troch @fork-maintainers.</string>

    <!-- Private Browsing -->
    <!-- Explanation for private browsing displayed to users on home view when they first enable private mode
        The first parameter is the name of the app defined in app_name (for example: Fenix) -->
    <string name="private_browsing_placeholder_description_2">%1$s wisket jo syk- en browserskiednis sa gau as jo de tapassing ôfslute of alle priveeljepblêden slute. Hoewol dit jo net anonym makket foar websites of jo ynternetprovider, makket dit it makliker om wat jo online dogge privee te hâlden tsjinoer oaren dy’t dit apparaat brûke.</string>
    <string name="private_browsing_common_myths">

       Faaks hearde myten oer priveenavigaasje

    </string>

    <!-- Private mode shortcut "contextual feature recommendation" (CFR) -->
    <!-- Text for the main message -->
    <string moz:removedIn="109" name="cfr_message" tools:ignore="UnusedResources">Foegje in fluchtoets ta om priveeljepblêden fan jo startskerm út te iepenjen.</string>
    <!-- Text for the Private mode shortcut CFR message for adding a private mode shortcut to open private tabs from the Home screen -->
    <string name="private_mode_cfr_message">Start it folgjende priveeljepblêd mei ien tik.</string>
    <!-- Text for the positive button -->
    <string moz:removedIn="109" name="cfr_pos_button_text" tools:ignore="UnusedResources">Fluchtoets tafoegje</string>
    <!-- Text for the positive button to accept adding a Private Browsing shortcut to the Home screen -->
    <string name="private_mode_cfr_pos_button_text">Tafoegje oan startskerm</string>
    <!-- Text for the negative button to decline adding a Private Browsing shortcut to the Home screen -->
    <string name="cfr_neg_button_text">Nee, tankewol</string>

    <!-- Open in App "contextual feature recommendation" (CFR) -->
    <!-- Text for the info message. The first parameter is the name of the application.-->
    <string name="open_in_app_cfr_info_message_2">Jo kinne %1$s ynstelle om keppelingen automatysk yn apps te iepenjen.</string>
    <!-- Text for the positive action button -->
    <string name="open_in_app_cfr_positive_button_text">Nei ynstellingen</string>
    <!-- Text for the negative action button -->
    <string name="open_in_app_cfr_negative_button_text">Slute</string>

    <!-- Content description for close button used in "contextual feature recommendation" (CFR) popups -->
    <string name="cfr_dismiss_button_default_content_description">Slute</string>

    <!-- Total cookie protection "contextual feature recommendation" (CFR) -->
    <!-- Text for the message displayed in the contextual feature recommendation popup promoting the total cookie protection feature. -->
    <string name="tcp_cfr_message">Us meast krêftige privacyfunksje oant no ta isolearret cross-sitetrackers.</string>
    <!-- Text displayed that links to website containing documentation about the "Total cookie protection" feature. -->
    <string name="tcp_cfr_learn_more">Mear ynfo oer Totale cookiebeskerming</string>

    <!-- Text for the info dialog when camera permissions have been denied but user tries to access a camera feature. -->
    <string name="camera_permissions_needed_message">Kameratagong fereaske. Gean nei jo Android-ynstellingen, tik op machtigingen en tik op toestaan.</string>
    <!-- Text for the positive action button to go to Android Settings to grant permissions. -->
    <string name="camera_permissions_needed_positive_button_text">Nei ynstellingen</string>
    <!-- Text for the negative action button to dismiss the dialog. -->
    <string name="camera_permissions_needed_negative_button_text">Slute</string>

    <!-- Text for the banner message to tell users about our auto close feature. -->
    <string name="tab_tray_close_tabs_banner_message">Stel iepen ljepblêden yn om automatysk te sluten as se net yn de ôfrûne dei, wike of moanne besjoen binne.</string>
    <!-- Text for the positive action button to go to Settings for auto close tabs. -->
    <string name="tab_tray_close_tabs_banner_positive_button_text">Byldopsjes</string>
    <!-- Text for the negative action button to dismiss the Close Tabs Banner. -->
    <string name="tab_tray_close_tabs_banner_negative_button_text">Slute</string>

    <!-- Text for the banner message to tell users about our inactive tabs feature. -->
    <string name="tab_tray_inactive_onboarding_message">Ljepblêden dy’t jo twa wiken net besjoen hawwe, wurde hjirhinne ferpleatst.</string>
    <!-- Text for the action link to go to Settings for inactive tabs. -->
    <string name="tab_tray_inactive_onboarding_button_text">Utskeakelje yn ynstellingen</string>

    <!-- Text for title for the auto-close dialog of the inactive tabs. -->
    <string name="tab_tray_inactive_auto_close_title">Automatysk slute nei in moanne?</string>
    <!-- Text for the body for the auto-close dialog of the inactive tabs.
        The first parameter is the name of the application.-->
    <string name="tab_tray_inactive_auto_close_body_2">%1$s kin ljepblêden dy\'t jo de ôfrûne moanne net besjoen hawwe slute.</string>
    <!-- Content description for close button in the auto-close dialog of the inactive tabs. -->
    <string name="tab_tray_inactive_auto_close_button_content_description">Slute</string>

    <!-- Text for turn on auto close tabs button in the auto-close dialog of the inactive tabs. -->
    <string name="tab_tray_inactive_turn_on_auto_close_button_2">Automatysk slute ynskeakelje</string>


    <!-- Home screen icons - Long press shortcuts -->
    <!-- Shortcut action to open new tab -->
    <string name="home_screen_shortcut_open_new_tab_2">Nij ljepblêd</string>
    <!-- Shortcut action to open new private tab -->
    <string name="home_screen_shortcut_open_new_private_tab_2">Nij priveeljepblêd</string>

    <!-- Recent Tabs -->
    <!-- Header text for jumping back into the recent tab in the home screen -->
    <string name="recent_tabs_header">Tebekspringe</string>
    <!-- Button text for showing all the tabs in the tabs tray -->
    <string name="recent_tabs_show_all">Alles toane</string>

    <!-- Content description for the button which navigates the user to show all recent tabs in the tabs tray. -->
    <string name="recent_tabs_show_all_content_description_2">Knop Alle resinte ljepblêden toane</string>

    <!-- Text for button in synced tab card that opens synced tabs tray -->
    <string name="recent_tabs_see_all_synced_tabs_button_text">Alle syngronisearre ljepblêden besjen</string>
    <!-- Accessibility description for device icon used for recent synced tab -->
    <string name="recent_tabs_synced_device_icon_content_description">Syngronisearre apparaat</string>
    <!-- Text for the dropdown menu to remove a recent synced tab from the homescreen -->
    <string name="recent_synced_tab_menu_item_remove">Fuortsmite</string>
    <!-- Text for the menu button to remove a grouped highlight from the user's browsing history
         in the Recently visited section -->
    <string name="recent_tab_menu_item_remove">Fuortsmite</string>

    <!-- History Metadata -->
    <!-- Header text for a section on the home screen that displays grouped highlights from the
         user's browsing history, such as topics they have researched or explored on the web -->
    <string name="history_metadata_header_2">Koartlyn besocht</string>
    <!-- Text for the menu button to remove a grouped highlight from the user's browsing history
         in the Recently visited section -->
    <string name="recently_visited_menu_item_remove">Fuortsmite</string>

    <!-- Content description for the button which navigates the user to show all of their history. -->
    <string name="past_explorations_show_all_content_description_2">Alle eardere sykopdrachten toane</string>

    <!-- Browser Fragment -->
    <!-- Content description (not visible, for screen readers etc.): Navigate backward (browsing history) -->
    <string name="browser_menu_back">Tebek</string>
    <!-- Content description (not visible, for screen readers etc.): Navigate forward (browsing history) -->
    <string name="browser_menu_forward">Foarút</string>
    <!-- Content description (not visible, for screen readers etc.): Refresh current website -->
    <string name="browser_menu_refresh">Fernije</string>
    <!-- Content description (not visible, for screen readers etc.): Stop loading current website -->
    <string name="browser_menu_stop">Stopje</string>
    <!-- Browser menu button that opens the addon manager -->
    <string name="browser_menu_add_ons">Add-ons</string>
    <!-- Text displayed when there are no add-ons to be shown -->
    <string name="no_add_ons">Gjin add-ons hjir</string>
    <!-- Browser menu button that sends a user to help articles -->
    <string name="browser_menu_help">Help</string>
    <!-- Browser menu button that sends a to a the what's new article -->
    <string name="browser_menu_whats_new">Wat is der nij</string>
    <!-- Browser menu button that opens the settings menu -->
    <string name="browser_menu_settings">Ynstellingen</string>
    <!-- Browser menu button that opens a user's library -->
    <string name="browser_menu_library">Biblioteek</string>
    <!-- Browser menu toggle that requests a desktop site -->
    <string name="browser_menu_desktop_site">Desktopwebsite</string>

    <!-- Browser menu toggle that adds a shortcut to the site on the device home screen. -->
    <string name="browser_menu_add_to_homescreen">Tafoegje oan startskerm</string>
    <!-- Browser menu toggle that installs a Progressive Web App shortcut to the site on the device home screen. -->
    <string name="browser_menu_install_on_homescreen">Ynstallearje</string>
    <!-- Content description (not visible, for screen readers etc.) for the Resync tabs button -->
    <string name="resync_button_content_description">Opnij syngronisearje</string>
    <!-- Browser menu button that opens the find in page menu -->
    <string name="browser_menu_find_in_page">Sykje op side</string>
    <!-- Browser menu button that saves the current tab to a collection -->
    <string name="browser_menu_save_to_collection_2">Yn kolleksje bewarje</string>
    <!-- Browser menu button that open a share menu to share the current site -->
    <string name="browser_menu_share">Diele</string>
    <!-- Browser menu button shown in custom tabs that opens the current tab in Fenix
        The first parameter is the name of the app defined in app_name (for example: Fenix) -->
    <string name="browser_menu_open_in_fenix">Iepenje yn %1$s</string>
    <!-- Browser menu text shown in custom tabs to indicate this is a Fenix tab
        The first parameter is the name of the app defined in app_name (for example: Fenix) -->
    <string name="browser_menu_powered_by">MOOGLIK MAKKE TROCH %1$s</string>
    <!-- Browser menu text shown in custom tabs to indicate this is a Fenix tab
        The first parameter is the name of the app defined in app_name (for example: Fenix) -->
    <string name="browser_menu_powered_by2">Mooglik makke troch %1$s</string>
    <!-- Browser menu button to put the current page in reader mode -->
    <string name="browser_menu_read">Lêzerwerjefte</string>
    <!-- Browser menu button content description to close reader mode and return the user to the regular browser -->
    <string name="browser_menu_read_close">Lêzerwerjefte slute</string>
    <!-- Browser menu button to open the current page in an external app -->
    <string name="browser_menu_open_app_link">Iepenje yn app</string>

    <!-- Browser menu button to show reader view appearance controls e.g. the used font type and size -->
    <string name="browser_menu_customize_reader_view">Lêzerwerjefte oanpasse</string>
    <!-- Browser menu label for adding a bookmark -->
    <string name="browser_menu_add">Tafoegje</string>
    <!-- Browser menu label for editing a bookmark -->
    <string name="browser_menu_edit">Bewurkje</string>

    <!-- Button shown on the home page that opens the Customize home settings -->
    <string name="browser_menu_customize_home_1">Startside oanpasse</string>
    <!-- Browser Toolbar -->
    <!-- Content description for the Home screen button on the browser toolbar -->
    <string name="browser_toolbar_home">Startskerm</string>

    <!-- Locale Settings Fragment -->
    <!-- Content description for tick mark on selected language -->
    <string name="a11y_selected_locale_content_description">Selektearre taal</string>
    <!-- Text for default locale item -->
    <string name="default_locale_text">Taal apparaat folgje</string>
    <!-- Placeholder text shown in the search bar before a user enters text -->
    <string name="locale_search_hint">Taal sykje</string>

    <!-- Search Fragment -->
    <!-- Button in the search view that lets a user search by scanning a QR code -->
    <string name="search_scan_button">Scanne</string>
    <!-- Button in the search view that lets a user change their search engine -->
    <string name="search_engine_button">Sykmasine</string>
    <!-- Button in the search view when shortcuts are displayed that takes a user to the search engine settings -->
    <string name="search_shortcuts_engine_settings">Ynstellingen sykmasine</string>
    <!-- Button in the search view that lets a user navigate to the site in their clipboard -->
    <string name="awesomebar_clipboard_title">Keppeling fan klamboerd ôf ynfolje</string>
    <!-- Button in the search suggestions onboarding that allows search suggestions in private sessions -->
    <string name="search_suggestions_onboarding_allow_button">Tastean</string>
    <!-- Button in the search suggestions onboarding that does not allow search suggestions in private sessions -->
    <string name="search_suggestions_onboarding_do_not_allow_button">Net tastean</string>
    <!-- Search suggestion onboarding hint title text -->
    <string name="search_suggestions_onboarding_title">Syksuggestjes tastean yn priveefinsters?</string>
    <!-- Search suggestion onboarding hint description text, first parameter is the name of the app defined in app_name (for example: Fenix)-->
    <string name="search_suggestions_onboarding_text">%1$s sil alles wat jo yn de adresbalke yntype mei jo standert sykmasine diele.</string>

    <!-- Search engine suggestion title text. The first parameter is the name of teh suggested engine-->
    <string name="search_engine_suggestions_title">%s trochsykje</string>

    <!-- Search engine suggestion description text -->
    <string name="search_engine_suggestions_description">Streekrjocht fan de adresbalke út sykje</string>

    <!-- Menu option in the search selector menu to open the search settings -->
    <string name="search_settings_menu_item">Sykynstellingen</string>

    <!-- Header text for the search selector menu -->
    <string moz:RemovedIn="109" name="search_header_menu_item" tools:ignore="UnusedResources">Diskear sykje yn:</string>

    <!-- Header text for the search selector menu -->
    <string name="search_header_menu_item_2">Diskear sykje yn:</string>

    <!-- Home onboarding -->
    <!-- Onboarding home screen popup dialog, shown on top of the Jump back in section. -->
    <string name="onboarding_home_screen_jump_back_contextual_hint_2">Kom yn de kunde mei jo personalisearre startside. Resinte ljepblêden, blêdwizers en sykresultaten wurde hjir werjûn.</string>
    <!-- Home onboarding dialog welcome screen title text. -->
    <string name="onboarding_home_welcome_title_2">Wolkom by in mear persoanlike ynternet</string>
    <!-- Home onboarding dialog welcome screen description text. -->
    <string name="onboarding_home_welcome_description">Mear kleuren. Bettere privacy. Deselde ynset foar minsken boppe winst.</string>
    <!-- Home onboarding dialog sign into sync screen title text. -->
    <string name="onboarding_home_sync_title_3">Fan skermen wikselje is makliker as ea</string>
    <!-- Home onboarding dialog sign into sync screen description text. -->
    <string name="onboarding_home_sync_description">Gean fan jo startside ôf fierder wêr’t jo stoppe binne mei ljepblêden fan oare apparaten.</string>
    <!-- Text for the button to continue the onboarding on the home onboarding dialog. -->
    <string name="onboarding_home_get_started_button">Begjinne</string>
    <!-- Text for the button to navigate to the sync sign in screen on the home onboarding dialog. -->
    <string name="onboarding_home_sign_in_button">Oanmelde</string>
    <!-- Text for the button to skip the onboarding on the home onboarding dialog. -->
    <string name="onboarding_home_skip_button">Oerslaan</string>

    <!-- Onboarding home screen sync popup dialog message, shown on top of Recent Synced Tabs in the Jump back in section. -->
    <string name="sync_cfr_message">Jo ljepblêden wurde syngronisearre! Gean fierder wêr’t jo bleaun wiene op jo oare apparaat.</string>

    <!-- Content description (not visible, for screen readers etc.): Close button for the home onboarding dialog -->
    <string name="onboarding_home_content_description_close_button">Slute</string>

    <!-- Search Widget -->
    <!-- Content description for searching with a widget. The first parameter is the name of the application.-->
    <string name="search_widget_content_description_2">In nij %1$s-ljepblêd iepenje</string>
    <!-- Text preview for smaller sized widgets -->
    <string name="search_widget_text_short">Sykje</string>
    <!-- Text preview for larger sized widgets -->
    <string name="search_widget_text_long">Sykje op it web</string>

    <!-- Content description (not visible, for screen readers etc.): Voice search -->
    <string name="search_widget_voice">Sprutsen sykopdracht</string>

    <!-- Preferences -->
    <!-- Title for the settings page-->
    <string name="settings">Ynstellingen</string>
    <!-- Preference category for general settings -->
    <string name="preferences_category_general">Algemien</string>
    <!-- Preference category for all links about Fenix -->
    <string name="preferences_category_about">Oer</string>
    <!-- Preference for settings related to changing the default search engine -->
    <string name="preferences_default_search_engine">Standertsykmasine</string>
    <!-- Preference for settings related to Search -->
    <string name="preferences_search">Sykje</string>
    <!-- Preference for settings related to Search address bar -->
    <string name="preferences_search_address_bar">Adresbalke</string>
    <!-- Preference link to rating Fenix on the Play Store -->
    <string name="preferences_rate">Wurdearje op Google Play</string>
    <!-- Preference linking to about page for Fenix
        The first parameter is the name of the app defined in app_name (for example: Fenix) -->
    <string name="preferences_about">Oer %1$s</string>
    <!-- Preference for settings related to changing the default browser -->
    <string name="preferences_set_as_default_browser">As standertbrowser ynstelle</string>
    <!-- Preference category for advanced settings -->
    <string name="preferences_category_advanced">Avansearre</string>
    <!-- Preference category for privacy and security settings -->
    <string name="preferences_category_privacy_security">Privacy en befeiliging</string>
    <!-- Preference for advanced site permissions -->
    <string name="preferences_site_permissions">Websitemachtigingen</string>
    <!-- Preference for private browsing options -->
    <string name="preferences_private_browsing_options">Priveenavigaasje</string>
    <!-- Preference for opening links in a private tab-->
    <string name="preferences_open_links_in_a_private_tab">Keppelingen iepenje yn in priveeljepblêd</string>
    <!-- Preference for allowing screenshots to be taken while in a private tab-->
    <string name="preferences_allow_screenshots_in_private_mode">Skermôfbyldingen meitsje yn priveenavigaasje tastean</string>
    <!-- Will inform the user of the risk of activating Allow screenshots in private browsing option -->
    <string name="preferences_screenshots_in_private_mode_disclaimer">Wannear tastien, binne priveeljepblêden ek sichtber wannear mear apps iepene binne</string>
    <!-- Preference for adding private browsing shortcut -->
    <string name="preferences_add_private_browsing_shortcut">Fluchkeppeling nei priveenavigaasje tafoegje</string>
    <!-- Preference for enabling "HTTPS-Only" mode -->
    <string name="preferences_https_only_title">Allinnich-HTTPS-modus</string>

    <!-- Preference for removing cookie/consent banners from sites automatically. See reduce_cookie_banner_summary for additional context. -->
    <string name="preferences_cookie_banner_reduction">Reduksje fan cookiebanners</string>
    <!-- Preference for rejecting or removing as many cookie/consent banners as possible on sites. See reduce_cookie_banner_summary for additional context. -->
    <string name="reduce_cookie_banner_option">Cookiebanners redusearje</string>
    <!-- Summary for the preference for rejecting all cookies whenever possible. -->
    <string name="reduce_cookie_banner_summary">Firefox probearret automatysk cookie-oanfragen op cookiebanners te wegerjen. As der gjin wegeringsopsje beskikber is, akseptearret Firefox mooglik alle cookies om de banner te sluten.</string>

<<<<<<< HEAD
=======
    <!-- Text for indicating cookie banner handling is off this site, this is shown as part of the protections panel with the tracking protection toggle -->
    <string name="reduce_cookie_banner_off_for_site">Ut foar dizze website</string>
    <!-- Text for indicating cookie banner handling is on this site, this is shown as part of the protections panel with the tracking protection toggle -->
    <string name="reduce_cookie_banner_on_for_site">Oan foar dizze website</string>
    <!-- Title text for a detail explanation indicating cookie banner handling is on this site, this is shown as part of the cookie banner panel in the toolbar. The first parameter is a shortened URL of the current site-->
    <string name="reduce_cookie_banner_details_panel_title_on_for_site">Reduksje fan cookiebanners ynskeakelje foar %1$s?</string>
    <!-- Title text for a detail explanation indicating cookie banner handling is off this site, this is shown as part of the cookie banner panel in the toolbar. The first parameter is a shortened URL of the current site-->
    <string name="reduce_cookie_banner_details_panel_title_off_for_site">Reduksje fan cookiebanners útskeakelje foar %1$s?</string>
    <!-- Long text for a detail explanation indicating what will happen if cookie banner handling is off for a site, this is shown as part of the cookie banner panel in the toolbar. The first parameter is the application name -->
    <string name="reduce_cookie_banner_details_panel_description_off_for_site">%1$s wisket de cookies foar dizze website en fernijt de side. As alle cookies wiske wurde, wurde jo mooglik ôfmeld of wurde winkelweintsjes lege.</string>
    <!-- Long text for a detail explanation indicating what will happen if cookie banner handling is on for a site, this is shown as part of the cookie banner panel in the toolbar. The first and second parameter are the application name -->
    <string name="reduce_cookie_banner_details_panel_description_on_for_site">%1$s kin probearje om automatysk cookie-oanfragen te wegerjen. As der gjin wegeringsopsje beskikber is, akseptearret %2$s mooglik alle cookies om de banner te sluten.</string>

>>>>>>> 8f4899e3
    <!-- Description of the preference to enable "HTTPS-Only" mode. -->
    <string name="preferences_https_only_summary">Probearret foar in bettere befeiliging automatysk mei it HTTPS-fersiferingsprotokol ferbining te meitsjen mei websites.</string>
    <!-- Summary of tracking protection preference if tracking protection is set to on -->
    <string name="preferences_https_only_on">Oan</string>
    <!-- Summary of tracking protection preference if tracking protection is set to off -->
    <string name="preferences_https_only_off">Ut</string>
    <!-- Text displayed that links to website containing documentation about "HTTPS-Only" mode -->
    <string name="preferences_http_only_learn_more">Mear ynfo</string>
    <!-- Option for the https only setting -->
    <string name="preferences_https_only_in_all_tabs">Yn alle ljepblêden ynskeakelje</string>
    <!-- Option for the https only setting -->
    <string name="preferences_https_only_in_private_tabs">Allinnich yn priveeljepblêden ynskeakelje</string>
    <!-- Title shown in the error page for when trying to access a http website while https only mode is enabled. -->
    <string name="errorpage_httpsonly_title">Befeilige website net beskikber</string>
    <!-- Message shown in the error page for when trying to access a http website while https only mode is enabled. The message has two paragraphs. This is the first. -->
    <string name="errorpage_httpsonly_message_title">Heechst wierskynlik stipet de website ienfâldichwei gjin HTTPS.</string>
    <!-- Message shown in the error page for when trying to access a http website while https only mode is enabled. The message has two paragraphs. This is the second. -->
    <string name="errorpage_httpsonly_message_summary">It is lykwols ek mooglik dat der in oanfaller by belutsen is. As jo trochgean nei de webside, moatte jo gjin gefoelige ynformaasje ynfiere. As jo trochgean, sil Allinnich-HTTPS-modus tydlik útskeakele wurde foar de website.</string>
    <!-- Preference for accessibility -->
    <string name="preferences_accessibility">Tagonklikheid</string>
    <!-- Preference to override the Firefox Account server -->
    <string name="preferences_override_fxa_server">Oanpaste Firefox Accountserver</string>
    <!-- Preference to override the Sync token server -->
    <string name="preferences_override_sync_tokenserver">Oanpaste Syncserver</string>
    <!-- Toast shown after updating the FxA/Sync server override preferences -->
    <string name="toast_override_fxa_sync_server_done">Firefox Account-/Syncserver oanpast. Tapassing wurdt ôfsluten om wizigingen ta te passen…</string>
    <!-- Preference category for account information -->
    <string name="preferences_category_account">Account</string>
    <!-- Preference for changing where the toolbar is positioned -->
    <string name="preferences_toolbar">Arkbalke</string>
    <!-- Preference for changing default theme to dark or light mode -->
    <string name="preferences_theme">Tema</string>
    <!-- Preference for customizing the home screen -->
    <string name="preferences_home_2">Startside</string>
    <!-- Preference for gestures based actions -->
    <string name="preferences_gestures">Bewegingen</string>
    <!-- Preference for settings related to visual options -->
    <string name="preferences_customize">Oanpasse</string>
    <!-- Preference description for banner about signing in -->
    <string name="preferences_sign_in_description_2">Meld jo oan om jo ljepblêden, blêdwizers, wachtwurden en mear te syngronisearjen.</string>
    <!-- Preference shown instead of account display name while account profile information isn't available yet. -->
    <string name="preferences_account_default_name">Firefox-account</string>
    <!-- Preference text for account title when there was an error syncing FxA -->
    <string name="preferences_account_sync_error">Ferbyn opnij om de syngronisaasje te ferfetsjen</string>
    <!-- Preference for language -->
    <string name="preferences_language">Taal</string>
    <!-- Preference for data choices -->
    <string name="preferences_data_choices">Gegevenskarren</string>
    <!-- Preference for data collection -->
    <string name="preferences_data_collection">Gegevenssamling</string>
    <!-- Preference for developers -->
    <string name="preferences_remote_debugging">Remote debugging fia USB</string>
    <!-- Preference title for switch preference to show search engines -->
    <string name="preferences_show_search_engines">Sykmasinen toane</string>
    <!-- Preference title for switch preference to show search suggestions -->
    <string name="preferences_show_search_suggestions">Syksuggesjes toane</string>
    <!-- Preference title for switch preference to show voice search button -->
    <string name="preferences_show_voice_search">Sprutsen sykopdracht toane</string>
    <!-- Preference title for switch preference to show search suggestions also in private mode -->
    <string name="preferences_show_search_suggestions_in_private">Toane yn priveesesjes</string>
    <!-- Preference title for switch preference to show a clipboard suggestion when searching -->
    <string name="preferences_show_clipboard_suggestions">Klamboerdsuggestjes toane</string>
    <!-- Preference title for switch preference to suggest browsing history when searching -->
    <string name="preferences_search_browsing_history">Navigaasjeskiednis trochsykje</string>
    <!-- Preference title for switch preference to suggest bookmarks when searching -->
    <string name="preferences_search_bookmarks">Blêdwizers trochsykje</string>
    <!-- Preference title for switch preference to suggest synced tabs when searching -->
    <string name="preferences_search_synced_tabs">Syngronisearre ljepblêden trochsykje</string>
    <!-- Preference for account settings -->
    <string name="preferences_account_settings">Accountynstellingen</string>

    <!-- Preference for enabling url autocomplete-->
    <string name="preferences_enable_autocomplete_urls">URL’s automatysk oanfolje</string>
    <!-- Preference for open links in third party apps -->
    <string name="preferences_open_links_in_apps">Keppelingen iepenje yn apps</string>

    <!-- Preference for open download with an external download manager app -->
    <string name="preferences_external_download_manager">Eksterne downloadbehearder</string>
    <!-- Preference for add_ons -->
    <string name="preferences_addons">Add-ons</string>

    <!-- Preference for notifications -->
    <string name="preferences_notifications">Notifikaasjes</string>

    <!-- Add-on Preferences -->
    <!-- Preference to customize the configured AMO (addons.mozilla.org) collection -->
    <string name="preferences_customize_amo_collection">Oanpaste add-onkolleksje</string>
    <!-- Button caption to confirm the add-on collection configuration -->
    <string name="customize_addon_collection_ok">OK</string>
    <!-- Button caption to abort the add-on collection configuration -->
    <string name="customize_addon_collection_cancel">Annulearje</string>
    <!-- Hint displayed on input field for custom collection name -->
    <string name="customize_addon_collection_hint">Namme kolleksje</string>
    <!-- Hint displayed on input field for custom collection user ID-->
    <string name="customize_addon_collection_user_hint">Eigener kolleksje (brûkers-ID)</string>
    <!-- Toast shown after confirming the custom add-on collection configuration -->
    <string name="toast_customize_addon_collection_done">Add-onkolleksje oanpast. Tapassing wurdt ôfsluten om wizigingen ta te passen…</string>

    <!-- Customize Home -->
    <!-- Header text for jumping back into the recent tab in customize the home screen -->
    <string name="customize_toggle_jump_back_in">Tebekspringe</string>
    <!-- Title for the customize home screen section with recently saved bookmarks. -->
    <string name="customize_toggle_recent_bookmarks">Resinte blêdwizers</string>
    <!-- Title for the customize home screen section with recently visited. Recently visited is
    a section where users see a list of tabs that they have visited in the past few days -->
    <string name="customize_toggle_recently_visited">Koartlyn besocht</string>
    <!-- Title for the customize home screen section with Pocket. -->
    <string moz:RemovedIn="108" name="customize_toggle_pocket" tools:ignore="UnusedResources">Pocket</string>

    <!-- Title for the customize home screen section with Pocket. -->
    <string name="customize_toggle_pocket_2">Ferhalen dy’t ta neitinken stimme</string>
    <!-- Summary for the customize home screen section with Pocket. The first parameter is product name Pocket -->
    <string name="customize_toggle_pocket_summary">Artikelen mooglik makke troch %s</string>
    <!-- Title for the customize home screen section with sponsored Pocket stories. -->
    <string name="customize_toggle_pocket_sponsored">Sponsore ferhalen</string>
    <!-- Title for the opening wallpaper settings screen -->
    <string name="customize_wallpapers">Eftergrûnen</string>
    <!-- Title for the customize home screen section with sponsored shortcuts. -->
    <string name="customize_toggle_contile">Sponsore fluchkeppelingen</string>

    <!-- Wallpapers -->
    <!-- Content description for various wallpapers. The first parameter is the name of the wallpaper -->
    <string name="wallpapers_item_name_content_description">Eftergrûnitem: %1$s</string>
    <!-- Snackbar message for when wallpaper is selected -->
    <string name="wallpaper_updated_snackbar_message">Eftergrûn bywurke!</string>
    <!-- Snackbar label for action to view selected wallpaper -->
    <string name="wallpaper_updated_snackbar_action">Werjaan</string>
    <!-- Snackbar message for when wallpaper couldn't be downloaded -->
    <string name="wallpaper_download_error_snackbar_message">Kin eftergrûn net downloade</string>
    <!-- Snackbar label for action to retry downloading the wallpaper -->
    <string name="wallpaper_download_error_snackbar_action">Opnij probearje</string>
    <!-- Snackbar message for when wallpaper couldn't be selected because of the disk error -->
    <string name="wallpaper_select_error_snackbar_message">Kin eftergrûn net wizigje</string>
    <!-- Text displayed that links to website containing documentation about the "Limited Edition" wallpapers. -->
    <string name="wallpaper_learn_more">Mear ynfo</string>

    <!-- Text for classic wallpapers title. The first parameter is the Firefox name. -->
    <string name="wallpaper_classic_title">Klassike %s</string>
    <!-- Text for limited edition wallpapers title. -->
    <string name="wallpaper_limited_edition_title">Beheinde edysje</string>
    <!-- Description text for the limited edition wallpapers with learn more link. The first parameter is the learn more string defined in wallpaper_learn_more-->
    <string name="wallpaper_limited_edition_description_with_learn_more">De nije kolleksje Independent Voices. %s</string>
    <!-- Description text for the limited edition wallpapers. -->
    <string name="wallpaper_limited_edition_description">De nije kolleksje Independent Voices.</string>
    <!-- Wallpaper onboarding dialog header text. -->
    <string name="wallpapers_onboarding_dialog_title_text">Probearje in bytsje kleur</string>
    <!-- Wallpaper onboarding dialog body text. -->
    <string name="wallpapers_onboarding_dialog_body_text">Kies in eftergrûn dy’t jo oansprekt.</string>
    <!-- Wallpaper onboarding dialog learn more button text. The button navigates to the wallpaper settings screen. -->
    <string name="wallpapers_onboarding_dialog_explore_more_button_text">Mear eftergrûnen ferkenne</string>

    <!-- Add-on Installation from AMO-->
    <!-- Error displayed when user attempts to install an add-on from AMO (addons.mozilla.org) that is not supported -->
    <string name="addon_not_supported_error">Add-on wurdt net stipe</string>
    <!-- Error displayed when user attempts to install an add-on from AMO (addons.mozilla.org) that is already installed -->
    <string name="addon_already_installed">Add-on is al ynstallearre</string>

    <!-- Account Preferences -->
    <!-- Preference for triggering sync -->
    <string name="preferences_sync_now">No syngronisearje</string>
    <!-- Preference category for sync -->
    <string name="preferences_sync_category">Kies wat jo syngronisearje wolle</string>
    <!-- Preference for syncing history -->
    <string name="preferences_sync_history">Skiednis</string>
    <!-- Preference for syncing bookmarks -->
    <string name="preferences_sync_bookmarks">Blêdwizers</string>
    <!-- Preference for syncing logins -->
    <string name="preferences_sync_logins">Oanmeldingen</string>
    <!-- Preference for syncing tabs -->
    <string name="preferences_sync_tabs_2">Iepen ljeplêden</string>
    <!-- Preference for signing out -->
    <string name="preferences_sign_out">Ofmelde</string>
    <!-- Preference displays and allows changing current FxA device name -->
    <string name="preferences_sync_device_name">Apparaatnamme</string>
    <!-- Text shown when user enters empty device name -->
    <string name="empty_device_name_error">Apparaatnamme mei net leech wêze.</string>
    <!-- Label indicating that sync is in progress -->
    <string name="sync_syncing_in_progress">Syngronisearje…</string>
    <!-- Label summary indicating that sync failed. The first parameter is the date stamp showing last time it succeeded -->
    <string name="sync_failed_summary">Syngronisaasje mislearre. Lêste sukses: %s</string>
    <!-- Label summary showing never synced -->
    <string name="sync_failed_never_synced_summary">Syngronisaasje mislearre. Lêst syngronisearre: nea</string>
    <!-- Label summary the date we last synced. The first parameter is date stamp showing last time synced -->
    <string name="sync_last_synced_summary">Lêst syngronisearre: %s</string>
    <!-- Label summary showing never synced -->
    <string name="sync_never_synced_summary">Lêst syngronisearre: nea</string>

    <!-- Text for displaying the default device name.
        The first parameter is the application name, the second is the device manufacturer name
        and the third is the device model. -->
    <string name="default_device_name_2">%1$s op %2$s  %3$s</string>

    <!-- Preference for syncing credit cards -->
    <string name="preferences_sync_credit_cards">Creditcards</string>
    <!-- Preference for syncing addresses -->
    <string name="preferences_sync_address">Adressen</string>

    <!-- Send Tab -->
    <!-- Name of the "receive tabs" notification channel. Displayed in the "App notifications" system settings for the app -->
    <string name="fxa_received_tab_channel_name">Untfongen ljepblêden</string>
    <!-- Description of the "receive tabs" notification channel. Displayed in the "App notifications" system settings for the app -->
    <string name="fxa_received_tab_channel_description">Meldingen foar ljepblêden ûntfongen fan oare Firefox-apparaten.</string>
    <!--  The body for these is the URL of the tab received  -->
    <string name="fxa_tab_received_notification_name">Ljepblêd ûntfongen</string>
    <!-- %s is the device name -->
    <string name="fxa_tab_received_from_notification_name">Ljepblêd fan %s</string>

    <!-- Advanced Preferences -->
    <!-- Preference for tracking protection exceptions -->
    <string name="preferences_tracking_protection_exceptions">Utsûnderingen</string>
    <!-- Button in Exceptions Preference to turn on tracking protection for all sites (remove all exceptions) -->
    <string name="preferences_tracking_protection_exceptions_turn_on_for_all">Ynskeakelje foar alle websites</string>
    <!-- Text displayed when there are no exceptions -->
    <string name="exceptions_empty_message_description">Mei útsûnderingen kinne jo beskerming tsjin folgjen foar selektearre websites útskeakelje.</string>
    <!-- Text displayed when there are no exceptions, with learn more link that brings users to a tracking protection SUMO page -->
    <string name="exceptions_empty_message_learn_more_link">Mear ynfo</string>

    <!-- Preference switch for usage and technical data collection -->
    <string name="preference_usage_data">Gebrûks- en technyske gegevens</string>
    <!-- Preference description for usage and technical data collection -->
    <string name="preferences_usage_data_description">Dielt gegevens oer prestaasjes, gebrûk, hardware en oanpassingen fan jo browser mei Mozilla om %1$s te helpen ferbetterjen</string>
    <!-- Preference switch for marketing data collection -->
    <string name="preferences_marketing_data">Marketinggegevens</string>
    <!-- Preference description for marketing data collection -->
    <string name="preferences_marketing_data_description2">Dielt basale gebrûksgegevens mei Adjust, ús leveransier fan mobile marketing</string>
    <!-- Title for studies preferences -->
    <string name="preference_experiments_2">Undersiken</string>
    <!-- Summary for studies preferences -->
    <string name="preference_experiments_summary_2">Stelt Mozilla yn steat om ûndersiken te ynstallearjen en út te fieren</string>

    <!-- Turn On Sync Preferences -->
    <!-- Header of the Sync and save your data preference view -->
    <string name="preferences_sync_2">Syngronisearje en jo gegevens bewarje</string>
    <!-- Preference for reconnecting to FxA sync -->
    <string name="preferences_sync_sign_in_to_reconnect">Oanmelde om opnij te ferbinen</string>
    <!-- Preference for removing FxA account -->
    <string name="preferences_sync_remove_account">Account fuortsmite</string>

    <!-- Pairing Feature strings -->
    <!-- Instructions on how to access pairing -->
    <string name="pair_instructions_2"><![CDATA[Scan de QR-koade op <b>firefox.com/pair</b>]]></string>

    <!-- Toolbar Preferences -->
    <!-- Preference for using top toolbar -->
    <string name="preference_top_toolbar">Boppe</string>
    <!-- Preference for using bottom toolbar -->
    <string name="preference_bottom_toolbar">Under</string>

    <!-- Theme Preferences -->
    <!-- Preference for using light theme -->
    <string name="preference_light_theme">Ljocht</string>
    <!-- Preference for using dark theme -->
    <string name="preference_dark_theme">Donker</string>
    <!-- Preference for using using dark or light theme automatically set by battery -->
    <string name="preference_auto_battery_theme">Ynsteld troch Batterijbesparing</string>
    <!-- Preference for using following device theme -->
    <string name="preference_follow_device_theme">Apparaattema folgje</string>

    <!-- Gestures Preferences-->
    <!-- Preferences for using pull to refresh in a webpage -->
    <string name="preference_gestures_website_pull_to_refresh">Lûk om te fernijen</string>
    <!-- Preference for using the dynamic toolbar -->
    <string name="preference_gestures_dynamic_toolbar">Scroll om de wurkbalke te ferstopjen</string>
    <!-- Preference for switching tabs by swiping horizontally on the toolbar -->
    <string name="preference_gestures_swipe_toolbar_switch_tabs">Fei de wurkbalke op side om fan ljepblêd te wikseljen</string>
    <!-- Preference for showing the opened tabs by swiping up on the toolbar-->
    <string name="preference_gestures_swipe_toolbar_show_tabs">Fei de wurkbalke omheech om ljepblêden te iepenjen</string>

    <!-- Library -->
    <!-- Option in Library to open Downloads page -->
    <string name="library_downloads">Downloads</string>
    <!-- Option in library to open Bookmarks page -->
    <string name="library_bookmarks">Blêdwizers</string>
    <!-- Option in library to open Desktop Bookmarks root page -->
    <string name="library_desktop_bookmarks_root">Desktopblêdwizers</string>
    <!-- Option in library to open Desktop Bookmarks "menu" page -->
    <string name="library_desktop_bookmarks_menu">Blêdwizermenu</string>
    <!-- Option in library to open Desktop Bookmarks "toolbar" page -->
    <string name="library_desktop_bookmarks_toolbar">Blêdwizerarkbalke</string>
    <!-- Option in library to open Desktop Bookmarks "unfiled" page -->
    <string name="library_desktop_bookmarks_unfiled">Oare blêdwizers</string>
    <!-- Option in Library to open History page -->
    <string name="library_history">Skiednis</string>
    <!-- Option in Library to open a new tab -->
    <string name="library_new_tab">Nij ljepblêd</string>
    <!-- Settings Page Title -->
    <string name="settings_title">Ynstellingen</string>
    <!-- Content description (not visible, for screen readers etc.): "Close button for library settings" -->
    <string name="content_description_close_button">Slute</string>

    <!-- Title to show in alert when a lot of tabs are to be opened
    %d is a placeholder for the number of tabs that will be opened -->
    <string name="open_all_warning_title">%d ljepblêden iepenje?</string>
    <!-- Message to warn users that a large number of tabs will be opened
    %s will be replaced by app name. -->
    <string name="open_all_warning_message">As jo safolle ljepblêden iepenje, kin dit %s fertrage wylst it laden fan de siden. Binne jo wis dat jo trochgean wolle?</string>
    <!-- Dialog button text for confirming open all tabs -->
    <string name="open_all_warning_confirm">Ljepblêden iepenje</string>
    <!-- Dialog button text for canceling open all tabs -->
    <string name="open_all_warning_cancel">Annulearje</string>

    <!-- Text to show users they have one site in the history group section of the History fragment.
    %d is a placeholder for the number of sites in the group. -->
    <string name="history_search_group_site">%d website</string>
    <!-- Text to show users they have multiple sites in the history group section of the History fragment.
    %d is a placeholder for the number of sites in the group. -->
    <string name="history_search_group_sites">%d websites</string>

    <!-- Option in library for Recently Closed Tabs -->
    <string name="library_recently_closed_tabs">Koartlyn sluten ljepblêden</string>
    <!-- Option in library to open Recently Closed Tabs page -->
    <string name="recently_closed_show_full_history">Folsleine skiednis toane</string>
    <!-- Text to show users they have multiple tabs saved in the Recently Closed Tabs section of history.
    %d is a placeholder for the number of tabs selected. -->
    <string name="recently_closed_tabs">%d ljepblêden</string>
    <!-- Text to show users they have one tab saved in the Recently Closed Tabs section of history.
    %d is a placeholder for the number of tabs selected. -->
    <string name="recently_closed_tab">%d ljepblêd</string>
    <!-- Recently closed tabs screen message when there are no recently closed tabs -->
    <string name="recently_closed_empty_message">Gjin koartlyn sluten ljepblêden hjir</string>

    <!-- Tab Management -->
    <!-- Title of preference for tabs management -->
    <string name="preferences_tabs">Ljepblêden</string>
    <!-- Title of preference that allows a user to specify the tab view -->
    <string name="preferences_tab_view">Ljepblêdwerjefte</string>
    <!-- Option for a list tab view -->
    <string name="tab_view_list">List</string>
    <!-- Option for a grid tab view -->
    <string name="tab_view_grid">Roaster</string>
    <!-- Title of preference that allows a user to auto close tabs after a specified amount of time -->
    <string name="preferences_close_tabs">Ljepblêden slute</string>
    <!-- Option for auto closing tabs that will never auto close tabs, always allows user to manually close tabs -->
    <string name="close_tabs_manually">Hânmjittich</string>
    <!-- Option for auto closing tabs that will auto close tabs after one day -->
    <string name="close_tabs_after_one_day">Nei ien dei</string>
    <!-- Option for auto closing tabs that will auto close tabs after one week -->
    <string name="close_tabs_after_one_week">Nei ien wike</string>
    <!-- Option for auto closing tabs that will auto close tabs after one month -->
    <string name="close_tabs_after_one_month">Nei ien moanne</string>

    <!-- Title of preference that allows a user to specify the auto-close settings for open tabs -->
    <string name="preference_auto_close_tabs" tools:ignore="UnusedResources">Iepen ljepblêden automatysk slute</string>

    <!-- Opening screen -->
    <!-- Title of a preference that allows a user to choose what screen to show after opening the app -->
    <string name="preferences_opening_screen">Iepeningsskerm</string>
    <!-- Option for always opening the homepage when re-opening the app -->
    <string name="opening_screen_homepage">Startside</string>
    <!-- Option for always opening the user's last-open tab when re-opening the app -->
    <string name="opening_screen_last_tab">Lêste ljepblêd</string>
    <!-- Option for always opening the homepage when re-opening the app after four hours of inactivity -->
    <string name="opening_screen_after_four_hours_of_inactivity">Startside nei fjouwer oeren ynaktiviteit</string>
    <!-- Summary for tabs preference when auto closing tabs setting is set to manual close-->
    <string name="close_tabs_manually_summary">Hânmjittich slute</string>
    <!-- Summary for tabs preference when auto closing tabs setting is set to auto close tabs after one day-->
    <string name="close_tabs_after_one_day_summary">Nei in dei slute</string>
    <!-- Summary for tabs preference when auto closing tabs setting is set to auto close tabs after one week-->
    <string name="close_tabs_after_one_week_summary">Nei in wike slute</string>
    <!-- Summary for tabs preference when auto closing tabs setting is set to auto close tabs after one month-->
    <string name="close_tabs_after_one_month_summary">Nei in moanne slute</string>

    <!-- Inactive tabs -->
    <!-- Category header of a preference that allows a user to enable or disable the inactive tabs feature -->
    <string name="preferences_inactive_tabs">Alde ljepblêden nei ynaktyf ferpleatse</string>
    <!-- Title of inactive tabs preference -->
    <string name="preferences_inactive_tabs_title">Ljepblêden dy’t jo twa wiken net besjoen hawwe, wurde ferpleatst nei de seksje Ynaktyf.</string>

    <!-- Studies -->
    <!-- Title of the remove studies button -->
    <string name="studies_remove">Fuortsmite</string>
    <!-- Title of the active section on the studies list -->
    <string name="studies_active">Aktyf</string>
    <!-- Description for studies, it indicates why Firefox use studies. The first parameter is the name of the application. -->
    <string name="studies_description_2">%1$s kin sa no en dan ûndersiken ynstallearje en útfiere.</string>
    <!-- Learn more link for studies, links to an article for more information about studies. -->
    <string name="studies_learn_more">Mear ynfo</string>
    <!-- Dialog message shown after removing a study -->
    <string name="studies_restart_app">De tapassing wurdt ôfsluten om wizigingen ta te passen</string>
    <!-- Dialog button to confirm the removing a study. -->
    <string name="studies_restart_dialog_ok">OK</string>
    <!-- Dialog button text for canceling removing a study. -->
    <string name="studies_restart_dialog_cancel">Annulearje</string>
    <!-- Toast shown after turning on/off studies preferences -->
    <string name="studies_toast_quit_application" tools:ignore="UnusedResources">De tapassing wurdt ôfsluten om wizigingen ta te passen…</string>

    <!-- Sessions -->
    <!-- Title for the list of tabs -->
    <string name="tab_header_label">Iepen ljepblêden</string>
    <!-- Title for the list of tabs in the current private session -->
    <string name="tabs_header_private_tabs_title">Priveeljepblêden</string>
    <!-- Title for the list of tabs in the synced tabs -->
    <string name="tabs_header_synced_tabs_title">Syngronisearre ljepblêden</string>
    <!-- Content description (not visible, for screen readers etc.): Add tab button. Adds a news tab when pressed -->
    <string name="add_tab">Ljepblêd tafoegje</string>
    <!-- Content description (not visible, for screen readers etc.): Add tab button. Adds a news tab when pressed -->
    <string name="add_private_tab">Priveeljepblêd tafoegje</string>
    <!-- Text for the new tab button to indicate adding a new private tab in the tab -->
    <string name="tab_drawer_fab_content">Privee</string>
    <!-- Text for the new tab button to indicate syncing command on the synced tabs page -->
    <string name="tab_drawer_fab_sync">Syngronisearje</string>
    <!-- Text shown in the menu for sharing all tabs -->
    <string name="tab_tray_menu_item_share">Alle ljepblêden diele</string>
    <!-- Text shown in the menu to view recently closed tabs -->
    <string name="tab_tray_menu_recently_closed">Koartlyn sluten ljepblêden</string>
    <!-- Text shown in the tabs tray inactive tabs section -->
    <string name="tab_tray_inactive_recently_closed" tools:ignore="UnusedResources">Koartlyn sluten</string>
    <!-- Text shown in the menu to view account settings -->
    <string name="tab_tray_menu_account_settings">Accountynstellingen</string>
    <!-- Text shown in the menu to view tab settings -->
    <string name="tab_tray_menu_tab_settings">Ljepblêdynstellingen</string>
    <!-- Text shown in the menu for closing all tabs -->
    <string name="tab_tray_menu_item_close">Alle ljepblêden slute</string>
    <!-- Text shown in the multiselect menu for bookmarking selected tabs. -->
    <string name="tab_tray_multiselect_menu_item_bookmark">Blêdwizer meitsje</string>
    <!-- Text shown in the multiselect menu for closing selected tabs. -->
    <string name="tab_tray_multiselect_menu_item_close">Slute</string>
    <!-- Content description for tabs tray multiselect share button -->
    <string name="tab_tray_multiselect_share_content_description">Selektearre ljepblêden diele</string>
    <!-- Content description for tabs tray multiselect menu -->
    <string name="tab_tray_multiselect_menu_content_description">Menu Selektearre ljepblêden</string>
    <!-- Content description (not visible, for screen readers etc.): Removes tab from collection button. Removes the selected tab from collection when pressed -->
    <string name="remove_tab_from_collection">Ljepblêd út kolleksje fuortsmite</string>
    <!-- Text for button to enter multiselect mode in tabs tray -->
    <string name="tabs_tray_select_tabs">Ljepblêden selektearje</string>
    <!-- Content description (not visible, for screen readers etc.): Close tab button. Closes the current session when pressed -->
    <string name="close_tab">Ljepblêd slute</string>
    <!-- Content description (not visible, for screen readers etc.): Close tab <title> button. First parameter is tab title  -->
    <string name="close_tab_title">Ljepblêden %s slute</string>
    <!-- Content description (not visible, for screen readers etc.): Opens the open tabs menu when pressed -->
    <string name="open_tabs_menu">Menu Iepen ljepblêden</string>
    <!-- Open tabs menu item to save tabs to collection -->
    <string name="tabs_menu_save_to_collection1">Ljepblêden yn kolleksje bewarje</string>
    <!-- Text for the menu button to delete a collection -->
    <string name="collection_delete">Kolleksje fuortsmite</string>
    <!-- Text for the menu button to rename a collection -->
    <string name="collection_rename">Namme kolleksje wizigje</string>
    <!-- Text for the button to open tabs of the selected collection -->
    <string name="collection_open_tabs">Ljepblêden iepenje</string>

    <!-- Hint for adding name of a collection -->
    <string name="collection_name_hint">Namme kolleksje</string>
    <!-- Text for the menu button to rename a top site -->
	<string name="rename_top_site">Namme wizigje</string>
	<!-- Text for the menu button to remove a top site -->
	<string name="remove_top_site">Fuortsmite</string>

    <!-- Text for the menu button to delete a top site from history -->
    <string name="delete_from_history">Fuortsmite út skiednis</string>
    <!-- Postfix for private WebApp titles, placeholder is replaced with app name -->
    <string name="pwa_site_controls_title_private">%1$s (priveemodus)</string>

    <!-- History -->
    <!-- Text for the button to search all history -->
    <string name="history_search_1">Fier syktermen yn</string>
    <!-- Text for the button to clear all history -->
    <string name="history_delete_all">Skiednis wiskje</string>
    <!-- Text for the snackbar to confirm that multiple browsing history items has been deleted -->
    <string name="history_delete_multiple_items_snackbar">Skiednis fuortsmiten</string>
    <!-- Text for the snackbar to confirm that a single browsing history item has been deleted. The first parameter is the shortened URL of the deleted history item. -->
    <string name="history_delete_single_item_snackbar">%1$s fuortsmiten</string>
    <!-- Context description text for the button to delete a single history item -->
    <string name="history_delete_item">Fuortsmite</string>
    <!-- History multi select title in app bar
    The first parameter is the number of bookmarks selected -->
    <string name="history_multi_select_title">%1$d selektearre</string>
    <!-- Text for the header that groups the history for today -->
    <string name="history_today">Hjoed</string>
    <!-- Text for the header that groups the history for yesterday -->
    <string name="history_yesterday">Juster</string>
    <!-- Text for the header that groups the history the past 7 days -->
    <string name="history_7_days">Ofrûne 7 dagen</string>
    <!-- Text for the header that groups the history the past 30 days -->
    <string name="history_30_days">Ofrûne 30 dagen</string>
    <!-- Text for the header that groups the history older than the last month -->
    <string name="history_older">Alder</string>
    <!-- Text shown when no history exists -->
    <string name="history_empty_message">Gjin skiednis hjir</string>

    <!-- Downloads -->
    <!-- Text for the snackbar to confirm that multiple downloads items have been removed -->
    <string name="download_delete_multiple_items_snackbar_1">Downloads fuortsmiten</string>
    <!-- Text for the snackbar to confirm that a single download item has been removed. The first parameter is the name of the download item. -->
    <string name="download_delete_single_item_snackbar">%1$s fuortsmiten</string>
    <!-- Text shown when no download exists -->
    <string name="download_empty_message_1">Gjin downloade bestannen</string>
    <!-- History multi select title in app bar
    The first parameter is the number of downloads selected -->
    <string name="download_multi_select_title">%1$d selektearre</string>


    <!-- Text for the button to remove a single download item -->
    <string name="download_delete_item_1">Fuortsmite</string>


    <!-- Crashes -->
    <!-- Title text displayed on the tab crash page. This first parameter is the name of the application (For example: Fenix) -->
    <string name="tab_crash_title_2">Sorry. %1$s kin dy side net lade.</string>
    <!-- Send crash report checkbox text on the tab crash page -->
    <string name="tab_crash_send_report">Ungelokrapport nei Mozilla ferstjoere</string>
    <!-- Close tab button text on the tab crash page -->
    <string name="tab_crash_close">Ljepblêd slute</string>
    <!-- Restore tab button text on the tab crash page -->
    <string name="tab_crash_restore">Ljepblêd werombringe</string>

    <!-- Bookmarks -->
    <!-- Confirmation message for a dialog confirming if the user wants to delete the selected folder -->
    <string name="bookmark_delete_folder_confirmation_dialog">Binne jo wis dat jo dizze map fuortsmite wolle?</string>
    <!-- Confirmation message for a dialog confirming if the user wants to delete multiple items including folders. Parameter will be replaced by app name. -->
    <string name="bookmark_delete_multiple_folders_confirmation_dialog">%s sil de selektearre items fuortsmite.</string>
    <!-- Text for the cancel button on delete bookmark dialog -->
    <string name="bookmark_delete_negative">Annulearje</string>
    <!-- Screen title for adding a bookmarks folder -->
    <string name="bookmark_add_folder">Map tafoegje</string>
    <!-- Snackbar title shown after a bookmark has been created. -->
    <string name="bookmark_saved_snackbar">Blêdwizer bewarre!</string>
    <!-- Snackbar edit button shown after a bookmark has been created. -->
    <string name="edit_bookmark_snackbar_action">BEWURKJE</string>
    <!-- Bookmark overflow menu edit button -->
    <string name="bookmark_menu_edit_button">Bewurkje</string>
    <!-- Bookmark overflow menu copy button -->
    <string name="bookmark_menu_copy_button">Kopiearje</string>
    <!-- Bookmark overflow menu share button -->
    <string name="bookmark_menu_share_button">Diele</string>
    <!-- Bookmark overflow menu open in new tab button -->
    <string name="bookmark_menu_open_in_new_tab_button">Iepenje yn nij ljepblêd</string>
    <!-- Bookmark overflow menu open in private tab button -->
    <string name="bookmark_menu_open_in_private_tab_button">Iepenje yn priveeljepblêd</string>
    <!-- Bookmark overflow menu open all in tabs button -->
    <string name="bookmark_menu_open_all_in_tabs_button">Alles yn nije ljepblêden iepenje</string>
    <!-- Bookmark overflow menu open all in private tabs button -->
    <string name="bookmark_menu_open_all_in_private_tabs_button">Alles yn proveeljepblêden iepenje</string>
    <!-- Bookmark overflow menu delete button -->
    <string name="bookmark_menu_delete_button">Fuortsmite</string>
    <!--Bookmark overflow menu save button -->
    <string name="bookmark_menu_save_button">Bewarje</string>
    <!-- Bookmark multi select title in app bar
     The first parameter is the number of bookmarks selected -->
    <string name="bookmarks_multi_select_title">%1$d selektearre</string>
    <!-- Bookmark editing screen title -->
    <string name="edit_bookmark_fragment_title">Blêdwizer bewurkje</string>
    <!-- Bookmark folder editing screen title -->
    <string name="edit_bookmark_folder_fragment_title">Map bewurkje</string>
    <!-- Bookmark sign in button message -->
    <string name="bookmark_sign_in_button">Meld jo oan om syngronisearre blêdwizers te besjen</string>
    <!-- Bookmark URL editing field label -->
    <string name="bookmark_url_label">URL</string>
    <!-- Bookmark FOLDER editing field label -->
    <string name="bookmark_folder_label">MAP</string>
    <!-- Bookmark NAME editing field label -->
    <string name="bookmark_name_label">NAMME</string>
    <!-- Bookmark add folder screen title -->
    <string name="bookmark_add_folder_fragment_label">Map tafoegje</string>
    <!-- Bookmark select folder screen title -->
    <string name="bookmark_select_folder_fragment_label">Map selektearje</string>
    <!-- Bookmark editing error missing title -->
    <string name="bookmark_empty_title_error">Moat in titel hawwe</string>
    <!-- Bookmark editing error missing or improper URL -->
    <string name="bookmark_invalid_url_error">Unjildige URL</string>
    <!-- Bookmark screen message for empty bookmarks folder -->
    <string name="bookmarks_empty_message">Gjin blêdwizers hjir</string>
    <!-- Bookmark snackbar message on deletion
     The first parameter is the host part of the URL of the bookmark deleted, if any -->
    <string name="bookmark_deletion_snackbar_message">%1$s fuortsmiten</string>
    <!-- Bookmark snackbar message on deleting multiple bookmarks not including folders-->
    <string name="bookmark_deletion_multiple_snackbar_message_2">Blêdwizers fuortsmiten</string>
    <!-- Bookmark snackbar message on deleting multiple bookmarks including folders-->
    <string name="bookmark_deletion_multiple_snackbar_message_3">Selektearre mappen fuortsmite</string>
    <!-- Bookmark undo button for deletion snackbar action -->
    <string name="bookmark_undo_deletion">UNGEDIEN MEITSJE</string>

    <!-- Text for the button to search all bookmarks -->
    <string name="bookmark_search">Fier syktermen yn</string>

    <!-- Site Permissions -->
    <!-- Button label that take the user to the Android App setting -->
    <string name="phone_feature_go_to_settings">Nei Ynstellingen</string>
    <!-- Content description (not visible, for screen readers etc.): Quick settings sheet
        to give users access to site specific information / settings. For example:
        Secure settings status and a button to modify site permissions -->
    <string name="quick_settings_sheet">Flugge ynstellingen</string>
    <!-- Label that indicates that this option it the recommended one -->
    <string name="phone_feature_recommended">Oanrekommandearre</string>
    <!-- Button label for clearing all the information of site permissions-->
    <string name="clear_permissions">Tastimmingen wiskje</string>
    <!-- Text for the OK button on Clear permissions dialog -->
    <string name="clear_permissions_positive">OK</string>
    <!-- Text for the cancel button on Clear permissions dialog -->
    <string name="clear_permissions_negative">Annulearje</string>
    <!-- Button label for clearing a site permission-->
    <string name="clear_permission">Tastimming wiskje</string>
    <!-- Text for the OK button on Clear permission dialog -->
    <string name="clear_permission_positive">OK</string>
    <!-- Text for the cancel button on Clear permission dialog -->
    <string name="clear_permission_negative">Annulearje</string>
    <!-- Button label for clearing all the information on all sites-->
    <string name="clear_permissions_on_all_sites">Tastimmingen op alle websites wiskje</string>
    <!-- Preference for altering video and audio autoplay for all websites -->
    <string name="preference_browser_feature_autoplay">Automatysk ôfspylje</string>
    <!-- Preference for altering the camera access for all websites -->
    <string name="preference_phone_feature_camera">Kamera</string>
    <!-- Preference for altering the microphone access for all websites -->
    <string name="preference_phone_feature_microphone">Mikrofoan</string>
    <!-- Preference for altering the location access for all websites -->
    <string name="preference_phone_feature_location">Lokaasje</string>
    <!-- Preference for altering the notification access for all websites -->
    <string name="preference_phone_feature_notification">Notifikaasje</string>
    <!-- Preference for altering the persistent storage access for all websites -->
    <string name="preference_phone_feature_persistent_storage">Fêst ûnthâld</string>
    <!-- Preference for altering the storage access setting for all websites -->
    <string name="preference_phone_feature_cross_origin_storage_access">Cross-sitecookies</string>
    <!-- Preference for altering the EME access for all websites -->
    <string name="preference_phone_feature_media_key_system_access">DRM-behearde ynhâld</string>
    <!-- Label that indicates that a permission must be asked always -->
    <string name="preference_option_phone_feature_ask_to_allow">Freegje om tastimming</string>
    <!-- Label that indicates that a permission must be blocked -->
    <string name="preference_option_phone_feature_blocked">Blokkearre</string>
    <!-- Label that indicates that a permission must be allowed -->
    <string name="preference_option_phone_feature_allowed">Tastien</string>
    <!--Label that indicates a permission is by the Android OS-->
    <string name="phone_feature_blocked_by_android">Blokkeare troch Android</string>
    <!-- Preference for showing a list of websites that the default configurations won't apply to them -->
    <string name="preference_exceptions">Utsûnderingen</string>
    <!-- Summary of tracking protection preference if tracking protection is set to on -->
    <string name="tracking_protection_on">Oan</string>
    <!-- Summary of tracking protection preference if tracking protection is set to off -->
    <string name="tracking_protection_off">Ut</string>
    <!-- Label for global setting that indicates that all video and audio autoplay is allowed -->
    <string name="preference_option_autoplay_allowed2">Audio en fideo tastean</string>
    <!-- Label for site specific setting that indicates that all video and audio autoplay is allowed -->
    <string name="quick_setting_option_autoplay_allowed">Audio en fideo tastean</string>
    <!-- Label that indicates that video and audio autoplay is only allowed over Wi-Fi -->
    <string name="preference_option_autoplay_allowed_wifi_only2">Audio en fideo allinnich op mobile data blokkearje</string>
    <!-- Subtext that explains 'autoplay on Wi-Fi only' option -->
    <string name="preference_option_autoplay_allowed_wifi_subtext">Audio en fideo wurde fia wifi ôfspile</string>
    <!-- Label for global setting that indicates that video autoplay is allowed, but audio autoplay is blocked -->
    <string name="preference_option_autoplay_block_audio2">Allinnich audio blokkearje</string>
    <!-- Label for site specific setting that indicates that video autoplay is allowed, but audio autoplay is blocked -->
    <string name="quick_setting_option_autoplay_block_audio">Allinnich audio blokkearje</string>
    <!-- Label for global setting that indicates that all video and audio autoplay is blocked -->
    <string name="preference_option_autoplay_blocked3">Audio en fideo blokkearje</string>
    <!-- Label for site specific setting that indicates that all video and audio autoplay is blocked -->
    <string name="quick_setting_option_autoplay_blocked">Audio en fideo blokkearje</string>
    <!-- Summary of delete browsing data on quit preference if it is set to on -->
    <string name="delete_browsing_data_quit_on">Oan</string>
    <!-- Summary of delete browsing data on quit preference if it is set to off -->
    <string name="delete_browsing_data_quit_off">Ut</string>

    <!-- Summary of studies preference if it is set to on -->
    <string name="studies_on">Oan</string>
    <!-- Summary of studies data on quit preference if it is set to off -->
    <string name="studies_off">Ut</string>

    <!-- Collections -->
    <!-- Collections header on home fragment -->
    <string name="collections_header">Kolleksjes</string>
    <!-- Content description (not visible, for screen readers etc.): Opens the collection menu when pressed -->
    <string name="collection_menu_button_content_description">Kolleksjesmenu</string>
    <!-- Label to describe what collections are to a new user without any collections -->
    <string name="no_collections_description2">Sammelje de saken dy’t wichtich foar jo binne.\nGroepearje fergelykbere sykopdrachten, websites en ljepblêden foar snelle tagong letter.</string>
    <!-- Title for the "select tabs" step of the collection creator -->
    <string name="create_collection_select_tabs">Ljepblêden selektearje</string>
    <!-- Title for the "select collection" step of the collection creator -->
    <string name="create_collection_select_collection">Kolleksje selektearje</string>
    <!-- Title for the "name collection" step of the collection creator -->
    <string name="create_collection_name_collection">Namme jaan oan kolleksje</string>
    <!-- Button to add new collection for the "select collection" step of the collection creator -->
    <string name="create_collection_add_new_collection">Nije kolleksje tafoegje</string>
    <!-- Button to select all tabs in the "select tabs" step of the collection creator -->
    <string name="create_collection_select_all">Alles selektearje</string>
    <!-- Button to deselect all tabs in the "select tabs" step of the collection creator -->
    <string name="create_collection_deselect_all">Alle deselektearje</string>
    <!-- Text to prompt users to select the tabs to save in the "select tabs" step of the collection creator -->
    <string name="create_collection_save_to_collection_empty">Selektearje ljepblêden om te bewarjen</string>
    <!-- Text to show users how many tabs they have selected in the "select tabs" step of the collection creator.
     %d is a placeholder for the number of tabs selected. -->
    <string name="create_collection_save_to_collection_tabs_selected">%d ljepblêden selektearre</string>
    <!-- Text to show users they have one tab selected in the "select tabs" step of the collection creator.
    %d is a placeholder for the number of tabs selected. -->
    <string name="create_collection_save_to_collection_tab_selected">%d ljepblêd selektearre</string>
    <!-- Text shown in snackbar when multiple tabs have been saved in a collection -->
    <string name="create_collection_tabs_saved">Ljepblêden bewarre!</string>
    <!-- Text shown in snackbar when one or multiple tabs have been saved in a new collection -->
    <string name="create_collection_tabs_saved_new_collection">Kolleksje bewarre!</string>
    <!-- Text shown in snackbar when one tab has been saved in a collection -->
    <string name="create_collection_tab_saved">Ljepblêd bewarre!</string>
    <!-- Content description (not visible, for screen readers etc.): button to close the collection creator -->
    <string name="create_collection_close">Slute</string>
    <!-- Button to save currently selected tabs in the "select tabs" step of the collection creator-->
    <string name="create_collection_save">Bewarje</string>

    <!-- Snackbar action to view the collection the user just created or updated -->
    <string name="create_collection_view">Werjaan</string>

    <!-- Text for the OK button from collection dialogs -->
    <string name="create_collection_positive">OK</string>
    <!-- Text for the cancel button from collection dialogs -->
    <string name="create_collection_negative">Annulearje</string>

    <!-- Default name for a new collection in "name new collection" step of the collection creator. %d is a placeholder for the number of collections-->
    <string name="create_collection_default_name">Kolleksjes %d</string>

    <!-- Share -->
    <!-- Share screen header -->
    <string name="share_header_2">Diele</string>
    <!-- Content description (not visible, for screen readers etc.):
        "Share" button. Opens the share menu when pressed. -->
    <string name="share_button_content_description">Diele</string>
    <!-- Text for the Save to PDF feature in the share menu -->
    <string name="share_save_to_pdf">Bewarje as PDF</string>
    <!-- Text for error message when generating a PDF file Text for error message when generating a PDF file. -->
    <string name="unable_to_save_to_pdf_error">Kin PDF net oanmeitsje</string>
    <!-- Sub-header in the dialog to share a link to another sync device -->
    <string name="share_device_subheader">Ferstjoere nei apparaat</string>
    <!-- Sub-header in the dialog to share a link to an app from the full list -->
    <string name="share_link_all_apps_subheader">Alle aksjes</string>
    <!-- Sub-header in the dialog to share a link to an app from the most-recent sorted list -->
    <string name="share_link_recent_apps_subheader">Koartlyn brûkt</string>
    <!-- Text for the copy link action in the share screen. -->
    <string name="share_copy_link_to_clipboard">Nei klamboerd kopiearje</string>
    <!-- Toast shown after copying link to clipboard -->
    <string name="toast_copy_link_to_clipboard">Kopiearre nei klamboerd</string>
    <!-- An option from the share dialog to sign into sync -->
    <string name="sync_sign_in">Oanmelde by Sync</string>
     <!-- An option from the three dot menu to sync and save data -->
    <string name="sync_menu_sync_and_save_data">Syngronisearje en gegevens bewarje</string>
    <!-- An option from the share dialog to send link to all other sync devices -->
    <string name="sync_send_to_all">Ferstjoere nei alle apparaten</string>
    <!-- An option from the share dialog to reconnect to sync -->
    <string name="sync_reconnect">Opnij ferbine mei Sync</string>
    <!-- Text displayed when sync is offline and cannot be accessed -->
    <string name="sync_offline">Offline</string>
    <!-- An option to connect additional devices -->
    <string name="sync_connect_device">Noch in apparaat keppelje</string>
    <!-- The dialog text shown when additional devices are not available -->
    <string name="sync_connect_device_dialog">Meld jo oan by Firefox op op syn minst ien oar apparaat om in ljepblêd te ferstjoeren.</string>
    <!-- Confirmation dialog button -->
    <string name="sync_confirmation_button">Begrepen</string>
    <!-- Share error message -->
    <string name="share_error_snackbar">Kin net mei dizze app diele</string>
    <!-- Add new device screen title -->
    <string name="sync_add_new_device_title">Ferstjoere nei apparaat</string>
    <!-- Text for the warning message on the Add new device screen -->
    <string name="sync_add_new_device_message">Gjin apparaten ferbûn</string>

    <!-- Text for the button to learn about sending tabs -->
    <string name="sync_add_new_device_learn_button">Mear ynfo oer it ferstjoeren fan ljepblêden…</string>
    <!-- Text for the button to connect another device -->
    <string name="sync_add_new_device_connect_button">In oar apparaat ferbine…</string>

    <!-- Notifications -->
    <!-- Text shown in the notification that pops up to remind the user that a private browsing session is active. -->
    <string name="notification_pbm_delete_text_2">Priveeljepblêden slute</string>
    <!-- Name of the marketing notification channel. Displayed in the "App notifications" system settings for the app -->
    <string name="notification_marketing_channel_name">Marketing</string>
    <!-- Title shown in the notification that pops up to remind the user to set fenix as default browser.
    %1$s is a placeholder that will be replaced by the app name (Fenix). -->
    <string name="notification_default_browser_title">%1$s is fluch en privee</string>
    <!-- Text shown in the notification that pops up to remind the user to set fenix as default browser.
    %1$s is a placeholder that will be replaced by the app name (Fenix). -->
    <string name="notification_default_browser_text">%1$s jo standertbrowser meitsje</string>

    <!-- Title shown in the notification that pops up to re-engage the user -->
    <string name="notification_re_engagement_title">Probearje priveenavigaasje</string>
    <!-- Text shown in the notification that pops up to re-engage the user.
    %1$s is a placeholder that will be replaced by the app name. -->
    <string name="notification_re_engagement_text">Sneupje sûnder bewarre cookies of skiednis yn %1$s</string>

    <!-- Snackbar -->
    <!-- Text shown in snackbar when user deletes a collection -->
    <string name="snackbar_collection_deleted">Kolleksje fuortmsiten</string>
    <!-- Text shown in snackbar when user renames a collection -->
    <string name="snackbar_collection_renamed">Kolleksje omneamd</string>
    <!-- Text shown in snackbar when user closes a tab -->
    <string name="snackbar_tab_closed">Ljepblêd sluten</string>
    <!-- Text shown in snackbar when user closes all tabs -->
    <string name="snackbar_tabs_closed">Ljepblêden sluten</string>
    <!-- Text shown in snackbar when user bookmarks a list of tabs -->
    <string name="snackbar_message_bookmarks_saved">Blêdwizers bewarre!</string>
    <!-- Text shown in snackbar when user adds a site to shortcuts -->
    <string name="snackbar_added_to_shortcuts">Oan fluchkeppelingen tafoege!</string>
    <!-- Text shown in snackbar when user closes a private tab -->
    <string name="snackbar_private_tab_closed">Priveeljepblêd sluten</string>
    <!-- Text shown in snackbar when user closes all private tabs -->
    <string name="snackbar_private_tabs_closed">Priveeljepblêden sluten</string>
    <!-- Text shown in snackbar to undo deleting a tab, top site or collection -->
    <string name="snackbar_deleted_undo">UNGEDIEN MEITSJE</string>
    <!-- Text shown in snackbar when user removes a top site -->
    <string name="snackbar_top_site_removed">Website fuortsmiten</string>
    <!-- QR code scanner prompt which appears after scanning a code, but before navigating to it
        First parameter is the name of the app, second parameter is the URL or text scanned-->
    <string name="qr_scanner_confirmation_dialog_message">%1$s tastean om %2$s te iepenjen</string>
    <!-- QR code scanner prompt dialog positive option to allow navigation to scanned link -->
    <string name="qr_scanner_dialog_positive">TASTEAN</string>
    <!-- QR code scanner prompt dialog positive option to deny navigation to scanned link -->
    <string name="qr_scanner_dialog_negative">WEGERJE</string>

    <!-- QR code scanner prompt dialog error message shown when a hostname does not contain http or https. -->
    <string name="qr_scanner_dialog_invalid">Webadres net jildich.</string>
    <!-- QR code scanner prompt dialog positive option when there is an error -->
    <string name="qr_scanner_dialog_invalid_ok">OK</string>
    <!-- Tab collection deletion prompt dialog message. Placeholder will be replaced with the collection name -->
    <string name="tab_collection_dialog_message">Binne jo wis dat jo %1$s fuortsmite wolle?</string>
    <!-- Collection and tab deletion prompt dialog message. This will show when the last tab from a collection is deleted -->
    <string name="delete_tab_and_collection_dialog_message">As jo dit ljepblêd fuortsmite, wurdt de hiele kolleksje fuortsmiten. Jo kinne op elk momint nije kolleksjes meitsje.</string>
    <!-- Collection and tab deletion prompt dialog title. Placeholder will be replaced with the collection name. This will show when the last tab from a collection is deleted -->
    <string name="delete_tab_and_collection_dialog_title">%1$s fuortsmite?</string>
    <!-- Tab collection deletion prompt dialog option to delete the collection -->
    <string name="tab_collection_dialog_positive">Fuortsmite</string>
    <!-- Text displayed in a notification when the user enters full screen mode -->
    <string name="full_screen_notification">Folslein skerm wurdt iepene</string>
    <!-- Message for copying the URL via long press on the toolbar -->
    <string name="url_copied">URL kopiearre</string>
    <!-- Sample text for accessibility font size -->
    <string name="accessibility_text_size_sample_text_1">Dit is foarbyldtekst. Hjir wurdt mei toand hoe’t tekst werjûn wurdt, wannear’t jo mei dizze ynstelling de ôfmjitting fergrutsje of ferlytsje.</string>
    <!-- Summary for Accessibility Text Size Scaling Preference -->
    <string name="preference_accessibility_text_size_summary">Tekst op websites grutter of lytser meitsje</string>
    <!-- Title for Accessibility Text Size Scaling Preference -->
    <string name="preference_accessibility_font_size_title">Lettergrutte</string>

    <!-- Title for Accessibility Text Automatic Size Scaling Preference -->
    <string name="preference_accessibility_auto_size_2">Automatyske lettergrutte</string>
    <!-- Summary for Accessibility Text Automatic Size Scaling Preference -->
    <string name="preference_accessibility_auto_size_summary">De lettergrutte wurdt ôfstimd op jo Android-ynstellingen. Skeakelje dit út om hjir de lettergrutte sels te behearen.</string>

    <!-- Title for the Delete browsing data preference -->
    <string name="preferences_delete_browsing_data">Navigaasjegegevens fuortsmite</string>
    <!-- Title for the tabs item in Delete browsing data -->
    <string name="preferences_delete_browsing_data_tabs_title_2">Iepen ljepblêden</string>
    <!-- Subtitle for the tabs item in Delete browsing data, parameter will be replaced with the number of open tabs -->
    <string name="preferences_delete_browsing_data_tabs_subtitle">%d ljepblêden</string>
    <!-- Title for the data and history items in Delete browsing data -->
    <string name="preferences_delete_browsing_data_browsing_data_title">Navigaasjeskiednis en websitegegevens</string>
    <!-- Subtitle for the data and history items in delete browsing data, parameter will be replaced with the
        number of history items the user has -->
    <string name="preferences_delete_browsing_data_browsing_data_subtitle">%d adressen</string>
    <!-- Title for the cookies item in Delete browsing data -->
    <string name="preferences_delete_browsing_data_cookies">Cookies</string>
    <!-- Subtitle for the cookies item in Delete browsing data -->
    <string name="preferences_delete_browsing_data_cookies_subtitle">Jo wurde by de measte websites ôfmeld</string>
    <!-- Title for the cached images and files item in Delete browsing data -->
    <string name="preferences_delete_browsing_data_cached_files">Buffere ôfbyldingen en bestannen</string>

    <!-- Subtitle for the cached images and files item in Delete browsing data -->
    <string name="preferences_delete_browsing_data_cached_files_subtitle">Meitsje ûnthâldromte frij</string>
    <!-- Title for the site permissions item in Delete browsing data -->
    <string name="preferences_delete_browsing_data_site_permissions">Websitemachtigingen</string>
    <!-- Title for the downloads item in Delete browsing data -->
    <string name="preferences_delete_browsing_data_downloads">Downloads</string>
    <!-- Text for the button to delete browsing data -->
    <string name="preferences_delete_browsing_data_button">Navigaasjegegevens fuortsmite</string>
    <!-- Title for the Delete browsing data on quit preference -->
    <string name="preferences_delete_browsing_data_on_quit">Navigaasjegegevens fuortsmite by ôfsluten</string>
    <!-- Summary for the Delete browsing data on quit preference. "Quit" translation should match delete_browsing_data_on_quit_action translation. -->
    <string name="preference_summary_delete_browsing_data_on_quit_2">Smyt automatysk navigaasjegegevens fuort wannear’t jo yn it haadmenu ‘Ofslute’ selektearje</string>
    <!-- Action item in menu for the Delete browsing data on quit feature -->
    <string name="delete_browsing_data_on_quit_action">Ofslute</string>

    <!-- Title text of a delete browsing data dialog. -->
    <string name="delete_history_prompt_title">Te wiskjen tiidrek</string>
    <!-- Body text of a delete browsing data dialog. -->
    <string name="delete_history_prompt_body">Smyt skiednis (ynklusyf fan oare apparaten syngronisearre skiednis ôf), cookies en oare navigaasjegegevens fuort.</string>
    <!-- Radio button in the delete browsing data dialog to delete history items for the last hour. -->
    <string name="delete_history_prompt_button_last_hour">Lêste oere</string>
    <!-- Radio button in the delete browsing data dialog to delete history items for today and yesterday. -->
    <string name="delete_history_prompt_button_today_and_yesterday">Hjoed en juster</string>
    <!-- Radio button in the delete browsing data dialog to delete all history. -->
    <string name="delete_history_prompt_button_everything">Alles</string>

    <!-- Dialog message to the user asking to delete browsing data. Parameter will be replaced by app name. -->
    <string name="delete_browsing_data_prompt_message_3">%s smyt de selektearre navigaasjegegevens fuort.</string>
    <!-- Text for the cancel button for the data deletion dialog -->
    <string name="delete_browsing_data_prompt_cancel">Annulearje</string>
    <!-- Text for the allow button for the data deletion dialog -->
    <string name="delete_browsing_data_prompt_allow">Fuortsmite</string>
    <!-- Text for the snackbar confirmation that the data was deleted -->
    <string name="preferences_delete_browsing_data_snackbar">Navigaasjegegevens fuortsmiten</string>
    <!-- Text for the snackbar to show the user that the deletion of browsing data is in progress -->
    <string name="deleting_browsing_data_in_progress">Navigaasjegegevens fuortsmite…</string>

    <!-- Dialog message to the user asking to delete all history items inside the opened group. Parameter will be replaced by a history group name. -->
    <string name="delete_all_history_group_prompt_message">Alle websites yn ‘%s’ fuortsmite</string>
    <!-- Text for the cancel button for the history group deletion dialog -->
    <string name="delete_history_group_prompt_cancel">Annulearje</string>
    <!-- Text for the allow button for the history group dialog -->
    <string name="delete_history_group_prompt_allow">Fuortsmite</string>
    <!-- Text for the snackbar confirmation that the history group was deleted -->
    <string name="delete_history_group_snackbar">Groep fuortsmiten</string>

    <!-- Onboarding -->
    <!-- Text for onboarding welcome header. -->
    <string name="onboarding_header_2">Wolkom by in better ynternet</string>
    <!-- Text for the onboarding welcome message. -->
    <string name="onboarding_message">In browser dy’t boud is foar minsken, net foar winst.</string>
    <!-- Text for the Firefox account onboarding sign in card header. -->
    <string name="onboarding_account_sign_in_header">Gean troch wêr’t jo bleaun wiene</string>
    <!-- Text for the button to learn more about signing in to your Firefox account. -->
    <string name="onboarding_manual_sign_in_description">Syngronisearje ljepblêden en wachtwurden op ferskate apparaten foar maklik wikseljen tusken skermen.</string>
    <!-- Text for the button to manually sign into Firefox account. -->
    <string name="onboarding_firefox_account_sign_in">Oanmelde</string>
    <!-- text to display in the snackbar once account is signed-in -->
    <string name="onboarding_firefox_account_sync_is_on">Syngronisaasje is ynskeakele</string>
    <!-- Text for the tracking protection onboarding card header -->
    <string name="onboarding_tracking_protection_header">Standert privacybeskerming</string>
    <!-- Text for the tracking protection card description. -->
    <string name="onboarding_tracking_protection_description">Mei Totale cookiebeskerming om foar te kommen dat trackers cookies brûke om jo stikem op it ynternet te folgjen.</string>
    <!-- text for tracking protection radio button option for standard level of blocking -->
    <string name="onboarding_tracking_protection_standard_button_2">Standert (standert)</string>
    <!-- text for standard blocking option button description -->
    <string name="onboarding_tracking_protection_standard_button_description_3">Balansearre foar privacy en prestaasjes. Siden lade normaal.</string>
    <!-- text for tracking protection radio button option for strict level of blocking -->
    <string name="onboarding_tracking_protection_strict_option">Strang</string>
    <!-- text for strict blocking option button description -->
    <string name="onboarding_tracking_protection_strict_button_description_3">Blokkearret mear trackers, sadat siden rapper laden wurde, mar guon funksjonaliteit op in side wurket mooglik net.</string>
    <!-- text for the toolbar position card header  -->
    <string name="onboarding_toolbar_placement_header_1">Kies jo arkbalkepleatsing</string>
    <!-- Text for the toolbar position card description -->
    <string name="onboarding_toolbar_placement_description">Hâld him ûnderoan, of ferpleats him nei boppe.</string>
    <!-- Text for the privacy notice onboarding card header -->
    <string name="onboarding_privacy_notice_header_1">Jo beheare jo gegevens</string>
    <!-- Text for the privacy notice onboarding card description. -->
    <string name="onboarding_privacy_notice_description">Firefox jout jo kontrôle oer wat jo online diele en wat jo mei ús diele.</string>
    <!-- Text for the button to read the privacy notice -->
    <string name="onboarding_privacy_notice_read_button">Lês ús privacyferklearring</string>

    <!-- Text for the conclusion onboarding message -->
    <string name="onboarding_conclusion_header">Klear om in geweldich ynternet te iepenjen?</string>
    <!-- text for the button to finish onboarding -->
    <string name="onboarding_finish">Begjinne mei sneupen</string>

    <!-- Onboarding theme -->
    <!-- text for the theme picker onboarding card header -->
    <string name="onboarding_theme_picker_header">Kies jo tema</string>
    <!-- text for the theme picker onboarding card description -->
    <string name="onboarding_theme_picker_description_2">Sparje jo batterij en jo eagen mei de donkere modus.</string>
    <!-- Automatic theme setting (will follow device setting) -->
    <string name="onboarding_theme_automatic_title">Automatysk</string>
    <!-- Summary of automatic theme setting (will follow device setting) -->
    <string name="onboarding_theme_automatic_summary">Past him oan jo apparaatynstellingen oan</string>
    <!-- Theme setting for dark mode -->
    <string name="onboarding_theme_dark_title">Donker tema</string>
    <!-- Theme setting for light mode -->
    <string name="onboarding_theme_light_title">Ljocht tema</string>

    <!-- Text shown in snackbar when multiple tabs have been sent to device -->
    <string name="sync_sent_tabs_snackbar">Ljepblêden ferstjoerd!</string>
    <!-- Text shown in snackbar when one tab has been sent to device  -->
    <string name="sync_sent_tab_snackbar">Ljepblêd ferstjoerd!</string>
    <!-- Text shown in snackbar when sharing tabs failed  -->
    <string name="sync_sent_tab_error_snackbar">Kin net ferstjoere</string>
    <!-- Text shown in snackbar for the "retry" action that the user has after sharing tabs failed -->
    <string name="sync_sent_tab_error_snackbar_action">OPNIJ</string>
    <!-- Title of QR Pairing Fragment -->
    <string name="sync_scan_code">De koade scanne</string>
    <!-- Instructions on how to access pairing -->
    <string name="sign_in_instructions"><![CDATA[Iepenje Firefox op jo kompjûter en gean nei <b>https://firefox.com/pair</b>]]></string>
    <!-- Text shown for sign in pairing when ready -->
    <string name="sign_in_ready_for_scan">Ree om te scannen</string>
    <!-- Text shown for settings option for sign with pairing -->
    <string name="sign_in_with_camera">Meld jo oan mei jo kamera</string>
    <!-- Text shown for settings option for sign with email -->
    <string name="sign_in_with_email">E-mail brûke</string>
    <!-- Text shown for settings option for create new account text.'Firefox' intentionally hardcoded here.-->
    <string name="sign_in_create_account_text"><![CDATA[Gjin account? <u>Meitsje der ien oan</u> om Firefox tusken apparaten te syngronisearjen.]]></string>
    <!-- Text shown in confirmation dialog to sign out of account. The first parameter is the name of the app (e.g. Firefox Preview) -->
    <string name="sign_out_confirmation_message_2">%s stoppet de syngronisaasje mei jo account, mar sil gjin sneupgegevens op dit apparaat fuortsmite.</string>
    <!-- Option to continue signing out of account shown in confirmation dialog to sign out of account -->
    <string name="sign_out_disconnect">Ferbining ferbrekke</string>
    <!-- Option to cancel signing out shown in confirmation dialog to sign out of account -->
    <string name="sign_out_cancel">Annulearje</string>
    <!-- Error message snackbar shown after the user tried to select a default folder which cannot be altered -->
    <string name="bookmark_cannot_edit_root">Kin standertmappen net bewurkje</string>

    <!-- Enhanced Tracking Protection -->
    <!-- Link displayed in enhanced tracking protection panel to access tracking protection settings -->
    <string name="etp_settings">Beskermingsynstellingen</string>
    <!-- Preference title for enhanced tracking protection settings -->
    <string name="preference_enhanced_tracking_protection">Ferbettere beskerming tsjin folgjen</string>
    <!-- Title for the description of enhanced tracking protection -->
    <string name="preference_enhanced_tracking_protection_explanation_title">Sneup sûnder folge te wurden</string>
    <!-- Description of enhanced tracking protection. The first parameter is the name of the application (For example: Fenix) -->
    <string name="preference_enhanced_tracking_protection_explanation">Hâld jo gegevens foar josels. %s beskermet jo tsjin in protte fan de meast foarkommende trackers dy’t folgje wat jo online dogge.</string>
    <!-- Text displayed that links to website about enhanced tracking protection -->
    <string name="preference_enhanced_tracking_protection_explanation_learn_more">Mear ynfo</string>
    <!-- Preference for enhanced tracking protection for the standard protection settings -->
    <string name="preference_enhanced_tracking_protection_standard_default_1">Standert (standert)</string>
    <!-- Preference description for enhanced tracking protection for the standard protection settings -->
    <string name="preference_enhanced_tracking_protection_standard_description_4">Balansearre foar privacy en prestaasjes. Siden lade normaal.</string>
    <!--  Accessibility text for the Standard protection information icon  -->
    <string name="preference_enhanced_tracking_protection_standard_info_button">Wat wurdt blokkearre troch standert beskerming tsjin folgjen</string>
    <!-- Preference for enhanced tracking protection for the strict protection settings -->
    <string name="preference_enhanced_tracking_protection_strict">Strang</string>
    <!-- Preference description for enhanced tracking protection for the strict protection settings -->
    <string name="preference_enhanced_tracking_protection_strict_description_3">Blokkearret mear trackers, sadat siden rapper laden wurde, mar guon funksjonaliteit op in side wurket mooglik net.</string>
    <!--  Accessibility text for the Strict protection information icon  -->
    <string name="preference_enhanced_tracking_protection_strict_info_button">Wat wurdt blokkearre troch strange beskerming tsjin folgjen</string>
    <!-- Preference for enhanced tracking protection for the custom protection settings -->
    <string name="preference_enhanced_tracking_protection_custom">Oanpast</string>
    <!-- Preference description for enhanced tracking protection for the strict protection settings -->
    <string name="preference_enhanced_tracking_protection_custom_description_2">Kies hokker trackers en scripts jo blokkearje wolle.</string>
    <!--  Accessibility text for the Strict protection information icon  -->
    <string name="preference_enhanced_tracking_protection_custom_info_button">Wat wurdt blokkearre troch oanpaste beskerming tsjin folgjen</string>
    <!-- Header for categories that are being blocked by current Enhanced Tracking Protection settings -->
    <!-- Preference for enhanced tracking protection for the custom protection settings for cookies-->
    <string name="preference_enhanced_tracking_protection_custom_cookies">Cookies</string>
    <!-- Option for enhanced tracking protection for the custom protection settings for cookies-->
    <string name="preference_enhanced_tracking_protection_custom_cookies_1">Cross-site- en sosjale-mediatrackers</string>
    <!-- Option for enhanced tracking protection for the custom protection settings for cookies-->
    <string name="preference_enhanced_tracking_protection_custom_cookies_2">Cookies fan net-besochte websites</string>
    <!-- Option for enhanced tracking protection for the custom protection settings for cookies-->
    <string name="preference_enhanced_tracking_protection_custom_cookies_3">Alle cookies fan tredden (kin derfoar soargje dat websites net goed wurkje)</string>
    <!-- Option for enhanced tracking protection for the custom protection settings for cookies-->
    <string name="preference_enhanced_tracking_protection_custom_cookies_4">Alle cookies (sil derfoar soargje dat websites net goed wurkje)</string>
    <!-- Option for enhanced tracking protection for the custom protection settings for cookies-->
    <string name="preference_enhanced_tracking_protection_custom_cookies_5">Cross-sitecookies isolearje</string>
    <!-- Preference for enhanced tracking protection for the custom protection settings for tracking content -->
    <string name="preference_enhanced_tracking_protection_custom_tracking_content">Folchynhâld</string>
    <!-- Option for enhanced tracking protection for the custom protection settings for tracking content-->
    <string name="preference_enhanced_tracking_protection_custom_tracking_content_1">Yn alle ljepblêden</string>
    <!-- Option for enhanced tracking protection for the custom protection settings for tracking content-->
    <string name="preference_enhanced_tracking_protection_custom_tracking_content_2">Allinnich yn priveeljepblêden</string>
    <!-- Preference for enhanced tracking protection for the custom protection settings -->
    <string name="preference_enhanced_tracking_protection_custom_cryptominers">Cryptominers</string>
    <!-- Preference for enhanced tracking protection for the custom protection settings -->
    <string name="preference_enhanced_tracking_protection_custom_fingerprinters">Fingerprinters</string>
    <!-- Button label for navigating to the Enhanced Tracking Protection details -->
    <string name="enhanced_tracking_protection_details">Details</string>
    <!-- Header for categories that are being being blocked by current Enhanced Tracking Protection settings -->
    <string name="enhanced_tracking_protection_blocked">Blokkearre</string>
    <!-- Header for categories that are being not being blocked by current Enhanced Tracking Protection settings -->
    <string name="enhanced_tracking_protection_allowed">Tastien</string>
    <!-- Category of trackers (social media trackers) that can be blocked by Enhanced Tracking Protection -->
    <string name="etp_social_media_trackers_title">Sosjale-mediatrackers</string>
    <!-- Description of social media trackers that can be blocked by Enhanced Tracking Protection -->
    <string name="etp_social_media_trackers_description">Behein de mooglikheid fan sosjale netwurken om jo sneupaktiviteit op ynternet te folgjen.</string>
    <!-- Category of trackers (cross-site tracking cookies) that can be blocked by Enhanced Tracking Protection -->
    <string name="etp_cookies_title">Cross-site-trackingcookies</string>
    <!-- Category of trackers (cross-site tracking cookies) that can be blocked by Enhanced Tracking Protection -->
    <string name="etp_cookies_title_2">Cross-sitecookies</string>
    <!-- Description of cross-site tracking cookies that can be blocked by Enhanced Tracking Protection -->
    <string name="etp_cookies_description">Blokkearret cookies dy’t advertinsjenetwurken en analysebedriuwen brûke om jo sneupgegevens op in protte websites te sammeljen.</string>
    <!-- Description of cross-site tracking cookies that can be blocked by Enhanced Tracking Protection -->
    <string name="etp_cookies_description_2">Totale cookiebeskerming isolearret cookies yn op de website dy’t jo besykje, sadat trackers lykas advertinsjenetwurken se net brûke kinne om jo oer websites hinne te folgjen.</string>
    <!-- Category of trackers (cryptominers) that can be blocked by Enhanced Tracking Protection -->
    <string name="etp_cryptominers_title">Cryptominers</string>
    <!-- Description of cryptominers that can be blocked by Enhanced Tracking Protection -->
    <string name="etp_cryptominers_description">Foarkomt dat kwea-aardige skripts tagong krije ta jo apparaat om digitale faluta te minen.</string>
    <!-- Category of trackers (fingerprinters) that can be blocked by Enhanced Tracking Protection -->
    <string name="etp_fingerprinters_title">Fingerprinters</string>
    <!-- Description of fingerprinters that can be blocked by Enhanced Tracking Protection -->
    <string name="etp_fingerprinters_description">Foarkomt dat unyk identifisearbere gegevens oer jo apparaat sammele wurde dy’t brûkt wurde kinne foar folchdoeleinen.</string>
    <!-- Category of trackers (tracking content) that can be blocked by Enhanced Tracking Protection -->
    <string name="etp_tracking_content_title">Folchynhâld</string>

    <!-- Description of tracking content that can be blocked by Enhanced Tracking Protection -->
    <string name="etp_tracking_content_description">Foarkomt dat eksterne advertinsjes, fideo’s en oare ynhâld dy’t folchkoade befettet laden wurde. Kin ynfloed hawwe op de funksjonaliteit fan guon websites.</string>
    <!-- Enhanced Tracking Protection message that protection is currently on for this site -->
    <string name="etp_panel_on">Beskermingen foar dizze website stean OAN</string>
    <!-- Enhanced Tracking Protection message that protection is currently off for this site -->
    <string name="etp_panel_off">Beskermingen foar dizze website stean ÚT</string>
    <!-- Header for exceptions list for which sites enhanced tracking protection is always off -->
    <string name="enhanced_tracking_protection_exceptions">Ferbettere beskerming tsjin folgjen is út foar dizze websites</string>
    <!-- Content description (not visible, for screen readers etc.): Navigate
    back from ETP details (Ex: Tracking content) -->
    <string name="etp_back_button_content_description">Werom blêdzje</string>
    <!-- About page link text to open what's new link -->
    <string name="about_whats_new">Wat is der nij yn %s</string>
    <!-- Open source licenses page title
    The first parameter is the app name -->
    <string name="open_source_licenses_title">%s | OSS-biblioteken</string>

    <!-- Category of trackers (redirect trackers) that can be blocked by Enhanced Tracking Protection -->
    <string name="etp_redirect_trackers_title">Trochliedingstrackers</string>
    <!-- Description of redirect tracker cookies that can be blocked by Enhanced Tracking Protection -->
    <string name="etp_redirect_trackers_description">Wisket cookies dy’t ynsteld binne troch trochliedingen nei bekende trackingwebsites.</string>

    <!-- Description of the SmartBlock Enhanced Tracking Protection feature. The * symbol is intentionally hardcoded here,
         as we use it on the UI to indicate which trackers have been partially unblocked.  -->
    <string name="preference_etp_smartblock_description">Guon hjirûnder markearre trackers binne op dizze pagina diels ûntskoattele, omdat jo mei har ynteraksje hân hawwe *.</string>
    <!-- Text displayed that links to website about enhanced tracking protection SmartBlock -->
    <string name="preference_etp_smartblock_learn_more">Mear ynfo</string>

    <!-- About page link text to open support link -->
    <string name="about_support">Stipe</string>
    <!-- About page link text to list of past crashes (like about:crashes on desktop) -->
    <string name="about_crashes">Ungelokken</string>
    <!-- About page link text to open privacy notice link -->
    <string name="about_privacy_notice">Privacyferklearring</string>
    <!-- About page link text to open know your rights link -->
    <string name="about_know_your_rights">Ken jo rjochten</string>
    <!-- About page link text to open licensing information link -->
    <string name="about_licensing_information">Lisinsje-ynformaasje</string>

    <!-- About page link text to open a screen with libraries that are used -->
    <string name="about_other_open_source_libraries">Brûkte biblioteken</string>

    <!-- Toast shown to the user when they are activating the secret dev menu
        The first parameter is number of long clicks left to enable the menu -->
    <string name="about_debug_menu_toast_progress">Debuggingmenu: noch %1$d klik(ken) om yn te skeakeljen</string>
    <string name="about_debug_menu_toast_done">Debuggingmenu ynskeakele</string>

    <!-- Browser long press popup menu -->
    <!-- Copy the current url -->
    <string name="browser_toolbar_long_press_popup_copy">Kopiearje</string>
    <!-- Paste & go the text in the clipboard. '&amp;' is replaced with the ampersand symbol: & -->
    <string name="browser_toolbar_long_press_popup_paste_and_go">Plakke &amp; iepenje</string>
    <!-- Paste the text in the clipboard -->
    <string name="browser_toolbar_long_press_popup_paste">Plakke</string>
    <!-- Snackbar message shown after an URL has been copied to clipboard. -->
    <string name="browser_toolbar_url_copied_to_clipboard_snackbar">URL nei klamboerd kopiearre</string>

    <!-- Title text for the Add To Homescreen dialog -->
    <string name="add_to_homescreen_title">Tafoegje oan startskerm</string>
    <!-- Cancel button text for the Add to Homescreen dialog -->
    <string name="add_to_homescreen_cancel">Annulearje</string>
    <!-- Add button text for the Add to Homescreen dialog -->
    <string name="add_to_homescreen_add">Tafoegje</string>
    <!-- Continue to website button text for the first-time Add to Homescreen dialog -->
    <string name="add_to_homescreen_continue">Trochgean nei website</string>
    <!-- Placeholder text for the TextView in the Add to Homescreen dialog -->
    <string name="add_to_homescreen_text_placeholder">Namme fluchtoets</string>

    <!-- Describes the add to homescreen functionality -->
    <string name="add_to_homescreen_description_2">Jo kinne dizze website ienfâldich oan it startskerm fan jo apparaat tafoegje, om sa daliks tagong te hawwen en flugger te navigearjen mei in app-eftige ûnderfining.</string>

    <!-- Preference for managing the settings for logins and passwords in Fenix -->
    <string name="preferences_passwords_logins_and_passwords">Oanmeldingen en wachtwurden</string>
    <!-- Preference for managing the saving of logins and passwords in Fenix -->
    <string name="preferences_passwords_save_logins">Oanmeldingen en wachtwurden bewarje</string>
    <!-- Preference option for asking to save passwords in Fenix -->
    <string name="preferences_passwords_save_logins_ask_to_save">Freegje om te bewarjen</string>
    <!-- Preference option for never saving passwords in Fenix -->
    <string name="preferences_passwords_save_logins_never_save">Nea bewarje</string>
    <!-- Preference for autofilling saved logins in Firefox (in web content), %1$s will be replaced with the app name -->
    <string name="preferences_passwords_autofill2">Automatysk ynfolje yn %1$s</string>
    <!-- Description for the preference for autofilling saved logins in Firefox (in web content), %1$s will be replaced with the app name -->
    <string name="preferences_passwords_autofill_description">Brûkersnammen en wachtwurden op websites ynfolje en bewarje wylst jo %1$s brûke.</string>
    <!-- Preference for autofilling logins from Fenix in other apps (e.g. autofilling the Twitter app) -->
    <string name="preferences_android_autofill">Automatysk ynfolje yn oare apps</string>
    <!-- Description for the preference for autofilling logins from Fenix in other apps (e.g. autofilling the Twitter app) -->
    <string name="preferences_android_autofill_description">Brûkersnammen en wachtwurden yn oare apps op jo apparaat ynfolje.</string>

    <!-- Preference option for adding a login -->
    <string name="preferences_logins_add_login">Oanmelding tafoegje</string>

    <!-- Preference for syncing saved logins in Fenix -->
    <string name="preferences_passwords_sync_logins">Oanmeldingen syngronisearje</string>
    <!-- Preference for syncing saved logins in Fenix, when not signed in-->
    <string name="preferences_passwords_sync_logins_across_devices">Oanmeldingen op apparaten syngronisearje</string>
    <!-- Preference to access list of saved logins -->
    <string name="preferences_passwords_saved_logins">Bewarre oanmeldingen</string>
    <!-- Description of empty list of saved passwords. Placeholder is replaced with app name.  -->
    <string name="preferences_passwords_saved_logins_description_empty_text">De oanmeldingen dy’t jo bewarje of syngronisearje mei %s wurde hjir toand.</string>
    <!-- Preference to access list of saved logins -->
    <string name="preferences_passwords_saved_logins_description_empty_learn_more_link">Mear ynfo oer Sync.</string>
    <!-- Preference to access list of login exceptions that we never save logins for -->
    <string name="preferences_passwords_exceptions">Utsûnderingen</string>
    <!-- Empty description of list of login exceptions that we never save logins for -->
    <string name="preferences_passwords_exceptions_description_empty">Net-bewarre oanmeldingen en wachtwurden wurde hjir werjûn.</string>
    <!-- Description of list of login exceptions that we never save logins for -->
    <string name="preferences_passwords_exceptions_description">Oanmeldingen en wachtwurden wurde foar dizze websites net bewarre. </string>
    <!-- Text on button to remove all saved login exceptions -->
    <string name="preferences_passwords_exceptions_remove_all">Alle útsûnderingen fuortsmite</string>
    <!-- Hint for search box in logins list -->
    <string name="preferences_passwords_saved_logins_search">Oanmeldingen sykje</string>
    <!-- The header for the site that a login is for -->
    <string name="preferences_passwords_saved_logins_site">Website</string>
    <!-- The header for the username for a login -->
    <string name="preferences_passwords_saved_logins_username">Brûkersnamme</string>
    <!-- The header for the password for a login -->
    <string name="preferences_passwords_saved_logins_password">Wachtwurd</string>
    <!-- Shown in snackbar to tell user that the password has been copied -->
    <string name="logins_password_copied">Wachtwurd nei klamboerd kopiearre</string>
    <!-- Shown in snackbar to tell user that the username has been copied -->
    <string name="logins_username_copied">Brûkersnamme nei klamboerd kopiearre </string>
    <!-- Content Description (for screenreaders etc) read for the button to copy a password in logins-->
    <string name="saved_logins_copy_password">Wachtwurd kopiearje</string>
    <!-- Content Description (for screenreaders etc) read for the button to clear a password while editing a login-->
    <string name="saved_logins_clear_password">Wachtwurd wiskje</string>
    <!-- Content Description (for screenreaders etc) read for the button to copy a username in logins -->
    <string name="saved_login_copy_username">Brûkersnamme kopiearje</string>
    <!-- Content Description (for screenreaders etc) read for the button to clear a username while editing a login -->
    <string name="saved_login_clear_username">Brûkersnamme wiskje</string>
    <!-- Content Description (for screenreaders etc) read for the button to clear the hostname field while creating a login -->
    <string name="saved_login_clear_hostname">Hostnamme wiskje</string>
    <!-- Content Description (for screenreaders etc) read for the button to open a site in logins -->
    <string name="saved_login_open_site">Website iepenje yn browser</string>
    <!-- Content Description (for screenreaders etc) read for the button to reveal a password in logins -->
    <string name="saved_login_reveal_password">Wachtwurd toane</string>
    <!-- Content Description (for screenreaders etc) read for the button to hide a password in logins -->
    <string name="saved_login_hide_password">Wachtwurd ferstopje</string>
    <!-- Message displayed in biometric prompt displayed for authentication before allowing users to view their logins -->
    <string name="logins_biometric_prompt_message">Untskoattelje om jo bewarre oanmeldingen te besjen</string>
    <!-- Title of warning dialog if users have no device authentication set up -->
    <string name="logins_warning_dialog_title">Befeiligje jo oanmeldingen en wachtwurden</string>
    <!-- Message of warning dialog if users have no device authentication set up -->
    <string name="logins_warning_dialog_message">Stel in beskoattelingspatroan, pinkoade of wachtwurd foar jo apparaat yn om jo bewarre oanmeldingen en wachtwurden te beskermjen tsjin tagong as in oar jo apparaat hat.</string>
    <!-- Negative button to ignore warning dialog if users have no device authentication set up -->
    <string name="logins_warning_dialog_later">Letter</string>
    <!-- Positive button to send users to set up a pin of warning dialog if users have no device authentication set up -->
    <string name="logins_warning_dialog_set_up_now">No ynstelle</string>
    <!-- Title of PIN verification dialog to direct users to re-enter their device credentials to access their logins -->
    <string name="logins_biometric_prompt_message_pin">Untskoattelje jo apparaat</string>
    <!-- Title for Accessibility Force Enable Zoom Preference -->
    <string name="preference_accessibility_force_enable_zoom">Ynzoome op alle websites</string>
    <!-- Summary for Accessibility Force Enable Zoom Preference -->
    <string name="preference_accessibility_force_enable_zoom_summary">Knipe en ynzoome tastean, sels op websites dy’t dizze beweging opkeare.</string>

    <!-- Saved logins sorting strategy menu item -by name- (if selected, it will sort saved logins alphabetically) -->
    <string name="saved_logins_sort_strategy_alphabetically">Namme (A-Z)</string>
    <!-- Saved logins sorting strategy menu item -by last used- (if selected, it will sort saved logins by last used) -->
    <string name="saved_logins_sort_strategy_last_used">Lêst brûkt</string>
    <!-- Content description (not visible, for screen readers etc.): Sort saved logins dropdown menu chevron icon -->
    <string name="saved_logins_menu_dropdown_chevron_icon_content_description">Menu Oanmeldingen sortearje</string>

    <!-- Autofill -->
    <!-- Preference and title for managing the autofill settings -->
    <string name="preferences_autofill">Automatysk ynfolje</string>
    <!-- Preference and title for managing the settings for addresses -->
    <string name="preferences_addresses">Adressen</string>
    <!-- Preference and title for managing the settings for credit cards -->
    <string name="preferences_credit_cards">Creditcards</string>
    <!-- Preference for saving and autofilling credit cards -->
    <string name="preferences_credit_cards_save_and_autofill_cards">Kaarten bewarje en automatysk ynfolje</string>
    <!-- Preference summary for saving and autofilling credit card data -->
    <string name="preferences_credit_cards_save_and_autofill_cards_summary">Gegevens binne fersifere</string>
    <!-- Preference option for syncing credit cards across devices. This is displayed when the user is not signed into sync -->
    <string name="preferences_credit_cards_sync_cards_across_devices">Kaarten syngronisearje tusken apparaten</string>
    <!-- Preference option for syncing credit cards across devices. This is displayed when the user is signed into sync -->
    <string name="preferences_credit_cards_sync_cards">Kaarten syngronisearje</string>
    <!-- Preference option for adding a credit card -->
    <string name="preferences_credit_cards_add_credit_card">Creditcard tafoegje</string>

    <!-- Preference option for managing saved credit cards -->
    <string name="preferences_credit_cards_manage_saved_cards">Bewarre kaarten beheare</string>
    <!-- Preference option for adding an address -->
    <string name="preferences_addresses_add_address">Adres tafoegje</string>
    <!-- Preference option for managing saved addresses -->
    <string name="preferences_addresses_manage_addresses">Adressen beheare</string>
    <!-- Preference for saving and autofilling addresses -->
    <string name="preferences_addresses_save_and_autofill_addresses">Adressen bewarje en automatysk ynfolje</string>
    <!-- Preference summary for saving and autofilling address data -->
    <string name="preferences_addresses_save_and_autofill_addresses_summary">Ynformaasje lykas nûmers, e-mail- en ferstjoeradressen tafoegje</string>

    <!-- Title of the "Add card" screen -->
    <string name="credit_cards_add_card">Kaart tafoegje</string>

    <!-- Title of the "Edit card" screen -->
    <string name="credit_cards_edit_card">Kaart bewurkje</string>
    <!-- The header for the card number of a credit card -->
    <string name="credit_cards_card_number">Kaartnûmer</string>
    <!-- The header for the expiration date of a credit card -->
    <string name="credit_cards_expiration_date">Ferrindatum</string>
    <!-- The label for the expiration date month of a credit card to be used by a11y services-->
    <string name="credit_cards_expiration_date_month">Ferrindatum – moanne</string>
    <!-- The label for the expiration date year of a credit card to be used by a11y services-->
    <string name="credit_cards_expiration_date_year">Ferrindatum – jier</string>
    <!-- The header for the name on the credit card -->
    <string name="credit_cards_name_on_card">Namme op kaart</string>
    <!-- The text for the "Delete card" menu item for deleting a credit card -->
    <string name="credit_cards_menu_delete_card">Kaart fuortsmite</string>
    <!-- The text for the "Delete card" button for deleting a credit card -->
    <string name="credit_cards_delete_card_button">Kaart fuortsmite</string>
    <!-- The text for the confirmation message of "Delete card" dialog -->
    <string name="credit_cards_delete_dialog_confirmation">Binne jo wis dat jo dizze creditcard fuortsmite wolle?</string>
    <!-- The text for the positive button on "Delete card" dialog -->
    <string name="credit_cards_delete_dialog_button">Fuortsmite</string>
    <!-- The title for the "Save" menu item for saving a credit card -->
    <string name="credit_cards_menu_save">Bewarje</string>
    <!-- The text for the "Save" button for saving a credit card -->
    <string name="credit_cards_save_button">Bewarje</string>
    <!-- The text for the "Cancel" button for cancelling adding, updating or deleting a credit card -->
    <string name="credit_cards_cancel_button">Annulearje</string>

    <!-- Title of the "Saved cards" screen -->
    <string name="credit_cards_saved_cards">Bewarre kaarten</string>

    <!-- Error message for credit card number validation -->
    <string name="credit_cards_number_validation_error_message">Fier in jildich creditkaartnûmer yn</string>

    <!-- Error message for credit card name on card validation -->
    <string name="credit_cards_name_on_card_validation_error_message">Folje dit fjild yn</string>
    <!-- Message displayed in biometric prompt displayed for authentication before allowing users to view their saved credit cards -->
    <string name="credit_cards_biometric_prompt_message">Untskoattelje om jo bewarre kaarten te besjen</string>
    <!-- Title of warning dialog if users have no device authentication set up -->
    <string name="credit_cards_warning_dialog_title">Befeiligje jo creditcards</string>
    <!-- Message of warning dialog if users have no device authentication set up -->
    <string name="credit_cards_warning_dialog_message">Stel in beskoattelingspatroan, pinkoade of wachtwurd foar jo apparaat yn om jo bewarre creditcards te beskermjen tsjin tagong as in oar jo apparaat hat.</string>

    <!-- Positive button to send users to set up a pin of warning dialog if users have no device authentication set up -->
    <string name="credit_cards_warning_dialog_set_up_now">No ynstelle</string>
    <!-- Negative button to ignore warning dialog if users have no device authentication set up -->
    <string name="credit_cards_warning_dialog_later">Letter</string>
    <!-- Title of PIN verification dialog to direct users to re-enter their device credentials to access their credit cards -->
    <string name="credit_cards_biometric_prompt_message_pin">Untskoattelje jo apparaat</string>

    <!-- Message displayed in biometric prompt for authentication, before allowing users to use their stored credit card information -->
    <string name="credit_cards_biometric_prompt_unlock_message">Untskoattelje om bewarre creditkaartynformaasje te brûken</string>

    <!-- Title of the "Add address" screen -->
    <string name="addresses_add_address">Adres tafoegje</string>
    <!-- Title of the "Edit address" screen -->
    <string name="addresses_edit_address">Adres bewurkje</string>
    <!-- Title of the "Manage addresses" screen -->
    <string name="addresses_manage_addresses">Adressen beheare</string>
    <!-- The header for the first name of an address -->
    <string name="addresses_first_name">Foarnamme</string>
    <!-- The header for the middle name of an address -->
    <string name="addresses_middle_name">Twadde namme</string>
    <!-- The header for the last name of an address -->
    <string name="addresses_last_name">Efternamme</string>
    <!-- The header for the street address of an address -->
    <string name="addresses_street_address">Adres</string>
    <!-- The header for the city of an address -->
    <string name="addresses_city">Plak</string>
    <!-- The header for the subregion of an address when "state" should be used -->
    <string name="addresses_state">Steat</string>
    <!-- The header for the subregion of an address when "province" should be used -->
    <string name="addresses_province">Provinsje</string>
    <!-- The header for the zip code of an address -->
    <string name="addresses_zip">Postkoade</string>
    <!-- The header for the country or region of an address -->
    <string name="addresses_country">Lân of regio</string>
    <!-- The header for the phone number of an address -->
    <string name="addresses_phone">Telefoannûmer</string>
    <!-- The header for the email of an address -->
    <string name="addresses_email">E-mailadres</string>
    <!-- The text for the "Save" button for saving an address -->
    <string name="addresses_save_button">Bewarje</string>
    <!-- The text for the "Cancel" button for cancelling adding, updating or deleting an address -->
    <string name="addresses_cancel_button">Annulearje</string>
    <!-- The text for the "Delete address" button for deleting an address -->
    <string name="addressess_delete_address_button">Adres fuortsmite</string>

    <!-- The title for the "Delete address" confirmation dialog -->
    <string name="addressess_confirm_dialog_message">Binne jo wis dat jo dit adres fuortsmite wolle?</string>
    <!-- The text for the positive button on "Delete address" dialog -->
    <string name="addressess_confirm_dialog_ok_button">Fuortsmite</string>
    <!-- The text for the negative button on "Delete address" dialog -->
    <string name="addressess_confirm_dialog_cancel_button">Annulearje</string>
    <!-- The text for the "Save address" menu item for saving an address -->
    <string name="address_menu_save_address">Adres bewarje</string>
    <!-- The text for the "Delete address" menu item for deleting an address -->
    <string name="address_menu_delete_address">Adres fuortsmite</string>

    <!-- Title of the Add search engine screen -->
    <string name="search_engine_add_custom_search_engine_title">Sykmasine tafoegje</string>
    <!-- Title of the Edit search engine screen -->
    <string name="search_engine_edit_custom_search_engine_title">Sykmasine bewurkje</string>
    <!-- Content description (not visible, for screen readers etc.): Title for the button to add a search engine in the action bar -->
    <string name="search_engine_add_button_content_description">Tafoegje</string>
    <!-- Content description (not visible, for screen readers etc.): Title for the button to save a search engine in the action bar -->
    <string name="search_engine_add_custom_search_engine_edit_button_content_description">Bewarje</string>
    <!-- Text for the menu button to edit a search engine -->
    <string name="search_engine_edit">Bewurkje</string>
    <!-- Text for the menu button to delete a search engine -->
    <string name="search_engine_delete">Fuortsmite</string>

    <!-- Text for the button to create a custom search engine on the Add search engine screen -->
    <string name="search_add_custom_engine_label_other">Oars</string>
    <!-- Placeholder text shown in the Search Engine Name TextField before a user enters text -->
    <string name="search_add_custom_engine_name_hint">Namme</string>
    <!-- Placeholder text shown in the Search String TextField before a user enters text -->
    <string name="search_add_custom_engine_search_string_hint">Te brûken sykterm</string>
    <!-- Description text for the Search String TextField. The %s is part of the string -->
    <string formatted="false" name="search_add_custom_engine_search_string_example">Sykfraach ferfange troch ‘%s’. Bygelyks: \nhttps://www.google.com/search?q=%s</string>

    <!-- Accessibility description for the form in which details about the custom search engine are entered -->
    <string name="search_add_custom_engine_form_description">Details oanpaste sykmasine</string>

    <!-- Text shown when a user leaves the name field empty -->
    <string name="search_add_custom_engine_error_empty_name">Fier namme fan sykmasine yn</string>
    <!-- Text shown when a user leaves the search string field empty -->
    <string name="search_add_custom_engine_error_empty_search_string">Fier in sykterm yn</string>
    <!-- Text shown when a user leaves out the required template string -->
    <string name="search_add_custom_engine_error_missing_template">Kontrolearje oft de sykterm mei de foarbyldopmaak oerienkomt</string>
    <!-- Text shown when we aren't able to validate the custom search query. The first parameter is the url of the custom search engine -->
    <string name="search_add_custom_engine_error_cannot_reach">Flater by ferbinen mei ‘%s’</string>
    <!-- Text shown when a user creates a new search engine -->
    <string name="search_add_custom_engine_success_message">%s oanmakke</string>
    <!-- Text shown when a user successfully edits a custom search engine -->
    <string name="search_edit_custom_engine_success_message">%s bewarre</string>
    <!-- Text shown when a user successfully deletes a custom search engine -->
    <string name="search_delete_search_engine_success_message">%s fuortsmiten</string>

    <!-- Heading for the instructions to allow a permission -->
    <string name="phone_feature_blocked_intro">Tastean:</string>
    <!-- First step for the allowing a permission -->
    <string name="phone_feature_blocked_step_settings">1. Gean nei Android-ynstellingen</string>
    <!-- Second step for the allowing a permission -->
    <string name="phone_feature_blocked_step_permissions"><![CDATA[2. Tik op <b>Machtigingen</b>]]></string>
    <!-- Third step for the allowing a permission (Fore example: Camera) -->
    <string name="phone_feature_blocked_step_feature"><![CDATA[3. Set <b>%1$s</b> op AAN]]></string>

    <!-- Label that indicates a site is using a secure connection -->
    <string name="quick_settings_sheet_secure_connection_2">Ferbining is befeilige</string>
    <!-- Label that indicates a site is using a insecure connection -->
    <string name="quick_settings_sheet_insecure_connection_2">Ferbining is net befeilige</string>
    <!-- Label to clear site data -->
    <string name="clear_site_data">Cookies en websitegegevens wiskje</string>
    <!-- Confirmation message for a dialog confirming if the user wants to delete all data for current site -->
    <string name="confirm_clear_site_data"><![CDATA[Binne jo wis dat jo alle cookies en gegevens foar dizze website <b>%s</b> wiskje wolle?]]></string>
    <!-- Confirmation message for a dialog confirming if the user wants to delete all the permissions for all sites-->
    <string name="confirm_clear_permissions_on_all_sites">Binne jo wis dat jo alle machtigingen op alle websites wiskje wolle?</string>
    <!-- Confirmation message for a dialog confirming if the user wants to delete all the permissions for a site-->
    <string name="confirm_clear_permissions_site">Binne jo wis dat jo alle machtigingen op dizze website wiskje wolle?</string>
    <!-- Confirmation message for a dialog confirming if the user wants to set default value a permission for a site-->
    <string name="confirm_clear_permission_site">Binne jo wis dat jo alle tastimmingen foar dizze website wiskje wolle?</string>
    <!-- label shown when there are not site exceptions to show in the site exception settings -->
    <string name="no_site_exceptions">Gjin website-útsûnderingen</string>
    <!-- Bookmark deletion confirmation -->
    <string name="bookmark_deletion_confirmation">Binne jo wis dat jo dizze blêdwizer fuortsmite wolle?</string>
    <!-- Browser menu button that adds a shortcut to the home fragment -->
    <string name="browser_menu_add_to_shortcuts">Oan fluchkeppelingen tafoegje</string>
    <!-- Browser menu button that removes a shortcut from the home fragment -->
    <string name="browser_menu_remove_from_shortcuts">Ut fluchkeppelingen fuortsmite</string>
    <!-- text shown before the issuer name to indicate who its verified by, parameter is the name of
     the certificate authority that verified the ticket-->
    <string name="certificate_info_verified_by">Ferifiearre troch: %1$s </string>
    <!-- Login overflow menu delete button -->
    <string name="login_menu_delete_button">Fuortsmite</string>
    <!-- Login overflow menu edit button -->
    <string name="login_menu_edit_button">Bewurkje</string>
    <!-- Message in delete confirmation dialog for logins -->
    <string name="login_deletion_confirmation">Binne jo wis dat jo dizze oanmelding fuortsmite wolle?</string>
    <!-- Positive action of a dialog asking to delete  -->
    <string name="dialog_delete_positive">Fuortsmite</string>
    <!-- Negative action of a dialog asking to delete login -->
    <string name="dialog_delete_negative">Annulearje</string>
    <!--  The saved login options menu description. -->
    <string name="login_options_menu">Oanmeldopsjes</string>
    <!--  The editable text field for a login's web address. -->
    <string name="saved_login_hostname_description">It bewurkbere tekstfjild foar it webadres fan de oanmelding.</string>
    <!--  The editable text field for a login's username. -->
    <string name="saved_login_username_description">It bewurkbere tekstfjild foar de brûkersnamme fan de oanmelding.</string>
    <!--  The editable text field for a login's password. -->
    <string name="saved_login_password_description">It bewurkbere tekstfjild foar it wachtwurd fan de oanmelding.</string>
    <!--  The button description to save changes to an edited login. -->
    <string name="save_changes_to_login">Wizigingen oan oanmelding bewarje.</string>
    <!--  The page title for editing a saved login. -->
    <string name="edit">Bewurkje</string>
    <!--  The page title for adding new login. -->
    <string name="add_login">Nije oanmelding tafoegje</string>
    <!--  The error message in add/edit login view when password field is blank. -->
    <string name="saved_login_password_required">Wachtwurd fereaske</string>
    <!--  The error message in add login view when username field is blank. -->
    <string name="saved_login_username_required">Brûkersnamme fereaske</string>
    <!--  The error message in add login view when hostname field is blank. -->
    <string name="saved_login_hostname_required" tools:ignore="UnusedResources">Hostnamme fereaske</string>
    <!-- Voice search button content description  -->
    <string name="voice_search_content_description">Sprutsen sykopdracht</string>
    <!-- Voice search prompt description displayed after the user presses the voice search button -->
    <string name="voice_search_explainer">No sprekke</string>

    <!--  The error message in edit login view when a duplicate username exists. -->
    <string name="saved_login_duplicate">Der bestiet al in oanmelding mei dy brûkersnamme</string>

    <!-- This is the hint text that is shown inline on the hostname field of the create new login page. 'https://www.example.com' intentionally hardcoded here -->
    <string name="add_login_hostname_hint_text">https://www.example.com</string>
    <!-- This is an error message shown below the hostname field of the add login page when a hostname does not contain http or https. -->
    <string name="add_login_hostname_invalid_text_3">It webadres moat ‘https://’ of ‘http://’ befetsje</string>
    <!-- This is an error message shown below the hostname field of the add login page when a hostname is invalid. -->
    <string name="add_login_hostname_invalid_text_2">Jildige hostnamme fereaske</string>

    <!-- Synced Tabs -->
    <!-- Text displayed to ask user to connect another device as no devices found with account -->
    <string name="synced_tabs_connect_another_device">In oar apparaat ferbine.</string>
    <!-- Text displayed asking user to re-authenticate -->
    <string name="synced_tabs_reauth">Graach opnij autentisearje.</string>
    <!-- Text displayed when user has disabled tab syncing in Firefox Sync Account -->
    <string name="synced_tabs_enable_tab_syncing">Skeakelje it syngronisearjen fan ljepblêden yn.</string>

    <!-- Text displayed when user has no tabs that have been synced -->
    <string name="synced_tabs_no_tabs">Jo hawwe gjin ljepblêden iepene yn Firefox op jo oare apparaten.</string>
    <!-- Text displayed in the synced tabs screen when a user is not signed in to Firefox Sync describing Synced Tabs -->
    <string name="synced_tabs_sign_in_message">Besjoch in list mei ljepblêden fan jo oare apparaten.</string>
    <!-- Text displayed on a button in the synced tabs screen to link users to sign in when a user is not signed in to Firefox Sync -->
    <string name="synced_tabs_sign_in_button">Oanmelde om te syngronisearjen</string>

    <!-- The text displayed when a synced device has no tabs to show in the list of Synced Tabs. -->
    <string name="synced_tabs_no_open_tabs">Gjin iepen ljepblêden</string>

    <!-- Content description for expanding a group of synced tabs. -->
    <string name="synced_tabs_expand_group">Groep syngronisearre ljepblêden útklappe</string>
    <!-- Content description for collapsing a group of synced tabs. -->
    <string name="synced_tabs_collapse_group">Groep syngronisearre ljepblêden ynklappe</string>

    <!-- Top Sites -->
    <!-- Title text displayed in the dialog when shortcuts limit is reached. -->
    <string name="shortcut_max_limit_title">Fluchkeppelingslimyt berikt</string>
    <!-- Content description text displayed in the dialog when shortcut limit is reached. -->
    <string name="shortcut_max_limit_content">Smyt in fluchkeppeling fuort om in nije ta te foegjen. Hâld de website yndrukt en selektearje Fuortsmite.</string>
    <!-- Confirmation dialog button text when top sites limit is reached. -->
    <string name="top_sites_max_limit_confirmation_button">OK, begrepen</string>

    <!-- Label for the preference to show the shortcuts for the most visited top sites on the homepage -->
    <string name="top_sites_toggle_top_recent_sites_4">Fluchkeppelingen</string>
	<!-- Title text displayed in the rename top site dialog. -->
	<string name="top_sites_rename_dialog_title">Namme</string>

    <!-- Hint for renaming title of a shortcut -->
    <string name="shortcut_name_hint">Namme fluchkeppeling</string>
	<!-- Button caption to confirm the renaming of the top site. -->
	<string name="top_sites_rename_dialog_ok">OK</string>
	<!-- Dialog button text for canceling the rename top site prompt. -->
	<string name="top_sites_rename_dialog_cancel">Annulearje</string>

    <!-- Text for the menu button to open the homepage settings. -->
    <string name="top_sites_menu_settings">Ynstellingen</string>
    <!-- Text for the menu button to navigate to sponsors and privacy support articles. '&amp;' is replaced with the ampersand symbol: & -->
    <string name="top_sites_menu_sponsor_privacy">Us sponsors en jo privacy</string>
    <!-- Label text displayed for a sponsored top site. -->
    <string name="top_sites_sponsored_label">Sponsore</string>

    <!-- Inactive tabs in the tabs tray -->
    <!-- Title text displayed in the tabs tray when a tab has been unused for 14 days. -->
    <string name="inactive_tabs_title">Ynaktive ljepblêden</string>
    <!-- Content description for closing all inactive tabs -->
    <string name="inactive_tabs_delete_all">Alle ynaktive ljepblêden slute</string>

    <!-- Content description for expanding the inactive tabs section. -->
    <string name="inactive_tabs_expand_content_description">Ynaktive ljepblêden útklappe</string>
    <!-- Content description for collapsing the inactive tabs section. -->
    <string name="inactive_tabs_collapse_content_description">Ynaktive ljepblêden ynklappe</string>

    <!-- Inactive tabs auto-close message in the tabs tray -->
    <!-- The header text of the auto-close message when the user is asked if they want to turn on the auto-closing of inactive tabs. -->
    <string name="inactive_tabs_auto_close_message_header" tools:ignore="UnusedResources">Automatysk slute nei in moanne?</string>
    <!-- A description below the header to notify the user what the inactive tabs auto-close feature is. -->
    <string name="inactive_tabs_auto_close_message_description" tools:ignore="UnusedResources">Firefox kin ljepblêden dy’t jo de ôfrûne moanne net besjoen hawwe slute.</string>
    <!-- A call to action below the description to allow the user to turn on the auto closing of inactive tabs. -->
    <string name="inactive_tabs_auto_close_message_action" tools:ignore="UnusedResources">AUTOMATYSK SLUTE YNSKEAKELJE</string>

    <!-- Text for the snackbar to confirm auto-close is enabled for inactive tabs -->
    <string name="inactive_tabs_auto_close_message_snackbar">Automatysk slute ynskeakele</string>

    <!-- Awesome bar suggestion's headers -->
    <!-- Search suggestions title for Firefox Suggest. -->
    <string name="firefox_suggest_header">Firefox Suggestjes</string>

    <!-- Title for search suggestions when Google is the default search suggestion engine. -->
    <string name="google_search_engine_suggestion_header">Google Sykje</string>
    <!-- Title for search suggestions when the default search suggestion engine is anything other than Google. The first parameter is default search engine name. -->
    <string name="other_default_search_engine_suggestion_header">Sykje mei %s</string>

    <!-- Default browser experiment -->
    <string name="default_browser_experiment_card_text">Keppelingen fan websites, e-mail en berjochten automatysk yn Firefox iepenje.</string>

    <!-- Content description for close button in collection placeholder. -->
    <string name="remove_home_collection_placeholder_content_description">Fuortsmite</string>

    <!-- Content description radio buttons with a link to more information -->
    <string name="radio_preference_info_content_description">Klik foar mear details</string>

    <!-- Content description for the action bar "up" button -->
    <string name="action_bar_up_description">Omheech</string>

    <!-- Content description for privacy content close button -->
    <string name="privacy_content_close_button_content_description">Slute</string>

    <!-- Pocket recommended stories -->
    <!-- Header text for a section on the home screen. -->
    <string name="pocket_stories_header_1">Ferhalen dy’t ta neitinken stimme</string>
    <!-- Header text for a section on the home screen. -->
    <string name="pocket_stories_categories_header">Ferhalen op ûnderwerp</string>
    <!-- Text of a button allowing users to access an external url for more Pocket recommendations. -->
    <string name="pocket_stories_placeholder_text">Mear ûntdekke</string>
    <!-- Title of an app feature. Smaller than a heading.-->
    <string moz:removedIn="108" name="pocket_stories_feature_title" tools:ignore="UnusedResources">Mooglik makke troch Pocket.</string>
    <!-- Title of an app feature. Smaller than a heading. The first parameter is product name Pocket -->
    <string name="pocket_stories_feature_title_2">Mooglik makke troch %s.</string>
    <!-- Caption for describing a certain feature. The placeholder is for a clickable text (eg: Learn more) which will load an url in a new tab when clicked.  -->
    <string name="pocket_stories_feature_caption">Underdiel fan de Firefox-famylje. %s</string>
    <!-- Clickable text for opening an external link for more information about Pocket. -->
    <string name="pocket_stories_feature_learn_more">Mear ynfo</string>

    <!-- Text indicating that the Pocket story that also displays this text is a sponsored story by other 3rd party entity. -->
    <string name="pocket_stories_sponsor_indication">Sponsore</string>

    <!-- Snackbar message for enrolling in a Nimbus experiment from the secret settings when Studies preference is Off.-->
    <string name="experiments_snackbar">Skeakelje telemetry yn om gegevens te ferstjoeren.</string>
    <!-- Snackbar button text to navigate to telemetry settings.-->
    <string name="experiments_snackbar_button">Nei Ynstellingen</string>

    <!-- Accessibility services actions labels. These will be appended to accessibility actions like "Double tap to.." but not by or applications but by services like Talkback. -->
    <!-- Action label for elements that can be collapsed if interacting with them. Talkback will append this to say "Double tap to collapse". -->
    <string name="a11y_action_label_collapse">ynklappe</string>
    <!-- Action label for elements that can be expanded if interacting with them. Talkback will append this to say "Double tap to expand". -->
    <string name="a11y_action_label_expand">útklappe</string>
    <!-- Action label for links to a website containing documentation about a wallpaper collection. Talkback will append this to say "Double tap to open link to learn more about this collection". -->
    <string name="a11y_action_label_wallpaper_collection_learn_more">keppeling iepenje foar mear ynfo oer dizze kolleksje</string>
    <!-- Action label for links that point to an article. Talkback will append this to say "Double tap to read the article". -->
    <string name="a11y_action_label_read_article">it artikel te lêzen</string>
</resources><|MERGE_RESOLUTION|>--- conflicted
+++ resolved
@@ -348,8 +348,6 @@
     <!-- Summary for the preference for rejecting all cookies whenever possible. -->
     <string name="reduce_cookie_banner_summary">Firefox probearret automatysk cookie-oanfragen op cookiebanners te wegerjen. As der gjin wegeringsopsje beskikber is, akseptearret Firefox mooglik alle cookies om de banner te sluten.</string>
 
-<<<<<<< HEAD
-=======
     <!-- Text for indicating cookie banner handling is off this site, this is shown as part of the protections panel with the tracking protection toggle -->
     <string name="reduce_cookie_banner_off_for_site">Ut foar dizze website</string>
     <!-- Text for indicating cookie banner handling is on this site, this is shown as part of the protections panel with the tracking protection toggle -->
@@ -363,7 +361,6 @@
     <!-- Long text for a detail explanation indicating what will happen if cookie banner handling is on for a site, this is shown as part of the cookie banner panel in the toolbar. The first and second parameter are the application name -->
     <string name="reduce_cookie_banner_details_panel_description_on_for_site">%1$s kin probearje om automatysk cookie-oanfragen te wegerjen. As der gjin wegeringsopsje beskikber is, akseptearret %2$s mooglik alle cookies om de banner te sluten.</string>
 
->>>>>>> 8f4899e3
     <!-- Description of the preference to enable "HTTPS-Only" mode. -->
     <string name="preferences_https_only_summary">Probearret foar in bettere befeiliging automatysk mei it HTTPS-fersiferingsprotokol ferbining te meitsjen mei websites.</string>
     <!-- Summary of tracking protection preference if tracking protection is set to on -->
