<?xml version="1.0" encoding="utf-8"?>
<resources xmlns:tools="http://schemas.android.com/tools" xmlns:moz="http://mozac.org/tools">
    <!-- App name for private browsing mode. The first parameter is the name of the app defined in app_name (for example: Fenix)-->
    <string name="app_name_private_5">Private %s</string>
    <!-- App name for private browsing mode. The first parameter is the name of the app defined in app_name (for example: Fenix)-->
    <string name="app_name_private_4">%s (Private)</string>

    <!-- Home Fragment -->
    <!-- Content description (not visible, for screen readers etc.): "Three dot" menu button. -->
    <string name="content_description_menu">More options</string>
    <!-- Content description (not visible, for screen readers etc.): "Private Browsing" menu button. -->
    <string name="content_description_private_browsing_button">Enable private browsing</string>
    <!-- Content description (not visible, for screen readers etc.): "Private Browsing" menu button. -->
    <string name="content_description_disable_private_browsing_button">Disable private browsing</string>
    <!-- Placeholder text shown in the search bar before a user enters text for the default engine -->
    <string name="search_hint">Search or enter address</string>
    <!-- Placeholder text shown in the search bar before a user enters text for a general engine -->
    <string name="search_hint_general_engine">Search the web</string>
    <!-- Placeholder text shown in search bar when using history search -->
    <string name="history_search_hint">Search history</string>
    <!-- Placeholder text shown in search bar when using bookmarks search -->
    <string name="bookmark_search_hint">Search bookmarks</string>
    <!-- Placeholder text shown in search bar when using tabs search -->
    <string name="tab_search_hint">Search tabs</string>
    <!-- Placeholder text shown in the search bar when using application search engines -->
    <string name="application_search_hint">Enter search terms</string>
    <!-- No Open Tabs Message Description -->
    <string name="no_open_tabs_description">Your open tabs will be shown here.</string>

    <!-- No Private Tabs Message Description -->
    <string name="no_private_tabs_description">Your private tabs will be shown here.</string>

    <!-- Tab tray multi select title in app bar. The first parameter is the number of tabs selected -->
    <string name="tab_tray_multi_select_title">%1$d selected</string>
    <!-- Label of button in create collection dialog for creating a new collection  -->
    <string name="tab_tray_add_new_collection">Add new collection</string>
    <!-- Label of editable text in create collection dialog for naming a new collection  -->
    <string name="tab_tray_add_new_collection_name">Name</string>
    <!-- Label of button in save to collection dialog for selecting a current collection  -->
    <string name="tab_tray_select_collection">Select collection</string>
    <!-- Content description for close button while in multiselect mode in tab tray -->
    <string name="tab_tray_close_multiselect_content_description">Exit multiselect mode</string>
    <!-- Content description for save to collection button while in multiselect mode in tab tray -->
    <string name="tab_tray_collection_button_multiselect_content_description">Save selected tabs to collection</string>
    <!-- Content description on checkmark while tab is selected in multiselect mode in tab tray -->
    <string name="tab_tray_multiselect_selected_content_description">Selected</string>

    <!-- Home - Recently saved bookmarks -->
    <!-- Title for the home screen section with recently saved bookmarks. -->
    <string name="recently_saved_title">Recently saved</string>
    <!-- Content description for the button which navigates the user to show all of their saved bookmarks. -->
    <string name="recently_saved_show_all_content_description_2">Show all saved bookmarks</string>

    <!-- Text for the menu button to remove a recently saved bookmark from the user's home screen -->
    <string name="recently_saved_menu_item_remove">Remove</string>

    <!-- About content. The first parameter is the name of the application. (For example: Fenix) -->
    <string name="about_content">%1$s is produced by Mozilla.</string>

    <!-- Private Browsing -->
    <!-- Explanation for private browsing displayed to users on home view when they first enable private mode
        The first parameter is the name of the app defined in app_name (for example: Fenix) -->
    <string name="private_browsing_placeholder_description_2">%1$s clears your search and browsing history from private tabs when you close them or quit the app. While this doesn’t make you anonymous to web sites or your internet service provider, it makes it easier to keep what you do online private from anyone else who uses this device.</string>
    <string name="private_browsing_common_myths">
       Common myths about private browsing
    </string>

    <!-- Private mode shortcut "contextual feature recommendation" (CFR) -->
    <!-- Text for the Private mode shortcut CFR message for adding a private mode shortcut to open private tabs from the Home screen -->
    <string name="private_mode_cfr_message_2">Launch your next private tab in one tap.</string>
    <!-- Text for the positive button to accept adding a Private Browsing shortcut to the Home screen -->
    <string name="private_mode_cfr_pos_button_text">Add to Home screen</string>
    <!-- Text for the negative button to decline adding a Private Browsing shortcut to the Home screen -->
    <string name="cfr_neg_button_text">No thanks</string>

    <!-- Open in App "contextual feature recommendation" (CFR) -->
    <!-- Text for the info message. The first parameter is the name of the application.-->
    <string name="open_in_app_cfr_info_message_2">You can set %1$s to automatically open links in apps.</string>
    <!-- Text for the positive action button -->
    <string name="open_in_app_cfr_positive_button_text">Go to settings</string>
    <!-- Text for the negative action button -->
    <string name="open_in_app_cfr_negative_button_text">Dismiss</string>

    <!-- Total cookie protection "contextual feature recommendation" (CFR) -->
    <!-- Text for the message displayed in the contextual feature recommendation popup promoting the total cookie protection feature. -->
    <string name="tcp_cfr_message">Our most powerful privacy feature yet isolates cross-site trackers.</string>
    <!-- Text displayed that links to website containing documentation about the "Total cookie protection" feature. -->
    <string name="tcp_cfr_learn_more">Learn about Total Cookie Protection</string>

    <!-- Text for the info dialog when camera permissions have been denied but user tries to access a camera feature. -->
    <string name="camera_permissions_needed_message">Camera access needed. Go to Android settings, tap permissions, and tap allow.</string>
    <!-- Text for the positive action button to go to Android Settings to grant permissions. -->
    <string name="camera_permissions_needed_positive_button_text">Go to settings</string>
    <!-- Text for the negative action button to dismiss the dialog. -->
    <string name="camera_permissions_needed_negative_button_text">Dismiss</string>

    <!-- Text for the banner message to tell users about our auto close feature. -->
    <string name="tab_tray_close_tabs_banner_message">Set open tabs to close automatically that haven’t been viewed in the past day, week, or month.</string>
    <!-- Text for the positive action button to go to Settings for auto close tabs. -->
    <string name="tab_tray_close_tabs_banner_positive_button_text">View options</string>
    <!-- Text for the negative action button to dismiss the Close Tabs Banner. -->
    <string name="tab_tray_close_tabs_banner_negative_button_text">Dismiss</string>

    <!-- Text for the banner message to tell users about our inactive tabs feature. -->
    <string name="tab_tray_inactive_onboarding_message">Tabs you haven’t viewed for two weeks get moved here.</string>
    <!-- Text for the action link to go to Settings for inactive tabs. -->
    <string name="tab_tray_inactive_onboarding_button_text">Turn off in settings</string>

    <!-- Text for title for the auto-close dialog of the inactive tabs. -->
    <string name="tab_tray_inactive_auto_close_title">Auto-close after one month?</string>
    <!-- Text for the body for the auto-close dialog of the inactive tabs.
        The first parameter is the name of the application.-->
    <string name="tab_tray_inactive_auto_close_body_2">%1$s can close tabs you haven’t viewed over the past month.</string>
    <!-- Content description for close button in the auto-close dialog of the inactive tabs. -->
    <string name="tab_tray_inactive_auto_close_button_content_description">Close</string>

    <!-- Text for turn on auto close tabs button in the auto-close dialog of the inactive tabs. -->
    <string name="tab_tray_inactive_turn_on_auto_close_button_2">Turn on auto-close</string>


    <!-- Home screen icons - Long press shortcuts -->
    <!-- Shortcut action to open new tab -->
    <string name="home_screen_shortcut_open_new_tab_2">New tab</string>
    <!-- Shortcut action to open new private tab -->
    <string name="home_screen_shortcut_open_new_private_tab_2">New private tab</string>

    <!-- Shortcut action to open Passwords screens -->
    <string name="home_screen_shortcut_open_password_screen">Passwords shortcut</string>

    <!-- Recent Tabs -->
    <!-- Header text for jumping back into the recent tab in the home screen -->
    <string name="recent_tabs_header">Jump back in</string>
    <!-- Button text for showing all the tabs in the tabs tray -->
    <string name="recent_tabs_show_all">Show all</string>

    <!-- Content description for the button which navigates the user to show all recent tabs in the tabs tray. -->
    <string name="recent_tabs_show_all_content_description_2">Show all recent tabs button</string>

    <!-- Text for button in synced tab card that opens synced tabs tray -->
    <string name="recent_tabs_see_all_synced_tabs_button_text">See all synchronised tabs</string>
    <!-- Accessibility description for device icon used for recent synced tab -->
    <string name="recent_tabs_synced_device_icon_content_description">Synchronised device</string>
    <!-- Text for the dropdown menu to remove a recent synced tab from the homescreen -->
    <string name="recent_synced_tab_menu_item_remove">Remove</string>
    <!-- Text for the menu button to remove a grouped highlight from the user's browsing history
         in the Recently visited section -->
    <string name="recent_tab_menu_item_remove">Remove</string>

    <!-- History Metadata -->
    <!-- Header text for a section on the home screen that displays grouped highlights from the
         user's browsing history, such as topics they have researched or explored on the web -->
    <string name="history_metadata_header_2">Recently visited</string>
    <!-- Text for the menu button to remove a grouped highlight from the user's browsing history
         in the Recently visited section -->
    <string name="recently_visited_menu_item_remove">Remove</string>

    <!-- Content description for the button which navigates the user to show all of their history. -->
    <string name="past_explorations_show_all_content_description_2">Show all past explorations</string>

    <!-- Browser Fragment -->
    <!-- Content description (not visible, for screen readers etc.): Navigate backward (browsing history) -->
    <string name="browser_menu_back">Back</string>
    <!-- Content description (not visible, for screen readers etc.): Navigate forward (browsing history) -->
    <string name="browser_menu_forward">Forward</string>
    <!-- Content description (not visible, for screen readers etc.): Refresh current website -->
    <string name="browser_menu_refresh">Refresh</string>
    <!-- Content description (not visible, for screen readers etc.): Stop loading current website -->
    <string name="browser_menu_stop">Stop</string>
    <!-- Browser menu button that opens the addon manager -->
    <string name="browser_menu_add_ons">Add-ons</string>
    <!-- Browser menu button that opens account settings -->
    <string name="browser_menu_account_settings">Account info</string>
    <!-- Text displayed when there are no add-ons to be shown -->
    <string name="no_add_ons">No add-ons here</string>
    <!-- Browser menu button that sends a user to help articles -->
    <string name="browser_menu_help">Help</string>
    <!-- Browser menu button that sends a to a the what's new article -->
    <string name="browser_menu_whats_new">What’s New</string>
    <!-- Browser menu button that opens the settings menu -->
    <string name="browser_menu_settings">Settings</string>
    <!-- Browser menu button that opens a user's library -->
    <string name="browser_menu_library">Library</string>
    <!-- Browser menu toggle that requests a desktop site -->
    <string name="browser_menu_desktop_site">Desktop site</string>
    <!-- Browser menu toggle that adds a shortcut to the site on the device home screen. -->
    <string name="browser_menu_add_to_homescreen">Add to Home screen</string>
    <!-- Browser menu toggle that installs a Progressive Web App shortcut to the site on the device home screen. -->
    <string name="browser_menu_install_on_homescreen">Install</string>
    <!-- Content description (not visible, for screen readers etc.) for the Resync tabs button -->
    <string name="resync_button_content_description">Resynchronise</string>
    <!-- Browser menu button that opens the find in page menu -->
    <string name="browser_menu_find_in_page">Find in page</string>
    <!-- Browser menu button that saves the current tab to a collection -->
    <string name="browser_menu_save_to_collection_2">Save to collection</string>
    <!-- Browser menu button that open a share menu to share the current site -->
    <string name="browser_menu_share">Share</string>
    <!-- Browser menu button shown in custom tabs that opens the current tab in Fenix
        The first parameter is the name of the app defined in app_name (for example: Fenix) -->
    <string name="browser_menu_open_in_fenix">Open in %1$s</string>
    <!-- Browser menu text shown in custom tabs to indicate this is a Fenix tab
        The first parameter is the name of the app defined in app_name (for example: Fenix) -->
    <string name="browser_menu_powered_by">POWERED BY %1$s</string>
    <!-- Browser menu text shown in custom tabs to indicate this is a Fenix tab
        The first parameter is the name of the app defined in app_name (for example: Fenix) -->
    <string name="browser_menu_powered_by2">Powered by %1$s</string>
    <!-- Browser menu button to put the current page in reader mode -->
    <string name="browser_menu_read">Reader view</string>
    <!-- Browser menu button content description to close reader mode and return the user to the regular browser -->
    <string name="browser_menu_read_close">Close reader view</string>
    <!-- Browser menu button to open the current page in an external app -->
    <string name="browser_menu_open_app_link">Open in app</string>

    <!-- Browser menu button to show reader view appearance controls e.g. the used font type and size -->
    <string name="browser_menu_customize_reader_view">Customise reader view</string>
    <!-- Browser menu label for adding a bookmark -->
    <string name="browser_menu_add">Add</string>
    <!-- Browser menu label for editing a bookmark -->
    <string name="browser_menu_edit">Edit</string>

    <!-- Button shown on the home page that opens the Customize home settings -->
    <string name="browser_menu_customize_home_1">Customise homepage</string>
    <!-- Browser Toolbar -->
    <!-- Content description for the Home screen button on the browser toolbar -->
    <string name="browser_toolbar_home">Home screen</string>

    <!-- Locale Settings Fragment -->
    <!-- Content description for tick mark on selected language -->
    <string name="a11y_selected_locale_content_description">Selected language</string>
    <!-- Text for default locale item -->
    <string name="default_locale_text">Follow device language</string>
    <!-- Placeholder text shown in the search bar before a user enters text -->
    <string name="locale_search_hint">Search language</string>

    <!-- Search Fragment -->
    <!-- Button in the search view that lets a user search by scanning a QR code -->
    <string name="search_scan_button">Scan</string>
    <!-- Button in the search view that lets a user change their search engine -->
    <string name="search_engine_button">Search engine</string>
    <!-- Button in the search view when shortcuts are displayed that takes a user to the search engine settings -->
    <string name="search_shortcuts_engine_settings">Search engine settings</string>
    <!-- Button in the search view that lets a user navigate to the site in their clipboard -->
    <string name="awesomebar_clipboard_title">Fill link from clipboard</string>
    <!-- Button in the search suggestions onboarding that allows search suggestions in private sessions -->
    <string name="search_suggestions_onboarding_allow_button">Allow</string>
    <!-- Button in the search suggestions onboarding that does not allow search suggestions in private sessions -->
    <string name="search_suggestions_onboarding_do_not_allow_button">Don’t allow</string>
    <!-- Search suggestion onboarding hint title text -->
    <string name="search_suggestions_onboarding_title">Allow search suggestions in private sessions?</string>
    <!-- Search suggestion onboarding hint description text, first parameter is the name of the app defined in app_name (for example: Fenix)-->
    <string name="search_suggestions_onboarding_text">%s will share everything you type in the address bar with your default search engine.</string>

    <!-- Search engine suggestion title text. The first parameter is the name of the suggested engine-->
    <string name="search_engine_suggestions_title">Search %s</string>
    <!-- Search engine suggestion description text -->
    <string name="search_engine_suggestions_description">Search directly from the address bar</string>

    <!-- Menu option in the search selector menu to open the search settings -->
    <string name="search_settings_menu_item">Search settings</string>

    <!-- Header text for the search selector menu -->
    <string name="search_header_menu_item_2">This time search in:</string>

    <!-- Content description (not visible, for screen readers etc.): Search engine icon. The first parameter is the search engine name (for example: DuckDuckGo). -->
    <string name="search_engine_icon_content_description" tools:ignore="UnusedResources">%s search engine</string>

    <!-- Home onboarding -->
    <!-- Onboarding home screen popup dialog, shown on top of the Jump back in section. -->
    <string name="onboarding_home_screen_jump_back_contextual_hint_2">Meet your personalised homepage. Recent tabs, bookmarks, and search results will appear here.</string>
    <!-- Home onboarding dialog welcome screen title text. -->
    <string name="onboarding_home_welcome_title_2">Welcome to a more personal internet</string>
    <!-- Home onboarding dialog welcome screen description text. -->
    <string name="onboarding_home_welcome_description">More colours. Better privacy. Same commitment to people over profits.</string>
    <!-- Home onboarding dialog sign into sync screen title text. -->
    <string name="onboarding_home_sync_title_3">Switching screens is easier than ever</string>
    <!-- Home onboarding dialog sign into sync screen description text. -->
    <string name="onboarding_home_sync_description">Pick up where you left off with tabs from other devices now on your homepage.</string>
    <!-- Text for the button to continue the onboarding on the home onboarding dialog. -->
    <string name="onboarding_home_get_started_button">Get started</string>
    <!-- Text for the button to navigate to the sync sign in screen on the home onboarding dialog. -->
    <string name="onboarding_home_sign_in_button">Sign in</string>
    <!-- Text for the button to skip the onboarding on the home onboarding dialog. -->
    <string name="onboarding_home_skip_button">Skip</string>

    <!-- Onboarding home screen sync popup dialog message, shown on top of Recent Synced Tabs in the Jump back in section. -->
    <string name="sync_cfr_message">Your tabs are synchronising! Pick up where you left off on your other device.</string>

    <!-- Content description (not visible, for screen readers etc.): Close button for the home onboarding dialog -->
    <string name="onboarding_home_content_description_close_button">Close</string>

    <!-- Notification pre-permission dialog -->
    <!-- Enable notification pre permission dialog title
        The first parameter is the name of the app defined in app_name (for example: Fenix) -->
    <string name="onboarding_home_enable_notifications_title">Notifications help you do more with %s</string>
    <!-- Enable notification pre permission dialog description with rationale
        The first parameter is the name of the app defined in app_name (for example: Fenix) -->
    <string name="onboarding_home_enable_notifications_description">Synchronise your tabs between devices, manage downloads, get tips about making the most of %s’s privacy protection, and more.</string>
    <!-- Text for the button to request notification permission on the device -->
    <string name="onboarding_home_enable_notifications_positive_button">Continue</string>
    <!-- Text for the button to not request notification permission on the device and dismiss the dialog -->
    <string name="onboarding_home_enable_notifications_negative_button">Not now</string>

    <!-- Juno first user onboarding flow experiment, strings are marked unused as they are only referenced by Nimbus experiments. -->
    <!-- Title for set firefox as default browser screen.
        The first parameter is the name of the app defined in app_name (for example: Fenix) -->
    <string name="juno_onboarding_default_browser_title" moz:RemovedIn="117" tools:ignore="UnusedResources">Make %s your go-to browser</string>
    <!-- Title for set firefox as default browser screen used by Nimbus experiments. Nimbus experiments do not support string placeholders.
        Note: The word "Firefox" should NOT be translated -->
    <string name="juno_onboarding_default_browser_title_nimbus" tools:ignore="UnusedResources">Make Firefox your go-to browser</string>
    <!-- Description for set firefox as default browser screen.
        The first parameter is the Firefox brand name.
        The second parameter is the string with key "juno_onboarding_default_browser_description_link_text". -->
    <string name="juno_onboarding_default_browser_description" moz:RemovedIn="117" tools:ignore="UnusedResources">%1$s puts people over profits and defends your privacy by blocking cross-site trackers.\n\nLearn more in our %2$s.</string>
    <!-- Description for set firefox as default browser screen used by Nimbus experiments. Nimbus experiments do not support string placeholders.
        Note: The word "Firefox" should NOT be translated -->
    <string name="juno_onboarding_default_browser_description_nimbus" tools:ignore="UnusedResources">Firefox puts people over profits and defends your privacy by blocking cross-site trackers.\n\nLearn more in our privacy notice.</string>
    <!-- Text for the link to the privacy notice webpage for set as firefox default browser screen.
    This is part of the string with the key "juno_onboarding_default_browser_description". -->
    <string name="juno_onboarding_default_browser_description_link_text" tools:ignore="UnusedResources">privacy notice</string>
    <!-- Text for the button to set firefox as default browser on the device -->
    <string name="juno_onboarding_default_browser_positive_button" tools:ignore="UnusedResources">Set as default browser</string>
    <!-- Text for the button dismiss the screen and move on with the flow -->
    <string name="juno_onboarding_default_browser_negative_button" tools:ignore="UnusedResources">Not now</string>
    <!-- Title for sign in to sync screen. -->
    <string name="juno_onboarding_sign_in_title" tools:ignore="UnusedResources">Hop from phone to laptop and back</string>
    <!-- Description for sign in to sync screen. -->
    <string name="juno_onboarding_sign_in_description" tools:ignore="UnusedResources">Grab tabs and passwords from your other devices to pick up where you left off.</string>
    <!-- Text for the button to sign in to sync on the device -->
    <string name="juno_onboarding_sign_in_positive_button" tools:ignore="UnusedResources">Sign in</string>
    <!-- Text for the button dismiss the screen and move on with the flow -->
    <string name="juno_onboarding_sign_in_negative_button" tools:ignore="UnusedResources">Not now</string>
    <!-- Title for enable notification permission screen.
        The first parameter is the name of the app defined in app_name (for example: Fenix) -->
    <string name="juno_onboarding_enable_notifications_title" moz:RemovedIn="117" tools:ignore="UnusedResources">Notifications help you do more with %s</string>
    <!-- Title for enable notification permission screen used by Nimbus experiments. Nimbus experiments do not support string placeholders.
        Note: The word "Firefox" should NOT be translated -->
    <string name="juno_onboarding_enable_notifications_title_nimbus" tools:ignore="UnusedResources">Notifications help you do more with Firefox</string>
    <!-- Description for enable notification permission screen.
        The first parameter is the name of the app defined in app_name (for example: Fenix) -->
    <string name="juno_onboarding_enable_notifications_description" moz:RemovedIn="117" tools:ignore="UnusedResources">Send tabs between devices, manage downloads, and get tips on getting the most out of %s.</string>
    <!-- Description for enable notification permission screen used by Nimbus experiments. Nimbus experiments do not support string placeholders.
       Note: The word "Firefox" should NOT be translated   -->
    <string name="juno_onboarding_enable_notifications_description_nimbus" tools:ignore="UnusedResources">Send tabs between devices, manage downloads, and get tips on getting the most out of Firefox.</string>
    <!-- Text for the button to request notification permission on the device -->
    <string name="juno_onboarding_enable_notifications_positive_button" tools:ignore="UnusedResources">Turn on notifications</string>
    <!-- Text for the button dismiss the screen and move on with the flow -->
    <string name="juno_onboarding_enable_notifications_negative_button" tools:ignore="UnusedResources">Not now</string>

    <!-- Search Widget -->
    <!-- Content description for searching with a widget. The first parameter is the name of the application.-->
    <string name="search_widget_content_description_2">Open a new %1$s tab</string>
    <!-- Text preview for smaller sized widgets -->
    <string name="search_widget_text_short">Search</string>
    <!-- Text preview for larger sized widgets -->
    <string name="search_widget_text_long">Search the web</string>

    <!-- Content description (not visible, for screen readers etc.): Voice search -->
    <string name="search_widget_voice">Voice search</string>

    <!-- Preferences -->
    <!-- Title for the settings page-->
    <string name="settings">Settings</string>
    <!-- Preference category for general settings -->
    <string name="preferences_category_general">General</string>
    <!-- Preference category for all links about Fenix -->
    <string name="preferences_category_about">About</string>
    <!-- Preference category for settings related to changing the default search engine -->
<<<<<<< HEAD
    <string name="preferences_category_select_default_search_engine" tools:ignore="UnusedResources">Select one</string>
    <!-- Preference for settings related to managing search shortcuts for the quick search menu -->
    <string name="preferences_manage_search_shortcuts" tools:ignore="UnusedResources">Manage search shortcuts</string>
    <!-- Summary for preference for settings related to managing search shortcuts for the quick search menu -->
    <string name="preferences_manage_search_shortcuts_summary" tools:ignore="UnusedResources">Edit engines visible in the search menu</string>
    <!-- Preference category for settings related to managing search shortcuts for the quick search menu -->
    <string name="preferences_category_engines_in_search_menu" tools:ignore="UnusedResources">Engines visible on the search menu</string>
=======
    <string name="preferences_category_select_default_search_engine">Select one</string>
    <!-- Preference for settings related to managing search shortcuts for the quick search menu -->
    <string name="preferences_manage_search_shortcuts">Manage search shortcuts</string>
    <!-- Summary for preference for settings related to managing search shortcuts for the quick search menu -->
    <string name="preferences_manage_search_shortcuts_summary">Edit engines visible in the search menu</string>
    <!-- Preference category for settings related to managing search shortcuts for the quick search menu -->
    <string name="preferences_category_engines_in_search_menu">Engines visible on the search menu</string>
>>>>>>> ae224354
    <!-- Preference for settings related to changing the default search engine -->
    <string name="preferences_default_search_engine">Default search engine</string>
    <!-- Preference for settings related to Search -->
    <string name="preferences_search">Search</string>
    <!-- Preference for settings related to Search address bar -->
    <string name="preferences_search_address_bar">Address bar</string>
    <!-- Preference link to rating Fenix on the Play Store -->
    <string name="preferences_rate">Rate on Google Play</string>
    <!-- Preference linking to about page for Fenix
        The first parameter is the name of the app defined in app_name (for example: Fenix) -->
    <string name="preferences_about">About %1$s</string>
    <!-- Preference for settings related to changing the default browser -->
    <string name="preferences_set_as_default_browser">Set as default browser</string>
    <!-- Preference category for advanced settings -->
    <string name="preferences_category_advanced">Advanced</string>
    <!-- Preference category for privacy and security settings -->
    <string name="preferences_category_privacy_security">Privacy and security</string>
    <!-- Preference for advanced site permissions -->
    <string name="preferences_site_permissions">Site permissions</string>
    <!-- Preference for private browsing options -->
    <string name="preferences_private_browsing_options">Private browsing</string>
    <!-- Preference for opening links in a private tab-->
    <string name="preferences_open_links_in_a_private_tab">Open links in a private tab</string>
    <!-- Preference for allowing screenshots to be taken while in a private tab-->
    <string name="preferences_allow_screenshots_in_private_mode">Allow screenshots in private browsing</string>
    <!-- Will inform the user of the risk of activating Allow screenshots in private browsing option -->
    <string name="preferences_screenshots_in_private_mode_disclaimer">If allowed, private tabs will also be visible when multiple apps are open</string>
    <!-- Preference for adding private browsing shortcut -->
    <string name="preferences_add_private_browsing_shortcut">Add private browsing shortcut</string>
    <!-- Preference for enabling "HTTPS-Only" mode -->
    <string name="preferences_https_only_title">HTTPS-Only Mode</string>

    <!-- Preference for removing cookie/consent banners from sites automatically. See reduce_cookie_banner_summary for additional context. -->
    <string name="preferences_cookie_banner_reduction">Cookie Banner Reduction</string>
    <!-- Preference for rejecting or removing as many cookie/consent banners as possible on sites. See reduce_cookie_banner_summary for additional context. -->
    <string name="reduce_cookie_banner_option">Reduce cookie banners</string>
    <!-- Summary of cookie banner handling preference if the setting disabled is set to off -->
    <string name="reduce_cookie_banner_option_off">Off</string>
    <!-- Summary of cookie banner handling preference if the setting enabled is set to on -->
    <string name="reduce_cookie_banner_option_on">On</string>

    <!-- Summary for the preference for rejecting all cookies whenever possible. The first parameter is the application name -->
    <string name="reduce_cookie_banner_summary_1">%1$s automatically tries to reject cookie requests on cookie banners.</string>
    <!-- Text for indicating cookie banner handling is off this site, this is shown as part of the protections panel with the tracking protection toggle -->
    <string name="reduce_cookie_banner_off_for_site">Off for this site</string>
    <!-- Text for cancel button indicating that cookie banner reduction is not supported for the current site, this is shown as part of the cookie banner details view. -->
    <string name="cookie_banner_handling_details_site_is_not_supported_cancel_button">Cancel</string>
    <!-- Text for request support button indicating that cookie banner reduction is not supported for the current site, this is shown as part of the cookie banner details view. -->
    <string name="cookie_banner_handling_details_site_is_not_supported_request_support_button" moz:RemovedIn="115" tools:ignore="UnusedResources">Request support</string>
    <!-- Text for request support button indicating that cookie banner reduction is not supported for the current site, this is shown as part of the cookie banner details view. -->
    <string name="cookie_banner_handling_details_site_is_not_supported_request_support_button_2">Send request</string>
    <!-- Text for title indicating that cookie banner reduction is not supported for the current site, this is shown as part of the cookie banner details view. -->
    <string name="cookie_banner_handling_details_site_is_not_supported_title_2">Request support for this site?</string>
    <!-- Label for the snackBar, after the user reports with success a website where cookie banner reducer did not work -->
    <string name="cookie_banner_handling_report_site_snack_bar_text_2">Request sent</string>
    <!-- Text for indicating cookie banner handling is on this site, this is shown as part of the protections panel with the tracking protection toggle -->
    <string name="reduce_cookie_banner_on_for_site">On for this site</string>
    <!-- Text for indicating that a request for unsupported site was sent to Nimbus (it's a Mozilla library for experiments), this is shown as part of the protections panel with the tracking protection toggle -->
    <string name="reduce_cookie_banner_unsupported_site_request_submitted_2">Support request sent</string>
    <!-- Text for indicating cookie banner handling is currently not supported for this site, this is shown as part of the protections panel with the tracking protection toggle -->
    <string name="reduce_cookie_banner_unsupported_site">Site currently not supported</string>
    <!-- Title text for a detail explanation indicating cookie banner handling is on this site, this is shown as part of the cookie banner panel in the toolbar. The first parameter is a shortened URL of the current site-->
    <string name="reduce_cookie_banner_details_panel_title_on_for_site">Turn on Cookie Banner Reduction for %1$s?</string>
    <!-- Title text for a detail explanation indicating cookie banner handling is off this site, this is shown as part of the cookie banner panel in the toolbar. The first parameter is a shortened URL of the current site-->
    <string name="reduce_cookie_banner_details_panel_title_off_for_site">Turn off Cookie Banner Reduction for %1$s?</string>
    <!-- Title text for a detail explanation indicating cookie banner reducer didn't work for the current site, this is shown as part of the cookie banner panel in the toolbar. The first parameter is the application name-->
    <string name="reduce_cookie_banner_details_panel_title_unsupported_site_request_2">%1$s can’t automatically reject cookie requests on this site. You can send a request to support this site in the future.</string>
    <!-- Long text for a detail explanation indicating what will happen if cookie banner handling is off for a site, this is shown as part of the cookie banner panel in the toolbar. The first parameter is the application name -->
    <string name="reduce_cookie_banner_details_panel_description_off_for_site">%1$s will clear this site’s cookies and refresh the page. Clearing all cookies may sign you out or empty shopping carts.</string>

    <!-- Long text for a detail explanation indicating what will happen if cookie banner handling is on for a site, this is shown as part of the cookie banner panel in the toolbar. The first parameter is the application name -->
    <string name="reduce_cookie_banner_details_panel_description_on_for_site_2">%1$s tries to automatically reject all cookie requests on supported sites.</string>
    <!-- Title text for the cookie banner re-engagement dialog. The first parameter is the application name. -->
    <string name="reduce_cookie_banner_dialog_title">Allow %1$s to reject cookie banners?</string>
    <!-- Body text for the cookie banner re-engagement dialog use. The first parameter is the application name. -->
    <string name="reduce_cookie_banner_dialog_body">%1$s can automatically reject many cookie banner requests.</string>
    <!-- Remind me later text button for the onboarding dialog -->
    <string name="reduce_cookie_banner_dialog_not_now_button">Not Now</string>
    <!-- Snack text for the cookie banner dialog, after user hit the dismiss banner button -->
    <string name="reduce_cookie_banner_dialog_snackbar_text">You’ll see fewer cookie requests</string>

    <!-- Change setting text button, for the cookie banner re-engagement dialog -->
    <string name="reduce_cookie_banner_dialog_change_setting_button">Allow</string>

    <!-- Description of the preference to enable "HTTPS-Only" mode. -->
    <string name="preferences_https_only_summary">Automatically attempts to connect to sites using HTTPS encryption protocol for increased security.</string>
    <!-- Summary of https only preference if https only is set to off -->
    <string name="preferences_https_only_off">Off</string>
    <!-- Summary of https only preference if https only is set to on in all tabs -->
    <string name="preferences_https_only_on_all">On in all tabs</string>
    <!-- Summary of https only preference if https only is set to on in private tabs only -->
    <string name="preferences_https_only_on_private">On in private tabs</string>
    <!-- Text displayed that links to website containing documentation about "HTTPS-Only" mode -->
    <string name="preferences_http_only_learn_more">Learn more</string>
    <!-- Option for the https only setting -->
    <string name="preferences_https_only_in_all_tabs">Enable in all tabs</string>
    <!-- Option for the https only setting -->
    <string name="preferences_https_only_in_private_tabs">Enable only in private tabs</string>
    <!-- Title shown in the error page for when trying to access a http website while https only mode is enabled. -->
    <string name="errorpage_httpsonly_title">Secure site not available</string>
    <!-- Message shown in the error page for when trying to access a http website while https only mode is enabled. The message has two paragraphs. This is the first. -->
    <string name="errorpage_httpsonly_message_title">Most likely, the web site simply does not support HTTPs.</string>
    <!-- Message shown in the error page for when trying to access a http website while https only mode is enabled. The message has two paragraphs. This is the second. -->
    <string name="errorpage_httpsonly_message_summary">However, it’s also possible that an attacker is involved. If you continue to the web site, you should not enter any sensitive info. If you continue, HTTPS-Only mode will be turned off temporarily for the site.</string>
    <!-- Preference for accessibility -->
    <string name="preferences_accessibility">Accessibility</string>
    <!-- Preference to override the Firefox Account server -->
    <string name="preferences_override_fxa_server">Custom Firefox Account server</string>
    <!-- Preference to override the Sync token server -->
    <string name="preferences_override_sync_tokenserver">Custom Sync server</string>
    <!-- Toast shown after updating the FxA/Sync server override preferences -->
    <string name="toast_override_fxa_sync_server_done">Firefox Account/Sync server modified. Quitting the application to apply changes…</string>
    <!-- Preference category for account information -->
    <string name="preferences_category_account">Account</string>
    <!-- Preference for changing where the toolbar is positioned -->
    <string name="preferences_toolbar">Toolbar</string>
    <!-- Preference for changing default theme to dark or light mode -->
    <string name="preferences_theme">Theme</string>

    <!-- Preference for customizing the home screen -->
    <string name="preferences_home_2">Homepage</string>
    <!-- Preference for gestures based actions -->
    <string name="preferences_gestures">Gestures</string>
    <!-- Preference for settings related to visual options -->
    <string name="preferences_customize">Customise</string>
    <!-- Preference description for banner about signing in -->
    <string name="preferences_sign_in_description_2">Sign in to synchronise tabs, bookmarks, passwords, and more.</string>
    <!-- Preference shown instead of account display name while account profile information isn't available yet. -->
    <string name="preferences_account_default_name">Firefox Account</string>
    <!-- Preference text for account title when there was an error syncing FxA -->
    <string name="preferences_account_sync_error">Reconnect to resume synchronising</string>
    <!-- Preference for language -->
    <string name="preferences_language">Language</string>
    <!-- Preference for data choices -->
    <string name="preferences_data_choices">Data choices</string>
    <!-- Preference for data collection -->
    <string name="preferences_data_collection">Data collection</string>
    <!-- Preference for developers -->
    <string name="preferences_remote_debugging">Remote debugging via USB</string>
    <!-- Preference title for switch preference to show search engines -->
    <string name="preferences_show_search_engines">Show search engines</string>
    <!-- Preference title for switch preference to show search suggestions -->
    <string name="preferences_show_search_suggestions">Show search suggestions</string>
    <!-- Preference title for switch preference to show voice search button -->
    <string name="preferences_show_voice_search">Show voice search</string>
    <!-- Preference title for switch preference to show search suggestions also in private mode -->
    <string name="preferences_show_search_suggestions_in_private">Show in private sessions</string>
    <!-- Preference title for switch preference to show a clipboard suggestion when searching -->
    <string name="preferences_show_clipboard_suggestions">Show clipboard suggestions</string>
    <!-- Preference title for switch preference to suggest browsing history when searching -->
    <string name="preferences_search_browsing_history">Search browsing history</string>
    <!-- Preference title for switch preference to suggest bookmarks when searching -->
    <string name="preferences_search_bookmarks">Search bookmarks</string>
    <!-- Preference title for switch preference to suggest synced tabs when searching -->
    <string name="preferences_search_synced_tabs">Search synchronised tabs</string>
    <!-- Preference for account settings -->
    <string name="preferences_account_settings">Account settings</string>
    <!-- Preference for enabling url autocomplete-->
    <string name="preferences_enable_autocomplete_urls">Autocomplete URLs</string>
    <!-- Preference for open links in third party apps -->
    <string name="preferences_open_links_in_apps">Open links in apps</string>

    <!-- Preference for open links in third party apps always open in apps option -->
    <string name="preferences_open_links_in_apps_always">Always</string>
    <!-- Preference for open links in third party apps ask before opening option -->
    <string name="preferences_open_links_in_apps_ask">Ask before opening</string>
    <!-- Preference for open links in third party apps never open in apps option -->
    <string name="preferences_open_links_in_apps_never">Never</string>
    <!-- Preference for open download with an external download manager app -->
    <string name="preferences_external_download_manager">External download manager</string>
    <!-- Preference for enabling gecko engine logs -->
    <string name="preferences_enable_gecko_logs">Enable Gecko logs</string>
    <!-- Message to indicate users that we are quitting the application to apply the changes -->
    <string name="quit_application">Quitting the application to apply changes…</string>

    <!-- Preference for add_ons -->
    <string name="preferences_addons">Add-ons</string>

    <!-- Preference for notifications -->
    <string name="preferences_notifications">Notifications</string>

    <!-- Summary for notification preference indicating notifications are allowed -->
    <string name="notifications_allowed_summary">Allowed</string>
    <!-- Summary for notification preference indicating notifications are not allowed -->
    <string name="notifications_not_allowed_summary">Not allowed</string>

    <!-- Add-on Preferences -->
    <!-- Preference to customize the configured AMO (addons.mozilla.org) collection -->
    <string name="preferences_customize_amo_collection">Custom Add-on collection</string>
    <!-- Button caption to confirm the add-on collection configuration -->
    <string name="customize_addon_collection_ok">OK</string>
    <!-- Button caption to abort the add-on collection configuration -->
    <string name="customize_addon_collection_cancel">Cancel</string>
    <!-- Hint displayed on input field for custom collection name -->
    <string name="customize_addon_collection_hint">Collection name</string>
    <!-- Hint displayed on input field for custom collection user ID-->
    <string name="customize_addon_collection_user_hint">Collection owner (User ID)</string>
    <!-- Toast shown after confirming the custom add-on collection configuration -->
    <string name="toast_customize_addon_collection_done">Add-on collection modified. Quitting the application to apply changes…</string>

    <!-- Customize Home -->
    <!-- Header text for jumping back into the recent tab in customize the home screen -->
    <string name="customize_toggle_jump_back_in">Jump back in</string>
    <!-- Title for the customize home screen section with recently saved bookmarks. -->
    <string name="customize_toggle_recent_bookmarks">Recent bookmarks</string>
    <!-- Title for the customize home screen section with recently visited. Recently visited is
    a section where users see a list of tabs that they have visited in the past few days -->
    <string name="customize_toggle_recently_visited">Recently visited</string>

    <!-- Title for the customize home screen section with Pocket. -->
    <string name="customize_toggle_pocket_2">Thought-provoking stories</string>
    <!-- Summary for the customize home screen section with Pocket. The first parameter is product name Pocket -->
    <string name="customize_toggle_pocket_summary">Articles powered by %s</string>
    <!-- Title for the customize home screen section with sponsored Pocket stories. -->
    <string name="customize_toggle_pocket_sponsored">Sponsored stories</string>
    <!-- Title for the opening wallpaper settings screen -->
    <string name="customize_wallpapers">Wallpapers</string>
    <!-- Title for the customize home screen section with sponsored shortcuts. -->
    <string name="customize_toggle_contile">Sponsored shortcuts</string>

    <!-- Wallpapers -->
    <!-- Content description for various wallpapers. The first parameter is the name of the wallpaper -->
    <string name="wallpapers_item_name_content_description">Wallpaper Item: %1$s</string>
    <!-- Snackbar message for when wallpaper is selected -->
    <string name="wallpaper_updated_snackbar_message">Wallpaper updated!</string>
    <!-- Snackbar label for action to view selected wallpaper -->
    <string name="wallpaper_updated_snackbar_action">View</string>
    <!-- Snackbar message for when wallpaper couldn't be downloaded -->
    <string name="wallpaper_download_error_snackbar_message">Couldn’t download wallpaper</string>
    <!-- Snackbar label for action to retry downloading the wallpaper -->
    <string name="wallpaper_download_error_snackbar_action">Try again</string>
    <!-- Snackbar message for when wallpaper couldn't be selected because of the disk error -->
    <string name="wallpaper_select_error_snackbar_message">Couldn’t change wallpaper</string>
    <!-- Text displayed that links to website containing documentation about the "Limited Edition" wallpapers. -->
    <string name="wallpaper_learn_more">Learn more</string>

    <!-- Text for classic wallpapers title. The first parameter is the Firefox name. -->
    <string name="wallpaper_classic_title">Classic %s</string>
    <!-- Text for limited edition wallpapers title. -->
    <string name="wallpaper_limited_edition_title">Limited Edition</string>
    <!-- Description text for the limited edition wallpapers with learn more link. The first parameter is the learn more string defined in wallpaper_learn_more-->
    <string name="wallpaper_limited_edition_description_with_learn_more">The new Independent Voices collection. %s</string>
    <!-- Description text for the limited edition wallpapers. -->
    <string name="wallpaper_limited_edition_description">The new Independent Voices collection.</string>
    <!-- Wallpaper onboarding dialog header text. -->
    <string name="wallpapers_onboarding_dialog_title_text">Try a splash of colour</string>
    <!-- Wallpaper onboarding dialog body text. -->
    <string name="wallpapers_onboarding_dialog_body_text">Choose a wallpaper that speaks to you.</string>
    <!-- Wallpaper onboarding dialog learn more button text. The button navigates to the wallpaper settings screen. -->
    <string name="wallpapers_onboarding_dialog_explore_more_button_text">Explore more wallpapers</string>

    <!-- Add-on Installation from AMO-->
    <!-- Error displayed when user attempts to install an add-on from AMO (addons.mozilla.org) that is not supported -->
    <string name="addon_not_supported_error">Add-on is not supported</string>
    <!-- Error displayed when user attempts to install an add-on from AMO (addons.mozilla.org) that is already installed -->
    <string name="addon_already_installed">Add-on is already installed</string>

    <!-- Account Preferences -->
    <!-- Preference for managing your account via accounts.firefox.com -->
    <string name="preferences_manage_account">Manage account</string>
    <!-- Preference for triggering sync -->
    <string name="preferences_sync_now">Synchronise now</string>
    <!-- Preference category for sync -->
    <string name="preferences_sync_category">Choose what to synchronise</string>
    <!-- Preference for syncing history -->
    <string name="preferences_sync_history">History</string>
    <!-- Preference for syncing bookmarks -->
    <string name="preferences_sync_bookmarks">Bookmarks</string>
    <!-- Preference for syncing logins -->
    <string name="preferences_sync_logins">Logins</string>
    <!-- Preference for syncing tabs -->
    <string name="preferences_sync_tabs_2">Open tabs</string>
    <!-- Preference for signing out -->
    <string name="preferences_sign_out">Sign out</string>
    <!-- Preference displays and allows changing current FxA device name -->
    <string name="preferences_sync_device_name">Device name</string>
    <!-- Text shown when user enters empty device name -->
    <string name="empty_device_name_error">Device name cannot be empty.</string>
    <!-- Label indicating that sync is in progress -->
    <string name="sync_syncing_in_progress">Synchronising…</string>
    <!-- Label summary indicating that sync failed. The first parameter is the date stamp showing last time it succeeded -->
    <string name="sync_failed_summary">Synchronisation failed. Last success: %s</string>
    <!-- Label summary showing never synced -->
    <string name="sync_failed_never_synced_summary">Synchronisation failed. Last synced: never</string>
    <!-- Label summary the date we last synced. The first parameter is date stamp showing last time synced -->
    <string name="sync_last_synced_summary">Last synchronised: %s</string>
    <!-- Label summary showing never synced -->
    <string name="sync_never_synced_summary">Last synchronised: never</string>

    <!-- Text for displaying the default device name.
        The first parameter is the application name, the second is the device manufacturer name
        and the third is the device model. -->
    <string name="default_device_name_2">%1$s on %2$s %3$s</string>

    <!-- Preference for syncing credit cards -->
    <string name="preferences_sync_credit_cards">Credit cards</string>
    <!-- Preference for syncing addresses -->
    <string name="preferences_sync_address">Addresses</string>

    <!-- Send Tab -->
    <!-- Name of the "receive tabs" notification channel. Displayed in the "App notifications" system settings for the app -->
    <string name="fxa_received_tab_channel_name">Received tabs</string>
    <!-- Description of the "receive tabs" notification channel. Displayed in the "App notifications" system settings for the app -->
    <string name="fxa_received_tab_channel_description">Notifications for tabs received from other Firefox devices.</string>
    <!--  The body for these is the URL of the tab received  -->
    <string name="fxa_tab_received_notification_name">Tab Received</string>
    <!-- %s is the device name -->
    <string name="fxa_tab_received_from_notification_name">Tab from %s</string>

    <!-- Advanced Preferences -->
    <!-- Preference for tracking protection exceptions -->
    <string name="preferences_tracking_protection_exceptions">Exceptions</string>
    <!-- Button in Exceptions Preference to turn on tracking protection for all sites (remove all exceptions) -->
    <string name="preferences_tracking_protection_exceptions_turn_on_for_all">Turn on for all sites</string>
    <!-- Text displayed when there are no exceptions -->
    <string name="exceptions_empty_message_description">Exceptions let you disable tracking protection for selected sites.</string>
    <!-- Text displayed when there are no exceptions, with learn more link that brings users to a tracking protection SUMO page -->
    <string name="exceptions_empty_message_learn_more_link">Learn more</string>

    <!-- Preference switch for usage and technical data collection -->
    <string name="preference_usage_data">Usage and technical data</string>
    <!-- Preference description for usage and technical data collection -->
    <string name="preferences_usage_data_description">Shares performance, usage, hardware and customisation data about your browser with Mozilla to help us make %1$s better</string>
    <!-- Preference switch for marketing data collection -->
    <string name="preferences_marketing_data">Marketing data</string>
    <!-- Preference description for marketing data collection -->
    <string name="preferences_marketing_data_description2">Shares basic usage data with Adjust, our mobile marketing vendor</string>
    <!-- Title for studies preferences -->
    <string name="preference_experiments_2">Studies</string>
    <!-- Summary for studies preferences -->
    <string name="preference_experiments_summary_2">Allows Mozilla to install and run studies</string>

    <!-- Turn On Sync Preferences -->
    <!-- Header of the Sync and save your data preference view -->
    <string name="preferences_sync_2">Synchronise and save your data</string>
    <!-- Preference for reconnecting to FxA sync -->
    <string name="preferences_sync_sign_in_to_reconnect">Sign in to reconnect</string>
    <!-- Preference for removing FxA account -->
    <string name="preferences_sync_remove_account">Remove account</string>

    <!-- Pairing Feature strings -->
    <!-- Instructions on how to access pairing -->
    <string name="pair_instructions_2"><![CDATA[Scan the QR code shown at <b>firefox.com/pair</b>]]></string>

    <!-- Toolbar Preferences -->
    <!-- Preference for using top toolbar -->
    <string name="preference_top_toolbar">Top</string>
    <!-- Preference for using bottom toolbar -->
    <string name="preference_bottom_toolbar">Bottom</string>

    <!-- Theme Preferences -->
    <!-- Preference for using light theme -->
    <string name="preference_light_theme">Light</string>
    <!-- Preference for using dark theme -->
    <string name="preference_dark_theme">Dark</string>
    <!-- Preference for using using dark or light theme automatically set by battery -->
    <string name="preference_auto_battery_theme">Set by Battery Saver</string>
    <!-- Preference for using following device theme -->
    <string name="preference_follow_device_theme">Follow device theme</string>

    <!-- Gestures Preferences-->
    <!-- Preferences for using pull to refresh in a webpage -->
    <string name="preference_gestures_website_pull_to_refresh">Pull to refresh</string>
    <!-- Preference for using the dynamic toolbar -->
    <string name="preference_gestures_dynamic_toolbar">Scroll to hide toolbar</string>
    <!-- Preference for switching tabs by swiping horizontally on the toolbar -->
    <string name="preference_gestures_swipe_toolbar_switch_tabs">Swipe toolbar sideways to switch tabs</string>
    <!-- Preference for showing the opened tabs by swiping up on the toolbar-->
    <string name="preference_gestures_swipe_toolbar_show_tabs">Swipe toolbar up to open tabs</string>

    <!-- Library -->
    <!-- Option in Library to open Downloads page -->
    <string name="library_downloads">Downloads</string>
    <!-- Option in library to open Bookmarks page -->
    <string name="library_bookmarks">Bookmarks</string>
    <!-- Option in library to open Desktop Bookmarks root page -->
    <string name="library_desktop_bookmarks_root">Desktop Bookmarks</string>
    <!-- Option in library to open Desktop Bookmarks "menu" page -->
    <string name="library_desktop_bookmarks_menu">Bookmarks Menu</string>
    <!-- Option in library to open Desktop Bookmarks "toolbar" page -->
    <string name="library_desktop_bookmarks_toolbar">Bookmarks Toolbar</string>
    <!-- Option in library to open Desktop Bookmarks "unfiled" page -->
    <string name="library_desktop_bookmarks_unfiled">Other Bookmarks</string>
    <!-- Option in Library to open History page -->
    <string name="library_history">History</string>
    <!-- Option in Library to open a new tab -->
    <string name="library_new_tab">New tab</string>
    <!-- Settings Page Title -->
    <string name="settings_title">Settings</string>
    <!-- Content description (not visible, for screen readers etc.): "Close button for library settings" -->
    <string name="content_description_close_button">Close</string>

    <!-- Title to show in alert when a lot of tabs are to be opened
    %d is a placeholder for the number of tabs that will be opened -->
    <string name="open_all_warning_title">Open %d tabs?</string>
    <!-- Message to warn users that a large number of tabs will be opened
    %s will be replaced by app name. -->
    <string name="open_all_warning_message">Opening this many tabs may slow down %s while the pages are loading. Are you sure you want to continue?</string>
    <!-- Dialog button text for confirming open all tabs -->
    <string name="open_all_warning_confirm">Open tabs</string>
    <!-- Dialog button text for canceling open all tabs -->
    <string name="open_all_warning_cancel">Cancel</string>

    <!-- Text to show users they have one page in the history group section of the History fragment.
    %d is a placeholder for the number of pages in the group. -->
    <string name="history_search_group_site_1">%d page</string>

    <!-- Text to show users they have multiple pages in the history group section of the History fragment.
    %d is a placeholder for the number of pages in the group. -->
    <string name="history_search_group_sites_1">%d pages</string>

    <!-- Option in library for Recently Closed Tabs -->
    <string name="library_recently_closed_tabs">Recently closed tabs</string>
    <!-- Option in library to open Recently Closed Tabs page -->
    <string name="recently_closed_show_full_history">Show full history</string>
    <!-- Text to show users they have multiple tabs saved in the Recently Closed Tabs section of history.
    %d is a placeholder for the number of tabs selected. -->
    <string name="recently_closed_tabs">%d tabs</string>
    <!-- Text to show users they have one tab saved in the Recently Closed Tabs section of history.
    %d is a placeholder for the number of tabs selected. -->
    <string name="recently_closed_tab">%d tab</string>
    <!-- Recently closed tabs screen message when there are no recently closed tabs -->
    <string name="recently_closed_empty_message">No recently closed tabs here</string>

    <!-- Tab Management -->
    <!-- Title of preference for tabs management -->
    <string name="preferences_tabs">Tabs</string>
    <!-- Title of preference that allows a user to specify the tab view -->
    <string name="preferences_tab_view">Tab view</string>
    <!-- Option for a list tab view -->
    <string name="tab_view_list">List</string>
    <!-- Option for a grid tab view -->
    <string name="tab_view_grid">Grid</string>
    <!-- Title of preference that allows a user to auto close tabs after a specified amount of time -->
    <string name="preferences_close_tabs">Close tabs</string>
    <!-- Option for auto closing tabs that will never auto close tabs, always allows user to manually close tabs -->
    <string name="close_tabs_manually">Manually</string>

    <!-- Option for auto closing tabs that will auto close tabs after one day -->
    <string name="close_tabs_after_one_day">After one day</string>
    <!-- Option for auto closing tabs that will auto close tabs after one week -->
    <string name="close_tabs_after_one_week">After one week</string>
    <!-- Option for auto closing tabs that will auto close tabs after one month -->
    <string name="close_tabs_after_one_month">After one month</string>

    <!-- Title of preference that allows a user to specify the auto-close settings for open tabs -->
    <string name="preference_auto_close_tabs" tools:ignore="UnusedResources">Auto-close open tabs</string>

    <!-- Opening screen -->
    <!-- Title of a preference that allows a user to choose what screen to show after opening the app -->
    <string name="preferences_opening_screen">Opening screen</string>
    <!-- Option for always opening the homepage when re-opening the app -->
    <string name="opening_screen_homepage">Homepage</string>
    <!-- Option for always opening the user's last-open tab when re-opening the app -->
    <string name="opening_screen_last_tab">Last tab</string>
    <!-- Option for always opening the homepage when re-opening the app after four hours of inactivity -->
    <string name="opening_screen_after_four_hours_of_inactivity">Homepage after four hours of inactivity</string>
    <!-- Summary for tabs preference when auto closing tabs setting is set to manual close-->
    <string name="close_tabs_manually_summary">Close manually</string>
    <!-- Summary for tabs preference when auto closing tabs setting is set to auto close tabs after one day-->
    <string name="close_tabs_after_one_day_summary">Close after one day</string>
    <!-- Summary for tabs preference when auto closing tabs setting is set to auto close tabs after one week-->
    <string name="close_tabs_after_one_week_summary">Close after one week</string>
    <!-- Summary for tabs preference when auto closing tabs setting is set to auto close tabs after one month-->
    <string name="close_tabs_after_one_month_summary">Close after one month</string>

    <!-- Summary for homepage preference indicating always opening the homepage when re-opening the app -->
    <string name="opening_screen_homepage_summary">Open on homepage</string>
    <!-- Summary for homepage preference indicating always opening the last-open tab when re-opening the app -->
    <string name="opening_screen_last_tab_summary">Open on last tab</string>
    <!-- Summary for homepage preference indicating opening the homepage when re-opening the app after four hours of inactivity -->
    <string name="opening_screen_after_four_hours_of_inactivity_summary">Open on homepage after four hours</string>

    <!-- Inactive tabs -->
    <!-- Category header of a preference that allows a user to enable or disable the inactive tabs feature -->
    <string name="preferences_inactive_tabs">Move old tabs to inactive</string>
    <!-- Title of inactive tabs preference -->
    <string name="preferences_inactive_tabs_title">Tabs you haven’t viewed for two weeks get moved to the inactive section.</string>

    <!-- Studies -->
    <!-- Title of the remove studies button -->
    <string name="studies_remove">Remove</string>
    <!-- Title of the active section on the studies list -->
    <string name="studies_active">Active</string>
    <!-- Description for studies, it indicates why Firefox use studies. The first parameter is the name of the application. -->
    <string name="studies_description_2">%1$s may install and run studies from time to time.</string>
    <!-- Learn more link for studies, links to an article for more information about studies. -->
    <string name="studies_learn_more">Learn more</string>

    <!-- Dialog message shown after removing a study -->
    <string name="studies_restart_app">The application will quit to apply changes</string>
    <!-- Dialog button to confirm the removing a study. -->
    <string name="studies_restart_dialog_ok">OK</string>
    <!-- Dialog button text for canceling removing a study. -->
    <string name="studies_restart_dialog_cancel">Cancel</string>

    <!-- Toast shown after turning on/off studies preferences -->
    <string name="studies_toast_quit_application" tools:ignore="UnusedResources">Quitting the application to apply changes…</string>

    <!-- Sessions -->
    <!-- Title for the list of tabs -->
    <string name="tab_header_label">Open tabs</string>
    <!-- Title for the list of tabs in the current private session -->
    <string name="tabs_header_private_tabs_title">Private tabs</string>
    <!-- Title for the list of tabs in the synced tabs -->
    <string name="tabs_header_synced_tabs_title">Synchronised tabs</string>
    <!-- Content description (not visible, for screen readers etc.): Add tab button. Adds a news tab when pressed -->
    <string name="add_tab">Add tab</string>
    <!-- Content description (not visible, for screen readers etc.): Add tab button. Adds a news tab when pressed -->
    <string name="add_private_tab">Add private tab</string>
    <!-- Text for the new tab button to indicate adding a new private tab in the tab -->
    <string name="tab_drawer_fab_content">Private</string>
    <!-- Text for the new tab button to indicate syncing command on the synced tabs page -->
    <string name="tab_drawer_fab_sync">Sync</string>
    <!-- Text shown in the menu for sharing all tabs -->
    <string name="tab_tray_menu_item_share">Share all tabs</string>
    <!-- Text shown in the menu to view recently closed tabs -->
    <string name="tab_tray_menu_recently_closed">Recently closed tabs</string>
    <!-- Text shown in the tabs tray inactive tabs section -->
    <string name="tab_tray_inactive_recently_closed" tools:ignore="UnusedResources">Recently closed</string>
    <!-- Text shown in the menu to view account settings -->
    <string name="tab_tray_menu_account_settings">Account settings</string>
    <!-- Text shown in the menu to view tab settings -->
    <string name="tab_tray_menu_tab_settings">Tab settings</string>
    <!-- Text shown in the menu for closing all tabs -->
    <string name="tab_tray_menu_item_close">Close all tabs</string>
    <!-- Text shown in the multiselect menu for bookmarking selected tabs. -->
    <string name="tab_tray_multiselect_menu_item_bookmark">Bookmark</string>
    <!-- Text shown in the multiselect menu for closing selected tabs. -->
    <string name="tab_tray_multiselect_menu_item_close">Close</string>
    <!-- Content description for tabs tray multiselect share button -->
    <string name="tab_tray_multiselect_share_content_description">Share selected tabs</string>
    <!-- Content description for tabs tray multiselect menu -->
    <string name="tab_tray_multiselect_menu_content_description">Selected tabs menu</string>
    <!-- Content description (not visible, for screen readers etc.): Removes tab from collection button. Removes the selected tab from collection when pressed -->
    <string name="remove_tab_from_collection">Remove tab from collection</string>
    <!-- Text for button to enter multiselect mode in tabs tray -->
    <string name="tabs_tray_select_tabs">Select tabs</string>
    <!-- Content description (not visible, for screen readers etc.): Close tab button. Closes the current session when pressed -->
    <string name="close_tab">Close tab</string>
    <!-- Content description (not visible, for screen readers etc.): Close tab <title> button. First parameter is tab title  -->
    <string name="close_tab_title">Close tab %s</string>
    <!-- Content description (not visible, for screen readers etc.): Opens the open tabs menu when pressed -->
    <string name="open_tabs_menu">Open tabs menu</string>
    <!-- Open tabs menu item to save tabs to collection -->
    <string name="tabs_menu_save_to_collection1">Save tabs to collection</string>
    <!-- Text for the menu button to delete a collection -->
    <string name="collection_delete">Delete collection</string>
    <!-- Text for the menu button to rename a collection -->
    <string name="collection_rename">Rename collection</string>
    <!-- Text for the button to open tabs of the selected collection -->
    <string name="collection_open_tabs">Open tabs</string>

    <!-- Hint for adding name of a collection -->
    <string name="collection_name_hint">Collection name</string>
    <!-- Text for the menu button to rename a top site -->
	<string name="rename_top_site">Rename</string>
	<!-- Text for the menu button to remove a top site -->
	<string name="remove_top_site">Remove</string>

    <!-- Text for the menu button to delete a top site from history -->
    <string name="delete_from_history">Delete from history</string>
    <!-- Postfix for private WebApp titles, placeholder is replaced with app name -->
    <string name="pwa_site_controls_title_private">%1$s (Private Mode)</string>

    <!-- History -->
    <!-- Text for the button to search all history -->
    <string name="history_search_1">Enter search terms</string>
    <!-- Text for the button to clear all history -->
    <string name="history_delete_all">Delete history</string>
    <!-- Text for the snackbar to confirm that multiple browsing history items has been deleted -->
    <string name="history_delete_multiple_items_snackbar">History Deleted</string>
    <!-- Text for the snackbar to confirm that a single browsing history item has been deleted. The first parameter is the shortened URL of the deleted history item. -->
    <string name="history_delete_single_item_snackbar">Deleted %1$s</string>
    <!-- Context description text for the button to delete a single history item -->
    <string name="history_delete_item">Delete</string>
    <!-- History multi select title in app bar
    The first parameter is the number of bookmarks selected -->
    <string name="history_multi_select_title">%1$d selected</string>
    <!-- Text for the header that groups the history for today -->
    <string name="history_today">Today</string>
    <!-- Text for the header that groups the history for yesterday -->
    <string name="history_yesterday">Yesterday</string>
    <!-- Text for the header that groups the history the past 7 days -->
    <string name="history_7_days">Last 7 days</string>
    <!-- Text for the header that groups the history the past 30 days -->
    <string name="history_30_days">Last 30 days</string>
    <!-- Text for the header that groups the history older than the last month -->
    <string name="history_older">Older</string>
    <!-- Text shown when no history exists -->
    <string name="history_empty_message">No history here</string>

    <!-- Downloads -->
    <!-- Text for the snackbar to confirm that multiple downloads items have been removed -->
    <string name="download_delete_multiple_items_snackbar_1">Downloads Removed</string>
    <!-- Text for the snackbar to confirm that a single download item has been removed. The first parameter is the name of the download item. -->
    <string name="download_delete_single_item_snackbar">Removed %1$s</string>
    <!-- Text shown when no download exists -->
    <string name="download_empty_message_1">No downloaded files</string>
    <!-- History multi select title in app bar
    The first parameter is the number of downloads selected -->
    <string name="download_multi_select_title">%1$d selected</string>


    <!-- Text for the button to remove a single download item -->
    <string name="download_delete_item_1">Remove</string>


    <!-- Crashes -->
    <!-- Title text displayed on the tab crash page. This first parameter is the name of the application (For example: Fenix) -->
    <string name="tab_crash_title_2">Sorry. %1$s can’t load that page.</string>
    <!-- Send crash report checkbox text on the tab crash page -->
    <string name="tab_crash_send_report">Send crash report to Mozilla</string>
    <!-- Close tab button text on the tab crash page -->
    <string name="tab_crash_close">Close tab</string>
    <!-- Restore tab button text on the tab crash page -->
    <string name="tab_crash_restore">Restore tab</string>

    <!-- Bookmarks -->
    <!-- Confirmation message for a dialog confirming if the user wants to delete the selected folder -->
    <string name="bookmark_delete_folder_confirmation_dialog">Are you sure you want to delete this folder?</string>
    <!-- Confirmation message for a dialog confirming if the user wants to delete multiple items including folders. Parameter will be replaced by app name. -->
    <string name="bookmark_delete_multiple_folders_confirmation_dialog">%s will delete the selected items.</string>
    <!-- Text for the cancel button on delete bookmark dialog -->
    <string name="bookmark_delete_negative">Cancel</string>
    <!-- Screen title for adding a bookmarks folder -->
    <string name="bookmark_add_folder">Add folder</string>
    <!-- Snackbar title shown after a bookmark has been created. -->
    <string name="bookmark_saved_snackbar">Bookmark saved!</string>
    <!-- Snackbar edit button shown after a bookmark has been created. -->
    <string name="edit_bookmark_snackbar_action">EDIT</string>
    <!-- Bookmark overflow menu edit button -->
    <string name="bookmark_menu_edit_button">Edit</string>
    <!-- Bookmark overflow menu copy button -->
    <string name="bookmark_menu_copy_button">Copy</string>
    <!-- Bookmark overflow menu share button -->
    <string name="bookmark_menu_share_button">Share</string>
    <!-- Bookmark overflow menu open in new tab button -->
    <string name="bookmark_menu_open_in_new_tab_button">Open in new tab</string>
    <!-- Bookmark overflow menu open in private tab button -->
    <string name="bookmark_menu_open_in_private_tab_button">Open in private tab</string>
    <!-- Bookmark overflow menu open all in tabs button -->
    <string name="bookmark_menu_open_all_in_tabs_button">Open all in new tabs</string>
    <!-- Bookmark overflow menu open all in private tabs button -->
    <string name="bookmark_menu_open_all_in_private_tabs_button">Open all in private tabs</string>
    <!-- Bookmark overflow menu delete button -->
    <string name="bookmark_menu_delete_button">Delete</string>
    <!--Bookmark overflow menu save button -->
    <string name="bookmark_menu_save_button">Save</string>
    <!-- Bookmark multi select title in app bar
     The first parameter is the number of bookmarks selected -->
    <string name="bookmarks_multi_select_title">%1$d selected</string>
    <!-- Bookmark editing screen title -->
    <string name="edit_bookmark_fragment_title">Edit bookmark</string>
    <!-- Bookmark folder editing screen title -->
    <string name="edit_bookmark_folder_fragment_title">Edit folder</string>
    <!-- Bookmark sign in button message -->
    <string name="bookmark_sign_in_button">Sign in to see synchronised bookmarks</string>
    <!-- Bookmark URL editing field label -->
    <string name="bookmark_url_label">URL</string>
    <!-- Bookmark FOLDER editing field label -->
    <string name="bookmark_folder_label">FOLDER</string>
    <!-- Bookmark NAME editing field label -->
    <string name="bookmark_name_label">NAME</string>
    <!-- Bookmark add folder screen title -->
    <string name="bookmark_add_folder_fragment_label">Add folder</string>
    <!-- Bookmark select folder screen title -->
    <string name="bookmark_select_folder_fragment_label">Select folder</string>
    <!-- Bookmark editing error missing title -->
    <string name="bookmark_empty_title_error">Must have a title</string>
    <!-- Bookmark editing error missing or improper URL -->
    <string name="bookmark_invalid_url_error">Invalid URL</string>
    <!-- Bookmark screen message for empty bookmarks folder -->
    <string name="bookmarks_empty_message">No bookmarks here</string>
    <!-- Bookmark snackbar message on deletion
     The first parameter is the host part of the URL of the bookmark deleted, if any -->
    <string name="bookmark_deletion_snackbar_message">Deleted %1$s</string>
    <!-- Bookmark snackbar message on deleting multiple bookmarks not including folders-->
    <string name="bookmark_deletion_multiple_snackbar_message_2">Bookmarks deleted</string>
    <!-- Bookmark snackbar message on deleting multiple bookmarks including folders-->
    <string name="bookmark_deletion_multiple_snackbar_message_3">Deleting selected folders</string>
    <!-- Bookmark undo button for deletion snackbar action -->
    <string name="bookmark_undo_deletion">UNDO</string>

    <!-- Text for the button to search all bookmarks -->
    <string name="bookmark_search">Enter search terms</string>

    <!-- Site Permissions -->
    <!-- Button label that take the user to the Android App setting -->
    <string name="phone_feature_go_to_settings">Go to Settings</string>
    <!-- Content description (not visible, for screen readers etc.): Quick settings sheet
        to give users access to site specific information / settings. For example:
        Secure settings status and a button to modify site permissions -->
    <string name="quick_settings_sheet">Quick settings sheet</string>
    <!-- Label that indicates that this option it the recommended one -->
    <string name="phone_feature_recommended">Recommended</string>
    <!-- Button label for clearing all the information of site permissions-->
    <string name="clear_permissions">Clear permissions</string>
    <!-- Text for the OK button on Clear permissions dialog -->
    <string name="clear_permissions_positive">OK</string>
    <!-- Text for the cancel button on Clear permissions dialog -->
    <string name="clear_permissions_negative">Cancel</string>
    <!-- Button label for clearing a site permission-->
    <string name="clear_permission">Clear permission</string>
    <!-- Text for the OK button on Clear permission dialog -->
    <string name="clear_permission_positive">OK</string>
    <!-- Text for the cancel button on Clear permission dialog -->
    <string name="clear_permission_negative">Cancel</string>
    <!-- Button label for clearing all the information on all sites-->
    <string name="clear_permissions_on_all_sites">Clear permissions on all sites</string>
    <!-- Preference for altering video and audio autoplay for all websites -->
    <string name="preference_browser_feature_autoplay">Autoplay</string>
    <!-- Preference for altering the camera access for all websites -->
    <string name="preference_phone_feature_camera">Camera</string>
    <!-- Preference for altering the microphone access for all websites -->
    <string name="preference_phone_feature_microphone">Microphone</string>
    <!-- Preference for altering the location access for all websites -->
    <string name="preference_phone_feature_location">Location</string>
    <!-- Preference for altering the notification access for all websites -->
    <string name="preference_phone_feature_notification">Notification</string>
    <!-- Preference for altering the persistent storage access for all websites -->
    <string name="preference_phone_feature_persistent_storage">Persistent Storage</string>
    <!-- Preference for altering the storage access setting for all websites -->
    <string name="preference_phone_feature_cross_origin_storage_access">Cross-site cookies</string>
    <!-- Preference for altering the EME access for all websites -->
    <string name="preference_phone_feature_media_key_system_access">DRM-controlled content</string>
    <!-- Label that indicates that a permission must be asked always -->
    <string name="preference_option_phone_feature_ask_to_allow">Ask to allow</string>
    <!-- Label that indicates that a permission must be blocked -->
    <string name="preference_option_phone_feature_blocked">Blocked</string>
    <!-- Label that indicates that a permission must be allowed -->
    <string name="preference_option_phone_feature_allowed">Allowed</string>
    <!--Label that indicates a permission is by the Android OS-->
    <string name="phone_feature_blocked_by_android">Blocked by Android</string>
    <!-- Preference for showing a list of websites that the default configurations won't apply to them -->
    <string name="preference_exceptions">Exceptions</string>
    <!-- Summary of tracking protection preference if tracking protection is set to off -->
    <string name="tracking_protection_off">Off</string>
    <!-- Summary of tracking protection preference if tracking protection is set to standard -->
    <string name="tracking_protection_standard">Standard</string>
    <!-- Summary of tracking protection preference if tracking protection is set to strict -->
    <string name="tracking_protection_strict">Strict</string>
    <!-- Summary of tracking protection preference if tracking protection is set to custom -->
    <string name="tracking_protection_custom">Custom</string>
    <!-- Label for global setting that indicates that all video and audio autoplay is allowed -->
    <string name="preference_option_autoplay_allowed2">Allow audio and video</string>
    <!-- Label for site specific setting that indicates that all video and audio autoplay is allowed -->
    <string name="quick_setting_option_autoplay_allowed">Allow audio and video</string>
    <!-- Label that indicates that video and audio autoplay is only allowed over Wi-Fi -->
    <string name="preference_option_autoplay_allowed_wifi_only2">Block audio and video on mobile data only</string>
    <!-- Subtext that explains 'autoplay on Wi-Fi only' option -->
    <string name="preference_option_autoplay_allowed_wifi_subtext">Audio and video will play on Wi-Fi</string>
    <!-- Label for global setting that indicates that video autoplay is allowed, but audio autoplay is blocked -->
    <string name="preference_option_autoplay_block_audio2">Block audio only</string>
    <!-- Label for site specific setting that indicates that video autoplay is allowed, but audio autoplay is blocked -->
    <string name="quick_setting_option_autoplay_block_audio">Block audio only</string>
    <!-- Label for global setting that indicates that all video and audio autoplay is blocked -->
    <string name="preference_option_autoplay_blocked3">Block audio and video</string>
    <!-- Label for site specific setting that indicates that all video and audio autoplay is blocked -->
    <string name="quick_setting_option_autoplay_blocked">Block audio and video</string>
    <!-- Summary of delete browsing data on quit preference if it is set to on -->
    <string name="delete_browsing_data_quit_on">On</string>
    <!-- Summary of delete browsing data on quit preference if it is set to off -->
    <string name="delete_browsing_data_quit_off">Off</string>

    <!-- Summary of studies preference if it is set to on -->
    <string name="studies_on">On</string>
    <!-- Summary of studies data on quit preference if it is set to off -->
    <string name="studies_off">Off</string>

    <!-- Collections -->
    <!-- Collections header on home fragment -->
    <string name="collections_header">Collections</string>
    <!-- Content description (not visible, for screen readers etc.): Opens the collection menu when pressed -->
    <string name="collection_menu_button_content_description">Collection menu</string>

    <!-- Label to describe what collections are to a new user without any collections -->
    <string name="no_collections_description2">Collect the things that matter to you.\nGroup together similar searches, sites, and tabs for quick access later.</string>
    <!-- Title for the "select tabs" step of the collection creator -->
    <string name="create_collection_select_tabs">Select Tabs</string>
    <!-- Title for the "select collection" step of the collection creator -->
    <string name="create_collection_select_collection">Select collection</string>
    <!-- Title for the "name collection" step of the collection creator -->
    <string name="create_collection_name_collection">Name collection</string>
    <!-- Button to add new collection for the "select collection" step of the collection creator -->
    <string name="create_collection_add_new_collection">Add new collection</string>
    <!-- Button to select all tabs in the "select tabs" step of the collection creator -->
    <string name="create_collection_select_all">Select All</string>
    <!-- Button to deselect all tabs in the "select tabs" step of the collection creator -->
    <string name="create_collection_deselect_all">Deselect All</string>
    <!-- Text to prompt users to select the tabs to save in the "select tabs" step of the collection creator -->
    <string name="create_collection_save_to_collection_empty">Select tabs to save</string>
    <!-- Text to show users how many tabs they have selected in the "select tabs" step of the collection creator.
     %d is a placeholder for the number of tabs selected. -->
    <string name="create_collection_save_to_collection_tabs_selected">%d tabs selected</string>
    <!-- Text to show users they have one tab selected in the "select tabs" step of the collection creator.
    %d is a placeholder for the number of tabs selected. -->
    <string name="create_collection_save_to_collection_tab_selected">%d tab selected</string>
    <!-- Text shown in snackbar when multiple tabs have been saved in a collection -->
    <string name="create_collection_tabs_saved">Tabs saved!</string>
    <!-- Text shown in snackbar when one or multiple tabs have been saved in a new collection -->
    <string name="create_collection_tabs_saved_new_collection">Collection saved!</string>
    <!-- Text shown in snackbar when one tab has been saved in a collection -->
    <string name="create_collection_tab_saved">Tab saved!</string>
    <!-- Content description (not visible, for screen readers etc.): button to close the collection creator -->
    <string name="create_collection_close">Close</string>
    <!-- Button to save currently selected tabs in the "select tabs" step of the collection creator-->
    <string name="create_collection_save">Save</string>

    <!-- Snackbar action to view the collection the user just created or updated -->
    <string name="create_collection_view">View</string>

    <!-- Text for the OK button from collection dialogs -->
    <string name="create_collection_positive">OK</string>
    <!-- Text for the cancel button from collection dialogs -->
    <string name="create_collection_negative">Cancel</string>

    <!-- Default name for a new collection in "name new collection" step of the collection creator. %d is a placeholder for the number of collections-->
    <string name="create_collection_default_name">Collection %d</string>

    <!-- Share -->
    <!-- Share screen header -->
    <string name="share_header_2">Share</string>
    <!-- Content description (not visible, for screen readers etc.):
        "Share" button. Opens the share menu when pressed. -->
    <string name="share_button_content_description">Share</string>
    <!-- Text for the Save to PDF feature in the share menu -->
    <string name="share_save_to_pdf">Save as PDF</string>
    <!-- Text for error message when generating a PDF file Text. -->
    <string name="unable_to_save_to_pdf_error">Unable to generate PDF</string>
    <!-- Text for standard error snackbar dismiss button. -->
    <string name="standard_snackbar_error_dismiss">Dismiss</string>
    <!-- Text for error message when printing a page and it fails. -->
    <string name="unable_to_print_error">Unable to print</string>
    <!-- Text for the print feature in the share and browser menu -->
    <string name="menu_print">Print</string>
    <!-- Sub-header in the dialog to share a link to another sync device -->
    <string name="share_device_subheader">Send to device</string>
    <!-- Sub-header in the dialog to share a link to an app from the full list -->
    <string name="share_link_all_apps_subheader">All actions</string>
    <!-- Sub-header in the dialog to share a link to an app from the most-recent sorted list -->
    <string name="share_link_recent_apps_subheader">Recently used</string>
    <!-- Text for the copy link action in the share screen. -->
    <string name="share_copy_link_to_clipboard">Copy to clipboard</string>
    <!-- Toast shown after copying link to clipboard -->
    <string name="toast_copy_link_to_clipboard">Copied to clipboard</string>
    <!-- An option from the share dialog to sign into sync -->
    <string name="sync_sign_in">Sign in to Sync</string>
     <!-- An option from the three dot menu to sync and save data -->
    <string name="sync_menu_sync_and_save_data">Synchronise and save data</string>
    <!-- An option from the share dialog to send link to all other sync devices -->
    <string name="sync_send_to_all">Send to all devices</string>
    <!-- An option from the share dialog to reconnect to sync -->
    <string name="sync_reconnect">Reconnect to Sync</string>
    <!-- Text displayed when sync is offline and cannot be accessed -->
    <string name="sync_offline">Offline</string>
    <!-- An option to connect additional devices -->
    <string name="sync_connect_device">Connect another device</string>
    <!-- The dialog text shown when additional devices are not available -->
    <string name="sync_connect_device_dialog">To send a tab, sign in to Firefox on at least one other device.</string>
    <!-- Confirmation dialog button -->
    <string name="sync_confirmation_button">Got it</string>
    <!-- Share error message -->
    <string name="share_error_snackbar">Cannot share to this app</string>
    <!-- Add new device screen title -->
    <string name="sync_add_new_device_title">Send to device</string>
    <!-- Text for the warning message on the Add new device screen -->
    <string name="sync_add_new_device_message">No Devices Connected</string>
    <!-- Text for the button to learn about sending tabs -->
    <string name="sync_add_new_device_learn_button">Learn About Sending Tabs…</string>
    <!-- Text for the button to connect another device -->
    <string name="sync_add_new_device_connect_button">Connect Another Device…</string>

    <!-- Notifications -->
    <!-- Text shown in the notification that pops up to remind the user that a private browsing session is active. -->
    <string name="notification_pbm_delete_text_2">Close private tabs</string>
    <!-- Name of the marketing notification channel. Displayed in the "App notifications" system settings for the app -->
    <string name="notification_marketing_channel_name">Marketing</string>

    <!-- Title shown in the notification that pops up to remind the user to set fenix as default browser.
    The app name is in the text, due to limitations with localizing Nimbus experiments -->
    <string name="nimbus_notification_default_browser_title" tools:ignore="UnusedResources">Firefox is fast and private</string>
    <!-- Text shown in the notification that pops up to remind the user to set fenix as default browser.
    The app name is in the text, due to limitations with localizing Nimbus experiments -->
    <string name="nimbus_notification_default_browser_text" tools:ignore="UnusedResources">Make Firefox your default browser</string>
    <!-- Title shown in the notification that pops up to re-engage the user -->
    <string name="notification_re_engagement_title">Try private browsing</string>
    <!-- Text shown in the notification that pops up to re-engage the user.
    %1$s is a placeholder that will be replaced by the app name. -->
    <string name="notification_re_engagement_text">Browse with no saved cookies or history in %1$s</string>

    <!-- Title A shown in the notification that pops up to re-engage the user -->
    <string name="notification_re_engagement_A_title">Browse without a trace</string>
    <!-- Text A shown in the notification that pops up to re-engage the user.
    %1$s is a placeholder that will be replaced by the app name. -->
    <string name="notification_re_engagement_A_text">Private browsing in %1$s doesn’t save your info.</string>
    <!-- Title B shown in the notification that pops up to re-engage the user -->
    <string name="notification_re_engagement_B_title">Start your first search</string>
    <!-- Text B shown in the notification that pops up to re-engage the user -->
    <string name="notification_re_engagement_B_text">Find something nearby. Or discover something fun.</string>

    <!-- Survey -->
    <!-- Text shown in the fullscreen message that pops up to ask user to take a short survey.
    The app name is in the text, due to limitations with localizing Nimbus experiments -->
    <string name="nimbus_survey_message_text">Please help make Firefox better by taking a short survey.</string>
    <!-- Preference for taking the short survey. -->
    <string name="preferences_take_survey">Take Survey</string>
    <!-- Preference for not taking the short survey. -->
    <string name="preferences_not_take_survey">No Thanks</string>

    <!-- Snackbar -->
    <!-- Text shown in snackbar when user deletes a collection -->
    <string name="snackbar_collection_deleted">Collection deleted</string>
    <!-- Text shown in snackbar when user renames a collection -->
    <string name="snackbar_collection_renamed">Collection renamed</string>
    <!-- Text shown in snackbar when user closes a tab -->
    <string name="snackbar_tab_closed">Tab closed</string>
    <!-- Text shown in snackbar when user closes all tabs -->
    <string name="snackbar_tabs_closed">Tabs closed</string>
    <!-- Text shown in snackbar when user bookmarks a list of tabs -->
    <string name="snackbar_message_bookmarks_saved">Bookmarks saved!</string>
    <!-- Text shown in snackbar when user adds a site to shortcuts -->
    <string name="snackbar_added_to_shortcuts">Added to shortcuts!</string>
    <!-- Text shown in snackbar when user closes a private tab -->
    <string name="snackbar_private_tab_closed">Private tab closed</string>
    <!-- Text shown in snackbar when user closes all private tabs -->
    <string name="snackbar_private_tabs_closed">Private tabs closed</string>
    <!-- Text shown in snackbar to undo deleting a tab, top site or collection -->
    <string name="snackbar_deleted_undo">UNDO</string>
    <!-- Text shown in snackbar when user removes a top site -->
    <string name="snackbar_top_site_removed">Site removed</string>
    <!-- QR code scanner prompt which appears after scanning a code, but before navigating to it
        First parameter is the name of the app, second parameter is the URL or text scanned-->
    <string name="qr_scanner_confirmation_dialog_message">Allow %1$s to open %2$s</string>
    <!-- QR code scanner prompt dialog positive option to allow navigation to scanned link -->
    <string name="qr_scanner_dialog_positive">ALLOW</string>
    <!-- QR code scanner prompt dialog positive option to deny navigation to scanned link -->
    <string name="qr_scanner_dialog_negative">DENY</string>
    <!-- QR code scanner prompt dialog error message shown when a hostname does not contain http or https. -->
    <string name="qr_scanner_dialog_invalid">Web address not valid.</string>
    <!-- QR code scanner prompt dialog positive option when there is an error -->
    <string name="qr_scanner_dialog_invalid_ok">OK</string>
    <!-- Tab collection deletion prompt dialog message. Placeholder will be replaced with the collection name -->
    <string name="tab_collection_dialog_message">Are you sure you want to delete %1$s?</string>
    <!-- Collection and tab deletion prompt dialog message. This will show when the last tab from a collection is deleted -->
    <string name="delete_tab_and_collection_dialog_message">Deleting this tab will delete the entire collection. You can create new collections at any time.</string>
    <!-- Collection and tab deletion prompt dialog title. Placeholder will be replaced with the collection name. This will show when the last tab from a collection is deleted -->
    <string name="delete_tab_and_collection_dialog_title">Delete %1$s?</string>
    <!-- Tab collection deletion prompt dialog option to delete the collection -->
    <string name="tab_collection_dialog_positive">Delete</string>
    <!-- Text displayed in a notification when the user enters full screen mode -->
    <string name="full_screen_notification">Entering full screen mode</string>
    <!-- Message for copying the URL via long press on the toolbar -->
    <string name="url_copied">URL copied</string>
    <!-- Sample text for accessibility font size -->
    <string name="accessibility_text_size_sample_text_1">This is sample text. It is here to show how text will appear when you increase or decrease the size with this setting.</string>
    <!-- Summary for Accessibility Text Size Scaling Preference -->
    <string name="preference_accessibility_text_size_summary">Make text on web sites larger or smaller</string>
    <!-- Title for Accessibility Text Size Scaling Preference -->
    <string name="preference_accessibility_font_size_title">Font Size</string>

    <!-- Title for Accessibility Text Automatic Size Scaling Preference -->
    <string name="preference_accessibility_auto_size_2">Automatic font sizing</string>
    <!-- Summary for Accessibility Text Automatic Size Scaling Preference -->
    <string name="preference_accessibility_auto_size_summary">Font size will match your Android settings. Disable to manage font size here.</string>

    <!-- Title for the Delete browsing data preference -->
    <string name="preferences_delete_browsing_data">Delete browsing data</string>
    <!-- Title for the tabs item in Delete browsing data -->
    <string name="preferences_delete_browsing_data_tabs_title_2">Open tabs</string>
    <!-- Subtitle for the tabs item in Delete browsing data, parameter will be replaced with the number of open tabs -->
    <string name="preferences_delete_browsing_data_tabs_subtitle">%d tabs</string>
    <!-- Title for the data and history items in Delete browsing data -->
    <string name="preferences_delete_browsing_data_browsing_data_title">Browsing history and site data</string>
    <!-- Subtitle for the data and history items in delete browsing data, parameter will be replaced with the
        number of history items the user has -->
    <string name="preferences_delete_browsing_data_browsing_data_subtitle">%d addresses</string>
    <!-- Title for the cookies item in Delete browsing data -->
    <string name="preferences_delete_browsing_data_cookies">Cookies</string>
    <!-- Subtitle for the cookies item in Delete browsing data -->
    <string name="preferences_delete_browsing_data_cookies_subtitle">You’ll be logged out of most sites</string>
    <!-- Title for the cached images and files item in Delete browsing data -->
    <string name="preferences_delete_browsing_data_cached_files">Cached images and files</string>
    <!-- Subtitle for the cached images and files item in Delete browsing data -->
    <string name="preferences_delete_browsing_data_cached_files_subtitle">Frees up storage space</string>
    <!-- Title for the site permissions item in Delete browsing data -->
    <string name="preferences_delete_browsing_data_site_permissions">Site permissions</string>
    <!-- Title for the downloads item in Delete browsing data -->
    <string name="preferences_delete_browsing_data_downloads">Downloads</string>
    <!-- Text for the button to delete browsing data -->
    <string name="preferences_delete_browsing_data_button">Delete browsing data</string>
    <!-- Title for the Delete browsing data on quit preference -->
    <string name="preferences_delete_browsing_data_on_quit">Delete browsing data on quit</string>
    <!-- Summary for the Delete browsing data on quit preference. "Quit" translation should match delete_browsing_data_on_quit_action translation. -->
    <string name="preference_summary_delete_browsing_data_on_quit_2">Automatically deletes browsing data when you select \&quot;Quit\&quot; from the main menu</string>
    <!-- Action item in menu for the Delete browsing data on quit feature -->
    <string name="delete_browsing_data_on_quit_action">Quit</string>

    <!-- Title text of a delete browsing data dialog. -->
    <string name="delete_history_prompt_title">Time range to delete</string>
    <!-- Body text of a delete browsing data dialog. -->
    <string name="delete_history_prompt_body" moz:RemovedIn="130" tools:ignore="UnusedResources">Removes history (including history synchronised from other devices), cookies and other browsing data.</string>
    <!-- Body text of a delete browsing data dialog. -->
    <string name="delete_history_prompt_body_2">Removes history (including history synchronised from other devices)</string>
    <!-- Radio button in the delete browsing data dialog to delete history items for the last hour. -->
    <string name="delete_history_prompt_button_last_hour">Last hour</string>
    <!-- Radio button in the delete browsing data dialog to delete history items for today and yesterday. -->
    <string name="delete_history_prompt_button_today_and_yesterday">Today and yesterday</string>
    <!-- Radio button in the delete browsing data dialog to delete all history. -->
    <string name="delete_history_prompt_button_everything">Everything</string>

    <!-- Dialog message to the user asking to delete browsing data. Parameter will be replaced by app name. -->
    <string name="delete_browsing_data_prompt_message_3">%s will delete the selected browsing data.</string>
    <!-- Text for the cancel button for the data deletion dialog -->
    <string name="delete_browsing_data_prompt_cancel">Cancel</string>
    <!-- Text for the allow button for the data deletion dialog -->
    <string name="delete_browsing_data_prompt_allow">Delete</string>
    <!-- Text for the snackbar confirmation that the data was deleted -->
    <string name="preferences_delete_browsing_data_snackbar">Browsing data deleted</string>
    <!-- Text for the snackbar to show the user that the deletion of browsing data is in progress -->
    <string name="deleting_browsing_data_in_progress">Deleting browsing data…</string>

    <!-- Dialog message to the user asking to delete all history items inside the opened group. Parameter will be replaced by a history group name. -->
    <string name="delete_all_history_group_prompt_message">Delete all sites in “%s”</string>
    <!-- Text for the cancel button for the history group deletion dialog -->
    <string name="delete_history_group_prompt_cancel">Cancel</string>
    <!-- Text for the allow button for the history group dialog -->
    <string name="delete_history_group_prompt_allow">Delete</string>
    <!-- Text for the snackbar confirmation that the history group was deleted -->
    <string name="delete_history_group_snackbar">Group deleted</string>

    <!-- Onboarding -->
    <!-- Text for onboarding welcome header. -->
    <string name="onboarding_header_2">Welcome to a better internet</string>
    <!-- Text for the onboarding welcome message. -->
    <string name="onboarding_message">A browser built for people, not profits.</string>
    <!-- Text for the Firefox account onboarding sign in card header. -->
    <string name="onboarding_account_sign_in_header">Pick up where you left off</string>
    <!-- Text for the button to learn more about signing in to your Firefox account. -->
    <string name="onboarding_manual_sign_in_description">Synchronise tabs and passwords across devices for seamless screen-switching.</string>
    <!-- Text for the button to manually sign into Firefox account. -->
    <string name="onboarding_firefox_account_sign_in">Sign in</string>
    <!-- text to display in the snackbar once account is signed-in -->
    <string name="onboarding_firefox_account_sync_is_on">Sync is on</string>
    <!-- Text for the tracking protection onboarding card header -->
    <string name="onboarding_tracking_protection_header">Privacy protection by default</string>
    <!-- Text for the tracking protection card description. The first parameter is the name of the application.-->
    <string name="onboarding_tracking_protection_description_old">%1$s automatically stops companies from secretly following you around the web.</string>
    <!-- Text for the tracking protection card description. -->
    <string name="onboarding_tracking_protection_description">Featuring Total Cookie Protection to stop trackers from using cookies to stalk you across sites.</string>
    <!-- text for tracking protection radio button option for standard level of blocking -->
    <string name="onboarding_tracking_protection_standard_button_2">Standard (default)</string>
    <!-- text for standard blocking option button description -->
    <string name="onboarding_tracking_protection_standard_button_description_3">Balanced for privacy and performance. Pages load normally.</string>
    <!-- text for tracking protection radio button option for strict level of blocking -->
    <string name="onboarding_tracking_protection_strict_option">Strict</string>
    <!-- text for strict blocking option button description -->
    <string name="onboarding_tracking_protection_strict_button_description_3">Blocks more trackers so pages load faster, but some on-page functionally may break.</string>
    <!-- text for the toolbar position card header  -->
    <string name="onboarding_toolbar_placement_header_1">Pick your toolbar placement</string>
    <!-- Text for the toolbar position card description -->
    <string name="onboarding_toolbar_placement_description">Keep it on the bottom, or move it to the top.</string>
    <!-- Text for the privacy notice onboarding card header -->
    <string name="onboarding_privacy_notice_header_1">You control your data</string>
    <!-- Text for the privacy notice onboarding card description. -->
    <string name="onboarding_privacy_notice_description">Firefox gives you control over what you share online and what you share with us.</string>
    <!-- Text for the button to read the privacy notice -->
    <string name="onboarding_privacy_notice_read_button">Read our privacy notice</string>

    <!-- Text for the conclusion onboarding message -->
    <string name="onboarding_conclusion_header">Ready to open up an amazing internet?</string>
    <!-- text for the button to finish onboarding -->
    <string name="onboarding_finish">Start browsing</string>

    <!-- Onboarding theme -->
    <!-- text for the theme picker onboarding card header -->
    <string name="onboarding_theme_picker_header">Choose your theme</string>
    <!-- text for the theme picker onboarding card description -->
    <string name="onboarding_theme_picker_description_2">Save some battery and your eyesight with dark mode.</string>
    <!-- Automatic theme setting (will follow device setting) -->
    <string name="onboarding_theme_automatic_title">Automatic</string>
    <!-- Summary of automatic theme setting (will follow device setting) -->
    <string name="onboarding_theme_automatic_summary">Adapts to your device settings</string>
    <!-- Theme setting for dark mode -->
    <string name="onboarding_theme_dark_title">Dark theme</string>
    <!-- Theme setting for light mode -->
    <string name="onboarding_theme_light_title">Light theme</string>

    <!-- Text shown in snackbar when multiple tabs have been sent to device -->
    <string name="sync_sent_tabs_snackbar">Tabs sent!</string>
    <!-- Text shown in snackbar when one tab has been sent to device  -->
    <string name="sync_sent_tab_snackbar">Tab sent!</string>
    <!-- Text shown in snackbar when sharing tabs failed  -->
    <string name="sync_sent_tab_error_snackbar">Unable to send</string>
    <!-- Text shown in snackbar for the "retry" action that the user has after sharing tabs failed -->
    <string name="sync_sent_tab_error_snackbar_action">RETRY</string>
    <!-- Title of QR Pairing Fragment -->
    <string name="sync_scan_code">Scan the code</string>
    <!-- Instructions on how to access pairing -->
    <string name="sign_in_instructions"><![CDATA[On your computer open Firefox and go to <b>https://firefox.com/pair</b>]]></string>
    <!-- Text shown for sign in pairing when ready -->
    <string name="sign_in_ready_for_scan">Ready to scan</string>
    <!-- Text shown for settings option for sign with pairing -->
    <string name="sign_in_with_camera">Sign in with your camera</string>
    <!-- Text shown for settings option for sign with email -->
    <string name="sign_in_with_email">Use email instead</string>
    <!-- Text shown for settings option for create new account text.'Firefox' intentionally hardcoded here.-->
    <string name="sign_in_create_account_text"><![CDATA[No account? <u>Create one</u> to synchronise Firefox between devices.]]></string>
    <!-- Text shown in confirmation dialog to sign out of account. The first parameter is the name of the app (e.g. Firefox Preview) -->
    <string name="sign_out_confirmation_message_2">%s will stop synchronising with your account, but won’t delete any of your browsing data on this device.</string>
    <!-- Option to continue signing out of account shown in confirmation dialog to sign out of account -->
    <string name="sign_out_disconnect">Disconnect</string>
    <!-- Option to cancel signing out shown in confirmation dialog to sign out of account -->
    <string name="sign_out_cancel">Cancel</string>
    <!-- Error message snackbar shown after the user tried to select a default folder which cannot be altered -->
    <string name="bookmark_cannot_edit_root">Can’t edit default folders</string>

    <!-- Enhanced Tracking Protection -->
    <!-- Link displayed in enhanced tracking protection panel to access tracking protection settings -->
    <string name="etp_settings">Protection Settings</string>
    <!-- Preference title for enhanced tracking protection settings -->
    <string name="preference_enhanced_tracking_protection">Enhanced Tracking Protection</string>
    <!-- Preference summary for enhanced tracking protection settings on/off switch -->
    <string name="preference_enhanced_tracking_protection_summary">Now featuring Total Cookie Protection, our most powerful barrier yet against cross-site trackers.</string>
    <!-- Description of enhanced tracking protection. The parameter is the name of the application (For example: Firefox Fenix) -->
    <string name="preference_enhanced_tracking_protection_explanation_2">%s protects you from many of the most common trackers that follow what you do online.</string>
    <!-- Text displayed that links to website about enhanced tracking protection -->
    <string name="preference_enhanced_tracking_protection_explanation_learn_more">Learn more</string>
    <!-- Preference for enhanced tracking protection for the standard protection settings -->
    <string name="preference_enhanced_tracking_protection_standard_default_1">Standard (default)</string>
    <!-- Preference description for enhanced tracking protection for the standard protection settings -->
    <string name="preference_enhanced_tracking_protection_standard_description_5">Pages will load normally, but block fewer trackers.</string>
    <!--  Accessibility text for the Standard protection information icon  -->
    <string name="preference_enhanced_tracking_protection_standard_info_button">What’s blocked by standard tracking protection</string>
    <!-- Preference for enhanced tracking protection for the strict protection settings -->
    <string name="preference_enhanced_tracking_protection_strict">Strict</string>
    <!-- Preference description for enhanced tracking protection for the strict protection settings -->
    <string name="preference_enhanced_tracking_protection_strict_description_4">Stronger tracking protection and faster performance, but some sites may not work properly.</string>
    <!--  Accessibility text for the Strict protection information icon  -->
    <string name="preference_enhanced_tracking_protection_strict_info_button">What’s blocked by strict tracking protection</string>
    <!-- Preference for enhanced tracking protection for the custom protection settings -->
    <string name="preference_enhanced_tracking_protection_custom">Custom</string>
    <!-- Preference description for enhanced tracking protection for the strict protection settings -->
    <string name="preference_enhanced_tracking_protection_custom_description_2">Choose which trackers and scripts to block.</string>
    <!--  Accessibility text for the Strict protection information icon  -->
    <string name="preference_enhanced_tracking_protection_custom_info_button">What’s blocked by custom tracking protection</string>
    <!-- Header for categories that are being blocked by current Enhanced Tracking Protection settings -->
    <!-- Preference for enhanced tracking protection for the custom protection settings for cookies-->
    <string name="preference_enhanced_tracking_protection_custom_cookies">Cookies</string>
    <!-- Option for enhanced tracking protection for the custom protection settings for cookies-->
    <string name="preference_enhanced_tracking_protection_custom_cookies_1">Cross-site and social media trackers</string>
    <!-- Option for enhanced tracking protection for the custom protection settings for cookies-->
    <string name="preference_enhanced_tracking_protection_custom_cookies_2">Cookies from unvisited sites</string>
    <!-- Option for enhanced tracking protection for the custom protection settings for cookies-->
    <string name="preference_enhanced_tracking_protection_custom_cookies_3">All third-party cookies (may cause web sites to break)</string>
    <!-- Option for enhanced tracking protection for the custom protection settings for cookies-->
    <string name="preference_enhanced_tracking_protection_custom_cookies_4">All cookies (will cause web sites to break)</string>
    <!-- Option for enhanced tracking protection for the custom protection settings for cookies-->
    <string name="preference_enhanced_tracking_protection_custom_cookies_5">Isolate cross-site cookies</string>
    <!-- Preference for enhanced tracking protection for the custom protection settings for tracking content -->
    <string name="preference_enhanced_tracking_protection_custom_tracking_content">Tracking Content</string>
    <!-- Option for enhanced tracking protection for the custom protection settings for tracking content-->
    <string name="preference_enhanced_tracking_protection_custom_tracking_content_1">In all tabs</string>
    <!-- Option for enhanced tracking protection for the custom protection settings for tracking content-->
    <string name="preference_enhanced_tracking_protection_custom_tracking_content_2">Only in Private tabs</string>
    <!-- Preference for enhanced tracking protection for the custom protection settings -->
    <string name="preference_enhanced_tracking_protection_custom_cryptominers">Cryptominers</string>
    <!-- Preference for enhanced tracking protection for the custom protection settings -->
    <string name="preference_enhanced_tracking_protection_custom_fingerprinters">Fingerprinters</string>
    <!-- Button label for navigating to the Enhanced Tracking Protection details -->
    <string name="enhanced_tracking_protection_details">Details</string>
    <!-- Header for categories that are being being blocked by current Enhanced Tracking Protection settings -->
    <string name="enhanced_tracking_protection_blocked">Blocked</string>
    <!-- Header for categories that are being not being blocked by current Enhanced Tracking Protection settings -->
    <string name="enhanced_tracking_protection_allowed">Allowed</string>
    <!-- Category of trackers (social media trackers) that can be blocked by Enhanced Tracking Protection -->
    <string name="etp_social_media_trackers_title">Social Media Trackers</string>
    <!-- Description of social media trackers that can be blocked by Enhanced Tracking Protection -->
    <string name="etp_social_media_trackers_description">Limits the ability of social networks to track your browsing activity around the web.</string>
    <!-- Category of trackers (cross-site tracking cookies) that can be blocked by Enhanced Tracking Protection -->
    <string name="etp_cookies_title">Cross-Site Tracking Cookies</string>
    <!-- Category of trackers (cross-site tracking cookies) that can be blocked by Enhanced Tracking Protection -->
    <string name="etp_cookies_title_2">Cross-Site Cookies</string>
    <!-- Description of cross-site tracking cookies that can be blocked by Enhanced Tracking Protection -->
    <string name="etp_cookies_description">Blocks cookies that ad networks and analytics companies use to compile your browsing data across many sites.</string>
    <!-- Description of cross-site tracking cookies that can be blocked by Enhanced Tracking Protection -->
    <string name="etp_cookies_description_2">Total Cookie Protection isolates cookies to the site you’re on so trackers like ad networks can’t use them to follow you across sites.</string>
    <!-- Category of trackers (cryptominers) that can be blocked by Enhanced Tracking Protection -->
    <string name="etp_cryptominers_title">Cryptominers</string>
    <!-- Description of cryptominers that can be blocked by Enhanced Tracking Protection -->
    <string name="etp_cryptominers_description">Prevents malicious scripts gaining access to your device to mine digital currency.</string>
    <!-- Category of trackers (fingerprinters) that can be blocked by Enhanced Tracking Protection -->
    <string name="etp_fingerprinters_title">Fingerprinters</string>
    <!-- Description of fingerprinters that can be blocked by Enhanced Tracking Protection -->
    <string name="etp_fingerprinters_description">Stops uniquely identifiable data from being collected about your device that can be used for tracking purposes.</string>
    <!-- Category of trackers (tracking content) that can be blocked by Enhanced Tracking Protection -->
    <string name="etp_tracking_content_title">Tracking Content</string>
    <!-- Description of tracking content that can be blocked by Enhanced Tracking Protection -->
    <string name="etp_tracking_content_description">Stops outside ads, videos, and other content from loading that contains tracking code. May affect some web site functionality.</string>
    <!-- Enhanced Tracking Protection message that protection is currently on for this site -->
    <string name="etp_panel_on">Protections are ON for this site</string>
    <!-- Enhanced Tracking Protection message that protection is currently off for this site -->
    <string name="etp_panel_off">Protections are OFF for this site</string>
    <!-- Header for exceptions list for which sites enhanced tracking protection is always off -->
    <string name="enhanced_tracking_protection_exceptions">Enhanced Tracking Protection is off for these web sites</string>
    <!-- Content description (not visible, for screen readers etc.): Navigate
    back from ETP details (Ex: Tracking content) -->
    <string name="etp_back_button_content_description">Navigate back</string>
    <!-- About page link text to open what's new link -->
    <string name="about_whats_new">What’s new in %s</string>
    <!-- Open source licenses page title
    The first parameter is the app name -->
    <string name="open_source_licenses_title">%s | OSS Libraries</string>

    <!-- Category of trackers (redirect trackers) that can be blocked by Enhanced Tracking Protection -->
    <string name="etp_redirect_trackers_title">Redirect Trackers</string>
    <!-- Description of redirect tracker cookies that can be blocked by Enhanced Tracking Protection -->
    <string name="etp_redirect_trackers_description">Clears cookies set by redirects to known tracking web sites.</string>

    <!-- Description of the SmartBlock Enhanced Tracking Protection feature. The * symbol is intentionally hardcoded here,
         as we use it on the UI to indicate which trackers have been partially unblocked.  -->
    <string name="preference_etp_smartblock_description">Some trackers marked below have been partially unblocked on this page because you interacted with them *.</string>
    <!-- Text displayed that links to website about enhanced tracking protection SmartBlock -->
    <string name="preference_etp_smartblock_learn_more">Learn more</string>

    <!-- Content description (not visible, for screen readers etc.):
    Enhanced tracking protection exception preference icon for ETP settings. -->
    <string name="preference_etp_exceptions_icon_description">Enhanced tracking protection exception preference icon</string>

    <!-- About page link text to open support link -->
    <string name="about_support">Support</string>
    <!-- About page link text to list of past crashes (like about:crashes on desktop) -->
    <string name="about_crashes">Crashes</string>
    <!-- About page link text to open privacy notice link -->
    <string name="about_privacy_notice">Privacy notice</string>
    <!-- About page link text to open know your rights link -->
    <string name="about_know_your_rights">Know your rights</string>
    <!-- About page link text to open licensing information link -->
    <string name="about_licensing_information">Licensing information</string>
    <!-- About page link text to open a screen with libraries that are used -->
    <string name="about_other_open_source_libraries">Libraries that we use</string>

    <!-- Toast shown to the user when they are activating the secret dev menu
        The first parameter is number of long clicks left to enable the menu -->
    <string name="about_debug_menu_toast_progress">Debug menu: %1$d click(s) left to enable</string>
    <string name="about_debug_menu_toast_done">Debug menu enabled</string>

    <!-- Browser long press popup menu -->
    <!-- Copy the current url -->
    <string name="browser_toolbar_long_press_popup_copy">Copy</string>
    <!-- Paste & go the text in the clipboard. '&amp;' is replaced with the ampersand symbol: & -->
    <string name="browser_toolbar_long_press_popup_paste_and_go">Paste &amp; Go</string>
    <!-- Paste the text in the clipboard -->
    <string name="browser_toolbar_long_press_popup_paste">Paste</string>
    <!-- Snackbar message shown after an URL has been copied to clipboard. -->
    <string name="browser_toolbar_url_copied_to_clipboard_snackbar">URL copied to clipboard</string>

    <!-- Title text for the Add To Homescreen dialog -->
    <string name="add_to_homescreen_title">Add to Home screen</string>
    <!-- Cancel button text for the Add to Homescreen dialog -->
    <string name="add_to_homescreen_cancel">Cancel</string>
    <!-- Add button text for the Add to Homescreen dialog -->
    <string name="add_to_homescreen_add">Add</string>
    <!-- Continue to website button text for the first-time Add to Homescreen dialog -->
    <string name="add_to_homescreen_continue">Continue to web site</string>
    <!-- Placeholder text for the TextView in the Add to Homescreen dialog -->
    <string name="add_to_homescreen_text_placeholder">Shortcut name</string>

    <!-- Describes the add to homescreen functionality -->
    <string name="add_to_homescreen_description_2">You can easily add this web site to your device’s Home screen to have instant access and browse faster with an app-like experience.</string>

    <!-- Preference for managing the settings for logins and passwords in Fenix -->
    <string name="preferences_passwords_logins_and_passwords">Logins and passwords</string>
    <!-- Preference for managing the saving of logins and passwords in Fenix -->
    <string name="preferences_passwords_save_logins">Save logins and passwords</string>
    <!-- Preference option for asking to save passwords in Fenix -->
    <string name="preferences_passwords_save_logins_ask_to_save">Ask to save</string>

    <!-- Preference option for never saving passwords in Fenix -->
    <string name="preferences_passwords_save_logins_never_save">Never save</string>
    <!-- Preference for autofilling saved logins in Firefox (in web content), %1$s will be replaced with the app name -->
    <string name="preferences_passwords_autofill2">Autofill in %1$s</string>
    <!-- Description for the preference for autofilling saved logins in Firefox (in web content), %1$s will be replaced with the app name -->
    <string name="preferences_passwords_autofill_description">Fill and save usernames and passwords in web sites while using %1$s.</string>
    <!-- Preference for autofilling logins from Fenix in other apps (e.g. autofilling the Twitter app) -->
    <string name="preferences_android_autofill">Autofill in other apps</string>
    <!-- Description for the preference for autofilling logins from Fenix in other apps (e.g. autofilling the Twitter app) -->
    <string name="preferences_android_autofill_description">Fill usernames and passwords in other apps on your device.</string>

    <!-- Preference option for adding a login -->
    <string name="preferences_logins_add_login">Add login</string>

    <!-- Preference for syncing saved logins in Fenix -->
    <string name="preferences_passwords_sync_logins">Synchronise logins</string>
    <!-- Preference for syncing saved logins in Fenix, when not signed in-->
    <string name="preferences_passwords_sync_logins_across_devices">Synchronise logins across devices</string>
    <!-- Preference to access list of saved logins -->
    <string name="preferences_passwords_saved_logins">Saved logins</string>
    <!-- Description of empty list of saved passwords. Placeholder is replaced with app name.  -->
    <string name="preferences_passwords_saved_logins_description_empty_text">The logins you save or synchronise to %s will show up here.</string>
    <!-- Preference to access list of saved logins -->
    <string name="preferences_passwords_saved_logins_description_empty_learn_more_link">Learn more about Sync.</string>
    <!-- Preference to access list of login exceptions that we never save logins for -->
    <string name="preferences_passwords_exceptions">Exceptions</string>
    <!-- Empty description of list of login exceptions that we never save logins for -->
    <string name="preferences_passwords_exceptions_description_empty">Logins and passwords that are not saved will be shown here.</string>
    <!-- Description of list of login exceptions that we never save logins for -->
    <string name="preferences_passwords_exceptions_description">Logins and passwords will not be saved for these sites.</string>
    <!-- Text on button to remove all saved login exceptions -->
    <string name="preferences_passwords_exceptions_remove_all">Delete all exceptions</string>
    <!-- Hint for search box in logins list -->
    <string name="preferences_passwords_saved_logins_search">Search logins</string>
    <!-- The header for the site that a login is for -->
    <string name="preferences_passwords_saved_logins_site">Site</string>
    <!-- The header for the username for a login -->
    <string name="preferences_passwords_saved_logins_username">Username</string>
    <!-- The header for the password for a login -->
    <string name="preferences_passwords_saved_logins_password">Password</string>
    <!-- Shown in snackbar to tell user that the password has been copied -->
    <string name="logins_password_copied">Password copied to clipboard</string>
    <!-- Shown in snackbar to tell user that the username has been copied -->
    <string name="logins_username_copied">Username copied to clipboard</string>
    <!-- Content Description (for screenreaders etc) read for the button to copy a password in logins-->
    <string name="saved_logins_copy_password">Copy password</string>
    <!-- Content Description (for screenreaders etc) read for the button to clear a password while editing a login-->
    <string name="saved_logins_clear_password">Clear password</string>
    <!-- Content Description (for screenreaders etc) read for the button to copy a username in logins -->
    <string name="saved_login_copy_username">Copy username</string>
    <!-- Content Description (for screenreaders etc) read for the button to clear a username while editing a login -->
    <string name="saved_login_clear_username">Clear username</string>
    <!-- Content Description (for screenreaders etc) read for the button to clear the hostname field while creating a login -->
    <string name="saved_login_clear_hostname">Clear hostname</string>
    <!-- Content Description (for screenreaders etc) read for the button to open a site in logins -->
    <string name="saved_login_open_site">Open site in browser</string>
    <!-- Content Description (for screenreaders etc) read for the button to reveal a password in logins -->
    <string name="saved_login_reveal_password">Show password</string>
    <!-- Content Description (for screenreaders etc) read for the button to hide a password in logins -->
    <string name="saved_login_hide_password">Hide password</string>
    <!-- Message displayed in biometric prompt displayed for authentication before allowing users to view their logins -->
    <string name="logins_biometric_prompt_message">Unlock to view your saved logins</string>
    <!-- Title of warning dialog if users have no device authentication set up -->
    <string name="logins_warning_dialog_title">Secure your logins and passwords</string>
    <!-- Message of warning dialog if users have no device authentication set up -->
    <string name="logins_warning_dialog_message">Set up a device lock pattern, PIN, or password to protect your saved logins and passwords from being accessed if someone else has your device.</string>
    <!-- Negative button to ignore warning dialog if users have no device authentication set up -->
    <string name="logins_warning_dialog_later">Later</string>
    <!-- Positive button to send users to set up a pin of warning dialog if users have no device authentication set up -->
    <string name="logins_warning_dialog_set_up_now">Set up now</string>
    <!-- Title of PIN verification dialog to direct users to re-enter their device credentials to access their logins -->
    <string name="logins_biometric_prompt_message_pin">Unlock your device</string>
    <!-- Title for Accessibility Force Enable Zoom Preference -->
    <string name="preference_accessibility_force_enable_zoom">Zoom on all web sites</string>
    <!-- Summary for Accessibility Force Enable Zoom Preference -->
    <string name="preference_accessibility_force_enable_zoom_summary">Enable to allow pinch and zoom, even on web sites that prevent this gesture.</string>

    <!-- Saved logins sorting strategy menu item -by name- (if selected, it will sort saved logins alphabetically) -->
    <string name="saved_logins_sort_strategy_alphabetically">Name (A-Z)</string>
    <!-- Saved logins sorting strategy menu item -by last used- (if selected, it will sort saved logins by last used) -->
    <string name="saved_logins_sort_strategy_last_used">Last used</string>
    <!-- Content description (not visible, for screen readers etc.): Sort saved logins dropdown menu chevron icon -->
    <string name="saved_logins_menu_dropdown_chevron_icon_content_description">Sort logins menu</string>

    <!-- Autofill -->
    <!-- Preference and title for managing the autofill settings -->
    <string name="preferences_autofill">Autofill</string>
    <!-- Preference and title for managing the settings for addresses -->
    <string name="preferences_addresses">Addresses</string>
    <!-- Preference and title for managing the settings for credit cards -->
    <string name="preferences_credit_cards">Credit cards</string>
    <!-- Preference for saving and autofilling credit cards -->
    <string name="preferences_credit_cards_save_and_autofill_cards">Save and autofill cards</string>
    <!-- Preference summary for saving and autofilling credit card data -->
    <string name="preferences_credit_cards_save_and_autofill_cards_summary">Data is encrypted</string>
    <!-- Preference option for syncing credit cards across devices. This is displayed when the user is not signed into sync -->
    <string name="preferences_credit_cards_sync_cards_across_devices">Synchronise cards across devices</string>
    <!-- Preference option for syncing credit cards across devices. This is displayed when the user is signed into sync -->
    <string name="preferences_credit_cards_sync_cards">Synchronise cards</string>
    <!-- Preference option for adding a credit card -->
    <string name="preferences_credit_cards_add_credit_card">Add credit card</string>

    <!-- Preference option for managing saved credit cards -->
    <string name="preferences_credit_cards_manage_saved_cards">Manage saved cards</string>
    <!-- Preference option for adding an address -->
    <string name="preferences_addresses_add_address">Add address</string>
    <!-- Preference option for managing saved addresses -->
    <string name="preferences_addresses_manage_addresses">Manage addresses</string>
    <!-- Preference for saving and autofilling addresses -->
    <string name="preferences_addresses_save_and_autofill_addresses">Save and autofill addresses</string>
    <!-- Preference summary for saving and autofilling address data -->
    <string name="preferences_addresses_save_and_autofill_addresses_summary">Include information like numbers, email and shipping addresses</string>

    <!-- Title of the "Add card" screen -->
    <string name="credit_cards_add_card">Add card</string>
    <!-- Title of the "Edit card" screen -->
    <string name="credit_cards_edit_card">Edit card</string>
    <!-- The header for the card number of a credit card -->
    <string name="credit_cards_card_number">Card Number</string>
    <!-- The header for the expiration date of a credit card -->
    <string name="credit_cards_expiration_date">Expiration Date</string>
    <!-- The label for the expiration date month of a credit card to be used by a11y services-->
    <string name="credit_cards_expiration_date_month">Expiration Date Month</string>
    <!-- The label for the expiration date year of a credit card to be used by a11y services-->
    <string name="credit_cards_expiration_date_year">Expiration Date Year</string>
    <!-- The header for the name on the credit card -->
    <string name="credit_cards_name_on_card">Name on Card</string>
    <!-- The text for the "Delete card" menu item for deleting a credit card -->
    <string name="credit_cards_menu_delete_card">Delete card</string>
    <!-- The text for the "Delete card" button for deleting a credit card -->
    <string name="credit_cards_delete_card_button">Delete card</string>
    <!-- The text for the confirmation message of "Delete card" dialog -->
    <string name="credit_cards_delete_dialog_confirmation">Are you sure you want to delete this credit card?</string>
    <!-- The text for the positive button on "Delete card" dialog -->
    <string name="credit_cards_delete_dialog_button">Delete</string>
    <!-- The title for the "Save" menu item for saving a credit card -->
    <string name="credit_cards_menu_save">Save</string>
    <!-- The text for the "Save" button for saving a credit card -->
    <string name="credit_cards_save_button">Save</string>
    <!-- The text for the "Cancel" button for cancelling adding, updating or deleting a credit card -->
    <string name="credit_cards_cancel_button">Cancel</string>

    <!-- Title of the "Saved cards" screen -->
    <string name="credit_cards_saved_cards">Saved cards</string>

    <!-- Error message for credit card number validation -->
    <string name="credit_cards_number_validation_error_message">Please enter a valid credit card number</string>

    <!-- Error message for credit card name on card validation -->
    <string name="credit_cards_name_on_card_validation_error_message">Please fill out this field</string>
    <!-- Message displayed in biometric prompt displayed for authentication before allowing users to view their saved credit cards -->
    <string name="credit_cards_biometric_prompt_message">Unlock to view your saved cards</string>
    <!-- Title of warning dialog if users have no device authentication set up -->
    <string name="credit_cards_warning_dialog_title">Secure your credit cards</string>
    <!-- Message of warning dialog if users have no device authentication set up -->
    <string name="credit_cards_warning_dialog_message">Set up a device lock pattern, PIN, or password to protect your saved credit cards from being accessed if someone else has your device.</string>
    <!-- Positive button to send users to set up a pin of warning dialog if users have no device authentication set up -->
    <string name="credit_cards_warning_dialog_set_up_now">Set up now</string>
    <!-- Negative button to ignore warning dialog if users have no device authentication set up -->
    <string name="credit_cards_warning_dialog_later">Later</string>
    <!-- Title of PIN verification dialog to direct users to re-enter their device credentials to access their credit cards -->
    <string name="credit_cards_biometric_prompt_message_pin">Unlock your device</string>
    <!-- Message displayed in biometric prompt for authentication, before allowing users to use their stored credit card information -->
    <string name="credit_cards_biometric_prompt_unlock_message">Unlock to use stored credit card information</string>

    <!-- Title of the "Add address" screen -->
    <string name="addresses_add_address">Add address</string>
    <!-- Title of the "Edit address" screen -->
    <string name="addresses_edit_address">Edit address</string>
    <!-- Title of the "Manage addresses" screen -->
    <string name="addresses_manage_addresses">Manage addresses</string>
    <!-- The header for the first name of an address -->
    <string name="addresses_first_name">First Name</string>
    <!-- The header for the middle name of an address -->
    <string name="addresses_middle_name">Middle Name</string>
    <!-- The header for the last name of an address -->
    <string name="addresses_last_name">Last Name</string>
    <!-- The header for the street address of an address -->
    <string name="addresses_street_address">Street Address</string>
    <!-- The header for the city of an address -->
    <string name="addresses_city">City</string>
    <!-- The header for the subregion of an address when "state" should be used -->
    <string name="addresses_state">County</string>
    <!-- The header for the subregion of an address when "province" should be used -->
    <string name="addresses_province">Province</string>
    <!-- The header for the zip code of an address -->
    <string name="addresses_zip">Post Code</string>
    <!-- The header for the country or region of an address -->
    <string name="addresses_country">Country or region</string>
    <!-- The header for the phone number of an address -->
    <string name="addresses_phone">Phone</string>
    <!-- The header for the email of an address -->
    <string name="addresses_email">Email</string>
    <!-- The text for the "Save" button for saving an address -->
    <string name="addresses_save_button">Save</string>
    <!-- The text for the "Cancel" button for cancelling adding, updating or deleting an address -->
    <string name="addresses_cancel_button">Cancel</string>
    <!-- The text for the "Delete address" button for deleting an address -->
    <string name="addressess_delete_address_button">Delete address</string>

    <!-- The title for the "Delete address" confirmation dialog -->
    <string name="addressess_confirm_dialog_message">Are you sure you want to delete this address?</string>
    <!-- The text for the positive button on "Delete address" dialog -->
    <string name="addressess_confirm_dialog_ok_button">Delete</string>
    <!-- The text for the negative button on "Delete address" dialog -->
    <string name="addressess_confirm_dialog_cancel_button">Cancel</string>
    <!-- The text for the "Save address" menu item for saving an address -->
    <string name="address_menu_save_address">Save address</string>
    <!-- The text for the "Delete address" menu item for deleting an address -->
    <string name="address_menu_delete_address">Delete address</string>

    <!-- Title of the Add search engine screen -->
    <string name="search_engine_add_custom_search_engine_title">Add search engine</string>
    <!-- Content description (not visible, for screen readers etc.): Title for the button that navigates to add new engine screen -->
<<<<<<< HEAD
    <string name="search_engine_add_custom_search_engine_button_content_description" tools:ignore="UnusedResources">Add new search engine</string>
=======
    <string name="search_engine_add_custom_search_engine_button_content_description">Add new search engine</string>
>>>>>>> ae224354
    <!-- Title of the Edit search engine screen -->
    <string name="search_engine_edit_custom_search_engine_title">Edit search engine</string>
    <!-- Content description (not visible, for screen readers etc.): Title for the button to add a search engine in the action bar -->
    <string name="search_engine_add_button_content_description">Add</string>
    <!-- Content description (not visible, for screen readers etc.): Title for the button to save a search engine in the action bar -->
    <string name="search_engine_add_custom_search_engine_edit_button_content_description">Save</string>
    <!-- Text for the menu button to edit a search engine -->
    <string name="search_engine_edit">Edit</string>
    <!-- Text for the menu button to delete a search engine -->
    <string name="search_engine_delete">Delete</string>

    <!-- Text for the button to create a custom search engine on the Add search engine screen -->
    <string name="search_add_custom_engine_label_other">Other</string>
    <!-- Label for the TextField in which user enters custom search engine name -->
<<<<<<< HEAD
    <string name="search_add_custom_engine_name_label" tools:ignore="UnusedResources">Name</string>
    <!-- Placeholder text shown in the Search Engine Name TextField before a user enters text -->
    <string name="search_add_custom_engine_name_hint">Name</string>
    <!-- Placeholder text shown in the Search Engine Name text field before a user enters text -->
    <string name="search_add_custom_engine_name_hint_2" tools:ignore="UnusedResources">Search engine name</string>
    <!-- Label for the TextField in which user enters custom search engine URL -->
    <string name="search_add_custom_engine_url_label" tools:ignore="UnusedResources">Search string URL</string>
    <!-- Placeholder text shown in the Search String TextField before a user enters text -->
    <string name="search_add_custom_engine_search_string_hint">Search string to use</string>
    <!-- Placeholder text shown in the Search String TextField before a user enters text -->
    <string name="search_add_custom_engine_search_string_hint_2" tools:ignore="UnusedResources">URL to use for search</string>
=======
    <string name="search_add_custom_engine_name_label">Name</string>
    <!-- Placeholder text shown in the Search Engine Name TextField before a user enters text -->
    <string name="search_add_custom_engine_name_hint">Name</string>
    <!-- Placeholder text shown in the Search Engine Name text field before a user enters text -->
    <string name="search_add_custom_engine_name_hint_2">Search engine name</string>
    <!-- Label for the TextField in which user enters custom search engine URL -->
    <string name="search_add_custom_engine_url_label">Search string URL</string>
    <!-- Placeholder text shown in the Search String TextField before a user enters text -->
    <string name="search_add_custom_engine_search_string_hint">Search string to use</string>
    <!-- Placeholder text shown in the Search String TextField before a user enters text -->
    <string name="search_add_custom_engine_search_string_hint_2">URL to use for search</string>
>>>>>>> ae224354
    <!-- Description text for the Search String TextField. The %s is part of the string -->
    <string name="search_add_custom_engine_search_string_example" formatted="false">Replace query with “%s”. Example:\nhttps://www.google.com/search?q=%s</string>

    <!-- Accessibility description for the form in which details about the custom search engine are entered -->
    <string name="search_add_custom_engine_form_description">Custom search engine details</string>

    <!-- The text for the "Save" button for saving a custom search engine -->
<<<<<<< HEAD
    <string name="search_custom_engine_save_button" tools:ignore="UnusedResources">Save</string>
=======
    <string name="search_custom_engine_save_button">Save</string>
>>>>>>> ae224354

    <!-- Text shown when a user leaves the name field empty -->
    <string name="search_add_custom_engine_error_empty_name">Enter search engine name</string>
    <!-- Text shown when a user leaves the search string field empty -->
    <string name="search_add_custom_engine_error_empty_search_string">Enter a search string</string>
    <!-- Text shown when a user leaves out the required template string -->
    <string name="search_add_custom_engine_error_missing_template">Check that search string matches Example format</string>
    <!-- Text shown when we aren't able to validate the custom search query. The first parameter is the url of the custom search engine -->
    <string name="search_add_custom_engine_error_cannot_reach">Error connecting to “%s”</string>
    <!-- Text shown when a user creates a new search engine -->
    <string name="search_add_custom_engine_success_message">Created %s</string>
    <!-- Text shown when a user successfully edits a custom search engine -->
    <string name="search_edit_custom_engine_success_message">Saved %s</string>
    <!-- Text shown when a user successfully deletes a custom search engine -->
    <string name="search_delete_search_engine_success_message">Deleted %s</string>

    <!-- Heading for the instructions to allow a permission -->
    <string name="phone_feature_blocked_intro">To allow it:</string>
    <!-- First step for the allowing a permission -->
    <string name="phone_feature_blocked_step_settings">1. Go to Android Settings</string>
    <!-- Second step for the allowing a permission -->
    <string name="phone_feature_blocked_step_permissions"><![CDATA[2. Tap <b>Permissions</b>]]></string>
    <!-- Third step for the allowing a permission (Fore example: Camera) -->
    <string name="phone_feature_blocked_step_feature"><![CDATA[3. Toggle <b>%1$s</b> to ON]]></string>

    <!-- Label that indicates a site is using a secure connection -->
    <string name="quick_settings_sheet_secure_connection_2">Connection is secure</string>
    <!-- Label that indicates a site is using a insecure connection -->
    <string name="quick_settings_sheet_insecure_connection_2">Connection is not secure</string>
    <!-- Label to clear site data -->
    <string name="clear_site_data">Clear cookies and site data</string>
    <!-- Confirmation message for a dialog confirming if the user wants to delete all data for current site -->
    <string name="confirm_clear_site_data"><![CDATA[Are you sure that you want to clear all the cookies and data for the site <b>%s</b>?]]></string>
    <!-- Confirmation message for a dialog confirming if the user wants to delete all the permissions for all sites-->
    <string name="confirm_clear_permissions_on_all_sites">Are you sure that you want to clear all the permissions on all sites?</string>
    <!-- Confirmation message for a dialog confirming if the user wants to delete all the permissions for a site-->
    <string name="confirm_clear_permissions_site">Are you sure that you want to clear all the permissions for this site?</string>
    <!-- Confirmation message for a dialog confirming if the user wants to set default value a permission for a site-->
    <string name="confirm_clear_permission_site">Are you sure that you want to clear this permission for this site?</string>
    <!-- label shown when there are not site exceptions to show in the site exception settings -->
    <string name="no_site_exceptions">No site exceptions</string>
    <!-- Bookmark deletion confirmation -->
    <string name="bookmark_deletion_confirmation">Are you sure you want to delete this bookmark?</string>
    <!-- Browser menu button that adds a shortcut to the home fragment -->
    <string name="browser_menu_add_to_shortcuts">Add to shortcuts</string>
    <!-- Browser menu button that removes a shortcut from the home fragment -->
    <string name="browser_menu_remove_from_shortcuts">Remove from shortcuts</string>
    <!-- text shown before the issuer name to indicate who its verified by, parameter is the name of
     the certificate authority that verified the ticket-->
    <string name="certificate_info_verified_by">Verified By: %1$s</string>
    <!-- Login overflow menu delete button -->
    <string name="login_menu_delete_button">Delete</string>
    <!-- Login overflow menu edit button -->
    <string name="login_menu_edit_button">Edit</string>
    <!-- Message in delete confirmation dialog for logins -->
    <string name="login_deletion_confirmation">Are you sure you want to delete this login?</string>
    <!-- Positive action of a dialog asking to delete  -->
    <string name="dialog_delete_positive">Delete</string>
    <!-- Negative action of a dialog asking to delete login -->
    <string name="dialog_delete_negative">Cancel</string>
    <!--  The saved login options menu description. -->
    <string name="login_options_menu">Login options</string>
    <!--  The editable text field for a login's web address. -->
    <string name="saved_login_hostname_description">The editable text field for the web address of the login.</string>
    <!--  The editable text field for a login's username. -->
    <string name="saved_login_username_description">The editable text field for the username of the login.</string>
    <!--  The editable text field for a login's password. -->
    <string name="saved_login_password_description">The editable text field for the password of the login.</string>
    <!--  The button description to save changes to an edited login. -->
    <string name="save_changes_to_login">Save changes to login.</string>
    <!--  The page title for editing a saved login. -->
    <string name="edit">Edit</string>
    <!--  The page title for adding new login. -->
    <string name="add_login">Add new login</string>
    <!--  The error message in add/edit login view when password field is blank. -->
    <string name="saved_login_password_required">Password required</string>
    <!--  The error message in add login view when username field is blank. -->
    <string name="saved_login_username_required">Username required</string>
    <!--  The error message in add login view when hostname field is blank. -->
    <string name="saved_login_hostname_required" tools:ignore="UnusedResources">Hostname required</string>
    <!-- Voice search button content description  -->
    <string name="voice_search_content_description">Voice search</string>
    <!-- Voice search prompt description displayed after the user presses the voice search button -->
    <string name="voice_search_explainer">Speak now</string>

    <!--  The error message in edit login view when a duplicate username exists. -->
    <string name="saved_login_duplicate">A login with that username already exists</string>

    <!-- This is the hint text that is shown inline on the hostname field of the create new login page. 'https://www.example.com' intentionally hardcoded here -->
    <string name="add_login_hostname_hint_text">https://www.example.com</string>
    <!-- This is an error message shown below the hostname field of the add login page when a hostname does not contain http or https. -->
    <string name="add_login_hostname_invalid_text_3">Web address must contain &quot;https://&quot; or &quot;http://&quot;</string>
    <!-- This is an error message shown below the hostname field of the add login page when a hostname is invalid. -->
    <string name="add_login_hostname_invalid_text_2">Valid hostname required</string>

    <!-- Synced Tabs -->
    <!-- Text displayed to ask user to connect another device as no devices found with account -->
    <string name="synced_tabs_connect_another_device">Connect another device.</string>
    <!-- Text displayed asking user to re-authenticate -->
    <string name="synced_tabs_reauth">Please re-authenticate.</string>
    <!-- Text displayed when user has disabled tab syncing in Firefox Sync Account -->
    <string name="synced_tabs_enable_tab_syncing">Please enable tab synchronisation.</string>
    <!-- Text displayed when user has no tabs that have been synced -->
    <string name="synced_tabs_no_tabs">You don’t have any tabs open in Firefox on your other devices.</string>
    <!-- Text displayed in the synced tabs screen when a user is not signed in to Firefox Sync describing Synced Tabs -->
    <string name="synced_tabs_sign_in_message">View a list of tabs from your other devices.</string>
    <!-- Text displayed on a button in the synced tabs screen to link users to sign in when a user is not signed in to Firefox Sync -->
    <string name="synced_tabs_sign_in_button">Sign in to sync</string>

    <!-- The text displayed when a synced device has no tabs to show in the list of Synced Tabs. -->
    <string name="synced_tabs_no_open_tabs">No open tabs</string>

    <!-- Content description for expanding a group of synced tabs. -->
    <string name="synced_tabs_expand_group">Expand group of synchronised tabs</string>
    <!-- Content description for collapsing a group of synced tabs. -->
    <string name="synced_tabs_collapse_group">Collapse group of synchronised tabs</string>

    <!-- Top Sites -->
    <!-- Title text displayed in the dialog when shortcuts limit is reached. -->
    <string name="shortcut_max_limit_title">Shortcut limit reached</string>
    <!-- Content description text displayed in the dialog when shortcut limit is reached. -->
    <string name="shortcut_max_limit_content">To add a new shortcut, remove one. Touch and hold the site and select remove.</string>
    <!-- Confirmation dialog button text when top sites limit is reached. -->
    <string name="top_sites_max_limit_confirmation_button">OK, Got It</string>

    <!-- Label for the preference to show the shortcuts for the most visited top sites on the homepage -->
    <string name="top_sites_toggle_top_recent_sites_4">Shortcuts</string>
	<!-- Title text displayed in the rename top site dialog. -->
	<string name="top_sites_rename_dialog_title">Name</string>
    <!-- Hint for renaming title of a shortcut -->
    <string name="shortcut_name_hint">Shortcut name</string>
	<!-- Button caption to confirm the renaming of the top site. -->
	<string name="top_sites_rename_dialog_ok">OK</string>
	<!-- Dialog button text for canceling the rename top site prompt. -->
	<string name="top_sites_rename_dialog_cancel">Cancel</string>

    <!-- Text for the menu button to open the homepage settings. -->
    <string name="top_sites_menu_settings">Settings</string>
    <!-- Text for the menu button to navigate to sponsors and privacy support articles. '&amp;' is replaced with the ampersand symbol: & -->
    <string name="top_sites_menu_sponsor_privacy">Our sponsors &amp; your privacy</string>
    <!-- Label text displayed for a sponsored top site. -->
    <string name="top_sites_sponsored_label">Sponsored</string>

    <!-- Inactive tabs in the tabs tray -->
    <!-- Title text displayed in the tabs tray when a tab has been unused for 14 days. -->
    <string name="inactive_tabs_title">Inactive tabs</string>
    <!-- Content description for closing all inactive tabs -->
    <string name="inactive_tabs_delete_all">Close all inactive tabs</string>

    <!-- Content description for expanding the inactive tabs section. -->
    <string name="inactive_tabs_expand_content_description">Expand inactive tabs</string>
    <!-- Content description for collapsing the inactive tabs section. -->
    <string name="inactive_tabs_collapse_content_description">Collapse inactive tabs</string>

    <!-- Inactive tabs auto-close message in the tabs tray -->
    <!-- The header text of the auto-close message when the user is asked if they want to turn on the auto-closing of inactive tabs. -->
    <string name="inactive_tabs_auto_close_message_header" tools:ignore="UnusedResources">Auto-close after one month?</string>
    <!-- A description below the header to notify the user what the inactive tabs auto-close feature is. -->
    <string name="inactive_tabs_auto_close_message_description" tools:ignore="UnusedResources">Firefox can close tabs you haven’t viewed over the past month.</string>
    <!-- A call to action below the description to allow the user to turn on the auto closing of inactive tabs. -->
    <string name="inactive_tabs_auto_close_message_action" tools:ignore="UnusedResources">TURN ON AUTO CLOSE</string>

    <!-- Text for the snackbar to confirm auto-close is enabled for inactive tabs -->
    <string name="inactive_tabs_auto_close_message_snackbar">Auto-close enabled</string>

    <!-- Awesome bar suggestion's headers -->
    <!-- Search suggestions title for Firefox Suggest. -->
    <string name="firefox_suggest_header">Firefox Suggest</string>

    <!-- Title for search suggestions when Google is the default search suggestion engine. -->
    <string name="google_search_engine_suggestion_header">Google Search</string>
    <!-- Title for search suggestions when the default search suggestion engine is anything other than Google. The first parameter is default search engine name. -->
    <string name="other_default_search_engine_suggestion_header">%s search</string>

    <!-- Default browser experiment -->
    <string name="default_browser_experiment_card_text">Set links from web sites, emails, and messages to open automatically in Firefox.</string>

    <!-- Content description for close button in collection placeholder. -->
    <string name="remove_home_collection_placeholder_content_description">Remove</string>

    <!-- Content description radio buttons with a link to more information -->
    <string name="radio_preference_info_content_description">Click for more details</string>

    <!-- Content description for the action bar "up" button -->
    <string name="action_bar_up_description">Navigate up</string>

    <!-- Content description for privacy content close button -->
    <string name="privacy_content_close_button_content_description">Close</string>

    <!-- Pocket recommended stories -->
    <!-- Header text for a section on the home screen. -->
    <string name="pocket_stories_header_1">Thought-provoking stories</string>
    <!-- Header text for a section on the home screen. -->
    <string name="pocket_stories_categories_header">Stories by topic</string>
    <!-- Text of a button allowing users to access an external url for more Pocket recommendations. -->
    <string name="pocket_stories_placeholder_text">Discover more</string>
    <!-- Title of an app feature. Smaller than a heading. The first parameter is product name Pocket -->
    <string name="pocket_stories_feature_title_2">Powered by %s.</string>
    <!-- Caption for describing a certain feature. The placeholder is for a clickable text (eg: Learn more) which will load an url in a new tab when clicked.  -->
    <string name="pocket_stories_feature_caption">Part of the Firefox family. %s</string>
    <!-- Clickable text for opening an external link for more information about Pocket. -->
    <string name="pocket_stories_feature_learn_more">Learn more</string>

    <!-- Text indicating that the Pocket story that also displays this text is a sponsored story by other 3rd party entity. -->
    <string name="pocket_stories_sponsor_indication">Sponsored</string>

    <!-- Snackbar message for enrolling in a Nimbus experiment from the secret settings when Studies preference is Off.-->
    <string name="experiments_snackbar">Enable telemetry to send data.</string>
    <!-- Snackbar button text to navigate to telemetry settings.-->
    <string name="experiments_snackbar_button">Go to settings</string>

    <!-- Accessibility services actions labels. These will be appended to accessibility actions like "Double tap to.." but not by or applications but by services like Talkback. -->
    <!-- Action label for elements that can be collapsed if interacting with them. Talkback will append this to say "Double tap to collapse". -->
    <string name="a11y_action_label_collapse">collapse</string>
    <!-- Action label for elements that can be expanded if interacting with them. Talkback will append this to say "Double tap to expand". -->
    <string name="a11y_action_label_expand">expand</string>
    <!-- Action label for links to a website containing documentation about a wallpaper collection. Talkback will append this to say "Double tap to open link to learn more about this collection". -->
    <string name="a11y_action_label_wallpaper_collection_learn_more">open link to learn more about this collection</string>
    <!-- Action label for links that point to an article. Talkback will append this to say "Double tap to read the article". -->
    <string name="a11y_action_label_read_article">read the article</string>
    <!-- Action label for links to the Firefox Pocket website. Talkback will append this to say "Double tap to open link to learn more". -->
    <string name="a11y_action_label_pocket_learn_more">open link to learn more</string>
</resources><|MERGE_RESOLUTION|>--- conflicted
+++ resolved
@@ -364,15 +364,6 @@
     <!-- Preference category for all links about Fenix -->
     <string name="preferences_category_about">About</string>
     <!-- Preference category for settings related to changing the default search engine -->
-<<<<<<< HEAD
-    <string name="preferences_category_select_default_search_engine" tools:ignore="UnusedResources">Select one</string>
-    <!-- Preference for settings related to managing search shortcuts for the quick search menu -->
-    <string name="preferences_manage_search_shortcuts" tools:ignore="UnusedResources">Manage search shortcuts</string>
-    <!-- Summary for preference for settings related to managing search shortcuts for the quick search menu -->
-    <string name="preferences_manage_search_shortcuts_summary" tools:ignore="UnusedResources">Edit engines visible in the search menu</string>
-    <!-- Preference category for settings related to managing search shortcuts for the quick search menu -->
-    <string name="preferences_category_engines_in_search_menu" tools:ignore="UnusedResources">Engines visible on the search menu</string>
-=======
     <string name="preferences_category_select_default_search_engine">Select one</string>
     <!-- Preference for settings related to managing search shortcuts for the quick search menu -->
     <string name="preferences_manage_search_shortcuts">Manage search shortcuts</string>
@@ -380,7 +371,6 @@
     <string name="preferences_manage_search_shortcuts_summary">Edit engines visible in the search menu</string>
     <!-- Preference category for settings related to managing search shortcuts for the quick search menu -->
     <string name="preferences_category_engines_in_search_menu">Engines visible on the search menu</string>
->>>>>>> ae224354
     <!-- Preference for settings related to changing the default search engine -->
     <string name="preferences_default_search_engine">Default search engine</string>
     <!-- Preference for settings related to Search -->
@@ -1873,11 +1863,7 @@
     <!-- Title of the Add search engine screen -->
     <string name="search_engine_add_custom_search_engine_title">Add search engine</string>
     <!-- Content description (not visible, for screen readers etc.): Title for the button that navigates to add new engine screen -->
-<<<<<<< HEAD
-    <string name="search_engine_add_custom_search_engine_button_content_description" tools:ignore="UnusedResources">Add new search engine</string>
-=======
     <string name="search_engine_add_custom_search_engine_button_content_description">Add new search engine</string>
->>>>>>> ae224354
     <!-- Title of the Edit search engine screen -->
     <string name="search_engine_edit_custom_search_engine_title">Edit search engine</string>
     <!-- Content description (not visible, for screen readers etc.): Title for the button to add a search engine in the action bar -->
@@ -1892,19 +1878,6 @@
     <!-- Text for the button to create a custom search engine on the Add search engine screen -->
     <string name="search_add_custom_engine_label_other">Other</string>
     <!-- Label for the TextField in which user enters custom search engine name -->
-<<<<<<< HEAD
-    <string name="search_add_custom_engine_name_label" tools:ignore="UnusedResources">Name</string>
-    <!-- Placeholder text shown in the Search Engine Name TextField before a user enters text -->
-    <string name="search_add_custom_engine_name_hint">Name</string>
-    <!-- Placeholder text shown in the Search Engine Name text field before a user enters text -->
-    <string name="search_add_custom_engine_name_hint_2" tools:ignore="UnusedResources">Search engine name</string>
-    <!-- Label for the TextField in which user enters custom search engine URL -->
-    <string name="search_add_custom_engine_url_label" tools:ignore="UnusedResources">Search string URL</string>
-    <!-- Placeholder text shown in the Search String TextField before a user enters text -->
-    <string name="search_add_custom_engine_search_string_hint">Search string to use</string>
-    <!-- Placeholder text shown in the Search String TextField before a user enters text -->
-    <string name="search_add_custom_engine_search_string_hint_2" tools:ignore="UnusedResources">URL to use for search</string>
-=======
     <string name="search_add_custom_engine_name_label">Name</string>
     <!-- Placeholder text shown in the Search Engine Name TextField before a user enters text -->
     <string name="search_add_custom_engine_name_hint">Name</string>
@@ -1916,7 +1889,6 @@
     <string name="search_add_custom_engine_search_string_hint">Search string to use</string>
     <!-- Placeholder text shown in the Search String TextField before a user enters text -->
     <string name="search_add_custom_engine_search_string_hint_2">URL to use for search</string>
->>>>>>> ae224354
     <!-- Description text for the Search String TextField. The %s is part of the string -->
     <string name="search_add_custom_engine_search_string_example" formatted="false">Replace query with “%s”. Example:\nhttps://www.google.com/search?q=%s</string>
 
@@ -1924,11 +1896,7 @@
     <string name="search_add_custom_engine_form_description">Custom search engine details</string>
 
     <!-- The text for the "Save" button for saving a custom search engine -->
-<<<<<<< HEAD
-    <string name="search_custom_engine_save_button" tools:ignore="UnusedResources">Save</string>
-=======
     <string name="search_custom_engine_save_button">Save</string>
->>>>>>> ae224354
 
     <!-- Text shown when a user leaves the name field empty -->
     <string name="search_add_custom_engine_error_empty_name">Enter search engine name</string>
