<?xml version="1.0" encoding="utf-8"?>
<resources xmlns:tools="http://schemas.android.com/tools" xmlns:moz="http://mozac.org/tools">
    <!-- App name for private browsing mode. The first parameter is the name of the app defined in app_name (for example: Fenix)-->
    <string name="app_name_private_5">Private %s</string>
    <!-- App name for private browsing mode. The first parameter is the name of the app defined in app_name (for example: Fenix)-->
    <string name="app_name_private_4">%s (Private)</string>

    <!-- Home Fragment -->
    <!-- Content description (not visible, for screen readers etc.): "Three dot" menu button. -->
    <string name="content_description_menu">More options</string>
    <!-- Content description (not visible, for screen readers etc.): "Private Browsing" menu button. -->
    <string name="content_description_private_browsing_button">Enable private browsing</string>
    <!-- Content description (not visible, for screen readers etc.): "Private Browsing" menu button. -->
    <string name="content_description_disable_private_browsing_button">Disable private browsing</string>
    <!-- Placeholder text shown in the search bar before a user enters text -->
    <string name="search_hint">Search or enter address</string>
    <!-- Placeholder text shown in search bar when using history search -->
    <string name="history_search_hint">Search history</string>
    <!-- Placeholder text shown in search bar when using bookmarks search -->
    <string name="bookmark_search_hint">Search bookmarks</string>
    <!-- Placeholder text shown in search bar when using tabs search -->
    <string name="tab_search_hint">Search tabs</string>
    <!-- Placeholder text shown in the search bar when using application search engines -->
    <string name="application_search_hint">Enter search terms</string>
    <!-- No Open Tabs Message Description -->
    <string name="no_open_tabs_description">Your open tabs will be shown here.</string>

    <!-- No Private Tabs Message Description -->
    <string name="no_private_tabs_description">Your private tabs will be shown here.</string>

    <!-- Tab tray multi select title in app bar. The first parameter is the number of tabs selected -->
    <string name="tab_tray_multi_select_title">%1$d selected</string>
    <!-- Label of button in create collection dialog for creating a new collection  -->
    <string name="tab_tray_add_new_collection">Add new collection</string>
    <!-- Label of editable text in create collection dialog for naming a new collection  -->
    <string name="tab_tray_add_new_collection_name">Name</string>
    <!-- Label of button in save to collection dialog for selecting a current collection  -->
    <string name="tab_tray_select_collection">Select collection</string>
    <!-- Content description for close button while in multiselect mode in tab tray -->
    <string name="tab_tray_close_multiselect_content_description">Exit multiselect mode</string>
    <!-- Content description for save to collection button while in multiselect mode in tab tray -->
    <string name="tab_tray_collection_button_multiselect_content_description">Save selected tabs to collection</string>
    <!-- Content description on checkmark while tab is selected in multiselect mode in tab tray -->
    <string name="tab_tray_multiselect_selected_content_description">Selected</string>

    <!-- Home - Recently saved bookmarks -->
    <!-- Title for the home screen section with recently saved bookmarks. -->
    <string name="recently_saved_title">Recently saved</string>
    <!-- Content description for the button which navigates the user to show all of their saved bookmarks. -->
    <string name="recently_saved_show_all_content_description_2">Show all saved bookmarks</string>

    <!-- Text for the menu button to remove a recently saved bookmark from the user's home screen -->
    <string name="recently_saved_menu_item_remove">Remove</string>

    <!-- About content. The first parameter is the name of the application. (For example: Fenix) -->
    <string name="about_content">%1$s is produced by Mozilla.</string>

    <!-- Private Browsing -->
    <!-- Explanation for private browsing displayed to users on home view when they first enable private mode
        The first parameter is the name of the app defined in app_name (for example: Fenix) -->
    <string name="private_browsing_placeholder_description_2">%1$s clears your search and browsing history from private tabs when you close them or quit the app. While this doesn’t make you anonymous to web sites or your internet service provider, it makes it easier to keep what you do online private from anyone else who uses this device.</string>
    <string name="private_browsing_common_myths">
       Common myths about private browsing
    </string>

    <!-- Private mode shortcut "contextual feature recommendation" (CFR) -->
    <!-- Text for the main message -->
    <string name="cfr_message">Add a shortcut to open private tabs from your Home screen.</string>
    <!-- Text for the positive button -->
    <string name="cfr_pos_button_text">Add shortcut</string>
    <!-- Text for the negative button -->
    <string name="cfr_neg_button_text">No thanks</string>

    <!-- Open in App "contextual feature recommendation" (CFR) -->
    <!-- Text for the info message. The first parameter is the name of the application.-->
    <string name="open_in_app_cfr_info_message_2">You can set %1$s to automatically open links in apps.</string>
    <!-- Text for the positive action button -->
    <string name="open_in_app_cfr_positive_button_text">Go to settings</string>
    <!-- Text for the negative action button -->
    <string name="open_in_app_cfr_negative_button_text">Dismiss</string>

    <!-- Content description for close button used in "contextual feature recommendation" (CFR) popups -->
    <string name="cfr_dismiss_button_default_content_description">Dismiss</string>

    <!-- Total cookie protection "contextual feature recommendation" (CFR) -->
    <!-- Text for the message displayed in the contextual feature recommendation popup promoting the total cookie protection feature. -->
    <string name="tcp_cfr_message">Our most powerful privacy feature yet isolates cross-site trackers.</string>
    <!-- Text displayed that links to website containing documentation about the "Total cookie protection" feature. -->
    <string name="tcp_cfr_learn_more">Learn about Total Cookie Protection</string>

    <!-- Text for the info dialog when camera permissions have been denied but user tries to access a camera feature. -->
    <string name="camera_permissions_needed_message">Camera access needed. Go to Android settings, tap permissions, and tap allow.</string>
    <!-- Text for the positive action button to go to Android Settings to grant permissions. -->
    <string name="camera_permissions_needed_positive_button_text">Go to settings</string>
    <!-- Text for the negative action button to dismiss the dialog. -->
    <string name="camera_permissions_needed_negative_button_text">Dismiss</string>

    <!-- Text for the banner message to tell users about our auto close feature. -->
    <string name="tab_tray_close_tabs_banner_message">Set open tabs to close automatically that haven’t been viewed in the past day, week, or month.</string>
    <!-- Text for the positive action button to go to Settings for auto close tabs. -->
    <string name="tab_tray_close_tabs_banner_positive_button_text">View options</string>
    <!-- Text for the negative action button to dismiss the Close Tabs Banner. -->
    <string name="tab_tray_close_tabs_banner_negative_button_text">Dismiss</string>

    <!-- Text for the banner message to tell users about our inactive tabs feature. -->
    <string name="tab_tray_inactive_onboarding_message">Tabs you haven’t viewed for two weeks get moved here.</string>
    <!-- Text for the action link to go to Settings for inactive tabs. -->
    <string name="tab_tray_inactive_onboarding_button_text">Turn off in settings</string>

    <!-- Text for title for the auto-close dialog of the inactive tabs. -->
    <string name="tab_tray_inactive_auto_close_title">Auto-close after one month?</string>
    <!-- Text for the body for the auto-close dialog of the inactive tabs.
        The first parameter is the name of the application.-->
    <string name="tab_tray_inactive_auto_close_body_2">%1$s can close tabs you haven’t viewed over the past month.</string>
    <!-- Content description for close button in the auto-close dialog of the inactive tabs. -->
    <string name="tab_tray_inactive_auto_close_button_content_description">Close</string>

    <!-- Text for turn on auto close tabs button in the auto-close dialog of the inactive tabs. -->
    <string name="tab_tray_inactive_turn_on_auto_close_button_2">Turn on auto-close</string>


    <!-- Home screen icons - Long press shortcuts -->
    <!-- Shortcut action to open new tab -->
    <string name="home_screen_shortcut_open_new_tab_2">New tab</string>
    <!-- Shortcut action to open new private tab -->
    <string name="home_screen_shortcut_open_new_private_tab_2">New private tab</string>

    <!-- Recent Tabs -->
    <!-- Header text for jumping back into the recent tab in the home screen -->
    <string name="recent_tabs_header">Jump back in</string>
    <!-- Button text for showing all the tabs in the tabs tray -->
    <string name="recent_tabs_show_all">Show all</string>

    <!-- Content description for the button which navigates the user to show all recent tabs in the tabs tray. -->
    <string name="recent_tabs_show_all_content_description_2">Show all recent tabs button</string>

    <!-- Text for button in synced tab card that opens synced tabs tray -->
    <string name="recent_tabs_see_all_synced_tabs_button_text">See all synchronised tabs</string>
    <!-- Accessibility description for device icon used for recent synced tab -->
    <string name="recent_tabs_synced_device_icon_content_description">Synchronised device</string>
    <!-- Text for the dropdown menu to remove a recent synced tab from the homescreen -->
    <string name="recent_synced_tab_menu_item_remove">Remove</string>
    <!-- Text for the menu button to remove a grouped highlight from the user's browsing history
         in the Recently visited section -->
    <string name="recent_tab_menu_item_remove">Remove</string>

    <!-- History Metadata -->
    <!-- Header text for a section on the home screen that displays grouped highlights from the
         user's browsing history, such as topics they have researched or explored on the web -->
    <string name="history_metadata_header_2">Recently visited</string>
    <!-- Text for the menu button to remove a grouped highlight from the user's browsing history
         in the Recently visited section -->
    <string name="recently_visited_menu_item_remove">Remove</string>

    <!-- Content description for the button which navigates the user to show all of their history. -->
    <string name="past_explorations_show_all_content_description_2">Show all past explorations</string>

    <!-- Browser Fragment -->
    <!-- Content description (not visible, for screen readers etc.): Navigate backward (browsing history) -->
    <string name="browser_menu_back">Back</string>
    <!-- Content description (not visible, for screen readers etc.): Navigate forward (browsing history) -->
    <string name="browser_menu_forward">Forward</string>
    <!-- Content description (not visible, for screen readers etc.): Refresh current website -->
    <string name="browser_menu_refresh">Refresh</string>
    <!-- Content description (not visible, for screen readers etc.): Stop loading current website -->
    <string name="browser_menu_stop">Stop</string>
    <!-- Browser menu button that opens the addon manager -->
    <string name="browser_menu_add_ons">Add-ons</string>
    <!-- Text displayed when there are no add-ons to be shown -->
    <string name="no_add_ons">No add-ons here</string>
    <!-- Browser menu button that sends a user to help articles -->
    <string name="browser_menu_help">Help</string>
    <!-- Browser menu button that sends a to a the what's new article -->
    <string name="browser_menu_whats_new">What’s New</string>
    <!-- Browser menu button that opens the settings menu -->
    <string name="browser_menu_settings">Settings</string>
    <!-- Browser menu button that opens a user's library -->
    <string name="browser_menu_library">Library</string>
    <!-- Browser menu toggle that requests a desktop site -->
    <string name="browser_menu_desktop_site">Desktop site</string>
    <!-- Browser menu toggle that adds a shortcut to the site on the device home screen. -->
    <string name="browser_menu_add_to_homescreen">Add to Home screen</string>
    <!-- Browser menu toggle that installs a Progressive Web App shortcut to the site on the device home screen. -->
    <string name="browser_menu_install_on_homescreen">Install</string>
    <!-- Content description (not visible, for screen readers etc.) for the Resync tabs button -->
    <string name="resync_button_content_description">Resynchronise</string>
    <!-- Browser menu button that opens the find in page menu -->
    <string name="browser_menu_find_in_page">Find in page</string>
    <!-- Browser menu button that saves the current tab to a collection -->
    <string name="browser_menu_save_to_collection_2">Save to collection</string>
    <!-- Browser menu button that open a share menu to share the current site -->
    <string name="browser_menu_share">Share</string>
    <!-- Browser menu button shown in custom tabs that opens the current tab in Fenix
        The first parameter is the name of the app defined in app_name (for example: Fenix) -->
    <string name="browser_menu_open_in_fenix">Open in %1$s</string>
    <!-- Browser menu text shown in custom tabs to indicate this is a Fenix tab
        The first parameter is the name of the app defined in app_name (for example: Fenix) -->
    <string name="browser_menu_powered_by">POWERED BY %1$s</string>
    <!-- Browser menu text shown in custom tabs to indicate this is a Fenix tab
        The first parameter is the name of the app defined in app_name (for example: Fenix) -->
    <string name="browser_menu_powered_by2">Powered by %1$s</string>
    <!-- Browser menu button to put the current page in reader mode -->
    <string name="browser_menu_read">Reader view</string>
    <!-- Browser menu button content description to close reader mode and return the user to the regular browser -->
    <string name="browser_menu_read_close">Close reader view</string>
    <!-- Browser menu button to open the current page in an external app -->
    <string name="browser_menu_open_app_link">Open in app</string>

    <!-- Browser menu button to show reader view appearance controls e.g. the used font type and size -->
    <string name="browser_menu_customize_reader_view">Customise reader view</string>
    <!-- Browser menu label for adding a bookmark -->
    <string name="browser_menu_add">Add</string>
    <!-- Browser menu label for editing a bookmark -->
    <string name="browser_menu_edit">Edit</string>

    <!-- Button shown on the home page that opens the Customize home settings -->
    <string name="browser_menu_customize_home_1">Customise homepage</string>
    <!-- Browser Toolbar -->
    <!-- Content description for the Home screen button on the browser toolbar -->
    <string name="browser_toolbar_home">Home screen</string>

    <!-- Locale Settings Fragment -->
    <!-- Content description for tick mark on selected language -->
    <string name="a11y_selected_locale_content_description">Selected language</string>
    <!-- Text for default locale item -->
    <string name="default_locale_text">Follow device language</string>
    <!-- Placeholder text shown in the search bar before a user enters text -->
    <string name="locale_search_hint">Search language</string>

    <!-- Search Fragment -->
    <!-- Button in the search view that lets a user search by scanning a QR code -->
    <string name="search_scan_button">Scan</string>
    <!-- Button in the search view that lets a user change their search engine -->
    <string name="search_engine_button">Search engine</string>
    <!-- Button in the search view when shortcuts are displayed that takes a user to the search engine settings -->
    <string name="search_shortcuts_engine_settings">Search engine settings</string>
    <!-- Button in the search view that lets a user navigate to the site in their clipboard -->
    <string name="awesomebar_clipboard_title">Fill link from clipboard</string>
    <!-- Button in the search suggestions onboarding that allows search suggestions in private sessions -->
    <string name="search_suggestions_onboarding_allow_button">Allow</string>
    <!-- Button in the search suggestions onboarding that does not allow search suggestions in private sessions -->
    <string name="search_suggestions_onboarding_do_not_allow_button">Don’t allow</string>
    <!-- Search suggestion onboarding hint title text -->
    <string name="search_suggestions_onboarding_title">Allow search suggestions in private sessions?</string>
    <!-- Search suggestion onboarding hint description text, first parameter is the name of the app defined in app_name (for example: Fenix)-->
    <string name="search_suggestions_onboarding_text">%s will share everything you type in the address bar with your default search engine.</string>

    <!-- Search engine suggestion title text. The first parameter is the name of teh suggested engine-->
    <string name="search_engine_suggestions_title">Search %s</string>
    <!-- Search engine suggestion description text -->
    <string name="search_engine_suggestions_description">Search directly from the address bar</string>

    <!-- Menu option in the search selector menu to open the search settings -->
    <string name="search_settings_menu_item">Search settings</string>

    <!-- Header text for the search selector menu -->
    <string moz:RemovedIn="109" name="search_header_menu_item" tools:ignore="UnusedResources">This time search:</string>

    <!-- Header text for the search selector menu -->
    <string name="search_header_menu_item_2">This time search in:</string>

    <!-- Home onboarding -->
    <!-- Onboarding home screen popup dialog, shown on top of the Jump back in section. -->
    <string name="onboarding_home_screen_jump_back_contextual_hint_2">Meet your personalised homepage. Recent tabs, bookmarks, and search results will appear here.</string>
    <!-- Home onboarding dialog welcome screen title text. -->
<<<<<<< HEAD
    <string moz:RemovedIn="106" name="onboarding_home_welcome_title" tools:ignore="UnusedResources">Welcome to an independent internet</string>
    <!-- Home onboarding dialog welcome screen title text. -->
=======
>>>>>>> 68970841
    <string name="onboarding_home_welcome_title_2">Welcome to a more personal internet</string>
    <!-- Home onboarding dialog welcome screen description text. -->
    <string name="onboarding_home_welcome_description">More colours. Better privacy. Same commitment to people over profits.</string>
    <!-- Home onboarding dialog sign into sync screen title text. -->
<<<<<<< HEAD
    <string moz:RemovedIn="106" name="onboarding_home_sync_title_2" tools:ignore="UnusedResources">Hop from phone to laptop and back</string>
    <!-- Home onboarding dialog sign into sync screen title text. -->
=======
>>>>>>> 68970841
    <string name="onboarding_home_sync_title_3">Switching screens is easier than ever</string>
    <!-- Home onboarding dialog sign into sync screen description text. -->
    <string name="onboarding_home_sync_description">Pick up where you left off with tabs from other devices now on your homepage.</string>
    <!-- Text for the button to continue the onboarding on the home onboarding dialog. -->
    <string name="onboarding_home_get_started_button">Get started</string>
    <!-- Text for the button to navigate to the sync sign in screen on the home onboarding dialog. -->
    <string name="onboarding_home_sign_in_button">Sign in</string>
    <!-- Text for the button to skip the onboarding on the home onboarding dialog. -->
    <string name="onboarding_home_skip_button">Skip</string>

    <!-- Onboarding home screen sync popup dialog message, shown on top of Recent Synced Tabs in the Jump back in section. -->
    <string name="sync_cfr_message">Your tabs are synchronising! Pick up where you left off on your other device.</string>

    <!-- Content description (not visible, for screen readers etc.): Close button for the home onboarding dialog -->
    <string name="onboarding_home_content_description_close_button">Close</string>

    <!-- Search Widget -->
    <!-- Content description for searching with a widget. The first parameter is the name of the application.-->
    <string name="search_widget_content_description_2">Open a new %1$s tab</string>
    <!-- Text preview for smaller sized widgets -->
    <string name="search_widget_text_short">Search</string>
    <!-- Text preview for larger sized widgets -->
    <string name="search_widget_text_long">Search the web</string>

    <!-- Content description (not visible, for screen readers etc.): Voice search -->
    <string name="search_widget_voice">Voice search</string>

    <!-- Preferences -->
    <!-- Title for the settings page-->
    <string name="settings">Settings</string>
    <!-- Preference category for general settings -->
    <string name="preferences_category_general">General</string>
    <!-- Preference category for all links about Fenix -->
    <string name="preferences_category_about">About</string>
    <!-- Preference for settings related to changing the default search engine -->
    <string name="preferences_default_search_engine">Default search engine</string>
    <!-- Preference for settings related to Search -->
    <string name="preferences_search">Search</string>
    <!-- Preference for settings related to Search address bar -->
    <string name="preferences_search_address_bar">Address bar</string>
    <!-- Preference link to rating Fenix on the Play Store -->
    <string name="preferences_rate">Rate on Google Play</string>
    <!-- Preference linking to about page for Fenix
        The first parameter is the name of the app defined in app_name (for example: Fenix) -->
    <string name="preferences_about">About %1$s</string>
    <!-- Preference for settings related to changing the default browser -->
    <string name="preferences_set_as_default_browser">Set as default browser</string>
    <!-- Preference category for advanced settings -->
    <string name="preferences_category_advanced">Advanced</string>
    <!-- Preference category for privacy and security settings -->
    <string name="preferences_category_privacy_security">Privacy and security</string>
    <!-- Preference for advanced site permissions -->
    <string name="preferences_site_permissions">Site permissions</string>
    <!-- Preference for private browsing options -->
    <string name="preferences_private_browsing_options">Private browsing</string>
    <!-- Preference for opening links in a private tab-->
    <string name="preferences_open_links_in_a_private_tab">Open links in a private tab</string>
    <!-- Preference for allowing screenshots to be taken while in a private tab-->
    <string name="preferences_allow_screenshots_in_private_mode">Allow screenshots in private browsing</string>
    <!-- Will inform the user of the risk of activating Allow screenshots in private browsing option -->
    <string name="preferences_screenshots_in_private_mode_disclaimer">If allowed, private tabs will also be visible when multiple apps are open</string>
    <!-- Preference for adding private browsing shortcut -->
    <string name="preferences_add_private_browsing_shortcut">Add private browsing shortcut</string>
    <!-- Preference for enabling "HTTPS-Only" mode -->
    <string name="preferences_https_only_title">HTTPS-Only Mode</string>

    <!-- Preference for removing cookie/consent banners from sites automatically. See reduce_cookie_banner_summary for additional context. -->
    <string name="preferences_cookie_banner_reduction">Cookie Banner Reduction</string>
    <!-- Preference for rejecting or removing as many cookie/consent banners as possible on sites. See reduce_cookie_banner_summary for additional context. -->
    <string name="reduce_cookie_banner_option">Reduce cookie banners</string>
    <!-- Summary for the preference for rejecting all cookies whenever possible. -->
    <string name="reduce_cookie_banner_summary">Firefox automatically tries to reject cookie requests on cookie banners. If a reject option isn’t available, Firefox may accept all cookies to dismiss the banner.</string>

    <!-- Description of the preference to enable "HTTPS-Only" mode. -->
    <string name="preferences_https_only_summary">Automatically attempts to connect to sites using HTTPS encryption protocol for increased security.</string>
    <!-- Summary of tracking protection preference if tracking protection is set to on -->
    <string name="preferences_https_only_on">On</string>
    <!-- Summary of tracking protection preference if tracking protection is set to off -->
    <string name="preferences_https_only_off">Off</string>
    <!-- Text displayed that links to website containing documentation about "HTTPS-Only" mode -->
    <string name="preferences_http_only_learn_more">Learn more</string>
    <!-- Option for the https only setting -->
    <string name="preferences_https_only_in_all_tabs">Enable in all tabs</string>
    <!-- Option for the https only setting -->
    <string name="preferences_https_only_in_private_tabs">Enable only in private tabs</string>
    <!-- Title shown in the error page for when trying to access a http website while https only mode is enabled. -->
    <string name="errorpage_httpsonly_title">Secure site not available</string>
    <!-- Message shown in the error page for when trying to access a http website while https only mode is enabled. The message has two paragraphs. This is the first. -->
    <string name="errorpage_httpsonly_message_title">Most likely, the web site simply does not support HTTPs.</string>
    <!-- Message shown in the error page for when trying to access a http website while https only mode is enabled. The message has two paragraphs. This is the second. -->
    <string name="errorpage_httpsonly_message_summary">However, it’s also possible that an attacker is involved. If you continue to the web site, you should not enter any sensitive info. If you continue, HTTPS-Only mode will be turned off temporarily for the site.</string>
    <!-- Preference for accessibility -->
    <string name="preferences_accessibility">Accessibility</string>
    <!-- Preference to override the Firefox Account server -->
    <string name="preferences_override_fxa_server">Custom Firefox Account server</string>
    <!-- Preference to override the Sync token server -->
    <string name="preferences_override_sync_tokenserver">Custom Sync server</string>
    <!-- Toast shown after updating the FxA/Sync server override preferences -->
    <string name="toast_override_fxa_sync_server_done">Firefox Account/Sync server modified. Quitting the application to apply changes…</string>
    <!-- Preference category for account information -->
    <string name="preferences_category_account">Account</string>
    <!-- Preference for changing where the toolbar is positioned -->
    <string name="preferences_toolbar">Toolbar</string>
    <!-- Preference for changing default theme to dark or light mode -->
    <string name="preferences_theme">Theme</string>

    <!-- Preference for customizing the home screen -->
    <string name="preferences_home_2">Homepage</string>
    <!-- Preference for gestures based actions -->
    <string name="preferences_gestures">Gestures</string>
    <!-- Preference for settings related to visual options -->
    <string name="preferences_customize">Customise</string>
    <!-- Preference description for banner about signing in -->
    <string name="preferences_sign_in_description_2">Sign in to synchronise tabs, bookmarks, passwords, and more.</string>
    <!-- Preference shown instead of account display name while account profile information isn't available yet. -->
    <string name="preferences_account_default_name">Firefox Account</string>
    <!-- Preference text for account title when there was an error syncing FxA -->
    <string name="preferences_account_sync_error">Reconnect to resume synchronising</string>
    <!-- Preference for language -->
    <string name="preferences_language">Language</string>
    <!-- Preference for data choices -->
    <string name="preferences_data_choices">Data choices</string>
    <!-- Preference for data collection -->
    <string name="preferences_data_collection">Data collection</string>
    <!-- Preference for developers -->
    <string name="preferences_remote_debugging">Remote debugging via USB</string>
    <!-- Preference title for switch preference to show search engines -->
    <string name="preferences_show_search_engines">Show search engines</string>
    <!-- Preference title for switch preference to show search suggestions -->
    <string name="preferences_show_search_suggestions">Show search suggestions</string>
    <!-- Preference title for switch preference to show voice search button -->
    <string name="preferences_show_voice_search">Show voice search</string>
    <!-- Preference title for switch preference to show search suggestions also in private mode -->
    <string name="preferences_show_search_suggestions_in_private">Show in private sessions</string>
    <!-- Preference title for switch preference to show a clipboard suggestion when searching -->
    <string name="preferences_show_clipboard_suggestions">Show clipboard suggestions</string>
    <!-- Preference title for switch preference to suggest browsing history when searching -->
    <string name="preferences_search_browsing_history">Search browsing history</string>
    <!-- Preference title for switch preference to suggest bookmarks when searching -->
    <string name="preferences_search_bookmarks">Search bookmarks</string>
    <!-- Preference title for switch preference to suggest synced tabs when searching -->
    <string name="preferences_search_synced_tabs">Search synchronised tabs</string>
    <!-- Preference for account settings -->
    <string name="preferences_account_settings">Account settings</string>
    <!-- Preference for enabling url autocomplete-->
    <string name="preferences_enable_autocomplete_urls">Autocomplete URLs</string>
    <!-- Preference for open links in third party apps -->
    <string name="preferences_open_links_in_apps">Open links in apps</string>

    <!-- Preference for open download with an external download manager app -->
    <string name="preferences_external_download_manager">External download manager</string>
    <!-- Preference for add_ons -->
    <string name="preferences_addons">Add-ons</string>

    <!-- Preference for notifications -->
    <string name="preferences_notifications">Notifications</string>

    <!-- Add-on Preferences -->
    <!-- Preference to customize the configured AMO (addons.mozilla.org) collection -->
    <string name="preferences_customize_amo_collection">Custom Add-on collection</string>
    <!-- Button caption to confirm the add-on collection configuration -->
    <string name="customize_addon_collection_ok">OK</string>
    <!-- Button caption to abort the add-on collection configuration -->
    <string name="customize_addon_collection_cancel">Cancel</string>
    <!-- Hint displayed on input field for custom collection name -->
    <string name="customize_addon_collection_hint">Collection name</string>
    <!-- Hint displayed on input field for custom collection user ID-->
    <string name="customize_addon_collection_user_hint">Collection owner (User ID)</string>
    <!-- Toast shown after confirming the custom add-on collection configuration -->
    <string name="toast_customize_addon_collection_done">Add-on collection modified. Quitting the application to apply changes…</string>

    <!-- Customize Home -->
    <!-- Header text for jumping back into the recent tab in customize the home screen -->
    <string name="customize_toggle_jump_back_in">Jump back in</string>
    <!-- Title for the customize home screen section with recently saved bookmarks. -->
    <string name="customize_toggle_recent_bookmarks">Recent bookmarks</string>
    <!-- Title for the customize home screen section with recently visited. Recently visited is
    a section where users see a list of tabs that they have visited in the past few days -->
    <string name="customize_toggle_recently_visited">Recently visited</string>
    <!-- Title for the customize home screen section with Pocket. -->
    <string moz:RemovedIn="108" name="customize_toggle_pocket" tools:ignore="UnusedResources">Pocket</string>

    <!-- Title for the customize home screen section with Pocket. -->
    <string name="customize_toggle_pocket_2">Thought-provoking stories</string>
    <!-- Summary for the customize home screen section with Pocket. The first parameter is product name Pocket -->
    <string name="customize_toggle_pocket_summary">Articles powered by %s</string>
    <!-- Title for the customize home screen section with sponsored Pocket stories. -->
    <string name="customize_toggle_pocket_sponsored">Sponsored stories</string>
    <!-- Title for the opening wallpaper settings screen -->
    <string name="customize_wallpapers">Wallpapers</string>
    <!-- Title for the customize home screen section with sponsored shortcuts. -->
    <string name="customize_toggle_contile">Sponsored shortcuts</string>

    <!-- Wallpapers -->
    <!-- Content description for various wallpapers. The first parameter is the name of the wallpaper -->
    <string name="wallpapers_item_name_content_description">Wallpaper Item: %1$s</string>
    <!-- Snackbar message for when wallpaper is selected -->
    <string name="wallpaper_updated_snackbar_message">Wallpaper updated!</string>
    <!-- Snackbar label for action to view selected wallpaper -->
    <string name="wallpaper_updated_snackbar_action">View</string>
    <!-- Snackbar message for when wallpaper couldn't be downloaded -->
    <string name="wallpaper_download_error_snackbar_message">Couldn’t download wallpaper</string>
    <!-- Snackbar label for action to retry downloading the wallpaper -->
    <string name="wallpaper_download_error_snackbar_action">Try again</string>
    <!-- Snackbar message for when wallpaper couldn't be selected because of the disk error -->
    <string name="wallpaper_select_error_snackbar_message">Couldn’t change wallpaper</string>
    <!-- Text displayed that links to website containing documentation about the "Limited Edition" wallpapers. -->
    <string name="wallpaper_learn_more">Learn more</string>
<<<<<<< HEAD
    <!-- Label for switch which toggles the "tap-to-switch" behavior on home screen logo -->
    <string moz:removedIn="105" name="wallpaper_tap_to_change_switch_label_1" tools:ignore="UnusedResources">Change wallpaper by tapping Firefox homepage logo</string>

    <!-- This is the accessibility content description for the wallpapers functionality. Users are
    able to tap on the app logo in the home screen and can switch to different wallpapers by tapping. -->
    <string moz:removedIn="105" name="wallpaper_logo_content_description" tools:ignore="UnusedResources">Firefox logo - change the wallpaper, button</string>
=======

    <!-- Text for classic wallpapers title. The first parameter is the Firefox name. -->
    <string name="wallpaper_classic_title">Classic %s</string>
    <!-- Text for limited edition wallpapers title. -->
    <string name="wallpaper_limited_edition_title">Limited Edition</string>
    <!-- Description text for the limited edition wallpapers with learn more link. The first parameter is the learn more string defined in wallpaper_learn_more-->
    <string name="wallpaper_limited_edition_description_with_learn_more">The new Independent Voices collection. %s</string>
    <!-- Description text for the limited edition wallpapers. -->
    <string name="wallpaper_limited_edition_description">The new Independent Voices collection.</string>
    <!-- Wallpaper onboarding dialog header text. -->
    <string name="wallpapers_onboarding_dialog_title_text">Try a splash of colour</string>
    <!-- Wallpaper onboarding dialog body text. -->
    <string name="wallpapers_onboarding_dialog_body_text">Choose a wallpaper that speaks to you.</string>
    <!-- Wallpaper onboarding dialog learn more button text. The button navigates to the wallpaper settings screen. -->
    <string name="wallpapers_onboarding_dialog_explore_more_button_text">Explore more wallpapers</string>
>>>>>>> 68970841

    <!-- Text for classic wallpapers title. The first parameter is the Firefox name. -->
    <string name="wallpaper_classic_title">Classic %s</string>
    <!-- Text for limited edition wallpapers title. -->
    <string name="wallpaper_limited_edition_title">Limited Edition</string>
    <!-- Description text for the limited edition wallpapers with learn more link. The first parameter is the learn more string defined in wallpaper_learn_more-->
    <string name="wallpaper_limited_edition_description_with_learn_more">The new Independent Voices collection. %s</string>
    <!-- Description text for the limited edition wallpapers. -->
    <string name="wallpaper_limited_edition_description">The new Independent Voices collection.</string>
    <!-- Wallpaper onboarding dialog header text. -->
    <string name="wallpapers_onboarding_dialog_title_text">Try a splash of colour</string>
    <!-- Wallpaper onboarding dialog body text. -->
    <string name="wallpapers_onboarding_dialog_body_text">Choose a wallpaper that speaks to you.</string>
    <!-- Wallpaper onboarding dialog learn more button text. The button navigates to the wallpaper settings screen. -->
    <string name="wallpapers_onboarding_dialog_explore_more_button_text">Explore more wallpapers</string>

    <!-- Add-on Installation from AMO-->
    <!-- Error displayed when user attempts to install an add-on from AMO (addons.mozilla.org) that is not supported -->
    <string name="addon_not_supported_error">Add-on is not supported</string>
    <!-- Error displayed when user attempts to install an add-on from AMO (addons.mozilla.org) that is already installed -->
    <string name="addon_already_installed">Add-on is already installed</string>

    <!-- Account Preferences -->
    <!-- Preference for triggering sync -->
    <string name="preferences_sync_now">Synchronise now</string>
    <!-- Preference category for sync -->
    <string name="preferences_sync_category">Choose what to synchronise</string>
    <!-- Preference for syncing history -->
    <string name="preferences_sync_history">History</string>
    <!-- Preference for syncing bookmarks -->
    <string name="preferences_sync_bookmarks">Bookmarks</string>
    <!-- Preference for syncing logins -->
    <string name="preferences_sync_logins">Logins</string>
    <!-- Preference for syncing tabs -->
    <string name="preferences_sync_tabs_2">Open tabs</string>
    <!-- Preference for signing out -->
    <string name="preferences_sign_out">Sign out</string>
    <!-- Preference displays and allows changing current FxA device name -->
    <string name="preferences_sync_device_name">Device name</string>
    <!-- Text shown when user enters empty device name -->
    <string name="empty_device_name_error">Device name cannot be empty.</string>
    <!-- Label indicating that sync is in progress -->
    <string name="sync_syncing_in_progress">Synchronising…</string>
    <!-- Label summary indicating that sync failed. The first parameter is the date stamp showing last time it succeeded -->
    <string name="sync_failed_summary">Synchronisation failed. Last success: %s</string>
    <!-- Label summary showing never synced -->
    <string name="sync_failed_never_synced_summary">Synchronisation failed. Last synced: never</string>
    <!-- Label summary the date we last synced. The first parameter is date stamp showing last time synced -->
    <string name="sync_last_synced_summary">Last synchronised: %s</string>
    <!-- Label summary showing never synced -->
    <string name="sync_never_synced_summary">Last synchronised: never</string>

    <!-- Text for displaying the default device name.
        The first parameter is the application name, the second is the device manufacturer name
        and the third is the device model. -->
    <string name="default_device_name_2">%1$s on %2$s %3$s</string>

    <!-- Preference for syncing credit cards -->
    <string name="preferences_sync_credit_cards">Credit cards</string>
    <!-- Preference for syncing addresses -->
    <string name="preferences_sync_address">Addresses</string>

    <!-- Send Tab -->
    <!-- Name of the "receive tabs" notification channel. Displayed in the "App notifications" system settings for the app -->
    <string name="fxa_received_tab_channel_name">Received tabs</string>
    <!-- Description of the "receive tabs" notification channel. Displayed in the "App notifications" system settings for the app -->
    <string name="fxa_received_tab_channel_description">Notifications for tabs received from other Firefox devices.</string>
    <!--  The body for these is the URL of the tab received  -->
    <string name="fxa_tab_received_notification_name">Tab Received</string>
    <!-- %s is the device name -->
    <string name="fxa_tab_received_from_notification_name">Tab from %s</string>

    <!-- Advanced Preferences -->
    <!-- Preference for tracking protection exceptions -->
    <string name="preferences_tracking_protection_exceptions">Exceptions</string>
    <!-- Button in Exceptions Preference to turn on tracking protection for all sites (remove all exceptions) -->
    <string name="preferences_tracking_protection_exceptions_turn_on_for_all">Turn on for all sites</string>
    <!-- Text displayed when there are no exceptions -->
    <string name="exceptions_empty_message_description">Exceptions let you disable tracking protection for selected sites.</string>
    <!-- Text displayed when there are no exceptions, with learn more link that brings users to a tracking protection SUMO page -->
    <string name="exceptions_empty_message_learn_more_link">Learn more</string>

    <!-- Preference switch for usage and technical data collection -->
    <string name="preference_usage_data">Usage and technical data</string>
    <!-- Preference description for usage and technical data collection -->
    <string name="preferences_usage_data_description">Shares performance, usage, hardware and customisation data about your browser with Mozilla to help us make %1$s better</string>
    <!-- Preference switch for marketing data collection -->
    <string name="preferences_marketing_data">Marketing data</string>
    <!-- Preference description for marketing data collection -->
    <string name="preferences_marketing_data_description2">Shares basic usage data with Adjust, our mobile marketing vendor</string>
    <!-- Title for studies preferences -->
    <string name="preference_experiments_2">Studies</string>
    <!-- Summary for studies preferences -->
    <string name="preference_experiments_summary_2">Allows Mozilla to install and run studies</string>

    <!-- Turn On Sync Preferences -->
    <!-- Header of the Sync and save your data preference view -->
    <string name="preferences_sync_2">Synchronise and save your data</string>
    <!-- Preference for reconnecting to FxA sync -->
    <string name="preferences_sync_sign_in_to_reconnect">Sign in to reconnect</string>
    <!-- Preference for removing FxA account -->
    <string name="preferences_sync_remove_account">Remove account</string>

    <!-- Pairing Feature strings -->
    <!-- Instructions on how to access pairing -->
    <string name="pair_instructions_2"><![CDATA[Scan the QR code shown at <b>firefox.com/pair</b>]]></string>

    <!-- Toolbar Preferences -->
    <!-- Preference for using top toolbar -->
    <string name="preference_top_toolbar">Top</string>
    <!-- Preference for using bottom toolbar -->
    <string name="preference_bottom_toolbar">Bottom</string>

    <!-- Theme Preferences -->
    <!-- Preference for using light theme -->
    <string name="preference_light_theme">Light</string>
    <!-- Preference for using dark theme -->
    <string name="preference_dark_theme">Dark</string>
    <!-- Preference for using using dark or light theme automatically set by battery -->
    <string name="preference_auto_battery_theme">Set by Battery Saver</string>
    <!-- Preference for using following device theme -->
    <string name="preference_follow_device_theme">Follow device theme</string>

    <!-- Gestures Preferences-->
    <!-- Preferences for using pull to refresh in a webpage -->
    <string name="preference_gestures_website_pull_to_refresh">Pull to refresh</string>
    <!-- Preference for using the dynamic toolbar -->
    <string name="preference_gestures_dynamic_toolbar">Scroll to hide toolbar</string>
    <!-- Preference for switching tabs by swiping horizontally on the toolbar -->
    <string name="preference_gestures_swipe_toolbar_switch_tabs">Swipe toolbar sideways to switch tabs</string>
    <!-- Preference for showing the opened tabs by swiping up on the toolbar-->
    <string name="preference_gestures_swipe_toolbar_show_tabs">Swipe toolbar up to open tabs</string>

    <!-- Library -->
    <!-- Option in Library to open Downloads page -->
    <string name="library_downloads">Downloads</string>
    <!-- Option in library to open Bookmarks page -->
    <string name="library_bookmarks">Bookmarks</string>
    <!-- Option in library to open Desktop Bookmarks root page -->
    <string name="library_desktop_bookmarks_root">Desktop Bookmarks</string>
    <!-- Option in library to open Desktop Bookmarks "menu" page -->
    <string name="library_desktop_bookmarks_menu">Bookmarks Menu</string>
    <!-- Option in library to open Desktop Bookmarks "toolbar" page -->
    <string name="library_desktop_bookmarks_toolbar">Bookmarks Toolbar</string>
    <!-- Option in library to open Desktop Bookmarks "unfiled" page -->
    <string name="library_desktop_bookmarks_unfiled">Other Bookmarks</string>
    <!-- Option in Library to open History page -->
    <string name="library_history">History</string>
    <!-- Option in Library to open a new tab -->
    <string name="library_new_tab">New tab</string>
    <!-- Settings Page Title -->
    <string name="settings_title">Settings</string>
    <!-- Content description (not visible, for screen readers etc.): "Close button for library settings" -->
    <string name="content_description_close_button">Close</string>

    <!-- Title to show in alert when a lot of tabs are to be opened
    %d is a placeholder for the number of tabs that will be opened -->
    <string name="open_all_warning_title">Open %d tabs?</string>
    <!-- Message to warn users that a large number of tabs will be opened
    %s will be replaced by app name. -->
    <string name="open_all_warning_message">Opening this many tabs may slow down %s while the pages are loading. Are you sure you want to continue?</string>
    <!-- Dialog button text for confirming open all tabs -->
    <string name="open_all_warning_confirm">Open tabs</string>
    <!-- Dialog button text for canceling open all tabs -->
    <string name="open_all_warning_cancel">Cancel</string>

    <!-- Text to show users they have one site in the history group section of the History fragment.
    %d is a placeholder for the number of sites in the group. -->
    <string name="history_search_group_site">%d site</string>
    <!-- Text to show users they have multiple sites in the history group section of the History fragment.
    %d is a placeholder for the number of sites in the group. -->
    <string name="history_search_group_sites">%d sites</string>

    <!-- Option in library for Recently Closed Tabs -->
    <string name="library_recently_closed_tabs">Recently closed tabs</string>
    <!-- Option in library to open Recently Closed Tabs page -->
    <string name="recently_closed_show_full_history">Show full history</string>
    <!-- Text to show users they have multiple tabs saved in the Recently Closed Tabs section of history.
    %d is a placeholder for the number of tabs selected. -->
    <string name="recently_closed_tabs">%d tabs</string>
    <!-- Text to show users they have one tab saved in the Recently Closed Tabs section of history.
    %d is a placeholder for the number of tabs selected. -->
    <string name="recently_closed_tab">%d tab</string>
    <!-- Recently closed tabs screen message when there are no recently closed tabs -->
    <string name="recently_closed_empty_message">No recently closed tabs here</string>

    <!-- Tab Management -->
    <!-- Title of preference for tabs management -->
    <string name="preferences_tabs">Tabs</string>
    <!-- Title of preference that allows a user to specify the tab view -->
    <string name="preferences_tab_view">Tab view</string>
    <!-- Option for a list tab view -->
    <string name="tab_view_list">List</string>
    <!-- Option for a grid tab view -->
    <string name="tab_view_grid">Grid</string>
    <!-- Title of preference that allows a user to auto close tabs after a specified amount of time -->
    <string name="preferences_close_tabs">Close tabs</string>
    <!-- Option for auto closing tabs that will never auto close tabs, always allows user to manually close tabs -->
    <string name="close_tabs_manually">Manually</string>

    <!-- Option for auto closing tabs that will auto close tabs after one day -->
    <string name="close_tabs_after_one_day">After one day</string>
    <!-- Option for auto closing tabs that will auto close tabs after one week -->
    <string name="close_tabs_after_one_week">After one week</string>
    <!-- Option for auto closing tabs that will auto close tabs after one month -->
    <string name="close_tabs_after_one_month">After one month</string>

    <!-- Title of preference that allows a user to specify the auto-close settings for open tabs -->
    <string name="preference_auto_close_tabs" tools:ignore="UnusedResources">Auto-close open tabs</string>

    <!-- Opening screen -->
    <!-- Title of a preference that allows a user to choose what screen to show after opening the app -->
    <string name="preferences_opening_screen">Opening screen</string>
    <!-- Option for always opening the homepage when re-opening the app -->
    <string name="opening_screen_homepage">Homepage</string>
    <!-- Option for always opening the user's last-open tab when re-opening the app -->
    <string name="opening_screen_last_tab">Last tab</string>
    <!-- Option for always opening the homepage when re-opening the app after four hours of inactivity -->
    <string name="opening_screen_after_four_hours_of_inactivity">Homepage after four hours of inactivity</string>
    <!-- Summary for tabs preference when auto closing tabs setting is set to manual close-->
    <string name="close_tabs_manually_summary">Close manually</string>
    <!-- Summary for tabs preference when auto closing tabs setting is set to auto close tabs after one day-->
    <string name="close_tabs_after_one_day_summary">Close after one day</string>
    <!-- Summary for tabs preference when auto closing tabs setting is set to auto close tabs after one week-->
    <string name="close_tabs_after_one_week_summary">Close after one week</string>
    <!-- Summary for tabs preference when auto closing tabs setting is set to auto close tabs after one month-->
    <string name="close_tabs_after_one_month_summary">Close after one month</string>

    <!-- Inactive tabs -->
    <!-- Category header of a preference that allows a user to enable or disable the inactive tabs feature -->
    <string name="preferences_inactive_tabs">Move old tabs to inactive</string>
    <!-- Title of inactive tabs preference -->
    <string name="preferences_inactive_tabs_title">Tabs you haven’t viewed for two weeks get moved to the inactive section.</string>

    <!-- Studies -->
    <!-- Title of the remove studies button -->
    <string name="studies_remove">Remove</string>
    <!-- Title of the active section on the studies list -->
    <string name="studies_active">Active</string>
    <!-- Description for studies, it indicates why Firefox use studies. The first parameter is the name of the application. -->
    <string name="studies_description_2">%1$s may install and run studies from time to time.</string>
    <!-- Learn more link for studies, links to an article for more information about studies. -->
    <string name="studies_learn_more">Learn more</string>

    <!-- Dialog message shown after removing a study -->
    <string name="studies_restart_app">The application will quit to apply changes</string>
    <!-- Dialog button to confirm the removing a study. -->
    <string name="studies_restart_dialog_ok">OK</string>
    <!-- Dialog button text for canceling removing a study. -->
    <string name="studies_restart_dialog_cancel">Cancel</string>

    <!-- Toast shown after turning on/off studies preferences -->
    <string name="studies_toast_quit_application" tools:ignore="UnusedResources">Quitting the application to apply changes…</string>

    <!-- Sessions -->
    <!-- Title for the list of tabs -->
    <string name="tab_header_label">Open tabs</string>
    <!-- Title for the list of tabs in the current private session -->
    <string name="tabs_header_private_tabs_title">Private tabs</string>
    <!-- Title for the list of tabs in the synced tabs -->
    <string name="tabs_header_synced_tabs_title">Synchronised tabs</string>
    <!-- Content description (not visible, for screen readers etc.): Add tab button. Adds a news tab when pressed -->
    <string name="add_tab">Add tab</string>
    <!-- Content description (not visible, for screen readers etc.): Add tab button. Adds a news tab when pressed -->
    <string name="add_private_tab">Add private tab</string>
    <!-- Text for the new tab button to indicate adding a new private tab in the tab -->
    <string name="tab_drawer_fab_content">Private</string>
    <!-- Text for the new tab button to indicate syncing command on the synced tabs page -->
    <string name="tab_drawer_fab_sync">Sync</string>
    <!-- Text shown in the menu for sharing all tabs -->
    <string name="tab_tray_menu_item_share">Share all tabs</string>
    <!-- Text shown in the menu to view recently closed tabs -->
    <string name="tab_tray_menu_recently_closed">Recently closed tabs</string>
    <!-- Text shown in the tabs tray inactive tabs section -->
    <string name="tab_tray_inactive_recently_closed" tools:ignore="UnusedResources">Recently closed</string>
    <!-- Text shown in the menu to view account settings -->
    <string name="tab_tray_menu_account_settings">Account settings</string>
    <!-- Text shown in the menu to view tab settings -->
    <string name="tab_tray_menu_tab_settings">Tab settings</string>
    <!-- Text shown in the menu for closing all tabs -->
    <string name="tab_tray_menu_item_close">Close all tabs</string>
    <!-- Text shown in the multiselect menu for bookmarking selected tabs. -->
    <string name="tab_tray_multiselect_menu_item_bookmark">Bookmark</string>
    <!-- Text shown in the multiselect menu for closing selected tabs. -->
    <string name="tab_tray_multiselect_menu_item_close">Close</string>
    <!-- Content description for tabs tray multiselect share button -->
    <string name="tab_tray_multiselect_share_content_description">Share selected tabs</string>
    <!-- Content description for tabs tray multiselect menu -->
    <string name="tab_tray_multiselect_menu_content_description">Selected tabs menu</string>
    <!-- Content description (not visible, for screen readers etc.): Removes tab from collection button. Removes the selected tab from collection when pressed -->
    <string name="remove_tab_from_collection">Remove tab from collection</string>
    <!-- Text for button to enter multiselect mode in tabs tray -->
    <string name="tabs_tray_select_tabs">Select tabs</string>
    <!-- Content description (not visible, for screen readers etc.): Close tab button. Closes the current session when pressed -->
    <string name="close_tab">Close tab</string>
    <!-- Content description (not visible, for screen readers etc.): Close tab <title> button. First parameter is tab title  -->
    <string name="close_tab_title">Close tab %s</string>
    <!-- Content description (not visible, for screen readers etc.): Opens the open tabs menu when pressed -->
    <string name="open_tabs_menu">Open tabs menu</string>
    <!-- Open tabs menu item to save tabs to collection -->
    <string name="tabs_menu_save_to_collection1">Save tabs to collection</string>
    <!-- Text for the menu button to delete a collection -->
    <string name="collection_delete">Delete collection</string>
    <!-- Text for the menu button to rename a collection -->
    <string name="collection_rename">Rename collection</string>
    <!-- Text for the button to open tabs of the selected collection -->
    <string name="collection_open_tabs">Open tabs</string>

    <!-- Hint for adding name of a collection -->
    <string name="collection_name_hint">Collection name</string>
    <!-- Text for the menu button to rename a top site -->
	<string name="rename_top_site">Rename</string>
	<!-- Text for the menu button to remove a top site -->
	<string name="remove_top_site">Remove</string>

    <!-- Text for the menu button to delete a top site from history -->
    <string name="delete_from_history">Delete from history</string>
    <!-- Postfix for private WebApp titles, placeholder is replaced with app name -->
    <string name="pwa_site_controls_title_private">%1$s (Private Mode)</string>

    <!-- History -->
    <!-- Text for the button to search all history -->
    <string name="history_search_1">Enter search terms</string>
    <!-- Text for the button to clear all history -->
    <string name="history_delete_all">Delete history</string>
    <!-- Text for the snackbar to confirm that multiple browsing history items has been deleted -->
    <string name="history_delete_multiple_items_snackbar">History Deleted</string>
    <!-- Text for the snackbar to confirm that a single browsing history item has been deleted. The first parameter is the shortened URL of the deleted history item. -->
    <string name="history_delete_single_item_snackbar">Deleted %1$s</string>
    <!-- Context description text for the button to delete a single history item -->
    <string name="history_delete_item">Delete</string>
    <!-- History multi select title in app bar
    The first parameter is the number of bookmarks selected -->
    <string name="history_multi_select_title">%1$d selected</string>
    <!-- Text for the header that groups the history for today -->
    <string name="history_today">Today</string>
    <!-- Text for the header that groups the history for yesterday -->
    <string name="history_yesterday">Yesterday</string>
    <!-- Text for the header that groups the history the past 7 days -->
    <string name="history_7_days">Last 7 days</string>
    <!-- Text for the header that groups the history the past 30 days -->
    <string name="history_30_days">Last 30 days</string>
    <!-- Text for the header that groups the history older than the last month -->
    <string name="history_older">Older</string>
    <!-- Text shown when no history exists -->
    <string name="history_empty_message">No history here</string>

    <!-- Downloads -->
    <!-- Text for the snackbar to confirm that multiple downloads items have been removed -->
    <string name="download_delete_multiple_items_snackbar_1">Downloads Removed</string>
    <!-- Text for the snackbar to confirm that a single download item has been removed. The first parameter is the name of the download item. -->
    <string name="download_delete_single_item_snackbar">Removed %1$s</string>
    <!-- Text shown when no download exists -->
    <string name="download_empty_message_1">No downloaded files</string>
    <!-- History multi select title in app bar
    The first parameter is the number of downloads selected -->
    <string name="download_multi_select_title">%1$d selected</string>


    <!-- Text for the button to remove a single download item -->
    <string name="download_delete_item_1">Remove</string>


    <!-- Crashes -->
    <!-- Title text displayed on the tab crash page. This first parameter is the name of the application (For example: Fenix) -->
    <string name="tab_crash_title_2">Sorry. %1$s can’t load that page.</string>
    <!-- Send crash report checkbox text on the tab crash page -->
    <string name="tab_crash_send_report">Send crash report to Mozilla</string>
    <!-- Close tab button text on the tab crash page -->
    <string name="tab_crash_close">Close tab</string>
    <!-- Restore tab button text on the tab crash page -->
    <string name="tab_crash_restore">Restore tab</string>

    <!-- Bookmarks -->
    <!-- Confirmation message for a dialog confirming if the user wants to delete the selected folder -->
    <string name="bookmark_delete_folder_confirmation_dialog">Are you sure you want to delete this folder?</string>
    <!-- Confirmation message for a dialog confirming if the user wants to delete multiple items including folders. Parameter will be replaced by app name. -->
    <string name="bookmark_delete_multiple_folders_confirmation_dialog">%s will delete the selected items.</string>
    <!-- Text for the cancel button on delete bookmark dialog -->
    <string name="bookmark_delete_negative">Cancel</string>
    <!-- Screen title for adding a bookmarks folder -->
    <string name="bookmark_add_folder">Add folder</string>
    <!-- Snackbar title shown after a bookmark has been created. -->
    <string name="bookmark_saved_snackbar">Bookmark saved!</string>
    <!-- Snackbar edit button shown after a bookmark has been created. -->
    <string name="edit_bookmark_snackbar_action">EDIT</string>
    <!-- Bookmark overflow menu edit button -->
    <string name="bookmark_menu_edit_button">Edit</string>
    <!-- Bookmark overflow menu copy button -->
    <string name="bookmark_menu_copy_button">Copy</string>
    <!-- Bookmark overflow menu share button -->
    <string name="bookmark_menu_share_button">Share</string>
    <!-- Bookmark overflow menu open in new tab button -->
    <string name="bookmark_menu_open_in_new_tab_button">Open in new tab</string>
    <!-- Bookmark overflow menu open in private tab button -->
    <string name="bookmark_menu_open_in_private_tab_button">Open in private tab</string>
    <!-- Bookmark overflow menu open all in tabs button -->
    <string name="bookmark_menu_open_all_in_tabs_button">Open all in new tabs</string>
    <!-- Bookmark overflow menu open all in private tabs button -->
    <string name="bookmark_menu_open_all_in_private_tabs_button">Open all in private tabs</string>
    <!-- Bookmark overflow menu delete button -->
    <string name="bookmark_menu_delete_button">Delete</string>
    <!--Bookmark overflow menu save button -->
    <string name="bookmark_menu_save_button">Save</string>
    <!-- Bookmark multi select title in app bar
     The first parameter is the number of bookmarks selected -->
    <string name="bookmarks_multi_select_title">%1$d selected</string>
    <!-- Bookmark editing screen title -->
    <string name="edit_bookmark_fragment_title">Edit bookmark</string>
    <!-- Bookmark folder editing screen title -->
    <string name="edit_bookmark_folder_fragment_title">Edit folder</string>
    <!-- Bookmark sign in button message -->
    <string name="bookmark_sign_in_button">Sign in to see synchronised bookmarks</string>
    <!-- Bookmark URL editing field label -->
    <string name="bookmark_url_label">URL</string>
    <!-- Bookmark FOLDER editing field label -->
    <string name="bookmark_folder_label">FOLDER</string>
    <!-- Bookmark NAME editing field label -->
    <string name="bookmark_name_label">NAME</string>
    <!-- Bookmark add folder screen title -->
    <string name="bookmark_add_folder_fragment_label">Add folder</string>
    <!-- Bookmark select folder screen title -->
    <string name="bookmark_select_folder_fragment_label">Select folder</string>
    <!-- Bookmark editing error missing title -->
    <string name="bookmark_empty_title_error">Must have a title</string>
    <!-- Bookmark editing error missing or improper URL -->
    <string name="bookmark_invalid_url_error">Invalid URL</string>
    <!-- Bookmark screen message for empty bookmarks folder -->
    <string name="bookmarks_empty_message">No bookmarks here</string>
    <!-- Bookmark snackbar message on deletion
     The first parameter is the host part of the URL of the bookmark deleted, if any -->
    <string name="bookmark_deletion_snackbar_message">Deleted %1$s</string>
    <!-- Bookmark snackbar message on deleting multiple bookmarks not including folders-->
    <string name="bookmark_deletion_multiple_snackbar_message_2">Bookmarks deleted</string>
    <!-- Bookmark snackbar message on deleting multiple bookmarks including folders-->
    <string name="bookmark_deletion_multiple_snackbar_message_3">Deleting selected folders</string>
    <!-- Bookmark undo button for deletion snackbar action -->
    <string name="bookmark_undo_deletion">UNDO</string>

    <!-- Text for the button to search all bookmarks -->
    <string name="bookmark_search">Enter search terms</string>

    <!-- Site Permissions -->
    <!-- Button label that take the user to the Android App setting -->
    <string name="phone_feature_go_to_settings">Go to Settings</string>
    <!-- Content description (not visible, for screen readers etc.): Quick settings sheet
        to give users access to site specific information / settings. For example:
        Secure settings status and a button to modify site permissions -->
    <string name="quick_settings_sheet">Quick settings sheet</string>
    <!-- Label that indicates that this option it the recommended one -->
    <string name="phone_feature_recommended">Recommended</string>
    <!-- Button label for clearing all the information of site permissions-->
    <string name="clear_permissions">Clear permissions</string>
    <!-- Text for the OK button on Clear permissions dialog -->
    <string name="clear_permissions_positive">OK</string>
    <!-- Text for the cancel button on Clear permissions dialog -->
    <string name="clear_permissions_negative">Cancel</string>
    <!-- Button label for clearing a site permission-->
    <string name="clear_permission">Clear permission</string>
    <!-- Text for the OK button on Clear permission dialog -->
    <string name="clear_permission_positive">OK</string>
    <!-- Text for the cancel button on Clear permission dialog -->
    <string name="clear_permission_negative">Cancel</string>
    <!-- Button label for clearing all the information on all sites-->
    <string name="clear_permissions_on_all_sites">Clear permissions on all sites</string>
    <!-- Preference for altering video and audio autoplay for all websites -->
    <string name="preference_browser_feature_autoplay">Autoplay</string>
    <!-- Preference for altering the camera access for all websites -->
    <string name="preference_phone_feature_camera">Camera</string>
    <!-- Preference for altering the microphone access for all websites -->
    <string name="preference_phone_feature_microphone">Microphone</string>
    <!-- Preference for altering the location access for all websites -->
    <string name="preference_phone_feature_location">Location</string>
    <!-- Preference for altering the notification access for all websites -->
    <string name="preference_phone_feature_notification">Notification</string>
    <!-- Preference for altering the persistent storage access for all websites -->
    <string name="preference_phone_feature_persistent_storage">Persistent Storage</string>
    <!-- Preference for altering the storage access setting for all websites -->
    <string name="preference_phone_feature_cross_origin_storage_access">Cross-site cookies</string>
    <!-- Preference for altering the EME access for all websites -->
    <string name="preference_phone_feature_media_key_system_access">DRM-controlled content</string>
    <!-- Label that indicates that a permission must be asked always -->
    <string name="preference_option_phone_feature_ask_to_allow">Ask to allow</string>
    <!-- Label that indicates that a permission must be blocked -->
    <string name="preference_option_phone_feature_blocked">Blocked</string>
    <!-- Label that indicates that a permission must be allowed -->
    <string name="preference_option_phone_feature_allowed">Allowed</string>
    <!--Label that indicates a permission is by the Android OS-->
    <string name="phone_feature_blocked_by_android">Blocked by Android</string>
    <!-- Preference for showing a list of websites that the default configurations won't apply to them -->
    <string name="preference_exceptions">Exceptions</string>
    <!-- Summary of tracking protection preference if tracking protection is set to on -->
    <string name="tracking_protection_on">On</string>
    <!-- Summary of tracking protection preference if tracking protection is set to off -->
    <string name="tracking_protection_off">Off</string>
    <!-- Label for global setting that indicates that all video and audio autoplay is allowed -->
    <string name="preference_option_autoplay_allowed2">Allow audio and video</string>
    <!-- Label for site specific setting that indicates that all video and audio autoplay is allowed -->
    <string name="quick_setting_option_autoplay_allowed">Allow audio and video</string>
    <!-- Label that indicates that video and audio autoplay is only allowed over Wi-Fi -->
    <string name="preference_option_autoplay_allowed_wifi_only2">Block audio and video on mobile data only</string>
    <!-- Subtext that explains 'autoplay on Wi-Fi only' option -->
    <string name="preference_option_autoplay_allowed_wifi_subtext">Audio and video will play on Wi-Fi</string>
    <!-- Label for global setting that indicates that video autoplay is allowed, but audio autoplay is blocked -->
    <string name="preference_option_autoplay_block_audio2">Block audio only</string>
    <!-- Label for site specific setting that indicates that video autoplay is allowed, but audio autoplay is blocked -->
    <string name="quick_setting_option_autoplay_block_audio">Block audio only</string>
    <!-- Label for global setting that indicates that all video and audio autoplay is blocked -->
    <string name="preference_option_autoplay_blocked3">Block audio and video</string>
    <!-- Label for site specific setting that indicates that all video and audio autoplay is blocked -->
    <string name="quick_setting_option_autoplay_blocked">Block audio and video</string>
    <!-- Summary of delete browsing data on quit preference if it is set to on -->
    <string name="delete_browsing_data_quit_on">On</string>
    <!-- Summary of delete browsing data on quit preference if it is set to off -->
    <string name="delete_browsing_data_quit_off">Off</string>

    <!-- Summary of studies preference if it is set to on -->
    <string name="studies_on">On</string>
    <!-- Summary of studies data on quit preference if it is set to off -->
    <string name="studies_off">Off</string>

    <!-- Collections -->
    <!-- Collections header on home fragment -->
    <string name="collections_header">Collections</string>
    <!-- Content description (not visible, for screen readers etc.): Opens the collection menu when pressed -->
    <string name="collection_menu_button_content_description">Collection menu</string>

    <!-- Label to describe what collections are to a new user without any collections -->
    <string name="no_collections_description2">Collect the things that matter to you.\nGroup together similar searches, sites, and tabs for quick access later.</string>
    <!-- Title for the "select tabs" step of the collection creator -->
    <string name="create_collection_select_tabs">Select Tabs</string>
    <!-- Title for the "select collection" step of the collection creator -->
    <string name="create_collection_select_collection">Select collection</string>
    <!-- Title for the "name collection" step of the collection creator -->
    <string name="create_collection_name_collection">Name collection</string>
    <!-- Button to add new collection for the "select collection" step of the collection creator -->
    <string name="create_collection_add_new_collection">Add new collection</string>
    <!-- Button to select all tabs in the "select tabs" step of the collection creator -->
    <string name="create_collection_select_all">Select All</string>
    <!-- Button to deselect all tabs in the "select tabs" step of the collection creator -->
    <string name="create_collection_deselect_all">Deselect All</string>
    <!-- Text to prompt users to select the tabs to save in the "select tabs" step of the collection creator -->
    <string name="create_collection_save_to_collection_empty">Select tabs to save</string>
    <!-- Text to show users how many tabs they have selected in the "select tabs" step of the collection creator.
     %d is a placeholder for the number of tabs selected. -->
    <string name="create_collection_save_to_collection_tabs_selected">%d tabs selected</string>
    <!-- Text to show users they have one tab selected in the "select tabs" step of the collection creator.
    %d is a placeholder for the number of tabs selected. -->
    <string name="create_collection_save_to_collection_tab_selected">%d tab selected</string>
    <!-- Text shown in snackbar when multiple tabs have been saved in a collection -->
    <string name="create_collection_tabs_saved">Tabs saved!</string>
    <!-- Text shown in snackbar when one or multiple tabs have been saved in a new collection -->
    <string name="create_collection_tabs_saved_new_collection">Collection saved!</string>
    <!-- Text shown in snackbar when one tab has been saved in a collection -->
    <string name="create_collection_tab_saved">Tab saved!</string>
    <!-- Content description (not visible, for screen readers etc.): button to close the collection creator -->
    <string name="create_collection_close">Close</string>
    <!-- Button to save currently selected tabs in the "select tabs" step of the collection creator-->
    <string name="create_collection_save">Save</string>

    <!-- Snackbar action to view the collection the user just created or updated -->
    <string name="create_collection_view">View</string>

    <!-- Text for the OK button from collection dialogs -->
    <string name="create_collection_positive">OK</string>
    <!-- Text for the cancel button from collection dialogs -->
    <string name="create_collection_negative">Cancel</string>

    <!-- Default name for a new collection in "name new collection" step of the collection creator. %d is a placeholder for the number of collections-->
    <string name="create_collection_default_name">Collection %d</string>

    <!-- Share -->
    <!-- Share screen header -->
    <string name="share_header_2">Share</string>
    <!-- Content description (not visible, for screen readers etc.):
        "Share" button. Opens the share menu when pressed. -->
    <string name="share_button_content_description">Share</string>
    <!-- Text for the Save to PDF feature in the share menu -->
    <string name="share_save_to_pdf">Save as PDF</string>
    <!-- Text for error message when generating a PDF file Text for error message when generating a PDF file. -->
    <string name="unable_to_save_to_pdf_error">Unable to generate PDF</string>
    <!-- Sub-header in the dialog to share a link to another sync device -->
    <string name="share_device_subheader">Send to device</string>
    <!-- Sub-header in the dialog to share a link to an app from the full list -->
    <string name="share_link_all_apps_subheader">All actions</string>
    <!-- Sub-header in the dialog to share a link to an app from the most-recent sorted list -->
    <string name="share_link_recent_apps_subheader">Recently used</string>
    <!-- Text for the copy link action in the share screen. -->
    <string name="share_copy_link_to_clipboard">Copy to clipboard</string>
    <!-- Toast shown after copying link to clipboard -->
    <string name="toast_copy_link_to_clipboard">Copied to clipboard</string>
    <!-- An option from the three dot menu to into sync -->
    <string moz:removedIn="107" name="sync_menu_sign_in" tools:ignore="UnusedResources">Sign in to synchronise</string>
    <!-- An option from the share dialog to sign into sync -->
    <string name="sync_sign_in">Sign in to Sync</string>
     <!-- An option from the three dot menu to sync and save data -->
    <string name="sync_menu_sync_and_save_data">Synchronise and save data</string>
    <!-- An option from the share dialog to send link to all other sync devices -->
    <string name="sync_send_to_all">Send to all devices</string>
    <!-- An option from the share dialog to reconnect to sync -->
    <string name="sync_reconnect">Reconnect to Sync</string>
    <!-- Text displayed when sync is offline and cannot be accessed -->
    <string name="sync_offline">Offline</string>
    <!-- An option to connect additional devices -->
    <string name="sync_connect_device">Connect another device</string>
    <!-- The dialog text shown when additional devices are not available -->
    <string name="sync_connect_device_dialog">To send a tab, sign in to Firefox on at least one other device.</string>
    <!-- Confirmation dialog button -->
    <string name="sync_confirmation_button">Got it</string>
    <!-- Share error message -->
    <string name="share_error_snackbar">Cannot share to this app</string>
    <!-- Add new device screen title -->
    <string name="sync_add_new_device_title">Send to device</string>
    <!-- Text for the warning message on the Add new device screen -->
    <string name="sync_add_new_device_message">No Devices Connected</string>
    <!-- Text for the button to learn about sending tabs -->
    <string name="sync_add_new_device_learn_button">Learn About Sending Tabs…</string>
    <!-- Text for the button to connect another device -->
    <string name="sync_add_new_device_connect_button">Connect Another Device…</string>

    <!-- Notifications -->
    <!-- Text shown in the notification that pops up to remind the user that a private browsing session is active. -->
    <string name="notification_pbm_delete_text_2">Close private tabs</string>
    <!-- Name of the marketing notification channel. Displayed in the "App notifications" system settings for the app -->
    <string name="notification_marketing_channel_name">Marketing</string>
    <!-- Title shown in the notification that pops up to remind the user to set fenix as default browser.
    %1$s is a placeholder that will be replaced by the app name (Fenix). -->
    <string name="notification_default_browser_title">%1$s is fast and private</string>
    <!-- Text shown in the notification that pops up to remind the user to set fenix as default browser.
    %1$s is a placeholder that will be replaced by the app name (Fenix). -->
    <string name="notification_default_browser_text">Make %1$s your default browser</string>

    <!-- Title shown in the notification that pops up to re-engage the user -->
    <string name="notification_re_engagement_title">Try private browsing</string>
    <!-- Text shown in the notification that pops up to re-engage the user.
    %1$s is a placeholder that will be replaced by the app name. -->
    <string name="notification_re_engagement_text">Browse with no saved cookies or history in %1$s</string>

    <!-- Snackbar -->
    <!-- Text shown in snackbar when user deletes a collection -->
    <string name="snackbar_collection_deleted">Collection deleted</string>
    <!-- Text shown in snackbar when user renames a collection -->
    <string name="snackbar_collection_renamed">Collection renamed</string>
    <!-- Text shown in snackbar when user closes a tab -->
    <string name="snackbar_tab_closed">Tab closed</string>
    <!-- Text shown in snackbar when user closes all tabs -->
    <string name="snackbar_tabs_closed">Tabs closed</string>
    <!-- Text shown in snackbar when user bookmarks a list of tabs -->
    <string name="snackbar_message_bookmarks_saved">Bookmarks saved!</string>
    <!-- Text shown in snackbar when user adds a site to shortcuts -->
    <string name="snackbar_added_to_shortcuts">Added to shortcuts!</string>
    <!-- Text shown in snackbar when user closes a private tab -->
    <string name="snackbar_private_tab_closed">Private tab closed</string>
    <!-- Text shown in snackbar when user closes all private tabs -->
    <string name="snackbar_private_tabs_closed">Private tabs closed</string>
    <!-- Text shown in snackbar to undo deleting a tab, top site or collection -->
    <string name="snackbar_deleted_undo">UNDO</string>
    <!-- Text shown in snackbar when user removes a top site -->
    <string name="snackbar_top_site_removed">Site removed</string>
    <!-- QR code scanner prompt which appears after scanning a code, but before navigating to it
        First parameter is the name of the app, second parameter is the URL or text scanned-->
    <string name="qr_scanner_confirmation_dialog_message">Allow %1$s to open %2$s</string>
    <!-- QR code scanner prompt dialog positive option to allow navigation to scanned link -->
    <string name="qr_scanner_dialog_positive">ALLOW</string>
    <!-- QR code scanner prompt dialog positive option to deny navigation to scanned link -->
    <string name="qr_scanner_dialog_negative">DENY</string>
    <!-- QR code scanner prompt dialog error message shown when a hostname does not contain http or https. -->
    <string name="qr_scanner_dialog_invalid">Web address not valid.</string>
    <!-- QR code scanner prompt dialog positive option when there is an error -->
    <string name="qr_scanner_dialog_invalid_ok">OK</string>
    <!-- Tab collection deletion prompt dialog message. Placeholder will be replaced with the collection name -->
    <string name="tab_collection_dialog_message">Are you sure you want to delete %1$s?</string>
    <!-- Collection and tab deletion prompt dialog message. This will show when the last tab from a collection is deleted -->
    <string name="delete_tab_and_collection_dialog_message">Deleting this tab will delete the entire collection. You can create new collections at any time.</string>
    <!-- Collection and tab deletion prompt dialog title. Placeholder will be replaced with the collection name. This will show when the last tab from a collection is deleted -->
    <string name="delete_tab_and_collection_dialog_title">Delete %1$s?</string>
    <!-- Tab collection deletion prompt dialog option to delete the collection -->
    <string name="tab_collection_dialog_positive">Delete</string>
    <!-- Text displayed in a notification when the user enters full screen mode -->
    <string name="full_screen_notification">Entering full screen mode</string>
    <!-- Message for copying the URL via long press on the toolbar -->
    <string name="url_copied">URL copied</string>
    <!-- Sample text for accessibility font size -->
    <string name="accessibility_text_size_sample_text_1">This is sample text. It is here to show how text will appear when you increase or decrease the size with this setting.</string>
    <!-- Summary for Accessibility Text Size Scaling Preference -->
    <string name="preference_accessibility_text_size_summary">Make text on web sites larger or smaller</string>
    <!-- Title for Accessibility Text Size Scaling Preference -->
    <string name="preference_accessibility_font_size_title">Font Size</string>

    <!-- Title for Accessibility Text Automatic Size Scaling Preference -->
    <string name="preference_accessibility_auto_size_2">Automatic font sizing</string>
    <!-- Summary for Accessibility Text Automatic Size Scaling Preference -->
    <string name="preference_accessibility_auto_size_summary">Font size will match your Android settings. Disable to manage font size here.</string>

    <!-- Title for the Delete browsing data preference -->
    <string name="preferences_delete_browsing_data">Delete browsing data</string>
    <!-- Title for the tabs item in Delete browsing data -->
    <string name="preferences_delete_browsing_data_tabs_title_2">Open tabs</string>
    <!-- Subtitle for the tabs item in Delete browsing data, parameter will be replaced with the number of open tabs -->
    <string name="preferences_delete_browsing_data_tabs_subtitle">%d tabs</string>
    <!-- Title for the data and history items in Delete browsing data -->
    <string name="preferences_delete_browsing_data_browsing_data_title">Browsing history and site data</string>
    <!-- Subtitle for the data and history items in delete browsing data, parameter will be replaced with the
        number of history items the user has -->
    <string name="preferences_delete_browsing_data_browsing_data_subtitle">%d addresses</string>
    <!-- Title for the cookies item in Delete browsing data -->
    <string name="preferences_delete_browsing_data_cookies">Cookies</string>
    <!-- Subtitle for the cookies item in Delete browsing data -->
    <string name="preferences_delete_browsing_data_cookies_subtitle">You’ll be logged out of most sites</string>
    <!-- Title for the cached images and files item in Delete browsing data -->
    <string name="preferences_delete_browsing_data_cached_files">Cached images and files</string>
    <!-- Subtitle for the cached images and files item in Delete browsing data -->
    <string name="preferences_delete_browsing_data_cached_files_subtitle">Frees up storage space</string>
    <!-- Title for the site permissions item in Delete browsing data -->
    <string name="preferences_delete_browsing_data_site_permissions">Site permissions</string>
    <!-- Title for the downloads item in Delete browsing data -->
    <string name="preferences_delete_browsing_data_downloads">Downloads</string>
    <!-- Text for the button to delete browsing data -->
    <string name="preferences_delete_browsing_data_button">Delete browsing data</string>
    <!-- Title for the Delete browsing data on quit preference -->
    <string name="preferences_delete_browsing_data_on_quit">Delete browsing data on quit</string>
    <!-- Summary for the Delete browsing data on quit preference. "Quit" translation should match delete_browsing_data_on_quit_action translation. -->
    <string name="preference_summary_delete_browsing_data_on_quit_2">Automatically deletes browsing data when you select \&quot;Quit\&quot; from the main menu</string>
    <!-- Action item in menu for the Delete browsing data on quit feature -->
    <string name="delete_browsing_data_on_quit_action">Quit</string>

    <!-- Title text of a delete browsing data dialog. -->
    <string name="delete_history_prompt_title">Time range to delete</string>
    <!-- Body text of a delete browsing data dialog. -->
    <string name="delete_history_prompt_body">Removes history (including history synchronised from other devices), cookies and other browsing data.</string>
    <!-- Radio button in the delete browsing data dialog to delete history items for the last hour. -->
    <string name="delete_history_prompt_button_last_hour">Last hour</string>
    <!-- Radio button in the delete browsing data dialog to delete history items for today and yesterday. -->
    <string name="delete_history_prompt_button_today_and_yesterday">Today and yesterday</string>
    <!-- Radio button in the delete browsing data dialog to delete all history. -->
    <string name="delete_history_prompt_button_everything">Everything</string>

    <!-- Dialog message to the user asking to delete browsing data. Parameter will be replaced by app name. -->
    <string name="delete_browsing_data_prompt_message_3">%s will delete the selected browsing data.</string>
    <!-- Text for the cancel button for the data deletion dialog -->
    <string name="delete_browsing_data_prompt_cancel">Cancel</string>
    <!-- Text for the allow button for the data deletion dialog -->
    <string name="delete_browsing_data_prompt_allow">Delete</string>
    <!-- Text for the snackbar confirmation that the data was deleted -->
    <string name="preferences_delete_browsing_data_snackbar">Browsing data deleted</string>
    <!-- Text for the snackbar to show the user that the deletion of browsing data is in progress -->
    <string name="deleting_browsing_data_in_progress">Deleting browsing data…</string>

    <!-- Dialog message to the user asking to delete all history items inside the opened group. Parameter will be replaced by a history group name. -->
    <string name="delete_all_history_group_prompt_message">Delete all sites in “%s”</string>
    <!-- Text for the cancel button for the history group deletion dialog -->
    <string name="delete_history_group_prompt_cancel">Cancel</string>
    <!-- Text for the allow button for the history group dialog -->
    <string name="delete_history_group_prompt_allow">Delete</string>
    <!-- Text for the snackbar confirmation that the history group was deleted -->
    <string name="delete_history_group_snackbar">Group deleted</string>

    <!-- Onboarding -->
<<<<<<< HEAD
    <!-- Text for onboarding welcome message
    The first parameter is the name of the app (e.g. Firefox Preview) -->
    <string moz:RemovedIn="106" name="onboarding_header" tools:ignore="UnusedResources">Welcome to %s!</string>
=======
>>>>>>> 68970841
    <!-- Text for onboarding welcome header. -->
    <string name="onboarding_header_2">Welcome to a better internet</string>
    <!-- Text for the onboarding welcome message. -->
    <string name="onboarding_message">A browser built for people, not profits.</string>
<<<<<<< HEAD
    <!-- text for the Firefox account onboarding sign in card header. The word "Firefox" should not be translated -->
    <string moz:removedIn="106" name="onboarding_account_sign_in_header_1" tools:ignore="UnusedResources">Synchronise Firefox between devices</string>
    <!-- Text for the Firefox account onboarding sign in card header. -->
    <string name="onboarding_account_sign_in_header">Pick up where you left off</string>
    <!-- Text for the button to learn more about signing in to your Firefox account. The first parameter is the name of the application.-->
    <string moz:removedIn="106" name="onboarding_manual_sign_in_description_2" tools:ignore="UnusedResources">Bring bookmarks, history, and passwords to %1$s on this device.</string>
    <!-- Text for the button to learn more about signing in to your Firefox account. -->
    <string name="onboarding_manual_sign_in_description">Synchronise tabs and passwords across devices for seamless screen-switching.</string>
    <!-- text for the button to manually sign into Firefox account. -->
    <string moz:removedIn="106" name="onboarding_firefox_account_sign_in_1" tools:ignore="UnusedResources">Sign up</string>
=======
    <!-- Text for the Firefox account onboarding sign in card header. -->
    <string name="onboarding_account_sign_in_header">Pick up where you left off</string>
    <!-- Text for the button to learn more about signing in to your Firefox account. -->
    <string name="onboarding_manual_sign_in_description">Synchronise tabs and passwords across devices for seamless screen-switching.</string>
>>>>>>> 68970841
    <!-- Text for the button to manually sign into Firefox account. -->
    <string name="onboarding_firefox_account_sign_in">Sign in</string>
    <!-- text to display in the snackbar once account is signed-in -->
    <string name="onboarding_firefox_account_sync_is_on">Sync is on</string>
<<<<<<< HEAD
    <!-- text for the tracking protection onboarding card header -->
    <string moz:removedIn="106" name="onboarding_tracking_protection_header_3" tools:ignore="UnusedResources">Always-on privacy</string>
    <!-- Text for the tracking protection onboarding card header -->
    <string name="onboarding_tracking_protection_header">Privacy protection by default</string>
    <!-- text for the tracking protection card description. The first parameter is the name of the application.-->
    <string moz:removedIn="106" name="onboarding_tracking_protection_description_4" tools:ignore="UnusedResources">%1$s automatically stops companies from secretly following you around the web.</string>
=======
    <!-- Text for the tracking protection onboarding card header -->
    <string name="onboarding_tracking_protection_header">Privacy protection by default</string>
>>>>>>> 68970841
    <!-- Text for the tracking protection card description. -->
    <string name="onboarding_tracking_protection_description">Featuring Total Cookie Protection to stop trackers from using cookies to stalk you across sites.</string>
    <!-- text for tracking protection radio button option for standard level of blocking -->
    <string name="onboarding_tracking_protection_standard_button_2">Standard (default)</string>
    <!-- text for standard blocking option button description -->
    <string name="onboarding_tracking_protection_standard_button_description_3">Balanced for privacy and performance. Pages load normally.</string>
    <!-- text for tracking protection radio button option for strict level of blocking -->
    <string name="onboarding_tracking_protection_strict_option">Strict</string>
    <!-- text for strict blocking option button description -->
    <string name="onboarding_tracking_protection_strict_button_description_3">Blocks more trackers so pages load faster, but some on-page functionally may break.</string>
    <!-- text for the toolbar position card header  -->
    <string name="onboarding_toolbar_placement_header_1">Pick your toolbar placement</string>
<<<<<<< HEAD
    <!-- text for the toolbar position card description -->
    <string moz:removedIn="106" name="onboarding_toolbar_placement_description_1" tools:ignore="UnusedResources">Put the toolbar within easy reach. Keep it on the bottom, or move it to the top.</string>
    <!-- Text for the toolbar position card description -->
    <string name="onboarding_toolbar_placement_description">Keep it on the bottom, or move it to the top.</string>
    <!-- text for the privacy notice onboarding card header -->
    <string moz:removedIn="106" name="onboarding_privacy_notice_header" tools:ignore="UnusedResources">Your privacy</string>
    <!-- Text for the privacy notice onboarding card header -->
    <string name="onboarding_privacy_notice_header_1">You control your data</string>
    <!-- text for the privacy notice onboarding card description
    The first parameter is the name of the app (e.g. Firefox Preview) Substitute %s for long browser name. -->
    <string moz:removedIn="106" name="onboarding_privacy_notice_description2" tools:ignore="UnusedResources">We’ve designed %s to give you control over what you share online and what you share with us.</string>
=======
    <!-- Text for the toolbar position card description -->
    <string name="onboarding_toolbar_placement_description">Keep it on the bottom, or move it to the top.</string>
    <!-- Text for the privacy notice onboarding card header -->
    <string name="onboarding_privacy_notice_header_1">You control your data</string>
>>>>>>> 68970841
    <!-- Text for the privacy notice onboarding card description. -->
    <string name="onboarding_privacy_notice_description">Firefox gives you control over what you share online and what you share with us.</string>
    <!-- Text for the button to read the privacy notice -->
    <string name="onboarding_privacy_notice_read_button">Read our privacy notice</string>

    <!-- Text for the conclusion onboarding message -->
    <string name="onboarding_conclusion_header">Ready to open up an amazing internet?</string>
    <!-- text for the button to finish onboarding -->
    <string name="onboarding_finish">Start browsing</string>

    <!-- Onboarding theme -->
    <!-- text for the theme picker onboarding card header -->
    <string name="onboarding_theme_picker_header">Choose your theme</string>
    <!-- text for the theme picker onboarding card description -->
    <string name="onboarding_theme_picker_description_2">Save some battery and your eyesight with dark mode.</string>
    <!-- Automatic theme setting (will follow device setting) -->
    <string name="onboarding_theme_automatic_title">Automatic</string>
    <!-- Summary of automatic theme setting (will follow device setting) -->
    <string name="onboarding_theme_automatic_summary">Adapts to your device settings</string>
    <!-- Theme setting for dark mode -->
    <string name="onboarding_theme_dark_title">Dark theme</string>
    <!-- Theme setting for light mode -->
    <string name="onboarding_theme_light_title">Light theme</string>

    <!-- Text shown in snackbar when multiple tabs have been sent to device -->
    <string name="sync_sent_tabs_snackbar">Tabs sent!</string>
    <!-- Text shown in snackbar when one tab has been sent to device  -->
    <string name="sync_sent_tab_snackbar">Tab sent!</string>
    <!-- Text shown in snackbar when sharing tabs failed  -->
    <string name="sync_sent_tab_error_snackbar">Unable to send</string>
    <!-- Text shown in snackbar for the "retry" action that the user has after sharing tabs failed -->
    <string name="sync_sent_tab_error_snackbar_action">RETRY</string>
    <!-- Title of QR Pairing Fragment -->
    <string name="sync_scan_code">Scan the code</string>
    <!-- Instructions on how to access pairing -->
    <string name="sign_in_instructions"><![CDATA[On your computer open Firefox and go to <b>https://firefox.com/pair</b>]]></string>
    <!-- Text shown for sign in pairing when ready -->
    <string name="sign_in_ready_for_scan">Ready to scan</string>
    <!-- Text shown for settings option for sign with pairing -->
    <string name="sign_in_with_camera">Sign in with your camera</string>
    <!-- Text shown for settings option for sign with email -->
    <string name="sign_in_with_email">Use email instead</string>
    <!-- Text shown for settings option for create new account text.'Firefox' intentionally hardcoded here.-->
    <string name="sign_in_create_account_text"><![CDATA[No account? <u>Create one</u> to synchronise Firefox between devices.]]></string>
    <!-- Text shown in confirmation dialog to sign out of account. The first parameter is the name of the app (e.g. Firefox Preview) -->
    <string name="sign_out_confirmation_message_2">%s will stop synchronising with your account, but won’t delete any of your browsing data on this device.</string>
    <!-- Option to continue signing out of account shown in confirmation dialog to sign out of account -->
    <string name="sign_out_disconnect">Disconnect</string>
    <!-- Option to cancel signing out shown in confirmation dialog to sign out of account -->
    <string name="sign_out_cancel">Cancel</string>
    <!-- Error message snackbar shown after the user tried to select a default folder which cannot be altered -->
    <string name="bookmark_cannot_edit_root">Can’t edit default folders</string>

    <!-- Enhanced Tracking Protection -->
    <!-- Link displayed in enhanced tracking protection panel to access tracking protection settings -->
    <string name="etp_settings">Protection Settings</string>
    <!-- Preference title for enhanced tracking protection settings -->
    <string name="preference_enhanced_tracking_protection">Enhanced Tracking Protection</string>
    <!-- Title for the description of enhanced tracking protection -->
    <string name="preference_enhanced_tracking_protection_explanation_title">Browse without being followed</string>
    <!-- Description of enhanced tracking protection. The first parameter is the name of the application (For example: Fenix) -->
    <string name="preference_enhanced_tracking_protection_explanation">Keep your data to yourself. %s protects you from many of the most common trackers that follow what you do online.</string>
    <!-- Text displayed that links to website about enhanced tracking protection -->
    <string name="preference_enhanced_tracking_protection_explanation_learn_more">Learn more</string>
    <!-- Preference for enhanced tracking protection for the standard protection settings -->
    <string name="preference_enhanced_tracking_protection_standard_default_1">Standard (default)</string>
    <!-- Preference description for enhanced tracking protection for the standard protection settings -->
    <string name="preference_enhanced_tracking_protection_standard_description_4">Balanced for privacy and performance. Pages load normally.</string>
    <!--  Accessibility text for the Standard protection information icon  -->
    <string name="preference_enhanced_tracking_protection_standard_info_button">What’s blocked by standard tracking protection</string>
    <!-- Preference for enhanced tracking protection for the strict protection settings -->
    <string name="preference_enhanced_tracking_protection_strict">Strict</string>
    <!-- Preference description for enhanced tracking protection for the strict protection settings -->
    <string name="preference_enhanced_tracking_protection_strict_description_3">Blocks more trackers so pages load faster, but some on-page functionality may break.</string>
    <!--  Accessibility text for the Strict protection information icon  -->
    <string name="preference_enhanced_tracking_protection_strict_info_button">What’s blocked by strict tracking protection</string>
    <!-- Preference for enhanced tracking protection for the custom protection settings -->
    <string name="preference_enhanced_tracking_protection_custom">Custom</string>
    <!-- Preference description for enhanced tracking protection for the strict protection settings -->
    <string name="preference_enhanced_tracking_protection_custom_description_2">Choose which trackers and scripts to block.</string>
    <!--  Accessibility text for the Strict protection information icon  -->
    <string name="preference_enhanced_tracking_protection_custom_info_button">What’s blocked by custom tracking protection</string>
    <!-- Header for categories that are being blocked by current Enhanced Tracking Protection settings -->
    <!-- Preference for enhanced tracking protection for the custom protection settings for cookies-->
    <string name="preference_enhanced_tracking_protection_custom_cookies">Cookies</string>
    <!-- Option for enhanced tracking protection for the custom protection settings for cookies-->
    <string name="preference_enhanced_tracking_protection_custom_cookies_1">Cross-site and social media trackers</string>
    <!-- Option for enhanced tracking protection for the custom protection settings for cookies-->
    <string name="preference_enhanced_tracking_protection_custom_cookies_2">Cookies from unvisited sites</string>
    <!-- Option for enhanced tracking protection for the custom protection settings for cookies-->
    <string name="preference_enhanced_tracking_protection_custom_cookies_3">All third-party cookies (may cause web sites to break)</string>
    <!-- Option for enhanced tracking protection for the custom protection settings for cookies-->
    <string name="preference_enhanced_tracking_protection_custom_cookies_4">All cookies (will cause web sites to break)</string>
    <!-- Option for enhanced tracking protection for the custom protection settings for cookies-->
    <string name="preference_enhanced_tracking_protection_custom_cookies_5">Isolate cross-site cookies</string>
    <!-- Preference for enhanced tracking protection for the custom protection settings for tracking content -->
    <string name="preference_enhanced_tracking_protection_custom_tracking_content">Tracking Content</string>
    <!-- Option for enhanced tracking protection for the custom protection settings for tracking content-->
    <string name="preference_enhanced_tracking_protection_custom_tracking_content_1">In all tabs</string>
    <!-- Option for enhanced tracking protection for the custom protection settings for tracking content-->
    <string name="preference_enhanced_tracking_protection_custom_tracking_content_2">Only in Private tabs</string>
    <!-- Preference for enhanced tracking protection for the custom protection settings -->
    <string name="preference_enhanced_tracking_protection_custom_cryptominers">Cryptominers</string>
    <!-- Preference for enhanced tracking protection for the custom protection settings -->
    <string name="preference_enhanced_tracking_protection_custom_fingerprinters">Fingerprinters</string>
    <!-- Button label for navigating to the Enhanced Tracking Protection details -->
    <string name="enhanced_tracking_protection_details">Details</string>
    <!-- Header for categories that are being being blocked by current Enhanced Tracking Protection settings -->
    <string name="enhanced_tracking_protection_blocked">Blocked</string>
    <!-- Header for categories that are being not being blocked by current Enhanced Tracking Protection settings -->
    <string name="enhanced_tracking_protection_allowed">Allowed</string>
    <!-- Category of trackers (social media trackers) that can be blocked by Enhanced Tracking Protection -->
    <string name="etp_social_media_trackers_title">Social Media Trackers</string>
    <!-- Description of social media trackers that can be blocked by Enhanced Tracking Protection -->
    <string name="etp_social_media_trackers_description">Limits the ability of social networks to track your browsing activity around the web.</string>
    <!-- Category of trackers (cross-site tracking cookies) that can be blocked by Enhanced Tracking Protection -->
    <string name="etp_cookies_title">Cross-Site Tracking Cookies</string>
    <!-- Category of trackers (cross-site tracking cookies) that can be blocked by Enhanced Tracking Protection -->
    <string name="etp_cookies_title_2">Cross-Site Cookies</string>
    <!-- Description of cross-site tracking cookies that can be blocked by Enhanced Tracking Protection -->
    <string name="etp_cookies_description">Blocks cookies that ad networks and analytics companies use to compile your browsing data across many sites.</string>
    <!-- Description of cross-site tracking cookies that can be blocked by Enhanced Tracking Protection -->
    <string name="etp_cookies_description_2">Total Cookie Protection isolates cookies to the site you’re on so trackers like ad networks can’t use them to follow you across sites.</string>
    <!-- Category of trackers (cryptominers) that can be blocked by Enhanced Tracking Protection -->
    <string name="etp_cryptominers_title">Cryptominers</string>
    <!-- Description of cryptominers that can be blocked by Enhanced Tracking Protection -->
    <string name="etp_cryptominers_description">Prevents malicious scripts gaining access to your device to mine digital currency.</string>
    <!-- Category of trackers (fingerprinters) that can be blocked by Enhanced Tracking Protection -->
    <string name="etp_fingerprinters_title">Fingerprinters</string>
    <!-- Description of fingerprinters that can be blocked by Enhanced Tracking Protection -->
    <string name="etp_fingerprinters_description">Stops uniquely identifiable data from being collected about your device that can be used for tracking purposes.</string>
    <!-- Category of trackers (tracking content) that can be blocked by Enhanced Tracking Protection -->
    <string name="etp_tracking_content_title">Tracking Content</string>
    <!-- Description of tracking content that can be blocked by Enhanced Tracking Protection -->
    <string name="etp_tracking_content_description">Stops outside ads, videos, and other content from loading that contains tracking code. May affect some web site functionality.</string>
    <!-- Enhanced Tracking Protection message that protection is currently on for this site -->
    <string name="etp_panel_on">Protections are ON for this site</string>
    <!-- Enhanced Tracking Protection message that protection is currently off for this site -->
    <string name="etp_panel_off">Protections are OFF for this site</string>
    <!-- Header for exceptions list for which sites enhanced tracking protection is always off -->
    <string name="enhanced_tracking_protection_exceptions">Enhanced Tracking Protection is off for these web sites</string>
    <!-- Content description (not visible, for screen readers etc.): Navigate
    back from ETP details (Ex: Tracking content) -->
    <string name="etp_back_button_content_description">Navigate back</string>
    <!-- About page link text to open what's new link -->
    <string name="about_whats_new">What’s new in %s</string>
    <!-- Open source licenses page title
    The first parameter is the app name -->
    <string name="open_source_licenses_title">%s | OSS Libraries</string>

    <!-- Category of trackers (redirect trackers) that can be blocked by Enhanced Tracking Protection -->
    <string name="etp_redirect_trackers_title">Redirect Trackers</string>
    <!-- Description of redirect tracker cookies that can be blocked by Enhanced Tracking Protection -->
    <string name="etp_redirect_trackers_description">Clears cookies set by redirects to known tracking web sites.</string>

    <!-- Description of the SmartBlock Enhanced Tracking Protection feature. The * symbol is intentionally hardcoded here,
         as we use it on the UI to indicate which trackers have been partially unblocked.  -->
    <string name="preference_etp_smartblock_description">Some trackers marked below have been partially unblocked on this page because you interacted with them *.</string>
    <!-- Text displayed that links to website about enhanced tracking protection SmartBlock -->
    <string name="preference_etp_smartblock_learn_more">Learn more</string>

    <!-- About page link text to open support link -->
    <string name="about_support">Support</string>
    <!-- About page link text to list of past crashes (like about:crashes on desktop) -->
    <string name="about_crashes">Crashes</string>
    <!-- About page link text to open privacy notice link -->
    <string name="about_privacy_notice">Privacy notice</string>
    <!-- About page link text to open know your rights link -->
    <string name="about_know_your_rights">Know your rights</string>
    <!-- About page link text to open licensing information link -->
    <string name="about_licensing_information">Licensing information</string>
    <!-- About page link text to open a screen with libraries that are used -->
    <string name="about_other_open_source_libraries">Libraries that we use</string>

    <!-- Toast shown to the user when they are activating the secret dev menu
        The first parameter is number of long clicks left to enable the menu -->
    <string name="about_debug_menu_toast_progress">Debug menu: %1$d click(s) left to enable</string>
    <string name="about_debug_menu_toast_done">Debug menu enabled</string>

    <!-- Browser long press popup menu -->
    <!-- Copy the current url -->
    <string name="browser_toolbar_long_press_popup_copy">Copy</string>
    <!-- Paste & go the text in the clipboard. '&amp;' is replaced with the ampersand symbol: & -->
    <string name="browser_toolbar_long_press_popup_paste_and_go">Paste &amp; Go</string>
    <!-- Paste the text in the clipboard -->
    <string name="browser_toolbar_long_press_popup_paste">Paste</string>
    <!-- Snackbar message shown after an URL has been copied to clipboard. -->
    <string name="browser_toolbar_url_copied_to_clipboard_snackbar">URL copied to clipboard</string>

    <!-- Title text for the Add To Homescreen dialog -->
    <string name="add_to_homescreen_title">Add to Home screen</string>
    <!-- Cancel button text for the Add to Homescreen dialog -->
    <string name="add_to_homescreen_cancel">Cancel</string>
    <!-- Add button text for the Add to Homescreen dialog -->
    <string name="add_to_homescreen_add">Add</string>
    <!-- Continue to website button text for the first-time Add to Homescreen dialog -->
    <string name="add_to_homescreen_continue">Continue to web site</string>
    <!-- Placeholder text for the TextView in the Add to Homescreen dialog -->
    <string name="add_to_homescreen_text_placeholder">Shortcut name</string>

    <!-- Describes the add to homescreen functionality -->
    <string name="add_to_homescreen_description_2">You can easily add this web site to your device’s Home screen to have instant access and browse faster with an app-like experience.</string>

    <!-- Preference for managing the settings for logins and passwords in Fenix -->
    <string name="preferences_passwords_logins_and_passwords">Logins and passwords</string>
    <!-- Preference for managing the saving of logins and passwords in Fenix -->
    <string name="preferences_passwords_save_logins">Save logins and passwords</string>
    <!-- Preference option for asking to save passwords in Fenix -->
    <string name="preferences_passwords_save_logins_ask_to_save">Ask to save</string>

    <!-- Preference option for never saving passwords in Fenix -->
    <string name="preferences_passwords_save_logins_never_save">Never save</string>
    <!-- Preference for autofilling saved logins in Firefox (in web content), %1$s will be replaced with the app name -->
    <string name="preferences_passwords_autofill2">Autofill in %1$s</string>
    <!-- Description for the preference for autofilling saved logins in Firefox (in web content), %1$s will be replaced with the app name -->
    <string name="preferences_passwords_autofill_description">Fill and save usernames and passwords in web sites while using %1$s.</string>
    <!-- Preference for autofilling logins from Fenix in other apps (e.g. autofilling the Twitter app) -->
    <string name="preferences_android_autofill">Autofill in other apps</string>
    <!-- Description for the preference for autofilling logins from Fenix in other apps (e.g. autofilling the Twitter app) -->
    <string name="preferences_android_autofill_description">Fill usernames and passwords in other apps on your device.</string>

    <!-- Preference option for adding a login -->
    <string name="preferences_logins_add_login">Add login</string>

    <!-- Preference for syncing saved logins in Fenix -->
    <string name="preferences_passwords_sync_logins">Synchronise logins</string>
    <!-- Preference for syncing saved logins in Fenix, when not signed in-->
    <string name="preferences_passwords_sync_logins_across_devices">Synchronise logins across devices</string>
    <!-- Preference to access list of saved logins -->
    <string name="preferences_passwords_saved_logins">Saved logins</string>
    <!-- Description of empty list of saved passwords. Placeholder is replaced with app name.  -->
    <string name="preferences_passwords_saved_logins_description_empty_text">The logins you save or synchronise to %s will show up here.</string>
    <!-- Preference to access list of saved logins -->
    <string name="preferences_passwords_saved_logins_description_empty_learn_more_link">Learn more about Sync.</string>
    <!-- Preference to access list of login exceptions that we never save logins for -->
    <string name="preferences_passwords_exceptions">Exceptions</string>
    <!-- Empty description of list of login exceptions that we never save logins for -->
    <string name="preferences_passwords_exceptions_description_empty">Logins and passwords that are not saved will be shown here.</string>
    <!-- Description of list of login exceptions that we never save logins for -->
    <string name="preferences_passwords_exceptions_description">Logins and passwords will not be saved for these sites.</string>
    <!-- Text on button to remove all saved login exceptions -->
    <string name="preferences_passwords_exceptions_remove_all">Delete all exceptions</string>
    <!-- Hint for search box in logins list -->
    <string name="preferences_passwords_saved_logins_search">Search logins</string>
    <!-- The header for the site that a login is for -->
    <string name="preferences_passwords_saved_logins_site">Site</string>
    <!-- The header for the username for a login -->
    <string name="preferences_passwords_saved_logins_username">Username</string>
    <!-- The header for the password for a login -->
    <string name="preferences_passwords_saved_logins_password">Password</string>
    <!-- Shown in snackbar to tell user that the password has been copied -->
    <string name="logins_password_copied">Password copied to clipboard</string>
    <!-- Shown in snackbar to tell user that the username has been copied -->
    <string name="logins_username_copied">Username copied to clipboard</string>
    <!-- Content Description (for screenreaders etc) read for the button to copy a password in logins-->
    <string name="saved_logins_copy_password">Copy password</string>
    <!-- Content Description (for screenreaders etc) read for the button to clear a password while editing a login-->
    <string name="saved_logins_clear_password">Clear password</string>
    <!-- Content Description (for screenreaders etc) read for the button to copy a username in logins -->
    <string name="saved_login_copy_username">Copy username</string>
    <!-- Content Description (for screenreaders etc) read for the button to clear a username while editing a login -->
    <string name="saved_login_clear_username">Clear username</string>
    <!-- Content Description (for screenreaders etc) read for the button to clear the hostname field while creating a login -->
    <string name="saved_login_clear_hostname">Clear hostname</string>
    <!-- Content Description (for screenreaders etc) read for the button to open a site in logins -->
    <string name="saved_login_open_site">Open site in browser</string>
    <!-- Content Description (for screenreaders etc) read for the button to reveal a password in logins -->
    <string name="saved_login_reveal_password">Show password</string>
    <!-- Content Description (for screenreaders etc) read for the button to hide a password in logins -->
    <string name="saved_login_hide_password">Hide password</string>
    <!-- Message displayed in biometric prompt displayed for authentication before allowing users to view their logins -->
    <string name="logins_biometric_prompt_message">Unlock to view your saved logins</string>
    <!-- Title of warning dialog if users have no device authentication set up -->
    <string name="logins_warning_dialog_title">Secure your logins and passwords</string>
    <!-- Message of warning dialog if users have no device authentication set up -->
    <string name="logins_warning_dialog_message">Set up a device lock pattern, PIN, or password to protect your saved logins and passwords from being accessed if someone else has your device.</string>
    <!-- Negative button to ignore warning dialog if users have no device authentication set up -->
    <string name="logins_warning_dialog_later">Later</string>
    <!-- Positive button to send users to set up a pin of warning dialog if users have no device authentication set up -->
    <string name="logins_warning_dialog_set_up_now">Set up now</string>
    <!-- Title of PIN verification dialog to direct users to re-enter their device credentials to access their logins -->
    <string name="logins_biometric_prompt_message_pin">Unlock your device</string>
    <!-- Title for Accessibility Force Enable Zoom Preference -->
    <string name="preference_accessibility_force_enable_zoom">Zoom on all web sites</string>
    <!-- Summary for Accessibility Force Enable Zoom Preference -->
    <string name="preference_accessibility_force_enable_zoom_summary">Enable to allow pinch and zoom, even on web sites that prevent this gesture.</string>

    <!-- Saved logins sorting strategy menu item -by name- (if selected, it will sort saved logins alphabetically) -->
    <string name="saved_logins_sort_strategy_alphabetically">Name (A-Z)</string>
    <!-- Saved logins sorting strategy menu item -by last used- (if selected, it will sort saved logins by last used) -->
    <string name="saved_logins_sort_strategy_last_used">Last used</string>
    <!-- Content description (not visible, for screen readers etc.): Sort saved logins dropdown menu chevron icon -->
    <string name="saved_logins_menu_dropdown_chevron_icon_content_description">Sort logins menu</string>

    <!-- Autofill -->
    <!-- Preference and title for managing the autofill settings -->
    <string name="preferences_autofill">Autofill</string>
    <!-- Preference and title for managing the settings for addresses -->
    <string name="preferences_addresses">Addresses</string>
    <!-- Preference and title for managing the settings for credit cards -->
    <string name="preferences_credit_cards">Credit cards</string>
    <!-- Preference for saving and autofilling credit cards -->
    <string name="preferences_credit_cards_save_and_autofill_cards">Save and autofill cards</string>
    <!-- Preference summary for saving and autofilling credit card data -->
    <string name="preferences_credit_cards_save_and_autofill_cards_summary">Data is encrypted</string>
    <!-- Preference option for syncing credit cards across devices. This is displayed when the user is not signed into sync -->
    <string name="preferences_credit_cards_sync_cards_across_devices">Synchronise cards across devices</string>
    <!-- Preference option for syncing credit cards across devices. This is displayed when the user is signed into sync -->
    <string name="preferences_credit_cards_sync_cards">Synchronise cards</string>
    <!-- Preference option for adding a credit card -->
    <string name="preferences_credit_cards_add_credit_card">Add credit card</string>

    <!-- Preference option for managing saved credit cards -->
    <string name="preferences_credit_cards_manage_saved_cards">Manage saved cards</string>
    <!-- Preference option for adding an address -->
    <string name="preferences_addresses_add_address">Add address</string>
    <!-- Preference option for managing saved addresses -->
    <string name="preferences_addresses_manage_addresses">Manage addresses</string>
    <!-- Preference for saving and autofilling addresses -->
    <string name="preferences_addresses_save_and_autofill_addresses">Save and autofill addresses</string>
    <!-- Preference summary for saving and autofilling address data -->
    <string name="preferences_addresses_save_and_autofill_addresses_summary">Include information like numbers, email and shipping addresses</string>

    <!-- Title of the "Add card" screen -->
    <string name="credit_cards_add_card">Add card</string>
    <!-- Title of the "Edit card" screen -->
    <string name="credit_cards_edit_card">Edit card</string>
    <!-- The header for the card number of a credit card -->
    <string name="credit_cards_card_number">Card Number</string>
    <!-- The header for the expiration date of a credit card -->
    <string name="credit_cards_expiration_date">Expiration Date</string>
    <!-- The label for the expiration date month of a credit card to be used by a11y services-->
    <string name="credit_cards_expiration_date_month">Expiration Date Month</string>
    <!-- The label for the expiration date year of a credit card to be used by a11y services-->
    <string name="credit_cards_expiration_date_year">Expiration Date Year</string>
    <!-- The header for the name on the credit card -->
    <string name="credit_cards_name_on_card">Name on Card</string>
    <!-- The text for the "Delete card" menu item for deleting a credit card -->
    <string name="credit_cards_menu_delete_card">Delete card</string>
    <!-- The text for the "Delete card" button for deleting a credit card -->
    <string name="credit_cards_delete_card_button">Delete card</string>
    <!-- The text for the confirmation message of "Delete card" dialog -->
    <string name="credit_cards_delete_dialog_confirmation">Are you sure you want to delete this credit card?</string>
    <!-- The text for the positive button on "Delete card" dialog -->
    <string name="credit_cards_delete_dialog_button">Delete</string>
    <!-- The title for the "Save" menu item for saving a credit card -->
    <string name="credit_cards_menu_save">Save</string>
    <!-- The text for the "Save" button for saving a credit card -->
    <string name="credit_cards_save_button">Save</string>
    <!-- The text for the "Cancel" button for cancelling adding, updating or deleting a credit card -->
    <string name="credit_cards_cancel_button">Cancel</string>

    <!-- Title of the "Saved cards" screen -->
    <string name="credit_cards_saved_cards">Saved cards</string>

    <!-- Error message for credit card number validation -->
    <string name="credit_cards_number_validation_error_message">Please enter a valid credit card number</string>

    <!-- Error message for credit card name on card validation -->
    <string name="credit_cards_name_on_card_validation_error_message">Please fill out this field</string>
    <!-- Message displayed in biometric prompt displayed for authentication before allowing users to view their saved credit cards -->
    <string name="credit_cards_biometric_prompt_message">Unlock to view your saved cards</string>
    <!-- Title of warning dialog if users have no device authentication set up -->
    <string name="credit_cards_warning_dialog_title">Secure your credit cards</string>
    <!-- Message of warning dialog if users have no device authentication set up -->
    <string name="credit_cards_warning_dialog_message">Set up a device lock pattern, PIN, or password to protect your saved credit cards from being accessed if someone else has your device.</string>
    <!-- Positive button to send users to set up a pin of warning dialog if users have no device authentication set up -->
    <string name="credit_cards_warning_dialog_set_up_now">Set up now</string>
    <!-- Negative button to ignore warning dialog if users have no device authentication set up -->
    <string name="credit_cards_warning_dialog_later">Later</string>
    <!-- Title of PIN verification dialog to direct users to re-enter their device credentials to access their credit cards -->
    <string name="credit_cards_biometric_prompt_message_pin">Unlock your device</string>
    <!-- Message displayed in biometric prompt for authentication, before allowing users to use their stored credit card information -->
    <string name="credit_cards_biometric_prompt_unlock_message">Unlock to use stored credit card information</string>

    <!-- Title of the "Add address" screen -->
    <string name="addresses_add_address">Add address</string>
    <!-- Title of the "Edit address" screen -->
    <string name="addresses_edit_address">Edit address</string>
    <!-- Title of the "Manage addresses" screen -->
    <string name="addresses_manage_addresses">Manage addresses</string>
    <!-- The header for the first name of an address -->
    <string name="addresses_first_name">First Name</string>
    <!-- The header for the middle name of an address -->
    <string name="addresses_middle_name">Middle Name</string>
    <!-- The header for the last name of an address -->
    <string name="addresses_last_name">Last Name</string>
    <!-- The header for the street address of an address -->
    <string name="addresses_street_address">Street Address</string>
    <!-- The header for the city of an address -->
    <string name="addresses_city">City</string>
    <!-- The header for the subregion of an address when "state" should be used -->
    <string name="addresses_state">County</string>
    <!-- The header for the subregion of an address when "province" should be used -->
    <string name="addresses_province">Province</string>
    <!-- The header for the zip code of an address -->
    <string name="addresses_zip">Post Code</string>
    <!-- The header for the country or region of an address -->
    <string name="addresses_country">Country or region</string>
    <!-- The header for the phone number of an address -->
    <string name="addresses_phone">Phone</string>
    <!-- The header for the email of an address -->
    <string name="addresses_email">Email</string>
    <!-- The text for the "Save" button for saving an address -->
    <string name="addresses_save_button">Save</string>
    <!-- The text for the "Cancel" button for cancelling adding, updating or deleting an address -->
    <string name="addresses_cancel_button">Cancel</string>
    <!-- The text for the "Delete address" button for deleting an address -->
    <string name="addressess_delete_address_button">Delete address</string>

    <!-- The title for the "Delete address" confirmation dialog -->
    <string name="addressess_confirm_dialog_message">Are you sure you want to delete this address?</string>
    <!-- The text for the positive button on "Delete address" dialog -->
    <string name="addressess_confirm_dialog_ok_button">Delete</string>
    <!-- The text for the negative button on "Delete address" dialog -->
    <string name="addressess_confirm_dialog_cancel_button">Cancel</string>
    <!-- The text for the "Save address" menu item for saving an address -->
    <string name="address_menu_save_address">Save address</string>
    <!-- The text for the "Delete address" menu item for deleting an address -->
    <string name="address_menu_delete_address">Delete address</string>

    <!-- Title of the Add search engine screen -->
    <string name="search_engine_add_custom_search_engine_title">Add search engine</string>
    <!-- Title of the Edit search engine screen -->
    <string name="search_engine_edit_custom_search_engine_title">Edit search engine</string>
    <!-- Content description (not visible, for screen readers etc.): Title for the button to add a search engine in the action bar -->
    <string name="search_engine_add_button_content_description">Add</string>
    <!-- Content description (not visible, for screen readers etc.): Title for the button to save a search engine in the action bar -->
    <string name="search_engine_add_custom_search_engine_edit_button_content_description">Save</string>
    <!-- Text for the menu button to edit a search engine -->
    <string name="search_engine_edit">Edit</string>
    <!-- Text for the menu button to delete a search engine -->
    <string name="search_engine_delete">Delete</string>

    <!-- Text for the button to create a custom search engine on the Add search engine screen -->
    <string name="search_add_custom_engine_label_other">Other</string>
    <!-- Placeholder text shown in the Search Engine Name TextField before a user enters text -->
    <string name="search_add_custom_engine_name_hint">Name</string>
    <!-- Placeholder text shown in the Search String TextField before a user enters text -->
    <string name="search_add_custom_engine_search_string_hint">Search string to use</string>
    <!-- Description text for the Search String TextField. The %s is part of the string -->
    <string formatted="false" name="search_add_custom_engine_search_string_example">Replace query with “%s”. Example:\nhttps://www.google.com/search?q=%s</string>

    <!-- Accessibility description for the form in which details about the custom search engine are entered -->
    <string name="search_add_custom_engine_form_description">Custom search engine details</string>

    <!-- Text shown when a user leaves the name field empty -->
    <string name="search_add_custom_engine_error_empty_name">Enter search engine name</string>
    <!-- Text shown when a user leaves the search string field empty -->
    <string name="search_add_custom_engine_error_empty_search_string">Enter a search string</string>
    <!-- Text shown when a user leaves out the required template string -->
    <string name="search_add_custom_engine_error_missing_template">Check that search string matches Example format</string>
    <!-- Text shown when we aren't able to validate the custom search query. The first parameter is the url of the custom search engine -->
    <string name="search_add_custom_engine_error_cannot_reach">Error connecting to “%s”</string>
    <!-- Text shown when a user creates a new search engine -->
    <string name="search_add_custom_engine_success_message">Created %s</string>
    <!-- Text shown when a user successfully edits a custom search engine -->
    <string name="search_edit_custom_engine_success_message">Saved %s</string>
    <!-- Text shown when a user successfully deletes a custom search engine -->
    <string name="search_delete_search_engine_success_message">Deleted %s</string>

    <!-- Heading for the instructions to allow a permission -->
    <string name="phone_feature_blocked_intro">To allow it:</string>
    <!-- First step for the allowing a permission -->
    <string name="phone_feature_blocked_step_settings">1. Go to Android Settings</string>
    <!-- Second step for the allowing a permission -->
    <string name="phone_feature_blocked_step_permissions"><![CDATA[2. Tap <b>Permissions</b>]]></string>
    <!-- Third step for the allowing a permission (Fore example: Camera) -->
    <string name="phone_feature_blocked_step_feature"><![CDATA[3. Toggle <b>%1$s</b> to ON]]></string>

    <!-- Label that indicates a site is using a secure connection -->
    <string name="quick_settings_sheet_secure_connection_2">Connection is secure</string>
    <!-- Label that indicates a site is using a insecure connection -->
    <string name="quick_settings_sheet_insecure_connection_2">Connection is not secure</string>
    <!-- Label to clear site data -->
    <string name="clear_site_data">Clear cookies and site data</string>
    <!-- Confirmation message for a dialog confirming if the user wants to delete all data for current site -->
    <string name="confirm_clear_site_data"><![CDATA[Are you sure that you want to clear all the cookies and data for the site <b>%s</b>?]]></string>
    <!-- Confirmation message for a dialog confirming if the user wants to delete all the permissions for all sites-->
    <string name="confirm_clear_permissions_on_all_sites">Are you sure that you want to clear all the permissions on all sites?</string>
    <!-- Confirmation message for a dialog confirming if the user wants to delete all the permissions for a site-->
    <string name="confirm_clear_permissions_site">Are you sure that you want to clear all the permissions for this site?</string>
    <!-- Confirmation message for a dialog confirming if the user wants to set default value a permission for a site-->
    <string name="confirm_clear_permission_site">Are you sure that you want to clear this permission for this site?</string>
    <!-- label shown when there are not site exceptions to show in the site exception settings -->
    <string name="no_site_exceptions">No site exceptions</string>
    <!-- Bookmark deletion confirmation -->
    <string name="bookmark_deletion_confirmation">Are you sure you want to delete this bookmark?</string>
    <!-- Browser menu button that adds a shortcut to the home fragment -->
    <string name="browser_menu_add_to_shortcuts">Add to shortcuts</string>
    <!-- Browser menu button that removes a shortcut from the home fragment -->
    <string name="browser_menu_remove_from_shortcuts">Remove from shortcuts</string>
    <!-- text shown before the issuer name to indicate who its verified by, parameter is the name of
     the certificate authority that verified the ticket-->
    <string name="certificate_info_verified_by">Verified By: %1$s</string>
    <!-- Login overflow menu delete button -->
    <string name="login_menu_delete_button">Delete</string>
    <!-- Login overflow menu edit button -->
    <string name="login_menu_edit_button">Edit</string>
    <!-- Message in delete confirmation dialog for logins -->
    <string name="login_deletion_confirmation">Are you sure you want to delete this login?</string>
    <!-- Positive action of a dialog asking to delete  -->
    <string name="dialog_delete_positive">Delete</string>
    <!-- Negative action of a dialog asking to delete login -->
    <string name="dialog_delete_negative">Cancel</string>
    <!--  The saved login options menu description. -->
    <string name="login_options_menu">Login options</string>
    <!--  The editable text field for a login's web address. -->
    <string name="saved_login_hostname_description">The editable text field for the web address of the login.</string>
    <!--  The editable text field for a login's username. -->
    <string name="saved_login_username_description">The editable text field for the username of the login.</string>
    <!--  The editable text field for a login's password. -->
    <string name="saved_login_password_description">The editable text field for the password of the login.</string>
    <!--  The button description to save changes to an edited login. -->
    <string name="save_changes_to_login">Save changes to login.</string>
    <!--  The page title for editing a saved login. -->
    <string name="edit">Edit</string>
    <!--  The page title for adding new login. -->
    <string name="add_login">Add new login</string>
    <!--  The error message in add/edit login view when password field is blank. -->
    <string name="saved_login_password_required">Password required</string>
    <!--  The error message in add login view when username field is blank. -->
    <string name="saved_login_username_required">Username required</string>
    <!--  The error message in add login view when hostname field is blank. -->
    <string name="saved_login_hostname_required" tools:ignore="UnusedResources">Hostname required</string>
    <!-- Voice search button content description  -->
    <string name="voice_search_content_description">Voice search</string>
    <!-- Voice search prompt description displayed after the user presses the voice search button -->
    <string name="voice_search_explainer">Speak now</string>

    <!--  The error message in edit login view when a duplicate username exists. -->
    <string name="saved_login_duplicate">A login with that username already exists</string>

    <!-- This is the hint text that is shown inline on the hostname field of the create new login page. 'https://www.example.com' intentionally hardcoded here -->
    <string name="add_login_hostname_hint_text">https://www.example.com</string>
    <!-- This is an error message shown below the hostname field of the add login page when a hostname does not contain http or https. -->
    <string name="add_login_hostname_invalid_text_3">Web address must contain &quot;https://&quot; or &quot;http://&quot;</string>
    <!-- This is an error message shown below the hostname field of the add login page when a hostname is invalid. -->
    <string name="add_login_hostname_invalid_text_2">Valid hostname required</string>

    <!-- Synced Tabs -->
    <!-- Text displayed to ask user to connect another device as no devices found with account -->
    <string name="synced_tabs_connect_another_device">Connect another device.</string>
    <!-- Text displayed asking user to re-authenticate -->
    <string name="synced_tabs_reauth">Please re-authenticate.</string>
    <!-- Text displayed when user has disabled tab syncing in Firefox Sync Account -->
    <string name="synced_tabs_enable_tab_syncing">Please enable tab synchronisation.</string>
    <!-- Text displayed when user has no tabs that have been synced -->
    <string name="synced_tabs_no_tabs">You don’t have any tabs open in Firefox on your other devices.</string>
    <!-- Text displayed in the synced tabs screen when a user is not signed in to Firefox Sync describing Synced Tabs -->
    <string name="synced_tabs_sign_in_message">View a list of tabs from your other devices.</string>
    <!-- Text displayed on a button in the synced tabs screen to link users to sign in when a user is not signed in to Firefox Sync -->
    <string name="synced_tabs_sign_in_button">Sign in to sync</string>

    <!-- The text displayed when a synced device has no tabs to show in the list of Synced Tabs. -->
    <string name="synced_tabs_no_open_tabs">No open tabs</string>

    <!-- Content description for expanding a group of synced tabs. -->
    <string name="synced_tabs_expand_group">Expand group of synchronised tabs</string>
    <!-- Content description for collapsing a group of synced tabs. -->
    <string name="synced_tabs_collapse_group">Collapse group of synchronised tabs</string>

    <!-- Top Sites -->
    <!-- Title text displayed in the dialog when shortcuts limit is reached. -->
    <string name="shortcut_max_limit_title">Shortcut limit reached</string>
    <!-- Content description text displayed in the dialog when shortcut limit is reached. -->
    <string name="shortcut_max_limit_content">To add a new shortcut, remove one. Touch and hold the site and select remove.</string>
    <!-- Confirmation dialog button text when top sites limit is reached. -->
    <string name="top_sites_max_limit_confirmation_button">OK, Got It</string>

    <!-- Label for the preference to show the shortcuts for the most visited top sites on the homepage -->
    <string name="top_sites_toggle_top_recent_sites_4">Shortcuts</string>
	<!-- Title text displayed in the rename top site dialog. -->
	<string name="top_sites_rename_dialog_title">Name</string>
    <!-- Hint for renaming title of a shortcut -->
    <string name="shortcut_name_hint">Shortcut name</string>
	<!-- Button caption to confirm the renaming of the top site. -->
	<string name="top_sites_rename_dialog_ok">OK</string>
	<!-- Dialog button text for canceling the rename top site prompt. -->
	<string name="top_sites_rename_dialog_cancel">Cancel</string>

    <!-- Text for the menu button to open the homepage settings. -->
    <string name="top_sites_menu_settings">Settings</string>
    <!-- Text for the menu button to navigate to sponsors and privacy support articles. '&amp;' is replaced with the ampersand symbol: & -->
    <string name="top_sites_menu_sponsor_privacy">Our sponsors &amp; your privacy</string>
    <!-- Label text displayed for a sponsored top site. -->
    <string name="top_sites_sponsored_label">Sponsored</string>

    <!-- Inactive tabs in the tabs tray -->
    <!-- Title text displayed in the tabs tray when a tab has been unused for 14 days. -->
    <string name="inactive_tabs_title">Inactive tabs</string>
    <!-- Content description for closing all inactive tabs -->
    <string name="inactive_tabs_delete_all">Close all inactive tabs</string>

    <!-- Content description for expanding the inactive tabs section. -->
    <string name="inactive_tabs_expand_content_description">Expand inactive tabs</string>
    <!-- Content description for collapsing the inactive tabs section. -->
    <string name="inactive_tabs_collapse_content_description">Collapse inactive tabs</string>

    <!-- Inactive tabs auto-close message in the tabs tray -->
    <!-- The header text of the auto-close message when the user is asked if they want to turn on the auto-closing of inactive tabs. -->
    <string name="inactive_tabs_auto_close_message_header" tools:ignore="UnusedResources">Auto-close after one month?</string>
    <!-- A description below the header to notify the user what the inactive tabs auto-close feature is. -->
    <string name="inactive_tabs_auto_close_message_description" tools:ignore="UnusedResources">Firefox can close tabs you haven’t viewed over the past month.</string>
    <!-- A call to action below the description to allow the user to turn on the auto closing of inactive tabs. -->
    <string name="inactive_tabs_auto_close_message_action" tools:ignore="UnusedResources">TURN ON AUTO CLOSE</string>

    <!-- Text for the snackbar to confirm auto-close is enabled for inactive tabs -->
    <string name="inactive_tabs_auto_close_message_snackbar">Auto-close enabled</string>

    <!-- Default browser experiment -->
    <string name="default_browser_experiment_card_text">Set links from web sites, emails, and messages to open automatically in Firefox.</string>

    <!-- Content description for close button in collection placeholder. -->
    <string name="remove_home_collection_placeholder_content_description">Remove</string>

    <!-- Content description radio buttons with a link to more information -->
    <string name="radio_preference_info_content_description">Click for more details</string>

    <!-- Content description for the action bar "up" button -->
    <string name="action_bar_up_description">Navigate up</string>

    <!-- Content description for privacy content close button -->
    <string name="privacy_content_close_button_content_description">Close</string>

    <!-- Pocket recommended stories -->
    <!-- Header text for a section on the home screen. -->
    <string name="pocket_stories_header_1">Thought-provoking stories</string>
    <!-- Header text for a section on the home screen. -->
    <string name="pocket_stories_categories_header">Stories by topic</string>
    <!-- Text of a button allowing users to access an external url for more Pocket recommendations. -->
    <string name="pocket_stories_placeholder_text">Discover more</string>
    <!-- Title of an app feature. Smaller than a heading.-->
    <string moz:removedIn="108" name="pocket_stories_feature_title" tools:ignore="UnusedResources">Powered by Pocket</string>
    <!-- Title of an app feature. Smaller than a heading. The first parameter is product name Pocket -->
    <string name="pocket_stories_feature_title_2">Powered by %s.</string>
    <!-- Caption for describing a certain feature. The placeholder is for a clickable text (eg: Learn more) which will load an url in a new tab when clicked.  -->
    <string name="pocket_stories_feature_caption">Part of the Firefox family. %s</string>
    <!-- Clickable text for opening an external link for more information about Pocket. -->
    <string name="pocket_stories_feature_learn_more">Learn more</string>

    <!-- Text indicating that the Pocket story that also displays this text is a sponsored story by other 3rd party entity. -->
    <string name="pocket_stories_sponsor_indication">Sponsored</string>

    <!-- Snackbar message for enrolling in a Nimbus experiment from the secret settings when Studies preference is Off.-->
    <string name="experiments_snackbar">Enable telemetry to send data.</string>
    <!-- Snackbar button text to navigate to telemetry settings.-->
    <string name="experiments_snackbar_button">Go to settings</string>
    <string name="firefox_suggest_header">Firefox Suggest</string>

    <!-- Accessibility services actions labels. These will be appended to accessibility actions like "Double tap to.." but not by or applications but by services like Talkback. -->
    <!-- Action label for elements that can be collapsed if interacting with them. Talkback will append this to say "Double tap to collapse". -->
    <string name="a11y_action_label_collapse">collapse</string>
    <!-- Action label for elements that can be expanded if interacting with them. Talkback will append this to say "Double tap to expand". -->
    <string name="a11y_action_label_expand">expand</string>
    <!-- Action label for links to a website containing documentation about a wallpaper collection. Talkback will append this to say "Double tap to open link to learn more about this collection". -->
    <string name="a11y_action_label_wallpaper_collection_learn_more">open link to learn more about this collection</string>
    <!-- Action label for links that point to an article. Talkback will append this to say "Double tap to read the article". -->
    <string name="a11y_action_label_read_article">read the article</string>
</resources><|MERGE_RESOLUTION|>--- conflicted
+++ resolved
@@ -263,20 +263,10 @@
     <!-- Onboarding home screen popup dialog, shown on top of the Jump back in section. -->
     <string name="onboarding_home_screen_jump_back_contextual_hint_2">Meet your personalised homepage. Recent tabs, bookmarks, and search results will appear here.</string>
     <!-- Home onboarding dialog welcome screen title text. -->
-<<<<<<< HEAD
-    <string moz:RemovedIn="106" name="onboarding_home_welcome_title" tools:ignore="UnusedResources">Welcome to an independent internet</string>
-    <!-- Home onboarding dialog welcome screen title text. -->
-=======
->>>>>>> 68970841
     <string name="onboarding_home_welcome_title_2">Welcome to a more personal internet</string>
     <!-- Home onboarding dialog welcome screen description text. -->
     <string name="onboarding_home_welcome_description">More colours. Better privacy. Same commitment to people over profits.</string>
     <!-- Home onboarding dialog sign into sync screen title text. -->
-<<<<<<< HEAD
-    <string moz:RemovedIn="106" name="onboarding_home_sync_title_2" tools:ignore="UnusedResources">Hop from phone to laptop and back</string>
-    <!-- Home onboarding dialog sign into sync screen title text. -->
-=======
->>>>>>> 68970841
     <string name="onboarding_home_sync_title_3">Switching screens is easier than ever</string>
     <!-- Home onboarding dialog sign into sync screen description text. -->
     <string name="onboarding_home_sync_description">Pick up where you left off with tabs from other devices now on your homepage.</string>
@@ -485,30 +475,6 @@
     <string name="wallpaper_select_error_snackbar_message">Couldn’t change wallpaper</string>
     <!-- Text displayed that links to website containing documentation about the "Limited Edition" wallpapers. -->
     <string name="wallpaper_learn_more">Learn more</string>
-<<<<<<< HEAD
-    <!-- Label for switch which toggles the "tap-to-switch" behavior on home screen logo -->
-    <string moz:removedIn="105" name="wallpaper_tap_to_change_switch_label_1" tools:ignore="UnusedResources">Change wallpaper by tapping Firefox homepage logo</string>
-
-    <!-- This is the accessibility content description for the wallpapers functionality. Users are
-    able to tap on the app logo in the home screen and can switch to different wallpapers by tapping. -->
-    <string moz:removedIn="105" name="wallpaper_logo_content_description" tools:ignore="UnusedResources">Firefox logo - change the wallpaper, button</string>
-=======
-
-    <!-- Text for classic wallpapers title. The first parameter is the Firefox name. -->
-    <string name="wallpaper_classic_title">Classic %s</string>
-    <!-- Text for limited edition wallpapers title. -->
-    <string name="wallpaper_limited_edition_title">Limited Edition</string>
-    <!-- Description text for the limited edition wallpapers with learn more link. The first parameter is the learn more string defined in wallpaper_learn_more-->
-    <string name="wallpaper_limited_edition_description_with_learn_more">The new Independent Voices collection. %s</string>
-    <!-- Description text for the limited edition wallpapers. -->
-    <string name="wallpaper_limited_edition_description">The new Independent Voices collection.</string>
-    <!-- Wallpaper onboarding dialog header text. -->
-    <string name="wallpapers_onboarding_dialog_title_text">Try a splash of colour</string>
-    <!-- Wallpaper onboarding dialog body text. -->
-    <string name="wallpapers_onboarding_dialog_body_text">Choose a wallpaper that speaks to you.</string>
-    <!-- Wallpaper onboarding dialog learn more button text. The button navigates to the wallpaper settings screen. -->
-    <string name="wallpapers_onboarding_dialog_explore_more_button_text">Explore more wallpapers</string>
->>>>>>> 68970841
 
     <!-- Text for classic wallpapers title. The first parameter is the Firefox name. -->
     <string name="wallpaper_classic_title">Classic %s</string>
@@ -1267,48 +1233,20 @@
     <string name="delete_history_group_snackbar">Group deleted</string>
 
     <!-- Onboarding -->
-<<<<<<< HEAD
-    <!-- Text for onboarding welcome message
-    The first parameter is the name of the app (e.g. Firefox Preview) -->
-    <string moz:RemovedIn="106" name="onboarding_header" tools:ignore="UnusedResources">Welcome to %s!</string>
-=======
->>>>>>> 68970841
     <!-- Text for onboarding welcome header. -->
     <string name="onboarding_header_2">Welcome to a better internet</string>
     <!-- Text for the onboarding welcome message. -->
     <string name="onboarding_message">A browser built for people, not profits.</string>
-<<<<<<< HEAD
-    <!-- text for the Firefox account onboarding sign in card header. The word "Firefox" should not be translated -->
-    <string moz:removedIn="106" name="onboarding_account_sign_in_header_1" tools:ignore="UnusedResources">Synchronise Firefox between devices</string>
-    <!-- Text for the Firefox account onboarding sign in card header. -->
-    <string name="onboarding_account_sign_in_header">Pick up where you left off</string>
-    <!-- Text for the button to learn more about signing in to your Firefox account. The first parameter is the name of the application.-->
-    <string moz:removedIn="106" name="onboarding_manual_sign_in_description_2" tools:ignore="UnusedResources">Bring bookmarks, history, and passwords to %1$s on this device.</string>
-    <!-- Text for the button to learn more about signing in to your Firefox account. -->
-    <string name="onboarding_manual_sign_in_description">Synchronise tabs and passwords across devices for seamless screen-switching.</string>
-    <!-- text for the button to manually sign into Firefox account. -->
-    <string moz:removedIn="106" name="onboarding_firefox_account_sign_in_1" tools:ignore="UnusedResources">Sign up</string>
-=======
     <!-- Text for the Firefox account onboarding sign in card header. -->
     <string name="onboarding_account_sign_in_header">Pick up where you left off</string>
     <!-- Text for the button to learn more about signing in to your Firefox account. -->
     <string name="onboarding_manual_sign_in_description">Synchronise tabs and passwords across devices for seamless screen-switching.</string>
->>>>>>> 68970841
     <!-- Text for the button to manually sign into Firefox account. -->
     <string name="onboarding_firefox_account_sign_in">Sign in</string>
     <!-- text to display in the snackbar once account is signed-in -->
     <string name="onboarding_firefox_account_sync_is_on">Sync is on</string>
-<<<<<<< HEAD
-    <!-- text for the tracking protection onboarding card header -->
-    <string moz:removedIn="106" name="onboarding_tracking_protection_header_3" tools:ignore="UnusedResources">Always-on privacy</string>
     <!-- Text for the tracking protection onboarding card header -->
     <string name="onboarding_tracking_protection_header">Privacy protection by default</string>
-    <!-- text for the tracking protection card description. The first parameter is the name of the application.-->
-    <string moz:removedIn="106" name="onboarding_tracking_protection_description_4" tools:ignore="UnusedResources">%1$s automatically stops companies from secretly following you around the web.</string>
-=======
-    <!-- Text for the tracking protection onboarding card header -->
-    <string name="onboarding_tracking_protection_header">Privacy protection by default</string>
->>>>>>> 68970841
     <!-- Text for the tracking protection card description. -->
     <string name="onboarding_tracking_protection_description">Featuring Total Cookie Protection to stop trackers from using cookies to stalk you across sites.</string>
     <!-- text for tracking protection radio button option for standard level of blocking -->
@@ -1321,24 +1259,10 @@
     <string name="onboarding_tracking_protection_strict_button_description_3">Blocks more trackers so pages load faster, but some on-page functionally may break.</string>
     <!-- text for the toolbar position card header  -->
     <string name="onboarding_toolbar_placement_header_1">Pick your toolbar placement</string>
-<<<<<<< HEAD
-    <!-- text for the toolbar position card description -->
-    <string moz:removedIn="106" name="onboarding_toolbar_placement_description_1" tools:ignore="UnusedResources">Put the toolbar within easy reach. Keep it on the bottom, or move it to the top.</string>
-    <!-- Text for the toolbar position card description -->
-    <string name="onboarding_toolbar_placement_description">Keep it on the bottom, or move it to the top.</string>
-    <!-- text for the privacy notice onboarding card header -->
-    <string moz:removedIn="106" name="onboarding_privacy_notice_header" tools:ignore="UnusedResources">Your privacy</string>
-    <!-- Text for the privacy notice onboarding card header -->
-    <string name="onboarding_privacy_notice_header_1">You control your data</string>
-    <!-- text for the privacy notice onboarding card description
-    The first parameter is the name of the app (e.g. Firefox Preview) Substitute %s for long browser name. -->
-    <string moz:removedIn="106" name="onboarding_privacy_notice_description2" tools:ignore="UnusedResources">We’ve designed %s to give you control over what you share online and what you share with us.</string>
-=======
     <!-- Text for the toolbar position card description -->
     <string name="onboarding_toolbar_placement_description">Keep it on the bottom, or move it to the top.</string>
     <!-- Text for the privacy notice onboarding card header -->
     <string name="onboarding_privacy_notice_header_1">You control your data</string>
->>>>>>> 68970841
     <!-- Text for the privacy notice onboarding card description. -->
     <string name="onboarding_privacy_notice_description">Firefox gives you control over what you share online and what you share with us.</string>
     <!-- Text for the button to read the privacy notice -->
