<?xml version="1.0" encoding="utf-8"?>
<resources>
    <!-- App name for private browsing mode. The first parameter is the name of the app defined in app_name (for example: Fenix)-->
    <string name="app_name_private_5">Хосусый %s</string>
    <!-- App name for private browsing mode. The first parameter is the name of the app defined in app_name (for example: Fenix)-->
    <string name="app_name_private_4">%s (Хосусый)</string>

    <!-- Home Fragment -->
    <!-- Content description (not visible, for screen readers etc.): "Three dot" menu button. -->
    <string name="content_description_menu">Күбрәк опцияләр</string>
    <!-- Content description (not visible, for screen readers etc.): "Private Browsing" menu button. -->
    <string name="content_description_private_browsing_button">Хосусый гизү режимын кабызу</string>
    <!-- Content description (not visible, for screen readers etc.): "Private Browsing" menu button. -->
    <string name="content_description_disable_private_browsing_button">Хосусый гизү режимын сүндерү</string>
    <!-- Placeholder text shown in the search bar before a user enters text -->
    <string name="search_hint">Эзләү яки адрес язу</string>
    <!-- No Open Tabs Message Description -->
    <string name="no_open_tabs_description">Сезнең ачык таблар монда күрсәтеләчәк.</string>
    <!-- No Private Tabs Message Description -->
    <string name="no_private_tabs_description">Сезнең хосусый таблар монда күрсәтеләчәк.</string>
    <!-- Message announced to the user when tab tray is selected with 1 tab -->
    <string name="open_tab_tray_single">1 ачык таб. Табларны күчерү өчен басыгыз.</string>
    <!-- Message announced to the user when tab tray is selected with 0 or 2+ tabs -->
    <string name="open_tab_tray_plural">%1$s ачык таб. Табларны күчерү өчен басыгыз.</string>
    <!-- Tab tray multi select title in app bar. The first parameter is the number of tabs selected -->
    <string name="tab_tray_multi_select_title">%1$d сайланган</string>
    <!-- Label of button in create collection dialog for creating a new collection  -->
    <string name="tab_tray_add_new_collection">Яңа җыентык өстәү</string>
    <!-- Label of editable text in create collection dialog for naming a new collection  -->
    <string name="tab_tray_add_new_collection_name">Исем</string>
    <!-- Label of button in save to collection dialog for selecting a current collection  -->
    <string name="tab_tray_select_collection">Җыентыкны сайлау</string>
    <!-- Content description for close button while in multiselect mode in tab tray -->
    <string name="tab_tray_close_multiselect_content_description">Күп сайлау режимыннан чыгу</string>
    <!-- Content description for save to collection button while in multiselect mode in tab tray -->
    <string name="tab_tray_collection_button_multiselect_content_description">Сайланган табларны җыентыкка өстәү</string>
    <!-- Content description for checkmark while tab is selected while in multiselect mode in tab tray. The first parameter is the title of the tab selected -->
    <string name="tab_tray_item_selected_multiselect_content_description">%1$s сайланган</string>
    <!-- Content description when tab is unselected while in multiselect mode in tab tray. The first parameter is the title of the tab unselected -->
    <string name="tab_tray_item_unselected_multiselect_content_description">%1$s сайланмаган</string>


    <!-- Content description announcement when exiting multiselect mode in tab tray -->
    <string name="tab_tray_exit_multiselect_content_description">Күп сайлау режимнан чыгу</string>
    <!-- Content description announcement when entering multiselect mode in tab tray -->
    <string name="tab_tray_enter_multiselect_content_description">Күп сайлау режимына кердек, җыентыкка сакланасы табларны сайлагыз</string>
    <!-- Content description on checkmark while tab is selected in multiselect mode in tab tray -->
    <string name="tab_tray_multiselect_selected_content_description">Сайланган</string>

    <!-- Home - Recently saved bookmarks -->
    <!-- Title for the home screen section with recently saved bookmarks. -->
    <string name="recently_saved_bookmarks">Күптән түгел сакланган</string>
    <!-- Title for the button which navigates the user to show all of their saved bookmarks. -->
    <string name="recently_saved_show_all">Барысын да күрсәтү</string>

    <!-- About content. The first parameter is the name of the application. (For example: Fenix) -->
    <string name="about_content">%1$s @fork-maintainers тарафыннан җитештерелә.</string>

    <!-- Private Browsing -->
    <!-- Title for private session option -->
    <string name="private_browsing_title">Сез хосусый сессиядә</string>
    <!-- Delete session button to erase your history in a private session -->
    <string name="private_browsing_delete_session">Сессияне бетерү</string>

    <!-- Private mode shortcut "contextual feature recommendation" (CFR) -->
    <!-- Text for the main message -->
    <string name="cfr_message">Өй экраннан хосусый табларны ачу өчен ярлык өстәгез.</string>
    <!-- Text for the positive button -->
    <string name="cfr_pos_button_text">Ярлык өстәү</string>
    <!-- Text for the negative button -->
    <string name="cfr_neg_button_text">Юк, рәхмәт</string>

    <!-- Text for the positive action button -->
    <string name="open_in_app_cfr_positive_button_text">Көйләүләргә күчү</string>

    <!-- Text for the negative action button -->
    <string name="open_in_app_cfr_negative_button_text">Яшерү</string>

    <!-- Text for the info dialog when camera permissions have been denied but user tries to access a camera feature. -->
    <string name="camera_permissions_needed_message">Камера куллануга рөхсәт кирәк. Android көйләүләренә кереп, &quot;рөхсәтләр&quot; дигән битне ачып, &quot;рөхсәт итү&quot; дигәнгә басыгыз.</string>
    <!-- Text for the positive action button to go to Android Settings to grant permissions. -->
    <string name="camera_permissions_needed_positive_button_text">Көйләүләргә күчү</string>
    <!-- Text for the negative action button to dismiss the dialog. -->
    <string name="camera_permissions_needed_negative_button_text">Яшерү</string>

    <!-- Text for the positive action button to go to Settings for auto close tabs. -->
    <string name="tab_tray_close_tabs_banner_positive_button_text">Опцияләрне карау </string>
    <!-- Text for the negative action button to dismiss the Close Tabs Banner. -->
    <string name="tab_tray_close_tabs_banner_negative_button_text">Яшерү</string>

    <!-- Home screen icons - Long press shortcuts -->
    <!-- Shortcut action to open new tab -->
    <string name="home_screen_shortcut_open_new_tab_2">Яңа таб</string>
    <!-- Shortcut action to open new private tab -->
    <string name="home_screen_shortcut_open_new_private_tab_2">Яңа хосусый таб</string>

    <!-- Heading for the Top Sites block -->
    <string name="home_screen_top_sites_heading">Еш кулланылучылар</string>

    <!-- Recent Tabs -->
    <!-- Header text for jumping back into the recent tab in the home screen -->
    <string name="recent_tabs_header">Кире кайту</string>
    <!-- Button text for showing all the tabs in the tabs tray -->
    <string name="recent_tabs_show_all">Барысын да күрсәтү</string>

    <!-- Browser Fragment -->
    <!-- Content description (not visible, for screen readers etc.): Navigate to open tabs -->
    <string name="browser_tabs_button">Ачык битләр</string>
    <!-- Content description (not visible, for screen readers etc.): Navigate backward (browsing history) -->
    <string name="browser_menu_back">Артка</string>
    <!-- Content description (not visible, for screen readers etc.): Navigate forward (browsing history) -->
    <string name="browser_menu_forward">Алга</string>
    <!-- Content description (not visible, for screen readers etc.): Refresh current website -->
    <string name="browser_menu_refresh">Яңарту</string>
    <!-- Content description (not visible, for screen readers etc.): Stop loading current website -->
    <string name="browser_menu_stop">Туктату</string>
    <!-- Content description (not visible, for screen readers etc.): Bookmark the current page -->
    <string name="browser_menu_bookmark">Кыстыру</string>
    <!-- Content description (not visible, for screen readers etc.): Un-bookmark the current page -->
    <string name="browser_menu_edit_bookmark">Кыстыргычны үзгәртү</string>
    <!-- Browser menu button that opens the addon manager -->
    <string name="browser_menu_add_ons">Кушымчалар</string>
    <!-- Browser menu button that opens the addon extensions manager -->
    <string name="browser_menu_extensions">Киңәйтүләр</string>
    <!-- Text displayed when there are no add-ons to be shown -->
    <string name="no_add_ons">Монда кушымчалар юк</string>
    <!-- Browser menu button that sends a user to help articles -->
    <string name="browser_menu_help">Ярдәм</string>
    <!-- Browser menu button that sends a to a the what's new article -->
    <string name="browser_menu_whats_new">Яңалыклар</string>
    <!-- Browser menu button that opens the settings menu -->
    <string name="browser_menu_settings">Көйләүләр</string>
    <!-- Browser menu button that opens a user's library -->
    <string name="browser_menu_library">Китапханә</string>
    <!-- Browser menu toggle that requests a desktop site -->
    <string name="browser_menu_desktop_site">Сайтның компьютер версиясе</string>
    <!-- Browser menu toggle that adds a shortcut to the site on the device home screen. -->
    <string name="browser_menu_add_to_homescreen">Өй экранына өстәү</string>
    <!-- Browser menu toggle that installs a Progressive Web App shortcut to the site on the device home screen. -->
    <string name="browser_menu_install_on_homescreen">Урнаштыру</string>
    <!-- Menu option on the toolbar that takes you to synced tabs page-->
    <string name="synced_tabs">Синхронланган таблар</string>
    <!-- Content description (not visible, for screen readers etc.) for the Resync tabs button -->
    <string name="resync_button_content_description">Яңадан синхронлау</string>
    <!-- Browser menu button that opens the find in page menu -->
    <string name="browser_menu_find_in_page">Биттән табу</string>
    <!-- Browser menu button that creates a private tab -->
    <string name="browser_menu_private_tab">Хосусый таб</string>
    <!-- Browser menu button that saves the current tab to a collection -->
    <string name="browser_menu_save_to_collection_2">Җыентыкка саклау</string>
    <!-- Browser menu button that open a share menu to share the current site -->
    <string name="browser_menu_share">Уртаклашу</string>
    <!-- Share menu title, displayed when a user is sharing their current site -->
    <string name="menu_share_with">Уртаклашу...</string>
    <!-- Browser menu button shown in custom tabs that opens the current tab in Fenix
        The first parameter is the name of the app defined in app_name (for example: Fenix) -->
    <string name="browser_menu_open_in_fenix">%1$s белән ачу</string>
    <!-- Browser menu text shown in custom tabs to indicate this is a Fenix tab
        The first parameter is the name of the app defined in app_name (for example: Fenix) -->
    <string name="browser_menu_powered_by">%1$s НИГЕЗЕНДӘ</string>
    <!-- Browser menu text shown in custom tabs to indicate this is a Fenix tab
        The first parameter is the name of the app defined in app_name (for example: Fenix) -->
    <string name="browser_menu_powered_by2">%1$s нигезендә</string>

    <!-- Browser menu button to put the current page in reader mode -->
    <string name="browser_menu_read">Уку режимы</string>
    <!-- Browser menu button content description to close reader mode and return the user to the regular browser -->
    <string name="browser_menu_read_close">Уку режимын ябу</string>
    <!-- Browser menu button to open the current page in an external app -->
    <string name="browser_menu_open_app_link">Кушымтада ачу</string>
    <!-- Browser menu button to configure reader mode appearance e.g. the used font type and size -->
    <string name="browser_menu_read_appearance">Тышкы күренеш</string>

    <!-- Browser menu button to show reader view appearance controls e.g. the used font type and size -->
    <string name="browser_menu_customize_reader_view">Уку режимын яраклаштыру</string>
    <!-- Browser menu label for adding a bookmark -->
    <string name="browser_menu_add">Өстәү</string>
    <!-- Browser menu label for editing a bookmark -->
    <string name="browser_menu_edit">Үзгәртү</string>

    <!-- Browser Toolbar -->
    <!-- Content description for the Home screen button on the browser toolbar -->
    <string name="browser_toolbar_home">Өй экран</string>

    <!-- Error message to show when the user tries to access a scheme not
        handled by the app (Ex: blob, tel etc) -->
    <string name="unknown_scheme_error_message">Тоташып булмады. Танылмаган URL схемасы.</string>

    <!-- Locale Settings Fragment -->
    <!-- Content description for tick mark on selected language -->
    <string name="a11y_selected_locale_content_description">Сайланган тел </string>
    <!-- Content description for search icon -->
    <string name="a11y_search_icon_content_description">Эзләү</string>

    <!-- Text for default locale item -->
    <string name="default_locale_text">Җиһаз теленә иярү</string>
    <!-- Placeholder text shown in the search bar before a user enters text -->
    <string name="locale_search_hint">Телне эзләү</string>

    <!-- Search Fragment -->
    <!-- Button in the search view that lets a user search by scanning a QR code -->
    <string name="search_scan_button">Сканерлау</string>
    <!-- Button in the search view that lets a user change their search engine -->
    <string name="search_engine_button">Эзләү системасы</string>
    <!-- Button in the search view when shortcuts are displayed that takes a user to the search engine settings -->
    <string name="search_shortcuts_engine_settings">Эзләү системасы көйләүләре</string>
    <!-- Button in the search view that lets a user navigate to the site in their clipboard -->
    <string name="awesomebar_clipboard_title">Сылтаманы алмашу буферыннан алу</string>
    <!-- Button in the search suggestions onboarding that allows search suggestions in private sessions -->
    <string name="search_suggestions_onboarding_allow_button">Рөхсәт итү</string>
    <!-- Button in the search suggestions onboarding that does not allow search suggestions in private sessions -->
    <string name="search_suggestions_onboarding_do_not_allow_button">Рөхсәт итмәү</string>
    <!-- Search suggestion onboarding hint title text -->
    <string name="search_suggestions_onboarding_title">Хосусый сессияләрдә эзләү тәкъдимнәрен рөхсәт итәргәме?</string>
    <!-- Search suggestion onboarding hint Learn more link text -->
    <string name="search_suggestions_onboarding_learn_more_link">Күбрәк белү</string>

    <!-- Search engine suggestion title text. The first parameter is the name of teh suggested engine-->
    <string name="search_engine_suggestions_title">%s ярдәмендә эзләү</string>

    <!-- Search engine suggestion description text -->
    <string name="search_engine_suggestions_description">Адрес юлыннан турыдан-туры эзләү</string>

    <!-- Search Widget -->
    <!-- Content description for searching with a widget. Firefox is intentionally hardcoded.-->
    <string name="search_widget_content_description">Яңа Firefox табын ачу</string>
    <!-- Text preview for smaller sized widgets -->
    <string name="search_widget_text_short">Эзләү</string>

    <!-- Text preview for larger sized widgets -->
    <string name="search_widget_text_long">Интернетта эзләү</string>

    <!-- Content description (not visible, for screen readers etc.): Voice search -->
    <string name="search_widget_voice">Тавышлы эзләү</string>

    <!-- Preferences -->
    <!-- Title for the settings page-->
    <string name="settings">Көйләүләр</string>
    <!-- Preference category for basic settings -->
    <string name="preferences_category_basics">Нигезгеләр</string>
    <!-- Preference category for general settings -->
    <string name="preferences_category_general">Гомуми</string>
    <!-- Preference category for all links about Fenix -->
    <string name="preferences_category_about">Хакында</string>
    <!-- Preference for settings related to changing the default search engine -->
    <string name="preferences_default_search_engine">Стандарт эзләү системасы</string>
    <!-- Preference for settings related to Search -->
    <string name="preferences_search">Эзләү</string>
    <!-- Preference for settings related to Search address bar -->
    <string name="preferences_search_address_bar">Адрес юлы</string>
    <!-- Preference linking to help about Fenix -->
    <string name="preferences_help">Ярдәм</string>
    <!-- Preference link to rating Fenix on the Play Store -->
    <string name="preferences_rate">Google Play-да бәяләү</string>
    <!-- Preference for giving feedback about Fenix -->
    <string name="preferences_feedback">Фикер һәм тәкъдимнәр җибәрү</string>
    <!-- Preference linking to about page for Fenix
        The first parameter is the name of the app defined in app_name (for example: Fenix) -->
    <string name="preferences_about">%1$s турында</string>
    <!-- Preference linking to the your rights SUMO page -->
    <string name="preferences_your_rights">Хокукларыгыз</string>
    <!-- Preference for settings related to saved passwords -->
    <string name="preferences_passwords">Пароллар</string>
    <!-- Preference for settings related to saved credit cards and addresses -->
    <string name="preferences_credit_cards_addresses">Кредит карталары һәм адреслар</string>
    <!-- Preference for settings related to changing the default browser -->
    <string name="preferences_set_as_default_browser">Стандарт браузер итеп билгеләү</string>
    <!-- Preference category for advanced settings -->
    <string name="preferences_category_advanced">Киңәйтелгән</string>
    <!-- Preference category for privacy settings -->
    <string name="preferences_category_privacy">Хосусыйлык</string>
    <!-- Preference category for privacy and security settings -->
    <string name="preferences_category_privacy_security">Хосусыйлык һәм хәвефсезлек</string>
    <!-- Preference for advanced site permissions -->
    <string name="preferences_site_permissions">Сайт рөхсәтләре</string>
    <!-- Preference for private browsing options -->
    <string name="preferences_private_browsing_options">Хосусый гизү</string>
    <!-- Preference for opening links in a private tab-->
    <string name="preferences_open_links_in_a_private_tab">Сылтаманы xосусый биттә ачу</string>
    <!-- Preference for allowing screenshots to be taken while in a private tab-->
    <string name="preferences_allow_screenshots_in_private_mode">Хосусый гизү режимында скриншотларны рөхсәт итү</string>
    <!-- Preference for adding private browsing shortcut -->
    <string name="preferences_add_private_browsing_shortcut">Хосусый гизү ярлыгын өстәү</string>
    <!-- Preference for accessibility -->
    <string name="preferences_accessibility">Кулайлык</string>
    <!-- Preference to override the Firefox Account server -->
    <string name="preferences_override_fxa_server">Үзгә Firefox Хисап серверы</string>
    <!-- Preference to override the Sync token server -->
    <string name="preferences_override_sync_tokenserver">Үзгә Синхронлау серверы</string>
    <!-- Toast shown after updating the FxA/Sync server override preferences -->
    <string name="toast_override_fxa_sync_server_done">Firefox Хисап/Синхронлау серверы үзгәртелгән. Үзгәртүләрне гамәлгә ашыру өчен кушымтадан чыгу…</string>
    <!-- Preference category for account information -->
    <string name="preferences_category_account">Хисап язмасы</string>
    <!-- Preference shown on banner to sign into account -->
    <string name="preferences_sign_in">Керү</string>
    <!-- Preference for changing where the toolbar is positioned -->
    <string name="preferences_toolbar">Кораллар панеле</string>
    <!-- Preference for changing default theme to dark or light mode -->
    <string name="preferences_theme">Тема</string>
    <!-- Preference for customizing the home screen -->
    <string name="preferences_home">Өйгә</string>
    <!-- Preference for gestures based actions -->
    <string name="preferences_gestures">Ишарәләр</string>
    <!-- Preference for settings related to visual options -->
    <string name="preferences_customize">Яраклаштыру</string>
    <!-- Preference description for banner about signing in -->
    <string name="preferences_sign_in_description">Кыстыргычларны, тарихны һәм башкаларны Firefox Хисабыгыз белән синхронлау</string>
    <!-- Preference shown instead of account display name while account profile information isn't available yet. -->
    <string name="preferences_account_default_name">Firefox хисап язмасы</string>
    <!-- Preference text for account title when there was an error syncing FxA -->
    <string name="preferences_account_sync_error">Синхронлауны дәвам итү өчен яңадан тоташыгыз</string>
    <!-- Preference for language -->
    <string name="preferences_language">Тел</string>


    <!-- Preference for data choices -->
    <string name="preferences_data_choices">Бирелгәннәрне сайлау</string>
    <!-- Preference for data collection -->
    <string name="preferences_data_collection">Мәгълүмат туплау</string>
    <!-- Preference linking to the privacy notice -->
    <string name="preferences_privacy_link">Хоусыйлык аңлатмасы</string>
    <!-- Preference category for developer tools -->
    <string name="developer_tools_category">Җитештерүче кораллары</string>
    <!-- Preference for developers -->
    <string name="preferences_remote_debugging">USB аркылы хаталарны ерактан төзәтү</string>
    <!-- Preference title for switch preference to show search engines -->
    <string name="preferences_show_search_engines">Эзләү системаларын күрсәтү</string>
    <!-- Preference title for switch preference to show search suggestions -->
    <string name="preferences_show_search_suggestions">Эзләү тәкъдимнәрен күрсәтү</string>
    <!-- Preference title for switch preference to show voice search button -->
    <string name="preferences_show_voice_search">Тавышлы эзләүне күрсәтү</string>
    <!-- Preference title for switch preference to show search suggestions also in private mode -->
    <string name="preferences_show_search_suggestions_in_private">Хосусый сессияләрдә күрсәтү</string>
    <!-- Preference title for switch preference to show a clipboard suggestion when searching -->
    <string name="preferences_show_clipboard_suggestions">Алмаш буферы тәкъдимнәрен күрсәтү</string>
    <!-- Preference title for switch preference to suggest browsing history when searching -->
    <string name="preferences_search_browsing_history">Гизү тарихыннан эзләү</string>
    <!-- Preference title for switch preference to suggest bookmarks when searching -->
    <string name="preferences_search_bookmarks">Кыстыргычлардан эзләү</string>
    <!-- Preference title for switch preference to suggest synced tabs when searching -->
    <string name="preferences_search_synced_tabs">Синхронланган табларны эзләү</string>
    <!-- Preference for account settings -->
    <string name="preferences_account_settings">Хисап язмасы көйләүләре</string>
    <!-- Preference for enabling url autocomplete-->
    <string name="preferences_enable_autocomplete_urls">URL aдресларын автотәмамлау</string>
    <!-- Preference for open links in third party apps -->
    <string name="preferences_open_links_in_apps">Сылтамаларны кушымталарда ачу</string>
    <!-- Preference for open download with an external download manager app -->
    <string name="preferences_external_download_manager">Тышкы йөкләп алу менеджеры</string>
    <!-- Preference for add_ons -->
    <string name="preferences_addons">Кушымчалар</string>
    <!-- Preference for notifications -->
    <string name="preferences_notifications">Искәртүләр</string>

    <!-- Add-on Preferences -->
    <!-- Preference to customize the configured AMO (addons.mozilla.org) collection -->
    <string name="preferences_customize_amo_collection">Үзгә кушымчалар җыентыгы</string>
    <!-- Button caption to confirm the add-on collection configuration -->
    <string name="customize_addon_collection_ok">ОК</string>
    <!-- Button caption to abort the add-on collection configuration -->
    <string name="customize_addon_collection_cancel">Баш тарту</string>

    <!-- Hint displayed on input field for custom collection name -->
    <string name="customize_addon_collection_hint">Җыентык исеме</string>
    <!-- Hint displayed on input field for custom collection user ID-->
    <string name="customize_addon_collection_user_hint">Җыентык иясе (Кулланучы ID)</string>

    <!-- Add-on Installation from AMO-->
    <!-- Error displayed when user attempts to install an add-on from AMO (addons.mozilla.org) that is not supported -->
    <string name="addon_not_supported_error">Кушымчаны кулланып булмый</string>
    <!-- Error displayed when user attempts to install an add-on from AMO (addons.mozilla.org) that is already installed -->
    <string name="addon_already_installed">Кушымча урнаштырылган инде</string>

    <!-- Account Preferences -->
    <!-- Preference for triggering sync -->
    <string name="preferences_sync_now">Хәзер синхронлау</string>
    <!-- Preference category for sync -->
    <string name="preferences_sync_category">Ниләрне синхронларга икәнен сайлагыз</string>
    <!-- Preference for syncing history -->
    <string name="preferences_sync_history">Тарих</string>
    <!-- Preference for syncing bookmarks -->
    <string name="preferences_sync_bookmarks">Кыстыргычлар</string>
    <!-- Preference for syncing logins -->
    <string name="preferences_sync_logins">Логиннар</string>
    <!-- Preference for syncing tabs -->
    <string name="preferences_sync_tabs_2">Ачык битләр</string>
    <!-- Preference for signing out -->
    <string name="preferences_sign_out">Чыгу</string>
    <!-- Preference displays and allows changing current FxA device name -->
    <string name="preferences_sync_device_name">Җиһаз исеме</string>
    <!-- Text shown when user enters empty device name -->
    <string name="empty_device_name_error">Җиһаз исеме буш була алмый.</string>
    <!-- Label indicating that sync is in progress -->
    <string name="sync_syncing_in_progress">Синхронлау...</string>
    <!-- Label summary indicating that sync failed. The first parameter is the date stamp showing last time it succeeded -->
    <string name="sync_failed_summary">Синхронлау барып чыкмады. Соңгы синхронлау: %s</string>
    <!-- Label summary showing never synced -->
    <string name="sync_failed_never_synced_summary">Синхронлау барып чыкмады. Соңгы синхронлау: һичкайчан</string>
    <!-- Label summary the date we last synced. The first parameter is date stamp showing last time synced -->
    <string name="sync_last_synced_summary">Соңгы синхронлау: %s</string>
    <!-- Label summary showing never synced -->
    <string name="sync_never_synced_summary">Соңгы синхронлау: һичкайчан</string>
    <!-- Text for displaying the default device name.
        The first parameter is the application name, the second is the device manufacturer name
        and the third is the device model. -->
    <string name="default_device_name_2">%1$s, %2$s %3$s</string>

    <!-- Preference for syncing credit cards -->
    <string name="preferences_sync_credit_cards">Кредит карталары</string>
    <!-- Preference for syncing addresses -->
    <string name="preferences_sync_address">Адреслар</string>

    <!-- Send Tab -->
    <!-- Name of the "receive tabs" notification channel. Displayed in the "App notifications" system settings for the app -->
    <string name="fxa_received_tab_channel_name">Башка җиһаздагы таблар</string>
    <!-- Description of the "receive tabs" notification channel. Displayed in the "App notifications" system settings for the app -->
    <string name="fxa_received_tab_channel_description">Башка Firefox җиһазларыннан алынган таблар өчен искәртүләр.</string>
    <!--  The body for these is the URL of the tab received  -->
    <string name="fxa_tab_received_notification_name">Таб кабул ителде</string>
    <!-- When multiple tabs have been received -->
    <string name="fxa_tabs_received_notification_name">Таблар кабул ителде</string>

    <!-- %s is the device name -->
    <string name="fxa_tab_received_from_notification_name">%s җиһазыннан таб</string>

    <!-- Advanced Preferences -->
    <!-- Preference for tracking protection settings -->
    <string name="preferences_tracking_protection_settings">Күзәтелүдән саклау</string>
    <!-- Preference switch for tracking protection -->
    <string name="preferences_tracking_protection">Күзәтелүдән саклау</string>
    <!-- Preference switch description for tracking protection -->
    <string name="preferences_tracking_protection_description">Интернетта Сезне күзәтүче эчтәлек һәм скриптларны блоклау</string>
    <!-- Preference for tracking protection exceptions -->
    <string name="preferences_tracking_protection_exceptions">Чыгармалар</string>
    <!-- Preference description for tracking protection exceptions -->
    <string name="preferences_tracking_protection_exceptions_description">Күзәтелүдән саклау бу сайтлар өчен cүнгән</string>
    <!-- Button in Exceptions Preference to turn on tracking protection for all sites (remove all exceptions) -->
    <string name="preferences_tracking_protection_exceptions_turn_on_for_all">Барлык сайтлар өчен дә кабызу</string>
    <!-- Text displayed when there are no exceptions, with learn more link that brings users to a tracking protection SUMO page -->
    <string name="exceptions_empty_message_learn_more_link">Күбрәк белү</string>

    <!-- Preference switch for Telemetry -->
    <string name="preferences_telemetry">Телеметрия</string>
    <!-- Preference switch for usage and technical data collection -->
    <string name="preference_usage_data">Куллану турында һәм техник мәгълүматлар</string>
    <!-- Preference switch for marketing data collection -->
    <string name="preferences_marketing_data">Маркетинг мәгълүматлары</string>
    <!-- Title for studies preferences -->
    <string name="preference_experiments_2">Тикшеренүләр</string>
    <!-- Summary for studies preferences -->
    <string name="preference_experiments_summary_2">Mozilla-га тикшеренүләр урнаштырырга һәм үткәрергә рөхсәт итү</string>
    <!-- Title for experiments preferences -->
    <string name="preference_experiments">Тәҗрибәләр</string>
    <!-- Summary for experiments preferences -->
    <string name="preference_experiments_summary">Mozilla-га эксперименталь мөмкинлекләр өчен мәгълүмат урнаштырырга һәм җыярга рөхсәт итү</string>
    <!-- Preference switch for crash reporter -->
    <string name="preferences_crash_reporter">Ватылулар хәбәрчесе</string>
    <!-- Preference switch for Mozilla location service -->
    <string name="preferences_mozilla_location_service">Mozilla урнашу хезмәте</string>
    <!-- Preference switch for app health report. The first parameter is the name of the application (For example: Fenix) -->
    <string name="preferences_fenix_health_report">%s сәламәтлеге турында хисапнамә</string>

    <!-- Turn On Sync Preferences -->
    <!-- Header of the Turn on Sync preference view -->
    <string name="preferences_sync">Синхронлауны кабызу</string>
    <!-- Preference for pairing -->
    <string name="preferences_sync_pair">Эш өстәле компьютерындагы Firefox-та ялгау кодын сканерлау</string>
    <!-- Preference for account login -->
    <string name="preferences_sync_sign_in">Керү</string>

    <!-- Preference for reconnecting to FxA sync -->
    <string name="preferences_sync_sign_in_to_reconnect">Яңадан тоташу өчен керегез</string>
    <!-- Preference for removing FxA account -->
    <string name="preferences_sync_remove_account">Хисап язмасын бетерү</string>

    <!-- Pairing Feature strings -->
    <!-- Instructions on how to access pairing -->
    <string name="pair_instructions_2"><![CDATA[<b>Firefox.com/pair</b> адресында күрсәтелгән QR кодны сканерлагыз]]></string>
    <!-- Button to open camera for pairing -->
    <string name="pair_open_camera">Камераны ачу</string>
    <!-- Button to cancel pairing -->
    <string name="pair_cancel">Баш тарту</string>

    <!-- Toolbar Preferences -->
    <!-- Preference for using top toolbar -->
    <string name="preference_top_toolbar">Өстә</string>

    <!-- Preference for using bottom toolbar -->
    <string name="preference_bottom_toolbar">Аста</string>

    <!-- Theme Preferences -->
    <!-- Preference for using light theme -->
    <string name="preference_light_theme">Ачык төсле</string>
    <!-- Preference for using dark theme -->
    <string name="preference_dark_theme">Караңгы төсле</string>

    <!-- Preference for using using dark or light theme automatically set by battery -->
    <string name="preference_auto_battery_theme">Батареяны саклау режимын исәпкә алу</string>
    <!-- Preference for using following device theme -->
    <string name="preference_follow_device_theme">Җиһаз темасына иярү</string>

    <!-- Gestures Preferences-->
    <!-- Preferences for using pull to refresh in a webpage -->
    <string name="preference_gestures_website_pull_to_refresh">Яңарту өчен тартыгыз</string>

    <!-- Preference for using the dynamic toolbar -->
    <string name="preference_gestures_dynamic_toolbar">Кораллар панелен яшерү өчен әйләндерегез</string>
    <!-- Preference for switching tabs by swiping horizontally on the toolbar -->
    <string name="preference_gestures_swipe_toolbar_switch_tabs">Табларны алыштыру өчен кораллар панелен кырыйга сөйрәгез</string>
    <!-- Preference for showing the opened tabs by swiping up on the toolbar-->
    <string name="preference_gestures_swipe_toolbar_show_tabs">Табларны ачу өчен кораллар панелен өскә таба сөйрәгез</string>

    <!-- Library -->
    <!-- Option in Library to open Sessions page -->
    <string name="library_sessions">Сессияләр</string>
    <!-- Option in Library to open Screenshots page -->
    <string name="library_screenshots">Скриншотлар</string>
    <!-- Option in Library to open Downloads page -->
    <string name="library_downloads">Йөкләп алулар</string>
    <!-- Option in library to open Bookmarks page -->
    <string name="library_bookmarks">Кыстыргычлар</string>
    <!-- Option in library to open Desktop Bookmarks root page -->
    <string name="library_desktop_bookmarks_root">Компьютердагы кыстыргычлар</string>
    <!-- Option in library to open Desktop Bookmarks "menu" page -->
    <string name="library_desktop_bookmarks_menu">Кыстыргычлар менюсы</string>
    <!-- Option in library to open Desktop Bookmarks "toolbar" page -->
    <string name="library_desktop_bookmarks_toolbar">Кыстыргычлар панеле</string>
    <!-- Option in library to open Desktop Bookmarks "unfiled" page -->
    <string name="library_desktop_bookmarks_unfiled">Башка кыстыргычлар</string>
    <!-- Option in Library to open History page -->
    <string name="library_history">Тарих</string>
    <!-- Option in Library to open a new tab -->
    <string name="library_new_tab">Яңа таб</string>
    <!-- Option in Library to find text in page -->
    <string name="library_find_in_page">Биттән табу</string>
    <!-- Option in Library to open Reading List -->
    <string name="library_reading_list">Уку исемлеге</string>
    <!-- Menu Item Label for Search in Library -->
    <string name="library_search">Эзләү</string>
    <!-- Settings Page Title -->
    <string name="settings_title">Көйләүләр</string>
    <!-- Content description (not visible, for screen readers etc.): "Menu icon for items on a history item" -->
    <string name="content_description_history_menu">Тарих элементы менюсы</string>
    <!-- Content description (not visible, for screen readers etc.): "Close button for library settings" -->
    <string name="content_description_close_button">Ябу</string>

    <!-- Option in library for Recently Closed Tabs -->
    <string name="library_recently_closed_tabs">Күптән түгел ябылган таблар</string>
    <!-- Option in library to open Recently Closed Tabs page -->
    <string name="recently_closed_show_full_history">Тулы тарихны күрсәтү </string>
    <!-- Text to show users they have multiple tabs saved in the Recently Closed Tabs section of history.
    %d is a placeholder for the number of tabs selected. -->
    <string name="recently_closed_tabs">%d бит</string>
    <!-- Text to show users they have one tab saved in the Recently Closed Tabs section of history.
    %d is a placeholder for the number of tabs selected. -->
    <string name="recently_closed_tab">%d бит</string>

    <!-- Recently closed tabs screen message when there are no recently closed tabs -->
    <string name="recently_closed_empty_message">Монда күптән түгел ябылган таблар юк</string>

    <!-- Tab Management -->
    <!-- Title of preference for tabs management -->
    <string name="preferences_tabs">Таблар</string>
    <!-- Title of preference that allows a user to specify the tab view -->
    <string name="preferences_tab_view">Таб күренеше</string>
    <!-- Option for a list tab view -->
    <string name="tab_view_list">Исемлек</string>
    <!-- Option for a grid tab view -->
    <string name="tab_view_grid">Челтәр</string>
    <!-- Title of preference that allows a user to auto close tabs after a specified amount of time -->
    <string name="preferences_close_tabs">Табларны ябу</string>
    <!-- Option for auto closing tabs that will never auto close tabs, always allows user to manually close tabs -->
    <string name="close_tabs_manually">Кулдан</string>

    <!-- Option for auto closing tabs that will auto close tabs after one day -->
    <string name="close_tabs_after_one_day">Бер көннән соң</string>
    <!-- Option for auto closing tabs that will auto close tabs after one week -->
    <string name="close_tabs_after_one_week">Бер атнадан соң</string>
    <!-- Option for auto closing tabs that will auto close tabs after one month -->
    <string name="close_tabs_after_one_month">Бер айдан соң</string>

    <!-- Option for starting on the home screen after after four hours or inactivity -->
    <string name="start_on_home_after_four_hours">4 сәгатьтән соң</string>
    <!-- Option for always starting on the home screen -->
    <string name="start_on_home_always">Һәрвакыт</string>
    <!-- Option for never starting on the home screen -->
    <string name="start_on_home_never">Беркайчан да</string>
    <!-- Summary for tabs preference when auto closing tabs setting is set to manual close-->
    <string name="close_tabs_manually_summary">Кулдан ябу</string>

    <!-- Summary for tabs preference when auto closing tabs setting is set to auto close tabs after one day-->
    <string name="close_tabs_after_one_day_summary">Бер көннән соң ябу</string>
    <!-- Summary for tabs preference when auto closing tabs setting is set to auto close tabs after one week-->
    <string name="close_tabs_after_one_week_summary">Бер атнадан соң ябу</string>
    <!-- Summary for tabs preference when auto closing tabs setting is set to auto close tabs after one month-->
    <string name="close_tabs_after_one_month_summary">Бер айдан соң ябу</string>

    <!-- Sessions -->
    <!-- Title for the list of tabs -->
    <string name="tab_header_label">Ачык битләр</string>
    <!-- Title for the list of tabs in the current private session -->
    <string name="tabs_header_private_title">Хосусый утырыш</string>
    <!-- Title for the list of tabs in the current private session -->
    <string name="tabs_header_private_tabs_title">Хосусый таблар</string>
    <!-- Title for the list of tabs in the synced tabs -->
    <string name="tabs_header_synced_tabs_title">Синхронланган таблар</string>
    <!-- Content description (not visible, for screen readers etc.): Add tab button. Adds a news tab when pressed -->
    <string name="add_tab">Таб өстәү</string>
    <!-- Content description (not visible, for screen readers etc.): Add tab button. Adds a news tab when pressed -->
    <string name="add_private_tab">Хосусый таб өстәү </string>
    <!-- Text for the new tab button to indicate adding a new private tab in the tab -->
    <string name="tab_drawer_fab_content">Хосусый</string>
    <!-- Text for the new tab button to indicate syncing command on the synced tabs page -->
    <string name="tab_drawer_fab_sync">Синхронлау</string>
    <!-- Text shown as the title of the open tab tray -->
    <string name="tab_tray_title">Ачык таблар</string>
    <!-- Text shown in the menu for saving tabs to a collection -->
    <string name="tab_tray_menu_item_save">Җыентыкка саклау</string>
    <!-- Text shown in the menu for the collection selector -->
    <string name="tab_tray_menu_select">Cайлау</string>


    <!-- Text shown in the menu for sharing all tabs -->
    <string name="tab_tray_menu_item_share">Барлык табларны уртаклашу</string>
    <!-- Text shown in the menu to view recently closed tabs -->
    <string name="tab_tray_menu_recently_closed">Күптән түгел ябылган таблар</string>
    <!-- Text shown in the menu to view account settings -->
    <string name="tab_tray_menu_account_settings">Хисап көйләүләре</string>
    <!-- Text shown in the menu to view tab settings -->
    <string name="tab_tray_menu_tab_settings">Таб көйләүләре</string>
    <!-- Text shown in the menu for closing all tabs -->
    <string name="tab_tray_menu_item_close">Барлык табларны да ябу</string>
    <!-- Shortcut action to open new tab -->
    <string name="tab_tray_menu_open_new_tab">Яңа таб</string>
    <!-- Shortcut action to open the home screen -->
    <string name="tab_tray_menu_home">Баш биткә кайту </string>
    <!-- Shortcut action to toggle private mode -->
    <string name="tab_tray_menu_toggle">Таб режимын алыштыру</string>
    <!-- Text shown in the multiselect menu for bookmarking selected tabs. -->
    <string name="tab_tray_multiselect_menu_item_bookmark">Кыстыргыч</string>
    <!-- Text shown in the multiselect menu for closing selected tabs. -->
    <string name="tab_tray_multiselect_menu_item_close">Ябу</string>
    <!-- Content description for tabs tray multiselect share button -->
    <string name="tab_tray_multiselect_share_content_description">Сайланган табларны уртаклашу</string>
    <!-- Content description for tabs tray multiselect menu -->
    <string name="tab_tray_multiselect_menu_content_description">Сайланган таблар менюсы</string>
    <!-- Content description (not visible, for screen readers etc.): Removes tab from collection button. Removes the selected tab from collection when pressed -->
    <string name="remove_tab_from_collection">Табны җыентыктан алып ташлау</string>
    <!-- Text for button to enter multiselect mode in tabs tray -->
    <string name="tabs_tray_select_tabs">Табларны сайлау</string>
    <!-- Content description (not visible, for screen readers etc.): Close tab button. Closes the current session when pressed -->
    <string name="close_tab">Табны ябу</string>
    <!-- Content description (not visible, for screen readers etc.): Close tab <title> button. First parameter is tab title  -->
    <string name="close_tab_title">%s табын ябу</string>
    <!-- Content description (not visible, for screen readers etc.): Opens the open tabs menu when pressed -->
    <string name="open_tabs_menu">Ачык таблар менюсы</string>
    <!-- Open tabs menu item to close all tabs -->
    <string name="tabs_menu_close_all_tabs">Барлык табларны да ябу</string>
    <!-- Open tabs menu item to share all tabs -->
    <string name="tabs_menu_share_tabs">Табларны уртаклашу</string>
    <!-- Open tabs menu item to save tabs to collection -->
    <string name="tabs_menu_save_to_collection1">Табларны җыентыкка саклау</string>
    <!-- Content description (not visible, for screen readers etc.): Opens the tab menu when pressed -->
    <string name="tab_menu">Таблар менюсы</string>
    <!-- Tab menu item to share the tab -->
    <string name="tab_share">Табны уртаклашу</string>
    <!-- Button in the current session menu. Deletes the session when pressed -->
    <string name="current_session_delete">Бетерү</string>
    <!-- Button in the current session menu. Saves the session when pressed -->
    <string name="current_session_save">Саклау</string>
    <!-- Button in the current session menu. Opens the share menu when pressed -->
    <string name="current_session_share">Уртаклашу</string>
    <!-- Content description (not visible, for screen readers etc.): Title icon for current session menu -->
    <string name="current_session_image">Агымдагы сессия рәсеме</string>
    <!-- Button to save the current set of tabs into a collection -->
    <string name="save_to_collection">Җыентыкка саклау</string>
    <!-- Text for the menu button to delete a collection -->
    <string name="collection_delete">Җыентыкны бетерү</string>
    <!-- Text for the menu button to rename a collection -->
    <string name="collection_rename">Җыентык исемен үзгәртү</string>
    <!-- Text for the button to open tabs of the selected collection -->
    <string name="collection_open_tabs">Табларны ачу</string>
    <!-- Hint for adding name of a collection -->
    <string name="collection_name_hint">Җыентык исеме</string>
	<!-- Text for the menu button to rename a top site -->
	<string name="rename_top_site">Исемен үзгәртү</string>
	<!-- Text for the menu button to remove a top site -->
	<string name="remove_top_site">Бетерү</string>
    <!-- Text for the menu button to delete a top site from history -->
    <string name="delete_from_history">Тарихтан бетерү</string>
    <!-- Postfix for private WebApp titles, placeholder is replaced with app name -->
    <string name="pwa_site_controls_title_private">%1$s (Хосусый режим)</string>
    <!-- Button in the current tab tray header in multiselect mode. Saved the selected tabs to a collection when pressed. -->
    <string name="tab_tray_save_to_collection">Саклау</string>

    <!-- History -->
    <!-- Text for the button to clear all history -->
    <string name="history_delete_all">Тарихны бетерү</string>
    <!-- Text for the dialog to confirm clearing all history -->
    <string name="history_delete_all_dialog">Тарихыгызны чистартуны раслыйсызмы?</string>
    <!-- Text for the snackbar to confirm that multiple browsing history items has been deleted -->
    <string name="history_delete_multiple_items_snackbar">Тарих бетерелде</string>
    <!-- Text for the snackbar to confirm that a single browsing history item has been deleted. The first parameter is the shortened URL of the deleted history item. -->
    <string name="history_delete_single_item_snackbar">%1$s бетерелде</string>
    <!-- Text for positive action to delete history in deleting history dialog -->
    <string name="history_clear_dialog">Чистарту</string>
    <!-- History overflow menu copy button -->
    <string name="history_menu_copy_button">Күчереп алу</string>
    <!-- History overflow menu share button -->
    <string name="history_menu_share_button">Уртаклашу</string>
    <!-- History overflow menu open in new tab button -->
    <string name="history_menu_open_in_new_tab_button">Яңа биттә ачу</string>
    <!-- History overflow menu open in private tab button -->
    <string name="history_menu_open_in_private_tab_button">Хосусый биттә ачу</string>
    <!-- Text for the button to delete a single history item -->
    <string name="history_delete_item">Бетерү</string>
    <!-- History multi select title in app bar
    The first parameter is the number of bookmarks selected -->
    <string name="history_multi_select_title">%1$d сайланды</string>
    <!-- Text for the button to clear selected history items. The first parameter
        is a digit showing the number of items you have selected -->
    <string name="history_delete_some">%1$d элементны бетерү</string>
    <!-- Text for the header that groups the history for today -->
    <string name="history_today">Бүген</string>
    <!-- Text for the header that groups the history for yesterday -->
    <string name="history_yesterday">Кичә</string>
    <!-- Text for the header that groups the history for last 24 hours -->
    <string name="history_24_hours">Соңгы 24 сәгать</string>
    <!-- Text for the header that groups the history the past 7 days -->
    <string name="history_7_days">Соңгы 7 көн</string>
    <!-- Text for the header that groups the history the past 30 days -->
    <string name="history_30_days">Соңгы 30 көн</string>
    <!-- Text for the header that groups the history older than the last month -->
    <string name="history_older">Искерәк</string>
    <!-- Text shown when no history exists -->
    <string name="history_empty_message">Тарих юк</string>

    <!-- Downloads -->
    <!-- Text for the button to clear all downloads -->
    <string name="download_delete_all">Йөкләүләрне бетерү</string>
    <!-- Text for the dialog to confirm clearing all downloads -->
    <string name="download_delete_all_dialog">Йөкләүләрне чистартуны раслыйсызмы?</string>
    <!-- Text for the snackbar to confirm that multiple downloads items have been removed -->
    <string name="download_delete_multiple_items_snackbar_1">Йөкләүләр бетерелде</string>
    <!-- Text for the snackbar to confirm that a single download item has been removed. The first parameter is the name of the download item. -->
    <string name="download_delete_single_item_snackbar">%1$s бетерелде</string>
    <!-- Text shown when no download exists -->
    <string name="download_empty_message_1">Йөкләп алынган файллар юк</string>
    <!-- History multi select title in app bar
    The first parameter is the number of downloads selected -->
    <string name="download_multi_select_title">%1$d сайланган</string>
    <!-- History overflow menu open in new tab button -->
    <string name="download_menu_open">Ачу</string>
    <!-- Text for the button to remove a single download item -->
    <string name="download_delete_item_1">Бетерү</string>


    <!-- Crashes -->
    <!-- Title text displayed on the tab crash page. This first parameter is the name of the application (For example: Fenix) -->
    <string name="tab_crash_title_2">Гафу. %1$s бу сәхифәне йөкли алмый.</string>

    <!-- Send crash report checkbox text on the tab crash page -->
    <string name="tab_crash_send_report">Mozilla-га ватылу турында хәбәр җибәрү</string>
    <!-- Close tab button text on the tab crash page -->
    <string name="tab_crash_close">Табны ябу</string>
    <!-- Restore tab button text on the tab crash page -->
    <string name="tab_crash_restore">Табны кире кайтару</string>

    <!-- Content Description for session item menu button -->
    <string name="content_description_session_menu">Сессия көйләүләре</string>

    <!-- Content Description for session item share button -->
    <string name="content_description_session_share">Сессияне уртаклашу</string>

    <!-- Bookmarks -->
    <!-- Content description for bookmarks library menu -->
    <string name="bookmark_menu_content_description">Кыстыргычлар менюсы</string>
    <!-- Screen title for editing bookmarks -->
    <string name="bookmark_edit">Кыстыргычны үзгәртү</string>
    <!-- Screen title for selecting a bookmarks folder -->
    <string name="bookmark_select_folder">Папка сайлау</string>
    <!-- Confirmation message for a dialog confirming if the user wants to delete the selected folder -->
    <string name="bookmark_delete_folder_confirmation_dialog">Папка бетерүне раслыйсызмы?</string>
    <!-- Confirmation message for a dialog confirming if the user wants to delete multiple items including folders. Parameter will be replaced by app name. -->
    <string name="bookmark_delete_multiple_folders_confirmation_dialog">%s сайланган элементларны бетерәчәк.</string>
    <!-- Snackbar title shown after a folder has been deleted. This first parameter is the name of the deleted folder -->
    <string name="bookmark_delete_folder_snackbar">%1$s бетерелде</string>
    <!-- Screen title for adding a bookmarks folder -->
    <string name="bookmark_add_folder">Папка өстәү</string>
    <!-- Snackbar title shown after a bookmark has been created. -->
    <string name="bookmark_saved_snackbar">Кыстыргыч cакланды!</string>
    <!-- Snackbar edit button shown after a bookmark has been created. -->
    <string name="edit_bookmark_snackbar_action">ҮЗГӘРТҮ</string>
    <!-- Bookmark overflow menu edit button -->
    <string name="bookmark_menu_edit_button">Үзгәртү</string>
    <!-- Bookmark overflow menu select button -->
    <string name="bookmark_menu_select_button">Cайлау</string>
    <!-- Bookmark overflow menu copy button -->
    <string name="bookmark_menu_copy_button">Күчереп алу</string>
    <!-- Bookmark overflow menu share button -->
    <string name="bookmark_menu_share_button">Уртаклашу</string>
    <!-- Bookmark overflow menu open in new tab button -->
    <string name="bookmark_menu_open_in_new_tab_button">Яңа табта ачу</string>
    <!-- Bookmark overflow menu open in private tab button -->
    <string name="bookmark_menu_open_in_private_tab_button">Хосусый табта ачу</string>
    <!-- Bookmark overflow menu delete button -->
    <string name="bookmark_menu_delete_button">Бетерү</string>
    <!--Bookmark overflow menu save button -->
    <string name="bookmark_menu_save_button">Саклау</string>
    <!-- Bookmark multi select title in app bar
     The first parameter is the number of bookmarks selected -->
    <string name="bookmarks_multi_select_title">%1$d сайланды</string>
    <!-- Bookmark editing screen title -->
    <string name="edit_bookmark_fragment_title">Кыстарманы үзгәртү</string>
    <!-- Bookmark folder editing screen title -->
    <string name="edit_bookmark_folder_fragment_title">Папканы үзгәртү</string>
    <!-- Bookmark sign in button message -->
    <string name="bookmark_sign_in_button">Синхрон кыстыргычларны карау өчен керегез</string>
    <!-- Bookmark URL editing field label -->
    <string name="bookmark_url_label">URL</string>
    <!-- Bookmark FOLDER editing field label -->
    <string name="bookmark_folder_label">ПАПКА</string>
    <!-- Bookmark NAME editing field label -->
    <string name="bookmark_name_label">ИСЕМ</string>
    <!-- Bookmark add folder screen title -->
    <string name="bookmark_add_folder_fragment_label">Папка өстәү</string>
    <!-- Bookmark select folder screen title -->
    <string name="bookmark_select_folder_fragment_label">Папка сайлау</string>
    <!-- Bookmark editing error missing title -->
    <string name="bookmark_empty_title_error">Исеме булырга тиеш</string>
    <!-- Bookmark editing error missing or improper URL -->
    <string name="bookmark_invalid_url_error">Яраксыз URL</string>
    <!-- Bookmark screen message for empty bookmarks folder -->
    <string name="bookmarks_empty_message">Монда кыстыргычлар юк</string>
    <!-- Bookmark snackbar message on deletion
     The first parameter is the host part of the URL of the bookmark deleted, if any -->
    <string name="bookmark_deletion_snackbar_message">%1$s бетерелде</string>

    <!-- Bookmark snackbar message on deleting multiple bookmarks not including folders-->
    <string name="bookmark_deletion_multiple_snackbar_message_2">Кыстыргычлар бетерелде</string>
    <!-- Bookmark snackbar message on deleting multiple bookmarks including folders-->
    <string name="bookmark_deletion_multiple_snackbar_message_3">Сайланган папкаларны бетерү</string>
    <!-- Bookmark undo button for deletion snackbar action -->
    <string name="bookmark_undo_deletion">КИРЕ АЛУ</string>

    <!-- Site Permissions -->
    <!-- Site permissions preferences header -->
    <string name="permissions_header">Рөхсәтләр</string>
    <!-- Button label that take the user to the Android App setting -->
    <string name="phone_feature_go_to_settings">Көйләүләргә күчү</string>
    <!-- Content description (not visible, for screen readers etc.): Quick settings sheet
        to give users access to site specific information / settings. For example:
        Secure settings status and a button to modify site permissions -->
    <string name="quick_settings_sheet">Тиз көйләүләр панеле</string>
    <!-- Label that indicates that this option it the recommended one -->
    <string name="phone_feature_recommended">Киңәш ителә</string>
    <!-- button that allows editing site permissions settings -->
    <string name="quick_settings_sheet_manage_site_permissions">Cайтка бирелгән рөхсәтләр белән идарә итү</string>
    <!-- Button label for clearing all the information of site permissions-->
    <string name="clear_permissions">Рөхсәтләрне бетерү</string>
    <!-- Button label for clearing a site permission-->
    <string name="clear_permission">Рөхсәтне бетерү</string>
    <!-- Button label for clearing all the information on all sites-->
    <string name="clear_permissions_on_all_sites">Барлык сайтлар өчен дә бирелгән рөхсәтләрне чистарту</string>
    <!-- Preference for altering video and audio autoplay for all websites -->
    <string name="preference_browser_feature_autoplay">Автоуйнату</string>
    <!-- Preference for altering the camera access for all websites -->
    <string name="preference_phone_feature_camera">Камера</string>
    <!-- Preference for altering the microphone access for all websites -->
    <string name="preference_phone_feature_microphone">Микрофон</string>
    <!-- Preference for altering the location access for all websites -->
    <string name="preference_phone_feature_location">Урнашу</string>
    <!-- Preference for altering the notification access for all websites -->
    <string name="preference_phone_feature_notification">Искәртү</string>
    <!-- Preference for altering the persistent storage access for all websites -->
    <string name="preference_phone_feature_persistent_storage">Даими саклагыч</string>
    <!-- Preference for altering the EME access for all websites -->
    <string name="preference_phone_feature_media_key_system_access">DRM белән идарә ителгән эчтәлек</string>
    <!-- Label that indicates that a permission must be asked always -->
    <string name="preference_option_phone_feature_ask_to_allow">Рөхсәт итүне сорау</string>
    <!-- Label that indicates that a permission must be blocked -->
    <string name="preference_option_phone_feature_blocked">Блокланган</string>
    <!-- Label that indicates that a permission must be allowed -->
    <string name="preference_option_phone_feature_allowed">Рөхсәт ителгән</string>
    <!--Label that indicates a permission is by the Android OS-->
    <string name="phone_feature_blocked_by_android">Android тарафыннан тыелган</string>
    <!-- Preference for showing a list of websites that the default configurations won't apply to them -->
    <string name="preference_exceptions">Чыгармалар</string>
    <!-- Summary of tracking protection preference if tracking protection is set to on -->
    <string name="tracking_protection_on">Кабынган</string>
    <!-- Summary of tracking protection preference if tracking protection is set to off -->
    <string name="tracking_protection_off">Сүнгән</string>
    <!-- Label for global setting that indicates that all video and audio autoplay is allowed -->
    <string name="preference_option_autoplay_allowed2">Аудио һәм видеоны рөхсәт итү</string>
    <!-- Label for site specific setting that indicates that all video and audio autoplay is allowed -->
    <string name="quick_setting_option_autoplay_allowed">Аудио һәм видеоны рөхсәт итү</string>
    <!-- Label that indicates that video and audio autoplay is only allowed over Wi-Fi -->
    <string name="preference_option_autoplay_allowed_wifi_only2">Аудио һәм видеоны мобиль интернетны кулланганда гына блоклау</string>
    <!-- Subtext that explains 'autoplay on Wi-Fi only' option -->
    <string name="preference_option_autoplay_allowed_wifi_subtext">Аудио һәм видео Wi-Fi аша уйнатылачак</string>
    <!-- Label for global setting that indicates that video autoplay is allowed, but audio autoplay is blocked -->
    <string name="preference_option_autoplay_block_audio2">Аудионы гына тыю</string>
    <!-- Label for site specific setting that indicates that video autoplay is allowed, but audio autoplay is blocked -->
    <string name="quick_setting_option_autoplay_block_audio">Аудионы гына тыю</string>
    <!-- Label for global setting that indicates that all video and audio autoplay is blocked -->
    <string name="preference_option_autoplay_blocked3">Аудио һәм видеоны тыю</string>
    <!-- Label for site specific setting that indicates that all video and audio autoplay is blocked -->
    <string name="quick_setting_option_autoplay_blocked">Аудио һәм видеоны тыю</string>
    <!-- Summary of delete browsing data on quit preference if it is set to on -->
    <string name="delete_browsing_data_quit_on">Кабынган</string>
    <!-- Summary of delete browsing data on quit preference if it is set to off -->
    <string name="delete_browsing_data_quit_off">Сүнгән</string>

    <!-- Collections -->
    <!-- Collections header on home fragment -->
    <string name="collections_header">Җыентыклар</string>
    <!-- Content description (not visible, for screen readers etc.): Opens the collection menu when pressed -->
    <string name="collection_menu_button_content_description">Җыентык менюсы</string>
    <!-- Title for the "select tabs" step of the collection creator -->
    <string name="create_collection_select_tabs">Табларны сайлау</string>
    <!-- Title for the "select collection" step of the collection creator -->
    <string name="create_collection_select_collection">Җыентыкны сайлау</string>
    <!-- Title for the "name collection" step of the collection creator -->
    <string name="create_collection_name_collection">Җыентыкка исем бирү</string>
    <!-- Button to add new collection for the "select collection" step of the collection creator -->
    <string name="create_collection_add_new_collection">Яңа җыентык өстәү</string>
    <!-- Button to select all tabs in the "select tabs" step of the collection creator -->
    <string name="create_collection_select_all">Барысын да сайлау</string>
    <!-- Button to deselect all tabs in the "select tabs" step of the collection creator -->
    <string name="create_collection_deselect_all">Берсен дә сайламау</string>
    <!-- Text to prompt users to select the tabs to save in the "select tabs" step of the collection creator -->
    <string name="create_collection_save_to_collection_empty">Сакланачак табларны сайлагыз</string>
    <!-- Text to show users how many tabs they have selected in the "select tabs" step of the collection creator.
     %d is a placeholder for the number of tabs selected. -->
    <string name="create_collection_save_to_collection_tabs_selected">%d таб сайланды</string>
    <!-- Text to show users they have one tab selected in the "select tabs" step of the collection creator.
    %d is a placeholder for the number of tabs selected. -->
    <string name="create_collection_save_to_collection_tab_selected">%d таб сайланды</string>
    <!-- Text shown in snackbar when multiple tabs have been saved in a collection -->
    <string name="create_collection_tabs_saved">Таблар сакланды!</string>
    <!-- Text shown in snackbar when one or multiple tabs have been saved in a new collection -->
    <string name="create_collection_tabs_saved_new_collection">Җыентык cакланды!</string>
    <!-- Text shown in snackbar when one tab has been saved in a collection -->
    <string name="create_collection_tab_saved">Таб сакланды!</string>
    <!-- Content description (not visible, for screen readers etc.): button to close the collection creator -->
    <string name="create_collection_close">Ябу</string>
    <!-- Button to save currently selected tabs in the "select tabs" step of the collection creator-->
    <string name="create_collection_save">Саклау</string>
    <!-- Snackbar action to view the collection the user just created or updated -->
    <string name="create_collection_view">Карау</string>

    <!-- Default name for a new collection in "name new collection" step of the collection creator. %d is a placeholder for the number of collections-->
    <string name="create_collection_default_name">%d җыентыгы</string>

    <!-- Share -->
    <!-- Share screen header -->
    <string name="share_header">Җибәрү һәм уртаклашу</string>
    <!-- Share screen header -->
    <string name="share_header_2">Уртаклашу</string>
    <!-- Content description (not visible, for screen readers etc.):
        "Share" button. Opens the share menu when pressed. -->
    <string name="share_button_content_description">Уртаклашу</string>
    <!-- Sub-header in the dialog to share a link to another app -->
    <string name="share_link_subheader">Сылтаманы уртаклашу</string>
    <!-- Sub-header in the dialog to share a link to another sync device -->
    <string name="share_device_subheader">Җиһазга җибәрү</string>
    <!-- Sub-header in the dialog to share a link to an app from the full list -->
    <string name="share_link_all_apps_subheader">Барлык гамәлләр</string>
    <!-- Sub-header in the dialog to share a link to an app from the most-recent sorted list -->
    <string name="share_link_recent_apps_subheader">Соңгы кулланылган</string>
    <!-- An option from the three dot menu to into sync -->
    <string name="sync_menu_sign_in">Синхронлауга керү</string>
    <!-- An option from the share dialog to sign into sync -->
    <string name="sync_sign_in">Синхронлауга керү</string>
    <!-- An option from the share dialog to send link to all other sync devices -->
    <string name="sync_send_to_all">Барлык җиһазларга җибәрү</string>
    <!-- An option from the share dialog to reconnect to sync -->
    <string name="sync_reconnect">Синхронлауга яңадан тоташу</string>
    <!-- Text displayed when sync is offline and cannot be accessed -->
    <string name="sync_offline">Офлайн</string>
    <!-- An option to connect additional devices -->
    <string name="sync_connect_device">Башка җиһазны тоташтыру</string>
    <!-- The dialog text shown when additional devices are not available -->
    <string name="sync_connect_device_dialog">Табны җибәрү өчен, кимендә тагын бер башка җиһаздан Firefox-ка керегез.</string>
    <!-- Confirmation dialog button -->
    <string name="sync_confirmation_button">Аңладым</string>

    <!-- Share error message -->
    <string name="share_error_snackbar">Бу кушымта белән бүлешеп булмый</string>
    <!-- Add new device screen title -->
    <string name="sync_add_new_device_title">Җиһазга җибәрү</string>
    <!-- Text for the warning message on the Add new device screen -->
    <string name="sync_add_new_device_message">Тоташкан җиһаз юк</string>
    <!-- Text for the button to learn about sending tabs -->
    <string name="sync_add_new_device_learn_button">Табларны җибәрү турында күбрәк белү…</string>
    <!-- Text for the button to connect another device -->
    <string name="sync_add_new_device_connect_button">Башка җиһазны тоташтыру...</string>

    <!-- Notifications -->
    <!-- The user visible name of the "notification channel" (Android 8+ feature) for the ongoing notification shown while a browsing session is active. -->
    <string name="notification_pbm_channel_name">Хосусый гизү утырышы</string>
    <!-- Text shown in the notification that pops up to remind the user that a private browsing session is active. -->
    <string name="notification_pbm_delete_text">Хосусый табларны бетерү</string>
    <!-- Text shown in the notification that pops up to remind the user that a private browsing session is active. -->
    <string name="notification_pbm_delete_text_2">Хосусый табларны ябу</string>
    <!-- Notification action to open Fenix and resume the current browsing session. -->
    <string name="notification_pbm_action_open">Ачу</string>
    <!-- Notification action to delete all current private browsing sessions AND switch to Fenix (bring it to the foreground) -->
    <string name="notification_pbm_action_delete_and_open">Бетерү һәм ачу</string>
    <!-- Name of the "Powered by Fenix" notification channel. Displayed in the "App notifications" system settings for the app -->
    <string name="notification_powered_by_channel_name">Киләсегә нигезләнгән:</string>

    <!-- Snackbar -->
    <!-- Text shown in snackbar when user deletes a collection -->
    <string name="snackbar_collection_deleted">Җыентык бетерелде</string>
    <!-- Text shown in snackbar when user renames a collection -->
    <string name="snackbar_collection_renamed">Җыентык исеме үзгәртелде</string>
    <!-- Text shown in snackbar when user deletes a tab -->
    <string name="snackbar_tab_deleted">Таб бетерелде</string>
    <!-- Text shown in snackbar when user deletes all tabs -->
    <string name="snackbar_tabs_deleted">Таблар бетерелде</string>
    <!-- Text shown in snackbar when user closes a tab -->
    <string name="snackbar_tab_closed">Таб ябылды</string>
    <!-- Text shown in snackbar when user closes all tabs -->
    <string name="snackbar_tabs_closed">Таблар ябылды</string>
    <!-- Text shown in snackbar when user closes tabs -->
    <string name="snackbar_message_tabs_closed">Таблар ябылды!</string>
    <!-- Text shown in snackbar when user bookmarks a list of tabs -->
    <string name="snackbar_message_bookmarks_saved">Кыстыргычлар cакланды!</string>
    <!-- Text shown in snackbar action for viewing bookmarks -->
    <string name="snackbar_message_bookmarks_view">Карап чыгу</string>
    <!-- Text shown in snackbar when user adds a site to top sites -->
    <string name="snackbar_added_to_top_sites">Төп сайтларга өстәлде!</string>
    <!-- Text shown in snackbar when user closes a private tab -->
    <string name="snackbar_private_tab_closed">Хосусый таб ябылды</string>
    <!-- Text shown in snackbar when user closes all private tabs -->
    <string name="snackbar_private_tabs_closed">Хосусый таблар ябылды</string>
    <!-- Text shown in snackbar when user deletes all private tabs -->
    <string name="snackbar_private_tabs_deleted">Хосусый таблар бетерелде</string>
    <!-- Text shown in snackbar to undo deleting a tab, top site or collection -->
    <string name="snackbar_deleted_undo">КИРЕ АЛУ</string>
    <!-- Text shown in snackbar when user removes a top site -->
    <string name="snackbar_top_site_removed">Сайт бетерелде</string>
    <!-- Text for action to undo deleting a tab or collection shown in a11y dialog -->
    <string name="a11y_dialog_deleted_undo">Кире алу</string>
    <!-- Text for action to confirm deleting a tab or collection shown in a11y dialog -->
    <string name="a11y_dialog_deleted_confirm">Раслау</string>
    <!-- QR code scanner prompt which appears after scanning a code, but before navigating to it
        First parameter is the name of the app, second parameter is the URL or text scanned-->
    <string name="qr_scanner_confirmation_dialog_message">%1$s кушымтасына %2$s сылтамасын ачарга рөхсәт бирү</string>
    <!-- QR code scanner prompt dialog positive option to allow navigation to scanned link -->
    <string name="qr_scanner_dialog_positive">РӨXCӘT ИТҮ</string>
    <!-- QR code scanner prompt dialog positive option to deny navigation to scanned link -->
    <string name="qr_scanner_dialog_negative">КИРЕ КАГУ</string>
    <!-- Tab collection deletion prompt dialog message. Placeholder will be replaced with the collection name -->
    <string name="tab_collection_dialog_message">%1$s җыентыгын бетерүне раслыйсызмы?</string>
    <!-- Collection and tab deletion prompt dialog message. This will show when the last tab from a collection is deleted -->
    <string name="delete_tab_and_collection_dialog_message">Бу табны бетерү бөтен җыентыкны бетерәчәк. Сез һәрвакыт яңа җыентыклар булдыра аласыз.</string>
    <!-- Collection and tab deletion prompt dialog title. Placeholder will be replaced with the collection name. This will show when the last tab from a collection is deleted -->
    <string name="delete_tab_and_collection_dialog_title">%1$s җыентыгын бетерергәме?</string>
    <!-- Tab collection deletion prompt dialog option to delete the collection -->
    <string name="tab_collection_dialog_positive">Бетерү</string>
    <!-- Tab collection deletion prompt dialog option to cancel deleting the collection -->
    <string name="tab_collection_dialog_negative">Баш тарту</string>

    <!-- Text displayed in a notification when the user enters full screen mode -->
    <string name="full_screen_notification">Тулы экран режимына күчү</string>
    <!-- Message for copying the URL via long press on the toolbar -->
    <string name="url_copied">URL копияләнде</string>
    <!-- Summary for Accessibility Text Size Scaling Preference -->
    <string name="preference_accessibility_text_size_summary">Вебсайтларда текстны зурайту я кечерәйтү</string>
    <!-- Title for Accessibility Text Size Scaling Preference -->
    <string name="preference_accessibility_font_size_title">Шрифт үлчәме</string>

    <!-- Title for Accessibility Text Automatic Size Scaling Preference -->
    <string name="preference_accessibility_auto_size_2">Автоматик шрифт үлчәме</string>

    <!-- Title for the Delete browsing data preference -->
    <string name="preferences_delete_browsing_data">Гизү мәгълүматларын бетерү</string>
    <!-- Title for the tabs item in Delete browsing data -->
    <string name="preferences_delete_browsing_data_tabs_title_2">Ачык битләр</string>
    <!-- Subtitle for the tabs item in Delete browsing data, parameter will be replaced with the number of open tabs -->
    <string name="preferences_delete_browsing_data_tabs_subtitle">%d таб</string>
    <!-- Title for the data and history items in Delete browsing data -->
    <string name="preferences_delete_browsing_data_browsing_data_title">Гизү тарихы һәм сайт мәгълүматлары</string>
    <!-- Subtitle for the data and history items in delete browsing data, parameter will be replaced with the
        number of history items the user has -->
    <string name="preferences_delete_browsing_data_browsing_data_subtitle">%d адрес</string>
    <!-- Title for history items in Delete browsing data -->
    <string name="preferences_delete_browsing_data_browsing_history_title">Тарих</string>
    <!-- Subtitle for the history items in delete browsing data, parameter will be replaced with the
        number of history pages the user has -->
    <string name="preferences_delete_browsing_data_browsing_history_subtitle">%d бит</string>
    <!-- Title for the cookies item in Delete browsing data -->
    <string name="preferences_delete_browsing_data_cookies">Кукилар</string>
    <!-- Subtitle for the cookies item in Delete browsing data -->
    <string name="preferences_delete_browsing_data_cookies_subtitle">Сез күпчелек сайтлардан чыгачаксыз</string>
    <!-- Title for the cached images and files item in Delete browsing data -->
    <string name="preferences_delete_browsing_data_cached_files">Кәшләнгән рәсемнәр һәм файллар</string>
    <!-- Subtitle for the cached images and files item in Delete browsing data -->
    <string name="preferences_delete_browsing_data_cached_files_subtitle">Саклагычта урын бушата</string>

    <!-- Title for the site permissions item in Delete browsing data -->
    <string name="preferences_delete_browsing_data_site_permissions">Сайт рөхсәтләре</string>
    <!-- Title for the downloads item in Delete browsing data -->
    <string name="preferences_delete_browsing_data_downloads">Йөкләүләр</string>
    <!-- Text for the button to delete browsing data -->
    <string name="preferences_delete_browsing_data_button">Гизү мәгълүматларын бетерү</string>
    <!-- Title for the Delete browsing data on quit preference -->
    <string name="preferences_delete_browsing_data_on_quit">Чыкканда гизү мәгълүматларын бетерү</string>
    <!-- Action item in menu for the Delete browsing data on quit feature -->
    <string name="delete_browsing_data_on_quit_action">Чыгу</string>

    <!-- Dialog message to the user asking to delete browsing data. -->
    <string name="delete_browsing_data_prompt_message">Бу сезнең барлык гизү мәгълүматларыгызны да бетерәчәк.</string>
    <!-- Dialog message to the user asking to delete browsing data. Parameter will be replaced by app name. -->
    <string name="delete_browsing_data_prompt_message_3">%s сайланган гизү мәгълүматларын бетерәчәк.</string>
    <!-- Text for the cancel button for the data deletion dialog -->
    <string name="delete_browsing_data_prompt_cancel">Баш тарту</string>
    <!-- Text for the allow button for the data deletion dialog -->
    <string name="delete_browsing_data_prompt_allow">Бетерү</string>

    <!-- Text for the snackbar confirmation that the data was deleted -->
    <string name="preferences_delete_browsing_data_snackbar">Гизү мәгълүматлары бетерелде</string>
    <!-- Text for the snackbar to show the user that the deletion of browsing data is in progress -->
    <string name="deleting_browsing_data_in_progress">Гизү мәгълүматларын бетерү…</string>

    <!-- Tips -->
    <!-- text for firefox preview moving tip header "Firefox Preview" and "Firefox Nightly" are intentionally hardcoded -->
    <string name="tip_firefox_preview_moved_header">Firefox Preview хәзер Firefox Nightly дип атала</string>
    <!-- text for firefox preview moving tip button. "Firefox for Android Beta" is intentionally hardcoded -->
    <string name="tip_firefox_preview_moved_button_2">Android Beta өчен Firefox алу</string>

    <!-- text for firefox preview moving tip header. "Firefox Nightly" is intentionally hardcoded -->
    <string name="tip_firefox_preview_moved_header_preview_installed">Firefox Nightly күченде</string>

    <!-- text for firefox preview moving tip button  -->
    <string name="tip_firefox_preview_moved_button_preview_installed">Яңа Nightly-га күчү</string>

    <!-- text for firefox preview moving tip header. "Firefox Nightly" is intentionally hardcoded -->
    <string name="tip_firefox_preview_moved_header_preview_not_installed">Firefox Nightly күченде</string>
    <!-- text for firefox preview moving tip button  -->
    <string name="tip_firefox_preview_moved_button_preview_not_installed">Яңа Nightly’ны алу</string>

    <!-- Onboarding -->
    <!-- Text for onboarding welcome message
    The first parameter is the name of the app (e.g. Firefox Preview) -->
    <string name="onboarding_header">%s программасына рәхим итегез! </string>
    <!-- text for the Firefox Accounts section header -->
    <string name="onboarding_fxa_section_header">Хисап язмагыз бармы инде?</string>
    <!-- text for the "What's New" onboarding card header -->
    <string name="onboarding_whats_new_header1">Яңалыкларны карагыз</string>
    <!-- text for underlined clickable link that is part of "what's new" onboarding card description that links to an FAQ -->
    <string name="onboarding_whats_new_description_linktext">Җаваплар монда</string>
    <!-- text for the Firefox account onboarding sign in card header. The word "Firefox" should not be translated -->
    <string name="onboarding_account_sign_in_header_1">Firefox-ны җиһазлар арасында синхронлау</string>
    <!-- Text for the button to learn more about signing in to your Firefox account -->
    <string name="onboarding_manual_sign_in_description">Бу җиһаздагы Firefox-ка кыстыргычлар, тарих һәм серсүзләрне китерү.</string>
    <!-- text for the button to confirm automatic sign-in -->
    <string name="onboarding_firefox_account_auto_signin_confirm">Әйе, кертегез</string>
    <!-- text for the automatic sign-in button while signing in is in process -->
    <string name="onboarding_firefox_account_signing_in">Керү...</string>
    <!-- text for the button to manually sign into Firefox account. -->
    <string name="onboarding_firefox_account_sign_in_1">Теркәлү</string>
    <!-- text for the button to stay signed out when presented with an option to automatically sign-in. -->
    <string name="onboarding_firefox_account_stay_signed_out">Кермичә генә тору</string>
    <!-- text to display in the snackbar once account is signed-in -->
    <string name="onboarding_firefox_account_sync_is_on">Синхронлау кабызылган</string>
    <!-- text to display in the snackbar if automatic sign-in fails. user may try again -->
    <string name="onboarding_firefox_account_automatic_signin_failed">Кереп булмады</string>
    <!-- text for the tracking protection onboarding card header -->
    <string name="onboarding_tracking_protection_header_3">Даими хосусыйлык</string>
    <!-- text for tracking protection radio button option for standard level of blocking -->
    <string name="onboarding_tracking_protection_standard_button_2">Стандарт (килешенгәнчә)</string>
    <!-- text for tracking protection radio button option for strict level of blocking -->
    <string name="onboarding_tracking_protection_strict_button">Катгый (киңәш ителә)</string>
    <!-- text for tracking protection radio button option for strict level of blocking -->
    <string name="onboarding_tracking_protection_strict_option">Катгый</string>
    <!-- text for the toolbar position card header  -->
    <string name="onboarding_toolbar_placement_header_1">Кораллар панеленең урнашуын сайлау</string>
    <!-- text for the private browsing onboarding card header -->
    <string name="onboarding_private_browsing_header">Хосусый режимда гизү</string>
    <!-- text for the private browsing onboarding card description
    The first parameter is an icon that represents private browsing -->
    <string name="onboarding_private_browsing_description1">Бер тапкыр гына хосусый таб ачу өчен %s тамгачыгына басыгыз.</string>
    <!-- text for the private browsing onboarding card description, explaining how to always using private browsing -->
    <string name="onboarding_private_browsing_always_description">Хосусый табларны һәрвакыт ачу өчен хосусый гизү көйләүләрен яңартыгыз.</string>
    <!-- text for the private browsing onbording card button, that launches settings -->
    <string name="onboarding_private_browsing_button">Көйләүләрне ачу</string>
    <!-- text for the privacy notice onboarding card header -->
    <string name="onboarding_privacy_notice_header">Сезнең хосусыйлык</string>
    <!-- Text for the button to read the privacy notice -->
    <string name="onboarding_privacy_notice_read_button">Безнең xоусыйлык аңлатмасын укыгыз</string>
    <!-- Content description (not visible, for screen readers etc.): Close onboarding screen -->
    <string name="onboarding_close">Ябу</string>

    <!-- text for the button to finish onboarding -->
    <string name="onboarding_finish">Гизүне башлау</string>

    <!-- Onboarding theme -->
    <!-- text for the theme picker onboarding card header -->
    <string name="onboarding_theme_picker_header">Теманы сайлау</string>
    <!-- text for the theme picker onboarding card description -->
    <string name="onboarding_theme_picker_description_2">Караңгы режим ярдәмендә батареяны һәм күзләрегезне саклагыз.</string>
    <!-- Automatic theme setting (will follow device setting) -->
    <string name="onboarding_theme_automatic_title">Автоматик</string>
    <!-- Summary of automatic theme setting (will follow device setting) -->
    <string name="onboarding_theme_automatic_summary">Җиһаз көйләүләренә яраклаша</string>
    <!-- Theme setting for dark mode -->
    <string name="onboarding_theme_dark_title">Караңгы тема</string>
    <!-- Theme setting for light mode -->
    <string name="onboarding_theme_light_title">Ачык тема</string>

    <!-- Text shown in snackbar when multiple tabs have been sent to device -->
    <string name="sync_sent_tabs_snackbar">Таблар җибәрелде!</string>
    <!-- Text shown in snackbar when one tab has been sent to device  -->
    <string name="sync_sent_tab_snackbar">Таб җибәрелде!</string>
    <!-- Text shown in snackbar when sharing tabs failed  -->
    <string name="sync_sent_tab_error_snackbar">Җибәреп булмады</string>
    <!-- Text shown in snackbar for the "retry" action that the user has after sharing tabs failed -->
    <string name="sync_sent_tab_error_snackbar_action">КАБАТЛАУ</string>
    <!-- Title of QR Pairing Fragment -->
    <string name="sync_scan_code">Кодны сканерлау</string>
    <!-- Instructions on how to access pairing -->
    <string name="sign_in_instructions"><![CDATA[Компьютерыгызда Firefox-ны ачыгыз һәм <b>https://firefox.com/pair</b> адресына үтегез]]></string>
    <!-- Text shown for sign in pairing when ready -->
    <string name="sign_in_ready_for_scan">Сканерлауга әзер</string>
    <!-- Text shown for settings option for sign with pairing -->
    <string name="sign_in_with_camera">Камерагыз ярдәмендә керегез</string>
    <!-- Text shown for settings option for sign with email -->
    <string name="sign_in_with_email">Моның урынына эл. почта кулланыгыз</string>
    <!-- Option to continue signing out of account shown in confirmation dialog to sign out of account -->
    <string name="sign_out_disconnect">Өзү</string>
    <!-- Option to cancel signing out shown in confirmation dialog to sign out of account -->
    <string name="sign_out_cancel">Баш тарту</string>

    <!-- Error message snackbar shown after the user tried to select a default folder which cannot be altered -->
    <string name="bookmark_cannot_edit_root">Стандарт папкаларны үзгәртә алмыйм</string>

    <!-- Enhanced Tracking Protection -->
    <!-- Link displayed in enhanced tracking protection panel to access tracking protection settings -->
    <string name="etp_settings">Саклау көйләүләре</string>
    <!-- Preference title for enhanced tracking protection settings -->
    <string name="preference_enhanced_tracking_protection">Күзәтелүдән Көчәйтелгән Саклау</string>
    <!-- Text displayed that links to website about enhanced tracking protection -->
    <string name="preference_enhanced_tracking_protection_explanation_learn_more">Күбрәк белү</string>
    <!-- Preference for enhanced tracking protection for the standard protection settings -->
    <string name="preference_enhanced_tracking_protection_standard_default_1">Стандарт (килешенгәнчә)</string>
    <!--  Accessibility text for the Standard protection information icon  -->
    <string name="preference_enhanced_tracking_protection_standard_info_button">Стандарт күзәтелүдән саклау чаралары нәрсәләрне блоклый</string>
    <!-- Preference for enhanced tracking protection for the strict protection settings -->
    <string name="preference_enhanced_tracking_protection_strict">Катгый</string>
    <!--  Accessibility text for the Strict protection information icon  -->
    <string name="preference_enhanced_tracking_protection_strict_info_button">Катгый күзәтелүдән саклау чаралары нәрсәләрне блоклый</string>
    <!-- Preference for enhanced tracking protection for the custom protection settings -->
    <string name="preference_enhanced_tracking_protection_custom">Үзгә</string>
    <!-- Preference description for enhanced tracking protection for the strict protection settings -->
    <string name="preference_enhanced_tracking_protection_custom_description_2">Кайсы төр трекерларны һәм скриптларны блокларга икәнен сайлагыз.</string>
    <!--  Accessibility text for the Strict protection information icon  -->
    <string name="preference_enhanced_tracking_protection_custom_info_button">Үзгә күзәтелүдән саклау чаралары нәрсәләрне блоклый</string>
    <!-- Header for categories that are being blocked by current Enhanced Tracking Protection settings -->
    <!-- Preference for enhanced tracking protection for the custom protection settings for cookies-->
    <string name="preference_enhanced_tracking_protection_custom_cookies">Кукилар</string>
    <!-- Option for enhanced tracking protection for the custom protection settings for cookies-->
    <string name="preference_enhanced_tracking_protection_custom_cookies_1">Сайт-ара һәм социаль челтәр күзәтүчеләре</string>
    <!-- Option for enhanced tracking protection for the custom protection settings for cookies-->
    <string name="preference_enhanced_tracking_protection_custom_cookies_2">Каралмаган сайтлардан булган кукилар</string>
    <!-- Preference for enhanced tracking protection for the custom protection settings for tracking content -->
    <string name="preference_enhanced_tracking_protection_custom_tracking_content">Күзәтүче эчтәлек</string>
    <!-- Option for enhanced tracking protection for the custom protection settings for tracking content-->
    <string name="preference_enhanced_tracking_protection_custom_tracking_content_1">Барлык табларда</string>

    <!-- Option for enhanced tracking protection for the custom protection settings for tracking content-->
    <string name="preference_enhanced_tracking_protection_custom_tracking_content_2">Хосусый табларда гына</string>
    <!-- Option for enhanced tracking protection for the custom protection settings for tracking content-->
    <string name="preference_enhanced_tracking_protection_custom_tracking_content_3">Үзгә табларда гына</string>
    <!-- Preference for enhanced tracking protection for the custom protection settings -->
    <string name="preference_enhanced_tracking_protection_custom_cryptominers">Криптомайнерләр</string>
    <!-- Preference for enhanced tracking protection for the custom protection settings -->
    <string name="preference_enhanced_tracking_protection_custom_fingerprinters">Бармак эзләрен җыючылар (идентификаторлар)</string>
    <string name="enhanced_tracking_protection_blocked">Тыелган</string>
    <!-- Header for categories that are being not being blocked by current Enhanced Tracking Protection settings -->
    <string name="enhanced_tracking_protection_allowed">Рөхсәт ителгән</string>
    <!-- Category of trackers (social media trackers) that can be blocked by Enhanced Tracking Protection -->
    <string name="etp_social_media_trackers_title">Социаль челтәр күзәтүчеләре</string>
    <!-- Category of trackers (cross-site tracking cookies) that can be blocked by Enhanced Tracking Protection -->
    <string name="etp_cookies_title">Сайт-ара күзәтүче сookie файллары</string>
    <!-- Category of trackers (cryptominers) that can be blocked by Enhanced Tracking Protection -->
    <string name="etp_cryptominers_title">Криптомайнерләр</string>
    <!-- Category of trackers (fingerprinters) that can be blocked by Enhanced Tracking Protection -->
    <string name="etp_fingerprinters_title">Бармак эзләрен җыючылар (идентификаторлар)</string>
    <!-- Category of trackers (tracking content) that can be blocked by Enhanced Tracking Protection -->
    <string name="etp_tracking_content_title">Күзәтүче эчтәлек</string>
    <!-- Enhanced Tracking Protection message that protection is currently on for this site -->
    <string name="etp_panel_on">Бу сайт өчен саклау КАБЫНГАН</string>
    <!-- Enhanced Tracking Protection message that protection is currently off for this site -->
    <string name="etp_panel_off">Бу сайт өчен саклау СҮНГӘН</string>
    <!-- Header for exceptions list for which sites enhanced tracking protection is always off -->
    <string name="enhanced_tracking_protection_exceptions">Күзәтелүдән көчәйтелгән саклау бу вебсайтлар өчен сүндерелгән</string>
    <!-- Content description (not visible, for screen readers etc.): Navigate
    back from ETP details (Ex: Tracking content) -->
    <string name="etp_back_button_content_description">Кире кайту</string>
    <!-- About page Your rights link text -->
    <string name="about_your_rights">Хокукларыгыз</string>
    <!-- About page link text to open open source licenses screen -->
    <string name="about_open_source_licenses">Без кулланган ачык чыганаклы китапханәләр</string>
    <!-- About page link text to open what's new link -->
    <string name="about_whats_new">%s яңалыклары</string>
    <!-- Open source licenses page title
    The first parameter is the app name -->
    <string name="open_source_licenses_title">%s | OSS китапханәләр</string>

    <!-- Category of trackers (redirect trackers) that can be blocked by Enhanced Tracking Protection -->
    <string name="etp_redirect_trackers_title">Юнәлтүләрне күзәтеп торучылар</string>

    <!-- About page link text to open support link -->
    <string name="about_support">Техник ярдәм</string>
    <!-- About page link text to list of past crashes (like about:crashes on desktop) -->
    <string name="about_crashes">Өзеклеклер</string>
    <!-- About page link text to open privacy notice link -->
    <string name="about_privacy_notice">Хосусыйлык аңлатмасы</string>
    <!-- About page link text to open know your rights link -->
    <string name="about_know_your_rights">Хокукларыгызны белегез</string>
    <!-- About page link text to open licensing information link -->
    <string name="about_licensing_information">Лицензия турында мәгълүмат</string>
    <!-- About page link text to open a screen with libraries that are used -->
    <string name="about_other_open_source_libraries">Без кулланган китапханәләр</string>

    <!-- Toast shown to the user when they are activating the secret dev menu
        The first parameter is number of long clicks left to enable the menu -->
    <string name="about_debug_menu_toast_progress">Хата төзәтү менюсы: кабызу өчен %1$d чиртү калды</string>
    <string name="about_debug_menu_toast_done">Хата төзәтү менюсы кабынган</string>

    <!-- Content description of the tab counter toolbar button when one tab is open -->
    <string name="tab_counter_content_description_one_tab">1 таб</string>
    <!-- Content description of the tab counter toolbar button when multiple tabs are open. First parameter will be replaced with the number of tabs (always more than one) -->
    <string name="tab_counter_content_description_multi_tab">%d таб</string>

    <!-- Browser long press popup menu -->
    <!-- Copy the current url -->
    <string name="browser_toolbar_long_press_popup_copy">Күчереп алу</string>
    <!-- Paste & go the text in the clipboard. '&amp;' is replaced with the ampersand symbol: & -->
    <string name="browser_toolbar_long_press_popup_paste_and_go">Ябыштыру һәм күчү</string>
    <!-- Paste the text in the clipboard -->
    <string name="browser_toolbar_long_press_popup_paste">Өстәү</string>

    <!-- Snackbar message shown after an URL has been copied to clipboard. -->
    <string name="browser_toolbar_url_copied_to_clipboard_snackbar">URL алмашу буферына күчермәләнде</string>

    <!-- Title text for the Add To Homescreen dialog -->
    <string name="add_to_homescreen_title">Өй экранына өстәү</string>
    <!-- Cancel button text for the Add to Homescreen dialog -->
    <string name="add_to_homescreen_cancel">Баш тарту</string>
    <!-- Add button text for the Add to Homescreen dialog -->
    <string name="add_to_homescreen_add">Өстәү</string>
    <!-- Continue to website button text for the first-time Add to Homescreen dialog -->
    <string name="add_to_homescreen_continue">Вебсайтка үтү</string>

    <!-- Placeholder text for the TextView in the Add to Homescreen dialog -->
    <string name="add_to_homescreen_text_placeholder">Ярлык исеме</string>

    <!-- Preference for managing the settings for logins and passwords in Fenix -->
    <string name="preferences_passwords_logins_and_passwords">Логиннар һәм серсүзләр</string>
    <!-- Preference for managing the saving of logins and passwords in Fenix -->
    <string name="preferences_passwords_save_logins">Логиннар һәм серсүзләрне саклау</string>
    <!-- Preference option for asking to save passwords in Fenix -->
    <string name="preferences_passwords_save_logins_ask_to_save">Саклар алдыннан сорау</string>
    <!-- Preference option for never saving passwords in Fenix -->
    <string name="preferences_passwords_save_logins_never_save">Беркайчан да cакламау</string>
    <!-- Preference for autofilling saved logins in Fenix -->
    <string name="preferences_passwords_autofill">Автотутыру</string>
    <!-- Preference for syncing saved logins in Fenix -->
    <string name="preferences_passwords_sync_logins">Логиннарны синхронлау </string>
    <!-- Preference for syncing saved logins in Fenix, when not signed in-->
    <string name="preferences_passwords_sync_logins_across_devices">Логиннарны җиһазлар арасында синхронлау</string>
    <!-- Syncing saved logins in Fenix needs reconnect to sync -->
    <string name="preferences_passwords_sync_logins_reconnect">Яңадан тоташу</string>
    <!-- Syncing saved logins in Fenix needs login -->
    <string name="preferences_passwords_sync_logins_sign_in">Синхронлауга керү</string>
    <!-- Preference to access list of saved logins -->
    <string name="preferences_passwords_saved_logins">Сакланган логиннар</string>
    <!-- Preference to access list of saved logins -->
    <string name="preferences_passwords_saved_logins_description_empty_learn_more_link">Синхронлау турында күбрәк беләсез. </string>
    <!-- Preference to access list of login exceptions that we never save logins for -->
    <string name="preferences_passwords_exceptions">Чыгармалар</string>
    <!-- Empty description of list of login exceptions that we never save logins for -->
    <string name="preferences_passwords_exceptions_description_empty">Сакланмаган логиннар һәм серсүзләр монда күрсәтеләчәк.</string>
    <!-- Description of list of login exceptions that we never save logins for -->
    <string name="preferences_passwords_exceptions_description">Бу сайтлар өчен логиннар һәм серсүзләр сакланмаячак.</string>
    <!-- Text on button to remove all saved login exceptions -->
    <string name="preferences_passwords_exceptions_remove_all">Барлык чыгармаларны бетерү</string>
    <!-- Hint for search box in logins list -->
    <string name="preferences_passwords_saved_logins_search">Логиннардан эзләү</string>
    <!-- Option to sort logins list A-Z, alphabetically -->
    <string name="preferences_passwords_saved_logins_alphabetically">Әлифба тәртибендә</string>
    <!-- Option to sort logins list by most recently used -->
    <string name="preferences_passwords_saved_logins_recently_used">Соңгы кулланылган</string>
    <!-- The header for the site that a login is for -->
    <string name="preferences_passwords_saved_logins_site">Сайт</string>
    <!-- The header for the username for a login -->
    <string name="preferences_passwords_saved_logins_username">Кулланучы исеме</string>
    <!-- The header for the password for a login -->
    <string name="preferences_passwords_saved_logins_password">Серсүз</string>
    <!-- Message displayed in security prompt to reenter a secret pin to access saved logins -->
    <string name="preferences_passwords_saved_logins_enter_pin">PIN-кодыгызны яңадан кертегез</string>
    <!-- Message displayed in security prompt to access saved logins -->
    <string name="preferences_passwords_saved_logins_enter_pin_description">Сакланган логиннарыгызны карау өчен йозакны ачыгыз</string>
    <!-- Message displayed when a connection is insecure and we detect the user is entering a password -->
    <string name="logins_insecure_connection_warning">Бу бәйләнеш шифрланмаган. Монда кертелгән логиннар башкалар кулына эләгергә мөмкин.</string>
    <!-- Learn more link that will link to a page with more information displayed when a connection is insecure and we detect the user is entering a password -->
    <string name="logins_insecure_connection_warning_learn_more">Күбрәк белү</string>
    <!-- Prompt message displayed when Fenix detects a user has entered a password and user decides if Fenix should save it. The first parameter is the name of the application (For example: Fenix)  -->
    <string name="logins_doorhanger_save">%s бу логинны сакласынмы?</string>
    <!-- Positive confirmation that Fenix should save the new or updated login -->
    <string name="logins_doorhanger_save_confirmation">Саклау</string>
    <!-- Negative confirmation that Fenix should not save the new or updated login -->
    <string name="logins_doorhanger_save_dont_save">Сакламау</string>
    <!-- Shown in snackbar to tell user that the password has been copied -->
    <string name="logins_password_copied">Серсүз алмашу буферына күчермәләнде</string>
    <!-- Shown in snackbar to tell user that the username has been copied -->
    <string name="logins_username_copied">Кулланучы исеме алмашу буферына күчермәләнде</string>
    <!-- Shown in snackbar to tell user that the site has been copied -->
    <string name="logins_site_copied">Сайт алмашу буферына күчермәләнде</string>
    <!-- Content Description (for screenreaders etc) read for the button to copy a password in logins-->
    <string name="saved_logins_copy_password">Серсүзне күчереп алу</string>
    <!-- Content Description (for screenreaders etc) read for the button to clear a password while editing a login-->
    <string name="saved_logins_clear_password">Серсүзне чистарту </string>
    <!-- Content Description (for screenreaders etc) read for the button to copy a username in logins -->
    <string name="saved_login_copy_username">Кулланучы исемен күчереп алу</string>

    <!-- Content Description (for screenreaders etc) read for the button to clear a username while editing a login -->
    <string name="saved_login_clear_username">Кулланучы исемен чистарту</string>
    <!-- Content Description (for screenreaders etc) read for the button to copy a site in logins -->
    <string name="saved_login_copy_site">Сайтны күчереп алу</string>
    <!-- Content Description (for screenreaders etc) read for the button to open a site in logins -->
    <string name="saved_login_open_site">Сайтны браузерда ачу </string>
    <!-- Content Description (for screenreaders etc) read for the button to reveal a password in logins -->
    <string name="saved_login_reveal_password">Серсүзне күрсәтү</string>
    <!-- Content Description (for screenreaders etc) read for the button to hide a password in logins -->
    <string name="saved_login_hide_password">Серсүзне яшерү</string>
    <!-- Message displayed in biometric prompt displayed for authentication before allowing users to view their logins -->
    <string name="logins_biometric_prompt_message">Сакланган логиннарыгызны карау өчен йозакны ачыгыз</string>
    <!-- Title of warning dialog if users have no device authentication set up -->
    <string name="logins_warning_dialog_title">Логиннарыгыз һәм серсүзләрегезне башкалардан саклагыз</string>
    <!-- Negative button to ignore warning dialog if users have no device authentication set up -->
    <string name="logins_warning_dialog_later">Cоңрак</string>
    <!-- Positive button to send users to set up a pin of warning dialog if users have no device authentication set up -->
    <string name="logins_warning_dialog_set_up_now">Хәзер урнаштыру</string>
    <!-- Title of PIN verification dialog to direct users to re-enter their device credentials to access their logins -->
    <string name="logins_biometric_prompt_message_pin">Җиһазыгызның йозагын ачыгыз</string>
    <!-- Title for Accessibility Force Enable Zoom Preference -->
    <string name="preference_accessibility_force_enable_zoom">Барлык вебсайтларны да масштаблау</string>
    <!-- Saved logins sorting strategy menu item -by name- (if selected, it will sort saved logins alphabetically) -->
    <string name="saved_logins_sort_strategy_alphabetically">Исем (А-Я)</string>
    <!-- Saved logins sorting strategy menu item -by last used- (if selected, it will sort saved logins by last used) -->
    <string name="saved_logins_sort_strategy_last_used">Соңгы кулланылган</string>

    <!-- Content description (not visible, for screen readers etc.): Sort saved logins dropdown menu chevron icon -->
    <string name="saved_logins_menu_dropdown_chevron_icon_content_description">Логиннар менюсын тәртипкә китерү</string>

    <!-- Credit Cards Autofill -->
    <!-- Preference and title for managing the settings for credit cards -->
    <string name="preferences_credit_cards">Кредит карталары</string>
    <!-- Preference for saving and autofilling credit cards -->
    <string name="preferences_credit_cards_save_and_autofill_cards">Карталарны саклау һәм автотөгәлләү</string>
    <!-- Preference summary for saving and autofilling credit card data -->
    <string name="preferences_credit_cards_save_and_autofill_cards_summary">Мәгълүматлар шифрланган</string>
    <!-- Preference option for syncing credit cards across devices. This is displayed when the user is not signed into sync -->
    <string name="preferences_credit_cards_sync_cards_across_devices">Карталарны җиһазлар арасында синхронлау</string>
    <!-- Preference option for syncing credit cards across devices. This is displayed when the user is signed into sync -->
    <string name="preferences_credit_cards_sync_cards">Карталарны синхронлау</string>
    <!-- Preference option for adding a credit card -->
    <string name="preferences_credit_cards_add_credit_card">Кредит картасын өстәү</string>
    <!-- Preference option for managing saved credit cards -->
    <string name="preferences_credit_cards_manage_saved_cards">Сакланган карталар белән идарә итү</string>
    <!-- Title of the "Add card" screen -->
    <string name="credit_cards_add_card">Картаны өстәү</string>
    <!-- Title of the "Edit card" screen -->
    <string name="credit_cards_edit_card">Картаны үзгәртү</string>
    <!-- The header for the card number of a credit card -->
    <string name="credit_cards_card_number">Карта номеры</string>
    <!-- The header for the expiration date of a credit card -->
    <string name="credit_cards_expiration_date">Вакыты чыгу датасы</string>
    <!-- The label for the expiration date month of a credit card to be used by a11y services-->
    <string name="credit_cards_expiration_date_month">Вакыты чыгу датасы - Ай</string>
    <!-- The label for the expiration date year of a credit card to be used by a11y services-->
    <string name="credit_cards_expiration_date_year">Вакыты чыгу датасы - Ел</string>
    <!-- The header for the name on the credit card -->
    <string name="credit_cards_name_on_card">Картадагы исем</string>
    <!-- The header for the nickname for a credit card -->
    <string name="credit_cards_card_nickname">Карта исеме</string>
    <!-- The text for the "Delete card" menu item for deleting a credit card -->
    <string name="credit_cards_menu_delete_card">Картаны бетерү</string>
    <!-- The text for the "Delete card" button for deleting a credit card -->
    <string name="credit_cards_delete_card_button">Картаны бетерү</string>
    <!-- The title for the "Save" menu item for saving a credit card -->
    <string name="credit_cards_menu_save">Саклау</string>
    <!-- The text for the "Save" button for saving a credit card -->
    <string name="credit_cards_save_button">Саклау</string>
    <!-- The text for the "Cancel" button for cancelling adding or updating a credit card -->
    <string name="credit_cards_cancel_button">Баш тарту</string>

    <!-- Title of the "Saved cards" screen -->
    <string name="credit_cards_saved_cards">Сакланган карталар</string>

    <!-- Error message for credit card number validation -->
    <string name="credit_cards_number_validation_error_message">Зинһар, дөрес бер карта номерын кертегез</string>

<<<<<<< HEAD
=======
    <!-- Message displayed in biometric prompt displayed for authentication before allowing users to view their saved credit cards -->
    <string name="credit_cards_biometric_prompt_message">Сакланган карталарыгызны карау өчен йозакны ачыгыз</string>
    <!-- Positive button to send users to set up a pin of warning dialog if users have no device authentication set up -->
    <string name="credit_cards_warning_dialog_set_up_now">Хәзер урнаштыру</string>
    <!-- Negative button to ignore warning dialog if users have no device authentication set up -->
    <string name="credit_cards_warning_dialog_later">Cоңрак</string>
    <!-- Title of PIN verification dialog to direct users to re-enter their device credentials to access their credit cards -->
    <string name="credit_cards_biometric_prompt_message_pin">Җиһазыгызның йозагын ачыгыз</string>

>>>>>>> 637485e2
    <!-- Title of the Add search engine screen -->
    <string name="search_engine_add_custom_search_engine_title">Эзләү системасын өстәү</string>
    <!-- Title of the Edit search engine screen -->
    <string name="search_engine_edit_custom_search_engine_title">Эзләү системасын үзгәртү</string>
    <!-- Content description (not visible, for screen readers etc.): Title for the button to add a search engine in the action bar -->
    <string name="search_engine_add_button_content_description">Өстәү</string>
    <!-- Content description (not visible, for screen readers etc.): Title for the button to save a search engine in the action bar -->
    <string name="search_engine_add_custom_search_engine_edit_button_content_description">Саклау</string>
    <!-- Text for the menu button to edit a search engine -->
    <string name="search_engine_edit">Үзгәртү</string>
    <!-- Text for the menu button to delete a search engine -->
    <string name="search_engine_delete">Бетерү</string>

    <!-- Text for the button to create a custom search engine on the Add search engine screen -->
    <string name="search_add_custom_engine_label_other">Башка</string>
    <!-- Placeholder text shown in the Search Engine Name TextField before a user enters text -->
    <string name="search_add_custom_engine_name_hint">Исем</string>
    <!-- Placeholder text shown in the Search String TextField before a user enters text -->
    <string name="search_add_custom_engine_search_string_hint">Эзләнәчәк сүз я сүзтезмә</string>
    <!-- Description text for the Search String TextField. The %s is part of the string -->
    <string name="search_add_custom_engine_search_string_example">Сорауны “%s” юлы белән алыштырыгыз. Мисал өчен:\nhttps://www.google.com/search?q=%s</string>
    <!-- Text for the button to learn more about adding a custom search engine -->
    <string name="search_add_custom_engine_learn_more_label">Күбрәк белү</string>

    <!-- Accessibility description for the form in which details about the custom search engine are entered -->
    <string name="search_add_custom_engine_form_description">Үзгә эзләү системасының нечкәлекләре</string>
    <!-- Accessibility description for the 'Learn more' link -->
    <string name="search_add_custom_engine_learn_more_description">Күбрәк белү сылтамасы</string>

    <!-- Text shown when a user leaves the name field empty -->
    <string name="search_add_custom_engine_error_empty_name">Эзләү системасының исемен кертегез</string>
    <!-- Text shown when a user tries to add a search engine that already exists -->
    <string name="search_add_custom_engine_error_existing_name">“%s” исемле эзләү системасы инде бар.</string>
    <!-- Text shown when a user leaves the search string field empty -->
    <string name="search_add_custom_engine_error_empty_search_string">Эзләнәсе сүзтезмәне кертегез</string>
    <!-- Text shown when a user leaves out the required template string -->
    <string name="search_add_custom_engine_error_missing_template">Эзләнәсе сүзтезмәнең Мисал форматына туры килүен тикшерегез</string>
    <!-- Text shown when we aren't able to validate the custom search query. The first parameter is the url of the custom search engine -->
    <string name="search_add_custom_engine_error_cannot_reach">“%s” адресына тоташу хатасы</string>
    <!-- Text shown when a user creates a new search engine -->
    <string name="search_add_custom_engine_success_message">%s ясалды</string>
    <!-- Text shown when a user successfully edits a custom search engine -->
    <string name="search_edit_custom_engine_success_message">%s сакланды</string>
    <!-- Text shown when a user successfully deletes a custom search engine -->
    <string name="search_delete_search_engine_success_message">%s бетерелде</string>

    <!-- Title text shown for the migration screen to the new browser. Placeholder replaced with app name -->
    <string name="migration_title">Өр яңа %s-ка рәхим итегез</string>
    <!-- Text on the disabled button while in progress. Placeholder replaced with app name -->
    <string name="migration_updating_app_button_text">%s яңартыла…</string>
    <!-- Text on the enabled button. Placeholder replaced with app name-->
    <string name="migration_update_app_button">%s программасын кабызу</string>
    <!-- Accessibility description text for a completed migration item -->
    <string name="migration_icon_description">Күчерү тәмамланды</string>
    <!--Text on list of migrated items (e.g. Settings, History, etc.)-->
    <string name="migration_text_passwords">Серсүзләр</string>

    <!-- Heading for the instructions to allow a permission -->
    <string name="phone_feature_blocked_intro">Рөхсәт итү өчен:</string>
    <!-- First step for the allowing a permission -->
    <string name="phone_feature_blocked_step_settings">1. Android көйләүләренә керегез</string>
    <!-- Second step for the allowing a permission -->
    <string name="phone_feature_blocked_step_permissions"><![CDATA[2. <b>Рөхсәтләр</b>’гә басыгыз]]></string>

    <!-- Third step for the allowing a permission (Fore example: Camera) -->
    <string name="phone_feature_blocked_step_feature"><![CDATA[3. <b>%1$s</b> көйләнешен кабызыгыз]]></string>

    <!-- Label that indicates a site is using a secure connection -->
    <string name="quick_settings_sheet_secure_connection">Хәвефсез бәйләнеш</string>
    <!-- Label that indicates a site is using a insecure connection -->
    <string name="quick_settings_sheet_insecure_connection">Хәвефсез булмаган бәйләнеш</string>
    <!-- Confirmation message for a dialog confirming if the user wants to delete all the permissions for all sites-->
    <string name="confirm_clear_permissions_on_all_sites">Барлык сайтлардагы барлык рөхсәтләрне дә чистартуны раслыйсызмы?</string>
    <!-- Confirmation message for a dialog confirming if the user wants to delete all the permissions for a site-->
    <string name="confirm_clear_permissions_site">Бу сайт өчен бирелгән барлык рөхсәтләрне дә чистартуны раслыйсызмы?</string>
    <!-- Confirmation message for a dialog confirming if the user wants to set default value a permission for a site-->
    <string name="confirm_clear_permission_site">Әлеге сайт өчен бирелгән бу рөхсәтне кире алуны раслыйсызмы?</string>
    <!-- label shown when there are not site exceptions to show in the site exception settings -->
    <string name="no_site_exceptions">Сайт өчен чыгармалар юк</string>
    <!-- Label for the Pocket default top site -->
    <string name="pocket_top_articles">Төп мәкаләләр</string>
    <!-- Bookmark deletion confirmation -->
    <string name="bookmark_deletion_confirmation">Бу кыстыргычны бетерүне раслыйсызмы?</string>
    <!-- Browser menu button that adds a top site to the home fragment -->
    <string name="browser_menu_add_to_top_sites">Төп сайтларга өстәү</string>
    <!-- text shown before the issuer name to indicate who its verified by, parameter is the name of
     the certificate authority that verified the ticket-->
    <string name="certificate_info_verified_by">Раслаучы: %1$s</string>
    <!-- Login overflow menu delete button -->
    <string name="login_menu_delete_button">Бетерү</string>
    <!-- Login overflow menu edit button -->
    <string name="login_menu_edit_button">Үзгәртү</string>
    <!-- Message in delete confirmation dialog for logins -->
    <string name="login_deletion_confirmation">Бу логинны бетерүне раслыйсызмы?</string>
    <!-- Positive action of a dialog asking to delete  -->
    <string name="dialog_delete_positive">Бетерү</string>
    <!--  The saved login options menu description. -->
    <string name="login_options_menu">Логин көйләүләре </string>
    <!--  The editable text field for a login's web address. -->
    <string name="saved_login_hostname_description">Логинның веб-адресы өчен үзгәртелә торган текст кыры.</string>
    <!--  The editable text field for a login's username. -->
    <string name="saved_login_username_description">Логинның кулланучы исеме өчен үзгәртелә торган текст кыры.</string>
    <!--  The editable text field for a login's password. -->
    <string name="saved_login_password_description">Логинның серсүзе өчен үзгәртелә торган текст кыры.</string>
    <!--  The button description to save changes to an edited login. -->
    <string name="save_changes_to_login">Логин үзгәрешләрен саклау.</string>
    <!--  The button description to discard changes to an edited login. -->
    <string name="discard_changes">Үзгәрешләрдән ваз кичү</string>
    <!--  The page title for editing a saved login. -->
    <string name="edit">Үзгәртү</string>
    <!--  The error message in edit login view when password field is blank. -->
    <string name="saved_login_password_required">Серсүз кирәк</string>

    <!-- Voice search button content description  -->
    <string name="voice_search_content_description">Тавышлы эзләү</string>
    <!-- Voice search prompt description displayed after the user presses the voice search button -->
    <string name="voice_search_explainer">Хәзер сөйләгез</string>

    <!--  The error message in edit login view when a duplicate username exists. -->
    <string name="saved_login_duplicate">Мондый исемле кулланучы бар инде</string>

    <!-- Synced Tabs -->
    <!-- Text displayed to ask user to connect another device as no devices found with account -->
    <string name="synced_tabs_connect_another_device">Башка бер җиһазны тоташтыру.</string>
    <!-- Text displayed asking user to re-authenticate -->
    <string name="synced_tabs_reauth">Зинһар, сайтка яңадан керегез.</string>
    <!-- Text displayed when user has disabled tab syncing in Firefox Sync Account -->
    <string name="synced_tabs_enable_tab_syncing">Зинһар, таблар синхронлауны кабызыгыз.</string>
    <!-- Text displayed when user has no tabs that have been synced -->
    <string name="synced_tabs_no_tabs">Башка җиһазларыгыздагы Firefox-ларда ачык таблар юк.</string>
    <!-- Text displayed in the synced tabs screen when a user is not signed in to Firefox Sync describing Synced Tabs -->
    <string name="synced_tabs_sign_in_message">Башка җиһазларыгызда ачылган таблар исемлеген карау.</string>
    <!-- Text displayed on a button in the synced tabs screen to link users to sign in when a user is not signed in to Firefox Sync -->
    <string name="synced_tabs_sign_in_button">Синхронлауга керү</string>
    <!-- The text displayed when a synced device has no tabs to show in the list of Synced Tabs. -->
    <string name="synced_tabs_no_open_tabs">Ачык таблар юк</string>

    <!-- Top Sites -->
    <!-- Title text displayed in the dialog when top sites limit is reached. -->
    <string name="top_sites_max_limit_title">Төп сайтлар саны чиккә җитте</string>
    <!-- Confirmation dialog button text when top sites limit is reached. -->
    <string name="top_sites_max_limit_confirmation_button">Яхшы, аңладым</string>
    <!-- Label for the show most visited sites preference -->
    <string name="top_sites_toggle_top_frecent_sites">Иң күп каралган сайтларны күрсәтү</string>
	<!-- Title text displayed in the rename top site dialog. -->
	<string name="top_sites_rename_dialog_title">Исем</string>
	<!-- Hint for renaming title of a top site -->
	<string name="top_site_name_hint">Төп сайт исеме</string>
	<!-- Button caption to confirm the renaming of the top site. -->
	<string name="top_sites_rename_dialog_ok">ОК</string>
	<!-- Dialog button text for canceling the rename top site prompt. -->
	<string name="top_sites_rename_dialog_cancel">Баш тарту</string>

    <!-- Content description for close button in collection placeholder. -->
    <string name="remove_home_collection_placeholder_content_description">Бетерү</string>

    <!-- Content description radio buttons with a link to more information -->
    <string name="radio_preference_info_content_description">Күбрәк белү өчен басыгыз</string>

    <!-- Content description for privacy content close button -->
    <string name="privacy_content_close_button_content_description">Ябу</string>

</resources><|MERGE_RESOLUTION|>--- conflicted
+++ resolved
@@ -54,7 +54,7 @@
     <string name="recently_saved_show_all">Барысын да күрсәтү</string>
 
     <!-- About content. The first parameter is the name of the application. (For example: Fenix) -->
-    <string name="about_content">%1$s @fork-maintainers тарафыннан җитештерелә.</string>
+    <string name="about_content">%1$s Mozilla тарафыннан җитештерелә.</string>
 
     <!-- Private Browsing -->
     <!-- Title for private session option -->
@@ -1506,8 +1506,6 @@
     <!-- Error message for credit card number validation -->
     <string name="credit_cards_number_validation_error_message">Зинһар, дөрес бер карта номерын кертегез</string>
 
-<<<<<<< HEAD
-=======
     <!-- Message displayed in biometric prompt displayed for authentication before allowing users to view their saved credit cards -->
     <string name="credit_cards_biometric_prompt_message">Сакланган карталарыгызны карау өчен йозакны ачыгыз</string>
     <!-- Positive button to send users to set up a pin of warning dialog if users have no device authentication set up -->
@@ -1517,7 +1515,6 @@
     <!-- Title of PIN verification dialog to direct users to re-enter their device credentials to access their credit cards -->
     <string name="credit_cards_biometric_prompt_message_pin">Җиһазыгызның йозагын ачыгыз</string>
 
->>>>>>> 637485e2
     <!-- Title of the Add search engine screen -->
     <string name="search_engine_add_custom_search_engine_title">Эзләү системасын өстәү</string>
     <!-- Title of the Edit search engine screen -->
