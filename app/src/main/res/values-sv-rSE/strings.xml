--- conflicted
+++ resolved
@@ -51,13 +51,6 @@
 
     <!-- Home - Recently saved bookmarks -->
     <!-- Title for the home screen section with recently saved bookmarks. -->
-<<<<<<< HEAD
-    <string moz:removedIn="94" name="recently_saved_bookmarks" tools:ignore="UnusedResources">Nyligen sparade</string>
-    <!-- Title for the home screen section with recently saved bookmarks. -->
-    <string moz:removedIn="94" name="recently_bookmarked" tools:ignore="UnusedResources">Nyligen bokmärkt</string>
-    <!-- Title for the home screen section with recently saved bookmarks. -->
-=======
->>>>>>> 5a685e67
     <string name="recent_bookmarks_title">Senaste bokmärken</string>
     <!-- Content description for the recently saved bookmarks section on the home screen. -->
     <string name="recently_saved_bookmarks_content_description">Nyligen sparade bokmärken</string>
@@ -127,15 +120,11 @@
     <!-- Content description for close button in the auto-close dialog of the inactive tabs. -->
     <string name="tab_tray_inactive_auto_close_button_content_description">Stäng</string>
     <!-- Text for turn on auto close tabs button in the auto-close dialog of the inactive tabs. -->
-<<<<<<< HEAD
-    <string name="tab_tray_inactive_turn_on_auto_close_button">Aktivera automatisk stängning</string>
-=======
     <string moz:removedIn="95" name="tab_tray_inactive_turn_on_auto_close_button" tools:ignore="UnusedResources">Aktivera automatisk stängning</string>
 
     <!-- Text for turn on auto close tabs button in the auto-close dialog of the inactive tabs. -->
     <string name="tab_tray_inactive_turn_on_auto_close_button_2">Aktivera automatisk stängning</string>
 
->>>>>>> 5a685e67
 
     <!-- Home screen icons - Long press shortcuts -->
     <!-- Shortcut action to open new tab -->
@@ -153,28 +142,19 @@
     <string name="recent_tabs_show_all">Visa alla</string>
 
     <!-- Content description for the button which navigates the user to show all recent tabs in the tabs tray. -->
-<<<<<<< HEAD
-    <string name="recent_tabs_show_all_content_description">Visa knappen alla senaste flikar</string>
-=======
     <string name="recent_tabs_show_all_content_description_2">Visa knappen alla senaste flikar</string>
     <!-- Content description for the button which navigates the user to show all recent tabs in the tabs tray. -->
     <string moz:removedIn="97" name="recent_tabs_show_all_content_description2" tools:ignore="UnusedResources">Visa alla senaste flikar</string>
->>>>>>> 5a685e67
     <!-- Title for showing a group item in the 'Jump back in' section of the new tab
         The first parameter is the search term that the user used. (for example: your search for "cat")-->
     <string name="recent_tabs_search_term">Du sökte efter \&quot;%1$s\&quot;</string>
     <!-- Text for the number of tabs in a group in the 'Jump back in' section of the new tab
-<<<<<<< HEAD
-        The first parameter is the count for number of sites in the group.  This number will always be more than one. -->
-    <string name="recent_tabs_search_term_count">Webbplatser: %1$s</string>
-=======
     The first parameter is the count for number of sites in the group.  This number will always be more than one. -->
     <string moz:removedIn="96" name="recent_tabs_search_term_count" tools:ignore="UnusedResources">Webbplatser: %1$s</string>
 
     <!-- Text for the number of tabs in a group in the 'Jump back in' section of the new tab
         %d is a placeholder for the number of sites in the group. This number will always be more than one. -->
     <string name="recent_tabs_search_term_count_2">%d webbplatser</string>
->>>>>>> 5a685e67
 
     <!-- History Metadata -->
     <!-- Header text for a section on the home screen that displays grouped highlights from the
@@ -182,26 +162,15 @@
     <string name="history_metadata_header_2">Nyligen besökta</string>
     <!-- Header text for a section on the home screen that displays grouped highlights from the
          user's browsing history, such as topics they have researched or explored on the web -->
-<<<<<<< HEAD
-    <string moz:removedIn="94" name="history_metadata_header_2" tools:ignore="UnusedResources">Nyligen besökta</string>
-    <!-- Header text for a section on the home screen that displays grouped highlights from the
-         user's browsing history, such as topics they have researched or explored on the web -->
-    <string name="history_metadata_header_3">Senaste sökningar</string>
-=======
     <string moz:removedIn="96" name="history_metadata_header_3" tools:ignore="UnusedResources">Senaste sökningar</string>
->>>>>>> 5a685e67
     <!-- Text for the menu button to remove a grouped highlight from the user's browsing history
          in the Recently visited section -->
     <string name="recently_visited_menu_item_remove">Ta bort</string>
 
     <!-- Content description for the button which navigates the user to show all of their history. -->
-<<<<<<< HEAD
-    <string name="past_explorations_show_all_content_description">Visa knappen alla tidigare utforskningar</string>
-=======
     <string name="past_explorations_show_all_content_description_2">Visa alla tidigare utforskningar</string>
     <!-- Content description for the button which navigates the user to show all of their history. -->
     <string moz:removedIn="97" name="past_explorations_show_all_content_description" tools:ignore="UnusedResources">Visa knappen alla tidigare utforskningar</string>
->>>>>>> 5a685e67
 
     <!-- Browser Fragment -->
     <!-- Content description (not visible, for screen readers etc.): Navigate to open tabs -->
@@ -431,11 +400,6 @@
     <!-- Preference for changing default theme to dark or light mode -->
     <string name="preferences_theme">Tema</string>
     <!-- Preference for customizing the home screen -->
-<<<<<<< HEAD
-    <string moz:removedIn="94" name="preferences_home" tools:ignore="UnusedResources">Hem</string>
-    <!-- Preference for customizing the home screen -->
-=======
->>>>>>> 5a685e67
     <string name="preferences_home_2">Startsida</string>
     <!-- Preference for gestures based actions -->
     <string name="preferences_gestures">Gester</string>
@@ -510,19 +474,6 @@
     <!-- Header text for jumping back into the recent tab in customize the home screen -->
     <string name="customize_toggle_jump_back_in">Gå tillbaka till</string>
     <!-- Title for the customize home screen section with recently saved bookmarks. -->
-<<<<<<< HEAD
-    <string moz:removedIn="94" name="customize_toggle_recently_saved_bookmarks" tools:ignore="UnusedResources">Nyligen sparade</string>
-    <!-- Title for the customize home screen section with recently saved bookmarks. -->
-    <string moz:removedIn="94" name="customize_toggle_recently_bookmarked" tools:ignore="UnusedResources">Nyligen bokmärkt</string>
-    <!-- Title for the customize home screen section with recently saved bookmarks. -->
-    <string name="customize_toggle_recent_bookmarks">Senaste bokmärken</string>
-    <!-- Title for the customize home screen section with recently visited. Recently visited is
-    a section where users see a list of tabs that they have visited in the past few days -->
-    <string moz:removedIn="94" name="customize_toggle_recently_visited" tools:ignore="UnusedResources">Nyligen besökta</string>
-    <!-- Title for the customize home screen settings section for recent searches. Recent searches
-     is a section where users see a list of groups of tabs that they have visited in the past few days -->
-    <string name="customize_toggle_recent_searches">Senaste sökningar</string>
-=======
     <string name="customize_toggle_recent_bookmarks">Senaste bokmärken</string>
     <!-- Title for the customize home screen section with recently visited. Recently visited is
     a section where users see a list of tabs that they have visited in the past few days -->
@@ -530,7 +481,6 @@
     <!-- Title for the customize home screen settings section for recent searches. Recent searches
      is a section where users see a list of groups of tabs that they have visited in the past few days -->
     <string moz:removedIn="96" name="customize_toggle_recent_searches" tools:ignore="UnusedResources">Senaste sökningar</string>
->>>>>>> 5a685e67
     <!-- Title for the customize home screen section with Pocket. -->
     <string name="customize_toggle_pocket">Pocket</string>
 
@@ -771,29 +721,12 @@
     <string name="preference_auto_close_tabs" tools:ignore="UnusedResources">Stäng öppna flikar automatiskt</string>
 
     <!-- Opening screen -->
-<<<<<<< HEAD
-    <!-- Title of a preference that allows a user to indicate after a specified amount of time when the app should start on the home screen -->
-    <string moz:removedIn="94" name="preferences_start_on_home" tools:ignore="UnusedResources">Börja på startsidan</string>
-    <!-- Title of a preference that allows a user to choose what screen to show after opening the app -->
-    <string name="preferences_opening_screen">Öppningsskärm</string>
-    <!-- Option for starting on the home screen after after four hours or inactivity -->
-    <string moz:removedIn="94" name="start_on_home_after_four_hours" tools:ignore="UnusedResources">Efter fyra timmar</string>
-    <!-- Option for always opening the homepage when re-opening the app -->
-    <string name="opening_screen_homepage">Startsida</string>
-    <!-- Option for always starting on the home screen -->
-    <string moz:removedIn="94" name="start_on_home_always" tools:ignore="UnusedResources">Alltid</string>
-    <!-- Option for always opening the user's last-open tab when re-opening the app -->
-    <string name="opening_screen_last_tab">Senaste flik</string>
-    <!-- Option for never starting on the home screen -->
-    <string moz:removedIn="94" name="start_on_home_never" tools:ignore="UnusedResources">Aldrig</string>
-=======
     <!-- Title of a preference that allows a user to choose what screen to show after opening the app -->
     <string name="preferences_opening_screen">Öppningsskärm</string>
     <!-- Option for always opening the homepage when re-opening the app -->
     <string name="opening_screen_homepage">Startsida</string>
     <!-- Option for always opening the user's last-open tab when re-opening the app -->
     <string name="opening_screen_last_tab">Senaste flik</string>
->>>>>>> 5a685e67
     <!-- Option for always opening the homepage when re-opening the app after four hours of inactivity -->
     <string name="opening_screen_after_four_hours_of_inactivity">Startsida efter fyra timmars inaktivitet</string>
     <!-- Summary for tabs preference when auto closing tabs setting is set to manual close-->
@@ -933,12 +866,6 @@
     <string moz:removedIn="96" name="tab_tray_save_to_collection" tools:ignore="UnusedResources">Spara</string>
 
     <!-- Title text for the normal tabs header in the tabs tray which are not part of any tab grouping. -->
-<<<<<<< HEAD
-    <string moz:removedIn="94" name="tab_tray_header_title" tools:ignore="UnusedResources">Annat</string>
-
-    <!-- Title text for the normal tabs header in the tabs tray which are not part of any tab grouping. -->
-=======
->>>>>>> 5a685e67
     <string name="tab_tray_header_title_1">Andra flikar</string>
 
     <!-- History -->
@@ -2033,13 +1960,6 @@
 
     <!-- Label for the preference to show the most visited top sites on the homepage -->
     <string name="top_sites_toggle_top_recent_sites_3">Mest besökta webbplatser</string>
-<<<<<<< HEAD
-    <!-- Label for the show most visited top sites preference -->
-    <string moz:removedIn="94" name="top_sites_toggle_top_frecent_sites_2" tools:ignore="UnusedResources">Visa de mest besökta webbplatserna</string>
-    <!-- Label for the show most visited sites preference -->
-    <string moz:removedIn="93" name="top_sites_toggle_top_frecent_sites" tools:ignore="UnusedResources">Visa mest besökta webbplatser</string>
-=======
->>>>>>> 5a685e67
 
     <!-- Title text displayed in the rename top site dialog. -->
 	<string name="top_sites_rename_dialog_title">Namn</string>
@@ -2056,21 +1976,12 @@
     <!-- Content description for closing all inactive tabs -->
     <string name="inactive_tabs_delete_all">Stäng alla inaktiva flikar</string>
     <!-- A description below the section of "inactive" tabs to notify the user when those tabs will be closed, if appropriate. See strings inactive_tabs_30_days and inactive_tabs_7_days for placeholders options. -->
-<<<<<<< HEAD
-    <string moz:removedIn="93" name="inactive_tabs_description" tools:ignore="UnusedResources">Flikar finns här i %s. Efter den tiden stängs flikarna automatiskt.</string>
-    <!-- The amount of time until a tab in the "inactive" section of the tabs tray will be closed. See string inactive_tabs_description as well -->
-    <string moz:removedIn="93" name="inactive_tabs_30_days" tools:ignore="UnusedResources">30 dagar</string>
-
-    <!-- The amount of time until a tab in the "inactive" section of the tabs tray will be closed. See string inactive_tabs_description as well -->
-    <string moz:removedIn="93" name="inactive_tabs_7_days" tools:ignore="UnusedResources">1 vecka</string>
-=======
     <string moz:removedIn="95" name="inactive_tabs_description" tools:ignore="UnusedResources">Flikar finns här i %s. Efter den tiden stängs flikarna automatiskt.</string>
     <!-- The amount of time until a tab in the "inactive" section of the tabs tray will be closed. See string inactive_tabs_description as well -->
     <string moz:removedIn="95" name="inactive_tabs_30_days" tools:ignore="UnusedResources">30 dagar</string>
 
     <!-- The amount of time until a tab in the "inactive" section of the tabs tray will be closed. See string inactive_tabs_description as well -->
     <string moz:removedIn="95" name="inactive_tabs_7_days" tools:ignore="UnusedResources">1 vecka</string>
->>>>>>> 5a685e67
 
     <!-- Inactive tabs auto-close message in the tabs tray -->
     <!-- The header text of the auto-close message when the user is asked if they want to turn on the auto-closing of inactive tabs. -->
@@ -2080,23 +1991,6 @@
     <!-- A call to action below the description to allow the user to turn on the auto closing of inactive tabs. -->
     <string name="inactive_tabs_auto_close_message_action" tools:ignore="UnusedResources">SLÅ PÅ AUTOMATISK STÄNGNING</string>
 
-<<<<<<< HEAD
-    <!-- Inactive tabs survey -->
-    <!-- Header text for the inactive tabs survey asking for feedback to improve the inactive tabs feature. -->
-    <string name="inactive_tabs_survey_header" tools:ignore="UnusedResources">Hjälp oss att bli bättre</string>
-    <!-- Content text for the inactive tabs survey asking the primary survey feedback question. -->
-    <string name="inactive_tabs_survey_content" tools:ignore="UnusedResources">Varför inaktiverade du inaktiva flikar?</string>
-    <!-- One of the feedback option that can be selected as a responses to the inactive tabs survey question. -->
-    <string name="inactive_tabs_survey_not_interested_option" tools:ignore="UnusedResources">Inte intresserad av funktionen</string>
-    <!-- One of the feedback option that can be selected as a responses to the inactive tabs survey question. -->
-    <string name="inactive_tabs_survey_time_too_long_option" tools:ignore="UnusedResources">Tiden till inaktiv är för lång</string>
-    <!-- One of the feedback option that can be selected as a responses to the inactive tabs survey question. -->
-    <string name="inactive_tabs_survey_time_too_short_option" tools:ignore="UnusedResources">Tiden till inaktiv är för kort</string>
-    <!-- Confirmation button text to submit the feedback for the inactive tabs survey. -->
-    <string name="inactive_tabs_survey_send_button" tools:ignore="UnusedResources">Skicka</string>
-    <!-- Content description for inactive tabs survey close button -->
-    <string name="inactive_tabs_survey_close_button_content_description" tools:ignore="UnusedResources">Stäng</string>
-=======
     <!-- Text for the snackbar to confirm auto-close is enabled for inactive tabs -->
     <string name="inactive_tabs_auto_close_message_snackbar">Automatisk stängning aktiverad</string>
 
@@ -2124,7 +2018,6 @@
     <string name="inactive_tabs_survey_send_button">Skicka</string>
     <!-- Content description for inactive tabs survey close button -->
     <string name="inactive_tabs_survey_close_button_content_description">Stäng</string>
->>>>>>> 5a685e67
 
     <!-- Default browser experiment -->
     <string name="default_browser_experiment_card_text">Ställ in länkar från webbplatser, e-post och meddelanden så att de öppnas automatiskt i Firefox.</string>
@@ -2143,11 +2036,6 @@
 
     <!-- Pocket recommended stories -->
     <!-- Header text for a section on the home screen. -->
-<<<<<<< HEAD
-    <string moz:removedIn="94" name="pocket_stories_header" tools:ignore="UnusedResources">Tankeväckande historier</string>
-    <!-- Header text for a section on the home screen. -->
-=======
->>>>>>> 5a685e67
     <string name="pocket_stories_header_1">Tankeväckande historier</string>
     <!-- Header text for a section on the home screen. -->
     <string name="pocket_stories_categories_header">Historier efter ämne</string>
