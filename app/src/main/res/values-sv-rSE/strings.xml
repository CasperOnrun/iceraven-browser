<?xml version="1.0" encoding="utf-8"?>
<resources xmlns:tools="http://schemas.android.com/tools" xmlns:moz="http://mozac.org/tools">

    <!-- App name for private browsing mode. The first parameter is the name of the app defined in app_name (for example: Fenix)-->
    <string name="app_name_private_5">Privat %s</string>
    <!-- App name for private browsing mode. The first parameter is the name of the app defined in app_name (for example: Fenix)-->
    <string name="app_name_private_4">%s (Privat)</string>

    <!-- Home Fragment -->
    <!-- Content description (not visible, for screen readers etc.): "Three dot" menu button. -->
    <string name="content_description_menu">Fler alternativ</string>
    <!-- Content description (not visible, for screen readers etc.): "Private Browsing" menu button. -->
    <string name="content_description_private_browsing_button">Aktivera privat surfning</string>
    <!-- Content description (not visible, for screen readers etc.): "Private Browsing" menu button. -->
    <string name="content_description_disable_private_browsing_button">Inaktivera privat surfning</string>
    <!-- Placeholder text shown in the search bar before a user enters text -->
    <string name="search_hint">Sök eller ange adress</string>
    <!-- No Open Tabs Message Description -->
    <string name="no_open_tabs_description">Dina öppna flikar visas här.</string>

    <!-- No Private Tabs Message Description -->
    <string name="no_private_tabs_description">Dina privata flikar kommer att visas här.</string>

    <!-- Message announced to the user when tab tray is selected with 1 tab -->
    <string name="open_tab_tray_single">1 öppen flik. Tryck för att växla mellan flikar.</string>
    <!-- Message announced to the user when tab tray is selected with 0 or 2+ tabs -->
    <string name="open_tab_tray_plural">%1$s öppna flikar. Tryck för att växla mellan flikar.</string>

    <!-- Tab tray multi select title in app bar. The first parameter is the number of tabs selected -->
    <string name="tab_tray_multi_select_title">%1$d markerade</string>
    <!-- Label of button in create collection dialog for creating a new collection  -->
    <string name="tab_tray_add_new_collection">Lägg till ny samling</string>
    <!-- Label of editable text in create collection dialog for naming a new collection  -->
    <string name="tab_tray_add_new_collection_name">Namn</string>
    <!-- Label of button in save to collection dialog for selecting a current collection  -->
    <string name="tab_tray_select_collection">Välj samling</string>
    <!-- Content description for close button while in multiselect mode in tab tray -->
    <string name="tab_tray_close_multiselect_content_description">Avsluta flervalsläge</string>
    <!-- Content description for save to collection button while in multiselect mode in tab tray -->
    <string name="tab_tray_collection_button_multiselect_content_description">Spara valda flikar i samlingen</string>
    <!-- Content description for checkmark while tab is selected while in multiselect mode in tab tray. The first parameter is the title of the tab selected -->
    <string name="tab_tray_item_selected_multiselect_content_description">Markerad %1$s</string>
    <!-- Content description when tab is unselected while in multiselect mode in tab tray. The first parameter is the title of the tab unselected -->
    <string name="tab_tray_item_unselected_multiselect_content_description">Avmarkerad %1$s</string>
    <!-- Content description announcement when exiting multiselect mode in tab tray -->
    <string name="tab_tray_exit_multiselect_content_description">Avslutade flervalsläge</string>
    <!-- Content description announcement when entering multiselect mode in tab tray -->
    <string name="tab_tray_enter_multiselect_content_description">Öppnade flervalsläge och välj flikar för att spara i en samling</string>
    <!-- Content description on checkmark while tab is selected in multiselect mode in tab tray -->
    <string name="tab_tray_multiselect_selected_content_description">Markerad</string>

    <!-- Home - Recently saved bookmarks -->
    <!-- Title for the home screen section with recently saved bookmarks. -->
    <string name="recently_saved_bookmarks">Nyligen sparade</string>
    <!-- Content description for the recently saved bookmarks section on the home screen. -->
    <string name="recently_saved_bookmarks_content_description">Nyligen sparade bokmärken</string>
    <!-- Title for the button which navigates the user to show all of their saved bookmarks. -->
    <string name="recently_saved_show_all">Visa alla</string>
    <!-- Content description for the button which navigates the user to show all of their saved bookmarks. -->
    <string name="recently_saved_show_all_content_description">Visa knappen alla sparade bokmärken</string>

    <!-- About content. The first parameter is the name of the application. (For example: Fenix) -->
    <string name="about_content">%1$s produceras av @fork-maintainers.</string>

    <!-- Private Browsing -->
    <!-- Title for private session option -->
    <string name="private_browsing_title">Du är i en privat session</string>
    <!-- Explanation for private browsing displayed to users on home view when they first enable private mode
        The first parameter is the name of the app defined in app_name (for example: Fenix) -->
    <string name="private_browsing_placeholder_description_2">%1$s rensar din sök- och surfhistorik när du stänger appen eller stänger alla privata flikar. Även om detta inte gör dig anonym för webbplatser eller din internetleverantör, gör det det lättare att hålla vad du gör online privat från alla andra som använder den här enheten.</string>
    <string name="private_browsing_common_myths">
       Vanliga myter om privat surfning
    </string>
    <!-- Delete session button to erase your history in a private session -->
    <string name="private_browsing_delete_session">Ta bort session</string>

    <!-- Private mode shortcut "contextual feature recommendation" (CFR) -->
    <!-- Text for the main message -->
    <string name="cfr_message">Lägg till en genväg för att öppna privata flikar från din startsida.</string>
    <!-- Text for the positive button -->
    <string name="cfr_pos_button_text">Lägg till genväg</string>
    <!-- Text for the negative button -->
    <string name="cfr_neg_button_text">Nej tack</string>

    <!-- Open in App "contextual feature recommendation" (CFR) -->
    <!-- Text for the info message. 'Firefox' intentionally hardcoded here.-->
    <string name="open_in_app_cfr_info_message">Du kan ställa in Firefox att automatiskt öppna länkar i appar.</string>
    <!-- Text for the positive action button -->
    <string name="open_in_app_cfr_positive_button_text">Gå till Inställningar</string>

    <!-- Text for the negative action button -->
    <string name="open_in_app_cfr_negative_button_text">Ignorera</string>

    <!-- Text for the info dialog when camera permissions have been denied but user tries to access a camera feature. -->
    <string name="camera_permissions_needed_message">Kameraåtkomst behövs. Gå till Android-inställningar, tryck på behörigheter och tryck på tillåt.</string>
    <!-- Text for the positive action button to go to Android Settings to grant permissions. -->
    <string name="camera_permissions_needed_positive_button_text">Gå till Inställningar</string>

    <!-- Text for the negative action button to dismiss the dialog. -->
    <string name="camera_permissions_needed_negative_button_text">Ignorera</string>

    <!-- Text for the banner message to tell users about our auto close feature. -->
    <string name="tab_tray_close_tabs_banner_message">Ställ in öppna flikar så att de automatiskt stängs om de inte har visats den senaste dagen, veckan eller månaden.</string>
    <!-- Text for the positive action button to go to Settings for auto close tabs. -->
    <string name="tab_tray_close_tabs_banner_positive_button_text">Visa alternativ</string>
    <!-- Text for the negative action button to dismiss the Close Tabs Banner. -->
    <string name="tab_tray_close_tabs_banner_negative_button_text">Ignorera</string>

    <!-- Home screen icons - Long press shortcuts -->
    <!-- Shortcut action to open new tab -->
    <string name="home_screen_shortcut_open_new_tab_2">Ny flik</string>
    <!-- Shortcut action to open new private tab -->
    <string name="home_screen_shortcut_open_new_private_tab_2">Ny privat flik</string>

    <!-- Heading for the Top Sites block -->
    <string name="home_screen_top_sites_heading">Mest besökta</string>

    <!-- Recent Tabs -->
    <!-- Header text for jumping back into the recent tab in the home screen -->
<<<<<<< HEAD
    <string name="recent_tabs_header">Hoppa tillbaka</string>
    <!-- Button text for showing all the tabs in the tabs tray -->
    <string name="recent_tabs_show_all">Visa alla</string>

=======
    <string name="recent_tabs_header">Gå tillbaka till</string>
    <!-- Button text for showing all the tabs in the tabs tray -->
    <string name="recent_tabs_show_all">Visa alla</string>

    <!-- History Metadata -->
    <!-- Header text for a section on the home screen that displays grouped highlights from the
         user's browsing history, such as topics they have researched or explored on the web -->
    <string name="history_metadata_header">Tidigare utforskningar</string>

>>>>>>> 637485e2
    <!-- Browser Fragment -->
    <!-- Content description (not visible, for screen readers etc.): Navigate to open tabs -->
    <string name="browser_tabs_button">Öppna flikar</string>
    <!-- Content description (not visible, for screen readers etc.): Navigate backward (browsing history) -->
    <string name="browser_menu_back">Tillbaka</string>
    <!-- Content description (not visible, for screen readers etc.): Navigate forward (browsing history) -->
    <string name="browser_menu_forward">Framåt</string>
    <!-- Content description (not visible, for screen readers etc.): Refresh current website -->
    <string name="browser_menu_refresh">Uppdatera</string>
    <!-- Content description (not visible, for screen readers etc.): Stop loading current website -->
    <string name="browser_menu_stop">Stopp</string>
    <!-- Content description (not visible, for screen readers etc.): Bookmark the current page -->
    <string name="browser_menu_bookmark">Bokmärk</string>
    <!-- Content description (not visible, for screen readers etc.): Un-bookmark the current page -->
    <string name="browser_menu_edit_bookmark">Redigera bokmärke</string>
    <!-- Browser menu button that opens the addon manager -->
    <string name="browser_menu_add_ons">Tillägg</string>
    <!-- Browser menu button that opens the addon extensions manager -->
    <string name="browser_menu_extensions">Tillägg</string>
    <!-- Text displayed when there are no add-ons to be shown -->
    <string name="no_add_ons">Inga tillägg här</string>
    <!-- Browser menu button that sends a user to help articles -->
    <string name="browser_menu_help">Hjälp</string>
    <!-- Browser menu button that sends a to a the what's new article -->
    <string name="browser_menu_whats_new">Vad är nytt</string>
    <!-- Browser menu button that opens the settings menu -->
    <string name="browser_menu_settings">Inställningar</string>
    <!-- Browser menu button that opens a user's library -->
    <string name="browser_menu_library">Bibliotek</string>
    <!-- Browser menu toggle that requests a desktop site -->
    <string name="browser_menu_desktop_site">Webbplats för datorer</string>
    <!-- Browser menu toggle that adds a shortcut to the site on the device home screen. -->
    <string name="browser_menu_add_to_homescreen">Lägg till på startsidan</string>
    <!-- Browser menu toggle that installs a Progressive Web App shortcut to the site on the device home screen. -->
    <string name="browser_menu_install_on_homescreen">Installera</string>
    <!-- Menu option on the toolbar that takes you to synced tabs page-->
    <string name="synced_tabs">Synkade flikar</string>
    <!-- Content description (not visible, for screen readers etc.) for the Resync tabs button -->
    <string name="resync_button_content_description">Omsynkronisering</string>
    <!-- Browser menu button that opens the find in page menu -->
    <string name="browser_menu_find_in_page">Hitta på sidan</string>
    <!-- Browser menu button that creates a private tab -->
    <string name="browser_menu_private_tab">Privat flik</string>
    <!-- Browser menu button that saves the current tab to a collection -->
    <string name="browser_menu_save_to_collection_2">Spara i samling</string>
    <!-- Browser menu button that open a share menu to share the current site -->
    <string name="browser_menu_share">Dela</string>
    <!-- Share menu title, displayed when a user is sharing their current site -->
    <string name="menu_share_with">Dela med…</string>
    <!-- Browser menu button shown in custom tabs that opens the current tab in Fenix
        The first parameter is the name of the app defined in app_name (for example: Fenix) -->
    <string name="browser_menu_open_in_fenix">Öppna i %1$s</string>

    <!-- Browser menu text shown in custom tabs to indicate this is a Fenix tab
        The first parameter is the name of the app defined in app_name (for example: Fenix) -->
    <string name="browser_menu_powered_by">DRIVS AV %1$s</string>

    <!-- Browser menu text shown in custom tabs to indicate this is a Fenix tab
        The first parameter is the name of the app defined in app_name (for example: Fenix) -->
    <string name="browser_menu_powered_by2">Tillhandahålls av %1$s</string>

    <!-- Browser menu button to put the current page in reader mode -->
    <string name="browser_menu_read">Läsvy</string>
    <!-- Browser menu button content description to close reader mode and return the user to the regular browser -->
    <string name="browser_menu_read_close">Stäng läsarvy</string>
    <!-- Browser menu button to open the current page in an external app -->
    <string name="browser_menu_open_app_link">Öppna i app</string>
    <!-- Browser menu button to configure reader mode appearance e.g. the used font type and size -->
    <string name="browser_menu_read_appearance">Utseende</string>

    <!-- Browser menu button to show reader view appearance controls e.g. the used font type and size -->
    <string name="browser_menu_customize_reader_view">Anpassa läsvyn</string>
    <!-- Browser menu label for adding a bookmark -->
    <string name="browser_menu_add">Lägg till</string>
    <!-- Browser menu label for editing a bookmark -->
    <string name="browser_menu_edit">Redigera</string>

    <!-- Browser Toolbar -->
    <!-- Content description for the Home screen button on the browser toolbar -->
    <string name="browser_toolbar_home">Startsidan</string>

    <!-- Error message to show when the user tries to access a scheme not
        handled by the app (Ex: blob, tel etc) -->
    <string name="unknown_scheme_error_message">Kan inte ansluta. Oigenkännligt URL-schema.</string>

    <!-- Locale Settings Fragment -->
    <!-- Content description for tick mark on selected language -->
    <string name="a11y_selected_locale_content_description">Valt språk</string>
    <!-- Content description for search icon -->
    <string name="a11y_search_icon_content_description">Sök</string>
    <!-- Text for default locale item -->
    <string name="default_locale_text">Följ enhetens språk</string>
    <!-- Placeholder text shown in the search bar before a user enters text -->
    <string name="locale_search_hint">Sök språk</string>

    <!-- Search Fragment -->
    <!-- Button in the search view that lets a user search by scanning a QR code -->
    <string name="search_scan_button">Skanna</string>
    <!-- Button in the search view that lets a user change their search engine -->
    <string name="search_engine_button">Sökmotor</string>
    <!-- Button in the search view when shortcuts are displayed that takes a user to the search engine settings -->
    <string name="search_shortcuts_engine_settings">Inställningar för sökmotor</string>
    <!-- Header displayed when selecting a shortcut search engine -->
    <string name="search_engines_search_with">Denna gång, sök med:</string>
    <!-- Button in the search view that lets a user navigate to the site in their clipboard -->
    <string name="awesomebar_clipboard_title">Fyll i länk från urklipp</string>

    <!-- Button in the search suggestions onboarding that allows search suggestions in private sessions -->
    <string name="search_suggestions_onboarding_allow_button">Tillåt</string>
    <!-- Button in the search suggestions onboarding that does not allow search suggestions in private sessions -->
    <string name="search_suggestions_onboarding_do_not_allow_button">Tillåt inte</string>
    <!-- Search suggestion onboarding hint title text -->
    <string name="search_suggestions_onboarding_title">Tillåter sökförslag i privata sessioner?</string>
    <!-- Search suggestion onboarding hint description text, first parameter is the name of the app defined in app_name (for example: Fenix)-->
    <string name="search_suggestions_onboarding_text">%s delar allt du skriver i adressfältet med din standardsökmotor.</string>
    <!-- Search suggestion onboarding hint Learn more link text -->
    <string name="search_suggestions_onboarding_learn_more_link">Läs mer</string>

    <!-- Search engine suggestion title text. The first parameter is the name of teh suggested engine-->
    <string name="search_engine_suggestions_title">Sök med %s</string>
    <!-- Search engine suggestion description text -->
    <string name="search_engine_suggestions_description">Sök direkt från adressfältet</string>

    <!-- Search Widget -->
    <!-- Content description for searching with a widget. Firefox is intentionally hardcoded.-->
    <string name="search_widget_content_description">Öppna en ny Firefox-flik</string>
    <!-- Text preview for smaller sized widgets -->
    <string name="search_widget_text_short">Sök</string>
    <!-- Text preview for larger sized widgets -->
    <string name="search_widget_text_long">Sök på webben</string>

    <!-- Content description (not visible, for screen readers etc.): Voice search -->
    <string name="search_widget_voice">Röstsökning</string>

    <!-- Preferences -->
    <!-- Title for the settings page-->
    <string name="settings">Inställningar</string>
    <!-- Preference category for basic settings -->
    <string name="preferences_category_basics">Grundläggande</string>
    <!-- Preference category for general settings -->
    <string name="preferences_category_general">Allmänt</string>
    <!-- Preference category for all links about Fenix -->
    <string name="preferences_category_about">Om</string>
    <!-- Preference for settings related to changing the default search engine -->
    <string name="preferences_default_search_engine">Standardsökmotor</string>
    <!-- Preference for settings related to Search -->
    <string name="preferences_search">Sök</string>
    <!-- Preference for settings related to Search address bar -->
    <string name="preferences_search_address_bar">Adressfält</string>
    <!-- Preference linking to help about Fenix -->
    <string name="preferences_help">Hjälp</string>
    <!-- Preference link to rating Fenix on the Play Store -->
    <string name="preferences_rate">Betygsätt på Google Play</string>
    <!-- Preference for giving feedback about Fenix -->
    <string name="preferences_feedback">Ge synpunkter</string>
    <!-- Preference linking to about page for Fenix
        The first parameter is the name of the app defined in app_name (for example: Fenix) -->
    <string name="preferences_about">Om %1$s</string>
    <!-- Preference linking to the your rights SUMO page -->
    <string name="preferences_your_rights">Dina rättigheter</string>
    <!-- Preference for settings related to saved passwords -->
    <string name="preferences_passwords">Lösenord</string>
    <!-- Preference for settings related to saved credit cards and addresses -->
    <string name="preferences_credit_cards_addresses">Kreditkort och adresser</string>
    <!-- Preference for settings related to changing the default browser -->
    <string name="preferences_set_as_default_browser">Ange som standardwebbläsare</string>
    <!-- Preference category for advanced settings -->
    <string name="preferences_category_advanced">Avancerat</string>
    <!-- Preference category for privacy settings -->
    <string name="preferences_category_privacy">Sekretess</string>
    <!-- Preference category for privacy and security settings -->
    <string name="preferences_category_privacy_security">Integritet och säkerhet</string>
    <!-- Preference for advanced site permissions -->
    <string name="preferences_site_permissions">Webbplatsbehörigheter</string>
    <!-- Preference for private browsing options -->
    <string name="preferences_private_browsing_options">Privat surfning</string>
    <!-- Preference for opening links in a private tab-->
    <string name="preferences_open_links_in_a_private_tab">Öppna länkar i en privat flik</string>
    <!-- Preference for allowing screenshots to be taken while in a private tab-->
    <string name="preferences_allow_screenshots_in_private_mode">Tillåt skärmdumpar i privat surfning</string>
    <!-- Will inform the user of the risk of activating Allow screenshots in private browsing option -->
    <string name="preferences_screenshots_in_private_mode_disclaimer">Om tillåtet kommer privata flikar också att visas när flera appar är öppna</string>
    <!-- Preference for adding private browsing shortcut -->
    <string name="preferences_add_private_browsing_shortcut">Lägg till genväg för privat surfning</string>
    <!-- Preference for accessibility -->
    <string name="preferences_accessibility">Hjälpmedel</string>
    <!-- Preference to override the Firefox Account server -->
    <string name="preferences_override_fxa_server">Anpassad server för Firefox-konto</string>
    <!-- Preference to override the Sync token server -->
    <string name="preferences_override_sync_tokenserver">Anpassad synkroniseringsserver</string>
    <!-- Toast shown after updating the FxA/Sync server override preferences -->
    <string name="toast_override_fxa_sync_server_done">Firefox-konto/synkroniseringsserver ändrad. Avsluta applikationen för att tillämpa ändringar…</string>
    <!-- Preference category for account information -->
    <string name="preferences_category_account">Konto</string>
    <!-- Preference shown on banner to sign into account -->
    <string name="preferences_sign_in">Logga in</string>
    <!-- Preference for changing where the toolbar is positioned -->
    <string name="preferences_toolbar">Verktygsfält</string>
    <!-- Preference for changing default theme to dark or light mode -->
    <string name="preferences_theme">Tema</string>
    <!-- Preference for customizing the home screen -->
    <string name="preferences_home">Hem</string>
    <!-- Preference for gestures based actions -->
    <string name="preferences_gestures">Gester</string>
    <!-- Preference for settings related to visual options -->
    <string name="preferences_customize">Anpassa</string>
    <!-- Preference description for banner about signing in -->
    <string name="preferences_sign_in_description">Synkronisera bokmärken, historik och mer med ditt Firefox-konto</string>
    <!-- Preference shown instead of account display name while account profile information isn't available yet. -->
    <string name="preferences_account_default_name">Firefox-konto</string>
    <!-- Preference text for account title when there was an error syncing FxA -->
    <string name="preferences_account_sync_error">Anslut igen för att återuppta synkroniseringen</string>
    <!-- Preference for language -->
    <string name="preferences_language">Språk</string>
    <!-- Preference for data choices -->
    <string name="preferences_data_choices">Dataalternativ</string>
    <!-- Preference for data collection -->
    <string name="preferences_data_collection">Datainsamling</string>
    <!-- Preference linking to the privacy notice -->
    <string name="preferences_privacy_link">Sekretesspolicy</string>
    <!-- Preference category for developer tools -->
    <string name="developer_tools_category">Utvecklarverktyg</string>
    <!-- Preference for developers -->
    <string name="preferences_remote_debugging">Fjärrfelsökning via USB</string>
    <!-- Preference title for switch preference to show search engines -->
    <string name="preferences_show_search_engines">Visa sökmotorer</string>
    <!-- Preference title for switch preference to show search suggestions -->
    <string name="preferences_show_search_suggestions">Visa sökförslag</string>
    <!-- Preference title for switch preference to show voice search button -->
    <string name="preferences_show_voice_search">Visa röstsökning</string>
    <!-- Preference title for switch preference to show search suggestions also in private mode -->
    <string name="preferences_show_search_suggestions_in_private">Visa i privata sessioner</string>
    <!-- Preference title for switch preference to show a clipboard suggestion when searching -->
    <string name="preferences_show_clipboard_suggestions">Visa förslag från urklipp</string>
    <!-- Preference title for switch preference to suggest browsing history when searching -->
    <string name="preferences_search_browsing_history">Sök webbläsarhistorik</string>
    <!-- Preference title for switch preference to suggest bookmarks when searching -->
    <string name="preferences_search_bookmarks">Sök bokmärken</string>
    <!-- Preference title for switch preference to suggest synced tabs when searching -->
    <string name="preferences_search_synced_tabs">Sök i synkroniserade flikar</string>
    <!-- Preference for account settings -->
    <string name="preferences_account_settings">Kontoinställningar</string>

    <!-- Preference for enabling url autocomplete-->
    <string name="preferences_enable_autocomplete_urls">Autokomplettera URL:ar</string>
    <!-- Preference for open links in third party apps -->
    <string name="preferences_open_links_in_apps">Öppna länkar i appar</string>

    <!-- Preference for open download with an external download manager app -->
    <string name="preferences_external_download_manager">Extern filhämtare</string>
    <!-- Preference for add_ons -->
    <string name="preferences_addons">Tillägg</string>

    <!-- Preference for notifications -->
    <string name="preferences_notifications">Aviseringar</string>

    <!-- Add-on Preferences -->
    <!-- Preference to customize the configured AMO (addons.mozilla.org) collection -->
    <string name="preferences_customize_amo_collection">Anpassad tilläggssamling</string>
    <!-- Button caption to confirm the add-on collection configuration -->
    <string name="customize_addon_collection_ok">OK</string>
    <!-- Button caption to abort the add-on collection configuration -->
    <string name="customize_addon_collection_cancel">Avbryt</string>
    <!-- Hint displayed on input field for custom collection name -->
    <string name="customize_addon_collection_hint">Samlingsnamn</string>
    <!-- Hint displayed on input field for custom collection user ID-->
    <string name="customize_addon_collection_user_hint">Samlingsägare (användar-ID)</string>

    <!-- Toast shown after confirming the custom add-on collection configuration -->
    <string name="toast_customize_addon_collection_done">Tilläggssamling ändrad. Avslutar applikationen för att tillämpa ändringar…</string>

    <!-- Add-on Installation from AMO-->
    <!-- Error displayed when user attempts to install an add-on from AMO (addons.mozilla.org) that is not supported -->
    <string name="addon_not_supported_error">Tillägg stöds inte</string>
    <!-- Error displayed when user attempts to install an add-on from AMO (addons.mozilla.org) that is already installed -->
    <string name="addon_already_installed">Tillägget är redan installerat</string>

    <!-- Account Preferences -->
    <!-- Preference for triggering sync -->
    <string name="preferences_sync_now">Synkronisera nu</string>
    <!-- Preference category for sync -->
    <string name="preferences_sync_category">Välj vad som ska synkas</string>
    <!-- Preference for syncing history -->
    <string name="preferences_sync_history">Historik</string>
    <!-- Preference for syncing bookmarks -->
    <string name="preferences_sync_bookmarks">Bokmärken</string>
    <!-- Preference for syncing logins -->
    <string name="preferences_sync_logins">Inloggningar</string>
    <!-- Preference for syncing tabs -->
    <string name="preferences_sync_tabs_2">Öppna flikar</string>
    <!-- Preference for signing out -->
    <string name="preferences_sign_out">Logga ut</string>

    <!-- Preference displays and allows changing current FxA device name -->
    <string name="preferences_sync_device_name">Enhetsnamn</string>
    <!-- Text shown when user enters empty device name -->
    <string name="empty_device_name_error">Enhetsnamnet kan inte vara tomt.</string>
    <!-- Label indicating that sync is in progress -->
    <string name="sync_syncing_in_progress">Synkroniserar…</string>
    <!-- Label summary indicating that sync failed. The first parameter is the date stamp showing last time it succeeded -->
    <string name="sync_failed_summary">Synkroniseringen misslyckades. Lyckades senast: %s</string>
    <!-- Label summary showing never synced -->
    <string name="sync_failed_never_synced_summary">Synkroniseringen misslyckades. Senast synkad: aldrig</string>
    <!-- Label summary the date we last synced. The first parameter is date stamp showing last time synced -->
    <string name="sync_last_synced_summary">Senaste synkroniserad: %s</string>
    <!-- Label summary showing never synced -->
    <string name="sync_never_synced_summary">Senast synkroniserad: aldrig</string>

    <!-- Text for displaying the default device name.
        The first parameter is the application name, the second is the device manufacturer name
        and the third is the device model. -->
    <string name="default_device_name_2">%1$s på %2$s %3$s</string>

    <!-- Preference for syncing credit cards -->
    <string name="preferences_sync_credit_cards">Kreditkort</string>
    <!-- Preference for syncing addresses -->
    <string name="preferences_sync_address">Adresser</string>

    <!-- Send Tab -->
    <!-- Name of the "receive tabs" notification channel. Displayed in the "App notifications" system settings for the app -->
    <string name="fxa_received_tab_channel_name">Mottagna flikar</string>
    <!-- Description of the "receive tabs" notification channel. Displayed in the "App notifications" system settings for the app -->
    <string name="fxa_received_tab_channel_description">Meddelanden för flikar som tas emot från andra Firefox-enheter.</string>
    <!--  The body for these is the URL of the tab received  -->
    <string name="fxa_tab_received_notification_name">Flik mottagen</string>
    <!-- When multiple tabs have been received -->
    <string name="fxa_tabs_received_notification_name">Flikar mottagna</string>
    <!-- %s is the device name -->
    <string name="fxa_tab_received_from_notification_name">Flik från %s</string>

    <!-- Advanced Preferences -->
    <!-- Preference for tracking protection settings -->
    <string name="preferences_tracking_protection_settings">Spårningsskydd</string>
    <!-- Preference switch for tracking protection -->
    <string name="preferences_tracking_protection">Spårningsskydd</string>
    <!-- Preference switch description for tracking protection -->
    <string name="preferences_tracking_protection_description">Blockera innehåll och skript som spårar dig online</string>
    <!-- Preference for tracking protection exceptions -->
    <string name="preferences_tracking_protection_exceptions">Undantag</string>

    <!-- Preference description for tracking protection exceptions -->
    <string name="preferences_tracking_protection_exceptions_description">Spårningsskydd är avstängt för dessa webbplatser</string>
    <!-- Button in Exceptions Preference to turn on tracking protection for all sites (remove all exceptions) -->
    <string name="preferences_tracking_protection_exceptions_turn_on_for_all">Slå på för alla webbplatser</string>
    <!-- Text displayed when there are no exceptions -->
    <string name="exceptions_empty_message_description">Undantag gör att du kan inaktivera spårningsskydd för utvalda webbplatser.</string>
    <!-- Text displayed when there are no exceptions, with learn more link that brings users to a tracking protection SUMO page -->
    <string name="exceptions_empty_message_learn_more_link">Läs mer</string>

    <!-- Preference switch for Telemetry -->
    <string name="preferences_telemetry">Telemetri</string>

    <!-- Preference switch for usage and technical data collection -->
    <string name="preference_usage_data">Användning och tekniska data</string>
    <!-- Preference description for usage and technical data collection -->
    <string name="preferences_usage_data_description">Delar prestanda, användning, hårdvara och anpassningsdata om din webbläsare med Mozilla för att hjälpa oss att göra %1$s bättre</string>
    <!-- Preference switch for marketing data collection -->
    <string name="preferences_marketing_data">Marknadsföringsdata</string>
    <!-- Preference description for marketing data collection, parameter is the app name (e.g. Firefox) -->
    <string name="preferences_marketing_data_description">Delar data om vilka funktioner du använder i %1$s med Leanplum, vår mobila marknadsföringsleverantör.</string>
    <!-- Preference description for marketing data collection -->
    <string name="preferences_marketing_data_description2">Delar grundläggande användningsdata med Adjust, vår leverantör av mobil marknadsföring</string>
    <!-- Title for studies preferences -->
    <string name="preference_experiments_2">Undersökningar</string>
    <!-- Summary for studies preferences -->
    <string name="preference_experiments_summary_2">Tillåter Mozilla att installera och köra undersökningar</string>
    <!-- Title for experiments preferences -->
    <string name="preference_experiments">Experiment</string>
    <!-- Summary for experiments preferences -->
    <string name="preference_experiments_summary">Tillåter Mozilla installera och samla in data för experimentfunktioner</string>
    <!-- Preference switch for crash reporter -->
    <string name="preferences_crash_reporter">Kraschrapportör</string>
    <!-- Preference switch for Mozilla location service -->
    <string name="preferences_mozilla_location_service">Mozilla platstjänst</string>

    <!-- Preference switch for app health report. The first parameter is the name of the application (For example: Fenix) -->
    <string name="preferences_fenix_health_report">%s hälsorapport</string>

    <!-- Turn On Sync Preferences -->
    <!-- Header of the Turn on Sync preference view -->
    <string name="preferences_sync">Aktivera Sync</string>
    <!-- Preference for pairing -->
    <string name="preferences_sync_pair">Skanna parningskod i Firefox för datorer</string>
    <!-- Preference for account login -->
    <string name="preferences_sync_sign_in">Logga in</string>
    <!-- Preference for reconnecting to FxA sync -->
    <string name="preferences_sync_sign_in_to_reconnect">Logga in för att återansluta</string>
    <!-- Preference for removing FxA account -->
    <string name="preferences_sync_remove_account">Ta bort konto</string>

    <!-- Pairing Feature strings -->
    <!-- Instructions on how to access pairing -->
    <string name="pair_instructions_2"><![CDATA[Skanna QR-koden som visas på <b>firefox.com/pair</b>]]></string>
    <!-- Button to open camera for pairing -->
    <string name="pair_open_camera">Öppen kamera</string>
    <!-- Button to cancel pairing -->
    <string name="pair_cancel">Avbryt</string>

    <!-- Toolbar Preferences -->
    <!-- Preference for using top toolbar -->
    <string name="preference_top_toolbar">Överst</string>
    <!-- Preference for using bottom toolbar -->
    <string name="preference_bottom_toolbar">Nederst</string>

    <!-- Theme Preferences -->
    <!-- Preference for using light theme -->
    <string name="preference_light_theme">Ljust</string>
    <!-- Preference for using dark theme -->
    <string name="preference_dark_theme">Mörkt</string>

    <!-- Preference for using using dark or light theme automatically set by battery -->
    <string name="preference_auto_battery_theme">Bestämd av energisparläge</string>
    <!-- Preference for using following device theme -->
    <string name="preference_follow_device_theme">Följ enhetens tema</string>

    <!-- Gestures Preferences-->
    <!-- Preferences for using pull to refresh in a webpage -->
    <string name="preference_gestures_website_pull_to_refresh">Dra för att uppdatera</string>
    <!-- Preference for using the dynamic toolbar -->
    <string name="preference_gestures_dynamic_toolbar">Bläddra för att dölja verktygsfältet</string>
    <!-- Preference for switching tabs by swiping horizontally on the toolbar -->
    <string name="preference_gestures_swipe_toolbar_switch_tabs">Svep verktygsfältet i sidled för att byta flik</string>
    <!-- Preference for showing the opened tabs by swiping up on the toolbar-->
    <string name="preference_gestures_swipe_toolbar_show_tabs">Svep verktygsfältet uppåt för att öppna flikar</string>

    <!-- Library -->
    <!-- Option in Library to open Sessions page -->
    <string name="library_sessions">Sessioner</string>
    <!-- Option in Library to open Screenshots page -->
    <string name="library_screenshots">Skärmdumpar</string>
    <!-- Option in Library to open Downloads page -->
    <string name="library_downloads">Hämtningar</string>
    <!-- Option in library to open Bookmarks page -->
    <string name="library_bookmarks">Bokmärken</string>
    <!-- Option in library to open Desktop Bookmarks root page -->
    <string name="library_desktop_bookmarks_root">Datorns bokmärken</string>
    <!-- Option in library to open Desktop Bookmarks "menu" page -->
    <string name="library_desktop_bookmarks_menu">Bokmärkesmeny</string>
    <!-- Option in library to open Desktop Bookmarks "toolbar" page -->
    <string name="library_desktop_bookmarks_toolbar">Bokmärkesfältet</string>
    <!-- Option in library to open Desktop Bookmarks "unfiled" page -->
    <string name="library_desktop_bookmarks_unfiled">Andra bokmärken</string>
    <!-- Option in Library to open History page -->
    <string name="library_history">Historik</string>
    <!-- Option in Library to open a new tab -->
    <string name="library_new_tab">Ny flik</string>
    <!-- Option in Library to find text in page -->
    <string name="library_find_in_page">Hitta på sidan</string>
    <!-- Option in Library to open Reading List -->
    <string name="library_reading_list">Läslista</string>
    <!-- Menu Item Label for Search in Library -->
    <string name="library_search">Sök</string>
    <!-- Settings Page Title -->
    <string name="settings_title">Inställningar</string>
    <!-- Content description (not visible, for screen readers etc.): "Menu icon for items on a history item" -->
    <string name="content_description_history_menu">Historikobjektsmeny</string>
    <!-- Content description (not visible, for screen readers etc.): "Close button for library settings" -->
    <string name="content_description_close_button">Stäng</string>

    <!-- Option in library for Recently Closed Tabs -->
    <string name="library_recently_closed_tabs">Nyligen stängda flikar</string>
    <!-- Option in library to open Recently Closed Tabs page -->
    <string name="recently_closed_show_full_history">Visa fullständig historik</string>
    <!-- Text to show users they have multiple tabs saved in the Recently Closed Tabs section of history.
    %d is a placeholder for the number of tabs selected. -->
    <string name="recently_closed_tabs">%d flikar</string>
    <!-- Text to show users they have one tab saved in the Recently Closed Tabs section of history.
    %d is a placeholder for the number of tabs selected. -->
    <string name="recently_closed_tab">%d flik</string>

    <!-- Recently closed tabs screen message when there are no recently closed tabs -->
    <string name="recently_closed_empty_message">Inga nyligen stängda flikar här</string>

    <!-- Tab Management -->
    <!-- Title of preference for tabs management -->
    <string name="preferences_tabs">Flikar</string>
    <!-- Title of preference that allows a user to specify the tab view -->
    <string name="preferences_tab_view">Flikvy</string>
    <!-- Option for a list tab view -->
    <string name="tab_view_list">Lista</string>
    <!-- Option for a grid tab view -->
    <string name="tab_view_grid">Rutnät</string>
    <!-- Title of preference that allows a user to auto close tabs after a specified amount of time -->
    <string name="preferences_close_tabs">Stäng flikar</string>
    <!-- Option for auto closing tabs that will never auto close tabs, always allows user to manually close tabs -->
    <string name="close_tabs_manually">Manuellt</string>
    <!-- Option for auto closing tabs that will auto close tabs after one day -->
    <string name="close_tabs_after_one_day">Efter en dag</string>
    <!-- Option for auto closing tabs that will auto close tabs after one week -->
    <string name="close_tabs_after_one_week">Efter en vecka</string>
    <!-- Option for auto closing tabs that will auto close tabs after one month -->
    <string name="close_tabs_after_one_month">Efter en månad</string>

    <!-- Start on Home -->
    <!-- Title of a preference that allows a user to indicate after a specified amount of time when the app should start on the home screen -->
    <string name="preferences_start_on_home">Börja på startsidan</string>
    <!-- Option for starting on the home screen after after four hours or inactivity -->
    <string name="start_on_home_after_four_hours">Efter fyra timmar</string>
    <!-- Option for always starting on the home screen -->
    <string name="start_on_home_always">Alltid</string>
    <!-- Option for never starting on the home screen -->
    <string name="start_on_home_never">Aldrig</string>
    <!-- Summary for tabs preference when auto closing tabs setting is set to manual close-->
    <string name="close_tabs_manually_summary">Stäng manuellt</string>
    <!-- Summary for tabs preference when auto closing tabs setting is set to auto close tabs after one day-->
    <string name="close_tabs_after_one_day_summary">Stäng efter en dag</string>
    <!-- Summary for tabs preference when auto closing tabs setting is set to auto close tabs after one week-->
    <string name="close_tabs_after_one_week_summary">Stäng efter en vecka</string>
    <!-- Summary for tabs preference when auto closing tabs setting is set to auto close tabs after one month-->
    <string name="close_tabs_after_one_month_summary">Stäng efter en månad</string>

    <!-- Studies -->
    <!-- Title of the remove studies button -->
    <string name="studies_remove">Ta bort</string>
    <!-- Title of the active section on the studies list -->
    <string name="studies_active">Aktiv</string>
    <!-- Description for studies, it indicates why Firefox use studies -->
    <string name="studies_description">Firefox kan installera och köra undersökningar då och då.</string>
    <!-- Learn more link for studies, links to an article for more information about studies. -->
    <string name="studies_learn_more">Läs mer</string>

    <!-- Dialog message shown after removing a study -->
    <string name="studies_restart_app">Applikationen avslutas för att tillämpa ändringar</string>
    <!-- Dialog button to confirm the removing a study. -->
    <string name="studies_restart_dialog_ok">OK</string>
    <!-- Dialog button text for canceling removing a study. -->
    <string name="studies_restart_dialog_cancel">Avbryt</string>
    <!-- Toast shown after turning on/off studies preferences -->
    <string name="studies_toast_quit_application" tools:ignore="UnusedResources">Avslutar applikationen för att tillämpa ändringar…</string>

    <!-- Sessions -->
    <!-- Title for the list of tabs -->
    <string name="tab_header_label">Öppna flikar</string>
    <!-- Title for the list of tabs in the current private session -->
    <string name="tabs_header_private_title">Privat session</string>
    <!-- Title for the list of tabs in the current private session -->
    <string name="tabs_header_private_tabs_title">Privata flikar</string>
    <!-- Title for the list of tabs in the synced tabs -->
    <string name="tabs_header_synced_tabs_title">Synkade flikar</string>
    <!-- Content description (not visible, for screen readers etc.): Add tab button. Adds a news tab when pressed -->
    <string name="add_tab">Lägg till flik</string>
    <!-- Content description (not visible, for screen readers etc.): Add tab button. Adds a news tab when pressed -->
    <string name="add_private_tab">Lägg till privat flik</string>
    <!-- Text for the new tab button to indicate adding a new private tab in the tab -->
    <string name="tab_drawer_fab_content">Privat</string>
    <!-- Text for the new tab button to indicate syncing command on the synced tabs page -->
    <string name="tab_drawer_fab_sync">Synkronisera</string>
    <!-- Text shown as the title of the open tab tray -->
    <string name="tab_tray_title">Öppna flikar</string>
    <!-- Text shown in the menu for saving tabs to a collection -->
    <string name="tab_tray_menu_item_save">Spara i samling</string>
    <!-- Text shown in the menu for the collection selector -->
    <string name="tab_tray_menu_select">Välj</string>
    <!-- Text shown in the menu for sharing all tabs -->
    <string name="tab_tray_menu_item_share">Dela alla flikar</string>
    <!-- Text shown in the menu to view recently closed tabs -->
    <string name="tab_tray_menu_recently_closed">Nyligen stängda flikar</string>
    <!-- Text shown in the tabs tray inactive tabs section -->
    <string name="tab_tray_inactive_recently_closed">Nyligen stängda</string>
    <!-- Text shown in the menu to view account settings -->
    <string name="tab_tray_menu_account_settings">Kontoinställningar</string>
    <!-- Text shown in the menu to view tab settings -->
    <string name="tab_tray_menu_tab_settings">Flikinställningar</string>
    <!-- Text shown in the menu for closing all tabs -->
    <string name="tab_tray_menu_item_close">Stäng alla flikar</string>
    <!-- Shortcut action to open new tab -->
    <string name="tab_tray_menu_open_new_tab">Ny flik</string>
    <!-- Shortcut action to open the home screen -->
    <string name="tab_tray_menu_home">Gå till startsidan</string>
    <!-- Shortcut action to toggle private mode -->
    <string name="tab_tray_menu_toggle">Växla flikläge</string>
    <!-- Text shown in the multiselect menu for bookmarking selected tabs. -->
    <string name="tab_tray_multiselect_menu_item_bookmark">Bokmärk</string>
    <!-- Text shown in the multiselect menu for closing selected tabs. -->
    <string name="tab_tray_multiselect_menu_item_close">Stäng</string>
    <!-- Content description for tabs tray multiselect share button -->
    <string name="tab_tray_multiselect_share_content_description">Dela valda flikar</string>
    <!-- Content description for tabs tray multiselect menu -->
    <string name="tab_tray_multiselect_menu_content_description">Meny för valda flikar</string>
    <!-- Content description (not visible, for screen readers etc.): Removes tab from collection button. Removes the selected tab from collection when pressed -->
    <string name="remove_tab_from_collection">Ta bort flik från samlingen</string>
    <!-- Text for button to enter multiselect mode in tabs tray -->
    <string name="tabs_tray_select_tabs">Välj flikar</string>
    <!-- Content description (not visible, for screen readers etc.): Close tab button. Closes the current session when pressed -->
    <string name="close_tab">Stäng flik</string>
    <!-- Content description (not visible, for screen readers etc.): Close tab <title> button. First parameter is tab title  -->
    <string name="close_tab_title">Stäng flik %s</string>
    <!-- Content description (not visible, for screen readers etc.): Opens the open tabs menu when pressed -->
    <string name="open_tabs_menu">Öppna flikmenyn</string>
    <!-- Open tabs menu item to close all tabs -->
    <string name="tabs_menu_close_all_tabs">Stäng alla flikar</string>
    <!-- Open tabs menu item to share all tabs -->
    <string name="tabs_menu_share_tabs">Dela flikar</string>
    <!-- Open tabs menu item to save tabs to collection -->
    <string name="tabs_menu_save_to_collection1">Spara flikar till samling</string>
    <!-- Content description (not visible, for screen readers etc.): Opens the tab menu when pressed -->
    <string name="tab_menu">Flikmeny</string>
    <!-- Tab menu item to share the tab -->
    <string name="tab_share">Dela flik</string>
    <!-- Button in the current session menu. Deletes the session when pressed -->
    <string name="current_session_delete">Ta bort</string>
    <!-- Button in the current session menu. Saves the session when pressed -->
    <string name="current_session_save">Spara</string>
    <!-- Button in the current session menu. Opens the share menu when pressed -->
    <string name="current_session_share">Dela</string>
    <!-- Content description (not visible, for screen readers etc.): Title icon for current session menu -->
    <string name="current_session_image">Nuvarande sessionbild</string>
    <!-- Button to save the current set of tabs into a collection -->
    <string name="save_to_collection">Spara i samling</string>
    <!-- Text for the menu button to delete a collection -->
    <string name="collection_delete">Ta bort samling</string>
    <!-- Text for the menu button to rename a collection -->
    <string name="collection_rename">Byt namn på samling</string>
    <!-- Text for the button to open tabs of the selected collection -->
    <string name="collection_open_tabs">Öppna flikar</string>


    <!-- Hint for adding name of a collection -->
    <string name="collection_name_hint">Samlingsnamn</string>
    <!-- Text for the menu button to rename a top site -->
	<string name="rename_top_site">Byt namn</string>
	<!-- Text for the menu button to remove a top site -->
	<string name="remove_top_site">Ta bort</string>

    <!-- Text for the menu button to delete a top site from history -->
    <string name="delete_from_history">Ta bort från historik</string>
    <!-- Postfix for private WebApp titles, placeholder is replaced with app name -->
    <string name="pwa_site_controls_title_private">%1$s (Privat läge)</string>

    <!-- Button in the current tab tray header in multiselect mode. Saved the selected tabs to a collection when pressed. -->
    <string name="tab_tray_save_to_collection">Spara</string>

    <!-- History -->
    <!-- Text for the button to clear all history -->
    <string name="history_delete_all">Rensa historik</string>
    <!-- Text for the dialog to confirm clearing all history -->
    <string name="history_delete_all_dialog">Är du säker på att du vill rensa din historik?</string>
    <!-- Text for the snackbar to confirm that multiple browsing history items has been deleted -->
    <string name="history_delete_multiple_items_snackbar">Historik borttagen</string>
    <!-- Text for the snackbar to confirm that a single browsing history item has been deleted. The first parameter is the shortened URL of the deleted history item. -->
    <string name="history_delete_single_item_snackbar">Tog bort %1$s</string>
    <!-- Text for positive action to delete history in deleting history dialog -->
    <string name="history_clear_dialog">Rensa</string>
    <!-- History overflow menu copy button -->
    <string name="history_menu_copy_button">Kopiera</string>
    <!-- History overflow menu share button -->
    <string name="history_menu_share_button">Dela</string>
    <!-- History overflow menu open in new tab button -->
    <string name="history_menu_open_in_new_tab_button">Öppna i ny flik</string>
    <!-- History overflow menu open in private tab button -->
    <string name="history_menu_open_in_private_tab_button">Öppna i privat flik</string>
    <!-- Text for the button to delete a single history item -->
    <string name="history_delete_item">Ta bort</string>
    <!-- History multi select title in app bar
    The first parameter is the number of bookmarks selected -->
    <string name="history_multi_select_title">%1$d markerade</string>
    <!-- Text for the button to clear selected history items. The first parameter
        is a digit showing the number of items you have selected -->
    <string name="history_delete_some">Ta bort %1$d poster</string>
    <!-- Text for the header that groups the history for today -->
    <string name="history_today">Idag</string>
    <!-- Text for the header that groups the history for yesterday -->
    <string name="history_yesterday">Igår</string>
    <!-- Text for the header that groups the history for last 24 hours -->
    <string name="history_24_hours">Senaste 24 timmarna</string>
    <!-- Text for the header that groups the history the past 7 days -->
    <string name="history_7_days">Senaste 7 dagarna</string>
    <!-- Text for the header that groups the history the past 30 days -->
    <string name="history_30_days">Senaste 30 dagarna</string>
    <!-- Text for the header that groups the history older than the last month -->
    <string name="history_older">Äldre</string>

    <!-- Text shown when no history exists -->
    <string name="history_empty_message">Ingen historik här</string>

    <!-- Downloads -->
    <!-- Text for the button to clear all downloads -->
    <string name="download_delete_all">Ta bort nedladdningar</string>
    <!-- Text for the dialog to confirm clearing all downloads -->
    <string name="download_delete_all_dialog">Är du säker på att du vill rensa nedladdningarna?</string>
    <!-- Text for the snackbar to confirm that multiple downloads items have been removed -->
    <string name="download_delete_multiple_items_snackbar_1">Nedladdningar har tagits bort</string>
    <!-- Text for the snackbar to confirm that a single download item has been removed. The first parameter is the name of the download item. -->
    <string name="download_delete_single_item_snackbar">Tog bort %1$s</string>
    <!-- Text shown when no download exists -->
    <string name="download_empty_message_1">Inga nedladdade filer</string>
    <!-- History multi select title in app bar
    The first parameter is the number of downloads selected -->
    <string name="download_multi_select_title">%1$d markerade</string>

    <!-- History overflow menu open in new tab button -->
    <string name="download_menu_open">Öppen</string>


    <!-- Text for the button to remove a single download item -->
    <string name="download_delete_item_1">Ta bort</string>


    <!-- Crashes -->
    <!-- Title text displayed on the tab crash page. This first parameter is the name of the application (For example: Fenix) -->
    <string name="tab_crash_title_2">Tyvärr. %1$s kan inte ladda den sidan.</string>
    <!-- Description text displayed on the tab crash page -->
    <string name="tab_crash_description">Du kan försöka återställa eller stänga den här fliken nedan.</string>
    <!-- Send crash report checkbox text on the tab crash page -->
    <string name="tab_crash_send_report">Skicka kraschrapport till Mozilla</string>
    <!-- Close tab button text on the tab crash page -->
    <string name="tab_crash_close">Stäng flik</string>
    <!-- Restore tab button text on the tab crash page -->
    <string name="tab_crash_restore">Återställ flik</string>

    <!-- Content Description for session item menu button -->
    <string name="content_description_session_menu">Alternativ för session</string>

    <!-- Content Description for session item share button -->
    <string name="content_description_session_share">Dela session</string>

    <!-- Bookmarks -->
    <!-- Content description for bookmarks library menu -->
    <string name="bookmark_menu_content_description">Bokmärkesmeny</string>
    <!-- Screen title for editing bookmarks -->
    <string name="bookmark_edit">Redigera bokmärke</string>
    <!-- Screen title for selecting a bookmarks folder -->
    <string name="bookmark_select_folder">Välj mapp</string>
    <!-- Confirmation message for a dialog confirming if the user wants to delete the selected folder -->
    <string name="bookmark_delete_folder_confirmation_dialog">Är du säker på att du vill ta bort den här mappen?</string>
    <!-- Confirmation message for a dialog confirming if the user wants to delete multiple items including folders. Parameter will be replaced by app name. -->
    <string name="bookmark_delete_multiple_folders_confirmation_dialog">%s kommer att radera de markerade objekten.</string>
    <!-- Snackbar title shown after a folder has been deleted. This first parameter is the name of the deleted folder -->
    <string name="bookmark_delete_folder_snackbar">Tog bort %1$s</string>
    <!-- Screen title for adding a bookmarks folder -->
    <string name="bookmark_add_folder">Lägg till mapp</string>
    <!-- Snackbar title shown after a bookmark has been created. -->
    <string name="bookmark_saved_snackbar">Bokmärke sparat!</string>
    <!-- Snackbar edit button shown after a bookmark has been created. -->
    <string name="edit_bookmark_snackbar_action">REDIGERA</string>
    <!-- Bookmark overflow menu edit button -->
    <string name="bookmark_menu_edit_button">Redigera</string>
    <!-- Bookmark overflow menu select button -->
    <string name="bookmark_menu_select_button">Välj</string>
    <!-- Bookmark overflow menu copy button -->
    <string name="bookmark_menu_copy_button">Kopiera</string>
    <!-- Bookmark overflow menu share button -->
    <string name="bookmark_menu_share_button">Dela</string>
    <!-- Bookmark overflow menu open in new tab button -->
    <string name="bookmark_menu_open_in_new_tab_button">Öppna i ny flik</string>
    <!-- Bookmark overflow menu open in private tab button -->
    <string name="bookmark_menu_open_in_private_tab_button">Öppna i privat flik</string>
    <!-- Bookmark overflow menu delete button -->
    <string name="bookmark_menu_delete_button">Ta bort</string>
    <!--Bookmark overflow menu save button -->
    <string name="bookmark_menu_save_button">Spara</string>
    <!-- Bookmark multi select title in app bar
     The first parameter is the number of bookmarks selected -->
    <string name="bookmarks_multi_select_title">%1$d markerade</string>
    <!-- Bookmark editing screen title -->
    <string name="edit_bookmark_fragment_title">Redigera bokmärke</string>
    <!-- Bookmark folder editing screen title -->
    <string name="edit_bookmark_folder_fragment_title">Redigera mapp</string>
    <!-- Bookmark sign in button message -->
    <string name="bookmark_sign_in_button">Logga in för att se synkroniserade bokmärken</string>
    <!-- Bookmark URL editing field label -->
    <string name="bookmark_url_label">URL</string>
    <!-- Bookmark FOLDER editing field label -->
    <string name="bookmark_folder_label">MAPP</string>
    <!-- Bookmark NAME editing field label -->
    <string name="bookmark_name_label">NAMN</string>
    <!-- Bookmark add folder screen title -->
    <string name="bookmark_add_folder_fragment_label">Lägg till mapp</string>
    <!-- Bookmark select folder screen title -->
    <string name="bookmark_select_folder_fragment_label">Välj mapp</string>
    <!-- Bookmark editing error missing title -->
    <string name="bookmark_empty_title_error">Måste ha en titel</string>
    <!-- Bookmark editing error missing or improper URL -->
    <string name="bookmark_invalid_url_error">Ogiltig URL</string>
    <!-- Bookmark screen message for empty bookmarks folder -->
    <string name="bookmarks_empty_message">Inga bokmärken här</string>
    <!-- Bookmark snackbar message on deletion
     The first parameter is the host part of the URL of the bookmark deleted, if any -->
    <string name="bookmark_deletion_snackbar_message">%1$s har tagits bort</string>
    <!-- Bookmark snackbar message on deleting multiple bookmarks not including folders-->
    <string name="bookmark_deletion_multiple_snackbar_message_2">Bokmärken borttagna</string>
    <!-- Bookmark snackbar message on deleting multiple bookmarks including folders-->
    <string name="bookmark_deletion_multiple_snackbar_message_3">Tar bort valda mappar</string>
    <!-- Bookmark undo button for deletion snackbar action -->
    <string name="bookmark_undo_deletion">ÅNGRA</string>

    <!-- Site Permissions -->
    <!-- Site permissions preferences header -->
    <string name="permissions_header">Behörigheter</string>
    <!-- Button label that take the user to the Android App setting -->
    <string name="phone_feature_go_to_settings">Gå till inställningar</string>
    <!-- Content description (not visible, for screen readers etc.): Quick settings sheet
        to give users access to site specific information / settings. For example:
        Secure settings status and a button to modify site permissions -->
    <string name="quick_settings_sheet">Genväg snabbinställningar</string>
    <!-- Label that indicates that this option it the recommended one -->
    <string name="phone_feature_recommended">Rekommenderad</string>
    <!-- button that allows editing site permissions settings -->
    <string name="quick_settings_sheet_manage_site_permissions">Hantera webbplatsbehörigheter</string>
    <!-- Button label for clearing all the information of site permissions-->
    <string name="clear_permissions">Rensa behörigheter</string>
    <!-- Button label for clearing a site permission-->
    <string name="clear_permission">Rensa behörigheter</string>
    <!-- Button label for clearing all the information on all sites-->
    <string name="clear_permissions_on_all_sites">Rensa behörigheter på alla webbplatser</string>
    <!-- Preference for altering video and audio autoplay for all websites -->
    <string name="preference_browser_feature_autoplay">Automatisk uppspelning</string>
    <!-- Preference for altering the camera access for all websites -->
    <string name="preference_phone_feature_camera">Kamera</string>
    <!-- Preference for altering the microphone access for all websites -->
    <string name="preference_phone_feature_microphone">Mikrofon</string>
    <!-- Preference for altering the location access for all websites -->
    <string name="preference_phone_feature_location">Plats</string>
    <!-- Preference for altering the notification access for all websites -->
    <string name="preference_phone_feature_notification">Meddelanden</string>
    <!-- Preference for altering the persistent storage access for all websites -->
    <string name="preference_phone_feature_persistent_storage">Beständig lagring</string>
    <!-- Preference for altering the EME access for all websites -->
    <string name="preference_phone_feature_media_key_system_access">DRM-kontrollerat innehåll</string>
    <!-- Label that indicates that a permission must be asked always -->
    <string name="preference_option_phone_feature_ask_to_allow">Fråga för att tillåta</string>
    <!-- Label that indicates that a permission must be blocked -->
    <string name="preference_option_phone_feature_blocked">Blockerad</string>
    <!-- Label that indicates that a permission must be allowed -->
    <string name="preference_option_phone_feature_allowed">Tillåten</string>
    <!--Label that indicates a permission is by the Android OS-->
    <string name="phone_feature_blocked_by_android">Blockerad av Android</string>
    <!-- Preference for showing a list of websites that the default configurations won't apply to them -->
    <string name="preference_exceptions">Undantag</string>
    <!-- Summary of tracking protection preference if tracking protection is set to on -->
    <string name="tracking_protection_on">På</string>
    <!-- Summary of tracking protection preference if tracking protection is set to off -->
    <string name="tracking_protection_off">Av</string>

    <!-- Label for global setting that indicates that all video and audio autoplay is allowed -->
    <string name="preference_option_autoplay_allowed2">Tillåt ljud och video</string>
    <!-- Label for site specific setting that indicates that all video and audio autoplay is allowed -->
    <string name="quick_setting_option_autoplay_allowed">Tillåt ljud och video</string>
    <!-- Label that indicates that video and audio autoplay is only allowed over Wi-Fi -->
    <string name="preference_option_autoplay_allowed_wifi_only2">Blockera ljud och video endast vid mobildata</string>
    <!-- Subtext that explains 'autoplay on Wi-Fi only' option -->
    <string name="preference_option_autoplay_allowed_wifi_subtext">Ljud och video spelas upp på Wi-Fi</string>
    <!-- Label for global setting that indicates that video autoplay is allowed, but audio autoplay is blocked -->
    <string name="preference_option_autoplay_block_audio2">Blockera ljud endast</string>
    <!-- Label for site specific setting that indicates that video autoplay is allowed, but audio autoplay is blocked -->
    <string name="quick_setting_option_autoplay_block_audio">Blockera endast ljud</string>
    <!-- Label for global setting that indicates that all video and audio autoplay is blocked -->
    <string name="preference_option_autoplay_blocked3">Blockera ljud och video</string>
    <!-- Label for site specific setting that indicates that all video and audio autoplay is blocked -->
    <string name="quick_setting_option_autoplay_blocked">Blockera ljud och video</string>
    <!-- Summary of delete browsing data on quit preference if it is set to on -->
    <string name="delete_browsing_data_quit_on">På</string>
    <!-- Summary of delete browsing data on quit preference if it is set to off -->
    <string name="delete_browsing_data_quit_off">Av</string>

    <!-- Summary of studies preference if it is set to on -->
    <string name="studies_on">På</string>
    <!-- Summary of studies data on quit preference if it is set to off -->
    <string name="studies_off">Av</string>

    <!-- Collections -->
    <!-- Collections header on home fragment -->
    <string name="collections_header">Samlingar</string>
    <!-- Content description (not visible, for screen readers etc.): Opens the collection menu when pressed -->
    <string name="collection_menu_button_content_description">Samlingsmeny</string>
    <!-- Label to describe what collections are to a new user without any collections -->
    <string name="no_collections_description2">Samla de saker som är viktiga för dig.\nGruppera liknande sökningar, webbplatser och flikar för snabb åtkomst senare.</string>
    <!-- Title for the "select tabs" step of the collection creator -->
    <string name="create_collection_select_tabs">Välj flikar</string>
    <!-- Title for the "select collection" step of the collection creator -->
    <string name="create_collection_select_collection">Välj samling</string>
    <!-- Title for the "name collection" step of the collection creator -->
    <string name="create_collection_name_collection">Namnge samling</string>
    <!-- Button to add new collection for the "select collection" step of the collection creator -->
    <string name="create_collection_add_new_collection">Lägg till ny samling</string>
    <!-- Button to select all tabs in the "select tabs" step of the collection creator -->
    <string name="create_collection_select_all">Markera alla</string>
    <!-- Button to deselect all tabs in the "select tabs" step of the collection creator -->
    <string name="create_collection_deselect_all">Avmarkera alla</string>
    <!-- Text to prompt users to select the tabs to save in the "select tabs" step of the collection creator -->
    <string name="create_collection_save_to_collection_empty">Välj flikar att spara</string>
    <!-- Text to show users how many tabs they have selected in the "select tabs" step of the collection creator.
     %d is a placeholder for the number of tabs selected. -->
    <string name="create_collection_save_to_collection_tabs_selected">%d flikar valda</string>
    <!-- Text to show users they have one tab selected in the "select tabs" step of the collection creator.
    %d is a placeholder for the number of tabs selected. -->
    <string name="create_collection_save_to_collection_tab_selected">%d flik vald</string>
    <!-- Text shown in snackbar when multiple tabs have been saved in a collection -->
    <string name="create_collection_tabs_saved">Flikar sparade!</string>
    <!-- Text shown in snackbar when one or multiple tabs have been saved in a new collection -->
    <string name="create_collection_tabs_saved_new_collection">Samling sparad!</string>
    <!-- Text shown in snackbar when one tab has been saved in a collection -->
    <string name="create_collection_tab_saved">Flik sparad!</string>
    <!-- Content description (not visible, for screen readers etc.): button to close the collection creator -->
    <string name="create_collection_close">Stäng</string>
    <!-- Button to save currently selected tabs in the "select tabs" step of the collection creator-->
    <string name="create_collection_save">Spara</string>

    <!-- Snackbar action to view the collection the user just created or updated -->
    <string name="create_collection_view">Visa</string>

    <!-- Default name for a new collection in "name new collection" step of the collection creator. %d is a placeholder for the number of collections-->
    <string name="create_collection_default_name">Samling %d</string>

    <!-- Share -->
    <!-- Share screen header -->
    <string name="share_header">Skicka och dela</string>
    <!-- Share screen header -->
    <string name="share_header_2">Dela</string>
    <!-- Content description (not visible, for screen readers etc.):
        "Share" button. Opens the share menu when pressed. -->
    <string name="share_button_content_description">Dela</string>
    <!-- Sub-header in the dialog to share a link to another app -->
    <string name="share_link_subheader">Dela en länk</string>
    <!-- Sub-header in the dialog to share a link to another sync device -->
    <string name="share_device_subheader">Skicka till enhet</string>
    <!-- Sub-header in the dialog to share a link to an app from the full list -->
    <string name="share_link_all_apps_subheader">Alla åtgärder</string>
    <!-- Sub-header in the dialog to share a link to an app from the most-recent sorted list -->
    <string name="share_link_recent_apps_subheader">Nyligen använd</string>
    <!-- An option from the three dot menu to into sync -->
    <string name="sync_menu_sign_in">Logga in för att synkronisera</string>
    <!-- An option from the share dialog to sign into sync -->
    <string name="sync_sign_in">Logga in till Sync</string>
    <!-- An option from the share dialog to send link to all other sync devices -->
    <string name="sync_send_to_all">Skicka till alla enheter</string>
    <!-- An option from the share dialog to reconnect to sync -->
    <string name="sync_reconnect">Återanslut till Sync</string>
    <!-- Text displayed when sync is offline and cannot be accessed -->
    <string name="sync_offline">Offline</string>
    <!-- An option to connect additional devices -->
    <string name="sync_connect_device">Anslut en annan enhet</string>

    <!-- The dialog text shown when additional devices are not available -->
    <string name="sync_connect_device_dialog">För att skicka en flik, logga in på Firefox på minst en annan enhet.</string>
    <!-- Confirmation dialog button -->
    <string name="sync_confirmation_button">Jag förstår</string>

    <!-- Share error message -->
    <string name="share_error_snackbar">Kan inte dela med den här appen</string>

    <!-- Add new device screen title -->
    <string name="sync_add_new_device_title">Skicka till enhet</string>
    <!-- Text for the warning message on the Add new device screen -->
    <string name="sync_add_new_device_message">Inga enheter anslutna</string>

    <!-- Text for the button to learn about sending tabs -->
    <string name="sync_add_new_device_learn_button">Lär dig mer om att skicka flikar…</string>
    <!-- Text for the button to connect another device -->
    <string name="sync_add_new_device_connect_button">Anslut en annan enhet…</string>

    <!-- Notifications -->
    <!-- The user visible name of the "notification channel" (Android 8+ feature) for the ongoing notification shown while a browsing session is active. -->
    <string name="notification_pbm_channel_name">Privat surfsession</string>
    <!-- Text shown in the notification that pops up to remind the user that a private browsing session is active. -->
    <string name="notification_pbm_delete_text">Ta bort privata flikar</string>
    <!-- Text shown in the notification that pops up to remind the user that a private browsing session is active. -->
    <string name="notification_pbm_delete_text_2">Stäng privata flikar</string>
    <!-- Notification action to open Fenix and resume the current browsing session. -->
    <string name="notification_pbm_action_open">Öppna</string>
    <!-- Notification action to delete all current private browsing sessions AND switch to Fenix (bring it to the foreground) -->
    <string name="notification_pbm_action_delete_and_open">Ta bort och öppna</string>
    <!-- Name of the "Powered by Fenix" notification channel. Displayed in the "App notifications" system settings for the app -->
    <string name="notification_powered_by_channel_name">Tillhandahålls av</string>
    <!-- Name of the marketing notification channel. Displayed in the "App notifications" system settings for the app -->
    <string name="notification_marketing_channel_name">Marknadsföring</string>
    <!-- Title shown in the notification that pops up to remind the user to set fenix as default browser.
    %1$s is a placeholder that will be replaced by the app name (Fenix). -->
    <string name="notification_default_browser_title">%1$s är snabb och privat</string>
    <!-- Text shown in the notification that pops up to remind the user to set fenix as default browser.
    %1$s is a placeholder that will be replaced by the app name (Fenix). -->
    <string name="notification_default_browser_text">Gör %1$s till din standardwebbläsare</string>

    <!-- Snackbar -->
    <!-- Text shown in snackbar when user deletes a collection -->
    <string name="snackbar_collection_deleted">Samling borttagen</string>
    <!-- Text shown in snackbar when user renames a collection -->
    <string name="snackbar_collection_renamed">Samling omdöpt</string>
    <!-- Text shown in snackbar when user deletes a tab -->
    <string name="snackbar_tab_deleted">Flik borttagen</string>
    <!-- Text shown in snackbar when user deletes all tabs -->
    <string name="snackbar_tabs_deleted">Flikar borttagna</string>
    <!-- Text shown in snackbar when user closes a tab -->
    <string name="snackbar_tab_closed">Flik stängd</string>
    <!-- Text shown in snackbar when user closes all tabs -->
    <string name="snackbar_tabs_closed">Flikar stängda</string>
    <!-- Text shown in snackbar when user closes tabs -->
    <string name="snackbar_message_tabs_closed">Flikar stängda!</string>
    <!-- Text shown in snackbar when user bookmarks a list of tabs -->
    <string name="snackbar_message_bookmarks_saved">Bokmärken sparade!</string>
    <!-- Text shown in snackbar action for viewing bookmarks -->
    <string name="snackbar_message_bookmarks_view">Visa</string>
    <!-- Text shown in snackbar when user adds a site to top sites -->
    <string name="snackbar_added_to_top_sites">Lägg till i mest besökta!</string>
    <!-- Text shown in snackbar when user closes a private tab -->
    <string name="snackbar_private_tab_closed">Privat flik stängd</string>
    <!-- Text shown in snackbar when user closes all private tabs -->
    <string name="snackbar_private_tabs_closed">Privata flikar stängda</string>
    <!-- Text shown in snackbar when user deletes all private tabs -->
    <string name="snackbar_private_tabs_deleted">Privata flikar borttagna</string>
    <!-- Text shown in snackbar to undo deleting a tab, top site or collection -->
    <string name="snackbar_deleted_undo">ÅNGRA</string>
    <!-- Text shown in snackbar when user removes a top site -->
    <string name="snackbar_top_site_removed">Sida borttagen</string>
    <!-- Text for action to undo deleting a tab or collection shown in a11y dialog -->
    <string name="a11y_dialog_deleted_undo">Ångra</string>
    <!-- Text for action to confirm deleting a tab or collection shown in a11y dialog -->
    <string name="a11y_dialog_deleted_confirm">Bekräfta</string>
    <!-- QR code scanner prompt which appears after scanning a code, but before navigating to it
        First parameter is the name of the app, second parameter is the URL or text scanned-->
    <string name="qr_scanner_confirmation_dialog_message">Tillåt %1$s att öppna %2$s</string>
    <!-- QR code scanner prompt dialog positive option to allow navigation to scanned link -->
    <string name="qr_scanner_dialog_positive">TILLÅT</string>
    <!-- QR code scanner prompt dialog positive option to deny navigation to scanned link -->
    <string name="qr_scanner_dialog_negative">NEKA</string>
    <!-- Tab collection deletion prompt dialog message. Placeholder will be replaced with the collection name -->
    <string name="tab_collection_dialog_message">Är du säker att du vill ta bort %1$s?</string>
    <!-- Collection and tab deletion prompt dialog message. This will show when the last tab from a collection is deleted -->
    <string name="delete_tab_and_collection_dialog_message">Om du tar bort den här fliken raderas hela samlingen. Du kan skapa nya samlingar när som helst.</string>
    <!-- Collection and tab deletion prompt dialog title. Placeholder will be replaced with the collection name. This will show when the last tab from a collection is deleted -->
    <string name="delete_tab_and_collection_dialog_title">Tog bort %1$s?</string>
    <!-- Tab collection deletion prompt dialog option to delete the collection -->
    <string name="tab_collection_dialog_positive">Ta bort</string>
    <!-- Tab collection deletion prompt dialog option to cancel deleting the collection -->
    <string moz:removedIn="93" name="tab_collection_dialog_negative" tools:ignore="UnusedResources">Avbryt</string>
    <!-- Text displayed in a notification when the user enters full screen mode -->
    <string name="full_screen_notification">Startar fullskärmsläge</string>
    <!-- Message for copying the URL via long press on the toolbar -->
    <string name="url_copied">URL kopierad</string>
    <!-- Sample text for accessibility font size -->
    <string name="accessibility_text_size_sample_text_1">Detta är exempeltext. Den är här för att visa hur text kommer att visas när du ökar eller minskar text storleken med den här inställningen.</string>
    <!-- Summary for Accessibility Text Size Scaling Preference -->
    <string name="preference_accessibility_text_size_summary">Gör text på webbplatser större eller mindre</string>
    <!-- Title for Accessibility Text Size Scaling Preference -->
    <string name="preference_accessibility_font_size_title">Teckenstorlek</string>

    <!-- Title for Accessibility Text Automatic Size Scaling Preference -->
    <string name="preference_accessibility_auto_size_2">Automatisk storlek på teckensnitt</string>
    <!-- Summary for Accessibility Text Automatic Size Scaling Preference -->
    <string name="preference_accessibility_auto_size_summary">Teckensnittstorlek matchar dina Android-inställningar. Inaktivera att hantera teckenstorlek här.</string>

    <!-- Title for the Delete browsing data preference -->
    <string name="preferences_delete_browsing_data">Ta bort surfdata</string>
    <!-- Title for the tabs item in Delete browsing data -->
    <string name="preferences_delete_browsing_data_tabs_title_2">Öppna flikar</string>
    <!-- Subtitle for the tabs item in Delete browsing data, parameter will be replaced with the number of open tabs -->
    <string name="preferences_delete_browsing_data_tabs_subtitle">%d flikar</string>
    <!-- Title for the data and history items in Delete browsing data -->
    <string name="preferences_delete_browsing_data_browsing_data_title">Webbläsarhistorik och platsinformation</string>
    <!-- Subtitle for the data and history items in delete browsing data, parameter will be replaced with the
        number of history items the user has -->
    <string name="preferences_delete_browsing_data_browsing_data_subtitle">%d adresser</string>
    <!-- Title for history items in Delete browsing data -->
    <string name="preferences_delete_browsing_data_browsing_history_title">Historik</string>
    <!-- Subtitle for the history items in delete browsing data, parameter will be replaced with the
        number of history pages the user has -->
    <string name="preferences_delete_browsing_data_browsing_history_subtitle">%d sidor</string>

    <!-- Title for the cookies item in Delete browsing data -->
    <string name="preferences_delete_browsing_data_cookies">Kakor</string>
    <!-- Subtitle for the cookies item in Delete browsing data -->
    <string name="preferences_delete_browsing_data_cookies_subtitle">Du kommer att loggas ut från de flesta webbplatser</string>
    <!-- Title for the cached images and files item in Delete browsing data -->
    <string name="preferences_delete_browsing_data_cached_files">Cachelagrade bilder och filer</string>
    <!-- Subtitle for the cached images and files item in Delete browsing data -->
    <string name="preferences_delete_browsing_data_cached_files_subtitle">Frigör lagringsutrymme</string>
    <!-- Title for the site permissions item in Delete browsing data -->
    <string name="preferences_delete_browsing_data_site_permissions">Webbplatsbehörigheter</string>
    <!-- Title for the downloads item in Delete browsing data -->
    <string name="preferences_delete_browsing_data_downloads">Hämtningar</string>
    <!-- Text for the button to delete browsing data -->
    <string name="preferences_delete_browsing_data_button">Ta bort surfdata</string>

    <!-- Title for the Delete browsing data on quit preference -->
    <string name="preferences_delete_browsing_data_on_quit">Ta bort surfdata vid avslut</string>
    <!-- Summary for the Delete browsing data on quit preference. "Quit" translation should match delete_browsing_data_on_quit_action translation. -->
    <string name="preference_summary_delete_browsing_data_on_quit">Tar automatiskt bort surfdata när du väljer &quot;Avsluta&quot; från huvudmenyn</string>
    <!-- Summary for the Delete browsing data on quit preference. "Quit" translation should match delete_browsing_data_on_quit_action translation. -->
    <string name="preference_summary_delete_browsing_data_on_quit_2">Tar automatiskt bort surfdata när du väljer \&quot;Avsluta\&quot; från huvudmenyn</string>
    <!-- Action item in menu for the Delete browsing data on quit feature -->
    <string name="delete_browsing_data_on_quit_action">Avsluta</string>

    <!-- Dialog message to the user asking to delete browsing data. -->
    <string name="delete_browsing_data_prompt_message">Detta kommer att ta bort all dina surfdata.</string>
    <!-- Dialog message to the user asking to delete browsing data. Parameter will be replaced by app name. -->
    <string name="delete_browsing_data_prompt_message_3">%s kommer att ta bort vald surfdata.</string>
    <!-- Text for the cancel button for the data deletion dialog -->
    <string name="delete_browsing_data_prompt_cancel">Avbryt</string>
    <!-- Text for the allow button for the data deletion dialog -->
    <string name="delete_browsing_data_prompt_allow">Ta bort</string>
    <!-- Text for the snackbar confirmation that the data was deleted -->
    <string name="preferences_delete_browsing_data_snackbar">Surfdata borttagen</string>

    <!-- Text for the snackbar to show the user that the deletion of browsing data is in progress -->
    <string name="deleting_browsing_data_in_progress">Tar bort surfsdata…</string>

    <!-- Tips -->
    <!-- text for firefox preview moving tip header "Firefox Preview" and "Firefox Nightly" are intentionally hardcoded -->
    <string name="tip_firefox_preview_moved_header">Firefox Preview är nu Firefox Nightly</string>

    <!-- text for firefox preview moving tip description -->
    <string name="tip_firefox_preview_moved_description">Firefox Nightly uppdateras varje natt och har experimentella nya funktioner.
        Den kan dock vara mindre stabil. Hämta vår beta-webbläsare för en mer stabil upplevelse.</string>

    <!-- text for firefox preview moving tip button. "Firefox for Android Beta" is intentionally hardcoded -->
    <string name="tip_firefox_preview_moved_button_2">Hämta Firefox för Android Beta</string>

    <!-- text for firefox preview moving tip header. "Firefox Nightly" is intentionally hardcoded -->
    <string name="tip_firefox_preview_moved_header_preview_installed">Firefox Nightly har flyttat</string>
    <!-- text for firefox preview moving tip description -->
    <string name="tip_firefox_preview_moved_description_preview_installed">Den här appen kommer inte längre att få säkerhetsuppdateringar. Sluta använda denna app och byt till den nya Nightly.
        \n\nOm du vill överföra dina bokmärken, inloggningar och historik till en annan app, skapar du ett Firefox-konto.</string>
    <!-- text for firefox preview moving tip button  -->
    <string name="tip_firefox_preview_moved_button_preview_installed">Byt till den nya Nightly</string>

    <!-- text for firefox preview moving tip header. "Firefox Nightly" is intentionally hardcoded -->
    <string name="tip_firefox_preview_moved_header_preview_not_installed">Firefox Nightly har flyttat</string>

    <!-- text for firefox preview moving tip description -->
    <string name="tip_firefox_preview_moved_description_preview_not_installed">Den här appen kommer inte längre att få säkerhetsuppdateringar. Skaffa den nya Nightly och sluta använda den här appen.
        \n\nOm du vill överföra dina bokmärken, inloggningar och historik till en annan app, skapar du ett Firefox-konto.</string>
    <!-- text for firefox preview moving tip button  -->
    <string name="tip_firefox_preview_moved_button_preview_not_installed">Skaffa den nya Nightly</string>

    <!-- Onboarding -->
    <!-- Text for onboarding welcome message
    The first parameter is the name of the app (e.g. Firefox Preview) -->
    <string name="onboarding_header">Välkommen till %s!</string>
    <!-- text for the Firefox Accounts section header -->
    <string name="onboarding_fxa_section_header">Har du redan ett konto?</string>
    <!-- text for the "What's New" onboarding card header -->
    <string name="onboarding_whats_new_header1">Se vad som är nytt</string>
    <!-- text for the "what's new" onboarding card description
    The first parameter is the short name of the app (e.g. Firefox) -->
    <string name="onboarding_whats_new_description">Har du frågor om omgjorda %s? Vill du veta vad som har förändrats?</string>
    <!-- text for underlined clickable link that is part of "what's new" onboarding card description that links to an FAQ -->
    <string name="onboarding_whats_new_description_linktext">Få svar här</string>
    <!-- text for the Firefox account onboarding sign in card header. The word "Firefox" should not be translated -->
    <string name="onboarding_account_sign_in_header_1">Synkronisera Firefox mellan enheter</string>
    <!-- Text for the button to learn more about signing in to your Firefox account -->
    <string name="onboarding_manual_sign_in_description">Ta med bokmärken, historik och lösenord till Firefox på den här enheten.</string>
    <!-- text for the firefox account onboarding card header when we detect you're already signed in to
        another Firefox browser. (The word `Firefox` should not be translated)
        The first parameter is the email of the detected user's account -->
    <string name="onboarding_firefox_account_auto_signin_header_3">Du är inloggad som %s i en annan Firefox-webbläsare på den här enheten. Vill du logga in med det här kontot?</string>
    <!-- text for the button to confirm automatic sign-in -->
    <string name="onboarding_firefox_account_auto_signin_confirm">Ja, logga in mig</string>
    <!-- text for the automatic sign-in button while signing in is in process -->
    <string name="onboarding_firefox_account_signing_in">Loggar in…</string>

    <!-- text for the button to manually sign into Firefox account. -->
    <string name="onboarding_firefox_account_sign_in_1">Registrera dig</string>
    <!-- text for the button to stay signed out when presented with an option to automatically sign-in. -->
    <string name="onboarding_firefox_account_stay_signed_out">Håll mig utloggad</string>
    <!-- text to display in the snackbar once account is signed-in -->
    <string name="onboarding_firefox_account_sync_is_on">Synkronisering är på</string>
    <!-- text to display in the snackbar if automatic sign-in fails. user may try again -->
    <string name="onboarding_firefox_account_automatic_signin_failed">Det gick inte att logga in</string>
    <!-- text for the tracking protection onboarding card header -->
    <string name="onboarding_tracking_protection_header_3">Alltid med integritet</string>
    <!-- text for the tracking protection card description. 'Firefox' intentionally hardcoded here -->
    <string name="onboarding_tracking_protection_description_3">Firefox hindrar automatiskt företag från att i hemlighet följa dig på nätet.</string>
    <!-- text for tracking protection radio button option for standard level of blocking -->
    <string name="onboarding_tracking_protection_standard_button_2">Standard</string>
    <!-- text for standard blocking option button description -->
    <string name="onboarding_tracking_protection_standard_button_description_3">Balanserad för integritet och prestanda. Sidor laddas normalt.</string>
    <!-- text for tracking protection radio button option for strict level of blocking -->
    <string name="onboarding_tracking_protection_strict_button">Strikt (rekommenderas)</string>
    <!-- text for tracking protection radio button option for strict level of blocking -->
    <string name="onboarding_tracking_protection_strict_option">Strikt</string>
    <!-- text for strict blocking option button description -->
    <string name="onboarding_tracking_protection_strict_button_description_3">Blockerar fler spårare så att sidor laddas snabbare, men vissa sidor kanske inte fungerar ordentligt.</string>
    <!-- text for the toolbar position card header  -->
    <string name="onboarding_toolbar_placement_header_1">Välj plats för verktygsfältet</string>
    <!-- text for the toolbar position card description -->
    <string name="onboarding_toolbar_placement_description_1">Placera verktygsfältet inom räckhåll. Ha den på botten eller flytta den till toppen.</string>
    <!-- text for the private browsing onboarding card header -->
    <string name="onboarding_private_browsing_header">Surfa privat</string>

    <!-- text for the private browsing onboarding card description
    The first parameter is an icon that represents private browsing -->
    <string name="onboarding_private_browsing_description1">Öppna en privat flik en gång: Klicka på %s ikonen.</string>
    <!-- text for the private browsing onboarding card description, explaining how to always using private browsing -->
    <string name="onboarding_private_browsing_always_description">Öppna privata flikar varje gång: Uppdatera dina privata surfinställningar.</string>
    <!-- text for the private browsing onbording card button, that launches settings -->
    <string name="onboarding_private_browsing_button">Öppna inställningar</string>
    <!-- text for the privacy notice onboarding card header -->
    <string name="onboarding_privacy_notice_header">Din integritet</string>
    <!-- text for the privacy notice onboarding card description
    The first parameter is the name of the app (e.g. Firefox Preview) Substitute %s for long browser name. -->
    <string name="onboarding_privacy_notice_description2">Vi har utformat %s för att ge dig kontroll över vad du delar online och vad du delar med oss.</string>
    <!-- Text for the button to read the privacy notice -->
    <string name="onboarding_privacy_notice_read_button">Läs vår sekretesspolicy</string>

    <!-- Content description (not visible, for screen readers etc.): Close onboarding screen -->
    <string moz:removedIn="93" name="onboarding_close" tools:ignore="UnusedResources">Stäng</string>

    <!-- text for the button to finish onboarding -->
    <string name="onboarding_finish">Börja surfa</string>

    <!-- Onboarding theme -->
    <!-- text for the theme picker onboarding card header -->
    <string name="onboarding_theme_picker_header">Välj ditt tema</string>
    <!-- text for the theme picker onboarding card description -->
    <string name="onboarding_theme_picker_description_2">Spara lite batteri och syn med mörkt läge.</string>
    <!-- Automatic theme setting (will follow device setting) -->
    <string name="onboarding_theme_automatic_title">Automatisk</string>
    <!-- Summary of automatic theme setting (will follow device setting) -->
    <string name="onboarding_theme_automatic_summary">Anpassar sig till dina enhetsinställningar</string>
    <!-- Theme setting for dark mode -->
    <string name="onboarding_theme_dark_title">Mörkt tema</string>
    <!-- Theme setting for light mode -->
    <string name="onboarding_theme_light_title">Ljust tema</string>

    <!-- Text shown in snackbar when multiple tabs have been sent to device -->
    <string name="sync_sent_tabs_snackbar">Flikar skickade!</string>
    <!-- Text shown in snackbar when one tab has been sent to device  -->
    <string name="sync_sent_tab_snackbar">Flik skickad!</string>
    <!-- Text shown in snackbar when sharing tabs failed  -->
    <string name="sync_sent_tab_error_snackbar">Går inte att skicka</string>
    <!-- Text shown in snackbar for the "retry" action that the user has after sharing tabs failed -->
    <string name="sync_sent_tab_error_snackbar_action">FÖRSÖK IGEN</string>
    <!-- Title of QR Pairing Fragment -->
    <string name="sync_scan_code">Skanna QR-kod</string>
    <!-- Instructions on how to access pairing -->
    <string name="sign_in_instructions"><![CDATA[Öppna Firefox på din dator och gå till <b>https://firefox.com/pair</b>]]></string>
    <!-- Text shown for sign in pairing when ready -->
    <string name="sign_in_ready_for_scan">Redo att skanna</string>
    <!-- Text shown for settings option for sign with pairing -->
    <string name="sign_in_with_camera">Logga in med din kamera</string>
    <!-- Text shown for settings option for sign with email -->
    <string name="sign_in_with_email">Använd e-post istället</string>
    <!-- Text shown for settings option for create new account text.'Firefox' intentionally hardcoded here.-->
    <string name="sign_in_create_account_text"><![CDATA[Ha du inget konto? <u>Skapa ett</u> för att synkronisera Firefox mellan enheter.]]></string>
    <!-- Text shown in confirmation dialog to sign out of account -->
    <string name="sign_out_confirmation_message">Firefox kommer sluta att synka med ditt konto, men kommer inte att radera din surfdata på den här enheten.</string>
    <!-- Text shown in confirmation dialog to sign out of account. The first parameter is the name of the app (e.g. Firefox Preview) -->
    <string name="sign_out_confirmation_message_2">%s kommer att sluta synkronisera med ditt konto, men tar inte bort någon av dina surfdata på den här enheten.</string>
    <!-- Option to continue signing out of account shown in confirmation dialog to sign out of account -->
    <string name="sign_out_disconnect">Koppla från</string>
    <!-- Option to cancel signing out shown in confirmation dialog to sign out of account -->
    <string name="sign_out_cancel">Avbryt</string>

    <!-- Error message snackbar shown after the user tried to select a default folder which cannot be altered -->
    <string name="bookmark_cannot_edit_root">Kan inte redigera standardmappar</string>

    <!-- Enhanced Tracking Protection -->
    <!-- Link displayed in enhanced tracking protection panel to access tracking protection settings -->
    <string name="etp_settings">Skyddsinställningar</string>
    <!-- Preference title for enhanced tracking protection settings -->
    <string name="preference_enhanced_tracking_protection">Förbättrat spårningsskydd</string>
    <!-- Title for the description of enhanced tracking protection -->
    <string name="preference_enhanced_tracking_protection_explanation_title">Surfa utan att bli följd</string>
    <!-- Description of enhanced tracking protection. The first parameter is the name of the application (For example: Fenix) -->
    <string name="preference_enhanced_tracking_protection_explanation">Behåll dina data för dig själv. %s skyddar dig från många av de vanligaste spårarna som följer vad du gör online.</string>
    <!-- Text displayed that links to website about enhanced tracking protection -->
    <string name="preference_enhanced_tracking_protection_explanation_learn_more">Läs mer</string>
    <!-- Preference for enhanced tracking protection for the standard protection settings -->
    <string name="preference_enhanced_tracking_protection_standard_default_1">Standard</string>
    <!-- Preference description for enhanced tracking protection for the standard protection settings -->
    <string name="preference_enhanced_tracking_protection_standard_description_4">Balanserad för integritet och prestanda. Sidor laddas normalt.</string>
    <!--  Accessibility text for the Standard protection information icon  -->
    <string name="preference_enhanced_tracking_protection_standard_info_button">Vad blockeras av spårningsskydd standard</string>
    <!-- Preference for enhanced tracking protection for the strict protection settings -->
    <string name="preference_enhanced_tracking_protection_strict">Strikt</string>
    <!-- Preference description for enhanced tracking protection for the strict protection settings -->
    <string name="preference_enhanced_tracking_protection_strict_description_3">Blockerar fler spårare så att sidor laddas snabbare, men vissa sidor kanske inte fungerar ordentligt.</string>
    <!--  Accessibility text for the Strict protection information icon  -->
    <string name="preference_enhanced_tracking_protection_strict_info_button">Vad blockeras av spårningsskydd strikt</string>
    <!-- Preference for enhanced tracking protection for the custom protection settings -->
    <string name="preference_enhanced_tracking_protection_custom">Anpassad</string>
    <!-- Preference description for enhanced tracking protection for the strict protection settings -->
    <string name="preference_enhanced_tracking_protection_custom_description_2">Välj vilka spårare och skript som ska blockeras.</string>
    <!--  Accessibility text for the Strict protection information icon  -->
    <string name="preference_enhanced_tracking_protection_custom_info_button">Vad blockeras av anpassat spårningsskydd</string>
    <!-- Header for categories that are being blocked by current Enhanced Tracking Protection settings -->
    <!-- Preference for enhanced tracking protection for the custom protection settings for cookies-->
    <string name="preference_enhanced_tracking_protection_custom_cookies">Kakor</string>
    <!-- Option for enhanced tracking protection for the custom protection settings for cookies-->
    <string name="preference_enhanced_tracking_protection_custom_cookies_1">Globala och sociala medie-spårare</string>
    <!-- Option for enhanced tracking protection for the custom protection settings for cookies-->
    <string name="preference_enhanced_tracking_protection_custom_cookies_2">Kakor från obesökta webbplatser</string>
    <!-- Option for enhanced tracking protection for the custom protection settings for cookies-->
    <string name="preference_enhanced_tracking_protection_custom_cookies_3">Alla tredjepartskakor (kan orsaka fel på webbplatser)</string>
    <!-- Option for enhanced tracking protection for the custom protection settings for cookies-->
    <string name="preference_enhanced_tracking_protection_custom_cookies_4">Alla kakor (kommer att orsaka fel på webbplatser)</string>
    <!-- Preference for enhanced tracking protection for the custom protection settings for tracking content -->
    <string name="preference_enhanced_tracking_protection_custom_tracking_content">Spårningsinnehåll</string>
    <!-- Option for enhanced tracking protection for the custom protection settings for tracking content-->
    <string name="preference_enhanced_tracking_protection_custom_tracking_content_1">I alla flikar</string>
    <!-- Option for enhanced tracking protection for the custom protection settings for tracking content-->
    <string name="preference_enhanced_tracking_protection_custom_tracking_content_2">Endast i privata flikar</string>
    <!-- Option for enhanced tracking protection for the custom protection settings for tracking content-->
    <string name="preference_enhanced_tracking_protection_custom_tracking_content_3">Endast i anpassade flikar</string>
    <!-- Preference for enhanced tracking protection for the custom protection settings -->
    <string name="preference_enhanced_tracking_protection_custom_cryptominers">Kryptogrävare</string>
    <!-- Preference for enhanced tracking protection for the custom protection settings -->
    <string name="preference_enhanced_tracking_protection_custom_fingerprinters">Fingeravtrycksspårare</string>
    <!-- Button label for navigating to the Enhanced Tracking Protection details -->
    <string name="enhanced_tracking_protection_details">Detaljer</string>
    <!-- Header for categories that are being being blocked by current Enhanced Tracking Protection settings -->
    <string name="enhanced_tracking_protection_blocked">Blockerad</string>
    <!-- Header for categories that are being not being blocked by current Enhanced Tracking Protection settings -->
    <string name="enhanced_tracking_protection_allowed">Tillåten</string>
    <!-- Category of trackers (social media trackers) that can be blocked by Enhanced Tracking Protection -->
    <string name="etp_social_media_trackers_title">Sociala media-spårare</string>
    <!-- Description of social media trackers that can be blocked by Enhanced Tracking Protection -->
    <string name="etp_social_media_trackers_description">Begränsar sociala nätverk förmåga att spåra din surfaktivitet på nätet.</string>
    <!-- Category of trackers (cross-site tracking cookies) that can be blocked by Enhanced Tracking Protection -->
    <string name="etp_cookies_title">Globala spårningskakor</string>
    <!-- Description of cross-site tracking cookies that can be blocked by Enhanced Tracking Protection -->
    <string name="etp_cookies_description">Blockerar kakor som annonsnätverk och analysföretag använder för att sammanställa din surfinformation från många webbplatser.</string>
    <!-- Category of trackers (cryptominers) that can be blocked by Enhanced Tracking Protection -->
    <string name="etp_cryptominers_title">Kryptogrävare</string>
    <!-- Description of cryptominers that can be blocked by Enhanced Tracking Protection -->
    <string name="etp_cryptominers_description">Förhindrar skadliga skript som får åtkomst till din enhet för att mina digital valuta.</string>
    <!-- Category of trackers (fingerprinters) that can be blocked by Enhanced Tracking Protection -->
    <string name="etp_fingerprinters_title">Fingeravtrycksspårare</string>
    <!-- Description of fingerprinters that can be blocked by Enhanced Tracking Protection -->
    <string name="etp_fingerprinters_description">Stoppar identifierbar information från att samlas in om din enhet som kan användas för spårning.</string>
    <!-- Category of trackers (tracking content) that can be blocked by Enhanced Tracking Protection -->
    <string name="etp_tracking_content_title">Spårningsinnehåll</string>
    <!-- Description of tracking content that can be blocked by Enhanced Tracking Protection -->
    <string name="etp_tracking_content_description">Stoppar externa annonser, videor och annat innehåll från laddning eftersom de kan innehålla spårningskod. Kan påverka vissa webbplatsfunktioner.</string>
    <!-- Enhanced Tracking Protection Onboarding Message shown in a dialog above the toolbar. The first parameter is the name of the application (For example: Fenix) -->
    <string moz:removedIn="93" name="etp_onboarding_cfr_message" tools:ignore="UnusedResources">Varje gång skölden är lila har %s blockerat spårare på en webbplats. Klicka för mer information.</string>
    <!-- Enhanced Tracking Protection message that protection is currently on for this site -->
    <string name="etp_panel_on">Skydd är PÅ för den här webbplatsen</string>
    <!-- Enhanced Tracking Protection message that protection is currently off for this site -->
    <string name="etp_panel_off">Skydd är AV för den här webbplatsen</string>
    <!-- Header for exceptions list for which sites enhanced tracking protection is always off -->
    <string name="enhanced_tracking_protection_exceptions">Förbättrat spårningsskydd är avstängt för dessa webbplatser</string>
    <!-- Content description (not visible, for screen readers etc.): Navigate
    back from ETP details (Ex: Tracking content) -->
    <string name="etp_back_button_content_description">Navigera bakåt</string>
    <!-- About page Your rights link text -->
    <string name="about_your_rights">Dina rättigheter</string>
    <!-- About page link text to open open source licenses screen -->
    <string name="about_open_source_licenses">Öppna källkodsbibliotek vi använder</string>
    <!-- About page link text to open what's new link -->
    <string name="about_whats_new">Vad är nytt i %s</string>
    <!-- Open source licenses page title
    The first parameter is the app name -->
    <string name="open_source_licenses_title">%s | OSS bibliotek</string>

    <!-- Category of trackers (redirect trackers) that can be blocked by Enhanced Tracking Protection -->
    <string name="etp_redirect_trackers_title">Omdirigera spårare</string>
    <!-- Description of redirect tracker cookies that can be blocked by Enhanced Tracking Protection -->
    <string name="etp_redirect_trackers_description">Rensar kakor som ställts in av omdirigeringar till kända spårningswebbplatser.</string>

    <!-- About page link text to open support link -->
    <string name="about_support">Support</string>
    <!-- About page link text to list of past crashes (like about:crashes on desktop) -->
    <string name="about_crashes">Krascher</string>
    <!-- About page link text to open privacy notice link -->
    <string name="about_privacy_notice">Sekretesspolicy</string>
    <!-- About page link text to open know your rights link -->
    <string name="about_know_your_rights">Känn till dina rättigheter</string>
    <!-- About page link text to open licensing information link -->
    <string name="about_licensing_information">Licensinformation</string>
    <!-- About page link text to open a screen with libraries that are used -->
    <string name="about_other_open_source_libraries">Bibliotek som vi använder</string>

    <!-- Toast shown to the user when they are activating the secret dev menu
        The first parameter is number of long clicks left to enable the menu -->
    <string name="about_debug_menu_toast_progress">Felsökningsmeny: %1$d klick kvar för att aktivera</string>
    <string name="about_debug_menu_toast_done">Felsökningsmeny aktiverad</string>

    <!-- Content description of the tab counter toolbar button when one tab is open -->
    <string name="tab_counter_content_description_one_tab">1 flik</string>
    <!-- Content description of the tab counter toolbar button when multiple tabs are open. First parameter will be replaced with the number of tabs (always more than one) -->
    <string name="tab_counter_content_description_multi_tab">%d flikar</string>

    <!-- Browser long press popup menu -->
    <!-- Copy the current url -->
    <string name="browser_toolbar_long_press_popup_copy">Kopiera</string>
    <!-- Paste & go the text in the clipboard. '&amp;' is replaced with the ampersand symbol: & -->
    <string name="browser_toolbar_long_press_popup_paste_and_go">Klistra in och kör</string>
    <!-- Paste the text in the clipboard -->
    <string name="browser_toolbar_long_press_popup_paste">Klistra in</string>
  
    <!-- Snackbar message shown after an URL has been copied to clipboard. -->
    <string name="browser_toolbar_url_copied_to_clipboard_snackbar">URL kopierad till urklipp</string>
  
    <!-- Title text for the Add To Homescreen dialog -->
    <string name="add_to_homescreen_title">Lägg till på startsidan</string>
    <!-- Cancel button text for the Add to Homescreen dialog -->
    <string name="add_to_homescreen_cancel">Avbryt</string>
    <!-- Add button text for the Add to Homescreen dialog -->
    <string name="add_to_homescreen_add">Lägg till</string>
    <!-- Continue to website button text for the first-time Add to Homescreen dialog -->
    <string name="add_to_homescreen_continue">Fortsätt till webbplatsen</string>
    <!-- Placeholder text for the TextView in the Add to Homescreen dialog -->
    <string name="add_to_homescreen_text_placeholder">Genvägens namn</string>

    <!-- Describes the add to homescreen functionality -->
    <string name="add_to_homescreen_description_2">Du kan enkelt lägga till den här webbplatsen på enhetens startskärm för att få direktåtkomst och surfa snabbare med en appliknande upplevelse.</string>

    <!-- Preference for managing the settings for logins and passwords in Fenix -->
    <string name="preferences_passwords_logins_and_passwords">Inloggningar och lösenord</string>
    <!-- Preference for managing the saving of logins and passwords in Fenix -->
    <string name="preferences_passwords_save_logins">Spara inloggningar och lösenord</string>
    <!-- Preference option for asking to save passwords in Fenix -->
    <string name="preferences_passwords_save_logins_ask_to_save">Fråga för att spara</string>
    <!-- Preference option for never saving passwords in Fenix -->
    <string name="preferences_passwords_save_logins_never_save">Spara aldrig</string>
    <!-- Preference for autofilling saved logins in Fenix -->
    <string moz:removedIn="93" name="preferences_passwords_autofill" tools:ignore="UnusedResources">Autofyll</string>
    <!-- Preference for autofilling saved logins in Firefox (in web content), %1$s will be replaced with the app name -->
    <string name="preferences_passwords_autofill2">Autofyll i %1$s</string>
    <!-- Description for the preference for autofilling saved logins in Firefox (in web content), %1$s will be replaced with the app name -->
    <string name="preferences_passwords_autofill_description">Fyll i och spara användarnamn och lösenord på webbplatser medan du använder %1$s.</string>
    <!-- Preference for autofilling logins from Fenix in other apps (e.g. autofilling the Twitter app) -->
    <string name="preferences_android_autofill">Autofyll i andra appar</string>
    <!-- Description for the preference for autofilling logins from Fenix in other apps (e.g. autofilling the Twitter app) -->
    <string name="preferences_android_autofill_description">Fyll i användarnamn och lösenord i andra appar på din enhet.</string>

    <!-- Preference for syncing saved logins in Fenix -->
    <string name="preferences_passwords_sync_logins">Synkronisera inloggningar</string>
    <!-- Preference for syncing saved logins in Fenix, when not signed in-->
    <string name="preferences_passwords_sync_logins_across_devices">Synkronisera inloggningar mellan enheter</string>
    <!-- Syncing saved logins in Fenix needs reconnect to sync -->
    <string name="preferences_passwords_sync_logins_reconnect">Återanslut</string>
    <!-- Syncing saved logins in Fenix needs login -->
    <string name="preferences_passwords_sync_logins_sign_in">Logga in till Sync</string>
    <!-- Preference to access list of saved logins -->
    <string name="preferences_passwords_saved_logins">Sparade inloggningar</string>
    <!-- Description of empty list of saved passwords. Placeholder is replaced with app name.  -->
    <string name="preferences_passwords_saved_logins_description_empty_text">De inloggningar som du sparar eller synkroniserar till %s kommer att dyka upp här.</string>
    <!-- Preference to access list of saved logins -->
    <string name="preferences_passwords_saved_logins_description_empty_learn_more_link">Läs mer om Sync.</string>
    <!-- Preference to access list of login exceptions that we never save logins for -->
    <string name="preferences_passwords_exceptions">Undantag</string>
    <!-- Empty description of list of login exceptions that we never save logins for -->
    <string name="preferences_passwords_exceptions_description_empty">Inloggningar och lösenord som inte sparas visas här.</string>
    <!-- Description of list of login exceptions that we never save logins for -->
    <string name="preferences_passwords_exceptions_description">Inloggningar och lösenord sparas inte för dessa webbplatser.</string>
    <!-- Text on button to remove all saved login exceptions -->
    <string name="preferences_passwords_exceptions_remove_all">Ta bort alla undantag</string>
    <!-- Hint for search box in logins list -->
    <string name="preferences_passwords_saved_logins_search">Sök inloggningar</string>
    <!-- Option to sort logins list A-Z, alphabetically -->
    <string name="preferences_passwords_saved_logins_alphabetically">Alfabetiskt</string>
    <!-- Option to sort logins list by most recently used -->
    <string name="preferences_passwords_saved_logins_recently_used">Nyligen använd</string>
    <!-- The header for the site that a login is for -->
    <string name="preferences_passwords_saved_logins_site">Webbplats</string>
    <!-- The header for the username for a login -->
    <string name="preferences_passwords_saved_logins_username">Användarnamn</string>
    <!-- The header for the password for a login -->
    <string name="preferences_passwords_saved_logins_password">Lösenord</string>
    <!-- Message displayed in security prompt to reenter a secret pin to access saved logins -->
    <string name="preferences_passwords_saved_logins_enter_pin">Ange din PIN-kod igen</string>
    <!-- Message displayed in security prompt to access saved logins -->
    <string name="preferences_passwords_saved_logins_enter_pin_description">Lås upp för att se dina sparade inloggningar</string>
    <!-- Message displayed when a connection is insecure and we detect the user is entering a password -->
    <string name="logins_insecure_connection_warning">Den här anslutningen är inte säker. Inloggningar som anges här kan äventyras.</string>
    <!-- Learn more link that will link to a page with more information displayed when a connection is insecure and we detect the user is entering a password -->
    <string name="logins_insecure_connection_warning_learn_more">Läs mer</string>
    <!-- Prompt message displayed when Fenix detects a user has entered a password and user decides if Fenix should save it. The first parameter is the name of the application (For example: Fenix)  -->
    <string name="logins_doorhanger_save">Vill du att %s ska spara den här inloggningen?</string>
    <!-- Positive confirmation that Fenix should save the new or updated login -->
    <string name="logins_doorhanger_save_confirmation">Spara</string>
    <!-- Negative confirmation that Fenix should not save the new or updated login -->
    <string name="logins_doorhanger_save_dont_save">Spara inte</string>
    <!-- Shown in snackbar to tell user that the password has been copied -->
    <string name="logins_password_copied">Lösenord kopierat till urklipp</string>
    <!-- Shown in snackbar to tell user that the username has been copied -->
    <string name="logins_username_copied">Användarnamn kopierat till urklipp</string>
    <!-- Shown in snackbar to tell user that the site has been copied -->
    <string name="logins_site_copied">Webbplats kopierad till urklipp</string>
    <!-- Content Description (for screenreaders etc) read for the button to copy a password in logins-->
    <string name="saved_logins_copy_password">Kopiera lösenord</string>
    <!-- Content Description (for screenreaders etc) read for the button to clear a password while editing a login-->
    <string name="saved_logins_clear_password">Rensa lösenord</string>
    <!-- Content Description (for screenreaders etc) read for the button to copy a username in logins -->
    <string name="saved_login_copy_username">Kopiera användarnamn</string>
    <!-- Content Description (for screenreaders etc) read for the button to clear a username while editing a login -->
    <string name="saved_login_clear_username">Rensa användarnamn</string>
    <!-- Content Description (for screenreaders etc) read for the button to copy a site in logins -->
    <string name="saved_login_copy_site">Kopiera webbplats</string>
    <!-- Content Description (for screenreaders etc) read for the button to open a site in logins -->
    <string name="saved_login_open_site">Öppna webbplatsen i webbläsaren</string>
    <!-- Content Description (for screenreaders etc) read for the button to reveal a password in logins -->
    <string name="saved_login_reveal_password">Visa lösenord</string>
    <!-- Content Description (for screenreaders etc) read for the button to hide a password in logins -->
    <string name="saved_login_hide_password">Dölj lösenord</string>
    <!-- Message displayed in biometric prompt displayed for authentication before allowing users to view their logins -->
    <string name="logins_biometric_prompt_message">Lås upp för att se dina sparade inloggningar</string>
    <!-- Title of warning dialog if users have no device authentication set up -->
    <string name="logins_warning_dialog_title">Säkra dina inloggningar och lösenord</string>
    <!-- Message of warning dialog if users have no device authentication set up -->
    <string name="logins_warning_dialog_message">Konfigurera enhetens låsmönster, PIN eller lösenord för att skydda dina sparade inloggningar och lösenord från åtkomst om någon annan har din enhet.</string>
    <!-- Negative button to ignore warning dialog if users have no device authentication set up -->
    <string name="logins_warning_dialog_later">Senare</string>
    <!-- Positive button to send users to set up a pin of warning dialog if users have no device authentication set up -->
    <string name="logins_warning_dialog_set_up_now">Konfigurera nu</string>
    <!-- Title of PIN verification dialog to direct users to re-enter their device credentials to access their logins -->
    <string name="logins_biometric_prompt_message_pin">Lås upp din enhet</string>
    <!-- Title for Accessibility Force Enable Zoom Preference -->
    <string name="preference_accessibility_force_enable_zoom">Zooma på alla webbplatser</string>
    <!-- Summary for Accessibility Force Enable Zoom Preference -->
    <string name="preference_accessibility_force_enable_zoom_summary">Aktivera för att tillåta zooma och dra ihop, även på webbplatser som förhindrar denna gest.</string>

    <!-- Saved logins sorting strategy menu item -by name- (if selected, it will sort saved logins alphabetically) -->
    <string name="saved_logins_sort_strategy_alphabetically">Namn (A-Ö)</string>
    <!-- Saved logins sorting strategy menu item -by last used- (if selected, it will sort saved logins by last used) -->
    <string name="saved_logins_sort_strategy_last_used">Senast använd</string>
    <!-- Content description (not visible, for screen readers etc.): Sort saved logins dropdown menu chevron icon -->
    <string name="saved_logins_menu_dropdown_chevron_icon_content_description">Sortera inloggningsmenyn</string>

    <!-- Credit Cards Autofill -->
    <!-- Preference and title for managing the settings for credit cards -->
    <string name="preferences_credit_cards">Kreditkort</string>
    <!-- Preference for saving and autofilling credit cards -->
    <string name="preferences_credit_cards_save_and_autofill_cards">Spara och fyll i kreditkort automatiskt</string>
    <!-- Preference summary for saving and autofilling credit card data -->
    <string name="preferences_credit_cards_save_and_autofill_cards_summary">Data är krypterad</string>
    <!-- Preference option for syncing credit cards across devices. This is displayed when the user is not signed into sync -->
    <string name="preferences_credit_cards_sync_cards_across_devices">Synkronisera kort mellan enheter</string>
    <!-- Preference option for syncing credit cards across devices. This is displayed when the user is signed into sync -->
    <string name="preferences_credit_cards_sync_cards">Synkronisera kort</string>
    <!-- Preference option for adding a credit card -->
    <string name="preferences_credit_cards_add_credit_card">Lägg till kreditkort</string>

    <!-- Preference option for managing saved credit cards -->
    <string name="preferences_credit_cards_manage_saved_cards">Hantera sparade kreditkort</string>
    <!-- Title of the "Add card" screen -->
    <string name="credit_cards_add_card">Lägg till kreditkort</string>
    <!-- Title of the "Edit card" screen -->
    <string name="credit_cards_edit_card">Redigera kort</string>
    <!-- The header for the card number of a credit card -->
    <string name="credit_cards_card_number">Kortnummer</string>
    <!-- The header for the expiration date of a credit card -->
    <string name="credit_cards_expiration_date">Utgångsdatum</string>
<<<<<<< HEAD
    <!-- The label for the expiration date month of a credit card -->
    <string name="credit_cards_expiration_date_month">Utgångsdatum månad</string>
    <!-- The label for the expiration date year of a credit card -->
=======
    <!-- The label for the expiration date month of a credit card to be used by a11y services-->
    <string name="credit_cards_expiration_date_month">Utgångsdatum månad</string>
    <!-- The label for the expiration date year of a credit card to be used by a11y services-->
>>>>>>> 637485e2
    <string name="credit_cards_expiration_date_year">Utgångsdatum år</string>
    <!-- The header for the name on the credit card -->
    <string name="credit_cards_name_on_card">Namn på kort</string>
    <!-- The header for the nickname for a credit card -->
    <string name="credit_cards_card_nickname">Smeknamn för kort</string>
    <!-- The text for the "Delete card" menu item for deleting a credit card -->
    <string name="credit_cards_menu_delete_card">Ta bort kort</string>
    <!-- The text for the "Delete card" button for deleting a credit card -->
    <string name="credit_cards_delete_card_button">Ta bort kort</string>
    <!-- The title for the "Save" menu item for saving a credit card -->
    <string name="credit_cards_menu_save">Spara</string>
    <!-- The text for the "Save" button for saving a credit card -->
    <string name="credit_cards_save_button">Spara</string>
    <!-- The text for the "Cancel" button for cancelling adding or updating a credit card -->
    <string name="credit_cards_cancel_button">Avbryt</string>

    <!-- Title of the "Saved cards" screen -->
    <string name="credit_cards_saved_cards">Sparade kreditkort</string>

    <!-- Error message for credit card number validation -->
    <string name="credit_cards_number_validation_error_message">Ange ett giltigt kreditkortsnummer</string>

    <!-- Error message for credit card name on card validation -->
    <string name="credit_cards_name_on_card_validation_error_message">Fyll i det här fältet</string>
    <!-- Message displayed in biometric prompt displayed for authentication before allowing users to view their saved credit cards -->
    <string name="credit_cards_biometric_prompt_message">Lås upp för att se dina sparade kreditkort</string>
    <!-- Title of warning dialog if users have no device authentication set up -->
    <string name="credit_cards_warning_dialog_title">Säkra dina kreditkort</string>
    <!-- Message of warning dialog if users have no device authentication set up -->
    <string name="credit_cards_warning_dialog_message">Konfigurera enhetens låsmönster, PIN eller lösenord för att skydda dina sparade kreditkort från åtkomst om någon annan har din enhet.</string>
    <!-- Positive button to send users to set up a pin of warning dialog if users have no device authentication set up -->
    <string name="credit_cards_warning_dialog_set_up_now">Konfigurera nu</string>
    <!-- Negative button to ignore warning dialog if users have no device authentication set up -->
    <string name="credit_cards_warning_dialog_later">Senare</string>
    <!-- Title of PIN verification dialog to direct users to re-enter their device credentials to access their credit cards -->
    <string name="credit_cards_biometric_prompt_message_pin">Lås upp din enhet</string>

    <!-- Message displayed in biometric prompt for authentication, before allowing users to use their stored credit card information -->
    <string name="credit_cards_biometric_prompt_unlock_message">Lås upp för att använda lagrad kreditkortsinformation</string>

    <!-- Title of the Add search engine screen -->
    <string name="search_engine_add_custom_search_engine_title">Lägg till sökmotor</string>
    <!-- Title of the Edit search engine screen -->
    <string name="search_engine_edit_custom_search_engine_title">Redigera sökmotor</string>
    <!-- Content description (not visible, for screen readers etc.): Title for the button to add a search engine in the action bar -->
    <string name="search_engine_add_button_content_description">Lägg till</string>
    <!-- Content description (not visible, for screen readers etc.): Title for the button to save a search engine in the action bar -->
    <string name="search_engine_add_custom_search_engine_edit_button_content_description">Spara</string>
    <!-- Text for the menu button to edit a search engine -->
    <string name="search_engine_edit">Redigera</string>
    <!-- Text for the menu button to delete a search engine -->
    <string name="search_engine_delete">Ta bort</string>

    <!-- Text for the button to create a custom search engine on the Add search engine screen -->
    <string name="search_add_custom_engine_label_other">Andra</string>
    <!-- Placeholder text shown in the Search Engine Name TextField before a user enters text -->
    <string name="search_add_custom_engine_name_hint">Namn</string>
    <!-- Placeholder text shown in the Search String TextField before a user enters text -->
    <string name="search_add_custom_engine_search_string_hint">Söksträng som ska användas</string>
    <!-- Description text for the Search String TextField. The %s is part of the string -->
    <string formatted="false" name="search_add_custom_engine_search_string_example">Byt ut frågan med “%s”. Exempel:\nhttps://www.google.com/search?q=%s</string>
    <!-- Text for the button to learn more about adding a custom search engine -->
    <string name="search_add_custom_engine_learn_more_label">Läs mer</string>

    <!-- Accessibility description for the form in which details about the custom search engine are entered -->
    <string name="search_add_custom_engine_form_description">Information om anpassad sökmotor</string>
    <!-- Accessibility description for the 'Learn more' link -->
    <string name="search_add_custom_engine_learn_more_description">Länk till läs mer</string>

    <!-- Text shown when a user leaves the name field empty -->
    <string name="search_add_custom_engine_error_empty_name">Ange sökmotorns namn</string>
    <!-- Text shown when a user tries to add a search engine that already exists -->
    <string name="search_add_custom_engine_error_existing_name">Sökmotor med namnet “%s” finns redan.</string>
    <!-- Text shown when a user leaves the search string field empty -->
    <string name="search_add_custom_engine_error_empty_search_string">Ange en söksträng</string>
    <!-- Text shown when a user leaves out the required template string -->
    <string name="search_add_custom_engine_error_missing_template">Kontrollera att söksträngen matchar exempelformat</string>
    <!-- Text shown when we aren't able to validate the custom search query. The first parameter is the url of the custom search engine -->
    <string name="search_add_custom_engine_error_cannot_reach">Fel vid anslutning till “%s”</string>
    <!-- Text shown when a user creates a new search engine -->
    <string name="search_add_custom_engine_success_message">%s skapad</string>
    <!-- Text shown when a user successfully edits a custom search engine -->
    <string name="search_edit_custom_engine_success_message">%s sparad</string>
    <!-- Text shown when a user successfully deletes a custom search engine -->
    <string name="search_delete_search_engine_success_message">%s borttagen</string>

    <!-- Title text shown for the migration screen to the new browser. Placeholder replaced with app name -->
    <string name="migration_title">Välkommen till en helt ny %s</string>
    <!-- Description text followed by a list of things migrating (e.g. Bookmarks, History). Placeholder replaced with app name-->
    <string name="migration_description">En helt ny omgjord webbläsare väntar med förbättrad prestanda och funktioner som hjälper dig att göra mer online.\n\nVänta medan vi uppdaterar %s med dina</string>
    <!-- Text on the disabled button while in progress. Placeholder replaced with app name -->
    <string name="migration_updating_app_button_text">Uppdaterar %s…</string>
    <!-- Text on the enabled button. Placeholder replaced with app name-->
    <string name="migration_update_app_button">Starta %s</string>
    <!-- Accessibility description text for a completed migration item -->
    <string name="migration_icon_description">Migrationen slutförd</string>
    <!--Text on list of migrated items (e.g. Settings, History, etc.)-->
    <string name="migration_text_passwords">Lösenord</string>

    <!-- Heading for the instructions to allow a permission -->
    <string name="phone_feature_blocked_intro">För att tillåta det:</string>

    <!-- First step for the allowing a permission -->
    <string name="phone_feature_blocked_step_settings">1. Gå till Android-inställningar</string>
    <!-- Second step for the allowing a permission -->
    <string name="phone_feature_blocked_step_permissions"><![CDATA[2. Tryck <b>Behörigheter</b>]]></string>
    <!-- Third step for the allowing a permission (Fore example: Camera) -->
    <string name="phone_feature_blocked_step_feature"><![CDATA[3. Växla <b>%1$s</b> till PÅ]]></string>

    <!-- Label that indicates a site is using a secure connection -->
    <string name="quick_settings_sheet_secure_connection">Säker anslutning</string>
    <!-- Label that indicates a site is using a insecure connection -->
    <string name="quick_settings_sheet_insecure_connection">Osäker anslutning</string>
    <!-- Confirmation message for a dialog confirming if the user wants to delete all the permissions for all sites-->
    <string name="confirm_clear_permissions_on_all_sites">Är du säker på att du vill rensa alla behörigheterna för alla webbplatser?</string>
    <!-- Confirmation message for a dialog confirming if the user wants to delete all the permissions for a site-->
    <string name="confirm_clear_permissions_site">Är du säker på att du vill ta bort alla behörigheter för den här webbplatsen?</string>
    <!-- Confirmation message for a dialog confirming if the user wants to set default value a permission for a site-->
    <string name="confirm_clear_permission_site">Är du säker på att du vill rensa det här behörigheterna för den här webbplatsen?</string>
    <!-- label shown when there are not site exceptions to show in the site exception settings -->
    <string name="no_site_exceptions">Inga webbplatsundantag</string>
    <!-- Label for the Pocket default top site -->
    <string name="pocket_top_articles">Toppartiklar</string>
    <!-- Bookmark deletion confirmation -->
    <string name="bookmark_deletion_confirmation">Är du säker på att du vill ta bort det här bokmärket?</string>
    <!-- Browser menu button that adds a top site to the home fragment -->
    <string name="browser_menu_add_to_top_sites">Lägg till i mest besökta</string>
    <!-- text shown before the issuer name to indicate who its verified by, parameter is the name of
     the certificate authority that verified the ticket-->
    <string name="certificate_info_verified_by">Verifierad av: %1$s </string>
    <!-- Login overflow menu delete button -->
    <string name="login_menu_delete_button">Ta bort</string>
    <!-- Login overflow menu edit button -->
    <string name="login_menu_edit_button">Redigera</string>
    <!-- Message in delete confirmation dialog for logins -->
    <string name="login_deletion_confirmation">Är du säker på att du vill ta bort den här inloggningen?</string>
    <!-- Positive action of a dialog asking to delete  -->
    <string name="dialog_delete_positive">Ta bort</string>
    <!--  The saved login options menu description. -->
    <string name="login_options_menu">Inloggningsalternativ</string>
    <!--  The editable text field for a login's web address. -->
    <string name="saved_login_hostname_description">Det redigerbara textfältet för inloggningens webbadress.</string>
    <!--  The editable text field for a login's username. -->
    <string name="saved_login_username_description">Det redigerbara textfältet för inloggningens användarnamn.</string>
    <!--  The editable text field for a login's password. -->
    <string name="saved_login_password_description">Det redigerbara textfältet för inloggningens lösenord.</string>
    <!--  The button description to save changes to an edited login. -->
    <string name="save_changes_to_login">Spara ändringar för inloggning.</string>
    <!--  The button description to discard changes to an edited login. -->
    <string name="discard_changes">Ignorera ändringar</string>
    <!--  The page title for editing a saved login. -->
    <string name="edit">Redigera</string>
    <!--  The error message in edit login view when password field is blank. -->
    <string name="saved_login_password_required">Lösenord krävs</string>
    <!-- Voice search button content description  -->
    <string name="voice_search_content_description">Röstsökning</string>
    <!-- Voice search prompt description displayed after the user presses the voice search button -->
    <string name="voice_search_explainer">Prata nu</string>

    <!--  The error message in edit login view when a duplicate username exists. -->
    <string name="saved_login_duplicate">En inloggning med det användarnamnet finns redan</string>

    <!-- Synced Tabs -->
    <!-- Text displayed to ask user to connect another device as no devices found with account -->
    <string name="synced_tabs_connect_another_device">Anslut en annan enhet.</string>
    <!-- Text displayed asking user to re-authenticate -->
    <string name="synced_tabs_reauth">Bekräfta igen.</string>
    <!-- Text displayed when user has disabled tab syncing in Firefox Sync Account -->
    <string name="synced_tabs_enable_tab_syncing">Aktivera fliksynkronisering.</string>
    <!-- Text displayed when user has no tabs that have been synced -->
    <string name="synced_tabs_no_tabs">Du har inga flikar öppna i Firefox på dina andra enheter.</string>
    <!-- Text displayed in the synced tabs screen when a user is not signed in to Firefox Sync describing Synced Tabs -->
    <string name="synced_tabs_sign_in_message">Visa en lista med flikar från dina andra enheter.</string>
    <!-- Text displayed on a button in the synced tabs screen to link users to sign in when a user is not signed in to Firefox Sync -->
    <string name="synced_tabs_sign_in_button">Logga in för att synkronisera</string>

    <!-- The text displayed when a synced device has no tabs to show in the list of Synced Tabs. -->
    <string name="synced_tabs_no_open_tabs">Inga öppna flikar</string>

    <!-- Top Sites -->
    <!-- Title text displayed in the dialog when top sites limit is reached. -->
    <string name="top_sites_max_limit_title">Övre gräns för mest besökta nådd</string>
    <!-- Content description text displayed in the dialog when top sites limit is reached. -->
    <string name="top_sites_max_limit_content_2">För att lägga till en ny mest besökt sida, ta bort en. Tryck länge på webbplatsen och välj ta bort.</string>
    <!-- Confirmation dialog button text when top sites limit is reached. -->
    <string name="top_sites_max_limit_confirmation_button">Ok, jag förstår</string>

    <!-- Label for the show most visited sites preference -->
    <string name="top_sites_toggle_top_frecent_sites">Visa mest besökta webbplatser</string>

    <!-- Title text displayed in the rename top site dialog. -->
	<string name="top_sites_rename_dialog_title">Namn</string>
	<!-- Hint for renaming title of a top site -->
	<string name="top_site_name_hint">Namn på mest besökta</string>
	<!-- Button caption to confirm the renaming of the top site. -->
	<string name="top_sites_rename_dialog_ok">OK</string>
	<!-- Dialog button text for canceling the rename top site prompt. -->
	<string name="top_sites_rename_dialog_cancel">Avbryt</string>

    <!-- In-activate tabs in the tabs tray -->
    <!-- Title text displayed in the tabs tray when a tab has been unused for 4 days. -->
    <string name="inactive_tabs_title">Inaktiva flikar</string>
    <!-- A description below the section of "inactive" tabs to notify the user when those tabs will be closed, if appropriate. See strings inactive_tabs_30_days and inactive_tabs_7_days for placeholders options. -->
    <string name="inactive_tabs_description">Flikar finns här i %s. Efter den tiden stängs flikarna automatiskt.</string>
    <!-- The amount of time until a tab in the "inactive" section of the tabs tray will be closed. See string inactive_tabs_description as well -->
    <string name="inactive_tabs_30_days">30 dagar</string>

    <!-- The amount of time until a tab in the "inactive" section of the tabs tray will be closed. See string inactive_tabs_description as well -->
    <string name="inactive_tabs_7_days">1 vecka</string>

    <!-- Default browser experiment -->
    <string name="default_browser_experiment_card_text">Ställ in länkar från webbplatser, e-post och meddelanden så att de öppnas automatiskt i Firefox.</string>

    <!-- Content description for close button in collection placeholder. -->
    <string name="remove_home_collection_placeholder_content_description">Ta bort</string>

    <!-- Content description radio buttons with a link to more information -->
    <string name="radio_preference_info_content_description">Klicka för mer information</string>

    <!-- Content description for the action bar "up" button -->
    <string name="action_bar_up_description">Navigera uppåt</string>

    <!-- Content description for privacy content close button -->
    <string name="privacy_content_close_button_content_description">Stäng</string>

</resources><|MERGE_RESOLUTION|>--- conflicted
+++ resolved
@@ -60,7 +60,7 @@
     <string name="recently_saved_show_all_content_description">Visa knappen alla sparade bokmärken</string>
 
     <!-- About content. The first parameter is the name of the application. (For example: Fenix) -->
-    <string name="about_content">%1$s produceras av @fork-maintainers.</string>
+    <string name="about_content">%1$s produceras av Mozilla.</string>
 
     <!-- Private Browsing -->
     <!-- Title for private session option -->
@@ -117,12 +117,6 @@
 
     <!-- Recent Tabs -->
     <!-- Header text for jumping back into the recent tab in the home screen -->
-<<<<<<< HEAD
-    <string name="recent_tabs_header">Hoppa tillbaka</string>
-    <!-- Button text for showing all the tabs in the tabs tray -->
-    <string name="recent_tabs_show_all">Visa alla</string>
-
-=======
     <string name="recent_tabs_header">Gå tillbaka till</string>
     <!-- Button text for showing all the tabs in the tabs tray -->
     <string name="recent_tabs_show_all">Visa alla</string>
@@ -132,7 +126,6 @@
          user's browsing history, such as topics they have researched or explored on the web -->
     <string name="history_metadata_header">Tidigare utforskningar</string>
 
->>>>>>> 637485e2
     <!-- Browser Fragment -->
     <!-- Content description (not visible, for screen readers etc.): Navigate to open tabs -->
     <string name="browser_tabs_button">Öppna flikar</string>
@@ -1668,15 +1661,9 @@
     <string name="credit_cards_card_number">Kortnummer</string>
     <!-- The header for the expiration date of a credit card -->
     <string name="credit_cards_expiration_date">Utgångsdatum</string>
-<<<<<<< HEAD
-    <!-- The label for the expiration date month of a credit card -->
-    <string name="credit_cards_expiration_date_month">Utgångsdatum månad</string>
-    <!-- The label for the expiration date year of a credit card -->
-=======
     <!-- The label for the expiration date month of a credit card to be used by a11y services-->
     <string name="credit_cards_expiration_date_month">Utgångsdatum månad</string>
     <!-- The label for the expiration date year of a credit card to be used by a11y services-->
->>>>>>> 637485e2
     <string name="credit_cards_expiration_date_year">Utgångsdatum år</string>
     <!-- The header for the name on the credit card -->
     <string name="credit_cards_name_on_card">Namn på kort</string>
