--- conflicted
+++ resolved
@@ -122,15 +122,11 @@
     <!-- Content description for close button in the auto-close dialog of the inactive tabs. -->
     <string name="tab_tray_inactive_auto_close_button_content_description">Stäng</string>
     <!-- Text for turn on auto close tabs button in the auto-close dialog of the inactive tabs. -->
-<<<<<<< HEAD
-    <string name="tab_tray_inactive_turn_on_auto_close_button">Aktivera automatisk stängning</string>
-=======
     <string moz:removedIn="95" name="tab_tray_inactive_turn_on_auto_close_button" tools:ignore="UnusedResources">Aktivera automatisk stängning</string>
 
     <!-- Text for turn on auto close tabs button in the auto-close dialog of the inactive tabs. -->
     <string name="tab_tray_inactive_turn_on_auto_close_button_2">Aktivera automatisk stängning</string>
 
->>>>>>> c72675e6
 
     <!-- Home screen icons - Long press shortcuts -->
     <!-- Shortcut action to open new tab -->
@@ -2032,21 +2028,12 @@
     <!-- Content description for closing all inactive tabs -->
     <string name="inactive_tabs_delete_all">Stäng alla inaktiva flikar</string>
     <!-- A description below the section of "inactive" tabs to notify the user when those tabs will be closed, if appropriate. See strings inactive_tabs_30_days and inactive_tabs_7_days for placeholders options. -->
-<<<<<<< HEAD
-    <string moz:removedIn="93" name="inactive_tabs_description" tools:ignore="UnusedResources">Flikar finns här i %s. Efter den tiden stängs flikarna automatiskt.</string>
-    <!-- The amount of time until a tab in the "inactive" section of the tabs tray will be closed. See string inactive_tabs_description as well -->
-    <string moz:removedIn="93" name="inactive_tabs_30_days" tools:ignore="UnusedResources">30 dagar</string>
-
-    <!-- The amount of time until a tab in the "inactive" section of the tabs tray will be closed. See string inactive_tabs_description as well -->
-    <string moz:removedIn="93" name="inactive_tabs_7_days" tools:ignore="UnusedResources">1 vecka</string>
-=======
     <string moz:removedIn="95" name="inactive_tabs_description" tools:ignore="UnusedResources">Flikar finns här i %s. Efter den tiden stängs flikarna automatiskt.</string>
     <!-- The amount of time until a tab in the "inactive" section of the tabs tray will be closed. See string inactive_tabs_description as well -->
     <string moz:removedIn="95" name="inactive_tabs_30_days" tools:ignore="UnusedResources">30 dagar</string>
 
     <!-- The amount of time until a tab in the "inactive" section of the tabs tray will be closed. See string inactive_tabs_description as well -->
     <string moz:removedIn="95" name="inactive_tabs_7_days" tools:ignore="UnusedResources">1 vecka</string>
->>>>>>> c72675e6
 
     <!-- Inactive tabs auto-close message in the tabs tray -->
     <!-- The header text of the auto-close message when the user is asked if they want to turn on the auto-closing of inactive tabs. -->
@@ -2056,23 +2043,6 @@
     <!-- A call to action below the description to allow the user to turn on the auto closing of inactive tabs. -->
     <string name="inactive_tabs_auto_close_message_action" tools:ignore="UnusedResources">SLÅ PÅ AUTOMATISK STÄNGNING</string>
 
-<<<<<<< HEAD
-    <!-- Inactive tabs survey -->
-    <!-- Header text for the inactive tabs survey asking for feedback to improve the inactive tabs feature. -->
-    <string name="inactive_tabs_survey_header" tools:ignore="UnusedResources">Hjälp oss att bli bättre</string>
-    <!-- Content text for the inactive tabs survey asking the primary survey feedback question. -->
-    <string name="inactive_tabs_survey_content" tools:ignore="UnusedResources">Varför inaktiverade du inaktiva flikar?</string>
-    <!-- One of the feedback option that can be selected as a responses to the inactive tabs survey question. -->
-    <string name="inactive_tabs_survey_not_interested_option" tools:ignore="UnusedResources">Inte intresserad av funktionen</string>
-    <!-- One of the feedback option that can be selected as a responses to the inactive tabs survey question. -->
-    <string name="inactive_tabs_survey_time_too_long_option" tools:ignore="UnusedResources">Tiden till inaktiv är för lång</string>
-    <!-- One of the feedback option that can be selected as a responses to the inactive tabs survey question. -->
-    <string name="inactive_tabs_survey_time_too_short_option" tools:ignore="UnusedResources">Tiden till inaktiv är för kort</string>
-    <!-- Confirmation button text to submit the feedback for the inactive tabs survey. -->
-    <string name="inactive_tabs_survey_send_button" tools:ignore="UnusedResources">Skicka</string>
-    <!-- Content description for inactive tabs survey close button -->
-    <string name="inactive_tabs_survey_close_button_content_description" tools:ignore="UnusedResources">Stäng</string>
-=======
     <!-- Text for the snackbar to confirm auto-close is enabled for inactive tabs -->
     <string name="inactive_tabs_auto_close_message_snackbar">Automatisk stängning aktiverad</string>
 
@@ -2100,7 +2070,6 @@
     <string name="inactive_tabs_survey_send_button">Skicka</string>
     <!-- Content description for inactive tabs survey close button -->
     <string name="inactive_tabs_survey_close_button_content_description">Stäng</string>
->>>>>>> c72675e6
 
     <!-- Default browser experiment -->
     <string name="default_browser_experiment_card_text">Ställ in länkar från webbplatser, e-post och meddelanden så att de öppnas automatiskt i Firefox.</string>
