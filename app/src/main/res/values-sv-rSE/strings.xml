<?xml version="1.0" encoding="utf-8"?>
<resources>

    <!-- App name for private browsing mode. The first parameter is the name of the app defined in app_name (for example: Fenix)-->
    <string name="app_name_private_5">Privat %s</string>
    <!-- App name for private browsing mode. The first parameter is the name of the app defined in app_name (for example: Fenix)-->
    <string name="app_name_private_4">%s (Privat)</string>
    <!-- Home Fragment -->
    <!-- Content description (not visible, for screen readers etc.): "Three dot" menu button. -->
    <string name="content_description_menu">Fler alternativ</string>
    <!-- Content description (not visible, for screen readers etc.): "Private Browsing" menu button. -->
    <string name="content_description_private_browsing_button">Aktivera privat surfning</string>
    <!-- Content description (not visible, for screen readers etc.): "Private Browsing" menu button. -->
    <string name="content_description_disable_private_browsing_button">Inaktivera privat surfning</string>
    <!-- Placeholder text shown in the search bar before a user enters text -->
    <string name="search_hint">Sök eller ange adress</string>
    <!-- No Open Tabs Message Description -->
    <string name="no_open_tabs_description">Dina öppna flikar visas här.</string>

    <!-- No Private Tabs Message Description -->
    <string name="no_private_tabs_description">Dina privata flikar kommer att visas här.</string>

    <!-- Message announced to the user when tab tray is selected with 1 tab -->
    <string name="open_tab_tray_single">1 öppen flik. Tryck för att växla mellan flikar.</string>
    <!-- Message announced to the user when tab tray is selected with 0 or 2+ tabs -->
    <string name="open_tab_tray_plural">%1$s öppna flikar. Tryck för att växla mellan flikar.</string>

    <!-- Tab tray multi select title in app bar. The first parameter is the number of tabs selected -->
    <string name="tab_tray_multi_select_title">%1$d markerade</string>
    <!-- Label of button in create collection dialog for creating a new collection  -->
    <string name="tab_tray_add_new_collection">Lägg till ny samling</string>
    <!-- Label of editable text in create collection dialog for naming a new collection  -->
    <string name="tab_tray_add_new_collection_name">Namn</string>
    <!-- Label of button in save to collection dialog for selecting a current collection  -->
    <string name="tab_tray_select_collection">Välj samling</string>
    <!-- Content description for close button while in multiselect mode in tab tray -->
    <string name="tab_tray_close_multiselect_content_description">Avsluta flervalsläge</string>
    <!-- Content description for save to collection button while in multiselect mode in tab tray -->
    <string name="tab_tray_collection_button_multiselect_content_description">Spara valda flikar i samlingen</string>
    <!-- Content description for checkmark while tab is selected while in multiselect mode in tab tray. The first parameter is the title of the tab selected -->
    <string name="tab_tray_item_selected_multiselect_content_description">Markerad %1$s</string>
    <!-- Content description when tab is unselected while in multiselect mode in tab tray. The first parameter is the title of the tab unselected -->
    <string name="tab_tray_item_unselected_multiselect_content_description">Avmarkerad %1$s</string>
    <!-- Content description announcement when exiting multiselect mode in tab tray -->
    <string name="tab_tray_exit_multiselect_content_description">Avslutade flervalsläge</string>
    <!-- Content description announcement when entering multiselect mode in tab tray -->
    <string name="tab_tray_enter_multiselect_content_description">Öppnade flervalsläge och välj flikar för att spara i en samling</string>
    <!-- Content description on checkmark while tab is selected in multiselect mode in tab tray -->
    <string name="tab_tray_multiselect_selected_content_description">Markerad</string>

    <!-- About content. The first parameter is the name of the application. (For example: Fenix) -->
    <string name="about_content">%1$s produceras av Mozilla.</string>

    <!-- Private Browsing -->
    <!-- Title for private session option -->
    <string name="private_browsing_title">Du är i en privat session</string>
    <!-- Explanation for private browsing displayed to users on home view when they first enable private mode
        The first parameter is the name of the app defined in app_name (for example: Fenix) -->
    <string name="private_browsing_placeholder_description_2">%1$s rensar din sök- och surfhistorik när du stänger appen eller stänger alla privata flikar. Även om detta inte gör dig anonym för webbplatser eller din internetleverantör, gör det det lättare att hålla vad du gör online privat från alla andra som använder den här enheten.</string>
    <string name="private_browsing_common_myths">
       Vanliga myter om privat surfning
    </string>
    <!-- Delete session button to erase your history in a private session -->
    <string name="private_browsing_delete_session">Ta bort session</string>

    <!-- Private mode shortcut "contextual feature recommendation" (CFR) -->
    <!-- Text for the main message -->
    <string name="cfr_message">Lägg till en genväg för att öppna privata flikar från din startsida.</string>
    <!-- Text for the positive button -->
    <string name="cfr_pos_button_text">Lägg till genväg</string>
    <!-- Text for the negative button -->
    <string name="cfr_neg_button_text">Nej tack</string>

    <!-- Open in App "contextual feature recommendation" (CFR) -->
    <!-- Text for the info message. 'Firefox' intentionally hardcoded here.-->
    <string name="open_in_app_cfr_info_message">Du kan ställa in Firefox att automatiskt öppna länkar i appar.</string>
    <!-- Text for the positive action button -->
    <string name="open_in_app_cfr_positive_button_text">Gå till Inställningar</string>

    <!-- Text for the negative action button -->
    <string name="open_in_app_cfr_negative_button_text">Ignorera</string>

    <!-- Text for the info dialog when camera permissions have been denied but user tries to access a camera feature. -->
    <string name="camera_permissions_needed_message">Kameraåtkomst behövs. Gå till Android-inställningar, tryck på behörigheter och tryck på tillåt.</string>
    <!-- Text for the positive action button to go to Android Settings to grant permissions. -->
    <string name="camera_permissions_needed_positive_button_text">Gå till Inställningar</string>

    <!-- Text for the negative action button to dismiss the dialog. -->
    <string name="camera_permissions_needed_negative_button_text">Ignorera</string>

    <!-- Text for the banner message to tell users about our auto close feature. -->
    <string name="tab_tray_close_tabs_banner_message">Ställ in öppna flikar så att de automatiskt stängs om de inte har visats den senaste dagen, veckan eller månaden.</string>
    <!-- Text for the positive action button to go to Settings for auto close tabs. -->
    <string name="tab_tray_close_tabs_banner_positive_button_text">Visa alternativ</string>
    <!-- Text for the negative action button to dismiss the Close Tabs Banner. -->
    <string name="tab_tray_close_tabs_banner_negative_button_text">Ignorera</string>

    <!-- Text for the banner message to tell users about our grid view feature. -->
    <string name="tab_tray_grid_view_banner_message">Ändra layouten för öppna flikar. Gå till inställningar och välj rutnät under flikvy.</string>
    <!-- Text for the positive action button to go to Settings for auto close tabs. -->
    <string name="tab_tray_grid_view_banner_positive_button_text">Gå till Inställningar</string>
    <!-- Text for the negative action button to dismiss the Close Tabs Banner. -->
    <string name="tab_tray_grid_view_banner_negative_button_text">Ignorera</string>

    <!-- Home screen icons - Long press shortcuts -->
    <!-- Shortcut action to open new tab -->
    <string name="home_screen_shortcut_open_new_tab_2">Ny flik</string>
    <!-- Shortcut action to open new private tab -->
    <string name="home_screen_shortcut_open_new_private_tab_2">Ny privat flik</string>

    <!-- Heading for the Top Sites block -->
    <string name="home_screen_top_sites_heading">Mest besökta</string>

    <!-- Browser Fragment -->
    <!-- Content description (not visible, for screen readers etc.): Navigate to open tabs -->
    <string name="browser_tabs_button">Öppna flikar</string>
    <!-- Content description (not visible, for screen readers etc.): Navigate backward (browsing history) -->
    <string name="browser_menu_back">Tillbaka</string>
    <!-- Content description (not visible, for screen readers etc.): Navigate forward (browsing history) -->
    <string name="browser_menu_forward">Framåt</string>
    <!-- Content description (not visible, for screen readers etc.): Refresh current website -->
    <string name="browser_menu_refresh">Uppdatera</string>
    <!-- Content description (not visible, for screen readers etc.): Stop loading current website -->
    <string name="browser_menu_stop">Stopp</string>
    <!-- Content description (not visible, for screen readers etc.): Bookmark the current page -->
    <string name="browser_menu_bookmark">Bokmärk</string>
    <!-- Content description (not visible, for screen readers etc.): Un-bookmark the current page -->
    <string name="browser_menu_edit_bookmark">Redigera bokmärke</string>
    <!-- Browser menu button that opens the addon manager -->
    <string name="browser_menu_add_ons">Tillägg</string>
    <!-- Browser menu button that opens the addon extensions manager -->
    <string name="browser_menu_extensions">Tillägg</string>
    <!-- Text displayed when there are no add-ons to be shown -->
    <string name="no_add_ons">Inga tillägg här</string>
    <!-- Browser menu button that sends a user to help articles -->
    <string name="browser_menu_help">Hjälp</string>
    <!-- Browser menu button that sends a to a the what's new article -->
    <string name="browser_menu_whats_new">Vad är nytt</string>
    <!-- Browser menu button that opens the settings menu -->
    <string name="browser_menu_settings">Inställningar</string>
    <!-- Browser menu button that opens a user's library -->
    <string name="browser_menu_library">Bibliotek</string>
    <!-- Browser menu toggle that requests a desktop site -->
    <string name="browser_menu_desktop_site">Webbplats för datorer</string>
    <!-- Browser menu toggle that adds a shortcut to the site on the device home screen. -->
    <string name="browser_menu_add_to_homescreen">Lägg till på startsidan</string>
    <!-- Browser menu toggle that installs a Progressive Web App shortcut to the site on the device home screen. -->
    <string name="browser_menu_install_on_homescreen">Installera</string>
    <!-- Menu option on the toolbar that takes you to synced tabs page-->
    <string name="synced_tabs">Synkade flikar</string>
    <!-- Content description (not visible, for screen readers etc.) for the Resync tabs button -->
    <string name="resync_button_content_description">Omsynkronisering</string>
    <!-- Browser menu button that opens the find in page menu -->
    <string name="browser_menu_find_in_page">Hitta på sidan</string>
    <!-- Browser menu button that creates a private tab -->
    <string name="browser_menu_private_tab">Privat flik</string>
    <!-- Browser menu button that saves the current tab to a collection -->
    <string name="browser_menu_save_to_collection_2">Spara i samling</string>
    <!-- Browser menu button that open a share menu to share the current site -->
    <string name="browser_menu_share">Dela</string>
    <!-- Share menu title, displayed when a user is sharing their current site -->
    <string name="menu_share_with">Dela med…</string>
    <!-- Browser menu button shown in custom tabs that opens the current tab in Fenix
        The first parameter is the name of the app defined in app_name (for example: Fenix) -->
    <string name="browser_menu_open_in_fenix">Öppna i %1$s</string>

    <!-- Browser menu text shown in custom tabs to indicate this is a Fenix tab
        The first parameter is the name of the app defined in app_name (for example: Fenix) -->
    <string name="browser_menu_powered_by">DRIVS AV %1$s</string>

    <!-- Browser menu text shown in custom tabs to indicate this is a Fenix tab
        The first parameter is the name of the app defined in app_name (for example: Fenix) -->
    <string name="browser_menu_powered_by2">Tillhandahålls av %1$s</string>

    <!-- Browser menu button to put the current page in reader mode -->
    <string name="browser_menu_read">Läsvy</string>
    <!-- Browser menu button content description to close reader mode and return the user to the regular browser -->
    <string name="browser_menu_read_close">Stäng läsarvy</string>
    <!-- Browser menu button to open the current page in an external app -->
    <string name="browser_menu_open_app_link">Öppna i app</string>
    <!-- Browser menu button to configure reader mode appearance e.g. the used font type and size -->
    <string name="browser_menu_read_appearance">Utseende</string>

    <!-- Browser menu button to show reader view appearance controls e.g. the used font type and size -->
    <string name="browser_menu_customize_reader_view">Anpassa läsvyn</string>
    <!-- Browser menu label for adding a bookmark -->
    <string name="browser_menu_add">Lägg till</string>
    <!-- Browser menu label for editing a bookmark -->
    <string name="browser_menu_edit">Redigera</string>

    <!-- Error message to show when the user tries to access a scheme not
        handled by the app (Ex: blob, tel etc) -->
    <string name="unknown_scheme_error_message">Kan inte ansluta. Oigenkännligt URL-schema.</string>

    <!-- Locale Settings Fragment -->
    <!-- Content description for tick mark on selected language -->
    <string name="a11y_selected_locale_content_description">Valt språk</string>
    <!-- Content description for search icon -->
    <string name="a11y_search_icon_content_description">Sök</string>
    <!-- Text for default locale item -->
    <string name="default_locale_text">Följ enhetens språk</string>
    <!-- Placeholder text shown in the search bar before a user enters text -->
    <string name="locale_search_hint">Sök språk</string>

    <!-- Search Fragment -->
    <!-- Button in the search view that lets a user search by scanning a QR code -->
    <string name="search_scan_button">Skanna</string>
    <!-- Button in the search view that lets a user change their search engine -->
    <string name="search_engine_button">Sökmotor</string>
    <!-- Button in the search view when shortcuts are displayed that takes a user to the search engine settings -->
    <string name="search_shortcuts_engine_settings">Inställningar för sökmotor</string>
    <!-- Header displayed when selecting a shortcut search engine -->
    <string name="search_engines_search_with">Denna gång, sök med:</string>
    <!-- Button in the search view that lets a user navigate to the site in their clipboard -->
    <string name="awesomebar_clipboard_title">Fyll i länk från urklipp</string>

    <!-- Button in the search suggestions onboarding that allows search suggestions in private sessions -->
    <string name="search_suggestions_onboarding_allow_button">Tillåt</string>
    <!-- Button in the search suggestions onboarding that does not allow search suggestions in private sessions -->
    <string name="search_suggestions_onboarding_do_not_allow_button">Tillåt inte</string>
    <!-- Search suggestion onboarding hint title text -->
    <string name="search_suggestions_onboarding_title">Tillåter sökförslag i privata sessioner?</string>
    <!-- Search suggestion onboarding hint description text, first parameter is the name of the app defined in app_name (for example: Fenix)-->
    <string name="search_suggestions_onboarding_text">%s delar allt du skriver i adressfältet med din standardsökmotor.</string>
    <!-- Search suggestion onboarding hint Learn more link text -->
    <string name="search_suggestions_onboarding_learn_more_link">Läs mer</string>

    <!-- Search engine suggestion title text. The first parameter is the name of teh suggested engine-->
    <string name="search_engine_suggestions_title">Sök med %s</string>
    <!-- Search engine suggestion description text -->
    <string name="search_engine_suggestions_description">Sök direkt från adressfältet</string>

    <!-- Search Widget -->
    <!-- Content description for searching with a widget. Firefox is intentionally hardcoded.-->
    <string name="search_widget_content_description">Öppna en ny Firefox-flik</string>
    <!-- Text preview for smaller sized widgets -->
    <string name="search_widget_text_short">Sök</string>
    <!-- Text preview for larger sized widgets -->
    <string name="search_widget_text_long">Sök på webben</string>

    <!-- Content description (not visible, for screen readers etc.): Voice search -->
    <string name="search_widget_voice">Röstsökning</string>

    <!-- Preferences -->
    <!-- Title for the settings page-->
    <string name="settings">Inställningar</string>
    <!-- Preference category for basic settings -->
    <string name="preferences_category_basics">Grundläggande</string>
    <!-- Preference category for general settings -->
    <string name="preferences_category_general">Allmänt</string>
    <!-- Preference category for all links about Fenix -->
    <string name="preferences_category_about">Om</string>
    <!-- Preference for settings related to changing the default search engine -->
    <string name="preferences_default_search_engine">Standardsökmotor</string>
    <!-- Preference for settings related to Search -->
    <string name="preferences_search">Sök</string>
    <!-- Preference for settings related to Search address bar -->
    <string name="preferences_search_address_bar">Adressfält</string>
    <!-- Preference linking to help about Fenix -->
    <string name="preferences_help">Hjälp</string>
    <!-- Preference link to rating Fenix on the Play Store -->
    <string name="preferences_rate">Betygsätt på Google Play</string>
    <!-- Preference for giving feedback about Fenix -->
    <string name="preferences_feedback">Ge synpunkter</string>
    <!-- Preference linking to about page for Fenix
        The first parameter is the name of the app defined in app_name (for example: Fenix) -->
    <string name="preferences_about">Om %1$s</string>
    <!-- Preference linking to the your rights SUMO page -->
    <string name="preferences_your_rights">Dina rättigheter</string>
    <!-- Preference for settings related to saved passwords -->
    <string name="preferences_passwords">Lösenord</string>
    <!-- Preference for settings related to saved credit cards and addresses -->
    <string name="preferences_credit_cards_addresses">Kreditkort och adresser</string>
    <!-- Preference for settings related to changing the default browser -->
    <string name="preferences_set_as_default_browser">Ange som standardwebbläsare</string>
    <!-- Preference category for advanced settings -->
    <string name="preferences_category_advanced">Avancerat</string>
    <!-- Preference category for privacy settings -->
    <string name="preferences_category_privacy">Sekretess</string>
    <!-- Preference category for privacy and security settings -->
    <string name="preferences_category_privacy_security">Integritet och säkerhet</string>
    <!-- Preference for advanced site permissions -->
    <string name="preferences_site_permissions">Webbplatsbehörigheter</string>
    <!-- Preference for private browsing options -->
    <string name="preferences_private_browsing_options">Privat surfning</string>
    <!-- Preference for opening links in a private tab-->
    <string name="preferences_open_links_in_a_private_tab">Öppna länkar i en privat flik</string>
    <!-- Preference for allowing screenshots to be taken while in a private tab-->
    <string name="preferences_allow_screenshots_in_private_mode">Tillåt skärmdumpar i privat surfning</string>
    <!-- Will inform the user of the risk of activating Allow screenshots in private browsing option -->
    <string name="preferences_screenshots_in_private_mode_disclaimer">Om tillåtet kommer privata flikar också att visas när flera appar är öppna</string>
    <!-- Preference for adding private browsing shortcut -->
    <string name="preferences_add_private_browsing_shortcut">Lägg till genväg för privat surfning</string>
    <!-- Preference for accessibility -->
    <string name="preferences_accessibility">Hjälpmedel</string>
    <!-- Preference to override the Firefox Account server -->
    <string name="preferences_override_fxa_server">Anpassad server för Firefox-konto</string>
    <!-- Preference to override the Sync token server -->
    <string name="preferences_override_sync_tokenserver">Anpassad synkroniseringsserver</string>
    <!-- Toast shown after updating the FxA/Sync server override preferences -->
    <string name="toast_override_fxa_sync_server_done">Firefox-konto/synkroniseringsserver ändrad. Avsluta applikationen för att tillämpa ändringar…</string>
    <!-- Preference category for account information -->
    <string name="preferences_category_account">Konto</string>
    <!-- Preference shown on banner to sign into account -->
    <string name="preferences_sign_in">Logga in</string>
    <!-- Preference for changing where the toolbar is positioned -->
    <string name="preferences_toolbar">Verktygsfält</string>
    <!-- Preference for changing default theme to dark or light mode -->
    <string name="preferences_theme">Tema</string>
    <!-- Preference for customizing the home screen -->
    <string name="preferences_home">Hem</string>
    <!-- Preference for gestures based actions -->
    <string name="preferences_gestures">Gester</string>
    <!-- Preference for settings related to visual options -->
    <string name="preferences_customize">Anpassa</string>
    <!-- Preference description for banner about signing in -->
    <string name="preferences_sign_in_description">Synkronisera bokmärken, historik och mer med ditt Firefox-konto</string>
    <!-- Preference shown instead of account display name while account profile information isn't available yet. -->
    <string name="preferences_account_default_name">Firefox-konto</string>
    <!-- Preference text for account title when there was an error syncing FxA -->
    <string name="preferences_account_sync_error">Anslut igen för att återuppta synkroniseringen</string>
    <!-- Preference for language -->
    <string name="preferences_language">Språk</string>
    <!-- Preference for data choices -->
    <string name="preferences_data_choices">Dataalternativ</string>
    <!-- Preference for data collection -->
    <string name="preferences_data_collection">Datainsamling</string>
    <!-- Preference linking to the privacy notice -->
    <string name="preferences_privacy_link">Sekretesspolicy</string>
    <!-- Preference category for developer tools -->
    <string name="developer_tools_category">Utvecklarverktyg</string>
    <!-- Preference for developers -->
    <string name="preferences_remote_debugging">Fjärrfelsökning via USB</string>
    <!-- Preference title for switch preference to show search engines -->
    <string name="preferences_show_search_engines">Visa sökmotorer</string>
    <!-- Preference title for switch preference to show search suggestions -->
    <string name="preferences_show_search_suggestions">Visa sökförslag</string>
    <!-- Preference title for switch preference to show voice search button -->
    <string name="preferences_show_voice_search">Visa röstsökning</string>
    <!-- Preference title for switch preference to show search suggestions also in private mode -->
    <string name="preferences_show_search_suggestions_in_private">Visa i privata sessioner</string>
    <!-- Preference title for switch preference to show a clipboard suggestion when searching -->
    <string name="preferences_show_clipboard_suggestions">Visa förslag från urklipp</string>
    <!-- Preference title for switch preference to suggest browsing history when searching -->
    <string name="preferences_search_browsing_history">Sök webbläsarhistorik</string>
    <!-- Preference title for switch preference to suggest bookmarks when searching -->
    <string name="preferences_search_bookmarks">Sök bokmärken</string>
    <!-- Preference title for switch preference to suggest synced tabs when searching -->
    <string name="preferences_search_synced_tabs">Sök i synkroniserade flikar</string>
    <!-- Preference for account settings -->
    <string name="preferences_account_settings">Kontoinställningar</string>

    <!-- Preference for enabling url autocomplete-->
    <string name="preferences_enable_autocomplete_urls">Autokomplettera URL:ar</string>
    <!-- Preference for open links in third party apps -->
    <string name="preferences_open_links_in_apps">Öppna länkar i appar</string>

    <!-- Preference for open download with an external download manager app -->
    <string name="preferences_external_download_manager">Extern filhämtare</string>
    <!-- Preference for add_ons -->
    <string name="preferences_addons">Tillägg</string>

    <!-- Preference for notifications -->
    <string name="preferences_notifications">Aviseringar</string>

    <!-- Add-on Preferences -->
    <!-- Preference to customize the configured AMO (addons.mozilla.org) collection -->
    <string name="preferences_customize_amo_collection">Anpassad tilläggssamling</string>
    <!-- Button caption to confirm the add-on collection configuration -->
    <string name="customize_addon_collection_ok">OK</string>
    <!-- Button caption to abort the add-on collection configuration -->
    <string name="customize_addon_collection_cancel">Avbryt</string>
    <!-- Hint displayed on input field for custom collection name -->
    <string name="customize_addon_collection_hint">Samlingsnamn</string>
    <!-- Hint displayed on input field for custom collection user ID-->
    <string name="customize_addon_collection_user_hint">Samlingsägare (användar-ID)</string>

    <!-- Toast shown after confirming the custom add-on collection configuration -->
    <string name="toast_customize_addon_collection_done">Tilläggssamling ändrad. Avslutar applikationen för att tillämpa ändringar…</string>

    <!-- Add-on Installation from AMO-->
    <!-- Error displayed when user attempts to install an add-on from AMO (addons.mozilla.org) that is not supported -->
    <string name="addon_not_supported_error">Tillägg stöds inte</string>
    <!-- Error displayed when user attempts to install an add-on from AMO (addons.mozilla.org) that is already installed -->
    <string name="addon_already_installed">Tillägget är redan installerat</string>

    <!-- Account Preferences -->
    <!-- Preference for triggering sync -->
    <string name="preferences_sync_now">Synkronisera nu</string>
    <!-- Preference category for sync -->
    <string name="preferences_sync_category">Välj vad som ska synkas</string>
    <!-- Preference for syncing history -->
    <string name="preferences_sync_history">Historik</string>
    <!-- Preference for syncing bookmarks -->
    <string name="preferences_sync_bookmarks">Bokmärken</string>
    <!-- Preference for syncing logins -->
    <string name="preferences_sync_logins">Inloggningar</string>
    <!-- Preference for syncing tabs -->
    <string name="preferences_sync_tabs_2">Öppna flikar</string>
    <!-- Preference for signing out -->
    <string name="preferences_sign_out">Logga ut</string>

    <!-- Preference displays and allows changing current FxA device name -->
    <string name="preferences_sync_device_name">Enhetsnamn</string>
    <!-- Text shown when user enters empty device name -->
    <string name="empty_device_name_error">Enhetsnamnet kan inte vara tomt.</string>
    <!-- Label indicating that sync is in progress -->
    <string name="sync_syncing_in_progress">Synkroniserar…</string>
    <!-- Label summary indicating that sync failed. The first parameter is the date stamp showing last time it succeeded -->
    <string name="sync_failed_summary">Synkroniseringen misslyckades. Lyckades senast: %s</string>
    <!-- Label summary showing never synced -->
    <string name="sync_failed_never_synced_summary">Synkroniseringen misslyckades. Senast synkad: aldrig</string>
    <!-- Label summary the date we last synced. The first parameter is date stamp showing last time synced -->
    <string name="sync_last_synced_summary">Senaste synkroniserad: %s</string>
    <!-- Label summary showing never synced -->
    <string name="sync_never_synced_summary">Senast synkroniserad: aldrig</string>

    <!-- Text for displaying the default device name.
        The first parameter is the application name, the second is the device manufacturer name
        and the third is the device model. -->
    <string name="default_device_name_2">%1$s på %2$s %3$s</string>

    <!-- Preference for syncing credit cards -->
    <string name="preferences_sync_credit_cards">Kreditkort</string>
    <!-- Preference for syncing addresses -->
    <string name="preferences_sync_address">Adresser</string>

    <!-- Send Tab -->
    <!-- Name of the "receive tabs" notification channel. Displayed in the "App notifications" system settings for the app -->
    <string name="fxa_received_tab_channel_name">Mottagna flikar</string>
    <!-- Description of the "receive tabs" notification channel. Displayed in the "App notifications" system settings for the app -->
    <string name="fxa_received_tab_channel_description">Meddelanden för flikar som tas emot från andra Firefox-enheter.</string>
    <!--  The body for these is the URL of the tab received  -->
    <string name="fxa_tab_received_notification_name">Flik mottagen</string>
    <!-- When multiple tabs have been received -->
    <string name="fxa_tabs_received_notification_name">Flikar mottagna</string>
    <!-- %s is the device name -->
    <string name="fxa_tab_received_from_notification_name">Flik från %s</string>

    <!-- Advanced Preferences -->
    <!-- Preference for tracking protection settings -->
    <string name="preferences_tracking_protection_settings">Spårningsskydd</string>
    <!-- Preference switch for tracking protection -->
    <string name="preferences_tracking_protection">Spårningsskydd</string>
    <!-- Preference switch description for tracking protection -->
    <string name="preferences_tracking_protection_description">Blockera innehåll och skript som spårar dig online</string>
    <!-- Preference for tracking protection exceptions -->
    <string name="preferences_tracking_protection_exceptions">Undantag</string>

    <!-- Preference description for tracking protection exceptions -->
    <string name="preferences_tracking_protection_exceptions_description">Spårningsskydd är avstängt för dessa webbplatser</string>
    <!-- Button in Exceptions Preference to turn on tracking protection for all sites (remove all exceptions) -->
    <string name="preferences_tracking_protection_exceptions_turn_on_for_all">Slå på för alla webbplatser</string>
    <!-- Text displayed when there are no exceptions -->
    <string name="exceptions_empty_message_description">Undantag gör att du kan inaktivera spårningsskydd för utvalda webbplatser.</string>
    <!-- Text displayed when there are no exceptions, with learn more link that brings users to a tracking protection SUMO page -->
    <string name="exceptions_empty_message_learn_more_link">Läs mer</string>

    <!-- Preference switch for Telemetry -->
    <string name="preferences_telemetry">Telemetri</string>

    <!-- Preference switch for usage and technical data collection -->
    <string name="preference_usage_data">Användning och tekniska data</string>
    <!-- Preference description for usage and technical data collection -->
    <string name="preferences_usage_data_description">Delar prestanda, användning, hårdvara och anpassningsdata om din webbläsare med Mozilla för att hjälpa oss att göra %1$s bättre</string>
    <!-- Preference switch for marketing data collection -->
    <string name="preferences_marketing_data">Marknadsföringsdata</string>
    <!-- Preference description for marketing data collection, parameter is the app name (e.g. Firefox) -->
    <string name="preferences_marketing_data_description">Delar data om vilka funktioner du använder i %1$s med Leanplum, vår mobila marknadsföringsleverantör.</string>
    <!-- Preference description for marketing data collection -->
    <string name="preferences_marketing_data_description2">Delar grundläggande användningsdata med Adjust, vår leverantör av mobil marknadsföring</string>
    <!-- Title for studies preferences -->
    <string name="preference_experiments_2">Undersökningar</string>
    <!-- Summary for studies preferences -->
    <string name="preference_experiments_summary_2">Tillåter Mozilla att installera och köra undersökningar</string>
    <!-- Title for experiments preferences -->
    <string name="preference_experiments">Experiment</string>
    <!-- Summary for experiments preferences -->
    <string name="preference_experiments_summary">Tillåter Mozilla installera och samla in data för experimentfunktioner</string>
    <!-- Preference switch for crash reporter -->
    <string name="preferences_crash_reporter">Kraschrapportör</string>
    <!-- Preference switch for Mozilla location service -->
    <string name="preferences_mozilla_location_service">Mozilla platstjänst</string>

    <!-- Preference switch for app health report. The first parameter is the name of the application (For example: Fenix) -->
    <string name="preferences_fenix_health_report">%s hälsorapport</string>

    <!-- Turn On Sync Preferences -->
    <!-- Header of the Turn on Sync preference view -->
    <string name="preferences_sync">Aktivera Sync</string>
    <!-- Preference for pairing -->
    <string name="preferences_sync_pair">Skanna parningskod i Firefox för datorer</string>
    <!-- Preference for account login -->
    <string name="preferences_sync_sign_in">Logga in</string>
    <!-- Preference for reconnecting to FxA sync -->
    <string name="preferences_sync_sign_in_to_reconnect">Logga in för att återansluta</string>
    <!-- Preference for removing FxA account -->
    <string name="preferences_sync_remove_account">Ta bort konto</string>

    <!-- Pairing Feature strings -->
    <!-- Instructions on how to access pairing -->
    <string name="pair_instructions_2"><![CDATA[Skanna QR-koden som visas på <b>firefox.com/pair</b>]]></string>
    <!-- Button to open camera for pairing -->
    <string name="pair_open_camera">Öppen kamera</string>
    <!-- Button to cancel pairing -->
    <string name="pair_cancel">Avbryt</string>

    <!-- Toolbar Preferences -->
    <!-- Preference for using top toolbar -->
    <string name="preference_top_toolbar">Överst</string>
    <!-- Preference for using bottom toolbar -->
    <string name="preference_bottom_toolbar">Nederst</string>

    <!-- Theme Preferences -->
    <!-- Preference for using light theme -->
    <string name="preference_light_theme">Ljust</string>
    <!-- Preference for using dark theme -->
    <string name="preference_dark_theme">Mörkt</string>

    <!-- Preference for using using dark or light theme automatically set by battery -->
    <string name="preference_auto_battery_theme">Bestämd av energisparläge</string>
    <!-- Preference for using following device theme -->
    <string name="preference_follow_device_theme">Följ enhetens tema</string>

    <!-- Gestures Preferences-->
    <!-- Preferences for using pull to refresh in a webpage -->
    <string name="preference_gestures_website_pull_to_refresh">Dra för att uppdatera</string>
    <!-- Preference for using the dynamic toolbar -->
    <string name="preference_gestures_dynamic_toolbar">Bläddra för att dölja verktygsfältet</string>
    <!-- Preference for switching tabs by swiping horizontally on the toolbar -->
    <string name="preference_gestures_swipe_toolbar_switch_tabs">Svep verktygsfältet i sidled för att byta flik</string>
    <!-- Preference for showing the opened tabs by swiping up on the toolbar-->
    <string name="preference_gestures_swipe_toolbar_show_tabs">Svep verktygsfältet uppåt för att öppna flikar</string>

    <!-- Library -->
    <!-- Option in Library to open Sessions page -->
    <string name="library_sessions">Sessioner</string>
    <!-- Option in Library to open Screenshots page -->
    <string name="library_screenshots">Skärmdumpar</string>
    <!-- Option in Library to open Downloads page -->
    <string name="library_downloads">Hämtningar</string>
    <!-- Option in library to open Bookmarks page -->
    <string name="library_bookmarks">Bokmärken</string>
    <!-- Option in library to open Desktop Bookmarks root page -->
    <string name="library_desktop_bookmarks_root">Datorns bokmärken</string>
    <!-- Option in library to open Desktop Bookmarks "menu" page -->
    <string name="library_desktop_bookmarks_menu">Bokmärkesmeny</string>
    <!-- Option in library to open Desktop Bookmarks "toolbar" page -->
    <string name="library_desktop_bookmarks_toolbar">Bokmärkesfältet</string>
    <!-- Option in library to open Desktop Bookmarks "unfiled" page -->
    <string name="library_desktop_bookmarks_unfiled">Andra bokmärken</string>
    <!-- Option in Library to open History page -->
    <string name="library_history">Historik</string>
    <!-- Option in Library to open a new tab -->
    <string name="library_new_tab">Ny flik</string>
    <!-- Option in Library to find text in page -->
    <string name="library_find_in_page">Hitta på sidan</string>
    <!-- Option in Library to open Synced Tabs page -->
    <string name="library_synced_tabs">Synkade flikar</string>
    <!-- Option in Library to open Reading List -->
    <string name="library_reading_list">Läslista</string>
    <!-- Menu Item Label for Search in Library -->
    <string name="library_search">Sök</string>
    <!-- Settings Page Title -->
    <string name="settings_title">Inställningar</string>
    <!-- Content description (not visible, for screen readers etc.): "Menu icon for items on a history item" -->
    <string name="content_description_history_menu">Historikobjektsmeny</string>
    <!-- Content description (not visible, for screen readers etc.): "Close button for library settings" -->
    <string name="content_description_close_button">Stäng</string>

    <!-- Option in library for Recently Closed Tabs -->
    <string name="library_recently_closed_tabs">Nyligen stängda flikar</string>
    <!-- Option in library to open Recently Closed Tabs page -->
    <string name="recently_closed_show_full_history">Visa fullständig historik</string>
    <!-- Text to show users they have multiple tabs saved in the Recently Closed Tabs section of history.
    %d is a placeholder for the number of tabs selected. -->
    <string name="recently_closed_tabs">%d flikar</string>
    <!-- Text to show users they have one tab saved in the Recently Closed Tabs section of history.
    %d is a placeholder for the number of tabs selected. -->
    <string name="recently_closed_tab">%d flik</string>

    <!-- Recently closed tabs screen message when there are no recently closed tabs -->
    <string name="recently_closed_empty_message">Inga nyligen stängda flikar här</string>

    <!-- Tab Management -->
    <!-- Title of preference for tabs management -->
    <string name="preferences_tabs">Flikar</string>
    <!-- Title of preference that allows a user to specify the tab view -->
    <string name="preferences_tab_view">Flikvy</string>
    <!-- Option for a list tab view -->
    <string name="tab_view_list">Lista</string>
    <!-- Option for a grid tab view -->
    <string name="tab_view_grid">Rutnät</string>
    <!-- Title of preference that allows a user to auto close tabs after a specified amount of time -->
    <string name="preferences_close_tabs">Stäng flikar</string>
    <!-- Option for auto closing tabs that will never auto close tabs, always allows user to manually close tabs -->
    <string name="close_tabs_manually">Manuellt</string>
    <!-- Option for auto closing tabs that will auto close tabs after one day -->
    <string name="close_tabs_after_one_day">Efter en dag</string>
    <!-- Option for auto closing tabs that will auto close tabs after one week -->
    <string name="close_tabs_after_one_week">Efter en vecka</string>
    <!-- Option for auto closing tabs that will auto close tabs after one month -->
    <string name="close_tabs_after_one_month">Efter en månad</string>

    <!-- Summary for tabs preference when auto closing tabs setting is set to manual close-->
    <string name="close_tabs_manually_summary">Stäng manuellt</string>
    <!-- Summary for tabs preference when auto closing tabs setting is set to auto close tabs after one day-->
    <string name="close_tabs_after_one_day_summary">Stäng efter en dag</string>
    <!-- Summary for tabs preference when auto closing tabs setting is set to auto close tabs after one week-->
    <string name="close_tabs_after_one_week_summary">Stäng efter en vecka</string>
    <!-- Summary for tabs preference when auto closing tabs setting is set to auto close tabs after one month-->
    <string name="close_tabs_after_one_month_summary">Stäng efter en månad</string>

    <!-- Sessions -->
    <!-- Title for the list of tabs -->
    <string name="tab_header_label">Öppna flikar</string>
    <!-- Title for the list of tabs in the current private session -->
    <string name="tabs_header_private_title">Privat session</string>
    <!-- Title for the list of tabs in the current private session -->
    <string name="tabs_header_private_tabs_title">Privata flikar</string>
    <!-- Title for the list of tabs in the synced tabs -->
    <string name="tabs_header_synced_tabs_title">Synkade flikar</string>
    <!-- Content description (not visible, for screen readers etc.): Add tab button. Adds a news tab when pressed -->
    <string name="add_tab">Lägg till flik</string>
    <!-- Content description (not visible, for screen readers etc.): Add tab button. Adds a news tab when pressed -->
    <string name="add_private_tab">Lägg till privat flik</string>
    <!-- Text for the new tab button to indicate adding a new private tab in the tab -->
    <string name="tab_drawer_fab_content">Privat</string>
    <!-- Text for the new tab button to indicate syncing command on the synced tabs page -->
    <string name="tab_drawer_fab_sync">Synkronisera</string>
    <!-- Text shown as the title of the open tab tray -->
    <string name="tab_tray_title">Öppna flikar</string>
    <!-- Text shown in the menu for saving tabs to a collection -->
    <string name="tab_tray_menu_item_save">Spara i samling</string>
    <!-- Text shown in the menu for the collection selector -->
    <string name="tab_tray_menu_select">Välj</string>
    <!-- Text shown in the menu for sharing all tabs -->
    <string name="tab_tray_menu_item_share">Dela alla flikar</string>
    <!-- Text shown in the menu to view recently closed tabs -->
    <string name="tab_tray_menu_recently_closed">Nyligen stängda flikar</string>
    <!-- Text shown in the menu to view account settings -->
    <string name="tab_tray_menu_account_settings">Kontoinställningar</string>
    <!-- Text shown in the menu to view tab settings -->
    <string name="tab_tray_menu_tab_settings">Flikinställningar</string>
    <!-- Text shown in the menu for closing all tabs -->
    <string name="tab_tray_menu_item_close">Stäng alla flikar</string>
    <!-- Shortcut action to open new tab -->
    <string name="tab_tray_menu_open_new_tab">Ny flik</string>
    <!-- Shortcut action to open the home screen -->
    <string name="tab_tray_menu_home">Gå till startsidan</string>
    <!-- Shortcut action to toggle private mode -->
    <string name="tab_tray_menu_toggle">Växla flikläge</string>
    <!-- Text shown in the multiselect menu for bookmarking selected tabs. -->
    <string name="tab_tray_multiselect_menu_item_bookmark">Bokmärk</string>
    <!-- Text shown in the multiselect menu for closing selected tabs. -->
    <string name="tab_tray_multiselect_menu_item_close">Stäng</string>
    <!-- Content description for tabs tray multiselect share button -->
    <string name="tab_tray_multiselect_share_content_description">Dela valda flikar</string>
    <!-- Content description for tabs tray multiselect menu -->
    <string name="tab_tray_multiselect_menu_content_description">Meny för valda flikar</string>
    <!-- Content description (not visible, for screen readers etc.): Removes tab from collection button. Removes the selected tab from collection when pressed -->
    <string name="remove_tab_from_collection">Ta bort flik från samlingen</string>
    <!-- Text for button to enter multiselect mode in tabs tray -->
    <string name="tabs_tray_select_tabs">Välj flikar</string>
    <!-- Content description (not visible, for screen readers etc.): Close tab button. Closes the current session when pressed -->
    <string name="close_tab">Stäng flik</string>
    <!-- Content description (not visible, for screen readers etc.): Close tab <title> button. First parameter is tab title  -->
    <string name="close_tab_title">Stäng flik %s</string>
    <!-- Content description (not visible, for screen readers etc.): Opens the open tabs menu when pressed -->
    <string name="open_tabs_menu">Öppna flikmenyn</string>
    <!-- Open tabs menu item to close all tabs -->
    <string name="tabs_menu_close_all_tabs">Stäng alla flikar</string>
    <!-- Open tabs menu item to share all tabs -->
    <string name="tabs_menu_share_tabs">Dela flikar</string>
    <!-- Open tabs menu item to save tabs to collection -->
    <string name="tabs_menu_save_to_collection1">Spara flikar till samling</string>
    <!-- Content description (not visible, for screen readers etc.): Opens the tab menu when pressed -->
    <string name="tab_menu">Flikmeny</string>
    <!-- Tab menu item to share the tab -->
    <string name="tab_share">Dela flik</string>
    <!-- Button in the current session menu. Deletes the session when pressed -->
    <string name="current_session_delete">Ta bort</string>
    <!-- Button in the current session menu. Saves the session when pressed -->
    <string name="current_session_save">Spara</string>
    <!-- Button in the current session menu. Opens the share menu when pressed -->
    <string name="current_session_share">Dela</string>
    <!-- Content description (not visible, for screen readers etc.): Title icon for current session menu -->
    <string name="current_session_image">Nuvarande sessionbild</string>
    <!-- Button to save the current set of tabs into a collection -->
    <string name="save_to_collection">Spara i samling</string>
    <!-- Text for the menu button to delete a collection -->
    <string name="collection_delete">Ta bort samling</string>
    <!-- Text for the menu button to rename a collection -->
    <string name="collection_rename">Byt namn på samling</string>
    <!-- Text for the button to open tabs of the selected collection -->
    <string name="collection_open_tabs">Öppna flikar</string>


    <!-- Hint for adding name of a collection -->
    <string name="collection_name_hint">Samlingsnamn</string>
    <!-- Text for the menu button to rename a top site -->
	<string name="rename_top_site">Byt namn</string>
	<!-- Text for the menu button to remove a top site -->
	<string name="remove_top_site">Ta bort</string>

    <!-- Text for the menu button to delete a top site from history -->
    <string name="delete_from_history">Ta bort från historik</string>
    <!-- Postfix for private WebApp titles, placeholder is replaced with app name -->
    <string name="pwa_site_controls_title_private">%1$s (Privat läge)</string>

    <!-- Button in the current tab tray header in multiselect mode. Saved the selected tabs to a collection when pressed. -->
    <string name="tab_tray_save_to_collection">Spara</string>

    <!-- History -->
    <!-- Text for the button to clear all history -->
    <string name="history_delete_all">Rensa historik</string>
    <!-- Text for the dialog to confirm clearing all history -->
    <string name="history_delete_all_dialog">Är du säker på att du vill rensa din historik?</string>
    <!-- Text for the snackbar to confirm that multiple browsing history items has been deleted -->
    <string name="history_delete_multiple_items_snackbar">Historik borttagen</string>
    <!-- Text for the snackbar to confirm that a single browsing history item has been deleted. The first parameter is the shortened URL of the deleted history item. -->
    <string name="history_delete_single_item_snackbar">Tog bort %1$s</string>
    <!-- Text for positive action to delete history in deleting history dialog -->
    <string name="history_clear_dialog">Rensa</string>
    <!-- History overflow menu copy button -->
    <string name="history_menu_copy_button">Kopiera</string>
    <!-- History overflow menu share button -->
    <string name="history_menu_share_button">Dela</string>
    <!-- History overflow menu open in new tab button -->
    <string name="history_menu_open_in_new_tab_button">Öppna i ny flik</string>
    <!-- History overflow menu open in private tab button -->
    <string name="history_menu_open_in_private_tab_button">Öppna i privat flik</string>
    <!-- Text for the button to delete a single history item -->
    <string name="history_delete_item">Ta bort</string>
    <!-- History multi select title in app bar
    The first parameter is the number of bookmarks selected -->
    <string name="history_multi_select_title">%1$d markerade</string>
    <!-- Text for the button to clear selected history items. The first parameter
        is a digit showing the number of items you have selected -->
    <string name="history_delete_some">Ta bort %1$d poster</string>
    <!-- Text for the header that groups the history for today -->
    <string name="history_today">Idag</string>
    <!-- Text for the header that groups the history for yesterday -->
    <string name="history_yesterday">Igår</string>
    <!-- Text for the header that groups the history for last 24 hours -->
    <string name="history_24_hours">Senaste 24 timmarna</string>
    <!-- Text for the header that groups the history the past 7 days -->
    <string name="history_7_days">Senaste 7 dagarna</string>
    <!-- Text for the header that groups the history the past 30 days -->
    <string name="history_30_days">Senaste 30 dagarna</string>
    <!-- Text for the header that groups the history older than the last month -->
    <string name="history_older">Äldre</string>

    <!-- Text shown when no history exists -->
    <string name="history_empty_message">Ingen historik här</string>

    <!-- Downloads -->
    <!-- Text for the button to clear all downloads -->
    <string name="download_delete_all">Ta bort nedladdningar</string>
    <!-- Text for the dialog to confirm clearing all downloads -->
    <string name="download_delete_all_dialog">Är du säker på att du vill rensa nedladdningarna?</string>
    <!-- Text for the snackbar to confirm that multiple downloads items have been removed -->
    <string name="download_delete_multiple_items_snackbar_1">Nedladdningar har tagits bort</string>
    <!-- Text for the snackbar to confirm that a single download item has been removed. The first parameter is the name of the download item. -->
    <string name="download_delete_single_item_snackbar">Tog bort %1$s</string>
    <!-- Text shown when no download exists -->
    <string name="download_empty_message_1">Inga nedladdade filer</string>
    <!-- History multi select title in app bar
    The first parameter is the number of downloads selected -->
    <string name="download_multi_select_title">%1$d markerade</string>

    <!-- History overflow menu open in new tab button -->
    <string name="download_menu_open">Öppen</string>


    <!-- Text for the button to remove a single download item -->
    <string name="download_delete_item_1">Ta bort</string>


    <!-- Crashes -->
    <!-- Title text displayed on the tab crash page. This first parameter is the name of the application (For example: Fenix) -->
    <string name="tab_crash_title_2">Tyvärr. %1$s kan inte ladda den sidan.</string>
    <!-- Description text displayed on the tab crash page -->
    <string name="tab_crash_description">Du kan försöka återställa eller stänga den här fliken nedan.</string>
    <!-- Send crash report checkbox text on the tab crash page -->
    <string name="tab_crash_send_report">Skicka kraschrapport till Mozilla</string>
    <!-- Close tab button text on the tab crash page -->
    <string name="tab_crash_close">Stäng flik</string>
    <!-- Restore tab button text on the tab crash page -->
    <string name="tab_crash_restore">Återställ flik</string>

    <!-- Content Description for session item menu button -->
    <string name="content_description_session_menu">Alternativ för session</string>

    <!-- Content Description for session item share button -->
    <string name="content_description_session_share">Dela session</string>

    <!-- Bookmarks -->
    <!-- Content description for bookmarks library menu -->
    <string name="bookmark_menu_content_description">Bokmärkesmeny</string>
    <!-- Screen title for editing bookmarks -->
    <string name="bookmark_edit">Redigera bokmärke</string>
    <!-- Screen title for selecting a bookmarks folder -->
    <string name="bookmark_select_folder">Välj mapp</string>
    <!-- Confirmation message for a dialog confirming if the user wants to delete the selected folder -->
    <string name="bookmark_delete_folder_confirmation_dialog">Är du säker på att du vill ta bort den här mappen?</string>
    <!-- Confirmation message for a dialog confirming if the user wants to delete multiple items including folders. Parameter will be replaced by app name. -->
    <string name="bookmark_delete_multiple_folders_confirmation_dialog">%s kommer att radera de markerade objekten.</string>
    <!-- Snackbar title shown after a folder has been deleted. This first parameter is the name of the deleted folder -->
    <string name="bookmark_delete_folder_snackbar">Tog bort %1$s</string>
    <!-- Screen title for adding a bookmarks folder -->
    <string name="bookmark_add_folder">Lägg till mapp</string>
    <!-- Snackbar title shown after a bookmark has been created. -->
    <string name="bookmark_saved_snackbar">Bokmärke sparat!</string>
    <!-- Snackbar edit button shown after a bookmark has been created. -->
    <string name="edit_bookmark_snackbar_action">REDIGERA</string>
    <!-- Bookmark overflow menu edit button -->
    <string name="bookmark_menu_edit_button">Redigera</string>
    <!-- Bookmark overflow menu select button -->
    <string name="bookmark_menu_select_button">Välj</string>
    <!-- Bookmark overflow menu copy button -->
    <string name="bookmark_menu_copy_button">Kopiera</string>
    <!-- Bookmark overflow menu share button -->
    <string name="bookmark_menu_share_button">Dela</string>
    <!-- Bookmark overflow menu open in new tab button -->
    <string name="bookmark_menu_open_in_new_tab_button">Öppna i ny flik</string>
    <!-- Bookmark overflow menu open in private tab button -->
    <string name="bookmark_menu_open_in_private_tab_button">Öppna i privat flik</string>
    <!-- Bookmark overflow menu delete button -->
    <string name="bookmark_menu_delete_button">Ta bort</string>
    <!--Bookmark overflow menu save button -->
    <string name="bookmark_menu_save_button">Spara</string>
    <!-- Bookmark multi select title in app bar
     The first parameter is the number of bookmarks selected -->
    <string name="bookmarks_multi_select_title">%1$d markerade</string>
    <!-- Bookmark editing screen title -->
    <string name="edit_bookmark_fragment_title">Redigera bokmärke</string>
    <!-- Bookmark folder editing screen title -->
    <string name="edit_bookmark_folder_fragment_title">Redigera mapp</string>
    <!-- Bookmark sign in button message -->
    <string name="bookmark_sign_in_button">Logga in för att se synkroniserade bokmärken</string>
    <!-- Bookmark URL editing field label -->
    <string name="bookmark_url_label">URL</string>
    <!-- Bookmark FOLDER editing field label -->
    <string name="bookmark_folder_label">MAPP</string>
    <!-- Bookmark NAME editing field label -->
    <string name="bookmark_name_label">NAMN</string>
    <!-- Bookmark add folder screen title -->
    <string name="bookmark_add_folder_fragment_label">Lägg till mapp</string>
    <!-- Bookmark select folder screen title -->
    <string name="bookmark_select_folder_fragment_label">Välj mapp</string>
    <!-- Bookmark editing error missing title -->
    <string name="bookmark_empty_title_error">Måste ha en titel</string>
    <!-- Bookmark editing error missing or improper URL -->
    <string name="bookmark_invalid_url_error">Ogiltig URL</string>
    <!-- Bookmark screen message for empty bookmarks folder -->
    <string name="bookmarks_empty_message">Inga bokmärken här</string>
    <!-- Bookmark snackbar message on deletion
     The first parameter is the host part of the URL of the bookmark deleted, if any -->
    <string name="bookmark_deletion_snackbar_message">%1$s har tagits bort</string>
    <!-- Bookmark snackbar message on deleting multiple bookmarks not including folders-->
    <string name="bookmark_deletion_multiple_snackbar_message_2">Bokmärken borttagna</string>
    <!-- Bookmark snackbar message on deleting multiple bookmarks including folders-->
    <string name="bookmark_deletion_multiple_snackbar_message_3">Tar bort valda mappar</string>
    <!-- Bookmark undo button for deletion snackbar action -->
    <string name="bookmark_undo_deletion">ÅNGRA</string>

    <!-- Site Permissions -->
    <!-- Site permissions preferences header -->
    <string name="permissions_header">Behörigheter</string>
    <!-- Button label that take the user to the Android App setting -->
    <string name="phone_feature_go_to_settings">Gå till inställningar</string>
    <!-- Content description (not visible, for screen readers etc.): Quick settings sheet
        to give users access to site specific information / settings. For example:
        Secure settings status and a button to modify site permissions -->
    <string name="quick_settings_sheet">Genväg snabbinställningar</string>
    <!-- Label that indicates that this option it the recommended one -->
    <string name="phone_feature_recommended">Rekommenderad</string>
    <!-- button that allows editing site permissions settings -->
    <string name="quick_settings_sheet_manage_site_permissions">Hantera webbplatsbehörigheter</string>
    <!-- Button label for clearing all the information of site permissions-->
    <string name="clear_permissions">Rensa behörigheter</string>
    <!-- Button label for clearing a site permission-->
    <string name="clear_permission">Rensa behörigheter</string>
    <!-- Button label for clearing all the information on all sites-->
    <string name="clear_permissions_on_all_sites">Rensa behörigheter på alla webbplatser</string>
    <!-- Preference for altering video and audio autoplay for all websites -->
    <string name="preference_browser_feature_autoplay">Automatisk uppspelning</string>
    <!-- Preference for altering the camera access for all websites -->
    <string name="preference_phone_feature_camera">Kamera</string>
    <!-- Preference for altering the microphone access for all websites -->
    <string name="preference_phone_feature_microphone">Mikrofon</string>
    <!-- Preference for altering the location access for all websites -->
    <string name="preference_phone_feature_location">Plats</string>
    <!-- Preference for altering the notification access for all websites -->
    <string name="preference_phone_feature_notification">Meddelanden</string>
    <!-- Preference for altering the persistent storage access for all websites -->
    <string name="preference_phone_feature_persistent_storage">Beständig lagring</string>
    <!-- Preference for altering the EME access for all websites -->
    <string name="preference_phone_feature_media_key_system_access">DRM-kontrollerat innehåll</string>
    <!-- Label that indicates that a permission must be asked always -->
    <string name="preference_option_phone_feature_ask_to_allow">Fråga för att tillåta</string>
    <!-- Label that indicates that a permission must be blocked -->
    <string name="preference_option_phone_feature_blocked">Blockerad</string>
    <!-- Label that indicates that a permission must be allowed -->
    <string name="preference_option_phone_feature_allowed">Tillåten</string>
    <!--Label that indicates a permission is by the Android OS-->
    <string name="phone_feature_blocked_by_android">Blockerad av Android</string>
    <!-- Preference for showing a list of websites that the default configurations won't apply to them -->
    <string name="preference_exceptions">Undantag</string>
    <!-- Summary of tracking protection preference if tracking protection is set to on -->
    <string name="tracking_protection_on">På</string>
    <!-- Summary of tracking protection preference if tracking protection is set to off -->
    <string name="tracking_protection_off">Av</string>

    <!-- Label for global setting that indicates that all video and audio autoplay is allowed -->
    <string name="preference_option_autoplay_allowed2">Tillåt ljud och video</string>
    <!-- Label for site specific setting that indicates that all video and audio autoplay is allowed -->
    <string name="quick_setting_option_autoplay_allowed">Tillåt ljud och video</string>
    <!-- Label that indicates that video and audio autoplay is only allowed over Wi-Fi -->
    <string name="preference_option_autoplay_allowed_wifi_only2">Blockera ljud och video endast vid mobildata</string>
    <!-- Subtext that explains 'autoplay on Wi-Fi only' option -->
    <string name="preference_option_autoplay_allowed_wifi_subtext">Ljud och video spelas upp på Wi-Fi</string>
    <!-- Label for global setting that indicates that video autoplay is allowed, but audio autoplay is blocked -->
    <string name="preference_option_autoplay_block_audio2">Blockera ljud endast</string>
    <!-- Label for site specific setting that indicates that video autoplay is allowed, but audio autoplay is blocked -->
    <string name="quick_setting_option_autoplay_block_audio">Blockera endast ljud</string>
    <!-- Label for global setting that indicates that all video and audio autoplay is blocked -->
    <string name="preference_option_autoplay_blocked3">Blockera ljud och video</string>
    <!-- Label for site specific setting that indicates that all video and audio autoplay is blocked -->
    <string name="quick_setting_option_autoplay_blocked">Blockera ljud och video</string>
    <!-- Summary of delete browsing data on quit preference if it is set to on -->
    <string name="delete_browsing_data_quit_on">På</string>
    <!-- Summary of delete browsing data on quit preference if it is set to off -->
    <string name="delete_browsing_data_quit_off">Av</string>

    <!-- Collections -->
    <!-- Collections header on home fragment -->
    <string name="collections_header">Samlingar</string>
    <!-- Content description (not visible, for screen readers etc.): Opens the collection menu when pressed -->
    <string name="collection_menu_button_content_description">Samlingsmeny</string>
    <!-- Label to describe what collections are to a new user without any collections -->
    <string name="no_collections_description2">Samla de saker som är viktiga för dig.\nGruppera liknande sökningar, webbplatser och flikar för snabb åtkomst senare.</string>
    <!-- Title for the "select tabs" step of the collection creator -->
    <string name="create_collection_select_tabs">Välj flikar</string>
    <!-- Title for the "select collection" step of the collection creator -->
    <string name="create_collection_select_collection">Välj samling</string>
    <!-- Title for the "name collection" step of the collection creator -->
    <string name="create_collection_name_collection">Namnge samling</string>
    <!-- Button to add new collection for the "select collection" step of the collection creator -->
    <string name="create_collection_add_new_collection">Lägg till ny samling</string>
    <!-- Button to select all tabs in the "select tabs" step of the collection creator -->
    <string name="create_collection_select_all">Markera alla</string>
    <!-- Button to deselect all tabs in the "select tabs" step of the collection creator -->
    <string name="create_collection_deselect_all">Avmarkera alla</string>
    <!-- Text to prompt users to select the tabs to save in the "select tabs" step of the collection creator -->
    <string name="create_collection_save_to_collection_empty">Välj flikar att spara</string>
    <!-- Text to show users how many tabs they have selected in the "select tabs" step of the collection creator.
     %d is a placeholder for the number of tabs selected. -->
    <string name="create_collection_save_to_collection_tabs_selected">%d flikar valda</string>
    <!-- Text to show users they have one tab selected in the "select tabs" step of the collection creator.
    %d is a placeholder for the number of tabs selected. -->
    <string name="create_collection_save_to_collection_tab_selected">%d flik vald</string>
    <!-- Text shown in snackbar when multiple tabs have been saved in a collection -->
    <string name="create_collection_tabs_saved">Flikar sparade!</string>
    <!-- Text shown in snackbar when one or multiple tabs have been saved in a new collection -->
    <string name="create_collection_tabs_saved_new_collection">Samling sparad!</string>
    <!-- Text shown in snackbar when one tab has been saved in a collection -->
    <string name="create_collection_tab_saved">Flik sparad!</string>
    <!-- Content description (not visible, for screen readers etc.): button to close the collection creator -->
    <string name="create_collection_close">Stäng</string>
    <!-- Button to save currently selected tabs in the "select tabs" step of the collection creator-->
    <string name="create_collection_save">Spara</string>

    <!-- Snackbar action to view the collection the user just created or updated -->
    <string name="create_collection_view">Visa</string>

    <!-- Default name for a new collection in "name new collection" step of the collection creator. %d is a placeholder for the number of collections-->
    <string name="create_collection_default_name">Samling %d</string>

    <!-- Share -->
    <!-- Share screen header -->
    <string name="share_header">Skicka och dela</string>
    <!-- Share screen header -->
    <string name="share_header_2">Dela</string>
    <!-- Content description (not visible, for screen readers etc.):
        "Share" button. Opens the share menu when pressed. -->
    <string name="share_button_content_description">Dela</string>
    <!-- Sub-header in the dialog to share a link to another app -->
    <string name="share_link_subheader">Dela en länk</string>
    <!-- Sub-header in the dialog to share a link to another sync device -->
    <string name="share_device_subheader">Skicka till enhet</string>
    <!-- Sub-header in the dialog to share a link to an app from the full list -->
    <string name="share_link_all_apps_subheader">Alla åtgärder</string>
    <!-- Sub-header in the dialog to share a link to an app from the most-recent sorted list -->
    <string name="share_link_recent_apps_subheader">Nyligen använd</string>
<<<<<<< HEAD
    <!-- An string shown when an account is signed in where %1$s is a placeholder for the email-->
    <string name="sync_signed_as">Inloggad som %1$s</string>
=======
>>>>>>> edea181c
    <!-- An option from the three dot menu to into sync -->
    <string name="sync_menu_sign_in">Logga in för att synkronisera</string>
    <!-- An option from the share dialog to sign into sync -->
    <string name="sync_sign_in">Logga in till Sync</string>
    <!-- An option from the share dialog to send link to all other sync devices -->
    <string name="sync_send_to_all">Skicka till alla enheter</string>
    <!-- An option from the share dialog to reconnect to sync -->
    <string name="sync_reconnect">Återanslut till Sync</string>
    <!-- Text displayed when sync is offline and cannot be accessed -->
    <string name="sync_offline">Offline</string>
    <!-- An option to connect additional devices -->
    <string name="sync_connect_device">Anslut en annan enhet</string>

    <!-- The dialog text shown when additional devices are not available -->
    <string name="sync_connect_device_dialog">För att skicka en flik, logga in på Firefox på minst en annan enhet.</string>
    <!-- Confirmation dialog button -->
    <string name="sync_confirmation_button">Jag förstår</string>

    <!-- Share error message -->
    <string name="share_error_snackbar">Kan inte dela med den här appen</string>

    <!-- Add new device screen title -->
    <string name="sync_add_new_device_title">Skicka till enhet</string>
    <!-- Text for the warning message on the Add new device screen -->
    <string name="sync_add_new_device_message">Inga enheter anslutna</string>

    <!-- Text for the button to learn about sending tabs -->
    <string name="sync_add_new_device_learn_button">Lär dig mer om att skicka flikar…</string>
    <!-- Text for the button to connect another device -->
    <string name="sync_add_new_device_connect_button">Anslut en annan enhet…</string>

    <!-- Notifications -->
    <!-- The user visible name of the "notification channel" (Android 8+ feature) for the ongoing notification shown while a browsing session is active. -->
    <string name="notification_pbm_channel_name">Privat surfsession</string>
    <!-- Text shown in the notification that pops up to remind the user that a private browsing session is active. -->
    <string name="notification_pbm_delete_text">Ta bort privata flikar</string>
    <!-- Text shown in the notification that pops up to remind the user that a private browsing session is active. -->
    <string name="notification_pbm_delete_text_2">Stäng privata flikar</string>
    <!-- Notification action to open Fenix and resume the current browsing session. -->
    <string name="notification_pbm_action_open">Öppna</string>
    <!-- Notification action to delete all current private browsing sessions AND switch to Fenix (bring it to the foreground) -->
    <string name="notification_pbm_action_delete_and_open">Ta bort och öppna</string>
    <!-- Name of the "Powered by Fenix" notification channel. Displayed in the "App notifications" system settings for the app -->
    <string name="notification_powered_by_channel_name">Tillhandahålls av</string>
    <!-- Text shown in snackbar when user deletes a collection -->
    <string name="snackbar_collection_deleted">Samling borttagen</string>
    <!-- Text shown in snackbar when user renames a collection -->
    <string name="snackbar_collection_renamed">Samling omdöpt</string>
    <!-- Text shown in snackbar when user deletes a tab -->
    <string name="snackbar_tab_deleted">Flik borttagen</string>
    <!-- Text shown in snackbar when user deletes all tabs -->
    <string name="snackbar_tabs_deleted">Flikar borttagna</string>
    <!-- Text shown in snackbar when user closes a tab -->
    <string name="snackbar_tab_closed">Flik stängd</string>
    <!-- Text shown in snackbar when user closes all tabs -->
    <string name="snackbar_tabs_closed">Flikar stängda</string>
    <!-- Text shown in snackbar when user closes tabs -->
    <string name="snackbar_message_tabs_closed">Flikar stängda!</string>
    <!-- Text shown in snackbar when user bookmarks a list of tabs -->
    <string name="snackbar_message_bookmarks_saved">Bokmärken sparade!</string>
    <!-- Text shown in snackbar action for viewing bookmarks -->
    <string name="snackbar_message_bookmarks_view">Visa</string>
    <!-- Text shown in snackbar when user adds a site to top sites -->
    <string name="snackbar_added_to_top_sites">Lägg till i mest besökta!</string>
    <!-- Text shown in snackbar when user closes a private tab -->
    <string name="snackbar_private_tab_closed">Privat flik stängd</string>
    <!-- Text shown in snackbar when user closes all private tabs -->
    <string name="snackbar_private_tabs_closed">Privata flikar stängda</string>
    <!-- Text shown in snackbar when user deletes all private tabs -->
    <string name="snackbar_private_tabs_deleted">Privata flikar borttagna</string>
    <!-- Text shown in snackbar to undo deleting a tab, top site or collection -->
    <string name="snackbar_deleted_undo">ÅNGRA</string>
    <!-- Text shown in snackbar when user removes a top site -->
    <string name="snackbar_top_site_removed">Sida borttagen</string>
    <!-- Text for action to undo deleting a tab or collection shown in a11y dialog -->
    <string name="a11y_dialog_deleted_undo">Ångra</string>
    <!-- Text for action to confirm deleting a tab or collection shown in a11y dialog -->
    <string name="a11y_dialog_deleted_confirm">Bekräfta</string>
    <!-- QR code scanner prompt which appears after scanning a code, but before navigating to it
        First parameter is the name of the app, second parameter is the URL or text scanned-->
    <string name="qr_scanner_confirmation_dialog_message">Tillåt %1$s att öppna %2$s</string>
    <!-- QR code scanner prompt dialog positive option to allow navigation to scanned link -->
    <string name="qr_scanner_dialog_positive">TILLÅT</string>
    <!-- QR code scanner prompt dialog positive option to deny navigation to scanned link -->
    <string name="qr_scanner_dialog_negative">NEKA</string>
    <!-- Tab collection deletion prompt dialog message. Placeholder will be replaced with the collection name -->
    <string name="tab_collection_dialog_message">Är du säker att du vill ta bort %1$s?</string>
    <!-- Collection and tab deletion prompt dialog message. This will show when the last tab from a collection is deleted -->
    <string name="delete_tab_and_collection_dialog_message">Om du tar bort den här fliken raderas hela samlingen. Du kan skapa nya samlingar när som helst.</string>
    <!-- Collection and tab deletion prompt dialog title. Placeholder will be replaced with the collection name. This will show when the last tab from a collection is deleted -->
    <string name="delete_tab_and_collection_dialog_title">Tog bort %1$s?</string>
    <!-- Tab collection deletion prompt dialog option to delete the collection -->
    <string name="tab_collection_dialog_positive">Ta bort</string>
    <!-- Tab collection deletion prompt dialog option to cancel deleting the collection -->
    <string name="tab_collection_dialog_negative">Avbryt</string>
    <!-- Text displayed in a notification when the user enters full screen mode -->
    <string name="full_screen_notification">Startar fullskärmsläge</string>
    <!-- Message for copying the URL via long press on the toolbar -->
    <string name="url_copied">URL kopierad</string>
    <!-- Sample text for accessibility font size -->
    <string name="accessibility_text_size_sample_text_1">Detta är exempeltext. Den är här för att visa hur text kommer att visas när du ökar eller minskar text storleken med den här inställningen.</string>
    <!-- Summary for Accessibility Text Size Scaling Preference -->
    <string name="preference_accessibility_text_size_summary">Gör text på webbplatser större eller mindre</string>
    <!-- Title for Accessibility Text Size Scaling Preference -->
    <string name="preference_accessibility_font_size_title">Teckenstorlek</string>

    <!-- Title for Accessibility Text Automatic Size Scaling Preference -->
    <string name="preference_accessibility_auto_size_2">Automatisk storlek på teckensnitt</string>
    <!-- Summary for Accessibility Text Automatic Size Scaling Preference -->
    <string name="preference_accessibility_auto_size_summary">Teckensnittstorlek matchar dina Android-inställningar. Inaktivera att hantera teckenstorlek här.</string>

    <!-- Title for the Delete browsing data preference -->
    <string name="preferences_delete_browsing_data">Ta bort surfdata</string>
    <!-- Title for the tabs item in Delete browsing data -->
    <string name="preferences_delete_browsing_data_tabs_title_2">Öppna flikar</string>
    <!-- Subtitle for the tabs item in Delete browsing data, parameter will be replaced with the number of open tabs -->
    <string name="preferences_delete_browsing_data_tabs_subtitle">%d flikar</string>
    <!-- Title for the data and history items in Delete browsing data -->
    <string name="preferences_delete_browsing_data_browsing_data_title">Webbläsarhistorik och platsinformation</string>
    <!-- Subtitle for the data and history items in delete browsing data, parameter will be replaced with the
        number of history items the user has -->
    <string name="preferences_delete_browsing_data_browsing_data_subtitle">%d adresser</string>
    <!-- Title for history items in Delete browsing data -->
    <string name="preferences_delete_browsing_data_browsing_history_title">Historik</string>
    <!-- Subtitle for the history items in delete browsing data, parameter will be replaced with the
        number of history pages the user has -->
    <string name="preferences_delete_browsing_data_browsing_history_subtitle">%d sidor</string>

    <!-- Title for the cookies item in Delete browsing data -->
    <string name="preferences_delete_browsing_data_cookies">Kakor</string>
    <!-- Subtitle for the cookies item in Delete browsing data -->
    <string name="preferences_delete_browsing_data_cookies_subtitle">Du kommer att loggas ut från de flesta webbplatser</string>
    <!-- Title for the cached images and files item in Delete browsing data -->
    <string name="preferences_delete_browsing_data_cached_files">Cachelagrade bilder och filer</string>
    <!-- Subtitle for the cached images and files item in Delete browsing data -->
    <string name="preferences_delete_browsing_data_cached_files_subtitle">Frigör lagringsutrymme</string>
    <!-- Title for the site permissions item in Delete browsing data -->
    <string name="preferences_delete_browsing_data_site_permissions">Webbplatsbehörigheter</string>
    <!-- Title for the downloads item in Delete browsing data -->
    <string name="preferences_delete_browsing_data_downloads">Hämtningar</string>
    <!-- Text for the button to delete browsing data -->
    <string name="preferences_delete_browsing_data_button">Ta bort surfdata</string>

    <!-- Title for the Delete browsing data on quit preference -->
    <string name="preferences_delete_browsing_data_on_quit">Ta bort surfdata vid avslut</string>
    <!-- Summary for the Delete browsing data on quit preference. "Quit" translation should match delete_browsing_data_on_quit_action translation. -->
    <string name="preference_summary_delete_browsing_data_on_quit">Tar automatiskt bort surfdata när du väljer &quot;Avsluta&quot; från huvudmenyn</string>
    <!-- Summary for the Delete browsing data on quit preference. "Quit" translation should match delete_browsing_data_on_quit_action translation. -->
    <string name="preference_summary_delete_browsing_data_on_quit_2">Tar automatiskt bort surfdata när du väljer \&quot;Avsluta\&quot; från huvudmenyn</string>
    <!-- Action item in menu for the Delete browsing data on quit feature -->
    <string name="delete_browsing_data_on_quit_action">Avsluta</string>

    <!-- Dialog message to the user asking to delete browsing data. -->
    <string name="delete_browsing_data_prompt_message">Detta kommer att ta bort all dina surfdata.</string>
    <!-- Dialog message to the user asking to delete browsing data. Parameter will be replaced by app name. -->
    <string name="delete_browsing_data_prompt_message_3">%s kommer att ta bort vald surfdata.</string>
    <!-- Text for the cancel button for the data deletion dialog -->
    <string name="delete_browsing_data_prompt_cancel">Avbryt</string>
    <!-- Text for the allow button for the data deletion dialog -->
    <string name="delete_browsing_data_prompt_allow">Ta bort</string>
    <!-- Text for the snackbar confirmation that the data was deleted -->
    <string name="preferences_delete_browsing_data_snackbar">Surfdata borttagen</string>

    <!-- Text for the snackbar to show the user that the deletion of browsing data is in progress -->
    <string name="deleting_browsing_data_in_progress">Tar bort surfsdata…</string>

    <!-- Tips -->
    <!-- text for firefox preview moving tip header "Firefox Preview" and "Firefox Nightly" are intentionally hardcoded -->
    <string name="tip_firefox_preview_moved_header">Firefox Preview är nu Firefox Nightly</string>

    <!-- text for firefox preview moving tip description -->
    <string name="tip_firefox_preview_moved_description">Firefox Nightly uppdateras varje natt och har experimentella nya funktioner.
        Den kan dock vara mindre stabil. Hämta vår beta-webbläsare för en mer stabil upplevelse.</string>

    <!-- text for firefox preview moving tip button. "Firefox for Android Beta" is intentionally hardcoded -->
    <string name="tip_firefox_preview_moved_button_2">Hämta Firefox för Android Beta</string>

    <!-- text for firefox preview moving tip header. "Firefox Nightly" is intentionally hardcoded -->
    <string name="tip_firefox_preview_moved_header_preview_installed">Firefox Nightly har flyttat</string>
    <!-- text for firefox preview moving tip description -->
    <string name="tip_firefox_preview_moved_description_preview_installed">Den här appen kommer inte längre att få säkerhetsuppdateringar. Sluta använda denna app och byt till den nya Nightly.
        \n\nOm du vill överföra dina bokmärken, inloggningar och historik till en annan app, skapar du ett Firefox-konto.</string>
    <!-- text for firefox preview moving tip button  -->
    <string name="tip_firefox_preview_moved_button_preview_installed">Byt till den nya Nightly</string>

    <!-- text for firefox preview moving tip header. "Firefox Nightly" is intentionally hardcoded -->
    <string name="tip_firefox_preview_moved_header_preview_not_installed">Firefox Nightly har flyttat</string>

    <!-- text for firefox preview moving tip description -->
    <string name="tip_firefox_preview_moved_description_preview_not_installed">Den här appen kommer inte längre att få säkerhetsuppdateringar. Skaffa den nya Nightly och sluta använda den här appen.
        \n\nOm du vill överföra dina bokmärken, inloggningar och historik till en annan app, skapar du ett Firefox-konto.</string>
    <!-- text for firefox preview moving tip button  -->
    <string name="tip_firefox_preview_moved_button_preview_not_installed">Skaffa den nya Nightly</string>

    <!-- Onboarding -->
    <!-- Text for onboarding welcome message
    The first parameter is the name of the app (e.g. Firefox Preview) -->
    <string name="onboarding_header">Välkommen till %s!</string>
    <!-- text for the Firefox Accounts section header -->
    <string name="onboarding_fxa_section_header">Har du redan ett konto?</string>
    <!-- text for the "What's New" onboarding card header -->
    <string name="onboarding_whats_new_header1">Se vad som är nytt</string>
    <!-- text for the "what's new" onboarding card description
    The first parameter is the short name of the app (e.g. Firefox) -->
    <string name="onboarding_whats_new_description">Har du frågor om omgjorda %s? Vill du veta vad som har förändrats?</string>
    <!-- text for underlined clickable link that is part of "what's new" onboarding card description that links to an FAQ -->
    <string name="onboarding_whats_new_description_linktext">Få svar här</string>
    <!-- text for the Firefox account onboarding sign in card header. The word "Firefox" should not be translated -->
    <string name="onboarding_account_sign_in_header_1">Synkronisera Firefox mellan enheter</string>
    <!-- Text for the button to learn more about signing in to your Firefox account -->
    <string name="onboarding_manual_sign_in_description">Ta med bokmärken, historik och lösenord till Firefox på den här enheten.</string>
    <!-- text for the firefox account onboarding card header when we detect you're already signed in to
        another Firefox browser. (The word `Firefox` should not be translated)
        The first parameter is the email of the detected user's account -->
    <string name="onboarding_firefox_account_auto_signin_header_3">Du är inloggad som %s i en annan Firefox-webbläsare på den här enheten. Vill du logga in med det här kontot?</string>
    <!-- text for the button to confirm automatic sign-in -->
    <string name="onboarding_firefox_account_auto_signin_confirm">Ja, logga in mig</string>
    <!-- text for the automatic sign-in button while signing in is in process -->
    <string name="onboarding_firefox_account_signing_in">Loggar in…</string>

    <!-- text for the button to manually sign into Firefox account. -->
    <string name="onboarding_firefox_account_sign_in_1">Registrera dig</string>
    <!-- text for the button to stay signed out when presented with an option to automatically sign-in. -->
    <string name="onboarding_firefox_account_stay_signed_out">Håll mig utloggad</string>
    <!-- text to display in the snackbar once account is signed-in -->
    <string name="onboarding_firefox_account_sync_is_on">Synkronisering är på</string>
    <!-- text to display in the snackbar if automatic sign-in fails. user may try again -->
    <string name="onboarding_firefox_account_automatic_signin_failed">Det gick inte att logga in</string>
    <!-- text for the tracking protection onboarding card header -->
    <string name="onboarding_tracking_protection_header_3">Alltid med integritet</string>
    <!-- text for the tracking protection card description. 'Firefox' intentionally hardcoded here -->
    <string name="onboarding_tracking_protection_description_3">Firefox hindrar automatiskt företag från att i hemlighet följa dig på nätet.</string>
    <!-- text for tracking protection radio button option for standard level of blocking -->
    <string name="onboarding_tracking_protection_standard_button_2">Standard</string>
    <!-- text for standard blocking option button description -->
    <string name="onboarding_tracking_protection_standard_button_description_3">Balanserad för integritet och prestanda. Sidor laddas normalt.</string>
    <!-- text for tracking protection radio button option for strict level of blocking -->
    <string name="onboarding_tracking_protection_strict_button">Strikt (rekommenderas)</string>
    <!-- text for tracking protection radio button option for strict level of blocking -->
    <string name="onboarding_tracking_protection_strict_option">Strikt</string>
    <!-- text for strict blocking option button description -->
    <string name="onboarding_tracking_protection_strict_button_description_3">Blockerar fler spårare så att sidor laddas snabbare, men vissa sidor kanske inte fungerar ordentligt.</string>
    <!-- text for the toolbar position card header  -->
    <string name="onboarding_toolbar_placement_header_1">Välj plats för verktygsfältet</string>
    <!-- text for the toolbar position card description -->
    <string name="onboarding_toolbar_placement_description_1">Placera verktygsfältet inom räckhåll. Ha den på botten eller flytta den till toppen.</string>
    <!-- text for the private browsing onboarding card header -->
    <string name="onboarding_private_browsing_header">Surfa privat</string>

    <!-- text for the private browsing onboarding card description
    The first parameter is an icon that represents private browsing -->
    <string name="onboarding_private_browsing_description1">Öppna en privat flik en gång: Klicka på %s ikonen.</string>
    <!-- text for the private browsing onboarding card description, explaining how to always using private browsing -->
    <string name="onboarding_private_browsing_always_description">Öppna privata flikar varje gång: Uppdatera dina privata surfinställningar.</string>
    <!-- text for the private browsing onbording card button, that launches settings -->
    <string name="onboarding_private_browsing_button">Öppna inställningar</string>
    <!-- text for the privacy notice onboarding card header -->
    <string name="onboarding_privacy_notice_header">Din integritet</string>
    <!-- text for the privacy notice onboarding card description
    The first parameter is the name of the app (e.g. Firefox Preview) Substitute %s for long browser name. -->
    <string name="onboarding_privacy_notice_description2">Vi har utformat %s för att ge dig kontroll över vad du delar online och vad du delar med oss.</string>
    <!-- Text for the button to read the privacy notice -->
    <string name="onboarding_privacy_notice_read_button">Läs vår sekretesspolicy</string>

    <!-- Content description (not visible, for screen readers etc.): Close onboarding screen -->
    <string name="onboarding_close">Stäng</string>

    <!-- text for the button to finish onboarding -->
    <string name="onboarding_finish">Börja surfa</string>

    <!-- Onboarding theme -->
    <!-- text for the theme picker onboarding card header -->
    <string name="onboarding_theme_picker_header">Välj ditt tema</string>
    <!-- text for the theme picker onboarding card description -->
    <string name="onboarding_theme_picker_description_2">Spara lite batteri och syn med mörkt läge.</string>
    <!-- Automatic theme setting (will follow device setting) -->
    <string name="onboarding_theme_automatic_title">Automatisk</string>
    <!-- Summary of automatic theme setting (will follow device setting) -->
    <string name="onboarding_theme_automatic_summary">Anpassar sig till dina enhetsinställningar</string>
    <!-- Theme setting for dark mode -->
    <string name="onboarding_theme_dark_title">Mörkt tema</string>
    <!-- Theme setting for light mode -->
    <string name="onboarding_theme_light_title">Ljust tema</string>

    <!-- Text shown in snackbar when multiple tabs have been sent to device -->
    <string name="sync_sent_tabs_snackbar">Flikar skickade!</string>
    <!-- Text shown in snackbar when one tab has been sent to device  -->
    <string name="sync_sent_tab_snackbar">Flik skickad!</string>
    <!-- Text shown in snackbar when sharing tabs failed  -->
    <string name="sync_sent_tab_error_snackbar">Går inte att skicka</string>
    <!-- Text shown in snackbar for the "retry" action that the user has after sharing tabs failed -->
    <string name="sync_sent_tab_error_snackbar_action">FÖRSÖK IGEN</string>
    <!-- Title of QR Pairing Fragment -->
    <string name="sync_scan_code">Skanna QR-kod</string>
    <!-- Instructions on how to access pairing -->
    <string name="sign_in_instructions"><![CDATA[Öppna Firefox på din dator och gå till <b>https://firefox.com/pair</b>]]></string>
    <!-- Text shown for sign in pairing when ready -->
    <string name="sign_in_ready_for_scan">Redo att skanna</string>
    <!-- Text shown for settings option for sign with pairing -->
    <string name="sign_in_with_camera">Logga in med din kamera</string>
    <!-- Text shown for settings option for sign with email -->
    <string name="sign_in_with_email">Använd e-post istället</string>
    <!-- Text shown for settings option for create new account text.'Firefox' intentionally hardcoded here.-->
    <string name="sign_in_create_account_text"><![CDATA[Ha du inget konto? <u>Skapa ett</u> för att synkronisera Firefox mellan enheter.]]></string>
    <!-- Text shown in confirmation dialog to sign out of account -->
    <string name="sign_out_confirmation_message">Firefox kommer sluta att synka med ditt konto, men kommer inte att radera din surfdata på den här enheten.</string>
    <!-- Text shown in confirmation dialog to sign out of account. The first parameter is the name of the app (e.g. Firefox Preview) -->
    <string name="sign_out_confirmation_message_2">%s kommer att sluta synkronisera med ditt konto, men tar inte bort någon av dina surfdata på den här enheten.</string>
    <!-- Option to continue signing out of account shown in confirmation dialog to sign out of account -->
    <string name="sign_out_disconnect">Koppla från</string>
    <!-- Option to cancel signing out shown in confirmation dialog to sign out of account -->
    <string name="sign_out_cancel">Avbryt</string>

    <!-- Error message snackbar shown after the user tried to select a default folder which cannot be altered -->
    <string name="bookmark_cannot_edit_root">Kan inte redigera standardmappar</string>

    <!-- Enhanced Tracking Protection -->
    <!-- Link displayed in enhanced tracking protection panel to access tracking protection settings -->
    <string name="etp_settings">Skyddsinställningar</string>
    <!-- Preference title for enhanced tracking protection settings -->
    <string name="preference_enhanced_tracking_protection">Förbättrat spårningsskydd</string>
    <!-- Title for the description of enhanced tracking protection -->
    <string name="preference_enhanced_tracking_protection_explanation_title">Surfa utan att bli följd</string>
    <!-- Description of enhanced tracking protection. The first parameter is the name of the application (For example: Fenix) -->
    <string name="preference_enhanced_tracking_protection_explanation">Behåll dina data för dig själv. %s skyddar dig från många av de vanligaste spårarna som följer vad du gör online.</string>
    <!-- Text displayed that links to website about enhanced tracking protection -->
    <string name="preference_enhanced_tracking_protection_explanation_learn_more">Läs mer</string>
    <!-- Preference for enhanced tracking protection for the standard protection settings -->
    <string name="preference_enhanced_tracking_protection_standard_default_1">Standard</string>
    <!-- Preference description for enhanced tracking protection for the standard protection settings -->
    <string name="preference_enhanced_tracking_protection_standard_description_4">Balanserad för integritet och prestanda. Sidor laddas normalt.</string>
    <!--  Accessibility text for the Standard protection information icon  -->
    <string name="preference_enhanced_tracking_protection_standard_info_button">Vad blockeras av spårningsskydd standard</string>
    <!-- Preference for enhanced tracking protection for the strict protection settings -->
    <string name="preference_enhanced_tracking_protection_strict">Strikt</string>
    <!-- Preference description for enhanced tracking protection for the strict protection settings -->
    <string name="preference_enhanced_tracking_protection_strict_description_3">Blockerar fler spårare så att sidor laddas snabbare, men vissa sidor kanske inte fungerar ordentligt.</string>
    <!--  Accessibility text for the Strict protection information icon  -->
    <string name="preference_enhanced_tracking_protection_strict_info_button">Vad blockeras av spårningsskydd strikt</string>
    <!-- Preference for enhanced tracking protection for the custom protection settings -->
    <string name="preference_enhanced_tracking_protection_custom">Anpassad</string>
    <!-- Preference description for enhanced tracking protection for the strict protection settings -->
    <string name="preference_enhanced_tracking_protection_custom_description_2">Välj vilka spårare och skript som ska blockeras.</string>
    <!--  Accessibility text for the Strict protection information icon  -->
    <string name="preference_enhanced_tracking_protection_custom_info_button">Vad blockeras av anpassat spårningsskydd</string>
    <!-- Header for categories that are being blocked by current Enhanced Tracking Protection settings -->
    <!-- Preference for enhanced tracking protection for the custom protection settings for cookies-->
    <string name="preference_enhanced_tracking_protection_custom_cookies">Kakor</string>
    <!-- Option for enhanced tracking protection for the custom protection settings for cookies-->
    <string name="preference_enhanced_tracking_protection_custom_cookies_1">Globala och sociala medie-spårare</string>
    <!-- Option for enhanced tracking protection for the custom protection settings for cookies-->
    <string name="preference_enhanced_tracking_protection_custom_cookies_2">Kakor från obesökta webbplatser</string>
    <!-- Option for enhanced tracking protection for the custom protection settings for cookies-->
    <string name="preference_enhanced_tracking_protection_custom_cookies_3">Alla tredjepartskakor (kan orsaka fel på webbplatser)</string>
    <!-- Option for enhanced tracking protection for the custom protection settings for cookies-->
    <string name="preference_enhanced_tracking_protection_custom_cookies_4">Alla kakor (kommer att orsaka fel på webbplatser)</string>
    <!-- Preference for enhanced tracking protection for the custom protection settings for tracking content -->
    <string name="preference_enhanced_tracking_protection_custom_tracking_content">Spårningsinnehåll</string>
    <!-- Option for enhanced tracking protection for the custom protection settings for tracking content-->
    <string name="preference_enhanced_tracking_protection_custom_tracking_content_1">I alla flikar</string>
    <!-- Option for enhanced tracking protection for the custom protection settings for tracking content-->
    <string name="preference_enhanced_tracking_protection_custom_tracking_content_2">Endast i privata flikar</string>
    <!-- Option for enhanced tracking protection for the custom protection settings for tracking content-->
    <string name="preference_enhanced_tracking_protection_custom_tracking_content_3">Endast i anpassade flikar</string>
    <!-- Preference for enhanced tracking protection for the custom protection settings -->
    <string name="preference_enhanced_tracking_protection_custom_cryptominers">Kryptogrävare</string>
    <!-- Preference for enhanced tracking protection for the custom protection settings -->
    <string name="preference_enhanced_tracking_protection_custom_fingerprinters">Fingeravtrycksspårare</string>
    <string name="enhanced_tracking_protection_blocked">Blockerad</string>
    <!-- Header for categories that are being not being blocked by current Enhanced Tracking Protection settings -->
    <string name="enhanced_tracking_protection_allowed">Tillåten</string>
    <!-- Category of trackers (social media trackers) that can be blocked by Enhanced Tracking Protection -->
    <string name="etp_social_media_trackers_title">Sociala media-spårare</string>
    <!-- Description of social media trackers that can be blocked by Enhanced Tracking Protection -->
    <string name="etp_social_media_trackers_description">Begränsar sociala nätverk förmåga att spåra din surfaktivitet på nätet.</string>
    <!-- Category of trackers (cross-site tracking cookies) that can be blocked by Enhanced Tracking Protection -->
    <string name="etp_cookies_title">Globala spårningskakor</string>
    <!-- Description of cross-site tracking cookies that can be blocked by Enhanced Tracking Protection -->
    <string name="etp_cookies_description">Blockerar kakor som annonsnätverk och analysföretag använder för att sammanställa din surfinformation från många webbplatser.</string>
    <!-- Category of trackers (cryptominers) that can be blocked by Enhanced Tracking Protection -->
    <string name="etp_cryptominers_title">Kryptogrävare</string>
    <!-- Description of cryptominers that can be blocked by Enhanced Tracking Protection -->
    <string name="etp_cryptominers_description">Förhindrar skadliga skript som får åtkomst till din enhet för att mina digital valuta.</string>
    <!-- Category of trackers (fingerprinters) that can be blocked by Enhanced Tracking Protection -->
    <string name="etp_fingerprinters_title">Fingeravtrycksspårare</string>
    <!-- Description of fingerprinters that can be blocked by Enhanced Tracking Protection -->
    <string name="etp_fingerprinters_description">Stoppar identifierbar information från att samlas in om din enhet som kan användas för spårning.</string>
    <!-- Category of trackers (tracking content) that can be blocked by Enhanced Tracking Protection -->
    <string name="etp_tracking_content_title">Spårningsinnehåll</string>
    <!-- Description of tracking content that can be blocked by Enhanced Tracking Protection -->
    <string name="etp_tracking_content_description">Stoppar externa annonser, videor och annat innehåll från laddning eftersom de kan innehålla spårningskod. Kan påverka vissa webbplatsfunktioner.</string>
    <!-- Enhanced Tracking Protection Onboarding Message shown in a dialog above the toolbar. The first parameter is the name of the application (For example: Fenix) -->
    <string name="etp_onboarding_cfr_message">Varje gång skölden är lila har %s blockerat spårare på en webbplats. Klicka för mer information.</string>
    <!-- Enhanced Tracking Protection message that protection is currently on for this site -->
    <string name="etp_panel_on">Skydd är PÅ för den här webbplatsen</string>
    <!-- Enhanced Tracking Protection message that protection is currently off for this site -->
    <string name="etp_panel_off">Skydd är AV för den här webbplatsen</string>
    <!-- Header for exceptions list for which sites enhanced tracking protection is always off -->
    <string name="enhanced_tracking_protection_exceptions">Förbättrat spårningsskydd är avstängt för dessa webbplatser</string>
    <!-- Content description (not visible, for screen readers etc.): Navigate
    back from ETP details (Ex: Tracking content) -->
    <string name="etp_back_button_content_description">Navigera bakåt</string>
    <!-- About page Your rights link text -->
    <string name="about_your_rights">Dina rättigheter</string>
    <!-- About page link text to open open source licenses screen -->
    <string name="about_open_source_licenses">Öppna källkodsbibliotek vi använder</string>
    <!-- About page link text to open what's new link -->
    <string name="about_whats_new">Vad är nytt i %s</string>
    <!-- Open source licenses page title
    The first parameter is the app name -->
    <string name="open_source_licenses_title">%s | OSS bibliotek</string>

    <!-- Category of trackers (redirect trackers) that can be blocked by Enhanced Tracking Protection -->
    <string name="etp_redirect_trackers_title">Omdirigera spårare</string>
    <!-- Description of redirect tracker cookies that can be blocked by Enhanced Tracking Protection -->
    <string name="etp_redirect_trackers_description">Rensar kakor som ställts in av omdirigeringar till kända spårningswebbplatser.</string>

    <!-- About page link text to open support link -->
    <string name="about_support">Support</string>
    <!-- About page link text to list of past crashes (like about:crashes on desktop) -->
    <string name="about_crashes">Krascher</string>
    <!-- About page link text to open privacy notice link -->
    <string name="about_privacy_notice">Sekretesspolicy</string>
    <!-- About page link text to open know your rights link -->
    <string name="about_know_your_rights">Känn till dina rättigheter</string>
    <!-- About page link text to open licensing information link -->
    <string name="about_licensing_information">Licensinformation</string>
    <!-- About page link text to open a screen with libraries that are used -->
    <string name="about_other_open_source_libraries">Bibliotek som vi använder</string>

    <!-- Toast shown to the user when they are activating the secret dev menu
        The first parameter is number of long clicks left to enable the menu -->
    <string name="about_debug_menu_toast_progress">Felsökningsmeny: %1$d klick kvar för att aktivera</string>
    <string name="about_debug_menu_toast_done">Felsökningsmeny aktiverad</string>

    <!-- Content description of the tab counter toolbar button when one tab is open -->
    <string name="tab_counter_content_description_one_tab">1 flik</string>
    <!-- Content description of the tab counter toolbar button when multiple tabs are open. First parameter will be replaced with the number of tabs (always more than one) -->
    <string name="tab_counter_content_description_multi_tab">%d flikar</string>

    <!-- Browser long press popup menu -->
    <!-- Copy the current url -->
    <string name="browser_toolbar_long_press_popup_copy">Kopiera</string>
    <!-- Paste & go the text in the clipboard. '&amp;' is replaced with the ampersand symbol: & -->
    <string name="browser_toolbar_long_press_popup_paste_and_go">Klistra in och kör</string>
    <!-- Paste the text in the clipboard -->
    <string name="browser_toolbar_long_press_popup_paste">Klistra in</string>
  
    <!-- Snackbar message shown after an URL has been copied to clipboard. -->
    <string name="browser_toolbar_url_copied_to_clipboard_snackbar">URL kopierad till urklipp</string>
  
    <!-- Title text for the Add To Homescreen dialog -->
    <string name="add_to_homescreen_title">Lägg till på startsidan</string>
    <!-- Cancel button text for the Add to Homescreen dialog -->
    <string name="add_to_homescreen_cancel">Avbryt</string>
    <!-- Add button text for the Add to Homescreen dialog -->
    <string name="add_to_homescreen_add">Lägg till</string>
    <!-- Continue to website button text for the first-time Add to Homescreen dialog -->
    <string name="add_to_homescreen_continue">Fortsätt till webbplatsen</string>
    <!-- Placeholder text for the TextView in the Add to Homescreen dialog -->
    <string name="add_to_homescreen_text_placeholder">Genvägens namn</string>

    <!-- Describes the add to homescreen functionality -->
    <string name="add_to_homescreen_description_2">Du kan enkelt lägga till den här webbplatsen på enhetens startskärm för att få direktåtkomst och surfa snabbare med en appliknande upplevelse.</string>

    <!-- Preference for managing the settings for logins and passwords in Fenix -->
    <string name="preferences_passwords_logins_and_passwords">Inloggningar och lösenord</string>
    <!-- Preference for managing the saving of logins and passwords in Fenix -->
    <string name="preferences_passwords_save_logins">Spara inloggningar och lösenord</string>
    <!-- Preference option for asking to save passwords in Fenix -->
    <string name="preferences_passwords_save_logins_ask_to_save">Fråga för att spara</string>
    <!-- Preference option for never saving passwords in Fenix -->
    <string name="preferences_passwords_save_logins_never_save">Spara aldrig</string>
    <!-- Preference for autofilling saved logins in Fenix -->
    <string name="preferences_passwords_autofill">Autofyll</string>
    <!-- Preference for syncing saved logins in Fenix -->
    <string name="preferences_passwords_sync_logins">Synkronisera inloggningar</string>
    <!-- Preference for syncing saved logins in Fenix, when not signed in-->
    <string name="preferences_passwords_sync_logins_across_devices">Synkronisera inloggningar mellan enheter</string>
    <!-- Syncing saved logins in Fenix needs reconnect to sync -->
    <string name="preferences_passwords_sync_logins_reconnect">Återanslut</string>
    <!-- Syncing saved logins in Fenix needs login -->
    <string name="preferences_passwords_sync_logins_sign_in">Logga in till Sync</string>
    <!-- Preference to access list of saved logins -->
    <string name="preferences_passwords_saved_logins">Sparade inloggningar</string>
    <!-- Description of empty list of saved passwords. Placeholder is replaced with app name.  -->
    <string name="preferences_passwords_saved_logins_description_empty_text">De inloggningar som du sparar eller synkroniserar till %s kommer att dyka upp här.</string>
    <!-- Preference to access list of saved logins -->
    <string name="preferences_passwords_saved_logins_description_empty_learn_more_link">Läs mer om Sync.</string>
    <!-- Preference to access list of login exceptions that we never save logins for -->
    <string name="preferences_passwords_exceptions">Undantag</string>
    <!-- Empty description of list of login exceptions that we never save logins for -->
    <string name="preferences_passwords_exceptions_description_empty">Inloggningar och lösenord som inte sparas visas här.</string>
    <!-- Description of list of login exceptions that we never save logins for -->
    <string name="preferences_passwords_exceptions_description">Inloggningar och lösenord sparas inte för dessa webbplatser.</string>
    <!-- Text on button to remove all saved login exceptions -->
    <string name="preferences_passwords_exceptions_remove_all">Ta bort alla undantag</string>
    <!-- Hint for search box in logins list -->
    <string name="preferences_passwords_saved_logins_search">Sök inloggningar</string>
    <!-- Option to sort logins list A-Z, alphabetically -->
    <string name="preferences_passwords_saved_logins_alphabetically">Alfabetiskt</string>
    <!-- Option to sort logins list by most recently used -->
    <string name="preferences_passwords_saved_logins_recently_used">Nyligen använd</string>
    <!-- The header for the site that a login is for -->
    <string name="preferences_passwords_saved_logins_site">Webbplats</string>
    <!-- The header for the username for a login -->
    <string name="preferences_passwords_saved_logins_username">Användarnamn</string>
    <!-- The header for the password for a login -->
    <string name="preferences_passwords_saved_logins_password">Lösenord</string>
    <!-- Message displayed in security prompt to reenter a secret pin to access saved logins -->
    <string name="preferences_passwords_saved_logins_enter_pin">Ange din PIN-kod igen</string>
    <!-- Message displayed in security prompt to access saved logins -->
    <string name="preferences_passwords_saved_logins_enter_pin_description">Lås upp för att se dina sparade inloggningar</string>
    <!-- Message displayed when a connection is insecure and we detect the user is entering a password -->
    <string name="logins_insecure_connection_warning">Den här anslutningen är inte säker. Inloggningar som anges här kan äventyras.</string>
    <!-- Learn more link that will link to a page with more information displayed when a connection is insecure and we detect the user is entering a password -->
    <string name="logins_insecure_connection_warning_learn_more">Läs mer</string>
    <!-- Prompt message displayed when Fenix detects a user has entered a password and user decides if Fenix should save it. The first parameter is the name of the application (For example: Fenix)  -->
    <string name="logins_doorhanger_save">Vill du att %s ska spara den här inloggningen?</string>
    <!-- Positive confirmation that Fenix should save the new or updated login -->
    <string name="logins_doorhanger_save_confirmation">Spara</string>
    <!-- Negative confirmation that Fenix should not save the new or updated login -->
    <string name="logins_doorhanger_save_dont_save">Spara inte</string>
    <!-- Shown in snackbar to tell user that the password has been copied -->
    <string name="logins_password_copied">Lösenord kopierat till urklipp</string>
    <!-- Shown in snackbar to tell user that the username has been copied -->
    <string name="logins_username_copied">Användarnamn kopierat till urklipp</string>
    <!-- Shown in snackbar to tell user that the site has been copied -->
    <string name="logins_site_copied">Webbplats kopierad till urklipp</string>
    <!-- Content Description (for screenreaders etc) read for the button to copy a password in logins-->
    <string name="saved_logins_copy_password">Kopiera lösenord</string>
    <!-- Content Description (for screenreaders etc) read for the button to clear a password while editing a login-->
    <string name="saved_logins_clear_password">Rensa lösenord</string>
    <!-- Content Description (for screenreaders etc) read for the button to copy a username in logins -->
    <string name="saved_login_copy_username">Kopiera användarnamn</string>
    <!-- Content Description (for screenreaders etc) read for the button to clear a username while editing a login -->
    <string name="saved_login_clear_username">Rensa användarnamn</string>
    <!-- Content Description (for screenreaders etc) read for the button to copy a site in logins -->
    <string name="saved_login_copy_site">Kopiera webbplats</string>
    <!-- Content Description (for screenreaders etc) read for the button to open a site in logins -->
    <string name="saved_login_open_site">Öppna webbplatsen i webbläsaren</string>
    <!-- Content Description (for screenreaders etc) read for the button to reveal a password in logins -->
    <string name="saved_login_reveal_password">Visa lösenord</string>
    <!-- Content Description (for screenreaders etc) read for the button to hide a password in logins -->
    <string name="saved_login_hide_password">Dölj lösenord</string>
    <!-- Message displayed in biometric prompt displayed for authentication before allowing users to view their logins -->
    <string name="logins_biometric_prompt_message">Lås upp för att se dina sparade inloggningar</string>
    <!-- Title of warning dialog if users have no device authentication set up -->
    <string name="logins_warning_dialog_title">Säkra dina inloggningar och lösenord</string>
    <!-- Message of warning dialog if users have no device authentication set up -->
    <string name="logins_warning_dialog_message">Konfigurera enhetens låsmönster, PIN eller lösenord för att skydda dina sparade inloggningar och lösenord från åtkomst om någon annan har din enhet.</string>
    <!-- Negative button to ignore warning dialog if users have no device authentication set up -->
    <string name="logins_warning_dialog_later">Senare</string>
    <!-- Positive button to send users to set up a pin of warning dialog if users have no device authentication set up -->
    <string name="logins_warning_dialog_set_up_now">Konfigurera nu</string>
    <!-- Title of PIN verification dialog to direct users to re-enter their device credentials to access their logins -->
    <string name="logins_biometric_prompt_message_pin">Lås upp din enhet</string>
    <!-- Title for Accessibility Force Enable Zoom Preference -->
    <string name="preference_accessibility_force_enable_zoom">Zooma på alla webbplatser</string>
    <!-- Summary for Accessibility Force Enable Zoom Preference -->
    <string name="preference_accessibility_force_enable_zoom_summary">Aktivera för att tillåta zooma och dra ihop, även på webbplatser som förhindrar denna gest.</string>

    <!-- Saved logins sorting strategy menu item -by name- (if selected, it will sort saved logins alphabetically) -->
    <string name="saved_logins_sort_strategy_alphabetically">Namn (A-Ö)</string>
    <!-- Saved logins sorting strategy menu item -by last used- (if selected, it will sort saved logins by last used) -->
    <string name="saved_logins_sort_strategy_last_used">Senast använd</string>
    <!-- Content description (not visible, for screen readers etc.): Sort saved logins dropdown menu chevron icon -->
    <string name="saved_logins_menu_dropdown_chevron_icon_content_description">Sortera inloggningsmenyn</string>

    <!-- Credit Cards Autofill -->
    <!-- Preference and title for managing the settings for credit cards -->
    <string name="preferences_credit_cards">Kreditkort</string>
    <!-- Preference for saving and autofilling credit cards -->
    <string name="preferences_credit_cards_save_and_autofill_cards">Spara och fyll i kreditkort automatiskt</string>
    <!-- Preference summary for saving and autofilling credit card data -->
    <string name="preferences_credit_cards_save_and_autofill_cards_summary">Data är krypterad</string>
    <!-- Preference option for syncing credit cards across devices. This is displayed when the user is not signed into sync -->
    <string name="preferences_credit_cards_sync_cards_across_devices">Synkronisera kort mellan enheter</string>
<<<<<<< HEAD
=======
    <!-- Preference option for syncing credit cards across devices. This is displayed when the user is signed into sync -->
    <string name="preferences_credit_cards_sync_cards">Synkronisera kort</string>
>>>>>>> edea181c
    <!-- Preference option for adding a credit card -->
    <string name="preferences_credit_cards_add_credit_card">Lägg till kreditkort</string>

    <!-- Preference option for managing saved credit cards -->
    <string name="preferences_credit_cards_manage_saved_cards">Hantera sparade kreditkort</string>
    <!-- Title of the "Add card" screen -->
    <string name="credit_cards_add_card">Lägg till kreditkort</string>
<<<<<<< HEAD
=======
    <!-- Title of the "Edit card" screen -->
    <string name="credit_cards_edit_card">Redigera kort</string>
>>>>>>> edea181c
    <!-- The header for the card number of a credit card -->
    <string name="credit_cards_card_number">Kortnummer</string>
    <!-- The header for the expiration date of a credit card -->
    <string name="credit_cards_expiration_date">Utgångsdatum</string>
    <!-- The header for the name on the credit card -->
    <string name="credit_cards_name_on_card">Namn på kort</string>
    <!-- The header for the nickname for a credit card -->
    <string name="credit_cards_card_nickname">Smeknamn för kort</string>
<<<<<<< HEAD
=======
    <!-- The text for the "Delete card" menu item for deleting a credit card -->
    <string name="credit_cards_menu_delete_card">Ta bort kort</string>
>>>>>>> edea181c
    <!-- The text for the "Delete card" button for deleting a credit card -->
    <string name="credit_cards_delete_card_button">Ta bort kort</string>
    <!-- The title for the "Save" menu item for saving a credit card -->
    <string name="credit_cards_menu_save">Spara</string>
    <!-- The text for the "Save" button for saving a credit card -->
    <string name="credit_cards_save_button">Spara</string>
    <!-- The text for the "Cancel" button for cancelling adding or updating a credit card -->
    <string name="credit_cards_cancel_button">Avbryt</string>

    <!-- Title of the "Saved cards" screen -->
    <string name="credit_cards_saved_cards">Sparade kreditkort</string>

<<<<<<< HEAD
=======
    <!-- Error message for credit card number validation -->
    <string name="credit_cards_number_validation_error_message">Ange ett giltigt kreditkortsnummer</string>

>>>>>>> edea181c
    <!-- Title of the Add search engine screen -->
    <string name="search_engine_add_custom_search_engine_title">Lägg till sökmotor</string>
    <!-- Title of the Edit search engine screen -->
    <string name="search_engine_edit_custom_search_engine_title">Redigera sökmotor</string>
    <!-- Content description (not visible, for screen readers etc.): Title for the button to add a search engine in the action bar -->
    <string name="search_engine_add_button_content_description">Lägg till</string>
    <!-- Content description (not visible, for screen readers etc.): Title for the button to save a search engine in the action bar -->
    <string name="search_engine_add_custom_search_engine_edit_button_content_description">Spara</string>
    <!-- Text for the menu button to edit a search engine -->
    <string name="search_engine_edit">Redigera</string>
    <!-- Text for the menu button to delete a search engine -->
    <string name="search_engine_delete">Ta bort</string>

    <!-- Text for the button to create a custom search engine on the Add search engine screen -->
    <string name="search_add_custom_engine_label_other">Andra</string>
    <!-- Placeholder text shown in the Search Engine Name TextField before a user enters text -->
    <string name="search_add_custom_engine_name_hint">Namn</string>
    <!-- Placeholder text shown in the Search String TextField before a user enters text -->
    <string name="search_add_custom_engine_search_string_hint">Söksträng som ska användas</string>
    <!-- Description text for the Search String TextField. The %s is part of the string -->
    <string name="search_add_custom_engine_search_string_example">Byt ut frågan med “%s”. Exempel:\nhttps://www.google.com/search?q=%s</string>
    <!-- Text for the button to learn more about adding a custom search engine -->
    <string name="search_add_custom_engine_learn_more_label">Läs mer</string>

    <!-- Accessibility description for the form in which details about the custom search engine are entered -->
    <string name="search_add_custom_engine_form_description">Information om anpassad sökmotor</string>
    <!-- Accessibility description for the 'Learn more' link -->
    <string name="search_add_custom_engine_learn_more_description">Länk till läs mer</string>

    <!-- Text shown when a user leaves the name field empty -->
    <string name="search_add_custom_engine_error_empty_name">Ange sökmotorns namn</string>
    <!-- Text shown when a user tries to add a search engine that already exists -->
    <string name="search_add_custom_engine_error_existing_name">Sökmotor med namnet “%s” finns redan.</string>
    <!-- Text shown when a user leaves the search string field empty -->
    <string name="search_add_custom_engine_error_empty_search_string">Ange en söksträng</string>
    <!-- Text shown when a user leaves out the required template string -->
    <string name="search_add_custom_engine_error_missing_template">Kontrollera att söksträngen matchar exempelformat</string>
    <!-- Text shown when we aren't able to validate the custom search query. The first parameter is the url of the custom search engine -->
    <string name="search_add_custom_engine_error_cannot_reach">Fel vid anslutning till “%s”</string>
    <!-- Text shown when a user creates a new search engine -->
    <string name="search_add_custom_engine_success_message">%s skapad</string>
    <!-- Text shown when a user successfully edits a custom search engine -->
    <string name="search_edit_custom_engine_success_message">%s sparad</string>
    <!-- Text shown when a user successfully deletes a custom search engine -->
    <string name="search_delete_search_engine_success_message">%s borttagen</string>

    <!-- Title text shown for the migration screen to the new browser. Placeholder replaced with app name -->
    <string name="migration_title">Välkommen till en helt ny %s</string>
    <!-- Description text followed by a list of things migrating (e.g. Bookmarks, History). Placeholder replaced with app name-->
    <string name="migration_description">En helt ny omgjord webbläsare väntar med förbättrad prestanda och funktioner som hjälper dig att göra mer online.\n\nVänta medan vi uppdaterar %s med dina</string>
    <!-- Text on the disabled button while in progress. Placeholder replaced with app name -->
    <string name="migration_updating_app_button_text">Uppdaterar %s…</string>
    <!-- Text on the enabled button. Placeholder replaced with app name-->
    <string name="migration_update_app_button">Starta %s</string>
    <!-- Accessibility description text for a completed migration item -->
    <string name="migration_icon_description">Migrationen slutförd</string>
    <!--Text on list of migrated items (e.g. Settings, History, etc.)-->
    <string name="migration_text_passwords">Lösenord</string>

    <!-- Heading for the instructions to allow a permission -->
    <string name="phone_feature_blocked_intro">För att tillåta det:</string>

    <!-- First step for the allowing a permission -->
    <string name="phone_feature_blocked_step_settings">1. Gå till Android-inställningar</string>
    <!-- Second step for the allowing a permission -->
    <string name="phone_feature_blocked_step_permissions"><![CDATA[2. Tryck <b>Behörigheter</b>]]></string>
    <!-- Third step for the allowing a permission (Fore example: Camera) -->
    <string name="phone_feature_blocked_step_feature"><![CDATA[3. Växla <b>%1$s</b> till PÅ]]></string>

    <!-- Label that indicates a site is using a secure connection -->
    <string name="quick_settings_sheet_secure_connection">Säker anslutning</string>
    <!-- Label that indicates a site is using a insecure connection -->
    <string name="quick_settings_sheet_insecure_connection">Osäker anslutning</string>
    <!-- Confirmation message for a dialog confirming if the user wants to delete all the permissions for all sites-->
    <string name="confirm_clear_permissions_on_all_sites">Är du säker på att du vill rensa alla behörigheterna för alla webbplatser?</string>
    <!-- Confirmation message for a dialog confirming if the user wants to delete all the permissions for a site-->
    <string name="confirm_clear_permissions_site">Är du säker på att du vill ta bort alla behörigheter för den här webbplatsen?</string>
    <!-- Confirmation message for a dialog confirming if the user wants to set default value a permission for a site-->
    <string name="confirm_clear_permission_site">Är du säker på att du vill rensa det här behörigheterna för den här webbplatsen?</string>
    <!-- label shown when there are not site exceptions to show in the site exception settings -->
    <string name="no_site_exceptions">Inga webbplatsundantag</string>
    <!-- Label for the Pocket default top site -->
    <string name="pocket_top_articles">Toppartiklar</string>
    <!-- Bookmark deletion confirmation -->
    <string name="bookmark_deletion_confirmation">Är du säker på att du vill ta bort det här bokmärket?</string>
    <!-- Browser menu button that adds a top site to the home fragment -->
    <string name="browser_menu_add_to_top_sites">Lägg till i mest besökta</string>
    <!-- text shown before the issuer name to indicate who its verified by, parameter is the name of
     the certificate authority that verified the ticket-->
    <string name="certificate_info_verified_by">Verifierad av: %1$s </string>
    <!-- Login overflow menu delete button -->
    <string name="login_menu_delete_button">Ta bort</string>
    <!-- Login overflow menu edit button -->
    <string name="login_menu_edit_button">Redigera</string>
    <!-- Message in delete confirmation dialog for logins -->
    <string name="login_deletion_confirmation">Är du säker på att du vill ta bort den här inloggningen?</string>
    <!-- Positive action of a dialog asking to delete  -->
    <string name="dialog_delete_positive">Ta bort</string>
    <!--  The saved login options menu description. -->
    <string name="login_options_menu">Inloggningsalternativ</string>
    <!--  The editable text field for a login's web address. -->
    <string name="saved_login_hostname_description">Det redigerbara textfältet för inloggningens webbadress.</string>
    <!--  The editable text field for a login's username. -->
    <string name="saved_login_username_description">Det redigerbara textfältet för inloggningens användarnamn.</string>
    <!--  The editable text field for a login's password. -->
    <string name="saved_login_password_description">Det redigerbara textfältet för inloggningens lösenord.</string>
    <!--  The button description to save changes to an edited login. -->
    <string name="save_changes_to_login">Spara ändringar för inloggning.</string>
    <!--  The button description to discard changes to an edited login. -->
    <string name="discard_changes">Ignorera ändringar</string>
    <!--  The page title for editing a saved login. -->
    <string name="edit">Redigera</string>
    <!--  The error message in edit login view when password field is blank. -->
    <string name="saved_login_password_required">Lösenord krävs</string>
    <!-- Voice search button content description  -->
    <string name="voice_search_content_description">Röstsökning</string>
    <!-- Voice search prompt description displayed after the user presses the voice search button -->
    <string name="voice_search_explainer">Prata nu</string>

    <!--  The error message in edit login view when a duplicate username exists. -->
    <string name="saved_login_duplicate">En inloggning med det användarnamnet finns redan</string>

    <!-- Synced Tabs -->
    <!-- Text displayed to ask user to connect another device as no devices found with account -->
    <string name="synced_tabs_connect_another_device">Anslut en annan enhet.</string>
    <!-- Text displayed asking user to re-authenticate -->
    <string name="synced_tabs_reauth">Bekräfta igen.</string>
    <!-- Text displayed when user has disabled tab syncing in Firefox Sync Account -->
    <string name="synced_tabs_enable_tab_syncing">Aktivera fliksynkronisering.</string>
    <!-- Text displayed when user has no tabs that have been synced -->
    <string name="synced_tabs_no_tabs">Du har inga flikar öppna i Firefox på dina andra enheter.</string>
    <!-- Text displayed in the synced tabs screen when a user is not signed in to Firefox Sync describing Synced Tabs -->
    <string name="synced_tabs_sign_in_message">Visa en lista med flikar från dina andra enheter.</string>
    <!-- Text displayed on a button in the synced tabs screen to link users to sign in when a user is not signed in to Firefox Sync -->
    <string name="synced_tabs_sign_in_button">Logga in för att synkronisera</string>

    <!-- The text displayed when a synced device has no tabs to show in the list of Synced Tabs. -->
    <string name="synced_tabs_no_open_tabs">Inga öppna flikar</string>

    <!-- Top Sites -->
    <!-- Title text displayed in the dialog when top sites limit is reached. -->
    <string name="top_sites_max_limit_title">Övre gräns för mest besökta nådd</string>
    <!-- Content description text displayed in the dialog when top sites limit is reached. -->
    <string name="top_sites_max_limit_content_2">För att lägga till en ny mest besökt sida, ta bort en. Tryck länge på webbplatsen och välj ta bort.</string>
    <!-- Confirmation dialog button text when top sites limit is reached. -->
    <string name="top_sites_max_limit_confirmation_button">Ok, jag förstår</string>

    <!-- Label for the show most visited sites preference -->
    <string name="top_sites_toggle_top_frecent_sites">Visa mest besökta webbplatser</string>

    <!-- Title text displayed in the rename top site dialog. -->
	<string name="top_sites_rename_dialog_title">Namn</string>
	<!-- Hint for renaming title of a top site -->
	<string name="top_site_name_hint">Namn på mest besökta</string>
	<!-- Button caption to confirm the renaming of the top site. -->
	<string name="top_sites_rename_dialog_ok">OK</string>
	<!-- Dialog button text for canceling the rename top site prompt. -->
	<string name="top_sites_rename_dialog_cancel">Avbryt</string>

    <!-- Default browser experiment -->
    <string name="default_browser_experiment_card_text">Ställ in länkar från webbplatser, e-post och meddelanden så att de öppnas automatiskt i Firefox.</string>

    <!-- Content description for close button in collection placeholder. -->
    <string name="remove_home_collection_placeholder_content_description">Ta bort</string>

    <!-- Content description radio buttons with a link to more information -->
    <string name="radio_preference_info_content_description">Klicka för mer information</string>

    <!-- Content description for the action bar "up" button -->
    <string name="action_bar_up_description">Navigera uppåt</string>

    <!-- Content description for privacy content close button -->
    <string name="privacy_content_close_button_content_description">Stäng</string>

</resources><|MERGE_RESOLUTION|>--- conflicted
+++ resolved
@@ -994,11 +994,6 @@
     <string name="share_link_all_apps_subheader">Alla åtgärder</string>
     <!-- Sub-header in the dialog to share a link to an app from the most-recent sorted list -->
     <string name="share_link_recent_apps_subheader">Nyligen använd</string>
-<<<<<<< HEAD
-    <!-- An string shown when an account is signed in where %1$s is a placeholder for the email-->
-    <string name="sync_signed_as">Inloggad som %1$s</string>
-=======
->>>>>>> edea181c
     <!-- An option from the three dot menu to into sync -->
     <string name="sync_menu_sign_in">Logga in för att synkronisera</string>
     <!-- An option from the share dialog to sign into sync -->
@@ -1577,11 +1572,8 @@
     <string name="preferences_credit_cards_save_and_autofill_cards_summary">Data är krypterad</string>
     <!-- Preference option for syncing credit cards across devices. This is displayed when the user is not signed into sync -->
     <string name="preferences_credit_cards_sync_cards_across_devices">Synkronisera kort mellan enheter</string>
-<<<<<<< HEAD
-=======
     <!-- Preference option for syncing credit cards across devices. This is displayed when the user is signed into sync -->
     <string name="preferences_credit_cards_sync_cards">Synkronisera kort</string>
->>>>>>> edea181c
     <!-- Preference option for adding a credit card -->
     <string name="preferences_credit_cards_add_credit_card">Lägg till kreditkort</string>
 
@@ -1589,11 +1581,8 @@
     <string name="preferences_credit_cards_manage_saved_cards">Hantera sparade kreditkort</string>
     <!-- Title of the "Add card" screen -->
     <string name="credit_cards_add_card">Lägg till kreditkort</string>
-<<<<<<< HEAD
-=======
     <!-- Title of the "Edit card" screen -->
     <string name="credit_cards_edit_card">Redigera kort</string>
->>>>>>> edea181c
     <!-- The header for the card number of a credit card -->
     <string name="credit_cards_card_number">Kortnummer</string>
     <!-- The header for the expiration date of a credit card -->
@@ -1602,11 +1591,8 @@
     <string name="credit_cards_name_on_card">Namn på kort</string>
     <!-- The header for the nickname for a credit card -->
     <string name="credit_cards_card_nickname">Smeknamn för kort</string>
-<<<<<<< HEAD
-=======
     <!-- The text for the "Delete card" menu item for deleting a credit card -->
     <string name="credit_cards_menu_delete_card">Ta bort kort</string>
->>>>>>> edea181c
     <!-- The text for the "Delete card" button for deleting a credit card -->
     <string name="credit_cards_delete_card_button">Ta bort kort</string>
     <!-- The title for the "Save" menu item for saving a credit card -->
@@ -1619,12 +1605,9 @@
     <!-- Title of the "Saved cards" screen -->
     <string name="credit_cards_saved_cards">Sparade kreditkort</string>
 
-<<<<<<< HEAD
-=======
     <!-- Error message for credit card number validation -->
     <string name="credit_cards_number_validation_error_message">Ange ett giltigt kreditkortsnummer</string>
 
->>>>>>> edea181c
     <!-- Title of the Add search engine screen -->
     <string name="search_engine_add_custom_search_engine_title">Lägg till sökmotor</string>
     <!-- Title of the Edit search engine screen -->
