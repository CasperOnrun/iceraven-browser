--- conflicted
+++ resolved
@@ -52,7 +52,7 @@
     <string name="tab_tray_multiselect_selected_content_description">चयनित</string>
 
     <!-- About content. The first parameter is the name of the application. (For example: Fenix) -->
-    <string name="about_content">%1$s को @fork-maintainers द्वारा निर्मित किया गया है।</string>
+    <string name="about_content">%1$s को Mozilla द्वारा निर्मित किया गया है।</string>
 
     <!-- Private Browsing -->
     <!-- Title for private session option -->
@@ -631,13 +631,10 @@
     <string name="history_empty_message">यहां कोई इतिहास नहीं</string>
 
 
-<<<<<<< HEAD
-=======
     <!-- History overflow menu open in new tab button -->
     <string name="download_menu_open">खोलें</string>
 
 
->>>>>>> 0c3b2952
     <!-- Crashes -->
     <!-- Title text displayed on the tab crash page. This first parameter is the name of the application (For example: Fenix) -->
     <string name="tab_crash_title_2">माफ़ कीजिए। %1$s उस पृष्ठ को लोड नहीं कर सकता हैं।</string>
