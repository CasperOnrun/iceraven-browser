--- conflicted
+++ resolved
@@ -348,8 +348,6 @@
     <!-- Summary for the preference for rejecting all cookies whenever possible. -->
     <string name="reduce_cookie_banner_summary">A Firefox automatikusan megpróbálja elutasítani a sütibannereken megjelenő sütikéréseket. Ha nem áll rendelkezésre elutasítási lehetőség, akkor a Firefox minden sütit elfogadhat a banner elrejtéséhez.</string>
 
-<<<<<<< HEAD
-=======
     <!-- Text for indicating cookie banner handling is off this site, this is shown as part of the protections panel with the tracking protection toggle -->
     <string name="reduce_cookie_banner_off_for_site">Kikapcsolva erre az oldalra</string>
     <!-- Text for indicating cookie banner handling is on this site, this is shown as part of the protections panel with the tracking protection toggle -->
@@ -363,7 +361,6 @@
     <!-- Long text for a detail explanation indicating what will happen if cookie banner handling is on for a site, this is shown as part of the cookie banner panel in the toolbar. The first and second parameter are the application name -->
     <string name="reduce_cookie_banner_details_panel_description_on_for_site">A %1$s automatikusan megpróbálhatja elutasítani a sütikéréseket. Ha nem áll rendelkezésre elutasítási lehetőség, akkor a %2$s minden sütit elfogadhat a banner elrejtéséhez.</string>
 
->>>>>>> 8f4899e3
     <!-- Description of the preference to enable "HTTPS-Only" mode. -->
     <string name="preferences_https_only_summary">Automatikusan HTTPS titkosítási protokoll használatával próbál meg csatlakozni a webhelyekhez a fokozott biztonság érdekében.</string>
     <!-- Summary of tracking protection preference if tracking protection is set to on -->
