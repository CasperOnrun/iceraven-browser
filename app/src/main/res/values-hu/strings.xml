<?xml version="1.0" encoding="utf-8"?>
<resources>

    <!-- App name for private browsing mode. The first parameter is the name of the app defined in app_name (for example: Fenix)-->
    <string name="app_name_private_5">Privát %s</string>
    <!-- App name for private browsing mode. The first parameter is the name of the app defined in app_name (for example: Fenix)-->
    <string name="app_name_private_4">%s (Privát)</string>

    <!-- Home Fragment -->
    <!-- Content description (not visible, for screen readers etc.): "Three dot" menu button. -->
    <string name="content_description_menu">További beállítások</string>
    <!-- Content description (not visible, for screen readers etc.): "Private Browsing" menu button. -->
    <string name="content_description_private_browsing_button">Privát böngészés engedélyezése</string>
    <!-- Content description (not visible, for screen readers etc.): "Private Browsing" menu button. -->
    <string name="content_description_disable_private_browsing_button">Privát böngészés letiltása</string>
    <!-- Placeholder text shown in the search bar before a user enters text -->
    <string name="search_hint">Keressen, vagy adjon meg címet</string>
    <!-- No Open Tabs Message Description -->
    <string name="no_open_tabs_description">A nyitott lapok itt fognak megjelenni.</string>

    <!-- No Private Tabs Message Description -->
    <string name="no_private_tabs_description">A privát lapjai itt fognak megjelenni.</string>

    <!-- Message announced to the user when tab tray is selected with 1 tab -->
    <string name="open_tab_tray_single">1 nyitott lap. Koppintson a lapváltáshoz.</string>
    <!-- Message announced to the user when tab tray is selected with 0 or 2+ tabs -->
    <string name="open_tab_tray_plural">%1$s nyitott lap. Koppintson a lapváltáshoz.</string>

    <!-- Tab tray multi select title in app bar. The first parameter is the number of tabs selected -->
    <string name="tab_tray_multi_select_title">%1$d kiválasztva</string>
    <!-- Label of button in create collection dialog for creating a new collection  -->
    <string name="tab_tray_add_new_collection">Új gyűjtemény hozzáadása</string>
    <!-- Label of editable text in create collection dialog for naming a new collection  -->
    <string name="tab_tray_add_new_collection_name">Név</string>
    <!-- Label of button in save to collection dialog for selecting a current collection  -->
    <string name="tab_tray_select_collection">Gyűjtemény kiválasztása</string>
    <!-- Content description for close button while in multiselect mode in tab tray -->
    <string name="tab_tray_close_multiselect_content_description">Kilépés a többszörös kiválasztási módból</string>
    <!-- Content description for save to collection button while in multiselect mode in tab tray -->
    <string name="tab_tray_collection_button_multiselect_content_description">Kiválasztott lapok gyűjteménybe mentése</string>
    <!-- Content description for checkmark while tab is selected while in multiselect mode in tab tray. The first parameter is the title of the tab selected -->
    <string name="tab_tray_item_selected_multiselect_content_description">%1$s kiválasztva</string>
    <!-- Content description when tab is unselected while in multiselect mode in tab tray. The first parameter is the title of the tab unselected -->
    <string name="tab_tray_item_unselected_multiselect_content_description">%1$s kiválasztása visszavonva</string>
    <!-- Content description announcement when exiting multiselect mode in tab tray -->
    <string name="tab_tray_exit_multiselect_content_description">Kilépett a többszörös kiválasztási módból</string>
    <!-- Content description announcement when entering multiselect mode in tab tray -->
    <string name="tab_tray_enter_multiselect_content_description">Belépett a többszörös kiválasztási módba, válassza ki a lapokat egy gyűjteménybe történő mentéshez</string>
    <!-- Content description on checkmark while tab is selected in multiselect mode in tab tray -->
    <string name="tab_tray_multiselect_selected_content_description">Kiválasztva</string>

    <!-- Home - Recently saved bookmarks -->
    <!-- Title for the home screen section with recently saved bookmarks. -->
    <string name="recently_saved_bookmarks">Nemrég mentett</string>
    <!-- Content description for the recently saved bookmarks section on the home screen. -->
    <string name="recently_saved_bookmarks_content_description">Legutóbb mentett könyvjelzők</string>
    <!-- Title for the button which navigates the user to show all of their saved bookmarks. -->
    <string name="recently_saved_show_all">Összes megjelenítése</string>
    <!-- Content description for the button which navigates the user to show all of their saved bookmarks. -->
    <string name="recently_saved_show_all_content_description">Az összes mentett könyvjelző megjelenítése gomb</string>

    <!-- About content. The first parameter is the name of the application. (For example: Fenix) -->
    <string name="about_content">A %1$s a Mozilla terméke.</string>

    <!-- Private Browsing -->
    <!-- Title for private session option -->
    <string name="private_browsing_title">Jelenleg privát munkamenetben van</string>
    <!-- Explanation for private browsing displayed to users on home view when they first enable private mode
        The first parameter is the name of the app defined in app_name (for example: Fenix) -->
    <string name="private_browsing_placeholder_description_2">A %1$s törli a keresési és böngészési előzményeit a privát lapokból, ha bezárja őket vagy kilép az alkalmazásból. Ugyan ez nem teszi névtelenné a weboldalak vagy a szolgáltatója felé, könnyebbé teszi, hogy bizalmasan kezelje az online tevékenységét, és más ne tudjon róla, aki ezt az eszközt használja.</string>
    <string name="private_browsing_common_myths">
       Gyakori tévhitek a privát böngészésről
    </string>
    <!-- Delete session button to erase your history in a private session -->
    <string name="private_browsing_delete_session">Munkamenet törlése</string>

    <!-- Private mode shortcut "contextual feature recommendation" (CFR) -->
    <!-- Text for the main message -->
    <string name="cfr_message">Parancsikon hozzáadása, amely privát lapokat nyit meg a Kezdőképernyőről.</string>
    <!-- Text for the positive button -->
    <string name="cfr_pos_button_text">Parancsikon hozzáadása</string>
    <!-- Text for the negative button -->
    <string name="cfr_neg_button_text">Köszönöm, nem</string>

    <!-- Open in App "contextual feature recommendation" (CFR) -->
    <!-- Text for the info message. 'Firefox' intentionally hardcoded here.-->
    <string name="open_in_app_cfr_info_message">Beállíthatja, hogy a Firefox automatikusan alkalmazásokban nyisson meg hivatkozásokat.</string>
    <!-- Text for the positive action button -->
    <string name="open_in_app_cfr_positive_button_text">Ugrás a beállításokhoz</string>
    <!-- Text for the negative action button -->
    <string name="open_in_app_cfr_negative_button_text">Eltüntetés</string>

    <!-- Text for the info dialog when camera permissions have been denied but user tries to access a camera feature. -->
    <string name="camera_permissions_needed_message">Kamera-hozzáférés szükséges. Ugorjon az Android beállításokhoz, koppintson az engedélyekre, majd az engedélyezésre.</string>
    <!-- Text for the positive action button to go to Android Settings to grant permissions. -->
    <string name="camera_permissions_needed_positive_button_text">Ugrás a beállításokhoz</string>
    <!-- Text for the negative action button to dismiss the dialog. -->
    <string name="camera_permissions_needed_negative_button_text">Eltüntetés</string>

    <!-- Text for the banner message to tell users about our auto close feature. -->
    <string name="tab_tray_close_tabs_banner_message">Beállíthatja, hogy a nyitott lapok automatikusan bezáródjanak, ha nem nézte meg azokat az elmúlt napon, héten vagy hónapban.</string>
    <!-- Text for the positive action button to go to Settings for auto close tabs. -->
    <string name="tab_tray_close_tabs_banner_positive_button_text">Beállítások megtekintése</string>
    <!-- Text for the negative action button to dismiss the Close Tabs Banner. -->
    <string name="tab_tray_close_tabs_banner_negative_button_text">Eltüntetés</string>

    <!-- Home screen icons - Long press shortcuts -->
    <!-- Shortcut action to open new tab -->
    <string name="home_screen_shortcut_open_new_tab_2">Új lap</string>
    <!-- Shortcut action to open new private tab -->
    <string name="home_screen_shortcut_open_new_private_tab_2">Új privát lap</string>

    <!-- Heading for the Top Sites block -->
    <string name="home_screen_top_sites_heading">Kedvenc oldalak</string>

    <!-- Recent Tabs -->
    <!-- Header text for jumping back into the recent tab in the home screen -->
    <string name="recent_tabs_header">Ugrás vissza</string>
    <!-- Button text for showing all the tabs in the tabs tray -->
    <string name="recent_tabs_show_all">Összes megjelenítése</string>

    <!-- Browser Fragment -->
    <!-- Content description (not visible, for screen readers etc.): Navigate to open tabs -->
    <string name="browser_tabs_button">Nyitott lapok</string>
    <!-- Content description (not visible, for screen readers etc.): Navigate backward (browsing history) -->
    <string name="browser_menu_back">Vissza</string>
    <!-- Content description (not visible, for screen readers etc.): Navigate forward (browsing history) -->
    <string name="browser_menu_forward">Előre</string>
    <!-- Content description (not visible, for screen readers etc.): Refresh current website -->
    <string name="browser_menu_refresh">Frissítés</string>
    <!-- Content description (not visible, for screen readers etc.): Stop loading current website -->
    <string name="browser_menu_stop">Leállítás</string>
    <!-- Content description (not visible, for screen readers etc.): Bookmark the current page -->
    <string name="browser_menu_bookmark">Könyvjelzőzés</string>
    <!-- Content description (not visible, for screen readers etc.): Un-bookmark the current page -->
    <string name="browser_menu_edit_bookmark">Könyvjelző szerkesztése</string>
    <!-- Browser menu button that opens the addon manager -->
    <string name="browser_menu_add_ons">Kiegészítők</string>
    <!-- Browser menu button that opens the addon extensions manager -->
    <string name="browser_menu_extensions">Kiegészítők</string>
    <!-- Text displayed when there are no add-ons to be shown -->
    <string name="no_add_ons">Nincsenek kiegészítők</string>
    <!-- Browser menu button that sends a user to help articles -->
    <string name="browser_menu_help">Súgó</string>
    <!-- Browser menu button that sends a to a the what's new article -->
    <string name="browser_menu_whats_new">Újdonságok</string>
    <!-- Browser menu button that opens the settings menu -->
    <string name="browser_menu_settings">Beállítások</string>
    <!-- Browser menu button that opens a user's library -->
    <string name="browser_menu_library">Könyvtár</string>
    <!-- Browser menu toggle that requests a desktop site -->
    <string name="browser_menu_desktop_site">Asztali oldal</string>
    <!-- Browser menu toggle that adds a shortcut to the site on the device home screen. -->
    <string name="browser_menu_add_to_homescreen">Kezdőképernyőhöz adás</string>
    <!-- Browser menu toggle that installs a Progressive Web App shortcut to the site on the device home screen. -->
    <string name="browser_menu_install_on_homescreen">Telepítés</string>
    <!-- Menu option on the toolbar that takes you to synced tabs page-->
    <string name="synced_tabs">Szinkronizált lapok</string>
    <!-- Content description (not visible, for screen readers etc.) for the Resync tabs button -->
    <string name="resync_button_content_description">Újraszinkronizálás</string>
    <!-- Browser menu button that opens the find in page menu -->
    <string name="browser_menu_find_in_page">Keresés az oldalon</string>
    <!-- Browser menu button that creates a private tab -->
    <string name="browser_menu_private_tab">Privát lap</string>
    <!-- Browser menu button that saves the current tab to a collection -->
    <string name="browser_menu_save_to_collection_2">Gyűjteménybe mentés</string>
    <!-- Browser menu button that open a share menu to share the current site -->
    <string name="browser_menu_share">Megosztás</string>
    <!-- Share menu title, displayed when a user is sharing their current site -->
    <string name="menu_share_with">Megosztás…</string>
    <!-- Browser menu button shown in custom tabs that opens the current tab in Fenix
        The first parameter is the name of the app defined in app_name (for example: Fenix) -->
    <string name="browser_menu_open_in_fenix">Megnyitás ezzel: %1$s</string>
    <!-- Browser menu text shown in custom tabs to indicate this is a Fenix tab
        The first parameter is the name of the app defined in app_name (for example: Fenix) -->
    <string name="browser_menu_powered_by">%1$s ALAPOKON</string>

    <!-- Browser menu text shown in custom tabs to indicate this is a Fenix tab
        The first parameter is the name of the app defined in app_name (for example: Fenix) -->
    <string name="browser_menu_powered_by2">A motorháztető alatt: %1$s</string>

    <!-- Browser menu button to put the current page in reader mode -->
    <string name="browser_menu_read">Olvasó nézet</string>
    <!-- Browser menu button content description to close reader mode and return the user to the regular browser -->
    <string name="browser_menu_read_close">Olvasó nézet bezárása</string>
    <!-- Browser menu button to open the current page in an external app -->
    <string name="browser_menu_open_app_link">Megnyitás alkalmazásban</string>
    <!-- Browser menu button to configure reader mode appearance e.g. the used font type and size -->
    <string name="browser_menu_read_appearance">Megjelenés</string>

    <!-- Browser menu button to show reader view appearance controls e.g. the used font type and size -->
    <string name="browser_menu_customize_reader_view">Olvasó nézet testreszabása</string>
    <!-- Browser menu label for adding a bookmark -->
    <string name="browser_menu_add">Hozzáadás</string>
    <!-- Browser menu label for editing a bookmark -->
    <string name="browser_menu_edit">Szerkesztés</string>

    <!-- Browser Toolbar -->
    <!-- Content description for the Home screen button on the browser toolbar -->
    <string name="browser_toolbar_home">Kezdőképernyő</string>

    <!-- Error message to show when the user tries to access a scheme not
        handled by the app (Ex: blob, tel etc) -->
    <string name="unknown_scheme_error_message">Nem tud csatlakozni. Felismerhetetlen URL-séma.</string>

    <!-- Locale Settings Fragment -->
    <!-- Content description for tick mark on selected language -->
    <string name="a11y_selected_locale_content_description">Kiválasztott nyelv</string>
    <!-- Content description for search icon -->
    <string name="a11y_search_icon_content_description">Keresés</string>
    <!-- Text for default locale item -->
    <string name="default_locale_text">Az eszköz nyelvének követése</string>
    <!-- Placeholder text shown in the search bar before a user enters text -->
    <string name="locale_search_hint">Nyelv keresése</string>

    <!-- Search Fragment -->
    <!-- Button in the search view that lets a user search by scanning a QR code -->
    <string name="search_scan_button">Beolvasás</string>
    <!-- Button in the search view that lets a user change their search engine -->
    <string name="search_engine_button">Keresőszolgáltatás</string>
    <!-- Button in the search view when shortcuts are displayed that takes a user to the search engine settings -->
    <string name="search_shortcuts_engine_settings">Keresőszolgáltatás-beállítások</string>
    <!-- Header displayed when selecting a shortcut search engine -->
    <string name="search_engines_search_with">Ezúttal keressen a következővel:</string>
    <!-- Button in the search view that lets a user navigate to the site in their clipboard -->
    <string name="awesomebar_clipboard_title">Hivatkozás kitöltése a vágólapról</string>

    <!-- Button in the search suggestions onboarding that allows search suggestions in private sessions -->
    <string name="search_suggestions_onboarding_allow_button">Engedélyezés</string>
    <!-- Button in the search suggestions onboarding that does not allow search suggestions in private sessions -->
    <string name="search_suggestions_onboarding_do_not_allow_button">Tiltás</string>
    <!-- Search suggestion onboarding hint title text -->
    <string name="search_suggestions_onboarding_title">Engedélyezi a keresési javaslatokat a privát munkamenetekben?</string>
    <!-- Search suggestion onboarding hint description text, first parameter is the name of the app defined in app_name (for example: Fenix)-->
    <string name="search_suggestions_onboarding_text">A %s minden a címsávba írt szöveget meg fog osztani az alapértelmezett keresőszolgáltatással.</string>
    <!-- Search suggestion onboarding hint Learn more link text -->
    <string name="search_suggestions_onboarding_learn_more_link">További tudnivalók</string>

    <!-- Search engine suggestion title text. The first parameter is the name of teh suggested engine-->
    <string name="search_engine_suggestions_title">%s keresés</string>
    <!-- Search engine suggestion description text -->
    <string name="search_engine_suggestions_description">Keresés közvetlenül a címsávból</string>

    <!-- Search Widget -->
    <!-- Content description for searching with a widget. Firefox is intentionally hardcoded.-->
    <string name="search_widget_content_description">Új Firefox-lap megnyitása</string>
    <!-- Text preview for smaller sized widgets -->
    <string name="search_widget_text_short">Keresés</string>
    <!-- Text preview for larger sized widgets -->
    <string name="search_widget_text_long">Keresés a weben</string>

    <!-- Content description (not visible, for screen readers etc.): Voice search -->
    <string name="search_widget_voice">Hangalapú keresés</string>

    <!-- Preferences -->
    <!-- Title for the settings page-->
    <string name="settings">Beállítások</string>
    <!-- Preference category for basic settings -->
    <string name="preferences_category_basics">Alapok</string>
    <!-- Preference category for general settings -->
    <string name="preferences_category_general">Általános</string>
    <!-- Preference category for all links about Fenix -->
    <string name="preferences_category_about">Névjegy</string>
    <!-- Preference for settings related to changing the default search engine -->
    <string name="preferences_default_search_engine">Alapértelmezett keresőszolgáltatás</string>
    <!-- Preference for settings related to Search -->
    <string name="preferences_search">Keresés</string>
    <!-- Preference for settings related to Search address bar -->
    <string name="preferences_search_address_bar">Címsáv</string>
    <!-- Preference linking to help about Fenix -->
    <string name="preferences_help">Súgó</string>
    <!-- Preference link to rating Fenix on the Play Store -->
    <string name="preferences_rate">Értékelés a Google Playen</string>
    <!-- Preference for giving feedback about Fenix -->
    <string name="preferences_feedback">Visszajelzés</string>
    <!-- Preference linking to about page for Fenix
        The first parameter is the name of the app defined in app_name (for example: Fenix) -->
    <string name="preferences_about">A %1$s névjegye</string>
    <!-- Preference linking to the your rights SUMO page -->
    <string name="preferences_your_rights">Az Ön jogai</string>
    <!-- Preference for settings related to saved passwords -->
    <string name="preferences_passwords">Jelszavak</string>
    <!-- Preference for settings related to saved credit cards and addresses -->
    <string name="preferences_credit_cards_addresses">Bankkártyák és címek</string>
    <!-- Preference for settings related to changing the default browser -->
    <string name="preferences_set_as_default_browser">Beállítás alapértelmezett böngészőként</string>
    <!-- Preference category for advanced settings -->
    <string name="preferences_category_advanced">Speciális</string>
    <!-- Preference category for privacy settings -->
    <string name="preferences_category_privacy">Adatvédelem</string>
    <!-- Preference category for privacy and security settings -->
    <string name="preferences_category_privacy_security">Adatvédelem és biztonság</string>
    <!-- Preference for advanced site permissions -->
    <string name="preferences_site_permissions">Webhely engedélyek</string>
    <!-- Preference for private browsing options -->
    <string name="preferences_private_browsing_options">Privát böngészés</string>
    <!-- Preference for opening links in a private tab-->
    <string name="preferences_open_links_in_a_private_tab">Hivatkozások megnyitása privát lapon</string>
    <!-- Preference for allowing screenshots to be taken while in a private tab-->
    <string name="preferences_allow_screenshots_in_private_mode">Képernyőképek engedélyezése privát böngészésben</string>
    <!-- Will inform the user of the risk of activating Allow screenshots in private browsing option -->
    <string name="preferences_screenshots_in_private_mode_disclaimer">Ha engedélyezett, a privát lapok akkor is láthatóak lesznek, ha több alkalmazás van nyitva</string>
    <!-- Preference for adding private browsing shortcut -->
    <string name="preferences_add_private_browsing_shortcut">Privát böngészési parancsikon hozzáadása</string>
    <!-- Preference for accessibility -->
    <string name="preferences_accessibility">Akadálymentesítés</string>
    <!-- Preference to override the Firefox Account server -->
    <string name="preferences_override_fxa_server">Egyéni Firefox-fiókkiszolgáló</string>
    <!-- Preference to override the Sync token server -->
    <string name="preferences_override_sync_tokenserver">Egyéni Sync kiszolgáló</string>
    <!-- Toast shown after updating the FxA/Sync server override preferences -->
    <string name="toast_override_fxa_sync_server_done">A Firefox-fiók/Sync-kiszolgáló módosítva. Kilépés az alkalmazásból a változások érvényesítéséhez…</string>
    <!-- Preference category for account information -->
    <string name="preferences_category_account">Fiók</string>
    <!-- Preference shown on banner to sign into account -->
    <string name="preferences_sign_in">Bejelentkezés</string>
    <!-- Preference for changing where the toolbar is positioned -->
    <string name="preferences_toolbar">Eszköztár</string>
    <!-- Preference for changing default theme to dark or light mode -->
    <string name="preferences_theme">Téma</string>
    <!-- Preference for customizing the home screen -->
    <string name="preferences_home">Kezdőlap</string>
    <!-- Preference for gestures based actions -->
    <string name="preferences_gestures">Kézmozdulatok</string>
    <!-- Preference for settings related to visual options -->
    <string name="preferences_customize">Testreszabás</string>
    <!-- Preference description for banner about signing in -->
    <string name="preferences_sign_in_description">Könyvjelzők, előzmények és egyebek szinkronizálása a Firefox-fiókjával</string>
    <!-- Preference shown instead of account display name while account profile information isn't available yet. -->
    <string name="preferences_account_default_name">Firefox-fiók</string>
    <!-- Preference text for account title when there was an error syncing FxA -->
    <string name="preferences_account_sync_error">Újracsatlakozás a szinkronizálás folytatásához</string>
    <!-- Preference for language -->
    <string name="preferences_language">Nyelv</string>
    <!-- Preference for data choices -->
    <string name="preferences_data_choices">Adatküldések</string>
    <!-- Preference for data collection -->
    <string name="preferences_data_collection">Adatgyűjtés</string>
    <!-- Preference linking to the privacy notice -->
    <string name="preferences_privacy_link">Adatvédelmi nyilatkozat</string>
    <!-- Preference category for developer tools -->
    <string name="developer_tools_category">Fejlesztői eszközök</string>
    <!-- Preference for developers -->
    <string name="preferences_remote_debugging">Távoli hibakeresés USB-n</string>
    <!-- Preference title for switch preference to show search engines -->
    <string name="preferences_show_search_engines">Keresőszolgáltatások megjelenítése</string>
    <!-- Preference title for switch preference to show search suggestions -->
    <string name="preferences_show_search_suggestions">Keresési javaslatok</string>
    <!-- Preference title for switch preference to show voice search button -->
    <string name="preferences_show_voice_search">Hangalapú keresés megjelenítése</string>
    <!-- Preference title for switch preference to show search suggestions also in private mode -->
    <string name="preferences_show_search_suggestions_in_private">Megjelenítés privát munkamenetekben</string>
    <!-- Preference title for switch preference to show a clipboard suggestion when searching -->
    <string name="preferences_show_clipboard_suggestions">Vágólap javaslatok megjelenítése</string>
    <!-- Preference title for switch preference to suggest browsing history when searching -->
    <string name="preferences_search_browsing_history">Böngészési előzmények keresése</string>
    <!-- Preference title for switch preference to suggest bookmarks when searching -->
    <string name="preferences_search_bookmarks">Könyvjelzők keresése</string>
    <!-- Preference title for switch preference to suggest synced tabs when searching -->
    <string name="preferences_search_synced_tabs">Szinkronizált lapok keresése</string>
    <!-- Preference for account settings -->
    <string name="preferences_account_settings">Fiókbeállítások</string>

    <!-- Preference for enabling url autocomplete-->
    <string name="preferences_enable_autocomplete_urls">Automatikus URL-kiegészítés</string>
    <!-- Preference for open links in third party apps -->
    <string name="preferences_open_links_in_apps">Hivatkozások megnyitása alkalmazásokban</string>

    <!-- Preference for open download with an external download manager app -->
    <string name="preferences_external_download_manager">Külső letöltéskezelő</string>
    <!-- Preference for add_ons -->
    <string name="preferences_addons">Kiegészítők</string>

    <!-- Preference for notifications -->
    <string name="preferences_notifications">Értesítések</string>

    <!-- Add-on Preferences -->
    <!-- Preference to customize the configured AMO (addons.mozilla.org) collection -->
    <string name="preferences_customize_amo_collection">Egyéni kiegészítőgyűjtemény</string>
    <!-- Button caption to confirm the add-on collection configuration -->
    <string name="customize_addon_collection_ok">OK</string>
    <!-- Button caption to abort the add-on collection configuration -->
    <string name="customize_addon_collection_cancel">Mégse</string>
    <!-- Hint displayed on input field for custom collection name -->
    <string name="customize_addon_collection_hint">Gyűjtemény neve</string>
    <!-- Hint displayed on input field for custom collection user ID-->
    <string name="customize_addon_collection_user_hint">Gyűjtemény tulajdonosa (felhasználói azonosító)</string>
    <!-- Toast shown after confirming the custom add-on collection configuration -->
    <string name="toast_customize_addon_collection_done">A kiegészítőgyűjtemény módosítva. Kilépés az alkalmazásból a változások érvényesítéséhez…</string>

    <!-- Add-on Installation from AMO-->
    <!-- Error displayed when user attempts to install an add-on from AMO (addons.mozilla.org) that is not supported -->
    <string name="addon_not_supported_error">A kiegészítő nem támogatott</string>
    <!-- Error displayed when user attempts to install an add-on from AMO (addons.mozilla.org) that is already installed -->
    <string name="addon_already_installed">A kiegészítő már telepítve van.</string>

    <!-- Account Preferences -->
    <!-- Preference for triggering sync -->
    <string name="preferences_sync_now">Szinkronizálás most</string>
    <!-- Preference category for sync -->
    <string name="preferences_sync_category">Válassza ki, mit szeretne szinkronizálni</string>
    <!-- Preference for syncing history -->
    <string name="preferences_sync_history">Előzmények</string>
    <!-- Preference for syncing bookmarks -->
    <string name="preferences_sync_bookmarks">Könyvjelzők</string>
    <!-- Preference for syncing logins -->
    <string name="preferences_sync_logins">Bejelentkezések</string>
    <!-- Preference for syncing tabs -->
    <string name="preferences_sync_tabs_2">Nyitott lapok</string>
    <!-- Preference for signing out -->
    <string name="preferences_sign_out">Kijelentkezés</string>
    <!-- Preference displays and allows changing current FxA device name -->
    <string name="preferences_sync_device_name">Eszköznév</string>
    <!-- Text shown when user enters empty device name -->
    <string name="empty_device_name_error">Az eszköznév nem lehet üres.</string>
    <!-- Label indicating that sync is in progress -->
    <string name="sync_syncing_in_progress">Szinkronizálás…</string>
    <!-- Label summary indicating that sync failed. The first parameter is the date stamp showing last time it succeeded -->
    <string name="sync_failed_summary">Szinkronizálás sikertelen. Legutóbb szinkronizálva: %s</string>
    <!-- Label summary showing never synced -->
    <string name="sync_failed_never_synced_summary">Szinkronizálás sikertelen. Legutóbb szinkronizálva: soha</string>
    <!-- Label summary the date we last synced. The first parameter is date stamp showing last time synced -->
    <string name="sync_last_synced_summary">Legutóbb szinkronizálva: %s</string>
    <!-- Label summary showing never synced -->
    <string name="sync_never_synced_summary">Legutóbb szinkronizálva: soha</string>

    <!-- Text for displaying the default device name.
        The first parameter is the application name, the second is the device manufacturer name
        and the third is the device model. -->
    <string name="default_device_name_2">%1$s ezen: %2$s %3$s</string>

    <!-- Preference for syncing credit cards -->
    <string name="preferences_sync_credit_cards">Bankkártyák</string>
    <!-- Preference for syncing addresses -->
    <string name="preferences_sync_address">Címek</string>

    <!-- Send Tab -->
    <!-- Name of the "receive tabs" notification channel. Displayed in the "App notifications" system settings for the app -->
    <string name="fxa_received_tab_channel_name">Fogadott lapok</string>
    <!-- Description of the "receive tabs" notification channel. Displayed in the "App notifications" system settings for the app -->
    <string name="fxa_received_tab_channel_description">Értesítések a más firefoxos eszközökről fogadott lapokról.</string>
    <!--  The body for these is the URL of the tab received  -->
    <string name="fxa_tab_received_notification_name">Lap fogadva</string>
    <!-- When multiple tabs have been received -->
    <string name="fxa_tabs_received_notification_name">Lapok fogadva</string>
    <!-- %s is the device name -->
    <string name="fxa_tab_received_from_notification_name">Lap innen: %s</string>

    <!-- Advanced Preferences -->
    <!-- Preference for tracking protection settings -->
    <string name="preferences_tracking_protection_settings">Követés elleni védelem</string>
    <!-- Preference switch for tracking protection -->
    <string name="preferences_tracking_protection">Követés elleni védelem</string>
    <!-- Preference switch description for tracking protection -->
    <string name="preferences_tracking_protection_description">Blokkolja a tartalmakat és parancsfájlokat, amelyek követik Önt online</string>
    <!-- Preference for tracking protection exceptions -->
    <string name="preferences_tracking_protection_exceptions">Kivételek</string>
    <!-- Preference description for tracking protection exceptions -->
    <string name="preferences_tracking_protection_exceptions_description">A követés elleni védelem le van tiltva ezeken az oldalakon</string>
    <!-- Button in Exceptions Preference to turn on tracking protection for all sites (remove all exceptions) -->
    <string name="preferences_tracking_protection_exceptions_turn_on_for_all">Bekapcsolás az összes oldalon</string>
    <!-- Text displayed when there are no exceptions -->
    <string name="exceptions_empty_message_description">A kivételek lehetővé teszik a követés elleni védelem kikapcsolását a kiválasztott oldalak esetén.</string>
    <!-- Text displayed when there are no exceptions, with learn more link that brings users to a tracking protection SUMO page -->
    <string name="exceptions_empty_message_learn_more_link">További tudnivalók</string>

    <!-- Preference switch for Telemetry -->
    <string name="preferences_telemetry">Telemetria</string>
    <!-- Preference switch for usage and technical data collection -->
    <string name="preference_usage_data">Használati és műszaki adatok</string>
    <!-- Preference description for usage and technical data collection -->
    <string name="preferences_usage_data_description">Adatokat küld a Mozillának a böngésző teljesítményéről, a hardverről, a felhasználásról és az egyéni beállításokról, hogy a %1$s jobb lehessen</string>
    <!-- Preference switch for marketing data collection -->
    <string name="preferences_marketing_data">Marketing adatok</string>
    <!-- Preference description for marketing data collection, parameter is the app name (e.g. Firefox) -->
    <string name="preferences_marketing_data_description">Megosztja a Leanplummal, a mobil marketing szolgáltatónkkal, hogy mely funkciókat használja a %1$s böngészőben.</string>
    <!-- Preference description for marketing data collection -->
    <string name="preferences_marketing_data_description2">Megosztja az alapvető használati adatokat az Adjusttal, a mobilos marketing szolgáltatónkkal</string>
    <!-- Title for studies preferences -->
    <string name="preference_experiments_2">Tanulmányok</string>
    <!-- Summary for studies preferences -->
    <string name="preference_experiments_summary_2">Engedélyezés, hogy a Mozilla tanulmányokat telepítsen és futtasson</string>
    <!-- Title for experiments preferences -->
    <string name="preference_experiments">Kísérletek</string>
    <!-- Summary for experiments preferences -->
    <string name="preference_experiments_summary">Lehetővé teszi a Mozilla számára, hogy kísérleti funkciókat telepítsen, és adatokat gyűjtsön róluk</string>
    <!-- Preference switch for crash reporter -->
    <string name="preferences_crash_reporter">Összeomlás-bejelentő</string>
    <!-- Preference switch for Mozilla location service -->
    <string name="preferences_mozilla_location_service">Mozilla helymeghatározási szolgáltatás</string>
    <!-- Preference switch for app health report. The first parameter is the name of the application (For example: Fenix) -->
    <string name="preferences_fenix_health_report">%s egészségi jelentés</string>

    <!-- Turn On Sync Preferences -->
    <!-- Header of the Turn on Sync preference view -->
    <string name="preferences_sync">Sync bekapcsolása</string>
    <!-- Preference for pairing -->
    <string name="preferences_sync_pair">Olvassa le a párosítási kódot az asztali Firefoxban</string>
    <!-- Preference for account login -->
    <string name="preferences_sync_sign_in">Bejelentkezés</string>
    <!-- Preference for reconnecting to FxA sync -->
    <string name="preferences_sync_sign_in_to_reconnect">Jelentkezzen be az újrakapcsolódáshoz</string>
    <!-- Preference for removing FxA account -->
    <string name="preferences_sync_remove_account">Fiók eltávolítása</string>


    <!-- Pairing Feature strings -->
    <!-- Instructions on how to access pairing -->
    <string name="pair_instructions_2"><![CDATA[Olvassa le a <b>firefox.com/pair</b> webhelyen látható QR-kódot]]></string>
    <!-- Button to open camera for pairing -->
    <string name="pair_open_camera">Kamera megnyitása</string>
    <!-- Button to cancel pairing -->
    <string name="pair_cancel">Mégse</string>

    <!-- Toolbar Preferences -->
    <!-- Preference for using top toolbar -->
    <string name="preference_top_toolbar">Felül</string>
    <!-- Preference for using bottom toolbar -->
    <string name="preference_bottom_toolbar">Alul</string>

    <!-- Theme Preferences -->
    <!-- Preference for using light theme -->
    <string name="preference_light_theme">Világos</string>
    <!-- Preference for using dark theme -->
    <string name="preference_dark_theme">Sötét</string>


    <!-- Preference for using using dark or light theme automatically set by battery -->
    <string name="preference_auto_battery_theme">Energiagazdálkodás által beállítva</string>
    <!-- Preference for using following device theme -->
    <string name="preference_follow_device_theme">Az eszköz témájának követése</string>

    <!-- Gestures Preferences-->
    <!-- Preferences for using pull to refresh in a webpage -->
    <string name="preference_gestures_website_pull_to_refresh">Húzza a frissítéshez</string>
    <!-- Preference for using the dynamic toolbar -->
    <string name="preference_gestures_dynamic_toolbar">Görgessen az eszköztár elrejtéséhez</string>

    <!-- Preference for switching tabs by swiping horizontally on the toolbar -->
    <string name="preference_gestures_swipe_toolbar_switch_tabs">Seperje oldalra az eszköztárat a lapok közti váltáshoz</string>
    <!-- Preference for showing the opened tabs by swiping up on the toolbar-->
    <string name="preference_gestures_swipe_toolbar_show_tabs">Seperje felfelé az eszköztárat a lapok megnyitásához</string>

    <!-- Library -->
    <!-- Option in Library to open Sessions page -->
    <string name="library_sessions">Munkamenetek</string>
    <!-- Option in Library to open Screenshots page -->
    <string name="library_screenshots">Képernyőképek</string>
    <!-- Option in Library to open Downloads page -->
    <string name="library_downloads">Letöltések</string>
    <!-- Option in library to open Bookmarks page -->
    <string name="library_bookmarks">Könyvjelzők</string>
    <!-- Option in library to open Desktop Bookmarks root page -->
    <string name="library_desktop_bookmarks_root">Asztali könyvjelzők</string>
    <!-- Option in library to open Desktop Bookmarks "menu" page -->
    <string name="library_desktop_bookmarks_menu">Könyvjelzők menü</string>
    <!-- Option in library to open Desktop Bookmarks "toolbar" page -->
    <string name="library_desktop_bookmarks_toolbar">Könyvjelzők eszköztár</string>
    <!-- Option in library to open Desktop Bookmarks "unfiled" page -->
    <string name="library_desktop_bookmarks_unfiled">Más könyvjelzők</string>
    <!-- Option in Library to open History page -->
    <string name="library_history">Előzmények</string>
    <!-- Option in Library to open a new tab -->
    <string name="library_new_tab">Új lap</string>
    <!-- Option in Library to find text in page -->
    <string name="library_find_in_page">Keresés az oldalon</string>
    <!-- Option in Library to open Reading List -->
    <string name="library_reading_list">Olvasási lista</string>
    <!-- Menu Item Label for Search in Library -->
    <string name="library_search">Keresés</string>
    <!-- Settings Page Title -->
    <string name="settings_title">Beállítások</string>
    <!-- Content description (not visible, for screen readers etc.): "Menu icon for items on a history item" -->
    <string name="content_description_history_menu">Előzményelem menü</string>
    <!-- Content description (not visible, for screen readers etc.): "Close button for library settings" -->
    <string name="content_description_close_button">Bezárás</string>

    <!-- Option in library for Recently Closed Tabs -->
    <string name="library_recently_closed_tabs">Nemrég bezárt lapok</string>
    <!-- Option in library to open Recently Closed Tabs page -->
    <string name="recently_closed_show_full_history">Minden előzmény megjelenítése</string>
    <!-- Text to show users they have multiple tabs saved in the Recently Closed Tabs section of history.
    %d is a placeholder for the number of tabs selected. -->
    <string name="recently_closed_tabs">%d lap</string>
    <!-- Text to show users they have one tab saved in the Recently Closed Tabs section of history.
    %d is a placeholder for the number of tabs selected. -->
    <string name="recently_closed_tab">%d lap</string>
    <!-- Recently closed tabs screen message when there are no recently closed tabs -->
    <string name="recently_closed_empty_message">Nincs itt nemrég bezárt lap</string>

    <!-- Tab Management -->
    <!-- Title of preference for tabs management -->
    <string name="preferences_tabs">Lapok</string>
    <!-- Title of preference that allows a user to specify the tab view -->
    <string name="preferences_tab_view">Lapnézet</string>
    <!-- Option for a list tab view -->
    <string name="tab_view_list">Lista</string>
    <!-- Option for a grid tab view -->
    <string name="tab_view_grid">Rács</string>
    <!-- Title of preference that allows a user to auto close tabs after a specified amount of time -->
    <string name="preferences_close_tabs">Lapok bezárása</string>
    <!-- Option for auto closing tabs that will never auto close tabs, always allows user to manually close tabs -->
    <string name="close_tabs_manually">Kézzel</string>
    <!-- Option for auto closing tabs that will auto close tabs after one day -->
    <string name="close_tabs_after_one_day">Egy nap után</string>
    <!-- Option for auto closing tabs that will auto close tabs after one week -->
    <string name="close_tabs_after_one_week">Egy hét után</string>
    <!-- Option for auto closing tabs that will auto close tabs after one month -->
    <string name="close_tabs_after_one_month">Egy hónap után</string>

    <!-- Start on Home -->
    <!-- Title of a preference that allows a user to indicate after a specified amount of time when the app should start on the home screen -->
    <string name="preferences_start_on_home">Kezdés a kezdőképernyőn</string>
    <!-- Option for starting on the home screen after after four hours or inactivity -->
    <string name="start_on_home_after_four_hours">Négy óra után</string>
    <!-- Option for always starting on the home screen -->
    <string name="start_on_home_always">Mindig</string>
    <!-- Option for never starting on the home screen -->
    <string name="start_on_home_never">Soha</string>
    <!-- Summary for tabs preference when auto closing tabs setting is set to manual close-->
    <string name="close_tabs_manually_summary">Bezárás kézzel</string>
    <!-- Summary for tabs preference when auto closing tabs setting is set to auto close tabs after one day-->
    <string name="close_tabs_after_one_day_summary">Bezárás egy nap után</string>
    <!-- Summary for tabs preference when auto closing tabs setting is set to auto close tabs after one week-->
    <string name="close_tabs_after_one_week_summary">Bezárás egy hét után</string>
    <!-- Summary for tabs preference when auto closing tabs setting is set to auto close tabs after one month-->
    <string name="close_tabs_after_one_month_summary">Bezárás egy hónap után</string>

    <!-- Sessions -->
    <!-- Title for the list of tabs -->
    <string name="tab_header_label">Nyitott lapok</string>
    <!-- Title for the list of tabs in the current private session -->
    <string name="tabs_header_private_title">Privát munkamenet</string>
    <!-- Title for the list of tabs in the current private session -->
    <string name="tabs_header_private_tabs_title">Privát lapok</string>
    <!-- Title for the list of tabs in the synced tabs -->
    <string name="tabs_header_synced_tabs_title">Szinkronizált lapok</string>
    <!-- Content description (not visible, for screen readers etc.): Add tab button. Adds a news tab when pressed -->
    <string name="add_tab">Lap hozzáadása</string>
    <!-- Content description (not visible, for screen readers etc.): Add tab button. Adds a news tab when pressed -->
    <string name="add_private_tab">Privát lap hozzáadása</string>
    <!-- Text for the new tab button to indicate adding a new private tab in the tab -->
    <string name="tab_drawer_fab_content">Privát</string>
    <!-- Text for the new tab button to indicate syncing command on the synced tabs page -->
    <string name="tab_drawer_fab_sync">Szinkronizálás</string>
    <!-- Text shown as the title of the open tab tray -->
    <string name="tab_tray_title">Nyitott lapok</string>
    <!-- Text shown in the menu for saving tabs to a collection -->
    <string name="tab_tray_menu_item_save">Gyűjteménybe mentés</string>
    <!-- Text shown in the menu for the collection selector -->
    <string name="tab_tray_menu_select">Kijelölés</string>
    <!-- Text shown in the menu for sharing all tabs -->
    <string name="tab_tray_menu_item_share">Az összes lap megosztása</string>
    <!-- Text shown in the menu to view recently closed tabs -->
    <string name="tab_tray_menu_recently_closed">Nemrég bezárt lapok</string>
    <!-- Text shown in the menu to view account settings -->
    <string name="tab_tray_menu_account_settings">Fiókbeállítások</string>
    <!-- Text shown in the menu to view tab settings -->
    <string name="tab_tray_menu_tab_settings">Lapbeállítások</string>
    <!-- Text shown in the menu for closing all tabs -->
    <string name="tab_tray_menu_item_close">Az összes lap bezárása</string>
    <!-- Shortcut action to open new tab -->
    <string name="tab_tray_menu_open_new_tab">Új lap</string>
    <!-- Shortcut action to open the home screen -->
    <string name="tab_tray_menu_home">Ugrás a kezdőlapra</string>
    <!-- Shortcut action to toggle private mode -->
    <string name="tab_tray_menu_toggle">Lapmód váltása</string>
    <!-- Text shown in the multiselect menu for bookmarking selected tabs. -->
    <string name="tab_tray_multiselect_menu_item_bookmark">Könyvjelzőzés</string>
    <!-- Text shown in the multiselect menu for closing selected tabs. -->
    <string name="tab_tray_multiselect_menu_item_close">Bezárás</string>
    <!-- Content description for tabs tray multiselect share button -->
    <string name="tab_tray_multiselect_share_content_description">Kijelölt lapok megosztása</string>
    <!-- Content description for tabs tray multiselect menu -->
    <string name="tab_tray_multiselect_menu_content_description">Kijelölt lapok menü</string>
    <!-- Content description (not visible, for screen readers etc.): Removes tab from collection button. Removes the selected tab from collection when pressed -->
    <string name="remove_tab_from_collection">Lap eltávolítása a gyűjteményből</string>
    <!-- Text for button to enter multiselect mode in tabs tray -->
    <string name="tabs_tray_select_tabs">Lapok kiválasztása</string>
    <!-- Content description (not visible, for screen readers etc.): Close tab button. Closes the current session when pressed -->
    <string name="close_tab">Lap bezárása</string>
    <!-- Content description (not visible, for screen readers etc.): Close tab <title> button. First parameter is tab title  -->
    <string name="close_tab_title">%s lap bezárása</string>
    <!-- Content description (not visible, for screen readers etc.): Opens the open tabs menu when pressed -->
    <string name="open_tabs_menu">Lapok menü megnyitása</string>
    <!-- Open tabs menu item to close all tabs -->
    <string name="tabs_menu_close_all_tabs">Minden lap bezárása</string>
    <!-- Open tabs menu item to share all tabs -->
    <string name="tabs_menu_share_tabs">Lapok megosztása</string>
    <!-- Open tabs menu item to save tabs to collection -->
    <string name="tabs_menu_save_to_collection1">Lapok gyűjteménybe mentése</string>
    <!-- Content description (not visible, for screen readers etc.): Opens the tab menu when pressed -->
    <string name="tab_menu">Lap menü</string>
    <!-- Tab menu item to share the tab -->
    <string name="tab_share">Lap megosztása</string>
    <!-- Button in the current session menu. Deletes the session when pressed -->
    <string name="current_session_delete">Törlés</string>
    <!-- Button in the current session menu. Saves the session when pressed -->
    <string name="current_session_save">Mentés</string>
    <!-- Button in the current session menu. Opens the share menu when pressed -->
    <string name="current_session_share">Megosztás</string>
    <!-- Content description (not visible, for screen readers etc.): Title icon for current session menu -->
    <string name="current_session_image">Jelenlegi munkamenet képe</string>
    <!-- Button to save the current set of tabs into a collection -->
    <string name="save_to_collection">Gyűjteménybe mentés</string>
    <!-- Text for the menu button to delete a collection -->
    <string name="collection_delete">Gyűjtemény törlése</string>
    <!-- Text for the menu button to rename a collection -->
    <string name="collection_rename">Gyűjtemény átnevezése</string>
    <!-- Text for the button to open tabs of the selected collection -->
    <string name="collection_open_tabs">Nyitott lapok</string>


    <!-- Hint for adding name of a collection -->
    <string name="collection_name_hint">Gyűjtemény neve</string>
    <!-- Text for the menu button to rename a top site -->
	<string name="rename_top_site">Átnevezés</string>
	<!-- Text for the menu button to remove a top site -->
	<string name="remove_top_site">Eltávolítás</string>

    <!-- Text for the menu button to delete a top site from history -->
    <string name="delete_from_history">Törlés az előzményekből</string>
    <!-- Postfix for private WebApp titles, placeholder is replaced with app name -->
    <string name="pwa_site_controls_title_private">%1$s (privát mód)</string>

    <!-- Button in the current tab tray header in multiselect mode. Saved the selected tabs to a collection when pressed. -->
    <string name="tab_tray_save_to_collection">Mentés</string>

    <!-- History -->
    <!-- Text for the button to clear all history -->
    <string name="history_delete_all">Előzmények törlése</string>
    <!-- Text for the dialog to confirm clearing all history -->
    <string name="history_delete_all_dialog">Biztos, hogy törli az előzményeket?</string>
    <!-- Text for the snackbar to confirm that multiple browsing history items has been deleted -->
    <string name="history_delete_multiple_items_snackbar">Előzmények törölve</string>
    <!-- Text for the snackbar to confirm that a single browsing history item has been deleted. The first parameter is the shortened URL of the deleted history item. -->
    <string name="history_delete_single_item_snackbar">%1$s törölve</string>
    <!-- Text for positive action to delete history in deleting history dialog -->
    <string name="history_clear_dialog">Törlés</string>
    <!-- History overflow menu copy button -->
    <string name="history_menu_copy_button">Másolás</string>
    <!-- History overflow menu share button -->
    <string name="history_menu_share_button">Megosztás</string>
    <!-- History overflow menu open in new tab button -->
    <string name="history_menu_open_in_new_tab_button">Megnyitás új lapon</string>
    <!-- History overflow menu open in private tab button -->
    <string name="history_menu_open_in_private_tab_button">Megnyitás privát lapon</string>
    <!-- Text for the button to delete a single history item -->
    <string name="history_delete_item">Törlés</string>
    <!-- History multi select title in app bar
    The first parameter is the number of bookmarks selected -->
    <string name="history_multi_select_title">%1$d kiválasztva</string>
    <!-- Text for the button to clear selected history items. The first parameter
        is a digit showing the number of items you have selected -->
    <string name="history_delete_some">%1$d elem törlése</string>
    <!-- Text for the header that groups the history for today -->
    <string name="history_today">Ma</string>
    <!-- Text for the header that groups the history for yesterday -->
    <string name="history_yesterday">Tegnap</string>
    <!-- Text for the header that groups the history for last 24 hours -->
    <string name="history_24_hours">Elmúlt 24 óra</string>
    <!-- Text for the header that groups the history the past 7 days -->
    <string name="history_7_days">Elmúlt 7 nap</string>
    <!-- Text for the header that groups the history the past 30 days -->
    <string name="history_30_days">Elmúlt 30 nap</string>
    <!-- Text for the header that groups the history older than the last month -->
    <string name="history_older">Régebbi</string>
    <!-- Text shown when no history exists -->
    <string name="history_empty_message">Nincsenek előzmények</string>

    <!-- Downloads -->
    <!-- Text for the button to clear all downloads -->
    <string name="download_delete_all">Letöltések törlése</string>
    <!-- Text for the dialog to confirm clearing all downloads -->
    <string name="download_delete_all_dialog">Biztos, hogy törli a letöltéseket?</string>
    <!-- Text for the snackbar to confirm that multiple downloads items have been removed -->
    <string name="download_delete_multiple_items_snackbar_1">Letöltések eltávolítva</string>
    <!-- Text for the snackbar to confirm that a single download item has been removed. The first parameter is the name of the download item. -->
    <string name="download_delete_single_item_snackbar">%1$s eltávolítva</string>
    <!-- Text shown when no download exists -->
    <string name="download_empty_message_1">Nincsenek letöltött fájlok</string>
    <!-- History multi select title in app bar
    The first parameter is the number of downloads selected -->
    <string name="download_multi_select_title">%1$d kiválasztva</string>

    <!-- History overflow menu open in new tab button -->
    <string name="download_menu_open">Megnyitás</string>


    <!-- Text for the button to remove a single download item -->
    <string name="download_delete_item_1">Eltávolítás</string>


    <!-- Crashes -->
    <!-- Title text displayed on the tab crash page. This first parameter is the name of the application (For example: Fenix) -->
    <string name="tab_crash_title_2">Sajnáljuk. A %1$s nem tudja betölteni az oldalt.</string>
    <!-- Description text displayed on the tab crash page -->
    <string name="tab_crash_description">Megpróbálhatja visszaállítani vagy bezárni ezt a lapot.</string>
    <!-- Send crash report checkbox text on the tab crash page -->
    <string name="tab_crash_send_report">Összeomlási jelentése elküldése a Mozillának</string>
    <!-- Close tab button text on the tab crash page -->
    <string name="tab_crash_close">Lap bezárása</string>
    <!-- Restore tab button text on the tab crash page -->
    <string name="tab_crash_restore">Lap visszaállítása</string>

    <!-- Content Description for session item menu button -->
    <string name="content_description_session_menu">Munkamenet beállítások</string>

    <!-- Content Description for session item share button -->
    <string name="content_description_session_share">Munkamenet megosztása</string>

    <!-- Bookmarks -->
    <!-- Content description for bookmarks library menu -->
    <string name="bookmark_menu_content_description">Könyvjelző menü</string>
    <!-- Screen title for editing bookmarks -->
    <string name="bookmark_edit">Könyvjelző szerkesztése</string>
    <!-- Screen title for selecting a bookmarks folder -->
    <string name="bookmark_select_folder">Válasszon mappát</string>
    <!-- Confirmation message for a dialog confirming if the user wants to delete the selected folder -->
    <string name="bookmark_delete_folder_confirmation_dialog">Biztos, hogy törölni szeretné ezt a mappát?</string>
    <!-- Confirmation message for a dialog confirming if the user wants to delete multiple items including folders. Parameter will be replaced by app name. -->
    <string name="bookmark_delete_multiple_folders_confirmation_dialog">A(z) %s törölni fogja a kiválasztott elemeket.</string>
    <!-- Snackbar title shown after a folder has been deleted. This first parameter is the name of the deleted folder -->
    <string name="bookmark_delete_folder_snackbar">%1$s törölve</string>
    <!-- Screen title for adding a bookmarks folder -->
    <string name="bookmark_add_folder">Mappa hozzáadása</string>
    <!-- Snackbar title shown after a bookmark has been created. -->
    <string name="bookmark_saved_snackbar">Könyvjelző mentve.</string>
    <!-- Snackbar edit button shown after a bookmark has been created. -->
    <string name="edit_bookmark_snackbar_action">SZERKESZTÉS</string>
    <!-- Bookmark overflow menu edit button -->
    <string name="bookmark_menu_edit_button">Szerkesztés</string>
    <!-- Bookmark overflow menu select button -->
    <string name="bookmark_menu_select_button">Kijelölés</string>
    <!-- Bookmark overflow menu copy button -->
    <string name="bookmark_menu_copy_button">Másolás</string>
    <!-- Bookmark overflow menu share button -->
    <string name="bookmark_menu_share_button">Megosztás</string>
    <!-- Bookmark overflow menu open in new tab button -->
    <string name="bookmark_menu_open_in_new_tab_button">Megnyitás új lapon</string>
    <!-- Bookmark overflow menu open in private tab button -->
    <string name="bookmark_menu_open_in_private_tab_button">Megnyitás privát lapon</string>
    <!-- Bookmark overflow menu delete button -->
    <string name="bookmark_menu_delete_button">Törlés</string>
    <!--Bookmark overflow menu save button -->
    <string name="bookmark_menu_save_button">Mentés</string>
    <!-- Bookmark multi select title in app bar
     The first parameter is the number of bookmarks selected -->
    <string name="bookmarks_multi_select_title">%1$d kiválasztva</string>
    <!-- Bookmark editing screen title -->
    <string name="edit_bookmark_fragment_title">Könyvjelző szerkesztése</string>
    <!-- Bookmark folder editing screen title -->
    <string name="edit_bookmark_folder_fragment_title">Mappa szerkesztése</string>
    <!-- Bookmark sign in button message -->
    <string name="bookmark_sign_in_button">Jelentkezzen be a szinkronizált könyvjelzők megtekintéséhez</string>
    <!-- Bookmark URL editing field label -->
    <string name="bookmark_url_label">URL</string>
    <!-- Bookmark FOLDER editing field label -->
    <string name="bookmark_folder_label">MAPPA</string>
    <!-- Bookmark NAME editing field label -->
    <string name="bookmark_name_label">NÉV</string>
    <!-- Bookmark add folder screen title -->
    <string name="bookmark_add_folder_fragment_label">Mappa hozzáadása</string>
    <!-- Bookmark select folder screen title -->
    <string name="bookmark_select_folder_fragment_label">Válasszon mappát</string>
    <!-- Bookmark editing error missing title -->
    <string name="bookmark_empty_title_error">Címmel kell rendelkeznie</string>
    <!-- Bookmark editing error missing or improper URL -->
    <string name="bookmark_invalid_url_error">Érvénytelen URL</string>

    <!-- Bookmark screen message for empty bookmarks folder -->
    <string name="bookmarks_empty_message">Itt nincsenek könyvjelzők</string>
    <!-- Bookmark snackbar message on deletion
     The first parameter is the host part of the URL of the bookmark deleted, if any -->
    <string name="bookmark_deletion_snackbar_message">%1$s törölve</string>
    <!-- Bookmark snackbar message on deleting multiple bookmarks not including folders-->
    <string name="bookmark_deletion_multiple_snackbar_message_2">Könyvjelzők törölve</string>
    <!-- Bookmark snackbar message on deleting multiple bookmarks including folders-->
    <string name="bookmark_deletion_multiple_snackbar_message_3">Kiválasztott mappák törlése</string>
    <!-- Bookmark undo button for deletion snackbar action -->
    <string name="bookmark_undo_deletion">VISSZAVONÁS</string>

    <!-- Site Permissions -->
    <!-- Site permissions preferences header -->
    <string name="permissions_header">Engedélyek</string>
    <!-- Button label that take the user to the Android App setting -->
    <string name="phone_feature_go_to_settings">Ugrás a beállításokhoz</string>
    <!-- Content description (not visible, for screen readers etc.): Quick settings sheet
        to give users access to site specific information / settings. For example:
        Secure settings status and a button to modify site permissions -->
    <string name="quick_settings_sheet">Gyors beállítások lap</string>
    <!-- Label that indicates that this option it the recommended one -->
    <string name="phone_feature_recommended">Ajánlott</string>
    <!-- button that allows editing site permissions settings -->
    <string name="quick_settings_sheet_manage_site_permissions">Oldalengedélyek kezelése</string>
    <!-- Button label for clearing all the information of site permissions-->
    <string name="clear_permissions">Engedélyek törlése</string>
    <!-- Button label for clearing a site permission-->
    <string name="clear_permission">Engedély törlése</string>
    <!-- Button label for clearing all the information on all sites-->
    <string name="clear_permissions_on_all_sites">Engedélyek törlése az összes oldalon</string>
    <!-- Preference for altering video and audio autoplay for all websites -->
    <string name="preference_browser_feature_autoplay">Automatikus lejátszás</string>
    <!-- Preference for altering the camera access for all websites -->
    <string name="preference_phone_feature_camera">Kamera</string>
    <!-- Preference for altering the microphone access for all websites -->
    <string name="preference_phone_feature_microphone">Mikrofon</string>
    <!-- Preference for altering the location access for all websites -->
    <string name="preference_phone_feature_location">Hely</string>
    <!-- Preference for altering the notification access for all websites -->
    <string name="preference_phone_feature_notification">Értesítés</string>
    <!-- Preference for altering the persistent storage access for all websites -->
    <string name="preference_phone_feature_persistent_storage">Állandó tároló</string>
    <!-- Preference for altering the EME access for all websites -->
    <string name="preference_phone_feature_media_key_system_access">DRM-vezérelt tartalom</string>
    <!-- Label that indicates that a permission must be asked always -->
    <string name="preference_option_phone_feature_ask_to_allow">Kérdezzen rá</string>
    <!-- Label that indicates that a permission must be blocked -->
    <string name="preference_option_phone_feature_blocked">Blokkolva</string>
    <!-- Label that indicates that a permission must be allowed -->
    <string name="preference_option_phone_feature_allowed">Engedélyezve</string>
    <!--Label that indicates a permission is by the Android OS-->
    <string name="phone_feature_blocked_by_android">Az Android blokkolta</string>
    <!-- Preference for showing a list of websites that the default configurations won't apply to them -->
    <string name="preference_exceptions">Kivételek</string>
    <!-- Summary of tracking protection preference if tracking protection is set to on -->
    <string name="tracking_protection_on">Be</string>
    <!-- Summary of tracking protection preference if tracking protection is set to off -->
    <string name="tracking_protection_off">Ki</string>

    <!-- Label for global setting that indicates that all video and audio autoplay is allowed -->
    <string name="preference_option_autoplay_allowed2">Hang és videó engedélyezése</string>
    <!-- Label for site specific setting that indicates that all video and audio autoplay is allowed -->
    <string name="quick_setting_option_autoplay_allowed">Hang és videó engedélyezése</string>
    <!-- Label that indicates that video and audio autoplay is only allowed over Wi-Fi -->
    <string name="preference_option_autoplay_allowed_wifi_only2">Hang és videó blokkolása csak mobil-adatkapcsolaton</string>
    <!-- Subtext that explains 'autoplay on Wi-Fi only' option -->
    <string name="preference_option_autoplay_allowed_wifi_subtext">A hang és videó Wi-Fi-n lesz lejátszva</string>
    <!-- Label for global setting that indicates that video autoplay is allowed, but audio autoplay is blocked -->
    <string name="preference_option_autoplay_block_audio2">Csak a hang blokkolása</string>
    <!-- Label for site specific setting that indicates that video autoplay is allowed, but audio autoplay is blocked -->
    <string name="quick_setting_option_autoplay_block_audio">Csak a hang blokkolása</string>
    <!-- Label for global setting that indicates that all video and audio autoplay is blocked -->
    <string name="preference_option_autoplay_blocked3">Hang és videó blokkolása</string>
    <!-- Label for site specific setting that indicates that all video and audio autoplay is blocked -->
    <string name="quick_setting_option_autoplay_blocked">Hang és videó blokkolása</string>
    <!-- Summary of delete browsing data on quit preference if it is set to on -->
    <string name="delete_browsing_data_quit_on">Be</string>
    <!-- Summary of delete browsing data on quit preference if it is set to off -->
    <string name="delete_browsing_data_quit_off">Ki</string>

    <!-- Collections -->
    <!-- Collections header on home fragment -->
    <string name="collections_header">Gyűjtemények</string>
    <!-- Content description (not visible, for screen readers etc.): Opens the collection menu when pressed -->
    <string name="collection_menu_button_content_description">Gyűjtemény menü</string>
    <!-- Label to describe what collections are to a new user without any collections -->
    <string name="no_collections_description2">Gyűjtse össze a számára fontos dolgokat.\nCsoportosítsa a hasonló kereséseket, webhelyeket és lapokat a későbbi gyors hozzáférés végett.</string>
    <!-- Title for the "select tabs" step of the collection creator -->
    <string name="create_collection_select_tabs">Válasszon lapokat</string>
    <!-- Title for the "select collection" step of the collection creator -->
    <string name="create_collection_select_collection">Válasszon gyűjteményt</string>
    <!-- Title for the "name collection" step of the collection creator -->
    <string name="create_collection_name_collection">Gyűjtemény elnevezése</string>
    <!-- Button to add new collection for the "select collection" step of the collection creator -->
    <string name="create_collection_add_new_collection">Új gyűjtemény hozzáadása</string>
    <!-- Button to select all tabs in the "select tabs" step of the collection creator -->
    <string name="create_collection_select_all">Összes kiválasztása</string>
    <!-- Button to deselect all tabs in the "select tabs" step of the collection creator -->
    <string name="create_collection_deselect_all">Összes kiválasztásának megszüntetése</string>
    <!-- Text to prompt users to select the tabs to save in the "select tabs" step of the collection creator -->
    <string name="create_collection_save_to_collection_empty">Válassza ki a mentendő lapokat</string>
    <!-- Text to show users how many tabs they have selected in the "select tabs" step of the collection creator.
     %d is a placeholder for the number of tabs selected. -->
    <string name="create_collection_save_to_collection_tabs_selected">%d lap kiválasztva</string>
    <!-- Text to show users they have one tab selected in the "select tabs" step of the collection creator.
    %d is a placeholder for the number of tabs selected. -->
    <string name="create_collection_save_to_collection_tab_selected">%d lap kiválasztva</string>
    <!-- Text shown in snackbar when multiple tabs have been saved in a collection -->
    <string name="create_collection_tabs_saved">Lapok mentve.</string>
    <!-- Text shown in snackbar when one or multiple tabs have been saved in a new collection -->
    <string name="create_collection_tabs_saved_new_collection">Gyűjtemény mentve.</string>
    <!-- Text shown in snackbar when one tab has been saved in a collection -->
    <string name="create_collection_tab_saved">Lap mentve.</string>
    <!-- Content description (not visible, for screen readers etc.): button to close the collection creator -->
    <string name="create_collection_close">Bezárás</string>
    <!-- Button to save currently selected tabs in the "select tabs" step of the collection creator-->
    <string name="create_collection_save">Mentés</string>

    <!-- Snackbar action to view the collection the user just created or updated -->
    <string name="create_collection_view">Nézet</string>

    <!-- Default name for a new collection in "name new collection" step of the collection creator. %d is a placeholder for the number of collections-->
    <string name="create_collection_default_name">%d. gyűjtemény</string>

    <!-- Share -->
    <!-- Share screen header -->
    <string name="share_header">Küldés és megosztás</string>
    <!-- Share screen header -->
    <string name="share_header_2">Megosztás</string>
    <!-- Content description (not visible, for screen readers etc.):
        "Share" button. Opens the share menu when pressed. -->
    <string name="share_button_content_description">Megosztás</string>
    <!-- Sub-header in the dialog to share a link to another app -->
    <string name="share_link_subheader">Hivatkozás megosztása</string>
    <!-- Sub-header in the dialog to share a link to another sync device -->
    <string name="share_device_subheader">Küldés eszközre</string>
    <!-- Sub-header in the dialog to share a link to an app from the full list -->
    <string name="share_link_all_apps_subheader">Összes művelet</string>
    <!-- Sub-header in the dialog to share a link to an app from the most-recent sorted list -->
    <string name="share_link_recent_apps_subheader">Nemrég használt</string>
    <!-- An option from the three dot menu to into sync -->
    <string name="sync_menu_sign_in">Jelentkezzen be a szinkronizálásba</string>
    <!-- An option from the share dialog to sign into sync -->
    <string name="sync_sign_in">Jelentkezzen be a Syncbe</string>
    <!-- An option from the share dialog to send link to all other sync devices -->
    <string name="sync_send_to_all">Küldés az összes eszközre</string>
    <!-- An option from the share dialog to reconnect to sync -->
    <string name="sync_reconnect">Újracsatlakozás a Synchez</string>
    <!-- Text displayed when sync is offline and cannot be accessed -->
    <string name="sync_offline">Kapcsolat nélkül</string>
    <!-- An option to connect additional devices -->
    <string name="sync_connect_device">Másik eszköz csatlakoztatása</string>
    <!-- The dialog text shown when additional devices are not available -->
    <string name="sync_connect_device_dialog">Lap küldéséhez legalább egy másik eszközön is jelentkezzen be a Firefoxba.</string>

    <!-- Confirmation dialog button -->
    <string name="sync_confirmation_button">Megértettem</string>

    <!-- Share error message -->
    <string name="share_error_snackbar">Nem lehet megosztani ezzel az alkalmazással</string>

    <!-- Add new device screen title -->
    <string name="sync_add_new_device_title">Küldés eszközre</string>
    <!-- Text for the warning message on the Add new device screen -->
    <string name="sync_add_new_device_message">Nincs eszköz csatlakoztatva</string>
    <!-- Text for the button to learn about sending tabs -->
    <string name="sync_add_new_device_learn_button">Ismerje meg a lapok küldését…</string>
    <!-- Text for the button to connect another device -->
    <string name="sync_add_new_device_connect_button">Másik eszköz csatlakoztatása…</string>

    <!-- Notifications -->
    <!-- The user visible name of the "notification channel" (Android 8+ feature) for the ongoing notification shown while a browsing session is active. -->
    <string name="notification_pbm_channel_name">Privát böngészési munkamenet</string>
    <!-- Text shown in the notification that pops up to remind the user that a private browsing session is active. -->
    <string name="notification_pbm_delete_text">Privát lapok törlése</string>
    <!-- Text shown in the notification that pops up to remind the user that a private browsing session is active. -->
    <string name="notification_pbm_delete_text_2">Privát lapok bezárása</string>
    <!-- Notification action to open Fenix and resume the current browsing session. -->
    <string name="notification_pbm_action_open">Megnyitás</string>
    <!-- Notification action to delete all current private browsing sessions AND switch to Fenix (bring it to the foreground) -->
    <string name="notification_pbm_action_delete_and_open">Törlés és megnyitás</string>
    <!-- Name of the "Powered by Fenix" notification channel. Displayed in the "App notifications" system settings for the app -->
    <string name="notification_powered_by_channel_name">A motorháztető alatt</string>
    <!-- Text shown in snackbar when user deletes a collection -->
    <string name="snackbar_collection_deleted">Gyűjtemény törölve</string>
    <!-- Text shown in snackbar when user renames a collection -->
    <string name="snackbar_collection_renamed">Gyűjtemény átnevezve</string>
    <!-- Text shown in snackbar when user deletes a tab -->
    <string name="snackbar_tab_deleted">Lap törölve</string>
    <!-- Text shown in snackbar when user deletes all tabs -->
    <string name="snackbar_tabs_deleted">Lapok törölve</string>
    <!-- Text shown in snackbar when user closes a tab -->
    <string name="snackbar_tab_closed">Lap bezárva</string>
    <!-- Text shown in snackbar when user closes all tabs -->
    <string name="snackbar_tabs_closed">Lapok bezárva</string>
    <!-- Text shown in snackbar when user closes tabs -->
    <string name="snackbar_message_tabs_closed">Lapok bezárva!</string>
    <!-- Text shown in snackbar when user bookmarks a list of tabs -->
    <string name="snackbar_message_bookmarks_saved">Könyvjelzők mentve!</string>
    <!-- Text shown in snackbar action for viewing bookmarks -->
    <string name="snackbar_message_bookmarks_view">Nézet</string>
    <!-- Text shown in snackbar when user adds a site to top sites -->
    <string name="snackbar_added_to_top_sites">Hozzáadva a népszerű oldalakhoz.</string>
    <!-- Text shown in snackbar when user closes a private tab -->
    <string name="snackbar_private_tab_closed">Privát lap bezárva</string>
    <!-- Text shown in snackbar when user closes all private tabs -->
    <string name="snackbar_private_tabs_closed">Privát lapok bezárva</string>
    <!-- Text shown in snackbar when user deletes all private tabs -->
    <string name="snackbar_private_tabs_deleted">Privát lapok törölve</string>
    <!-- Text shown in snackbar to undo deleting a tab, top site or collection -->
    <string name="snackbar_deleted_undo">VISSZAVONÁS</string>
    <!-- Text shown in snackbar when user removes a top site -->
    <string name="snackbar_top_site_removed">Oldal eltávolítva</string>
    <!-- Text for action to undo deleting a tab or collection shown in a11y dialog -->
    <string name="a11y_dialog_deleted_undo">Visszavonás</string>
    <!-- Text for action to confirm deleting a tab or collection shown in a11y dialog -->
    <string name="a11y_dialog_deleted_confirm">Megerősítés</string>
    <!-- QR code scanner prompt which appears after scanning a code, but before navigating to it
        First parameter is the name of the app, second parameter is the URL or text scanned-->
    <string name="qr_scanner_confirmation_dialog_message">Engedélyezés, hogy a(z) %1$s megnyissa ezt: %2$s</string>
    <!-- QR code scanner prompt dialog positive option to allow navigation to scanned link -->
    <string name="qr_scanner_dialog_positive">ENGEDÉLYEZÉS</string>
    <!-- QR code scanner prompt dialog positive option to deny navigation to scanned link -->
    <string name="qr_scanner_dialog_negative">ELUTASÍTÁS</string>
    <!-- Tab collection deletion prompt dialog message. Placeholder will be replaced with the collection name -->
    <string name="tab_collection_dialog_message">Biztos, hogy törli ezt: %1$s?</string>
    <!-- Collection and tab deletion prompt dialog message. This will show when the last tab from a collection is deleted -->
    <string name="delete_tab_and_collection_dialog_message">A lap törlésével törli az egész gyűjteményt. Bármikor létrehozhat új gyűjteményeket.</string>
    <!-- Collection and tab deletion prompt dialog title. Placeholder will be replaced with the collection name. This will show when the last tab from a collection is deleted -->
    <string name="delete_tab_and_collection_dialog_title">Törli ezt: %1$s?</string>
    <!-- Tab collection deletion prompt dialog option to delete the collection -->
    <string name="tab_collection_dialog_positive">Törlés</string>
    <!-- Tab collection deletion prompt dialog option to cancel deleting the collection -->
    <string name="tab_collection_dialog_negative">Mégse</string>
    <!-- Text displayed in a notification when the user enters full screen mode -->
    <string name="full_screen_notification">Belépés teljes képernyős módba</string>
    <!-- Message for copying the URL via long press on the toolbar -->
    <string name="url_copied">URL másolva</string>
    <!-- Sample text for accessibility font size -->
    <string name="accessibility_text_size_sample_text_1">Ez egy mintaszöveg. Itt látható, hogy miként jelenik meg a szöveg, ha ezzel a beállítással növeli vagy csökkenti a méretét.</string>
    <!-- Summary for Accessibility Text Size Scaling Preference -->
    <string name="preference_accessibility_text_size_summary">A webhelyek szövegének nagyobbra vagy kisebbre állítása</string>
    <!-- Title for Accessibility Text Size Scaling Preference -->
    <string name="preference_accessibility_font_size_title">Betűméret</string>

    <!-- Title for Accessibility Text Automatic Size Scaling Preference -->
    <string name="preference_accessibility_auto_size_2">Automatikus betűméret</string>
    <!-- Summary for Accessibility Text Automatic Size Scaling Preference -->
    <string name="preference_accessibility_auto_size_summary">A betűméret megegyezik az Android-beállításokkal. Kapcsolja ki, hogy itt kezelje a betűméretet.</string>

    <!-- Title for the Delete browsing data preference -->
    <string name="preferences_delete_browsing_data">Böngészési adatok törlése</string>
    <!-- Title for the tabs item in Delete browsing data -->
    <string name="preferences_delete_browsing_data_tabs_title_2">Nyitott lapok</string>
    <!-- Subtitle for the tabs item in Delete browsing data, parameter will be replaced with the number of open tabs -->
    <string name="preferences_delete_browsing_data_tabs_subtitle">%d lap</string>
    <!-- Title for the data and history items in Delete browsing data -->
    <string name="preferences_delete_browsing_data_browsing_data_title">Böngészési előzmények és oldaladatok</string>
    <!-- Subtitle for the data and history items in delete browsing data, parameter will be replaced with the
        number of history items the user has -->
    <string name="preferences_delete_browsing_data_browsing_data_subtitle">%d cím</string>
    <!-- Title for history items in Delete browsing data -->
    <string name="preferences_delete_browsing_data_browsing_history_title">Előzmények</string>
    <!-- Subtitle for the history items in delete browsing data, parameter will be replaced with the
        number of history pages the user has -->
    <string name="preferences_delete_browsing_data_browsing_history_subtitle">%d lap</string>
    <!-- Title for the cookies item in Delete browsing data -->
    <string name="preferences_delete_browsing_data_cookies">Sütik</string>
    <!-- Subtitle for the cookies item in Delete browsing data -->
    <string name="preferences_delete_browsing_data_cookies_subtitle">A legtöbb webhelyről ki lesz jelentkeztetve</string>
    <!-- Title for the cached images and files item in Delete browsing data -->
    <string name="preferences_delete_browsing_data_cached_files">Gyorsítótárazott képek és fájlok</string>
    <!-- Subtitle for the cached images and files item in Delete browsing data -->
    <string name="preferences_delete_browsing_data_cached_files_subtitle">Felszabadítja a tárhelyet</string>
    <!-- Title for the site permissions item in Delete browsing data -->
    <string name="preferences_delete_browsing_data_site_permissions">Webhely engedélyek</string>
    <!-- Title for the downloads item in Delete browsing data -->
    <string name="preferences_delete_browsing_data_downloads">Letöltések</string>
    <!-- Text for the button to delete browsing data -->
    <string name="preferences_delete_browsing_data_button">Böngészési adatok törlése</string>
    <!-- Title for the Delete browsing data on quit preference -->
    <string name="preferences_delete_browsing_data_on_quit">Böngészési adatok törlése kilépéskor</string>
    <!-- Summary for the Delete browsing data on quit preference. "Quit" translation should match delete_browsing_data_on_quit_action translation. -->
    <string name="preference_summary_delete_browsing_data_on_quit">Automatikusan törli a böngészési adatokat, ha a főmenüben a „Kilépés” lehetőséget választja</string>

    <!-- Summary for the Delete browsing data on quit preference. "Quit" translation should match delete_browsing_data_on_quit_action translation. -->
    <string name="preference_summary_delete_browsing_data_on_quit_2">Automatikusan törli a böngészési adatokat, ha a főmenüben a „Kilépés” lehetőséget választja</string>
    <!-- Action item in menu for the Delete browsing data on quit feature -->
    <string name="delete_browsing_data_on_quit_action">Kilépés</string>

    <!-- Dialog message to the user asking to delete browsing data. -->
    <string name="delete_browsing_data_prompt_message">Ez törli az összes böngészési adatot.</string>
    <!-- Dialog message to the user asking to delete browsing data. Parameter will be replaced by app name. -->
    <string name="delete_browsing_data_prompt_message_3">A %s törölni fogja a kiválasztott böngészési adatokat.</string>

    <!-- Text for the cancel button for the data deletion dialog -->
    <string name="delete_browsing_data_prompt_cancel">Mégse</string>
    <!-- Text for the allow button for the data deletion dialog -->
    <string name="delete_browsing_data_prompt_allow">Törlés</string>
    <!-- Text for the snackbar confirmation that the data was deleted -->
    <string name="preferences_delete_browsing_data_snackbar">Böngészési adatok törölve</string>

    <!-- Text for the snackbar to show the user that the deletion of browsing data is in progress -->
    <string name="deleting_browsing_data_in_progress">Böngészési adatok törlése…</string>

    <!-- Tips -->
    <!-- text for firefox preview moving tip header "Firefox Preview" and "Firefox Nightly" are intentionally hardcoded -->
    <string name="tip_firefox_preview_moved_header">A Firefox Preview most már a Firefox Nightly</string>

    <!-- text for firefox preview moving tip description -->
    <string name="tip_firefox_preview_moved_description">A Firefox Nightly minden éjjel frissül, és kísérleti, új funkciókkal rendelkezik.
        Viszont lehet, hogy kevésbe stabil. Töltse le a béta böngészőnkét a stabilabb élményért.</string>

    <!-- text for firefox preview moving tip button. "Firefox for Android Beta" is intentionally hardcoded -->
    <string name="tip_firefox_preview_moved_button_2">Firefox for Android Beta letöltése</string>

    <!-- text for firefox preview moving tip header. "Firefox Nightly" is intentionally hardcoded -->
    <string name="tip_firefox_preview_moved_header_preview_installed">A Firefox Nightly elköltözött</string>

    <!-- text for firefox preview moving tip description -->
    <string name="tip_firefox_preview_moved_description_preview_installed">Ez az alkalmazás többé nem fog biztonsági frissítéseket kapni. Fejezze be az alkalmazás használatát, és váltson az új Nightlyra.
        \n\nA könyvjelzők, bejelentkezések és előzmények átviteléhez a másik alkalmazásba, hozzon létre egy Firefox-fiókot.</string>
    <!-- text for firefox preview moving tip button  -->
    <string name="tip_firefox_preview_moved_button_preview_installed">Váltás az új Nightlyra</string>

    <!-- text for firefox preview moving tip header. "Firefox Nightly" is intentionally hardcoded -->
    <string name="tip_firefox_preview_moved_header_preview_not_installed">A Firefox Nightly elköltözött</string>
    <!-- text for firefox preview moving tip description -->
    <string name="tip_firefox_preview_moved_description_preview_not_installed">Ez az alkalmazás többé nem fog biztonsági frissítéseket kapni. Szerezze be az új Nightlyt, és fejezze be az alkalmazás használatát.
        \n\nA könyvjelzők, bejelentkezések és előzmények átviteléhez a másik alkalmazásba, hozzon létre egy Firefox-fiókot.</string>
    <!-- text for firefox preview moving tip button  -->
    <string name="tip_firefox_preview_moved_button_preview_not_installed">Szerezze be az új Nightlyt</string>

    <!-- Onboarding -->
    <!-- Text for onboarding welcome message
    The first parameter is the name of the app (e.g. Firefox Preview) -->
    <string name="onboarding_header">Üdvözli a %s!</string>
    <!-- text for the Firefox Accounts section header -->
    <string name="onboarding_fxa_section_header">Van felhasználói fiókja?</string>
    <!-- text for the "What's New" onboarding card header -->
    <string name="onboarding_whats_new_header1">Nézze meg az újdonságokat</string>
    <!-- text for the "what's new" onboarding card description
    The first parameter is the short name of the app (e.g. Firefox) -->
    <string name="onboarding_whats_new_description">Kérdése van az újratervezett %s böngészőről? Tudni akarja, hogy mi változott?</string>
    <!-- text for underlined clickable link that is part of "what's new" onboarding card description that links to an FAQ -->
    <string name="onboarding_whats_new_description_linktext">Itt kaphat válaszokat</string>
    <!-- text for the Firefox account onboarding sign in card header. The word "Firefox" should not be translated -->
    <string name="onboarding_account_sign_in_header_1">A Firefox szinkronizálása az eszközök közt</string>
    <!-- Text for the button to learn more about signing in to your Firefox account -->
    <string name="onboarding_manual_sign_in_description">Adjon hozzá könyvjelzőket, előzményeket és jelszavakat a Firefoxhoz ezen az eszközön.</string>
    <!-- text for the firefox account onboarding card header when we detect you're already signed in to
        another Firefox browser. (The word `Firefox` should not be translated)
        The first parameter is the email of the detected user's account -->
    <string name="onboarding_firefox_account_auto_signin_header_3">A következőként van bejelentkezve egy másik Firefox böngészőben ezen az eszközön: %s. Szeretne bejelentkezni ezzel a fiókkal?</string>
    <!-- text for the button to confirm automatic sign-in -->
    <string name="onboarding_firefox_account_auto_signin_confirm">Igen, jelentkeztessen be</string>
    <!-- text for the automatic sign-in button while signing in is in process -->
    <string name="onboarding_firefox_account_signing_in">Bejelentkezés…</string>
    <!-- text for the button to manually sign into Firefox account. -->
    <string name="onboarding_firefox_account_sign_in_1">Regisztráció</string>
    <!-- text for the button to stay signed out when presented with an option to automatically sign-in. -->
    <string name="onboarding_firefox_account_stay_signed_out">Maradjon kijelentkezve</string>
    <!-- text to display in the snackbar once account is signed-in -->
    <string name="onboarding_firefox_account_sync_is_on">A Sync be van kapcsolva</string>
    <!-- text to display in the snackbar if automatic sign-in fails. user may try again -->
    <string name="onboarding_firefox_account_automatic_signin_failed">Sikertelen bejelentkezés</string>
    <!-- text for the tracking protection onboarding card header -->
    <string name="onboarding_tracking_protection_header_3">Mindig bekapcsolt adatvédelem</string>
    <!-- text for the tracking protection card description. 'Firefox' intentionally hardcoded here -->
    <string name="onboarding_tracking_protection_description_3">A Firefox automatikusan megakadályozza, hogy a cégek titokban kövessék Önt a weben.</string>
    <!-- text for tracking protection radio button option for standard level of blocking -->
    <string name="onboarding_tracking_protection_standard_button_2">Normál (alapértelmezett)</string>
    <!-- text for standard blocking option button description -->
    <string name="onboarding_tracking_protection_standard_button_description_3">Kiegyensúlyozott adatvédelem és teljesítmény. Az oldalak normálisan fognak betölteni.</string>
    <!-- text for tracking protection radio button option for strict level of blocking -->
    <string name="onboarding_tracking_protection_strict_button">Szigorú (ajánlott)</string>
    <!-- text for tracking protection radio button option for strict level of blocking -->
    <string name="onboarding_tracking_protection_strict_option">Szigorú</string>
    <!-- text for strict blocking option button description -->
    <string name="onboarding_tracking_protection_strict_button_description_3">Több nyomkövetőt blokkol, így az oldalak gyorsabban töltenek be, de egyes oldalfunkciók meghibásodhatnak.</string>
    <!-- text for the toolbar position card header  -->
    <string name="onboarding_toolbar_placement_header_1">Válassza ki az eszköztár elhelyezését</string>
    <!-- text for the toolbar position card description -->
    <string name="onboarding_toolbar_placement_description_1">Helyezze az eszköztárat könnyen elérhető helyre. Tartsa az alján, vagy mozgassa a tetejére.</string>
    <!-- text for the private browsing onboarding card header -->
    <string name="onboarding_private_browsing_header">Böngésszen privát módon</string>
    <!-- text for the private browsing onboarding card description
    The first parameter is an icon that represents private browsing -->
    <string name="onboarding_private_browsing_description1">Nyisson egy privát lapot: Koppintson a %s ikonra.</string>
    <!-- text for the private browsing onboarding card description, explaining how to always using private browsing -->
    <string name="onboarding_private_browsing_always_description">Nyisson mindig privát lapokat: Frissítse a privát böngészési beállításait.</string>
    <!-- text for the private browsing onbording card button, that launches settings -->
    <string name="onboarding_private_browsing_button">Beállítások megnyitása</string>
    <!-- text for the privacy notice onboarding card header -->
    <string name="onboarding_privacy_notice_header">Adatvédelem</string>
    <!-- text for the privacy notice onboarding card description
    The first parameter is the name of the app (e.g. Firefox Preview) Substitute %s for long browser name. -->
    <string name="onboarding_privacy_notice_description2">Úgy terveztük a %s böngészőt, hogy irányítást adjunk afelett, hogy mit oszt meg online, és mit oszt meg velünk.
    </string>
    <!-- Text for the button to read the privacy notice -->
    <string name="onboarding_privacy_notice_read_button">Olvassa el az adatvédelmi nyilatkozatunkat</string>

    <!-- Content description (not visible, for screen readers etc.): Close onboarding screen -->
    <string name="onboarding_close">Bezárás</string>

    <!-- text for the button to finish onboarding -->
    <string name="onboarding_finish">Böngészés megkezdése</string>

    <!-- Onboarding theme -->
    <!-- text for the theme picker onboarding card header -->
    <string name="onboarding_theme_picker_header">Válassza ki a témát</string>
    <!-- text for the theme picker onboarding card description -->
    <string name="onboarding_theme_picker_description_2">Spóroljon az akkumulátorral és kímélje a szemét a sötét móddal.</string>
    <!-- Automatic theme setting (will follow device setting) -->
    <string name="onboarding_theme_automatic_title">Automatikus</string>
    <!-- Summary of automatic theme setting (will follow device setting) -->
    <string name="onboarding_theme_automatic_summary">Alkalmazkodik az eszköz beállításaihoz</string>
    <!-- Theme setting for dark mode -->
    <string name="onboarding_theme_dark_title">Sötét téma</string>
    <!-- Theme setting for light mode -->
    <string name="onboarding_theme_light_title">Világos téma</string>

    <!-- Text shown in snackbar when multiple tabs have been sent to device -->
    <string name="sync_sent_tabs_snackbar">Lapok elküldve.</string>
    <!-- Text shown in snackbar when one tab has been sent to device  -->
    <string name="sync_sent_tab_snackbar">Lap elküldve.</string>
    <!-- Text shown in snackbar when sharing tabs failed  -->
    <string name="sync_sent_tab_error_snackbar">Nem sikerült elküldeni</string>
    <!-- Text shown in snackbar for the "retry" action that the user has after sharing tabs failed -->
    <string name="sync_sent_tab_error_snackbar_action">ÚJRAPRÓBÁLKOZÁS</string>
    <!-- Title of QR Pairing Fragment -->
    <string name="sync_scan_code">Olvassa le a kódot</string>

    <!-- Instructions on how to access pairing -->
    <string name="sign_in_instructions"><![CDATA[A számítógépen nyissa meg a Firefoxot, és ugorjon a <b>https://firefox.com/pair</b> oldalra]]></string>
    <!-- Text shown for sign in pairing when ready -->
    <string name="sign_in_ready_for_scan">Leolvasásra kész</string>
    <!-- Text shown for settings option for sign with pairing -->
    <string name="sign_in_with_camera">Jelentkezzen be a kamerájával</string>
    <!-- Text shown for settings option for sign with email -->
    <string name="sign_in_with_email">E-mail használata ehelyett</string>
    <!-- Text shown for settings option for create new account text.'Firefox' intentionally hardcoded here.-->
    <string name="sign_in_create_account_text"><![CDATA[Nincs fiókja? <u>Hozzon létre egyet</u>, hogy szinkronizálja a Firefoxot az eszközök között.]]></string>
    <!-- Text shown in confirmation dialog to sign out of account -->
    <string name="sign_out_confirmation_message">A Firefox leállítja a szinkronizációt a fiókjával, de nem töröl semmilyen böngészési adatot erről az eszközről.</string>
    <!-- Text shown in confirmation dialog to sign out of account. The first parameter is the name of the app (e.g. Firefox Preview) -->
    <string name="sign_out_confirmation_message_2">A %s leállítja a szinkronizációt a fiókjával, de nem töröl semmilyen böngészési adatot erről az eszközről.</string>
    <!-- Option to continue signing out of account shown in confirmation dialog to sign out of account -->
    <string name="sign_out_disconnect">Kapcsolat bontása</string>
    <!-- Option to cancel signing out shown in confirmation dialog to sign out of account -->
    <string name="sign_out_cancel">Mégse</string>

    <!-- Error message snackbar shown after the user tried to select a default folder which cannot be altered -->
    <string name="bookmark_cannot_edit_root">Az alapértelmezett mappák nem szerkeszthetők</string>

    <!-- Enhanced Tracking Protection -->
    <!-- Link displayed in enhanced tracking protection panel to access tracking protection settings -->
    <string name="etp_settings">Védelmi beállítások</string>
    <!-- Preference title for enhanced tracking protection settings -->
    <string name="preference_enhanced_tracking_protection">Fokozott követés elleni védelem</string>
    <!-- Title for the description of enhanced tracking protection -->
    <string name="preference_enhanced_tracking_protection_explanation_title">Böngésszen anélkül, hogy követnék</string>
    <!-- Description of enhanced tracking protection. The first parameter is the name of the application (For example: Fenix) -->
    <string name="preference_enhanced_tracking_protection_explanation">Tartsa meg az adatait. A %s megvédi a leggyakoribb nyomkövetőktől, amelyek követik az online tevékenységét.</string>
    <!-- Text displayed that links to website about enhanced tracking protection -->
    <string name="preference_enhanced_tracking_protection_explanation_learn_more">További tudnivalók</string>
    <!-- Preference for enhanced tracking protection for the standard protection settings -->
    <string name="preference_enhanced_tracking_protection_standard_default_1">Normál (alapértelmezett)</string>
    <!-- Preference description for enhanced tracking protection for the standard protection settings -->
    <string name="preference_enhanced_tracking_protection_standard_description_4">Kiegyensúlyozott adatvédelem és teljesítmény. Az oldalak normálisan fognak betölteni.</string>
    <!--  Accessibility text for the Standard protection information icon  -->
    <string name="preference_enhanced_tracking_protection_standard_info_button">Mit blokkol a szokásos követésvédelem</string>
    <!-- Preference for enhanced tracking protection for the strict protection settings -->
    <string name="preference_enhanced_tracking_protection_strict">Szigorú</string>
    <!-- Preference description for enhanced tracking protection for the strict protection settings -->
    <string name="preference_enhanced_tracking_protection_strict_description_3">Több nyomkövetőt blokkol, így az oldalak gyorsabban töltenek be, de egyes oldalfunkciók meghibásodhatnak.</string>
    <!--  Accessibility text for the Strict protection information icon  -->
    <string name="preference_enhanced_tracking_protection_strict_info_button">Mit blokkol a szigorú követésvédelem</string>
    <!-- Preference for enhanced tracking protection for the custom protection settings -->
    <string name="preference_enhanced_tracking_protection_custom">Egyéni</string>
    <!-- Preference description for enhanced tracking protection for the strict protection settings -->
    <string name="preference_enhanced_tracking_protection_custom_description_2">Válassza ki a blokkolni kívánt nyomkövetőket és parancsfájlokat.</string>
    <!--  Accessibility text for the Strict protection information icon  -->
    <string name="preference_enhanced_tracking_protection_custom_info_button">Mit blokkol az egyéni követésvédelem</string>
    <!-- Header for categories that are being blocked by current Enhanced Tracking Protection settings -->
    <!-- Preference for enhanced tracking protection for the custom protection settings for cookies-->
    <string name="preference_enhanced_tracking_protection_custom_cookies">Sütik</string>
    <!-- Option for enhanced tracking protection for the custom protection settings for cookies-->
    <string name="preference_enhanced_tracking_protection_custom_cookies_1">Webhelyek közötti és közösségi média követők</string>
    <!-- Option for enhanced tracking protection for the custom protection settings for cookies-->
    <string name="preference_enhanced_tracking_protection_custom_cookies_2">Sütik a nem látogatott oldalakról</string>
    <!-- Option for enhanced tracking protection for the custom protection settings for cookies-->
    <string name="preference_enhanced_tracking_protection_custom_cookies_3">Összes harmadik féltől származó süti (egyes weboldalak eltörhetnek)</string>
    <!-- Option for enhanced tracking protection for the custom protection settings for cookies-->
    <string name="preference_enhanced_tracking_protection_custom_cookies_4">Összes süti (egyes weboldalakon hibát fog okozni)</string>
    <!-- Preference for enhanced tracking protection for the custom protection settings for tracking content -->
    <string name="preference_enhanced_tracking_protection_custom_tracking_content">Nyomkövető tartalom</string>
    <!-- Option for enhanced tracking protection for the custom protection settings for tracking content-->
    <string name="preference_enhanced_tracking_protection_custom_tracking_content_1">Az összes lapon</string>
    <!-- Option for enhanced tracking protection for the custom protection settings for tracking content-->
    <string name="preference_enhanced_tracking_protection_custom_tracking_content_2">Csak privát lapokon</string>
    <!-- Option for enhanced tracking protection for the custom protection settings for tracking content-->
    <string name="preference_enhanced_tracking_protection_custom_tracking_content_3">Csak egyéni lapokon</string>
    <!-- Preference for enhanced tracking protection for the custom protection settings -->
    <string name="preference_enhanced_tracking_protection_custom_cryptominers">Kriptobányászok</string>
    <!-- Preference for enhanced tracking protection for the custom protection settings -->
    <string name="preference_enhanced_tracking_protection_custom_fingerprinters">Ujjlenyomat-készítők</string>
    <string name="enhanced_tracking_protection_blocked">Blokkolva</string>
    <!-- Header for categories that are being not being blocked by current Enhanced Tracking Protection settings -->
    <string name="enhanced_tracking_protection_allowed">Engedélyezve</string>
    <!-- Category of trackers (social media trackers) that can be blocked by Enhanced Tracking Protection -->
    <string name="etp_social_media_trackers_title">Közösségimédia-követők</string>
    <!-- Description of social media trackers that can be blocked by Enhanced Tracking Protection -->
    <string name="etp_social_media_trackers_description">Korlátozza a közösségi hálózatok azon képességét, hogy nyomon tudják követni a webböngészési tevékenységét.</string>
    <!-- Category of trackers (cross-site tracking cookies) that can be blocked by Enhanced Tracking Protection -->
    <string name="etp_cookies_title">Webhelyek közötti nyomkövető sütik</string>
    <!-- Description of cross-site tracking cookies that can be blocked by Enhanced Tracking Protection -->
    <string name="etp_cookies_description">Blokkolja azokat a sütiket, amelyeket a hirdetési hálózatok és elemző cégek arra használnak, hogy számos webhelyről összegyűjtsék az Ön böngészési adatait.</string>
    <!-- Category of trackers (cryptominers) that can be blocked by Enhanced Tracking Protection -->
    <string name="etp_cryptominers_title">Kriptobányászok</string>
    <!-- Description of cryptominers that can be blocked by Enhanced Tracking Protection -->
    <string name="etp_cryptominers_description">Megakadályozza, hogy a rosszindulatú parancsfájlok digitális valuták bányászatához használják az eszközét.</string>
    <!-- Category of trackers (fingerprinters) that can be blocked by Enhanced Tracking Protection -->
    <string name="etp_fingerprinters_title">Ujjlenyomat-készítők</string>
    <!-- Description of fingerprinters that can be blocked by Enhanced Tracking Protection -->
    <string name="etp_fingerprinters_description">Megállítja az egyedileg azonosítható adatok gyűjtését az eszközéről, amelyek nyomkövetési célokra használhatók fel.</string>
    <!-- Category of trackers (tracking content) that can be blocked by Enhanced Tracking Protection -->
    <string name="etp_tracking_content_title">Nyomkövető tartalom</string>
    <!-- Description of tracking content that can be blocked by Enhanced Tracking Protection -->
    <string name="etp_tracking_content_description">Megállítja a követési kódokat tartalmazó külső hirdetések, videók és egyéb tartalmak betöltését. Befolyásolhatja az egyes weboldalak funkcióit.</string>
    <!-- Enhanced Tracking Protection Onboarding Message shown in a dialog above the toolbar. The first parameter is the name of the application (For example: Fenix) -->
    <string name="etp_onboarding_cfr_message">Ha a pajzs lila, akkor a %s követőket blokkolt az oldalon. Koppintson a további információkért.</string>
    <!-- Enhanced Tracking Protection message that protection is currently on for this site -->
    <string name="etp_panel_on">A védelem BE van kapcsolva ezen a webhelyen</string>
    <!-- Enhanced Tracking Protection message that protection is currently off for this site -->
    <string name="etp_panel_off">A védelem KI van kapcsolva ezen a webhelyen</string>

    <!-- Header for exceptions list for which sites enhanced tracking protection is always off -->
    <string name="enhanced_tracking_protection_exceptions">A fokozott követés elleni védelem ki van kapcsolva ezeken a webhelyeken</string>
    <!-- Content description (not visible, for screen readers etc.): Navigate
    back from ETP details (Ex: Tracking content) -->
    <string name="etp_back_button_content_description">Navigálás visszafelé</string>
    <!-- About page Your rights link text -->
    <string name="about_your_rights">Az Ön jogai</string>
    <!-- About page link text to open open source licenses screen -->
    <string name="about_open_source_licenses">Felhasznált nyílt forráskódú programkönyvtárak</string>
    <!-- About page link text to open what's new link -->
    <string name="about_whats_new">A %s újdonságai</string>
    <!-- Open source licenses page title
    The first parameter is the app name -->
    <string name="open_source_licenses_title">%s | Nyílt forráskódú programkönyvtárak</string>

    <!-- Category of trackers (redirect trackers) that can be blocked by Enhanced Tracking Protection -->
    <string name="etp_redirect_trackers_title">Nyomkövetők átirányítása</string>
    <!-- Description of redirect tracker cookies that can be blocked by Enhanced Tracking Protection -->
    <string name="etp_redirect_trackers_description">Törli az ismert nyomkövető webhelyekre történő átirányítással beállított sütiket.</string>

    <!-- About page link text to open support link -->
    <string name="about_support">Támogatás</string>
    <!-- About page link text to list of past crashes (like about:crashes on desktop) -->
    <string name="about_crashes">Összeomlások</string>
    <!-- About page link text to open privacy notice link -->
    <string name="about_privacy_notice">Adatvédelmi nyilatkozat</string>
    <!-- About page link text to open know your rights link -->
    <string name="about_know_your_rights">Ismerje meg a jogait</string>
    <!-- About page link text to open licensing information link -->
    <string name="about_licensing_information">Licencinformációk</string>
    <!-- About page link text to open a screen with libraries that are used -->
    <string name="about_other_open_source_libraries">Az általunk használt programkönyvtárak</string>

    <!-- Toast shown to the user when they are activating the secret dev menu
        The first parameter is number of long clicks left to enable the menu -->
    <string name="about_debug_menu_toast_progress">Hibakeresési menü: %1$d kattintás van hátra az engedélyezésig</string>
    <string name="about_debug_menu_toast_done">Hibakeresési menü engedélyezve</string>

    <!-- Content description of the tab counter toolbar button when one tab is open -->
    <string name="tab_counter_content_description_one_tab">1 lap</string>
    <!-- Content description of the tab counter toolbar button when multiple tabs are open. First parameter will be replaced with the number of tabs (always more than one) -->
    <string name="tab_counter_content_description_multi_tab">%d lap</string>
  
    <!-- Browser long press popup menu -->
    <!-- Copy the current url -->
    <string name="browser_toolbar_long_press_popup_copy">Másolás</string>
    <!-- Paste & go the text in the clipboard. '&amp;' is replaced with the ampersand symbol: & -->
    <string name="browser_toolbar_long_press_popup_paste_and_go">Beillesztés és ugrás</string>
    <!-- Paste the text in the clipboard -->
    <string name="browser_toolbar_long_press_popup_paste">Beillesztés</string>
  
    <!-- Snackbar message shown after an URL has been copied to clipboard. -->
    <string name="browser_toolbar_url_copied_to_clipboard_snackbar">URL a vágólapra másolva</string>
  
    <!-- Title text for the Add To Homescreen dialog -->
    <string name="add_to_homescreen_title">Kezdőképernyőhöz adás</string>
    <!-- Cancel button text for the Add to Homescreen dialog -->
    <string name="add_to_homescreen_cancel">Mégse</string>
    <!-- Add button text for the Add to Homescreen dialog -->
    <string name="add_to_homescreen_add">Hozzáadás</string>
    <!-- Continue to website button text for the first-time Add to Homescreen dialog -->
    <string name="add_to_homescreen_continue">Tovább a weblapra</string>
    <!-- Placeholder text for the TextView in the Add to Homescreen dialog -->
    <string name="add_to_homescreen_text_placeholder">Parancsikon neve</string>

    <!-- Describes the add to homescreen functionality -->
    <string name="add_to_homescreen_description_2">Könnyedén hozzáadhatja ezt a weboldalt az eszköze Kezdőképernyőhöz, és azonnal elérheti azt, így gyorsabban böngészve, miközben alkalmazásszerű élményt kap.</string>

    <!-- Preference for managing the settings for logins and passwords in Fenix -->
    <string name="preferences_passwords_logins_and_passwords">Bejelentkezések és jelszavak</string>
    <!-- Preference for managing the saving of logins and passwords in Fenix -->
    <string name="preferences_passwords_save_logins">Bejelentkezések és jelszavak mentése</string>
    <!-- Preference option for asking to save passwords in Fenix -->
    <string name="preferences_passwords_save_logins_ask_to_save">Kérdés mentés előtt</string>
    <!-- Preference option for never saving passwords in Fenix -->
    <string name="preferences_passwords_save_logins_never_save">Soha ne mentse</string>
    <!-- Preference for autofilling saved logins in Fenix -->
    <string name="preferences_passwords_autofill">Automatikus kitöltés</string>
    <!-- Preference for syncing saved logins in Fenix -->
    <string name="preferences_passwords_sync_logins">Bejelentkezések szinkronizálása</string>
    <!-- Preference for syncing saved logins in Fenix, when not signed in-->
    <string name="preferences_passwords_sync_logins_across_devices">Bejelentkezések szinkronizálása az eszközök között</string>
    <!-- Syncing saved logins in Fenix needs reconnect to sync -->
    <string name="preferences_passwords_sync_logins_reconnect">Újracsatlakozás</string>
    <!-- Syncing saved logins in Fenix needs login -->
    <string name="preferences_passwords_sync_logins_sign_in">Jelentkezzen be a Syncbe</string>
    <!-- Preference to access list of saved logins -->
    <string name="preferences_passwords_saved_logins">Mentett bejelentkezések</string>
    <!-- Description of empty list of saved passwords. Placeholder is replaced with app name.  -->
    <string name="preferences_passwords_saved_logins_description_empty_text">Itt jelennek meg a mentett vagy a %s böngészővel szinkronizált bejelentkezések.</string>
    <!-- Preference to access list of saved logins -->
    <string name="preferences_passwords_saved_logins_description_empty_learn_more_link">Tudjon meg többet a Syncről.</string>
    <!-- Preference to access list of login exceptions that we never save logins for -->
    <string name="preferences_passwords_exceptions">Kivételek</string>
    <!-- Empty description of list of login exceptions that we never save logins for -->
    <string name="preferences_passwords_exceptions_description_empty">Itt jelennek meg a nem mentett bejelentkezések és jelszavak.</string>
    <!-- Description of list of login exceptions that we never save logins for -->
    <string name="preferences_passwords_exceptions_description">A bejelentkezéseket és a jelszavak nem lesznek elmentve ezeknél a webhelyeknél.</string>
    <!-- Text on button to remove all saved login exceptions -->
    <string name="preferences_passwords_exceptions_remove_all">Összes kivétel törlése</string>
    <!-- Hint for search box in logins list -->
    <string name="preferences_passwords_saved_logins_search">Bejelentkezések keresése</string>
    <!-- Option to sort logins list A-Z, alphabetically -->
    <string name="preferences_passwords_saved_logins_alphabetically">Betűrendben</string>
    <!-- Option to sort logins list by most recently used -->
    <string name="preferences_passwords_saved_logins_recently_used">Nemrég használt</string>
    <!-- The header for the site that a login is for -->
    <string name="preferences_passwords_saved_logins_site">Webhely</string>
    <!-- The header for the username for a login -->
    <string name="preferences_passwords_saved_logins_username">Felhasználónév</string>
    <!-- The header for the password for a login -->
    <string name="preferences_passwords_saved_logins_password">Jelszó</string>
    <!-- Message displayed in security prompt to reenter a secret pin to access saved logins -->
    <string name="preferences_passwords_saved_logins_enter_pin">Adja meg újra a PIN-kódot</string>
    <!-- Message displayed in security prompt to access saved logins -->
    <string name="preferences_passwords_saved_logins_enter_pin_description">Feloldás a mentett bejelentkezések megtekintéshez</string>
    <!-- Message displayed when a connection is insecure and we detect the user is entering a password -->
    <string name="logins_insecure_connection_warning">Ez a kapcsolat nem biztonságos. Az itt megadott adatok lehallgathatók.</string>
    <!-- Learn more link that will link to a page with more information displayed when a connection is insecure and we detect the user is entering a password -->
    <string name="logins_insecure_connection_warning_learn_more">További tudnivalók</string>
    <!-- Prompt message displayed when Fenix detects a user has entered a password and user decides if Fenix should save it. The first parameter is the name of the application (For example: Fenix)  -->
    <string name="logins_doorhanger_save">Biztos, hogy elmenti ezt a bejelentkezést a %s böngészőben?</string>
    <!-- Positive confirmation that Fenix should save the new or updated login -->
    <string name="logins_doorhanger_save_confirmation">Mentés</string>
    <!-- Negative confirmation that Fenix should not save the new or updated login -->
    <string name="logins_doorhanger_save_dont_save">Ne mentse</string>
    <!-- Shown in snackbar to tell user that the password has been copied -->
    <string name="logins_password_copied">A jelszó vágólapra másolva</string>
    <!-- Shown in snackbar to tell user that the username has been copied -->
    <string name="logins_username_copied">A felhasználónév vágólapra másolva</string>
    <!-- Shown in snackbar to tell user that the site has been copied -->
    <string name="logins_site_copied">Az oldal vágólapra másolva</string>
    <!-- Content Description (for screenreaders etc) read for the button to copy a password in logins-->
    <string name="saved_logins_copy_password">Jelszó másolása</string>
    <!-- Content Description (for screenreaders etc) read for the button to clear a password while editing a login-->
    <string name="saved_logins_clear_password">Jelszó törlése</string>
    <!-- Content Description (for screenreaders etc) read for the button to copy a username in logins -->
    <string name="saved_login_copy_username">Felhasználónév másolása</string>
    <!-- Content Description (for screenreaders etc) read for the button to clear a username while editing a login -->
    <string name="saved_login_clear_username">Felhasználónév törlése</string>
    <!-- Content Description (for screenreaders etc) read for the button to copy a site in logins -->
    <string name="saved_login_copy_site">Oldal másolása</string>
    <!-- Content Description (for screenreaders etc) read for the button to open a site in logins -->
    <string name="saved_login_open_site">Oldal megnyitása böngészőben</string>
    <!-- Content Description (for screenreaders etc) read for the button to reveal a password in logins -->
    <string name="saved_login_reveal_password">Jelszó megjelenítése</string>
    <!-- Content Description (for screenreaders etc) read for the button to hide a password in logins -->
    <string name="saved_login_hide_password">Jelszó elrejtése</string>
    <!-- Message displayed in biometric prompt displayed for authentication before allowing users to view their logins -->
    <string name="logins_biometric_prompt_message">Feloldás a mentett bejelentkezések megtekintéshez</string>
    <!-- Title of warning dialog if users have no device authentication set up -->
    <string name="logins_warning_dialog_title">Helyezze biztonságba bejelentkezéseit és jelszavait</string>
    <!-- Message of warning dialog if users have no device authentication set up -->
    <string name="logins_warning_dialog_message">Állítsa be az eszköz lezárási mintáját, PIN-kódját vagy jelszavát, hogy megvédje a mentett bejelentkezéseit és jelszavait, ha valaki hozzáfér az eszközéhez.</string>
    <!-- Negative button to ignore warning dialog if users have no device authentication set up -->
    <string name="logins_warning_dialog_later">Később</string>
    <!-- Positive button to send users to set up a pin of warning dialog if users have no device authentication set up -->
    <string name="logins_warning_dialog_set_up_now">Beállítás most</string>
    <!-- Title of PIN verification dialog to direct users to re-enter their device credentials to access their logins -->
    <string name="logins_biometric_prompt_message_pin">Eszköz feloldása</string>
    <!-- Title for Accessibility Force Enable Zoom Preference -->
    <string name="preference_accessibility_force_enable_zoom">Nagyítás az összes webhelyen</string>
    <!-- Summary for Accessibility Force Enable Zoom Preference -->
    <string name="preference_accessibility_force_enable_zoom_summary">A csípés és nagyítás engedélyezése, még azokon a weboldalakon is, amelyek megakadályozzák ezt a gesztust.</string>

    <!-- Saved logins sorting strategy menu item -by name- (if selected, it will sort saved logins alphabetically) -->
    <string name="saved_logins_sort_strategy_alphabetically">Név (A-Z)</string>
    <!-- Saved logins sorting strategy menu item -by last used- (if selected, it will sort saved logins by last used) -->
    <string name="saved_logins_sort_strategy_last_used">Legutóbbi használat</string>
    <!-- Content description (not visible, for screen readers etc.): Sort saved logins dropdown menu chevron icon -->
    <string name="saved_logins_menu_dropdown_chevron_icon_content_description">Bejelentkezések menü rendezése</string>

    <!-- Credit Cards Autofill -->
    <!-- Preference and title for managing the settings for credit cards -->
    <string name="preferences_credit_cards">Bankkártyák</string>
    <!-- Preference for saving and autofilling credit cards -->
    <string name="preferences_credit_cards_save_and_autofill_cards">Kártyák mentése és automatikus kitöltése</string>
    <!-- Preference summary for saving and autofilling credit card data -->
    <string name="preferences_credit_cards_save_and_autofill_cards_summary">Az adatok titkosítottak</string>
    <!-- Preference option for syncing credit cards across devices. This is displayed when the user is not signed into sync -->
    <string name="preferences_credit_cards_sync_cards_across_devices">Kártyák szinkronizálása az eszközök közt</string>
    <!-- Preference option for syncing credit cards across devices. This is displayed when the user is signed into sync -->
    <string name="preferences_credit_cards_sync_cards">Kártyák szinkronizálása</string>
    <!-- Preference option for adding a credit card -->
    <string name="preferences_credit_cards_add_credit_card">Bankkártya hozzáadása</string>

    <!-- Preference option for managing saved credit cards -->
    <string name="preferences_credit_cards_manage_saved_cards">Mentett kártyák kezelése</string>
    <!-- Title of the "Add card" screen -->
    <string name="credit_cards_add_card">Kártya hozzáadása</string>
    <!-- Title of the "Edit card" screen -->
    <string name="credit_cards_edit_card">Kártya szerkesztése</string>
    <!-- The header for the card number of a credit card -->
    <string name="credit_cards_card_number">Kártyaszám</string>
    <!-- The header for the expiration date of a credit card -->
    <string name="credit_cards_expiration_date">Lejárati dátum</string>
    <!-- The label for the expiration date month of a credit card -->
    <string name="credit_cards_expiration_date_month">Lejárati dátum hónapja</string>
    <!-- The label for the expiration date year of a credit card -->
    <string name="credit_cards_expiration_date_year">Lejárati dátum éve</string>
    <!-- The header for the name on the credit card -->
    <string name="credit_cards_name_on_card">Kártyán szereplő név</string>
    <!-- The header for the nickname for a credit card -->
    <string name="credit_cards_card_nickname">Kártya beceneve</string>
    <!-- The text for the "Delete card" menu item for deleting a credit card -->
    <string name="credit_cards_menu_delete_card">Kártya törlése</string>
    <!-- The text for the "Delete card" button for deleting a credit card -->
    <string name="credit_cards_delete_card_button">Kártya törlése</string>
    <!-- The title for the "Save" menu item for saving a credit card -->
    <string name="credit_cards_menu_save">Mentés</string>
    <!-- The text for the "Save" button for saving a credit card -->
    <string name="credit_cards_save_button">Mentés</string>
    <!-- The text for the "Cancel" button for cancelling adding or updating a credit card -->
    <string name="credit_cards_cancel_button">Mégse</string>

    <!-- Title of the "Saved cards" screen -->
    <string name="credit_cards_saved_cards">Mentett kártyák</string>

    <!-- Error message for credit card number validation -->
    <string name="credit_cards_number_validation_error_message">Adjon meg egy érvényes bankkártyaszámot</string>

<<<<<<< HEAD
=======
    <!-- Error message for credit card name on card validation -->
    <string name="credit_cards_name_on_card_validation_error_message">Töltse ki ezt a mezőt</string>
    <!-- Message displayed in biometric prompt displayed for authentication before allowing users to view their saved credit cards -->
    <string name="credit_cards_biometric_prompt_message">Feloldás a mentett kártyák megtekintéshez</string>
    <!-- Title of warning dialog if users have no device authentication set up -->
    <string name="credit_cards_warning_dialog_title">Biztosítsa bankkártyáit</string>
    <!-- Message of warning dialog if users have no device authentication set up -->
    <string name="credit_cards_warning_dialog_message">Állítsa be az eszköz lezárási mintáját, PIN-kódját vagy jelszavát, hogy megvédje a mentett bankkártyáit, ha valaki hozzáfér az eszközéhez.</string>
    <!-- Positive button to send users to set up a pin of warning dialog if users have no device authentication set up -->
    <string name="credit_cards_warning_dialog_set_up_now">Beállítás most</string>
    <!-- Negative button to ignore warning dialog if users have no device authentication set up -->
    <string name="credit_cards_warning_dialog_later">Később</string>
    <!-- Title of PIN verification dialog to direct users to re-enter their device credentials to access their credit cards -->
    <string name="credit_cards_biometric_prompt_message_pin">Eszköz feloldása</string>

    <!-- Message displayed in biometric prompt for authentication, before allowing users to use their stored credit card information -->
    <string name="credit_cards_biometric_prompt_unlock_message">Oldja fel, hogy a tárolt bankkártya-információkat használja</string>

>>>>>>> 3dc8ef80
    <!-- Title of the Add search engine screen -->
    <string name="search_engine_add_custom_search_engine_title">Keresőszolgáltatás hozzáadása</string>
    <!-- Title of the Edit search engine screen -->
    <string name="search_engine_edit_custom_search_engine_title">Keresőszolgáltatás szerkesztése</string>
    <!-- Content description (not visible, for screen readers etc.): Title for the button to add a search engine in the action bar -->
    <string name="search_engine_add_button_content_description">Hozzáadás</string>
    <!-- Content description (not visible, for screen readers etc.): Title for the button to save a search engine in the action bar -->
    <string name="search_engine_add_custom_search_engine_edit_button_content_description">Mentés</string>
    <!-- Text for the menu button to edit a search engine -->
    <string name="search_engine_edit">Szerkesztés</string>
    <!-- Text for the menu button to delete a search engine -->
    <string name="search_engine_delete">Törlés</string>

    <!-- Text for the button to create a custom search engine on the Add search engine screen -->
    <string name="search_add_custom_engine_label_other">Egyéb</string>
    <!-- Placeholder text shown in the Search Engine Name TextField before a user enters text -->
    <string name="search_add_custom_engine_name_hint">Név</string>
    <!-- Placeholder text shown in the Search String TextField before a user enters text -->
    <string name="search_add_custom_engine_search_string_hint">Használandó keresőkifejezés</string>
    <!-- Description text for the Search String TextField. The %s is part of the string -->
    <string name="search_add_custom_engine_search_string_example">A keresés cseréje erre: „%s”. Példa:\nhttps://www.google.com/search?q=%s</string>
    <!-- Text for the button to learn more about adding a custom search engine -->
    <string name="search_add_custom_engine_learn_more_label">További tudnivalók</string>

    <!-- Accessibility description for the form in which details about the custom search engine are entered -->
    <string name="search_add_custom_engine_form_description">Egyéni keresőszolgáltatás részletei</string>
    <!-- Accessibility description for the 'Learn more' link -->
    <string name="search_add_custom_engine_learn_more_description">További tudnivalók hivatkozása</string>

    <!-- Text shown when a user leaves the name field empty -->
    <string name="search_add_custom_engine_error_empty_name">Adja meg a keresőszolgáltatás nevét</string>
    <!-- Text shown when a user tries to add a search engine that already exists -->
    <string name="search_add_custom_engine_error_existing_name">Már létezik keresőszolgáltatás ezzel a névvel: „%s”.</string>
    <!-- Text shown when a user leaves the search string field empty -->
    <string name="search_add_custom_engine_error_empty_search_string">Adjon meg egy keresési szöveget</string>
    <!-- Text shown when a user leaves out the required template string -->
    <string name="search_add_custom_engine_error_missing_template">Ellenőrizze, hogy a keresési szöveg egyezik-e a példa formátumával</string>
    <!-- Text shown when we aren't able to validate the custom search query. The first parameter is the url of the custom search engine -->
    <string name="search_add_custom_engine_error_cannot_reach">Hiba a következőhöz kapcsolódáskor: „%s”</string>
    <!-- Text shown when a user creates a new search engine -->
    <string name="search_add_custom_engine_success_message">%s létrehozva</string>
    <!-- Text shown when a user successfully edits a custom search engine -->
    <string name="search_edit_custom_engine_success_message">%s mentve</string>
    <!-- Text shown when a user successfully deletes a custom search engine -->
    <string name="search_delete_search_engine_success_message">%s törölve</string>

    <!-- Title text shown for the migration screen to the new browser. Placeholder replaced with app name -->
    <string name="migration_title">Üdvözli a teljesen megújult %s</string>

    <!-- Description text followed by a list of things migrating (e.g. Bookmarks, History). Placeholder replaced with app name-->
    <string name="migration_description">Egy teljesen újratervezett böngésző vár Önre, továbbfejlesztett teljesítménnyel és funkciókkal, hogy több mindent tehessen online.\n\nVárjon, amíg a %s frissíti a következőket:</string>
    <!-- Text on the disabled button while in progress. Placeholder replaced with app name -->
    <string name="migration_updating_app_button_text">%s frissítése…</string>
    <!-- Text on the enabled button. Placeholder replaced with app name-->
    <string name="migration_update_app_button">%s indítása</string>
    <!-- Accessibility description text for a completed migration item -->
    <string name="migration_icon_description">Az áttelepítés befejeződött</string>
    <!--Text on list of migrated items (e.g. Settings, History, etc.)-->
    <string name="migration_text_passwords">Jelszavak</string>

    <!-- Heading for the instructions to allow a permission -->
    <string name="phone_feature_blocked_intro">Engedélyezés módja:</string>
    <!-- First step for the allowing a permission -->
    <string name="phone_feature_blocked_step_settings">1. Ugorjon az Android beállításokhoz</string>
    <!-- Second step for the allowing a permission -->
    <string name="phone_feature_blocked_step_permissions"><![CDATA[2. Koppintson az <b>Engedélyek</b> lehetőségre]]></string>
    <!-- Third step for the allowing a permission (Fore example: Camera) -->
    <string name="phone_feature_blocked_step_feature"><![CDATA[3. Kapcsolja BE a következőt: <b>%1$s</b>]]></string>

    <!-- Label that indicates a site is using a secure connection -->
    <string name="quick_settings_sheet_secure_connection">Biztonságos kapcsolat</string>
    <!-- Label that indicates a site is using a insecure connection -->
    <string name="quick_settings_sheet_insecure_connection">Nem biztonságos kapcsolat</string>
    <!-- Confirmation message for a dialog confirming if the user wants to delete all the permissions for all sites-->
    <string name="confirm_clear_permissions_on_all_sites">Biztos benne, hogy törli az összes engedélyt az összes webhelyen?</string>
    <!-- Confirmation message for a dialog confirming if the user wants to delete all the permissions for a site-->
    <string name="confirm_clear_permissions_site">Biztos benne, hogy törli az összes engedélyt ezen a webhelyen?</string>
    <!-- Confirmation message for a dialog confirming if the user wants to set default value a permission for a site-->
    <string name="confirm_clear_permission_site">Biztos benne, hogy törli ezt az engedélyt ezen a webhelyen?</string>
    <!-- label shown when there are not site exceptions to show in the site exception settings -->
    <string name="no_site_exceptions">Nincsenek webhelyenkénti kivételek</string>
    <!-- Label for the Pocket default top site -->
    <string name="pocket_top_articles">Népszerű cikkek</string>
    <!-- Bookmark deletion confirmation -->
    <string name="bookmark_deletion_confirmation">Biztos, hogy törli ezt a könyvjelzőt?</string>
    <!-- Browser menu button that adds a top site to the home fragment -->
    <string name="browser_menu_add_to_top_sites">Hozzáadás a népszerű oldalakhoz</string>
    <!-- text shown before the issuer name to indicate who its verified by, parameter is the name of
     the certificate authority that verified the ticket-->
    <string name="certificate_info_verified_by">Ellenőrizte: %1$s </string>
    <!-- Login overflow menu delete button -->
    <string name="login_menu_delete_button">Törlés</string>
    <!-- Login overflow menu edit button -->
    <string name="login_menu_edit_button">Szerkesztés</string>
    <!-- Message in delete confirmation dialog for logins -->
    <string name="login_deletion_confirmation">Biztos, hogy törölni szeretné ezt a bejelentkezést?</string>
    <!-- Positive action of a dialog asking to delete  -->
    <string name="dialog_delete_positive">Törlés</string>
    <!--  The saved login options menu description. -->
    <string name="login_options_menu">Bejelentkezési lehetőségek</string>
    <!--  The editable text field for a login's web address. -->
    <string name="saved_login_hostname_description">A bejelentkezés webcíméhéz használandó szerkeszthető szövegmező.</string>
    <!--  The editable text field for a login's username. -->
    <string name="saved_login_username_description">A bejelentkezés felhasználónevéhez használandó szerkeszthető szövegmező.</string>
    <!--  The editable text field for a login's password. -->
    <string name="saved_login_password_description">A bejelentkezés jelszavához használandó szerkeszthető szövegmező.</string>
    <!--  The button description to save changes to an edited login. -->
    <string name="save_changes_to_login">Módosítások mentése a bejelentkezéshez.</string>
    <!--  The button description to discard changes to an edited login. -->
    <string name="discard_changes">Módosítások elvetése</string>
    <!--  The page title for editing a saved login. -->
    <string name="edit">Szerkesztés</string>
    <!--  The error message in edit login view when password field is blank. -->
    <string name="saved_login_password_required">Jelszó szükséges</string>
    <!-- Voice search button content description  -->
    <string name="voice_search_content_description">Hangalapú keresés</string>
    <!-- Voice search prompt description displayed after the user presses the voice search button -->
    <string name="voice_search_explainer">Beszéljen most</string>

    <!--  The error message in edit login view when a duplicate username exists. -->
    <string name="saved_login_duplicate">Már létezik bejelentkezés ezzel a felhasználónévvel.</string>

    <!-- Synced Tabs -->
    <!-- Text displayed to ask user to connect another device as no devices found with account -->
    <string name="synced_tabs_connect_another_device">Másik eszköz csatlakoztatása.</string>
    <!-- Text displayed asking user to re-authenticate -->
    <string name="synced_tabs_reauth">Hitelesítsen újra.</string>
    <!-- Text displayed when user has disabled tab syncing in Firefox Sync Account -->
    <string name="synced_tabs_enable_tab_syncing">Engedélyezze a lapok szinkronizálását.</string>
    <!-- Text displayed when user has no tabs that have been synced -->
    <string name="synced_tabs_no_tabs">Nincs egyetlen lap sem nyitva a Firefoxban a többi eszközén.</string>

    <!-- Text displayed in the synced tabs screen when a user is not signed in to Firefox Sync describing Synced Tabs -->
    <string name="synced_tabs_sign_in_message">Tekintse meg a más eszközökről származó lapok listáját.</string>
    <!-- Text displayed on a button in the synced tabs screen to link users to sign in when a user is not signed in to Firefox Sync -->
    <string name="synced_tabs_sign_in_button">Jelentkezzen be a Syncbe</string>

    <!-- The text displayed when a synced device has no tabs to show in the list of Synced Tabs. -->
    <string name="synced_tabs_no_open_tabs">Nincsenek nyitott lapok</string>

    <!-- Top Sites -->
    <!-- Title text displayed in the dialog when top sites limit is reached. -->
    <string name="top_sites_max_limit_title">Kedvenc oldalak korlátja elérve</string>
    <!-- Content description text displayed in the dialog when top sites limit is reached. -->
    <string name="top_sites_max_limit_content_2">Új kedvenc oldal hozzáadásához távolítson el egyet. Érintse meg és tartsa az ujját az oldalon, és válassza az eltávolítást.</string>
    <!-- Confirmation dialog button text when top sites limit is reached. -->
    <string name="top_sites_max_limit_confirmation_button">Rendben, értem</string>

    <!-- Label for the show most visited sites preference -->
    <string name="top_sites_toggle_top_frecent_sites">A leglátogatottabb oldalak megjelenítése</string>

    <!-- Title text displayed in the rename top site dialog. -->
	<string name="top_sites_rename_dialog_title">Név</string>
	<!-- Hint for renaming title of a top site -->
	<string name="top_site_name_hint">Legnépszerűbb webhely neve</string>
	<!-- Button caption to confirm the renaming of the top site. -->
	<string name="top_sites_rename_dialog_ok">OK</string>
	<!-- Dialog button text for canceling the rename top site prompt. -->
	<string name="top_sites_rename_dialog_cancel">Mégse</string>

    <!-- Default browser experiment -->
    <string name="default_browser_experiment_card_text">Állítsa be a webhelyek, e-mailek és üzenetek hivatkozásait, hogy azok automatikusan a Firefoxban nyíljanak meg.</string>

    <!-- Content description for close button in collection placeholder. -->
    <string name="remove_home_collection_placeholder_content_description">Eltávolítás</string>

    <!-- Content description radio buttons with a link to more information -->
    <string name="radio_preference_info_content_description">Kattintson a további részletekért</string>

    <!-- Content description for the action bar "up" button -->
    <string name="action_bar_up_description">Navigálás fel</string>

    <!-- Content description for privacy content close button -->
    <string name="privacy_content_close_button_content_description">Bezárás</string>

</resources><|MERGE_RESOLUTION|>--- conflicted
+++ resolved
@@ -1627,8 +1627,6 @@
     <!-- Error message for credit card number validation -->
     <string name="credit_cards_number_validation_error_message">Adjon meg egy érvényes bankkártyaszámot</string>
 
-<<<<<<< HEAD
-=======
     <!-- Error message for credit card name on card validation -->
     <string name="credit_cards_name_on_card_validation_error_message">Töltse ki ezt a mezőt</string>
     <!-- Message displayed in biometric prompt displayed for authentication before allowing users to view their saved credit cards -->
@@ -1647,7 +1645,6 @@
     <!-- Message displayed in biometric prompt for authentication, before allowing users to use their stored credit card information -->
     <string name="credit_cards_biometric_prompt_unlock_message">Oldja fel, hogy a tárolt bankkártya-információkat használja</string>
 
->>>>>>> 3dc8ef80
     <!-- Title of the Add search engine screen -->
     <string name="search_engine_add_custom_search_engine_title">Keresőszolgáltatás hozzáadása</string>
     <!-- Title of the Edit search engine screen -->
