{
  "data": [
    {
      "schemaVersion": "1.12.0",
      "slug": "android-default-toolbar-placement",
      "id": "android-default-toolbar-placement",
      "arguments": {},
      "application": "org.mozilla.firefox",
      "appName": "fenix",
      "appId": "org.mozilla.firefox",
      "channel": "release",
      "userFacingName": "Android default toolbar placement",
      "userFacingDescription": "Testing default position of toolbar.",
      "isEnrollmentPaused": false,
      "isRollout": false,
      "bucketConfig": {
        "randomizationUnit": "nimbus_id",
        "namespace": "fenix-toolbar-release-1",
        "start": 0,
        "count": 8800,
        "total": 10000
      },
      "featureIds": [
        "toolbar"
      ],
      "probeSets": [],
      "outcomes": [],
      "branches": [
        {
          "slug": "control",
          "ratio": 1,
          "feature": {
            "featureId": "toolbar",
            "enabled": true,
            "value": {
              "toolbar-position-top": false
            }
          }
        },
        {
          "slug": "treatment-a",
          "ratio": 1,
          "feature": {
            "featureId": "toolbar",
            "enabled": true,
            "value": {
              "toolbar-position-top": true
            }
          }
        }
      ],
      "targeting": "((is_already_enrolled) || ((isFirstRun == 'true') && (app_version|versionCompare('115.!') >= 0)))",
      "startDate": "2023-06-26",
      "enrollmentEndDate": "2023-07-12",
      "endDate": null,
      "proposedDuration": 36,
      "proposedEnrollment": 8,
      "referenceBranch": "control",
      "featureValidationOptOut": false,
      "localizations": null,
      "locales": null
    },
    {
      "schemaVersion": "1.12.0",
      "slug": "android-re-engagement-notifications-timing-v2",
      "id": "android-re-engagement-notifications-timing-v2",
      "arguments": {},
      "application": "org.mozilla.firefox",
      "appName": "fenix",
      "appId": "org.mozilla.firefox",
      "channel": "release",
      "userFacingName": "Android re-engagement notifications timing v2",
      "userFacingDescription": "Testing timing of how we enable re-engagement notifications.",
      "isEnrollmentPaused": false,
      "isRollout": false,
      "bucketConfig": {
        "randomizationUnit": "nimbus_id",
        "namespace": "fenix-re-engagement-notification-release-3",
        "start": 5000,
        "count": 5000,
        "total": 10000
      },
      "featureIds": [
        "re-engagement-notification"
      ],
      "probeSets": [],
      "outcomes": [],
      "branches": [
        {
          "slug": "control-off-branch",
          "ratio": 1,
          "feature": {
            "featureId": "re-engagement-notification",
            "enabled": true,
            "value": {
              "enabled": false
            }
          }
        },
        {
          "slug": "treatment-privacy-notification",
          "ratio": 1,
          "feature": {
            "featureId": "re-engagement-notification",
            "enabled": true,
            "value": {
              "enabled": true,
              "type": 0
            }
          }
        }
      ],
      "targeting": "((is_already_enrolled) || ((isFirstRun == 'true') && (app_version|versionCompare('115.!') >= 0)))",
      "startDate": "2023-06-28",
      "enrollmentEndDate": "2023-07-18",
      "endDate": null,
      "proposedDuration": 30,
      "proposedEnrollment": 14,
      "referenceBranch": "control-off-branch",
      "featureValidationOptOut": false,
      "localizations": null,
      "locales": null
    },
    {
      "schemaVersion": "1.12.0",
      "slug": "lifestyles-images-onboarding-experiment-v3",
      "id": "lifestyles-images-onboarding-experiment-v3",
      "arguments": {},
      "application": "org.mozilla.firefox",
      "appName": "fenix",
      "appId": "org.mozilla.firefox",
      "channel": "release",
      "userFacingName": "Lifestyles images onboarding experiment v3",
      "userFacingDescription": "This experiment tests different sets of images for the same onboarding card messages to see if one is preferred.",
      "isEnrollmentPaused": true,
      "isRollout": false,
      "bucketConfig": {
        "randomizationUnit": "nimbus_id",
        "namespace": "fenix-juno-onboarding-release-2",
        "start": 0,
        "count": 10000,
        "total": 10000
      },
      "featureIds": [
        "juno-onboarding"
      ],
      "probeSets": [],
      "outcomes": [
        {
          "slug": "default-browser",
          "priority": "primary"
        }
      ],
      "branches": [
        {
          "slug": "control",
          "ratio": 1,
          "feature": {
            "featureId": "juno-onboarding",
            "enabled": true,
            "value": {
              "enabled": true
            }
          }
        },
        {
          "slug": "treatment-a",
          "ratio": 1,
          "feature": {
            "featureId": "juno-onboarding",
            "enabled": true,
            "value": {
              "enabled": true,
              "cards": {
                "default-browser": {
                  "image-res": "onboarding_default_browser",
                  "image-is-illustration": false
                },
                "sync-sign-in": {
                  "image-res": "onboarding_sync",
                  "image-is-illustration": false
                },
                "notification-permission": {
                  "image-res": "onboarding_notification",
                  "image-is-illustration": false
                }
              }
            }
          }
        }
      ],
      "targeting": "((is_already_enrolled) || ((isFirstRun == 'true') && (app_version|versionCompare('114.!') >= 0) && (language in ['en'])))",
      "startDate": "2023-06-09",
      "enrollmentEndDate": "2023-06-21",
      "endDate": null,
      "proposedDuration": 35,
      "proposedEnrollment": 14,
      "referenceBranch": "control",
      "featureValidationOptOut": false,
      "localizations": null,
      "locales": null
    },
    {
      "schemaVersion": "1.12.0",
      "slug": "on-boarding-challenge-the-default",
      "id": "on-boarding-challenge-the-default",
      "arguments": {},
      "application": "org.mozilla.firefox",
      "appName": "fenix",
      "appId": "org.mozilla.firefox",
      "channel": "release",
      "userFacingName": "On-boarding Challenge the Default",
      "userFacingDescription": "Testing copy and images in the first run onboarding that is consistent with marketing messaging.",
      "isEnrollmentPaused": false,
      "isRollout": false,
      "bucketConfig": {
        "randomizationUnit": "nimbus_id",
        "namespace": "fenix-juno-onboarding-release-3",
        "start": 0,
        "count": 10000,
        "total": 10000
      },
      "featureIds": [
        "juno-onboarding"
      ],
      "probeSets": [],
      "outcomes": [
        {
          "slug": "default-browser",
          "priority": "primary"
        }
      ],
      "branches": [
        {
          "slug": "control",
          "ratio": 1,
          "feature": {
            "featureId": "juno-onboarding",
            "enabled": true,
            "value": {
              "enabled": true
            }
          }
        },
        {
          "slug": "treatment-a",
          "ratio": 1,
          "feature": {
            "featureId": "juno-onboarding",
            "enabled": true,
            "value": {
              "enabled": true,
              "cards": {
                "default-browser": {
                  "title": "Du entscheidest, was Standard ist",
                  "body": "Nimm nicht das Erstbeste, sondern das Beste für dich: Firefox schützt deine Privatsphäre.\n\nLies unseren Datenschutzhinweis.",
                  "link-text": "Datenschutzhinweis",
                  "image-res": "onboarding_ctd_default_browser"
                },
                "sync-sign-in": {
                  "title": "Alles ist dort, wo du es brauchst",
                  "body": "Wenn du willst, bringt Firefox deine Tabs und Passwörter auf all deine Geräte.",
                  "image-res": "onboarding_ctd_sync"
                },
                "notification-permission": {
                  "title": "Du bestimmst, was Firefox kann",
                  "body": "Benachrichtigungen helfen dabei, Downloads zu managen und Tabs zwischen Geräten zu senden.",
                  "image-res": "onboarding_ctd_notification"
                }
              }
            }
          }
        }
      ],
      "targeting": "((is_already_enrolled) || ((isFirstRun == 'true') && (app_version|versionCompare('115.!') >= 0) && (language in ['de']) && (region in ['DE'])))",
      "startDate": "2023-06-21",
      "enrollmentEndDate": "2023-07-18",
      "endDate": null,
      "proposedDuration": 30,
      "proposedEnrollment": 14,
<<<<<<< HEAD
=======
      "referenceBranch": "control",
      "featureValidationOptOut": false,
      "localizations": null,
      "locales": null
    },
    {
      "schemaVersion": "1.12.0",
      "slug": "splash-screen-max-duration-test",
      "id": "splash-screen-max-duration-test",
      "arguments": {},
      "application": "org.mozilla.firefox",
      "appName": "fenix",
      "appId": "org.mozilla.firefox",
      "channel": "release",
      "userFacingName": "Splash screen max duration test",
      "userFacingDescription": "Testing a splashscreen on app launch.",
      "isEnrollmentPaused": false,
      "isRollout": false,
      "bucketConfig": {
        "randomizationUnit": "nimbus_id",
        "namespace": "fenix-splash-screen-release-1",
        "start": 0,
        "count": 10000,
        "total": 10000
      },
      "featureIds": [
        "splash-screen"
      ],
      "probeSets": [],
      "outcomes": [],
      "branches": [
        {
          "slug": "control",
          "ratio": 1,
          "feature": {
            "featureId": "this-is-included-for-mobile-pre-96-support",
            "enabled": false,
            "value": {}
          },
          "features": [
            {
              "featureId": "splash-screen",
              "enabled": true,
              "value": {
                "enabled": false,
                "maximum_duration_ms": 0
              }
            }
          ]
        },
        {
          "slug": "treatment-a",
          "ratio": 1,
          "feature": {
            "featureId": "this-is-included-for-mobile-pre-96-support",
            "enabled": false,
            "value": {}
          },
          "features": [
            {
              "featureId": "splash-screen",
              "enabled": true,
              "value": {
                "enabled": true,
                "maximum_duration_ms": 2500
              }
            }
          ]
        },
        {
          "slug": "treatment-b",
          "ratio": 1,
          "feature": {
            "featureId": "this-is-included-for-mobile-pre-96-support",
            "enabled": false,
            "value": {}
          },
          "features": [
            {
              "featureId": "splash-screen",
              "enabled": true,
              "value": {
                "enabled": true,
                "maximum_duration_ms": 6000
              }
            }
          ]
        },
        {
          "slug": "treatment-c",
          "ratio": 1,
          "feature": {
            "featureId": "this-is-included-for-mobile-pre-96-support",
            "enabled": false,
            "value": {}
          },
          "features": [
            {
              "featureId": "splash-screen",
              "enabled": true,
              "value": {
                "enabled": true,
                "maximum_duration_ms": 11000
              }
            }
          ]
        }
      ],
      "targeting": "((is_already_enrolled) || ((isFirstRun == 'true') && (app_version|versionCompare('116.!') >= 0) && (region in ['AD', 'AE', 'AF', 'AG', 'AI', 'AL', 'AM', 'AO', 'AQ', 'AR', 'AS', 'AT', 'AU', 'AW', 'AX', 'AZ', 'BA', 'BB', 'BD', 'BE', 'BF', 'BG', 'BH', 'BI', 'BJ', 'BL', 'BM', 'BN', 'BO', 'BQ', 'BR', 'BS', 'BT', 'BV', 'BW', 'BY', 'BZ', 'CA', 'CC', 'CD', 'CF', 'CG', 'CH', 'CI', 'CK', 'CL', 'CM', 'CN', 'CO', 'CR', 'CU', 'CV', 'CW', 'CX', 'CY', 'CZ', 'DJ', 'DK', 'DM', 'DO', 'DZ', 'EC', 'EE', 'EG', 'EH', 'ER', 'ES', 'ET', 'FI', 'FJ', 'FK', 'FM', 'FO', 'FR', 'GA', 'GB', 'GD', 'GE', 'GF', 'GG', 'GH', 'GI', 'GL', 'GM', 'GN', 'GP', 'GQ', 'GR', 'GS', 'GT', 'GU', 'GW', 'GY', 'HK', 'HM', 'HN', 'HR', 'HT', 'HU', 'ID', 'IE', 'IL', 'IM', 'IN', 'IO', 'IQ', 'IR', 'IS', 'IT', 'JE', 'JM', 'JO', 'JP', 'KE', 'KG', 'KH', 'KI', 'KM', 'KN', 'KP', 'KR', 'KW', 'KY', 'KZ', 'LA', 'LB', 'LC', 'LI', 'LK', 'LR', 'LS', 'LT', 'LU', 'LV', 'LY', 'MA', 'MC', 'MD', 'ME', 'MF', 'MG', 'MH', 'MK', 'ML', 'MM', 'MN', 'MO', 'MP', 'MQ', 'MR', 'MS', 'MT', 'MU', 'MV', 'MW', 'MX', 'MY', 'MZ', 'NA', 'NC', 'NE', 'NF', 'NG', 'NI', 'NL', 'NO', 'NP', 'NR', 'NU', 'NZ', 'OM', 'PA', 'PE', 'PF', 'PG', 'PH', 'PK', 'PL', 'PM', 'PN', 'PR', 'PS', 'PT', 'PW', 'PY', 'QA', 'RE', 'RO', 'RS', 'RU', 'RW', 'SA', 'SB', 'SC', 'SD', 'SE', 'SG', 'SH', 'SI', 'SJ', 'SK', 'SL', 'SM', 'SN', 'SO', 'SR', 'SS', 'ST', 'SV', 'SX', 'SY', 'SZ', 'TC', 'TD', 'TF', 'TG', 'TH', 'TJ', 'TK', 'TL', 'TM', 'TN', 'TO', 'TR', 'TT', 'TV', 'TW', 'TZ', 'UA', 'UG', 'UM', 'US', 'UY', 'UZ', 'VA', 'VC', 'VE', 'VG', 'VI', 'VN', 'VU', 'WF', 'WS', 'YE', 'YT', 'ZA', 'ZM', 'ZW'])))",
      "startDate": "2023-07-24",
      "enrollmentEndDate": "2023-08-15",
      "endDate": null,
      "proposedDuration": 42,
      "proposedEnrollment": 14,
>>>>>>> ae224354
      "referenceBranch": "control",
      "featureValidationOptOut": false,
      "localizations": null,
      "locales": null
    }
  ]
}<|MERGE_RESOLUTION|>--- conflicted
+++ resolved
@@ -278,8 +278,6 @@
       "endDate": null,
       "proposedDuration": 30,
       "proposedEnrollment": 14,
-<<<<<<< HEAD
-=======
       "referenceBranch": "control",
       "featureValidationOptOut": false,
       "localizations": null,
@@ -394,7 +392,6 @@
       "endDate": null,
       "proposedDuration": 42,
       "proposedEnrollment": 14,
->>>>>>> ae224354
       "referenceBranch": "control",
       "featureValidationOptOut": false,
       "localizations": null,
