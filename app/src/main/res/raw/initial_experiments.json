{
  "data": [
    {
      "schemaVersion": "1.10.0",
      "slug": "android-pre-permission-prompt-experiment-release",
      "id": "android-pre-permission-prompt-experiment-release",
      "arguments": {},
      "application": "org.mozilla.firefox",
      "appName": "fenix",
      "appId": "org.mozilla.firefox",
      "channel": "release",
      "userFacingName": "Android Pre-Permission Prompt Experiment - Release",
      "userFacingDescription": "If we show the pre-permission prompt to opt in to notifications for new users, then users will be more likely to opt in to receiving notifications.",
      "isEnrollmentPaused": true,
      "isRollout": false,
      "bucketConfig": {
        "randomizationUnit": "nimbus_id",
        "namespace": "fenix-pre-permission-notification-prompt-release-1",
        "start": 0,
        "count": 10000,
        "total": 10000
      },
      "featureIds": [
        "pre-permission-notification-prompt"
      ],
      "probeSets": [],
      "outcomes": [],
      "branches": [
        {
          "slug": "control",
          "ratio": 1,
          "feature": {
            "featureId": "pre-permission-notification-prompt",
            "enabled": true,
            "value": {
              "enabled": false
            }
          }
        },
        {
          "slug": "treatment-a",
          "ratio": 1,
          "feature": {
            "featureId": "pre-permission-notification-prompt",
            "enabled": true,
            "value": {
              "enabled": true
            }
          }
        }
      ],
      "targeting": "((is_already_enrolled) || (((android_sdk_version|versionCompare('33') >= 0) && is_first_run) && (app_version|versionCompare('110.!') >= 0)))",
      "startDate": "2023-01-31",
      "enrollmentEndDate": "2023-02-22",
      "endDate": null,
      "proposedDuration": 28,
      "proposedEnrollment": 8,
      "referenceBranch": "control",
      "featureValidationOptOut": false
    },
    {
      "schemaVersion": "1.11.0",
      "slug": "android-re-engagement-notifications-ab-experiment-v112",
      "id": "android-re-engagement-notifications-ab-experiment-v112",
      "arguments": {},
      "application": "org.mozilla.firefox_beta",
      "appName": "fenix",
<<<<<<< HEAD
      "appId": "org.mozilla.firefox",
      "channel": "release",
      "userFacingName": "Android Pre-Permission Prompt Experiment - Release",
      "userFacingDescription": "If we show the pre-permission prompt to opt in to notifications for new users, then users will be more likely to opt in to receiving notifications.",
      "isEnrollmentPaused": true,
=======
      "appId": "org.mozilla.firefox_beta",
      "channel": "beta",
      "userFacingName": "Android re-engagement notifications A/B experiment v112",
      "userFacingDescription": "A/B message content test for Firefox 112",
      "isEnrollmentPaused": false,
>>>>>>> 09d9f897
      "isRollout": false,
      "bucketConfig": {
        "randomizationUnit": "nimbus_id",
        "namespace": "fenix-re-engagement-notification-beta-4",
        "start": 0,
        "count": 10000,
        "total": 10000
      },
      "featureIds": [
        "re-engagement-notification"
      ],
      "probeSets": [],
      "outcomes": [],
      "branches": [
        {
          "slug": "control",
          "ratio": 1,
          "feature": {
            "featureId": "re-engagement-notification",
            "enabled": true,
            "value": {
              "enabled": true,
              "type": 0
            }
          }
        },
        {
          "slug": "treatment-a",
          "ratio": 1,
          "feature": {
            "featureId": "re-engagement-notification",
            "enabled": true,
            "value": {
              "enabled": true,
              "type": 1
            }
          }
        },
        {
          "slug": "treatment-b",
          "ratio": 1,
          "feature": {
            "featureId": "re-engagement-notification",
            "enabled": true,
            "value": {
              "enabled": true,
              "type": 2
            }
          }
        }
      ],
<<<<<<< HEAD
      "targeting": "((is_already_enrolled) || (((android_sdk_version|versionCompare('33') >= 0) && is_first_run) && (app_version|versionCompare('110.!') >= 0)))",
      "startDate": "2023-01-31",
      "enrollmentEndDate": "2023-02-22",
=======
      "targeting": "(app_version|versionCompare('112.*') <= 0) && ((is_already_enrolled) || ((isFirstRun == 'true') && (app_version|versionCompare('112.!') >= 0)))",
      "startDate": "2023-03-15",
      "enrollmentEndDate": "2023-03-29",
>>>>>>> 09d9f897
      "endDate": null,
      "proposedDuration": 28,
      "proposedEnrollment": 14,
      "referenceBranch": "control",
      "featureValidationOptOut": false
    },
    {
      "schemaVersion": "1.11.0",
      "slug": "fx-release-android-re-engagement-notifications-ab-experiment-v112",
      "id": "fx-release-android-re-engagement-notifications-ab-experiment-v112",
      "arguments": {},
      "application": "org.mozilla.firefox",
      "appName": "fenix",
      "appId": "org.mozilla.firefox",
      "channel": "release",
      "userFacingName": "Fx Release - Android re-engagement notifications A/B experiment v112",
      "userFacingDescription": "A/B message content test for Firefox 112",
      "isEnrollmentPaused": false,
      "isRollout": false,
      "bucketConfig": {
        "randomizationUnit": "nimbus_id",
        "namespace": "fenix-re-engagement-notification-release-2",
        "start": 0,
        "count": 10000,
        "total": 10000
      },
      "featureIds": [
        "re-engagement-notification"
      ],
      "probeSets": [],
      "outcomes": [],
      "branches": [
        {
          "slug": "control",
          "ratio": 1,
          "feature": {
            "featureId": "re-engagement-notification",
            "enabled": true,
            "value": {
              "enabled": true,
              "type": 0
            }
          }
        },
        {
          "slug": "treatment-a",
          "ratio": 1,
          "feature": {
            "featureId": "re-engagement-notification",
            "enabled": true,
            "value": {
              "enabled": true,
              "type": 1
            }
          }
        },
        {
          "slug": "treatment-b",
          "ratio": 1,
          "feature": {
            "featureId": "re-engagement-notification",
            "enabled": true,
            "value": {
              "enabled": true,
              "type": 2
            }
          }
        }
      ],
      "targeting": "(app_version|versionCompare('112.*') <= 0) && ((is_already_enrolled) || ((isFirstRun == 'true') && (app_version|versionCompare('112.!') >= 0)))",
      "startDate": "2023-03-28",
      "enrollmentEndDate": "2023-04-11",
      "endDate": null,
      "proposedDuration": 28,
      "proposedEnrollment": 14,
      "referenceBranch": "control",
      "featureValidationOptOut": false
    },
    {
      "schemaVersion": "1.10.0",
      "slug": "release-android-sign-to-sync-onboarding-page",
      "id": "release-android-sign-to-sync-onboarding-page",
      "arguments": {},
      "application": "org.mozilla.firefox",
      "appName": "fenix",
      "appId": "org.mozilla.firefox",
      "channel": "release",
      "userFacingName": "[release] Android Sign to Sync onboarding page",
      "userFacingDescription": "This experiement moves the sign-in to sync panel to the top of the onboarding page, where it previously was under themes and toolbar positioning.",
      "isEnrollmentPaused": false,
      "isRollout": false,
      "bucketConfig": {
        "randomizationUnit": "nimbus_id",
        "namespace": "fenix-onboarding-release-1",
        "start": 0,
        "count": 3600,
        "total": 10000
      },
      "featureIds": [
        "onboarding"
      ],
      "probeSets": [],
      "outcomes": [],
      "branches": [
        {
          "slug": "control",
          "ratio": 1,
          "feature": {
            "featureId": "onboarding",
            "enabled": true,
            "value": {}
          }
        },
        {
          "slug": "treatment-a",
          "ratio": 1,
          "feature": {
            "featureId": "onboarding",
            "enabled": true,
            "value": {
              "order": [
                "sync",
                "themes",
                "toolbar-placement",
                "tcp",
                "privacy-notice"
              ]
            }
          }
        }
      ],
      "targeting": "((is_already_enrolled) || ((isFirstRun == 'true') && (app_version|versionCompare('111.!') >= 0)))",
      "startDate": "2023-02-27",
      "enrollmentEndDate": "2023-04-01",
      "endDate": null,
      "proposedDuration": 61,
      "proposedEnrollment": 33,
      "referenceBranch": "control",
      "featureValidationOptOut": false
    },
    {
      "schemaVersion": "1.10.0",
      "slug": "release-android-sign-to-sync-onboarding-page",
      "id": "release-android-sign-to-sync-onboarding-page",
      "arguments": {},
      "application": "org.mozilla.firefox",
      "appName": "fenix",
      "appId": "org.mozilla.firefox",
      "channel": "release",
      "userFacingName": "[release] Android Sign to Sync onboarding page",
      "userFacingDescription": "This experiement moves the sign-in to sync panel to the top of the onboarding page, where it previously was under themes and toolbar positioning.",
      "isEnrollmentPaused": false,
      "isRollout": false,
      "bucketConfig": {
        "randomizationUnit": "nimbus_id",
        "namespace": "fenix-onboarding-release-1",
        "start": 0,
        "count": 3600,
        "total": 10000
      },
      "featureIds": [
        "onboarding"
      ],
      "probeSets": [],
      "outcomes": [],
      "branches": [
        {
          "slug": "control",
          "ratio": 1,
          "feature": {
            "featureId": "onboarding",
            "enabled": true,
            "value": {}
          }
        },
        {
          "slug": "treatment-a",
          "ratio": 1,
          "feature": {
            "featureId": "onboarding",
            "enabled": true,
            "value": {
              "order": [
                "sync",
                "themes",
                "toolbar-placement",
                "tcp",
                "privacy-notice"
              ]
            }
          }
        }
      ],
      "targeting": "((is_already_enrolled) || ((isFirstRun == 'true') && (app_version|versionCompare('111.!') >= 0)))",
      "startDate": "2023-02-27",
      "enrollmentEndDate": "2023-04-01",
      "endDate": null,
      "proposedDuration": 61,
      "proposedEnrollment": 33,
      "referenceBranch": "control",
      "featureValidationOptOut": false
    },
    {
      "schemaVersion": "1.10.0",
      "slug": "test-android-notifications",
      "id": "test-android-notifications",
      "arguments": {},
      "application": "org.mozilla.firefox_beta",
      "appName": "fenix",
      "appId": "org.mozilla.firefox_beta",
      "channel": "beta",
      "userFacingName": "Android Reengagment Notifications",
      "userFacingDescription": "Re engagement notifications on Android",
      "isEnrollmentPaused": false,
      "isRollout": false,
      "bucketConfig": {
        "randomizationUnit": "nimbus_id",
        "namespace": "fenix-re-engagement-notification-beta-3",
        "start": 0,
        "count": 10000,
        "total": 10000
      },
      "featureIds": [
        "re-engagement-notification"
      ],
      "probeSets": [],
      "outcomes": [],
      "branches": [
        {
          "slug": "control-no-notification",
          "ratio": 1,
          "feature": {
            "featureId": "re-engagement-notification",
            "enabled": true,
            "value": {
              "enabled": false
            }
          }
        },
        {
          "slug": "treatment-notification",
          "ratio": 1,
          "feature": {
            "featureId": "re-engagement-notification",
            "enabled": true,
            "value": {
              "enabled": true
            }
          }
        }
      ],
      "targeting": "((is_already_enrolled) || ((isFirstRun == 'true') && (app_version|versionCompare('109.!') >= 0)))",
      "startDate": "2022-12-08",
      "enrollmentEndDate": "2023-01-05",
      "endDate": null,
      "proposedDuration": 56,
      "proposedEnrollment": 28,
      "referenceBranch": "control-no-notification",
      "featureValidationOptOut": false
    }
  ]
}<|MERGE_RESOLUTION|>--- conflicted
+++ resolved
@@ -65,19 +65,11 @@
       "arguments": {},
       "application": "org.mozilla.firefox_beta",
       "appName": "fenix",
-<<<<<<< HEAD
-      "appId": "org.mozilla.firefox",
-      "channel": "release",
-      "userFacingName": "Android Pre-Permission Prompt Experiment - Release",
-      "userFacingDescription": "If we show the pre-permission prompt to opt in to notifications for new users, then users will be more likely to opt in to receiving notifications.",
-      "isEnrollmentPaused": true,
-=======
       "appId": "org.mozilla.firefox_beta",
       "channel": "beta",
       "userFacingName": "Android re-engagement notifications A/B experiment v112",
       "userFacingDescription": "A/B message content test for Firefox 112",
       "isEnrollmentPaused": false,
->>>>>>> 09d9f897
       "isRollout": false,
       "bucketConfig": {
         "randomizationUnit": "nimbus_id",
@@ -129,15 +121,9 @@
           }
         }
       ],
-<<<<<<< HEAD
-      "targeting": "((is_already_enrolled) || (((android_sdk_version|versionCompare('33') >= 0) && is_first_run) && (app_version|versionCompare('110.!') >= 0)))",
-      "startDate": "2023-01-31",
-      "enrollmentEndDate": "2023-02-22",
-=======
       "targeting": "(app_version|versionCompare('112.*') <= 0) && ((is_already_enrolled) || ((isFirstRun == 'true') && (app_version|versionCompare('112.!') >= 0)))",
       "startDate": "2023-03-15",
       "enrollmentEndDate": "2023-03-29",
->>>>>>> 09d9f897
       "endDate": null,
       "proposedDuration": 28,
       "proposedEnrollment": 14,
