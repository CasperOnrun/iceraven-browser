--- conflicted
+++ resolved
@@ -1,11 +1,7 @@
 {
   "data": [
     {
-<<<<<<< HEAD
-      "schemaVersion": "1.9.0",
-=======
       "schemaVersion": "1.10.0",
->>>>>>> 68970841
       "slug": "firefox-android-mr-2022-new-user-onboarding",
       "id": "firefox-android-mr-2022-new-user-onboarding",
       "arguments": {},
@@ -15,11 +11,7 @@
       "channel": "release",
       "userFacingName": "Firefox Android 2022 New User Onboarding",
       "userFacingDescription": "Firefox Android 2022 New User Onboarding experiment",
-<<<<<<< HEAD
-      "isEnrollmentPaused": false,
-=======
       "isEnrollmentPaused": true,
->>>>>>> 68970841
       "isRollout": false,
       "bucketConfig": {
         "randomizationUnit": "nimbus_id",
@@ -71,20 +63,12 @@
       ],
       "targeting": "((is_already_enrolled) || ((days_since_install < 7) && (app_version|versionCompare('106.!') >= 0)))",
       "startDate": "2022-10-05",
-<<<<<<< HEAD
-      "enrollmentEndDate": "2022-10-29",
-      "endDate": null,
-      "proposedDuration": 73,
-      "proposedEnrollment": 24,
-      "referenceBranch": "control"
-=======
       "enrollmentEndDate": "2022-11-01",
       "endDate": null,
       "proposedDuration": 73,
       "proposedEnrollment": 24,
       "referenceBranch": "control",
       "featureValidationOptOut": false
->>>>>>> 68970841
     }
   ]
 }