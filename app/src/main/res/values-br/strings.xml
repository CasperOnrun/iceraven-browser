<?xml version="1.0" encoding="utf-8"?>
<resources xmlns:tools="http://schemas.android.com/tools" xmlns:moz="http://mozac.org/tools">
    <!-- App name for private browsing mode. The first parameter is the name of the app defined in app_name (for example: Fenix)-->
    <string name="app_name_private_5">%s prevez</string>
    <!-- App name for private browsing mode. The first parameter is the name of the app defined in app_name (for example: Fenix)-->
    <string name="app_name_private_4">%s (prevez)</string>

    <!-- Home Fragment -->
    <!-- Content description (not visible, for screen readers etc.): "Three dot" menu button. -->
    <string name="content_description_menu">Dibarzhioù ouzhpenn</string>
    <!-- Content description (not visible, for screen readers etc.): "Private Browsing" menu button. -->
    <string name="content_description_private_browsing_button">Gweredekaat ar Merdeiñ Prevez</string>
    <!-- Content description (not visible, for screen readers etc.): "Private Browsing" menu button. -->
    <string name="content_description_disable_private_browsing_button">Diweredekaat ar Merdeiñ Prevez</string>
    <!-- Placeholder text shown in the search bar before a user enters text -->
    <string name="search_hint">Klask pe chomlecʼh</string>
    <!-- No Open Tabs Message Description -->
    <string name="no_open_tabs_description">Diskouezet e vo amañ hocʼh ivinelloù digoret.</string>
    <!-- No Private Tabs Message Description -->
    <string name="no_private_tabs_description">Diskouezet e vo amañ hocʼh ivinelloù prevez.</string>
    <!-- Message announced to the user when tab tray is selected with 1 tab -->
    <string name="open_tab_tray_single">1 ivinell digor. Stokit evit mont dʼun ivinell all.</string>
    <!-- Message announced to the user when tab tray is selected with 0 or 2+ tabs -->
    <string moz:removedIn="95" name="open_tab_tray_plural" tools:ignore="UnusedResources">%1$s ivinell digor. Stokit evit mont dʼun ivinell all.</string>

    <!-- Tab tray multi select title in app bar. The first parameter is the number of tabs selected -->
    <string name="tab_tray_multi_select_title">%1$d diuzet</string>
    <!-- Label of button in create collection dialog for creating a new collection  -->
    <string name="tab_tray_add_new_collection">Ouzhpennañ un dastumad nevez</string>
    <!-- Label of editable text in create collection dialog for naming a new collection  -->
    <string name="tab_tray_add_new_collection_name">Anv</string>
    <!-- Label of button in save to collection dialog for selecting a current collection  -->
    <string name="tab_tray_select_collection">Diuzañ an dastumad</string>
    <!-- Content description for close button while in multiselect mode in tab tray -->
    <string name="tab_tray_close_multiselect_content_description">Kuitaat ar mod lies-diuzañ</string>
    <!-- Content description for save to collection button while in multiselect mode in tab tray -->
    <string name="tab_tray_collection_button_multiselect_content_description">Enrollañ an ivinelloù diuzet en dastumad</string>
    <!-- Content description for checkmark while tab is selected while in multiselect mode in tab tray. The first parameter is the title of the tab selected -->
    <string name="tab_tray_item_selected_multiselect_content_description">%1$s diuzet</string>
    <!-- Content description when tab is unselected while in multiselect mode in tab tray. The first parameter is the title of the tab unselected -->
    <string name="tab_tray_item_unselected_multiselect_content_description">%1$s diziuzet</string>
    <!-- Content description announcement when exiting multiselect mode in tab tray -->
    <string name="tab_tray_exit_multiselect_content_description">Kuitaet ar mod lies-diuzañ</string>
    <!-- Content description announcement when entering multiselect mode in tab tray -->
    <string name="tab_tray_enter_multiselect_content_description">Aet er mod lies-diuzañ, diuzit ivinelloù evit o enrollañ en un dastumad</string>
    <!-- Content description on checkmark while tab is selected in multiselect mode in tab tray -->
    <string name="tab_tray_multiselect_selected_content_description">Diuzet</string>

    <!-- Home - Recently saved bookmarks -->
    <!-- Title for the home screen section with recently saved bookmarks. -->
    <string moz:removedIn="94" name="recently_saved_bookmarks" tools:ignore="UnusedResources">Enrollet nevez ’zo</string>
    <!-- Title for the home screen section with recently saved bookmarks. -->
    <string moz:removedIn="94" name="recently_bookmarked" tools:ignore="UnusedResources">Merket evel sined nevez ’zo</string>
    <!-- Title for the home screen section with recently saved bookmarks. -->
    <string name="recent_bookmarks_title">Sinedoù nevez</string>
    <!-- Content description for the recently saved bookmarks section on the home screen. -->
    <string name="recently_saved_bookmarks_content_description">Sinedoù enrollet nevez ’zo</string>
    <!-- Title for the button which navigates the user to show all of their saved bookmarks. -->
    <string name="recently_saved_show_all">Diskouez pep tra</string>

    <!-- Content description for the button which navigates the user to show all of their saved bookmarks. -->
    <string name="recently_saved_show_all_content_description">Afell Diskouez an holl sinedoù enrollet</string>

    <!-- About content. The first parameter is the name of the application. (For example: Fenix) -->
    <string name="about_content">Gant Mozilla eo produet %1$s.</string>

    <!-- Private Browsing -->
    <!-- Title for private session option -->
    <string name="private_browsing_title">En un estez prevez emaocʼh</string>
    <!-- Explanation for private browsing displayed to users on home view when they first enable private mode
        The first parameter is the name of the app defined in app_name (for example: Fenix) -->
    <string name="private_browsing_placeholder_description_2">
        %1$s a skarzh ho roll istor klask ha merdeiñ eus an ivinelloù prevez pa guitait anezho pe pa guitait an arload. Daoust ma ne lak ket acʼhanocʼh da vezañ dizanv evit al lecʼhiennoù pe evit ho pourchaser kenrouedad e vo aesocʼh da zercʼhel prevez ar pezh a rit enlinenn evit an dud all a implij an trevnad-mañ.</string>
    <string name="private_browsing_common_myths">
       Mojennoù a vez alies diwar-benn ar merdeiñ prevez
    </string>
    <!-- Delete session button to erase your history in a private session -->
    <string name="private_browsing_delete_session">Dilemel an estez</string>

    <!-- Private mode shortcut "contextual feature recommendation" (CFR) -->
    <!-- Text for the main message -->
    <string name="cfr_message">Ouzhpennañ ur verradenn evit digeriñ ivinelloù prevez adalek ho skramm degemer.</string>
    <!-- Text for the positive button -->
    <string name="cfr_pos_button_text">Ouzhpennañ ur verradenn</string>
    <!-- Text for the negative button -->
    <string name="cfr_neg_button_text">Ket, trugarez</string>

    <!-- Open in App "contextual feature recommendation" (CFR) -->
    <!-- Text for the info message. 'Firefox' intentionally hardcoded here.-->
    <string name="open_in_app_cfr_info_message">Gallout a rit lakaat Firefox da zigeriñ an ereoù ent emgefreek en arloadoù all.</string>
    <!-- Text for the positive action button -->
    <string name="open_in_app_cfr_positive_button_text">Mont en arventennoù</string>
    <!-- Text for the negative action button -->
    <string name="open_in_app_cfr_negative_button_text">Argas</string>

    <!-- Text for the info dialog when camera permissions have been denied but user tries to access a camera feature. -->
    <string name="camera_permissions_needed_message">Ezhomm a zo haeziñ ar c’hamera. Kit e Arventennoù Android, stokit war an aotreoù ha stokit war aotren.</string>
    <!-- Text for the positive action button to go to Android Settings to grant permissions. -->
    <string name="camera_permissions_needed_positive_button_text">Mont en arventennoù</string>
    <!-- Text for the negative action button to dismiss the dialog. -->
    <string name="camera_permissions_needed_negative_button_text">Argas</string>

    <!-- Text for the banner message to tell users about our auto close feature. -->
    <string name="tab_tray_close_tabs_banner_message">Lakaat an ivinelloù digor da serriñ ent emgefreek pa n’eo ket bet sellet outo e-pad un devezh, ur sizhun pe ur miz.</string>
    <!-- Text for the positive action button to go to Settings for auto close tabs. -->
    <string name="tab_tray_close_tabs_banner_positive_button_text">Dibarzhioù gwel</string>
    <!-- Text for the negative action button to dismiss the Close Tabs Banner. -->
    <string name="tab_tray_close_tabs_banner_negative_button_text">Argas</string>

    <!-- Text for the banner message to tell users about our inactive tabs feature. -->
<<<<<<< HEAD
    <string name="tab_tray_inactive_onboarding_message" tools:ignore="UnusedResources">An ivinelloù n’ho peus ket gwelet e-pad div sizhun a vo dilec’hiet amañ.</string>
    <!-- Text for the action link to go to Settings for inactive tabs. -->
    <string name="tab_tray_inactive_onboarding_button_text" tools:ignore="UnusedResources">Diweredekaat en arventennoù</string>
=======
    <string name="tab_tray_inactive_onboarding_message">An ivinelloù n’ho peus ket gwelet e-pad div sizhun a vo dilec’hiet amañ.</string>
    <!-- Text for the action link to go to Settings for inactive tabs. -->
    <string name="tab_tray_inactive_onboarding_button_text">Diweredekaat en arventennoù</string>

    <!-- Text for title for the auto-close dialog of the inactive tabs. -->
    <string name="tab_tray_inactive_auto_close_title">Em-serriñ goude ur miz?</string>
    <!-- Text for the body for the auto-close dialog of the inactive tabs. -->
    <string name="tab_tray_inactive_auto_close_body">Firefox a c’hall serriñ ivinelloù n’ho peus ket gwelet er miz diwezhañ.</string>
    <!-- Content description for close button in the auto-close dialog of the inactive tabs. -->
    <string name="tab_tray_inactive_auto_close_button_content_description">Serriñ</string>
    <!-- Text for turn on auto close tabs button in the auto-close dialog of the inactive tabs. -->
    <string moz:removedIn="95" name="tab_tray_inactive_turn_on_auto_close_button" tools:ignore="UnusedResources">Enaouiñ an em serriñ</string>

    <!-- Text for turn on auto close tabs button in the auto-close dialog of the inactive tabs. -->
    <string name="tab_tray_inactive_turn_on_auto_close_button_2">Enaouiñ an em-serriñ</string>

>>>>>>> 5a685e67

    <!-- Home screen icons - Long press shortcuts -->
    <!-- Shortcut action to open new tab -->
    <string name="home_screen_shortcut_open_new_tab_2">Ivinell nevez</string>
    <!-- Shortcut action to open new private tab -->
    <string name="home_screen_shortcut_open_new_private_tab_2">Ivinell prevez nevez</string>
    <!-- Heading for the Top Sites block -->
    <string moz:removedIn="95" name="home_screen_top_sites_heading" tools:ignore="UnusedResources">Lecʼhiennoù gwellañ</string>

    <!-- Recent Tabs -->
    <!-- Header text for jumping back into the recent tab in the home screen -->
    <string name="recent_tabs_header">Distreiñ</string>
    <!-- Button text for showing all the tabs in the tabs tray -->
    <string name="recent_tabs_show_all">Diskouez pep tra</string>

    <!-- Content description for the button which navigates the user to show all recent tabs in the tabs tray. -->
    <string name="recent_tabs_show_all_content_description">Diskouez an holl afelloù ivinelloù nevez</string>
    <!-- Title for showing a group item in the 'Jump back in' section of the new tab
        The first parameter is the search term that the user used. (for example: your search for "cat")-->
    <string name="recent_tabs_search_term">Ho klask evit \&quot;%1$s\&quot;</string>

    <!-- Text for the number of tabs in a group in the 'Jump back in' section of the new tab
        The first parameter is the count for number of sites in the group.  This number will always be more than one. -->
    <string name="recent_tabs_search_term_count">Lec’hiennoù: %1$s</string>

    <!-- History Metadata -->
    <!-- Header text for a section on the home screen that displays grouped highlights from the
         user's browsing history, such as topics they have researched or explored on the web -->
    <string moz:removedIn="94" name="history_metadata_header" tools:ignore="UnusedResources">Merdeadurioù tremenet</string>

    <!-- Header text for a section on the home screen that displays grouped highlights from the
         user's browsing history, such as topics they have researched or explored on the web -->
    <string moz:removedIn="94" name="history_metadata_header_2" tools:ignore="UnusedResources">Gweladennet nevez ’zo</string>
    <!-- Header text for a section on the home screen that displays grouped highlights from the
         user's browsing history, such as topics they have researched or explored on the web -->
    <string name="history_metadata_header_3">Klaskoù nevesañ</string>
    <!-- Text for the menu button to remove a grouped highlight from the user's browsing history
         in the Recently visited section -->
    <string name="recently_visited_menu_item_remove">Dilemel</string>
    <!-- Content description for the button which navigates the user to show all of their history. -->
    <string name="past_explorations_show_all_content_description">Diskouez afelloù an holl verdeadennoù kent</string>

    <!-- Browser Fragment -->
    <!-- Content description (not visible, for screen readers etc.): Navigate to open tabs -->
    <string name="browser_tabs_button">Ivinelloù digor</string>

    <!-- Content description (not visible, for screen readers etc.): Navigate backward (browsing history) -->
    <string name="browser_menu_back">Distreiñ</string>
    <!-- Content description (not visible, for screen readers etc.): Navigate forward (browsing history) -->
    <string name="browser_menu_forward">War-lercʼh</string>
    <!-- Content description (not visible, for screen readers etc.): Refresh current website -->
    <string name="browser_menu_refresh">Azbevaat</string>
    <!-- Content description (not visible, for screen readers etc.): Stop loading current website -->
    <string name="browser_menu_stop">Paouez</string>
    <!-- Content description (not visible, for screen readers etc.): Bookmark the current page -->
    <string moz:removedIn="95" name="browser_menu_bookmark" tools:ignore="UnusedResources">Sined</string>
    <!-- Content description (not visible, for screen readers etc.): Un-bookmark the current page -->
    <string name="browser_menu_edit_bookmark">Embann ar sined</string>
    <!-- Browser menu button that opens the addon manager -->
    <string name="browser_menu_add_ons">Askouezhioù</string>
    <!-- Browser menu button that opens the addon extensions manager -->
    <string name="browser_menu_extensions">Askouezhioù</string>
    <!-- Text displayed when there are no add-ons to be shown -->
    <string name="no_add_ons">Nʼeus tamm askouezh ebet amañ</string>
    <!-- Browser menu button that sends a user to help articles -->
    <string name="browser_menu_help">Skoazell</string>
    <!-- Browser menu button that sends a to a the what's new article -->
    <string name="browser_menu_whats_new">Petra nevez</string>
    <!-- Browser menu button that opens the settings menu -->
    <string name="browser_menu_settings">Arventennoù</string>
    <!-- Browser menu button that opens a user's library -->
    <string name="browser_menu_library">Levraoueg</string>
    <!-- Browser menu toggle that requests a desktop site -->
    <string name="browser_menu_desktop_site">Lecʼhienn urzhiataer</string>
    <!-- Browser menu toggle that adds a shortcut to the site on the device home screen. -->
    <string name="browser_menu_add_to_homescreen">Ouzhpennañ dʼar skramm degemer</string>
    <!-- Browser menu toggle that installs a Progressive Web App shortcut to the site on the device home screen. -->
    <string name="browser_menu_install_on_homescreen">Staliañ</string>
    <!-- Menu option on the toolbar that takes you to synced tabs page-->
    <string name="synced_tabs">Ivinelloù goubredet</string>
    <!-- Content description (not visible, for screen readers etc.) for the Resync tabs button -->
    <string name="resync_button_content_description">Adgoubredañ</string>
    <!-- Browser menu button that opens the find in page menu -->
    <string name="browser_menu_find_in_page">Kavout er bajennad</string>
    <!-- Browser menu button that creates a private tab -->
    <string name="browser_menu_private_tab">Roadennoù prevez</string>
    <!-- Browser menu button that saves the current tab to a collection -->
    <string name="browser_menu_save_to_collection_2">Enrollañ en dastumad</string>
    <!-- Browser menu button that open a share menu to share the current site -->
    <string name="browser_menu_share">Rannañ</string>
    <!-- Share menu title, displayed when a user is sharing their current site -->
    <string name="menu_share_with">Rannañ gant…</string>
    <!-- Browser menu button shown in custom tabs that opens the current tab in Fenix
        The first parameter is the name of the app defined in app_name (for example: Fenix) -->
    <string name="browser_menu_open_in_fenix">Digeriñ e %1$s</string>
    <!-- Browser menu text shown in custom tabs to indicate this is a Fenix tab
        The first parameter is the name of the app defined in app_name (for example: Fenix) -->
    <string name="browser_menu_powered_by">LUSKET GANT %1$s</string>
    <!-- Browser menu text shown in custom tabs to indicate this is a Fenix tab
        The first parameter is the name of the app defined in app_name (for example: Fenix) -->
    <string name="browser_menu_powered_by2">Lusket gant %1$s</string>
    <!-- Browser menu button to put the current page in reader mode -->
    <string name="browser_menu_read">Mod Lenn</string>
    <!-- Browser menu button content description to close reader mode and return the user to the regular browser -->
    <string name="browser_menu_read_close">Serriñ ar mod lenn</string>
    <!-- Browser menu button to open the current page in an external app -->
    <string name="browser_menu_open_app_link">Digeriñ en arload</string>
    <!-- Browser menu button to configure reader mode appearance e.g. the used font type and size -->
    <string name="browser_menu_read_appearance">Neuz</string>
    <!-- Browser menu button to show reader view appearance controls e.g. the used font type and size -->
    <string name="browser_menu_customize_reader_view">Personelaat ar mod lenn</string>
    <!-- Browser menu label for adding a bookmark -->
    <string name="browser_menu_add">Ouzhpennañ</string>
    <!-- Browser menu label for editing a bookmark -->
    <string name="browser_menu_edit">Embann</string>

    <!-- Browser menu button that opens the Customize menu -->
    <string name="browser_menu_customize_home">Personelaat an degemer</string>
    <!-- Button shown on the home page that opens the Customize home settings -->
    <string name="browser_menu_customize_home_1">Personelaat an degemer</string>
    <!-- Browser Toolbar -->
    <!-- Content description for the Home screen button on the browser toolbar -->
    <string name="browser_toolbar_home">Skramm degemer</string>

    <!-- Error message to show when the user tries to access a scheme not
        handled by the app (Ex: blob, tel etc) -->
    <string name="unknown_scheme_error_message">Ne cʼhaller ket kennaskañ. Steuñv URL dianav.</string>

    <!-- Locale Settings Fragment -->
    <!-- Content description for tick mark on selected language -->
    <string name="a11y_selected_locale_content_description">Yezh dibabet</string>
    <!-- Content description for search icon -->
    <string name="a11y_search_icon_content_description">Klask</string>
    <!-- Text for default locale item -->
    <string name="default_locale_text">Ober gant yezh ar benveg</string>
    <!-- Placeholder text shown in the search bar before a user enters text -->
    <string name="locale_search_hint">Klask ur yezh</string>

    <!-- Search Fragment -->
    <!-- Button in the search view that lets a user search by scanning a QR code -->
    <string name="search_scan_button">Cʼhwilerviñ</string>
    <!-- Button in the search view that lets a user change their search engine -->
    <string name="search_engine_button">Lusker enklask</string>
    <!-- Button in the search view when shortcuts are displayed that takes a user to the search engine settings -->
    <string name="search_shortcuts_engine_settings">Arventennoù al lusker klask</string>
    <!-- Header displayed when selecting a shortcut search engine -->
    <string name="search_engines_search_with">Ar wech-mañ, klask gant:</string>
    <!-- Button in the search view that lets a user navigate to the site in their clipboard -->
    <string name="awesomebar_clipboard_title">Leuniañ diwar ar golver</string>
    <!-- Button in the search suggestions onboarding that allows search suggestions in private sessions -->
    <string name="search_suggestions_onboarding_allow_button">Aotren</string>
    <!-- Button in the search suggestions onboarding that does not allow search suggestions in private sessions -->
    <string name="search_suggestions_onboarding_do_not_allow_button">Na aotren</string>
    <!-- Search suggestion onboarding hint title text -->
    <string name="search_suggestions_onboarding_title">Aotren alioù klask er merdeiñ prevez?</string>

    <!-- Search suggestion onboarding hint description text, first parameter is the name of the app defined in app_name (for example: Fenix)-->
    <string name="search_suggestions_onboarding_text">%s a ranno ar pezh a vizskrivit er varrenn chomlecʼhioù gant ho lusker enklask dre ziouer.</string>
    <!-- Search suggestion onboarding hint Learn more link text -->
    <string name="search_suggestions_onboarding_learn_more_link">Gouzout hirocʼh</string>

    <!-- Search engine suggestion title text. The first parameter is the name of teh suggested engine-->
    <string name="search_engine_suggestions_title">Klask %s</string>
    <!-- Search engine suggestion description text -->
    <string name="search_engine_suggestions_description">Klask war-eeun eus ar varrenn chomlec’h</string>

    <!-- Home onboarding -->
    <!-- Onboarding home screen dialog title text. Firefox is intentionally hardcoded. -->
    <string name="onboarding_home_screen_title_2">Petra zo nevez e Firefox</string>
    <!-- Onboarding home screen dialog description text. -->
    <string name="onboarding_home_screen_description_2">Aesoc’h eo adstagañ lec’h m’ho peus paouezet.</string>
    <!-- Onboarding home screen dialog title text for the home section. Firefox is intentionally hardcoded. -->
    <string name="onboarding_home_screen_section_home_title_2">Pajenn degemer Firefox personelaet</string>
    <!-- Onboarding home screen dialog description text for the home section. -->
    <string name="onboarding_home_screen_section_home_description_2">Mont d’hoc’h ivinelloù digor, sinedoù ha roll istor merdeiñ. </string>
    <!-- Onboarding home screen dialog description text for the tab tray section. -->
    <string name="onboarding_home_screen_section_cleaner_tab_tray_title_2">Ivinelloù naet ha renket mat</string>

    <!-- Onboarding home screen dialog description text for the tab tray section. -->
    <string name="onboarding_home_screen_section_cleaner_tab_tray_description_2">Tennañ an ivinelloù diezhomm gant an aozadur gwellaet hag an ivinelloù a serr o-unan.</string>
    <!-- Onboarding home screen dialog description text for the history section. -->
    <string name="onboarding_home_screen_section_useful_history_title_2">Klaskoù nevesañ</string>
    <!-- Onboarding home screen dialog description text for the history section. -->
    <string name="onboarding_home_screen_section_useful_history_description_2">Adweladennit ho klaskoù nevesañ diwar ho pajenn degemer hag ivinelloù.</string>

    <!-- Onboarding home screen popup dialog, shown on top of the Jump back in section. Firefox is intentionally hardcoded. -->
    <string name="onboarding_home_screen_jump_back_contextual_hint" tools:ignore="UnusedResources">Gant ho pajenn Firefox personelaet eo aesoc’h da adstagañ lec’h m’ho peus paouezet. Klaskit e-touez hoc’h ivinelloù nevez, sinedoù ha disoc’hoù enklask.</string>

    <!-- Search Widget -->
    <!-- Content description for searching with a widget. Firefox is intentionally hardcoded.-->
    <string name="search_widget_content_description">Digeriñ un ivinell Firefox nevez</string>
    <!-- Text preview for smaller sized widgets -->
    <string name="search_widget_text_short">Klask</string>
    <!-- Text preview for larger sized widgets -->
    <string name="search_widget_text_long">Klask er web</string>
    <!-- Content description (not visible, for screen readers etc.): Voice search -->
    <string name="search_widget_voice">Klask dre vouezh</string>

    <!-- Preferences -->
    <!-- Title for the settings page-->
    <string name="settings">Arventennoù</string>
    <!-- Preference category for basic settings -->
    <string name="preferences_category_basics">Diazez</string>
    <!-- Preference category for general settings -->
    <string name="preferences_category_general">Hollek</string>
    <!-- Preference category for all links about Fenix -->
    <string name="preferences_category_about">A-zivout</string>
    <!-- Preference for settings related to changing the default search engine -->
    <string name="preferences_default_search_engine">Keflusker enklask dre ziouer</string>
    <!-- Preference for settings related to Search -->
    <string name="preferences_search">Klask</string>
    <!-- Preference for settings related to Search address bar -->
    <string name="preferences_search_address_bar">Barrenn chomlecʼhioù</string>
    <!-- Preference linking to help about Fenix -->
    <string name="preferences_help">Skoazell</string>
    <!-- Preference link to rating Fenix on the Play Store -->
    <string name="preferences_rate">Notennit war Google Play</string>
    <!-- Preference for giving feedback about Fenix -->
    <string name="preferences_feedback">Reiñ evezhiadennoù</string>
    <!-- Preference linking to about page for Fenix
        The first parameter is the name of the app defined in app_name (for example: Fenix) -->
    <string name="preferences_about">A-zivout %1$s</string>
    <!-- Preference linking to the your rights SUMO page -->
    <string name="preferences_your_rights">Ho kwirioù</string>
    <!-- Preference for settings related to saved passwords -->
    <string name="preferences_passwords">Gerioù-tremen</string>
    <!-- Preference for settings related to saved credit cards and addresses -->
    <string name="preferences_credit_cards_addresses">Kartennoù kred ha chomlecʼhioù</string>
    <!-- Preference for settings related to changing the default browser -->
    <string name="preferences_set_as_default_browser">Lakaat evel merdeer dre ziouer</string>
    <!-- Preference category for advanced settings -->
    <string name="preferences_category_advanced">Kempleshocʼh</string>
    <!-- Preference category for privacy settings -->
    <string name="preferences_category_privacy">Buhez prevez</string>
    <!-- Preference category for privacy and security settings -->
    <string name="preferences_category_privacy_security">Buhez prevez ha diogelroez</string>
    <!-- Preference for advanced site permissions -->
    <string name="preferences_site_permissions">Aotreoù al lecʼhiennoù</string>
    <!-- Preference for private browsing options -->
    <string name="preferences_private_browsing_options">Merdeiñ prevez</string>
    <!-- Preference for opening links in a private tab-->
    <string name="preferences_open_links_in_a_private_tab">Digeriñ an ereoù en un ivinell brevez</string>
    <!-- Preference for allowing screenshots to be taken while in a private tab-->
    <string name="preferences_allow_screenshots_in_private_mode">Aotren an tapadennoù-skramm er merdeiñ prevez</string>
    <!-- Will inform the user of the risk of activating Allow screenshots in private browsing option -->
    <string name="preferences_screenshots_in_private_mode_disclaimer">Mard eo aotreet, an ivinelloù prevez a vo hewel pa vo meur a arload digor</string>
    <!-- Preference for adding private browsing shortcut -->
    <string name="preferences_add_private_browsing_shortcut">Ouzhpennañ ur verradenn merdeiñ prevez</string>
    <!-- Preference for accessibility -->
    <string name="preferences_accessibility">Haezadusted</string>
    <!-- Preference to override the Firefox Account server -->
    <string name="preferences_override_fxa_server">Dafariad kont Firefox personelaet</string>
    <!-- Preference to override the Sync token server -->
    <string name="preferences_override_sync_tokenserver">Dafariad Sync personelaet</string>
    <!-- Toast shown after updating the FxA/Sync server override preferences -->
    <string name="toast_override_fxa_sync_server_done">Dafariad kont Firefox/Sync kemmet. Kuitaet e vo an arload evit arloañ ar cʼhemmoù…</string>
    <!-- Preference category for account information -->
    <string name="preferences_category_account">Kont</string>
    <!-- Preference shown on banner to sign into account -->
    <string name="preferences_sign_in">Kennaskañ</string>
    <!-- Preference for changing where the toolbar is positioned -->
    <string name="preferences_toolbar">Barrenn ostilhoù</string>
    <!-- Preference for changing default theme to dark or light mode -->
    <string name="preferences_theme">Neuz</string>
    <!-- Preference for customizing the home screen -->
    <string moz:removedIn="94" name="preferences_home" tools:ignore="UnusedResources">Degemer</string>
    <!-- Preference for customizing the home screen -->
    <string name="preferences_home_2">Degemer</string>
    <!-- Preference for gestures based actions -->
    <string name="preferences_gestures">Jestroù</string>
    <!-- Preference for settings related to visual options -->
    <string name="preferences_customize">Personelaat</string>
    <!-- Preference description for banner about signing in -->
    <string name="preferences_sign_in_description">Goubredit sinedoù, ar roll istor, ha muiocʼh cʼhoazh gant ho kont Firefox</string>
    <!-- Preference shown instead of account display name while account profile information isn't available yet. -->
    <string name="preferences_account_default_name">Kont Firefox</string>
    <!-- Preference text for account title when there was an error syncing FxA -->
    <string name="preferences_account_sync_error">Adkennaskit evit kendercʼhel gant ar goubredañ</string>
    <!-- Preference for language -->
    <string name="preferences_language">Yezh</string>
    <!-- Preference for data choices -->
    <string name="preferences_data_choices">Dibaboù roadennoù</string>
    <!-- Preference for data collection -->
    <string name="preferences_data_collection">Dastum roadennoù</string>
    <!-- Preference linking to the privacy notice -->
    <string name="preferences_privacy_link">Evezhiadennoù a-fet buhez prevez</string>
    <!-- Preference category for developer tools -->
    <string name="developer_tools_category">Ostilhoù an diorroer</string>
    <!-- Preference for developers -->
    <string name="preferences_remote_debugging">Diveugañ a-bell dre USB</string>
    <!-- Preference title for switch preference to show search engines -->
    <string name="preferences_show_search_engines">Diskouez al luskerioù klask</string>
    <!-- Preference title for switch preference to show search suggestions -->
    <string name="preferences_show_search_suggestions">Diskouez kinnigoù ar cʼhlask</string>
    <!-- Preference title for switch preference to show voice search button -->
    <string name="preferences_show_voice_search">Diskouez ar cʼhlask dre vouezh</string>
    <!-- Preference title for switch preference to show search suggestions also in private mode -->
    <string name="preferences_show_search_suggestions_in_private">Diskouez er estezioù prevez</string>
    <!-- Preference title for switch preference to show a clipboard suggestion when searching -->
    <string name="preferences_show_clipboard_suggestions">Diskouez kinnigoù ar golver</string>
    <!-- Preference title for switch preference to suggest browsing history when searching -->
    <string name="preferences_search_browsing_history">Klask er roll istor</string>
    <!-- Preference title for switch preference to suggest bookmarks when searching -->
    <string name="preferences_search_bookmarks">Klask er sinedoù</string>
    <!-- Preference title for switch preference to suggest synced tabs when searching -->
    <string name="preferences_search_synced_tabs">Klask en ivinelloù goubredet</string>
    <!-- Preference for account settings -->
    <string name="preferences_account_settings">Arventennoù ar gont</string>
    <!-- Preference for enabling url autocomplete-->
    <string name="preferences_enable_autocomplete_urls">Leuniañ an ereoù ent emgefreek</string>
    <!-- Preference for open links in third party apps -->
    <string name="preferences_open_links_in_apps">Digeriñ ereoù en arloadoù</string>
    <!-- Preference for open download with an external download manager app -->
    <string name="preferences_external_download_manager">Ardoer pellgargañ diavaez</string>
    <!-- Preference for add_ons -->
    <string name="preferences_addons">Askouezhioù</string>

    <!-- Preference for notifications -->
    <string name="preferences_notifications">Rebuzadurioù</string>

    <!-- Add-on Preferences -->
    <!-- Preference to customize the configured AMO (addons.mozilla.org) collection -->
    <string name="preferences_customize_amo_collection">Dastumad askouezhioù nevez</string>
    <!-- Button caption to confirm the add-on collection configuration -->
    <string name="customize_addon_collection_ok">Mat eo</string>
    <!-- Button caption to abort the add-on collection configuration -->
    <string name="customize_addon_collection_cancel">Nullañ</string>
    <!-- Hint displayed on input field for custom collection name -->
    <string name="customize_addon_collection_hint">Anv an dastumad</string>

    <!-- Hint displayed on input field for custom collection user ID-->
    <string name="customize_addon_collection_user_hint">Perc’henn an dastumad (Naoudi an arveriad)</string>
    <!-- Toast shown after confirming the custom add-on collection configuration -->
    <string name="toast_customize_addon_collection_done">Kemmet eo bet an dastumad askouezhioù. Kuitaet e vo an arload evit arloañ ar c’hemmoù…</string>

    <!-- Customize Home -->
    <!-- Header text for jumping back into the recent tab in customize the home screen -->
    <string name="customize_toggle_jump_back_in">Distreiñ</string>
    <!-- Title for the customize home screen section with recently saved bookmarks. -->
    <string moz:removedIn="94" name="customize_toggle_recently_saved_bookmarks" tools:ignore="UnusedResources">Enrollet nevez ’zo</string>

    <!-- Title for the customize home screen section with recently saved bookmarks. -->
    <string moz:removedIn="94" name="customize_toggle_recently_bookmarked" tools:ignore="UnusedResources">Merket evel sined nevez ’zo</string>
    <!-- Title for the customize home screen section with recently saved bookmarks. -->
    <string name="customize_toggle_recent_bookmarks">Ivinelloù nevez</string>
    <!-- Title for the customize home screen section with recently visited. Recently visited is
    a section where users see a list of tabs that they have visited in the past few days -->
    <string moz:removedIn="94" name="customize_toggle_recently_visited" tools:ignore="UnusedResources">Gweladennet nevez ’zo</string>
    <!-- Title for the customize home screen settings section for recent searches. Recent searches
     is a section where users see a list of groups of tabs that they have visited in the past few days -->
    <string name="customize_toggle_recent_searches">Klaskoù nevesañ</string>
    <!-- Title for the customize home screen section with Pocket. -->
    <string name="customize_toggle_pocket">Pocket</string>

    <!-- Add-on Installation from AMO-->
    <!-- Error displayed when user attempts to install an add-on from AMO (addons.mozilla.org) that is not supported -->
    <string name="addon_not_supported_error">Ne vez skoret an enlugellad-mañ</string>

    <!-- Error displayed when user attempts to install an add-on from AMO (addons.mozilla.org) that is already installed -->
    <string name="addon_already_installed">An enlugellad-mañ a zo bet staliet endeo</string>

    <!-- Account Preferences -->
    <!-- Preference for triggering sync -->
    <string name="preferences_sync_now">Goubredañ bremañ</string>
    <!-- Preference category for sync -->
    <string name="preferences_sync_category">Dibabit petra vo goubredet</string>
    <!-- Preference for syncing history -->
    <string name="preferences_sync_history">Roll istor</string>
    <!-- Preference for syncing bookmarks -->
    <string name="preferences_sync_bookmarks">Sinedoù</string>
    <!-- Preference for syncing logins -->
    <string name="preferences_sync_logins">Titouroù kennaskañ</string>
    <!-- Preference for syncing tabs -->
    <string name="preferences_sync_tabs_2">Ivinelloù digor</string>
    <!-- Preference for signing out -->
    <string name="preferences_sign_out">Digennaskañ</string>
    <!-- Preference displays and allows changing current FxA device name -->
    <string name="preferences_sync_device_name">Anv an trevnad</string>
    <!-- Text shown when user enters empty device name -->
    <string name="empty_device_name_error">Anv an trevnad nʼhall ket bezañ goullo.</string>
    <!-- Label indicating that sync is in progress -->
    <string name="sync_syncing_in_progress">O c’houbredañ…</string>
    <!-- Label summary indicating that sync failed. The first parameter is the date stamp showing last time it succeeded -->
    <string name="sync_failed_summary">Goubredañ cʼhwitet. Berzh diwezhañ: %s</string>

    <!-- Label summary showing never synced -->
    <string name="sync_failed_never_synced_summary">Goubredañ cʼhwitet. Goubredañ diwezhañ: morse</string>
    <!-- Label summary the date we last synced. The first parameter is date stamp showing last time synced -->
    <string name="sync_last_synced_summary">Goubredañ diwezhañ: %s</string>
    <!-- Label summary showing never synced -->
    <string name="sync_never_synced_summary">Goubredañ diwezhañ: morse</string>

    <!-- Text for displaying the default device name.
        The first parameter is the application name, the second is the device manufacturer name
        and the third is the device model. -->
    <string name="default_device_name_2">%1$s war %2$s %3$s</string>

    <!-- Preference for syncing credit cards -->
    <string name="preferences_sync_credit_cards">Kartennoù kred</string>
    <!-- Preference for syncing addresses -->
    <string name="preferences_sync_address">Chomlecʼhioù</string>

    <!-- Send Tab -->
    <!-- Name of the "receive tabs" notification channel. Displayed in the "App notifications" system settings for the app -->
    <string name="fxa_received_tab_channel_name">Ivinelloù degemeret</string>
    <!-- Description of the "receive tabs" notification channel. Displayed in the "App notifications" system settings for the app -->
    <string name="fxa_received_tab_channel_description">Rebuzadur evit an ivinelloù degemeret eus trevnadoù Firefox all.</string>
    <!--  The body for these is the URL of the tab received  -->
    <string name="fxa_tab_received_notification_name">Ivinell degemeret</string>
    <!-- When multiple tabs have been received -->
    <string name="fxa_tabs_received_notification_name">Ivinelloù degemeret</string>
    <!-- %s is the device name -->
    <string name="fxa_tab_received_from_notification_name">Ivinell eus %s</string>

    <!-- Advanced Preferences -->
    <!-- Preference for tracking protection settings -->
    <string name="preferences_tracking_protection_settings">Gwarez heuliañ</string>
    <!-- Preference switch for tracking protection -->
    <string name="preferences_tracking_protection">Gwarez heuliañ</string>
    <!-- Preference switch description for tracking protection -->
    <string name="preferences_tracking_protection_description">Stankañ endalcʼhadoù ha skriptoù a heuilh acʼhanocʼh enlinenn</string>
    <!-- Preference for tracking protection exceptions -->
    <string name="preferences_tracking_protection_exceptions">Nemedennoù</string>
    <!-- Preference description for tracking protection exceptions -->
    <string name="preferences_tracking_protection_exceptions_description">Diweredekaet eo bet ar gwarez heuliañ evit al lecʼhiennoù-mañ</string>
    <!-- Button in Exceptions Preference to turn on tracking protection for all sites (remove all exceptions) -->
    <string name="preferences_tracking_protection_exceptions_turn_on_for_all">Gweredekaat evit an holl lecʼhiennoù</string>
    <!-- Text displayed when there are no exceptions -->
    <string name="exceptions_empty_message_description">An nemedennoù a laosk acʼhanocʼh da ziweredekaat ar gwarez heuliañ evit lecʼhiennoù ʼzo.</string>
    <!-- Text displayed when there are no exceptions, with learn more link that brings users to a tracking protection SUMO page -->
    <string name="exceptions_empty_message_learn_more_link">Gouzout hirocʼh</string>

    <!-- Preference switch for Telemetry -->
    <string name="preferences_telemetry">Telemetry</string>
    <!-- Preference switch for usage and technical data collection -->
    <string name="preference_usage_data">Roadennoù teknikel hag arver</string>
    <!-- Preference description for usage and technical data collection -->
    <string name="preferences_usage_data_description">Rann ar roadennoù digonusted, arver, periant ha personeladur a-zivout ho merdeer gant Mozilla evit sikour acʼhanomp da wellaat %1$s</string>
    <!-- Preference switch for marketing data collection -->
    <string name="preferences_marketing_data">Roadennoù Marketing</string>
    <!-- Preference description for marketing data collection, parameter is the app name (e.g. Firefox) -->
    <string name="preferences_marketing_data_description">Rann ar roadennoù diwar-benn ar cʼheweriusterioù arveret ganeocʼh e %1$s gant Leanplim, hor cʼheveler marketing hezoug.</string>
    <!-- Preference description for marketing data collection -->
    <string name="preferences_marketing_data_description2">Rannañ titouroù implijoù diazez gant Adjust, hor cʼheveler marketing hezoug</string>
    <!-- Title for studies preferences -->
    <string name="preference_experiments_2">Studioù</string>
    <!-- Summary for studies preferences -->
    <string name="preference_experiments_summary_2">Aotren Mozilla da staliañ ha da luskañ studioù</string>
    <!-- Title for experiments preferences -->
    <string name="preference_experiments">Arnodoù</string>
    <!-- Summary for experiments preferences -->
    <string name="preference_experiments_summary">Aotren Mozilla da staliañ ha da zastum roadennoù evit keweriusterioù arnodel</string>
    <!-- Preference switch for crash reporter -->
    <string name="preferences_crash_reporter">Daneveller sacʼhadennoù</string>
    <!-- Preference switch for Mozilla location service -->
    <string name="preferences_mozilla_location_service">Gwazerezh Lecʼhiadur Mozilla</string>
    <!-- Preference switch for app health report. The first parameter is the name of the application (For example: Fenix) -->
    <string name="preferences_fenix_health_report">Danevell yecʼhed %s</string>

    <!-- Turn On Sync Preferences -->
    <!-- Header of the Turn on Sync preference view -->
    <string name="preferences_sync">Gweredekaat Sync</string>
    <!-- Preference for pairing -->
    <string moz:removedIn="95" name="preferences_sync_pair" tools:ignore="UnusedResources">Cʼhwilervit ar boneg koublañ e Firefox war an urzhiataer</string>
    <!-- Preference for account login -->
    <string name="preferences_sync_sign_in">Kennaskañ</string>
    <!-- Preference for reconnecting to FxA sync -->
    <string name="preferences_sync_sign_in_to_reconnect">Kennaskit en-dro</string>
    <!-- Preference for removing FxA account -->
    <string name="preferences_sync_remove_account">Dilemel ar gont</string>

    <!-- Pairing Feature strings -->
    <!-- Instructions on how to access pairing -->
    <string name="pair_instructions_2"><![CDATA[Cʼhwilervit ar boneg QR diskouezet e <b>firefox.com/pair</b>]]></string>
    <!-- Button to open camera for pairing -->
    <string name="pair_open_camera">Digeriñ ar cʼhamera</string>
    <!-- Button to cancel pairing -->
    <string name="pair_cancel">Nullañ</string>

    <!-- Toolbar Preferences -->
    <!-- Preference for using top toolbar -->
    <string name="preference_top_toolbar">Krecʼh</string>
    <!-- Preference for using bottom toolbar -->
    <string name="preference_bottom_toolbar">Traoñ</string>

    <!-- Theme Preferences -->
    <!-- Preference for using light theme -->
    <string name="preference_light_theme">Sklaer</string>
    <!-- Preference for using dark theme -->
    <string name="preference_dark_theme">Teñval</string>
    <!-- Preference for using using dark or light theme automatically set by battery -->
    <string name="preference_auto_battery_theme">Dibabet gant an esperner tredan</string>
    <!-- Preference for using following device theme -->
    <string name="preference_follow_device_theme">Mont gant neuz ar benveg</string>

    <!-- Gestures Preferences-->
    <!-- Preferences for using pull to refresh in a webpage -->
    <string name="preference_gestures_website_pull_to_refresh">Sachit da azgrenaat</string>
    <!-- Preference for using the dynamic toolbar -->
    <string name="preference_gestures_dynamic_toolbar">Dibunit da guzhat ar varrenn-ostilhoù</string>
    <!-- Preference for switching tabs by swiping horizontally on the toolbar -->
    <string name="preference_gestures_swipe_toolbar_switch_tabs">Riklit ar varrenn-ostilhoù war ar c’hostez evit cheñch ivinell</string>
    <!-- Preference for showing the opened tabs by swiping up on the toolbar-->
    <string name="preference_gestures_swipe_toolbar_show_tabs">Rikli ar ar varrenn-ostilhoù war-zu an nec’h evit digeriñ ivinelloù</string>

    <!-- Library -->
    <!-- Option in Library to open Sessions page -->
    <string name="library_sessions">Estezioù</string>
    <!-- Option in Library to open Screenshots page -->
    <string name="library_screenshots">Tapadennoù-skramm</string>
    <!-- Option in Library to open Downloads page -->
    <string name="library_downloads">Pellgargadurioù</string>
    <!-- Option in library to open Bookmarks page -->
    <string name="library_bookmarks">Sinedoù</string>
    <!-- Option in library to open Desktop Bookmarks root page -->
    <string name="library_desktop_bookmarks_root">Sinedoù urzhiataer</string>
    <!-- Option in library to open Desktop Bookmarks "menu" page -->
    <string name="library_desktop_bookmarks_menu">Lañser ar sinedoù</string>
    <!-- Option in library to open Desktop Bookmarks "toolbar" page -->
    <string name="library_desktop_bookmarks_toolbar">Barrenn ostilhoù ar sinedoù</string>
    <!-- Option in library to open Desktop Bookmarks "unfiled" page -->
    <string name="library_desktop_bookmarks_unfiled">Sinedoù all</string>
    <!-- Option in Library to open History page -->
    <string name="library_history">Roll istor</string>
    <!-- Option in Library to open a new tab -->
    <string name="library_new_tab">Ivinell nevez</string>
    <!-- Option in Library to find text in page -->
    <string name="library_find_in_page">Kavout er bajenn</string>
    <!-- Option in Library to open Reading List -->
    <string name="library_reading_list">Roll Lennadurioù</string>
    <!-- Menu Item Label for Search in Library -->
    <string name="library_search">Klask</string>
    <!-- Settings Page Title -->
    <string name="settings_title">Arventennoù</string>
    <!-- Content description (not visible, for screen readers etc.): "Menu icon for items on a history item" -->
    <string name="content_description_history_menu">Elfenn lañser ar roll istor</string>
    <!-- Content description (not visible, for screen readers etc.): "Close button for library settings" -->
    <string name="content_description_close_button">Serriñ</string>

    <!-- Text to show users they have one site in the history group section of the History fragment.
    %d is a placeholder for the number of sites in the group. -->
    <string name="history_search_group_site">Lec’hienn %d</string>
    <!-- Text to show users they have multiple sites in the history group section of the History fragment.
    %d is a placeholder for the number of sites in the group. -->
    <string name="history_search_group_sites">Lec’hiennoù %d</string>

    <!-- Option in library for Recently Closed Tabs -->
    <string name="library_recently_closed_tabs">Ivinelloù serret nevez zo</string>
    <!-- Option in library to open Recently Closed Tabs page -->
    <string name="recently_closed_show_full_history">Diskouez ar roll istor a-bezh</string>
    <!-- Text to show users they have multiple tabs saved in the Recently Closed Tabs section of history.
    %d is a placeholder for the number of tabs selected. -->
    <string name="recently_closed_tabs">%d ivinell</string>
    <!-- Text to show users they have one tab saved in the Recently Closed Tabs section of history.
    %d is a placeholder for the number of tabs selected. -->
    <string name="recently_closed_tab">%d ivinell</string>
    <!-- Recently closed tabs screen message when there are no recently closed tabs -->
    <string name="recently_closed_empty_message">N’eus ivinell nevez serret ebet amañ</string>

    <!-- Tab Management -->
    <!-- Title of preference for tabs management -->
    <string name="preferences_tabs">Ivinelloù</string>
    <!-- Title of preference that allows a user to specify the tab view -->
    <string name="preferences_tab_view">Gwel an ivinell</string>
    <!-- Option for a list tab view -->
    <string name="tab_view_list">Roll</string>
    <!-- Option for a grid tab view -->
    <string name="tab_view_grid">Grid</string>
    <!-- Option for search term tab groups -->
    <string name="tab_view_search_term_tab_groups">Klask er strolladoù</string>
    <!-- Summary text for search term tab groups -->
    <string name="tab_view_search_term_tab_groups_summary">Strollañ al lec’hiennoù heñvel </string>
    <!-- Title of preference that allows a user to auto close tabs after a specified amount of time -->
    <string name="preferences_close_tabs">Serriñ an ivinelloù</string>
    <!-- Option for auto closing tabs that will never auto close tabs, always allows user to manually close tabs -->
    <string name="close_tabs_manually">Gant an dorn</string>
    <!-- Option for auto closing tabs that will auto close tabs after one day -->
    <string name="close_tabs_after_one_day">Goude un devezh</string>
    <!-- Option for auto closing tabs that will auto close tabs after one week -->
    <string name="close_tabs_after_one_week">Goude ur sizhunvezh</string>
    <!-- Option for auto closing tabs that will auto close tabs after one month -->
    <string name="close_tabs_after_one_month">Goude ur mizvezh</string>

    <!-- Title of preference that allows a user to specify the auto-close settings for open tabs -->
    <string name="preference_auto_close_tabs" tools:ignore="UnusedResources">Serriñ an ivinelloù digor ent emgefreek</string>

<<<<<<< HEAD
    <!-- Start on Home -->
=======
    <!-- Opening screen -->
>>>>>>> 5a685e67
    <!-- Title of a preference that allows a user to indicate after a specified amount of time when the app should start on the home screen -->
    <string moz:removedIn="94" name="preferences_start_on_home" tools:ignore="UnusedResources">Kregiñ gant ar skramm degemer</string>
    <!-- Title of a preference that allows a user to choose what screen to show after opening the app -->
    <string name="preferences_opening_screen">Skramm digeriñ</string>
    <!-- Option for starting on the home screen after after four hours or inactivity -->
    <string moz:removedIn="94" name="start_on_home_after_four_hours" tools:ignore="UnusedResources">Goude peder eurvezh</string>
    <!-- Option for always opening the homepage when re-opening the app -->
    <string name="opening_screen_homepage">Degemer</string>
    <!-- Option for always starting on the home screen -->
    <string moz:removedIn="94" name="start_on_home_always" tools:ignore="UnusedResources">Atav</string>
    <!-- Option for always opening the user's last-open tab when re-opening the app -->
    <string name="opening_screen_last_tab">Ivinell ziwezhañ</string>
    <!-- Option for never starting on the home screen -->
    <string moz:removedIn="94" name="start_on_home_never" tools:ignore="UnusedResources">Morse</string>
    <!-- Option for always opening the homepage when re-opening the app after four hours of inactivity -->
    <string name="opening_screen_after_four_hours_of_inactivity">Pajenn degemer goude peder eurvezh dioberiantiz</string>
    <!-- Summary for tabs preference when auto closing tabs setting is set to manual close-->
    <string name="close_tabs_manually_summary">Serriñ an dornlevr</string>
    <!-- Summary for tabs preference when auto closing tabs setting is set to auto close tabs after one day-->
    <string name="close_tabs_after_one_day_summary">Serriñ goude un devezh</string>
    <!-- Summary for tabs preference when auto closing tabs setting is set to auto close tabs after one week-->
    <string name="close_tabs_after_one_week_summary">Serriñ goude ur sizhun</string>
    <!-- Summary for tabs preference when auto closing tabs setting is set to auto close tabs after one month-->
    <string name="close_tabs_after_one_month_summary">Serriñ goude ur miz</string>

    <!-- Inactive tabs -->
    <!-- Category header of a preference that allows a user to enable or disable the inactive tabs feature -->
    <string name="preferences_inactive_tabs">Dilec’hiañ an ivinelloù kozh dioberiant</string>
    <!-- Title of inactive tabs preference -->
    <string name="preferences_inactive_tabs_title">An ivinelloù n’ho peus ket gwelet e-pad div sizhun a vo dilec’hiet er lodenn dioberiant.</string>

    <!-- Studies -->
    <!-- Title of the remove studies button -->
    <string name="studies_remove">Dilemel</string>
    <!-- Title of the active section on the studies list -->
    <string name="studies_active">Oberiant</string>
    <!-- Description for studies, it indicates why Firefox use studies -->
    <string name="studies_description">Firefox a c’hall staliañ ha kas studiadennoù bep an amzer.</string>
    <!-- Learn more link for studies, links to an article for more information about studies. -->
    <string name="studies_learn_more">Gouzout hiroc’h</string>
    <!-- Dialog message shown after removing a study -->
    <string name="studies_restart_app">Serriñ a raio an arload evit kemer e kont ar cheñchamantoù.</string>
    <!-- Dialog button to confirm the removing a study. -->
    <string name="studies_restart_dialog_ok">Mat eo</string>
    <!-- Dialog button text for canceling removing a study. -->
    <string name="studies_restart_dialog_cancel">Nullañ</string>

    <!-- Toast shown after turning on/off studies preferences -->
    <string name="studies_toast_quit_application" tools:ignore="UnusedResources">O serriñ emañ an arload evit kemer e kont ar cheñchamantoù…</string>

    <!-- Sessions -->
    <!-- Title for the list of tabs -->
    <string name="tab_header_label">Ivinelloù digor</string>
    <!-- Title for the list of tabs in the current private session -->
    <string name="tabs_header_private_title">Estez prevez</string>
    <!-- Title for the list of tabs in the current private session -->
    <string name="tabs_header_private_tabs_title">Ivinelloù prevez</string>
    <!-- Title for the list of tabs in the synced tabs -->
    <string name="tabs_header_synced_tabs_title">Ivinelloù goubredet</string>
    <!-- Content description (not visible, for screen readers etc.): Add tab button. Adds a news tab when pressed -->
    <string name="add_tab">Ouzhpennañ un ivinell</string>
    <!-- Content description (not visible, for screen readers etc.): Add tab button. Adds a news tab when pressed -->
    <string name="add_private_tab">Ouzhpennañ un ivinell prevez</string>
    <!-- Text for the new tab button to indicate adding a new private tab in the tab -->
    <string name="tab_drawer_fab_content">Prevez</string>
    <!-- Text for the new tab button to indicate syncing command on the synced tabs page -->
    <string name="tab_drawer_fab_sync">Goubredañ</string>
    <!-- Text shown as the title of the open tab tray -->
    <string name="tab_tray_title">Ivinelloù digor</string>
    <!-- Text shown in the menu for saving tabs to a collection -->
    <string name="tab_tray_menu_item_save">Enrollañ en dastumad</string>
    <!-- Text shown in the menu for the collection selector -->
    <string moz:removedIn="95" name="tab_tray_menu_select" tools:ignore="UnusedResources">Diuzañ</string>
    <!-- Text shown in the menu for sharing all tabs -->
    <string name="tab_tray_menu_item_share">Rannañ an holl ivinelloù</string>
    <!-- Text shown in the menu to view recently closed tabs -->
    <string name="tab_tray_menu_recently_closed">Ivinelloù serret nevez zo</string>
    <!-- Text shown in the tabs tray inactive tabs section -->
    <string name="tab_tray_inactive_recently_closed" tools:ignore="UnusedResources">Serret nevez  ’zo</string>
    <!-- Text shown in the menu to view account settings -->
    <string name="tab_tray_menu_account_settings">Arventennoù ar gont</string>
    <!-- Text shown in the menu to view tab settings -->
    <string name="tab_tray_menu_tab_settings">Arventennoù an ivinelloù</string>
    <!-- Text shown in the menu for closing all tabs -->
    <string name="tab_tray_menu_item_close">Serriñ an holl ivinelloù</string>
    <!-- Shortcut action to open new tab -->
    <string name="tab_tray_menu_open_new_tab">Ivinell nevez</string>
    <!-- Shortcut action to open the home screen -->
    <string name="tab_tray_menu_home">Dʼar gêr</string>
    <!-- Shortcut action to toggle private mode -->
    <string name="tab_tray_menu_toggle">Kemmañ ar mod ivinelloù</string>
    <!-- Text shown in the multiselect menu for bookmarking selected tabs. -->
    <string name="tab_tray_multiselect_menu_item_bookmark">Sined</string>
    <!-- Text shown in the multiselect menu for closing selected tabs. -->
    <string name="tab_tray_multiselect_menu_item_close">Serriñ</string>
    <!-- Content description for tabs tray multiselect share button -->
    <string name="tab_tray_multiselect_share_content_description">Serriñ an ivinelloù diuzet</string>
    <!-- Content description for tabs tray multiselect menu -->
    <string name="tab_tray_multiselect_menu_content_description">Lañser an ivinelloù diuzet</string>
    <!-- Content description (not visible, for screen readers etc.): Removes tab from collection button. Removes the selected tab from collection when pressed -->
    <string name="remove_tab_from_collection">Dilemel an ivinell eus an dastumad</string>
    <!-- Text for button to enter multiselect mode in tabs tray -->
    <string name="tabs_tray_select_tabs">Diuzañ ivinelloù</string>
    <!-- Content description (not visible, for screen readers etc.): Close tab button. Closes the current session when pressed -->
    <string name="close_tab">Serriñ an ivinell</string>
    <!-- Content description (not visible, for screen readers etc.): Close tab <title> button. First parameter is tab title  -->
    <string name="close_tab_title">Serriñ an ivinell %s</string>
    <!-- Content description (not visible, for screen readers etc.): Opens the open tabs menu when pressed -->
    <string name="open_tabs_menu">Digeriñ lañser an ivinelloù</string>
    <!-- Open tabs menu item to close all tabs -->
    <string name="tabs_menu_close_all_tabs">Serriñ an holl ivinelloù</string>
    <!-- Open tabs menu item to share all tabs -->
    <string name="tabs_menu_share_tabs">Rannañ an ivinelloù</string>
    <!-- Open tabs menu item to save tabs to collection -->
    <string name="tabs_menu_save_to_collection1">Enrollañ an ivinelloù en un dastumad</string>

    <!-- Content description (not visible, for screen readers etc.): Opens the tab menu when pressed -->
    <string name="tab_menu">Lañser an ivinell</string>
    <!-- Tab menu item to share the tab -->
    <string name="tab_share">Rannañ an ivinell</string>
    <!-- Button in the current session menu. Deletes the session when pressed -->
    <string name="current_session_delete">Dilemel</string>
    <!-- Button in the current session menu. Saves the session when pressed -->
    <string name="current_session_save">Enrollañ</string>
    <!-- Button in the current session menu. Opens the share menu when pressed -->
    <string name="current_session_share">Rannañ</string>
    <!-- Content description (not visible, for screen readers etc.): Title icon for current session menu -->
    <string name="current_session_image">Skeudenn an estez bremanel</string>
    <!-- Button to save the current set of tabs into a collection -->
    <string name="save_to_collection">Enrollañ en dastumad</string>
    <!-- Text for the menu button to delete a collection -->
    <string name="collection_delete">Dilemel an dastumad</string>
    <!-- Text for the menu button to rename a collection -->
    <string name="collection_rename">Adenvel an dastumad</string>
    <!-- Text for the button to open tabs of the selected collection -->
    <string name="collection_open_tabs">Digeriñ an ivinelloù</string>
    <!-- Hint for adding name of a collection -->
    <string name="collection_name_hint">Anv an dastumad</string>
	<!-- Text for the menu button to rename a top site -->
	<string name="rename_top_site">Adenvel</string>
	<!-- Text for the menu button to remove a top site -->
	<string name="remove_top_site">Dilemel</string>
    <!-- Text for the menu button to delete a top site from history -->
    <string name="delete_from_history">Dilemel eus ar roll istor</string>
    <!-- Postfix for private WebApp titles, placeholder is replaced with app name -->
    <string name="pwa_site_controls_title_private">%1$s (Mod prevez)</string>

    <!-- Button in the current tab tray header in multiselect mode. Saved the selected tabs to a collection when pressed. -->
    <string name="tab_tray_save_to_collection">Enrollañ</string>

    <!-- Title text for the normal tabs header in the tabs tray which are not part of any tab grouping. -->
    <string moz:removedIn="94" name="tab_tray_header_title" tools:ignore="UnusedResources">All</string>

    <!-- Title text for the normal tabs header in the tabs tray which are not part of any tab grouping. -->
    <string name="tab_tray_header_title_1">Ivinelloù all</string>

    <!-- History -->
    <!-- Text for the button to clear all history -->
    <string name="history_delete_all">Dilemel ar roll istor</string>
    <!-- Text for the dialog to confirm clearing all history -->
    <string name="history_delete_all_dialog">Ha sur ocʼh e fell deocʼh skarzhañ ho roll istor?</string>
    <!-- Text for the snackbar to confirm that multiple browsing history items has been deleted -->
    <string name="history_delete_multiple_items_snackbar">Roll istor dilamet</string>
    <!-- Text for the snackbar to confirm that a single browsing history item has been deleted. The first parameter is the shortened URL of the deleted history item. -->
    <string name="history_delete_single_item_snackbar">Dilamet %1$s</string>
    <!-- Text for positive action to delete history in deleting history dialog -->
    <string name="history_clear_dialog">Skarzhañ</string>
    <!-- History overflow menu copy button -->
    <string moz:removedIn="94" name="history_menu_copy_button" tools:ignore="UnusedResources">Eilañ</string>
    <!-- History overflow menu share button -->
    <string moz:removedIn="94" name="history_menu_share_button" tools:ignore="UnusedResources">Rannañ</string>
    <!-- History overflow menu open in new tab button -->
    <string moz:removedIn="94" name="history_menu_open_in_new_tab_button" tools:ignore="UnusedResources">Digeriñ en un ivinell nevez</string>
    <!-- History overflow menu open in private tab button -->
    <string moz:removedIn="94" name="history_menu_open_in_private_tab_button" tools:ignore="UnusedResources">Digeriñ war un ivinell brevez</string>
    <!-- Text for the button to delete a single history item -->
    <string moz:removedIn="94" name="history_delete_item" tools:ignore="UnusedResources">Dilemel</string>
    <!-- History multi select title in app bar
    The first parameter is the number of bookmarks selected -->
    <string name="history_multi_select_title">%1$d diuzet</string>
    <!-- Text for the button to clear selected history items. The first parameter
        is a digit showing the number of items you have selected -->
    <string name="history_delete_some">Dilemel %1$d elfenn</string>
    <!-- Text for the header that groups the history for today -->
    <string name="history_today">Hiziv</string>
    <!-- Text for the header that groups the history for yesterday -->
    <string name="history_yesterday">Dec’h</string>
    <!-- Text for the header that groups the history for last 24 hours -->
    <string name="history_24_hours">Ar 24 eurvezh diwezhañ</string>
    <!-- Text for the header that groups the history the past 7 days -->
    <string name="history_7_days">Ar 7 deiz diwezhañ</string>
    <!-- Text for the header that groups the history the past 30 days -->
    <string name="history_30_days">An 30 deiz diwezhañ</string>
    <!-- Text for the header that groups the history older than the last month -->
    <string name="history_older">Koshocʼh</string>
    <!-- Text shown when no history exists -->
    <string name="history_empty_message">Roll istor ebet amañ</string>

    <!-- Downloads -->
    <!-- Text for the snackbar to confirm that multiple downloads items have been removed -->
    <string name="download_delete_multiple_items_snackbar_1">Pellgargadurioù dilammet</string>
    <!-- Text for the snackbar to confirm that a single download item has been removed. The first parameter is the name of the download item. -->
    <string name="download_delete_single_item_snackbar">Dilamet %1$s</string>
    <!-- Text shown when no download exists -->
    <string name="download_empty_message_1">Restr pellgarget ebet</string>
    <!-- History multi select title in app bar
    The first parameter is the number of downloads selected -->
    <string name="download_multi_select_title">%1$d diuzet</string>


    <!-- History overflow menu open in new tab button -->
    <string name="download_menu_open">Digeriñ</string>


    <!-- Text for the button to remove a single download item -->
    <string name="download_delete_item_1">Dilemel</string>


    <!-- Crashes -->
    <!-- Title text displayed on the tab crash page. This first parameter is the name of the application (For example: Fenix) -->
    <string name="tab_crash_title_2">Digarezit. %1$s ne cʼhall ket kargañ ar bajenn.</string>
    <!-- Description text displayed on the tab crash page -->
    <string name="tab_crash_description">Gallout a rit klask assav pe serriñ an ivinell dindan.</string>
    <!-- Send crash report checkbox text on the tab crash page -->
    <string name="tab_crash_send_report">Kas an danevell sacʼhadenn da vMozilla</string>
    <!-- Close tab button text on the tab crash page -->
    <string name="tab_crash_close">Serriñ an ivinell</string>
    <!-- Restore tab button text on the tab crash page -->
    <string name="tab_crash_restore">Assav an ivinell</string>

    <!-- Content Description for session item menu button -->
    <string name="content_description_session_menu">Dibarzhioù an estez</string>

    <!-- Content Description for session item share button -->
    <string name="content_description_session_share">Rannañ an estez</string>

    <!-- Bookmarks -->
    <!-- Content description for bookmarks library menu -->
    <string name="bookmark_menu_content_description">Lañser ar sinedoù</string>
    <!-- Screen title for editing bookmarks -->
    <string moz:removedIn="95" name="bookmark_edit" tools:ignore="UnusedResources">Embann ar sined</string>
    <!-- Screen title for selecting a bookmarks folder -->
    <string name="bookmark_select_folder">Dibab un teuliad</string>
    <!-- Confirmation message for a dialog confirming if the user wants to delete the selected folder -->
    <string name="bookmark_delete_folder_confirmation_dialog">Ha fellout a ra deocʼh dilemel an teuliad-mañ?</string>
    <!-- Confirmation message for a dialog confirming if the user wants to delete multiple items including folders. Parameter will be replaced by app name. -->
    <string name="bookmark_delete_multiple_folders_confirmation_dialog">%s a zilamo an elfennoù diuzet.</string>
    <!-- Snackbar title shown after a folder has been deleted. This first parameter is the name of the deleted folder -->
    <string name="bookmark_delete_folder_snackbar">Dilamet %1$s</string>
    <!-- Screen title for adding a bookmarks folder -->
    <string name="bookmark_add_folder">Ouzhnenañ an teuliad</string>
    <!-- Snackbar title shown after a bookmark has been created. -->
    <string name="bookmark_saved_snackbar">Sined enrollet!</string>
    <!-- Snackbar edit button shown after a bookmark has been created. -->
    <string name="edit_bookmark_snackbar_action">EMBANN</string>
    <!-- Bookmark overflow menu edit button -->
    <string name="bookmark_menu_edit_button">Embann</string>
    <!-- Bookmark overflow menu select button -->
    <string name="bookmark_menu_select_button">Diuzañ</string>
    <!-- Bookmark overflow menu copy button -->
    <string name="bookmark_menu_copy_button">Eilañ</string>
    <!-- Bookmark overflow menu share button -->
    <string name="bookmark_menu_share_button">Rannañ</string>
    <!-- Bookmark overflow menu open in new tab button -->
    <string name="bookmark_menu_open_in_new_tab_button">Digeriñ en un ivinell nevez</string>
    <!-- Bookmark overflow menu open in private tab button -->
    <string name="bookmark_menu_open_in_private_tab_button">Digeriñ war un ivinell brevez</string>
    <!-- Bookmark overflow menu delete button -->
    <string name="bookmark_menu_delete_button">Dilemel</string>
    <!--Bookmark overflow menu save button -->
    <string name="bookmark_menu_save_button">Enrollañ</string>
    <!-- Bookmark multi select title in app bar
     The first parameter is the number of bookmarks selected -->
    <string name="bookmarks_multi_select_title">%1$d diuzet</string>
    <!-- Bookmark editing screen title -->
    <string name="edit_bookmark_fragment_title">Embann ar sined</string>
    <!-- Bookmark folder editing screen title -->
    <string name="edit_bookmark_folder_fragment_title">Embann an teuliad</string>
    <!-- Bookmark sign in button message -->
    <string name="bookmark_sign_in_button">Kennaskit da welet ar sinedoù goubredet</string>
    <!-- Bookmark URL editing field label -->
    <string name="bookmark_url_label">URL</string>
    <!-- Bookmark FOLDER editing field label -->
    <string name="bookmark_folder_label">TEULIAD</string>
    <!-- Bookmark NAME editing field label -->
    <string name="bookmark_name_label">ANV</string>
    <!-- Bookmark add folder screen title -->
    <string name="bookmark_add_folder_fragment_label">Ouzhpennañ un teuliad</string>
    <!-- Bookmark select folder screen title -->
    <string name="bookmark_select_folder_fragment_label">Dibab un teuliad</string>
    <!-- Bookmark editing error missing title -->
    <string name="bookmark_empty_title_error">Ret eo lakaat un titl</string>
    <!-- Bookmark editing error missing or improper URL -->
    <string name="bookmark_invalid_url_error">URL didalvoudek</string>
    <!-- Bookmark screen message for empty bookmarks folder -->
    <string name="bookmarks_empty_message">Nʼeus tamm sined ebet amañ</string>
    <!-- Bookmark snackbar message on deletion
     The first parameter is the host part of the URL of the bookmark deleted, if any -->
    <string name="bookmark_deletion_snackbar_message">Dilamet %1$s</string>
    <!-- Bookmark snackbar message on deleting multiple bookmarks not including folders-->
    <string name="bookmark_deletion_multiple_snackbar_message_2">Dilamet eo bet ar sined</string>
    <!-- Bookmark snackbar message on deleting multiple bookmarks including folders-->
    <string name="bookmark_deletion_multiple_snackbar_message_3">O tilemel an teuliadoù diuzet</string>
    <!-- Bookmark undo button for deletion snackbar action -->
    <string name="bookmark_undo_deletion">DIZOBER</string>

    <!-- Site Permissions -->
    <!-- Site permissions preferences header -->
    <string name="permissions_header">Aotreoù</string>
    <!-- Button label that take the user to the Android App setting -->
    <string name="phone_feature_go_to_settings">Mont dʼan arventennoù</string>
    <!-- Content description (not visible, for screen readers etc.): Quick settings sheet
        to give users access to site specific information / settings. For example:
        Secure settings status and a button to modify site permissions -->
    <string name="quick_settings_sheet">Panell mont buan dʼan arventennoù</string>
    <!-- Label that indicates that this option it the recommended one -->
    <string name="phone_feature_recommended">Erbedet</string>
    <!-- button that allows editing site permissions settings -->
    <string name="quick_settings_sheet_manage_site_permissions">Merañ aotreoù al lecʼhienn</string>
    <!-- Button label for clearing all the information of site permissions-->
    <string name="clear_permissions">Skarzhañ an aotreoù</string>
    <!-- Button label for clearing a site permission-->
    <string name="clear_permission">Skarzhañ an aotre</string>
    <!-- Button label for clearing all the information on all sites-->
    <string name="clear_permissions_on_all_sites">Skarzhañ an aotreoù war an holl lecʼhiennoù</string>
    <!-- Preference for altering video and audio autoplay for all websites -->
    <string name="preference_browser_feature_autoplay">Lenn emgefreek</string>
    <!-- Preference for altering the camera access for all websites -->
    <string name="preference_phone_feature_camera">Kamera</string>
    <!-- Preference for altering the microphone access for all websites -->
    <string name="preference_phone_feature_microphone">Klevell</string>
    <!-- Preference for altering the location access for all websites -->
    <string name="preference_phone_feature_location">Lecʼhiadur</string>
    <!-- Preference for altering the notification access for all websites -->
    <string name="preference_phone_feature_notification">Rebuzadur</string>
    <!-- Preference for altering the persistent storage access for all websites -->
    <string name="preference_phone_feature_persistent_storage">Stokadur padus</string>
    <!-- Preference for altering the EME access for all websites -->
    <string name="preference_phone_feature_media_key_system_access">Endalc’had reoliet gant DRM</string>
    <!-- Label that indicates that a permission must be asked always -->
    <string name="preference_option_phone_feature_ask_to_allow">Goulenn an aotre</string>
    <!-- Label that indicates that a permission must be blocked -->
    <string name="preference_option_phone_feature_blocked">Stanket</string>
    <!-- Label that indicates that a permission must be allowed -->
    <string name="preference_option_phone_feature_allowed">Aotreet</string>
    <!--Label that indicates a permission is by the Android OS-->
    <string name="phone_feature_blocked_by_android">Stanket gant Android</string>
    <!-- Preference for showing a list of websites that the default configurations won't apply to them -->
    <string name="preference_exceptions">Nemedennoù</string>
    <!-- Summary of tracking protection preference if tracking protection is set to on -->
    <string name="tracking_protection_on">Gweredekaet</string>
    <!-- Summary of tracking protection preference if tracking protection is set to off -->
    <string name="tracking_protection_off">Diweredekaet</string>
    <!-- Label for global setting that indicates that all video and audio autoplay is allowed -->
    <string name="preference_option_autoplay_allowed2">Aotren an aodio ha video</string>

    <!-- Label for site specific setting that indicates that all video and audio autoplay is allowed -->
    <string name="quick_setting_option_autoplay_allowed">Aotren an aodio ha video</string>
    <!-- Label that indicates that video and audio autoplay is only allowed over Wi-Fi -->
    <string name="preference_option_autoplay_allowed_wifi_only2">Stankañ an aodio hag ar video pa vez war ar roadennoù hezoug nemetken</string>
    <!-- Subtext that explains 'autoplay on Wi-Fi only' option -->
    <string name="preference_option_autoplay_allowed_wifi_subtext">An aodio hag ar video a vo lennet war ar Wi-Fi</string>
    <!-- Label for global setting that indicates that video autoplay is allowed, but audio autoplay is blocked -->
    <string name="preference_option_autoplay_block_audio2">Stankañ an aodio nemetken</string>
    <!-- Label for site specific setting that indicates that video autoplay is allowed, but audio autoplay is blocked -->
    <string name="quick_setting_option_autoplay_block_audio">Stankañ an aodio nemetken</string>
    <!-- Label for global setting that indicates that all video and audio autoplay is blocked -->
    <string name="preference_option_autoplay_blocked3">Stankañ an aodio hag ar video</string>
    <!-- Label for site specific setting that indicates that all video and audio autoplay is blocked -->
    <string name="quick_setting_option_autoplay_blocked">Stankañ an aodio hag ar video</string>
    <!-- Summary of delete browsing data on quit preference if it is set to on -->
    <string name="delete_browsing_data_quit_on">Gweredekaet</string>
    <!-- Summary of delete browsing data on quit preference if it is set to off -->
    <string name="delete_browsing_data_quit_off">Diweredekaet</string>

    <!-- Summary of studies preference if it is set to on -->
    <string name="studies_on">Gweredekaet</string>
    <!-- Summary of studies data on quit preference if it is set to off -->
    <string name="studies_off">Diweredekaet</string>

    <!-- Collections -->
    <!-- Collections header on home fragment -->
    <string name="collections_header">Dastumadoù</string>
    <!-- Content description (not visible, for screen readers etc.): Opens the collection menu when pressed -->
    <string name="collection_menu_button_content_description">Lañser an dastumadoù</string>
    <!-- Label to describe what collections are to a new user without any collections -->
    <string name="no_collections_description2">Dastumit an traoù a gont evidoc’h.\nStrollit ar c’hlaskoù, al lec’hiennoù hag an ivinelloù liammet evit mont d’o sellet diwezhatoc’h.</string>
    <!-- Title for the "select tabs" step of the collection creator -->
    <string name="create_collection_select_tabs">Diuzañ ivinelloù</string>
    <!-- Title for the "select collection" step of the collection creator -->
    <string name="create_collection_select_collection">Diuzañ an dastumad</string>
    <!-- Title for the "name collection" step of the collection creator -->
    <string name="create_collection_name_collection">Envel an dastumad</string>
    <!-- Button to add new collection for the "select collection" step of the collection creator -->
    <string name="create_collection_add_new_collection">Ouzhpennañ un dastumad nevez</string>
    <!-- Button to select all tabs in the "select tabs" step of the collection creator -->
    <string name="create_collection_select_all">Diuzañ an holl</string>
    <!-- Button to deselect all tabs in the "select tabs" step of the collection creator -->
    <string name="create_collection_deselect_all">Diziuzañ an holl</string>
    <!-- Text to prompt users to select the tabs to save in the "select tabs" step of the collection creator -->
    <string name="create_collection_save_to_collection_empty">Diuzañ an ivinelloù da enrollañ</string>
    <!-- Text to show users how many tabs they have selected in the "select tabs" step of the collection creator.
     %d is a placeholder for the number of tabs selected. -->
    <string name="create_collection_save_to_collection_tabs_selected">%d ivinell diuzet</string>
    <!-- Text to show users they have one tab selected in the "select tabs" step of the collection creator.
    %d is a placeholder for the number of tabs selected. -->
    <string name="create_collection_save_to_collection_tab_selected">%d ivinell diuzet</string>
    <!-- Text shown in snackbar when multiple tabs have been saved in a collection -->
    <string name="create_collection_tabs_saved">Ivinelloù enrollet!</string>
    <!-- Text shown in snackbar when one or multiple tabs have been saved in a new collection -->
    <string name="create_collection_tabs_saved_new_collection">Dastumad enrollet!</string>
    <!-- Text shown in snackbar when one tab has been saved in a collection -->
    <string name="create_collection_tab_saved">Ivinell enrollet!</string>
    <!-- Content description (not visible, for screen readers etc.): button to close the collection creator -->
    <string name="create_collection_close">Serriñ</string>
    <!-- Button to save currently selected tabs in the "select tabs" step of the collection creator-->
    <string name="create_collection_save">Enrollañ</string>
    <!-- Snackbar action to view the collection the user just created or updated -->
    <string name="create_collection_view">Gwelet</string>

    <!-- Default name for a new collection in "name new collection" step of the collection creator. %d is a placeholder for the number of collections-->
    <string name="create_collection_default_name">Dastumad %d</string>

    <!-- Share -->
    <!-- Share screen header -->
    <string name="share_header">Kas ha rannañ</string>
    <!-- Share screen header -->
    <string name="share_header_2">Rannañ</string>
    <!-- Content description (not visible, for screen readers etc.):
        "Share" button. Opens the share menu when pressed. -->
    <string name="share_button_content_description">Rannañ</string>
    <!-- Sub-header in the dialog to share a link to another app -->
    <string name="share_link_subheader">Rannañ un ere</string>
    <!-- Sub-header in the dialog to share a link to another sync device -->
    <string name="share_device_subheader">Kas dʼun trevnad</string>
    <!-- Sub-header in the dialog to share a link to an app from the full list -->
    <string name="share_link_all_apps_subheader">An holl oberennoù</string>
    <!-- Sub-header in the dialog to share a link to an app from the most-recent sorted list -->
    <string name="share_link_recent_apps_subheader">Arveret da ziwezhañ</string>
    <!-- An option from the three dot menu to into sync -->
    <string name="sync_menu_sign_in">Kennaskañ evit goubredañ</string>
    <!-- An option from the share dialog to sign into sync -->
    <string name="sync_sign_in">Kennaskañ ouzh Sync</string>
    <!-- An option from the share dialog to send link to all other sync devices -->
    <string name="sync_send_to_all">Kas dʼan holl drevnadoù</string>
    <!-- An option from the share dialog to reconnect to sync -->
    <string name="sync_reconnect">Adkennaskañ da Sync</string>
    <!-- Text displayed when sync is offline and cannot be accessed -->
    <string name="sync_offline">Ezlinenn</string>
    <!-- An option to connect additional devices -->
    <string name="sync_connect_device">Kennaskañ un trevnad all</string>
    <!-- The dialog text shown when additional devices are not available -->
    <string name="sync_connect_device_dialog">Evit kas un ivinell, kennaskit ouzh Firefox war un trevnad all dʼan nebeutañ.</string>
    <!-- Confirmation dialog button -->
    <string name="sync_confirmation_button">Komprenet am eus!</string>
    <!-- Share error message -->
    <string name="share_error_snackbar">Ne cʼhaller ket rannañ dʼan arload-mañ</string>
    <!-- Add new device screen title -->
    <string name="sync_add_new_device_title">Kaset dʼan trevnad</string>
    <!-- Text for the warning message on the Add new device screen -->
    <string name="sync_add_new_device_message">Nʼeus trevnad ebet kennasket</string>
    <!-- Text for the button to learn about sending tabs -->
    <string name="sync_add_new_device_learn_button">Gouzout hirocʼh a-zivout ar cʼhas ivinelloù...</string>
    <!-- Text for the button to connect another device -->
    <string name="sync_add_new_device_connect_button">Kennaskañ un trevnad all…</string>

    <!-- Notifications -->
    <!-- The user visible name of the "notification channel" (Android 8+ feature) for the ongoing notification shown while a browsing session is active. -->
    <string name="notification_pbm_channel_name">Estez merdeiñ prevez</string>
    <!-- Text shown in the notification that pops up to remind the user that a private browsing session is active. -->
    <string name="notification_pbm_delete_text">Dilemel an ivinelloù prevez</string>
    <!-- Text shown in the notification that pops up to remind the user that a private browsing session is active. -->
    <string name="notification_pbm_delete_text_2">Serriñ an ivinelloù prevez</string>
    <!-- Notification action to open Fenix and resume the current browsing session. -->
    <string name="notification_pbm_action_open">Digeriñ</string>
    <!-- Notification action to delete all current private browsing sessions AND switch to Fenix (bring it to the foreground) -->
    <string name="notification_pbm_action_delete_and_open">Dilemel ha digeriñ</string>
    <!-- Name of the "Powered by Fenix" notification channel. Displayed in the "App notifications" system settings for the app -->
    <string name="notification_powered_by_channel_name">Lusket gant</string>
    <!-- Name of the marketing notification channel. Displayed in the "App notifications" system settings for the app -->
    <string name="notification_marketing_channel_name">Marketing</string>
    <!-- Title shown in the notification that pops up to remind the user to set fenix as default browser.
    %1$s is a placeholder that will be replaced by the app name (Fenix). -->
    <string name="notification_default_browser_title">Prim ha prevez eo %1$s</string>
    <!-- Text shown in the notification that pops up to remind the user to set fenix as default browser.
    %1$s is a placeholder that will be replaced by the app name (Fenix). -->
    <string name="notification_default_browser_text">Lakaat %1$s da verdeer dre ziouer</string>

    <!-- Snackbar -->
    <!-- Text shown in snackbar when user deletes a collection -->
    <string name="snackbar_collection_deleted">Dastumad dilamet</string>
    <!-- Text shown in snackbar when user renames a collection -->
    <string name="snackbar_collection_renamed">Dastumad adanvet</string>
    <!-- Text shown in snackbar when user deletes a tab -->
    <string name="snackbar_tab_deleted">Ivinell dilamet</string>
    <!-- Text shown in snackbar when user deletes all tabs -->
    <string name="snackbar_tabs_deleted">Ivinelloù dilamet</string>
    <!-- Text shown in snackbar when user closes a tab -->
    <string name="snackbar_tab_closed">Ivinell serret</string>
    <!-- Text shown in snackbar when user closes all tabs -->
    <string name="snackbar_tabs_closed">Ivinelloù serret</string>
    <!-- Text shown in snackbar when user closes tabs -->
    <string name="snackbar_message_tabs_closed">Ivinelloù serret!</string>
    <!-- Text shown in snackbar when user bookmarks a list of tabs -->
    <string name="snackbar_message_bookmarks_saved">Sined enrollet!</string>
    <!-- Text shown in snackbar action for viewing bookmarks -->
    <string name="snackbar_message_bookmarks_view">Gwelout</string>
    <!-- Text shown in snackbar when user adds a site to top sites -->
    <string name="snackbar_added_to_top_sites">Ouzhpennet dʼal lecʼhiennoù pennañ</string>
    <!-- Text shown in snackbar when user closes a private tab -->
    <string name="snackbar_private_tab_closed">Ivinell prevez serret</string>
    <!-- Text shown in snackbar when user closes all private tabs -->
    <string name="snackbar_private_tabs_closed">Ivinelloù prevez serret</string>
    <!-- Text shown in snackbar when user deletes all private tabs -->
    <string name="snackbar_private_tabs_deleted">Ivinelloù prevez dilamet</string>
    <!-- Text shown in snackbar to undo deleting a tab, top site or collection -->
    <string name="snackbar_deleted_undo">DIZOBER</string>
    <!-- Text shown in snackbar when user removes a top site -->
    <string name="snackbar_top_site_removed">Lecʼhienn dilamet</string>
    <!-- Text for action to undo deleting a tab or collection shown in a11y dialog -->
    <string name="a11y_dialog_deleted_undo">Dizober</string>
    <!-- Text for action to confirm deleting a tab or collection shown in a11y dialog -->
    <string name="a11y_dialog_deleted_confirm">Kadarnat</string>
    <!-- QR code scanner prompt which appears after scanning a code, but before navigating to it
        First parameter is the name of the app, second parameter is the URL or text scanned-->
    <string name="qr_scanner_confirmation_dialog_message">Aotren %1$s da zigeriñ %2$s</string>
    <!-- QR code scanner prompt dialog positive option to allow navigation to scanned link -->
    <string name="qr_scanner_dialog_positive">AOTREN</string>
    <!-- QR code scanner prompt dialog positive option to deny navigation to scanned link -->
    <string name="qr_scanner_dialog_negative">NACʼHAÑ</string>
    <!-- Tab collection deletion prompt dialog message. Placeholder will be replaced with the collection name -->
    <string name="tab_collection_dialog_message">Sur ocʼh e fell deocʼh dilemel %1$s?</string>
    <!-- Collection and tab deletion prompt dialog message. This will show when the last tab from a collection is deleted -->
    <string name="delete_tab_and_collection_dialog_message">Dilemel an ivinell-mañ a zilamo an dastumad a-bezh. Gallout a rit krouiñ dastumadoù nevez pa fell deoc’h.</string>
    <!-- Collection and tab deletion prompt dialog title. Placeholder will be replaced with the collection name. This will show when the last tab from a collection is deleted -->
    <string name="delete_tab_and_collection_dialog_title">Dilemel %1$s?</string>
    <!-- Tab collection deletion prompt dialog option to delete the collection -->
    <string name="tab_collection_dialog_positive">Dilemel</string>
    <!-- Tab collection deletion prompt dialog option to cancel deleting the collection -->
    <string moz:removedIn="93" name="tab_collection_dialog_negative" tools:ignore="UnusedResources">Nullañ</string>
    <!-- Text displayed in a notification when the user enters full screen mode -->
    <string name="full_screen_notification">Mod skramm a-bezh kroget</string>
    <!-- Message for copying the URL via long press on the toolbar -->
    <string name="url_copied">URL eilet</string>
    <!-- Sample text for accessibility font size -->
    <string name="accessibility_text_size_sample_text_1">Un destenn skouer an hini eo. Amañ emañ evit diskouez deocʼh penaos e vo skrammet an destenn pa greskit pe pa zigreskit ar ment gant an arventenn-mañ.</string>
    <!-- Summary for Accessibility Text Size Scaling Preference -->
    <string name="preference_accessibility_text_size_summary">Kreskiñ pe zigreskiñ an destenn war al lecʼhiennoù</string>
    <!-- Title for Accessibility Text Size Scaling Preference -->
    <string name="preference_accessibility_font_size_title">Ment an nodrezh</string>

    <!-- Title for Accessibility Text Automatic Size Scaling Preference -->
    <string name="preference_accessibility_auto_size_2">Ment emgefreek an nodrezh</string>

    <!-- Summary for Accessibility Text Automatic Size Scaling Preference -->
    <string name="preference_accessibility_auto_size_summary">Klotañ a raio ment an nodrezh gant arventennoù Android. Diweredekait da verañ ment an nodrezh amañ.</string>

    <!-- Title for the Delete browsing data preference -->
    <string name="preferences_delete_browsing_data">Dilemel ar roadennoù merdeiñ</string>
    <!-- Title for the tabs item in Delete browsing data -->
    <string name="preferences_delete_browsing_data_tabs_title_2">Ivinelloù digor</string>
    <!-- Subtitle for the tabs item in Delete browsing data, parameter will be replaced with the number of open tabs -->
    <string name="preferences_delete_browsing_data_tabs_subtitle">%d ivinell</string>

    <!-- Title for the data and history items in Delete browsing data -->
    <string name="preferences_delete_browsing_data_browsing_data_title">Roll istor merdeiñ ha roadennoù lec’hiennoù</string>
    <!-- Subtitle for the data and history items in delete browsing data, parameter will be replaced with the
        number of history items the user has -->
    <string name="preferences_delete_browsing_data_browsing_data_subtitle">%d chomlec’h</string>
    <!-- Title for history items in Delete browsing data -->
    <string name="preferences_delete_browsing_data_browsing_history_title">Roll istor</string>
    <!-- Subtitle for the history items in delete browsing data, parameter will be replaced with the
        number of history pages the user has -->
    <string name="preferences_delete_browsing_data_browsing_history_subtitle">%d a bajennoù</string>
    <!-- Title for the cookies item in Delete browsing data -->
    <string name="preferences_delete_browsing_data_cookies">Toupinoù</string>
    <!-- Subtitle for the cookies item in Delete browsing data -->
    <string name="preferences_delete_browsing_data_cookies_subtitle">Digennasket e viot eus darn al lec’hiennoù</string>
    <!-- Title for the cached images and files item in Delete browsing data -->
    <string name="preferences_delete_browsing_data_cached_files">Skeudennoù ha restroù er c’hrubuilh</string>
    <!-- Subtitle for the cached images and files item in Delete browsing data -->
    <string name="preferences_delete_browsing_data_cached_files_subtitle">Dieubiñ a raio egor kadaviñ</string>

    <!-- Title for the site permissions item in Delete browsing data -->
    <string name="preferences_delete_browsing_data_site_permissions">Aotreoù al lec’hienn</string>
    <!-- Title for the downloads item in Delete browsing data -->
    <string name="preferences_delete_browsing_data_downloads">Pellgargadurioù</string>
    <!-- Text for the button to delete browsing data -->
    <string name="preferences_delete_browsing_data_button">Dilemel ar roadennoù merdeiñ</string>
    <!-- Title for the Delete browsing data on quit preference -->
    <string name="preferences_delete_browsing_data_on_quit">Dilemel ar roadennoù merdeiñ pa vez kuitaet</string>
    <!-- Summary for the Delete browsing data on quit preference. "Quit" translation should match delete_browsing_data_on_quit_action translation. -->
    <string name="preference_summary_delete_browsing_data_on_quit">Dilemel a raio ar roadennoù merdeiñ ent emgefreek pa zibabot &quot;Kuitaat&quot; el lañser pennañ</string>
    <!-- Summary for the Delete browsing data on quit preference. "Quit" translation should match delete_browsing_data_on_quit_action translation. -->
    <string name="preference_summary_delete_browsing_data_on_quit_2">Dilemel a raio ar roadennoù merdeiñ ent emgefreek pa zibabot \&quot;Kuitaat\&quot; el lañser pennañ</string>
    <!-- Action item in menu for the Delete browsing data on quit feature -->
    <string name="delete_browsing_data_on_quit_action">Kuitaat</string>

    <!-- Dialog message to the user asking to delete browsing data. -->
    <string name="delete_browsing_data_prompt_message">Dilemel a raio ho holl roadennoù merdeiñ.</string>
    <!-- Dialog message to the user asking to delete browsing data. Parameter will be replaced by app name. -->
    <string name="delete_browsing_data_prompt_message_3">%s a zilamo ar roadennoù merdeiñ diuzet.</string>
    <!-- Text for the cancel button for the data deletion dialog -->
    <string name="delete_browsing_data_prompt_cancel">Nullañ</string>
    <!-- Text for the allow button for the data deletion dialog -->
    <string name="delete_browsing_data_prompt_allow">Dilemel</string>
    <!-- Text for the snackbar confirmation that the data was deleted -->
    <string name="preferences_delete_browsing_data_snackbar">Dilamet eo bet ar roadennoù merdeiñ</string>
    <!-- Text for the snackbar to show the user that the deletion of browsing data is in progress -->
    <string name="deleting_browsing_data_in_progress">O tilemel ar roadennoù merdeiñ…</string>

    <!-- Tips -->
    <!-- text for firefox preview moving tip header "Firefox Preview" and "Firefox Nightly" are intentionally hardcoded -->
    <string name="tip_firefox_preview_moved_header">Firefox Preview a teu da vezañ Firefox Nighlty</string>
    <!-- text for firefox preview moving tip description -->
    <string name="tip_firefox_preview_moved_description">
        Bep noz ez eo hizivaet Firefox Nightly evit kinnig keweriusterioù arnodel.
        N’eo ket ken stabil avat. Pellgargit ar merdeer beta evit kaout un arload stabiloc’h.</string>
    <!-- text for firefox preview moving tip button. "Firefox for Android Beta" is intentionally hardcoded -->
    <string name="tip_firefox_preview_moved_button_2">Tapit Firefox evit Android Beta</string>

    <!-- text for firefox preview moving tip header. "Firefox Nightly" is intentionally hardcoded -->
    <string name="tip_firefox_preview_moved_header_preview_installed">Fiñvet eo Firefox Nightly</string>
    <!-- text for firefox preview moving tip description -->
    <string name="tip_firefox_preview_moved_description_preview_installed">
        Ne vo ket degemeret hizivadennoù surentez gant an arload-mañ. Paouezit d’e implij ha tremenit war an Nightly nevez.
        \n\nEvit treuzkas ho sinedoù, titouroù kennaskañ ha roll istor etrezek un arload all, krouit ur gont Firefox.</string>
    <!-- text for firefox preview moving tip button  -->
    <string name="tip_firefox_preview_moved_button_preview_installed">Tremenit d’an Nightly nevez</string>

    <!-- text for firefox preview moving tip header. "Firefox Nightly" is intentionally hardcoded -->
    <string name="tip_firefox_preview_moved_header_preview_not_installed">Fiñvet eo Firefox Nightly</string>
    <!-- text for firefox preview moving tip description -->
    <string name="tip_firefox_preview_moved_description_preview_not_installed">
        Ne vo ket degemeret hizivadennoù surentez gant an arload-mañ. Paouezit d’e implij ha tremenit war an Nightly nevez.
        \n\nEvit treuzkas ho sinedoù, titouroù kennaskañ ha roll istor etrezek un arload all, krouit ur gont Firefox.</string>

    <!-- text for firefox preview moving tip button  -->
    <string name="tip_firefox_preview_moved_button_preview_not_installed">Tapout an Nightly nevez</string>

    <!-- Onboarding -->
    <!-- Text for onboarding welcome message
    The first parameter is the name of the app (e.g. Firefox Preview) -->
    <string name="onboarding_header">Donemat war %s!</string>
    <!-- text for the Firefox Accounts section header -->
    <string name="onboarding_fxa_section_header">Ur gont hoc’h eus dija?</string>
    <!-- text for the "What's New" onboarding card header -->
    <string moz:removedIn="94" name="onboarding_whats_new_header1" tools:ignore="UnusedResources">Gwelout pezh a zo nevez</string>
    <!-- text for the "what's new" onboarding card description
    The first parameter is the short name of the app (e.g. Firefox) -->
    <string moz:removedIn="94" name="onboarding_whats_new_description" tools:ignore="UnusedResources">Goulennoù hoc’h eus a-zivout ar %s nevez? Fellout a ra deoc’h gouzout pezh a zo bet cheñchet?</string>
    <!-- text for underlined clickable link that is part of "what's new" onboarding card description that links to an FAQ -->
    <string moz:removedIn="94" name="onboarding_whats_new_description_linktext" tools:ignore="UnusedResources">Amañ emañ ar respontoù</string>
    <!-- text for the Firefox account onboarding sign in card header. The word "Firefox" should not be translated -->
    <string name="onboarding_account_sign_in_header_1">Goubredañ Firefox etre an trevnadoù</string>
    <!-- Text for the button to learn more about signing in to your Firefox account -->
    <string name="onboarding_manual_sign_in_description">Degasit sinedoù, ur roll-istor ha gerioù-tremen evit Firefox war an trevnad-mañ.</string>
    <!-- text for the firefox account onboarding card header when we detect you're already signed in to
        another Firefox browser. (The word `Firefox` should not be translated)
        The first parameter is the email of the detected user's account -->
    <string name="onboarding_firefox_account_auto_signin_header_3">Kennasket oc’h evel %s war ur merdeer Firefox all war an trevnad-mañ. Fellout a ra deoc’h kennaskañ gant ar gont-mañ?</string>
    <!-- text for the button to confirm automatic sign-in -->
    <string name="onboarding_firefox_account_auto_signin_confirm">Ya, kennaskit ac’hanon</string>
    <!-- text for the automatic sign-in button while signing in is in process -->
    <string name="onboarding_firefox_account_signing_in">O kennaskañ…</string>
    <!-- text for the button to manually sign into Firefox account. -->
    <string name="onboarding_firefox_account_sign_in_1">En em rollañ</string>
    <!-- text for the button to stay signed out when presented with an option to automatically sign-in. -->
    <string name="onboarding_firefox_account_stay_signed_out">Chom kennasket</string>
    <!-- text to display in the snackbar once account is signed-in -->
    <string name="onboarding_firefox_account_sync_is_on">Enaouet eo Sync</string>
    <!-- text to display in the snackbar if automatic sign-in fails. user may try again -->
    <string name="onboarding_firefox_account_automatic_signin_failed">C’hwitadenn war ar c’hennaskañ</string>
    <!-- text for the tracking protection onboarding card header -->
    <string name="onboarding_tracking_protection_header_3">Prevezded gweredekaet bepred</string>
    <!-- text for the tracking protection card description. 'Firefox' intentionally hardcoded here -->
    <string name="onboarding_tracking_protection_description_3">Firefox a harz en un doare emgefreek ouzh an embregerezhioù d’ho heuliañ dre guzh war ar web.</string>
    <!-- text for tracking protection radio button option for standard level of blocking -->
    <string name="onboarding_tracking_protection_standard_button_2">Skoueriek (dre ziouer)</string>
    <!-- text for standard blocking option button description -->
    <string name="onboarding_tracking_protection_standard_button_description_3">Kempouezet evit prevezded hag efedusted. Ar pajennoù a garg en un doare ordinal.</string>
    <!-- text for tracking protection radio button option for strict level of blocking -->
    <string name="onboarding_tracking_protection_strict_button">Strizh (erbedet)</string>
    <!-- text for tracking protection radio button option for strict level of blocking -->
    <string name="onboarding_tracking_protection_strict_option">Strizh</string>
    <!-- text for strict blocking option button description -->
    <string name="onboarding_tracking_protection_strict_button_description_3">Stankañ muioc’h a heulierien hag ar pajennoù da gargañ buanoc’h, met arc’hweladurioù zo a c’hallo mont a-dreuz.</string>
    <!-- text for the toolbar position card header  -->
    <string name="onboarding_toolbar_placement_header_1">Dibabit e pelec’h lakaat ho parrenn ostilhoù</string>
    <!-- text for the toolbar position card description -->
    <string name="onboarding_toolbar_placement_description_1">Lakait ar varrenn ostilhoù en ul lec’h aes da dizhout. Dalc’hit hi en traoñ pe diblasit anezhi e-krec’h.</string>
    <!-- text for the private browsing onboarding card header -->
    <string moz:removedIn="94" name="onboarding_private_browsing_header" tools:ignore="UnusedResources">Merdeiñ prevez</string>
    <!-- text for the private browsing onboarding card description
    The first parameter is an icon that represents private browsing -->
    <string moz:removedIn="94" name="onboarding_private_browsing_description1" tools:ignore="UnusedResources">Digorit un ivinell prevez hepken: stokit an arlun %s.</string>
    <!-- text for the private browsing onboarding card description, explaining how to always using private browsing -->
    <string moz:removedIn="94" name="onboarding_private_browsing_always_description" tools:ignore="UnusedResources">Digeriñ ivinelloù prevez bewech: kemmit an arventennoù merdeiñ prevez.</string>
    <!-- text for the private browsing onbording card button, that launches settings -->
    <string moz:removedIn="94" name="onboarding_private_browsing_button" tools:ignore="UnusedResources">Digeriñ an arventennoù</string>
    <!-- text for the privacy notice onboarding card header -->
    <string name="onboarding_privacy_notice_header">Ho puhez prevez</string>
    <!-- text for the privacy notice onboarding card description
    The first parameter is the name of the app (e.g. Firefox Preview) Substitute %s for long browser name. -->
    <string name="onboarding_privacy_notice_description2">Savet hon eus %s evit ma c’hallfec’h reoliñ ar pezh a rannit enlinenn hag ar pezh a rannit ganeomp.</string>
    <!-- Text for the button to read the privacy notice -->
    <string name="onboarding_privacy_notice_read_button">Lennit hon evezhiadenn a-get buhez prevez</string>
    <!-- Content description (not visible, for screen readers etc.): Close onboarding screen -->
    <string moz:removedIn="93" name="onboarding_close" tools:ignore="UnusedResources">Serriñ</string>

    <!-- text for the button to finish onboarding -->
    <string name="onboarding_finish">Kregiñ da verdeiñ</string>

    <!-- Onboarding theme -->
    <!-- text for the theme picker onboarding card header -->
    <string name="onboarding_theme_picker_header">Dibabit an neuz</string>

    <!-- text for the theme picker onboarding card description -->
    <string name="onboarding_theme_picker_description_2">Espernit batiri hag ho sell gant ar mod teñval.</string>
    <!-- Automatic theme setting (will follow device setting) -->
    <string name="onboarding_theme_automatic_title">Emgefreek</string>
    <!-- Summary of automatic theme setting (will follow device setting) -->
    <string name="onboarding_theme_automatic_summary">Azas a raio da arventennoù ho trevnad</string>
    <!-- Theme setting for dark mode -->
    <string name="onboarding_theme_dark_title">Neuz teñval</string>
    <!-- Theme setting for light mode -->
    <string name="onboarding_theme_light_title">Neuz sklaer</string>

    <!-- Text shown in snackbar when multiple tabs have been sent to device -->
    <string name="sync_sent_tabs_snackbar">Ivinelloù kaset!</string>
    <!-- Text shown in snackbar when one tab has been sent to device  -->
    <string name="sync_sent_tab_snackbar">Ivinell kaset!</string>
    <!-- Text shown in snackbar when sharing tabs failed  -->
    <string name="sync_sent_tab_error_snackbar">Ne c’haller ket kas</string>
    <!-- Text shown in snackbar for the "retry" action that the user has after sharing tabs failed -->
    <string name="sync_sent_tab_error_snackbar_action">ADKLASK</string>
    <!-- Title of QR Pairing Fragment -->
    <string name="sync_scan_code">C’hwilerviñ ar boneg</string>
    <!-- Instructions on how to access pairing -->
    <string name="sign_in_instructions"><![CDATA[War hoc’h urzhiataer, digorit Firefox ha kit war <b>https://firefox.com/pair</b>]]></string>
    <!-- Text shown for sign in pairing when ready -->
    <string name="sign_in_ready_for_scan">Prest da c’hwilerviñ</string>
    <!-- Text shown for settings option for sign with pairing -->
    <string name="sign_in_with_camera">Kennaskit gant ho kamera</string>
    <!-- Text shown for settings option for sign with email -->
    <string name="sign_in_with_email">Ober gant ur chomlec’h postel kentoc’h</string>
    <!-- Text shown for settings option for create new account text.'Firefox' intentionally hardcoded here.-->
    <string name="sign_in_create_account_text"><![CDATA[Kont ebet? <u>Krouit unan</u> evit goubredañ Firefox etre an trevnadoù.]]></string>
    <!-- Text shown in confirmation dialog to sign out of account -->
    <string name="sign_out_confirmation_message">Firefox a baouezo da c’houbredañ gant ho kont, met ne vo ket dilamet ho roadennoù merdeiñ war an trevnad-mañ.</string>
    <!-- Text shown in confirmation dialog to sign out of account. The first parameter is the name of the app (e.g. Firefox Preview) -->
    <string name="sign_out_confirmation_message_2">Paouezet e vo goubredañ gant ho kont, met ne vo ket dilamet ho roadennoù merdeiñ war an trevnad-mañ.</string>
    <!-- Option to continue signing out of account shown in confirmation dialog to sign out of account -->
    <string name="sign_out_disconnect">Digennaskañ</string>
    <!-- Option to cancel signing out shown in confirmation dialog to sign out of account -->
    <string name="sign_out_cancel">Nullañ</string>
    <!-- Error message snackbar shown after the user tried to select a default folder which cannot be altered -->
    <string name="bookmark_cannot_edit_root">Ne c’haller ket embann an teuliadoù dre ziouer</string>

    <!-- Enhanced Tracking Protection -->
    <!-- Link displayed in enhanced tracking protection panel to access tracking protection settings -->
    <string name="etp_settings">Arventennoù gwarez</string>
    <!-- Preference title for enhanced tracking protection settings -->
    <string name="preference_enhanced_tracking_protection">Gwarez heuliañ araoket</string>
    <!-- Title for the description of enhanced tracking protection -->
    <string name="preference_enhanced_tracking_protection_explanation_title">Merdeit hep bezañ heuliet</string>
    <!-- Description of enhanced tracking protection. The first parameter is the name of the application (For example: Fenix) -->
    <string name="preference_enhanced_tracking_protection_explanation">Mirit ho roadennoù ganeoc’h. %s a warezo ac’hanoc’h a-enep d’an heulierien a sell ouzhoc’h enlinenn.</string>
    <!-- Text displayed that links to website about enhanced tracking protection -->
    <string name="preference_enhanced_tracking_protection_explanation_learn_more">Gouzout hiroc’h</string>
    <!-- Preference for enhanced tracking protection for the standard protection settings -->
    <string name="preference_enhanced_tracking_protection_standard_default_1">Skoueriek (dre ziouer)</string>
    <!-- Preference description for enhanced tracking protection for the standard protection settings -->
    <string name="preference_enhanced_tracking_protection_standard_description_4">Kempouezet evit prevezded hag efedusted. Ar pajennoù a garg en un doare ordinal.</string>
    <!--  Accessibility text for the Standard protection information icon  -->
    <string name="preference_enhanced_tracking_protection_standard_info_button">Ar pezh a zo stanket gant ar gwarez heuliañ skoueriek</string>
    <!-- Preference for enhanced tracking protection for the strict protection settings -->
    <string name="preference_enhanced_tracking_protection_strict">Strizh</string>
    <!-- Preference description for enhanced tracking protection for the strict protection settings -->
    <string name="preference_enhanced_tracking_protection_strict_description_3">Stankañ muioc’h a heulierien hag ar pajennoù da gargañ buanoc’h, met arc’hweladurioù zo a c’hallo mont a-dreuz.</string>
    <!--  Accessibility text for the Strict protection information icon  -->
    <string name="preference_enhanced_tracking_protection_strict_info_button">Ar pezh a zo stanket gant ar gwarez heuliañ strizh</string>
    <!-- Preference for enhanced tracking protection for the custom protection settings -->
    <string name="preference_enhanced_tracking_protection_custom">Personelaet</string>
    <!-- Preference description for enhanced tracking protection for the strict protection settings -->
    <string name="preference_enhanced_tracking_protection_custom_description_2">Dibabit peseurt heulier pe skript herzel.</string>
    <!--  Accessibility text for the Strict protection information icon  -->
    <string name="preference_enhanced_tracking_protection_custom_info_button">Ar pezh a zo stanket gant ar gwarez heuliañ personelaet</string>
    <!-- Header for categories that are being blocked by current Enhanced Tracking Protection settings -->
    <!-- Preference for enhanced tracking protection for the custom protection settings for cookies-->
    <string name="preference_enhanced_tracking_protection_custom_cookies">Toupinoù</string>
    <!-- Option for enhanced tracking protection for the custom protection settings for cookies-->
    <string name="preference_enhanced_tracking_protection_custom_cookies_1">Heulierien etre-lec’hienn ha kevredadel</string>
    <!-- Option for enhanced tracking protection for the custom protection settings for cookies-->
    <string name="preference_enhanced_tracking_protection_custom_cookies_2">Toupinoù al lec’hiennoù n’int ket bet gweladennet</string>
    <!-- Option for enhanced tracking protection for the custom protection settings for cookies-->
    <string name="preference_enhanced_tracking_protection_custom_cookies_3">Holl doupinoù an tredeoù (gallout a ra mirout lec’hiennoù ’zo da vont en-dro en un doare dereat)</string>
    <!-- Option for enhanced tracking protection for the custom protection settings for cookies-->
    <string name="preference_enhanced_tracking_protection_custom_cookies_4">An holl doupinoù (gallout a ra terriñ lec’hiennoù)</string>
    <!-- Preference for enhanced tracking protection for the custom protection settings for tracking content -->
    <string name="preference_enhanced_tracking_protection_custom_tracking_content">Endalc’had heuliañ</string>
    <!-- Option for enhanced tracking protection for the custom protection settings for tracking content-->
    <string name="preference_enhanced_tracking_protection_custom_tracking_content_1">En holl ivinelloù</string>
    <!-- Option for enhanced tracking protection for the custom protection settings for tracking content-->
    <string name="preference_enhanced_tracking_protection_custom_tracking_content_2">En ivinelloù prevez hepken</string>
    <!-- Option for enhanced tracking protection for the custom protection settings for tracking content-->
    <string name="preference_enhanced_tracking_protection_custom_tracking_content_3">En ivinelloù personelaet hepken</string>
    <!-- Preference for enhanced tracking protection for the custom protection settings -->
    <string name="preference_enhanced_tracking_protection_custom_cryptominers">Kriptogleuzerien</string>
    <!-- Preference for enhanced tracking protection for the custom protection settings -->
    <string name="preference_enhanced_tracking_protection_custom_fingerprinters">Dinoerien roudoù niverel</string>
    <!-- Button label for navigating to the Enhanced Tracking Protection details -->
    <string name="enhanced_tracking_protection_details">Munudoù</string>
    <!-- Header for categories that are being being blocked by current Enhanced Tracking Protection settings -->
    <string name="enhanced_tracking_protection_blocked">Stanket</string>
    <!-- Header for categories that are being not being blocked by current Enhanced Tracking Protection settings -->
    <string name="enhanced_tracking_protection_allowed">Aotreet</string>
    <!-- Category of trackers (social media trackers) that can be blocked by Enhanced Tracking Protection -->
    <string name="etp_social_media_trackers_title">Heulierien mediaoù kevredadel</string>
    <!-- Description of social media trackers that can be blocked by Enhanced Tracking Protection -->
    <string name="etp_social_media_trackers_description">Bevenniñ a ra barregezh ar rouedadoù kevredadel da heuliañ hoc’h oberiantiz merdeiñ.</string>
    <!-- Category of trackers (cross-site tracking cookies) that can be blocked by Enhanced Tracking Protection -->
    <string name="etp_cookies_title">Toupinoù heuliañ etre lec’hiennoù</string>
    <!-- Description of cross-site tracking cookies that can be blocked by Enhanced Tracking Protection -->
    <string name="etp_cookies_description">Stankañ a ra an toupinoù implijet gant ar rouedadoù bruderezh hag an embregerezhioù dielfennañ evit kempunañ ho roadennoù merdeiñ a-dreuz meur a lec’hienn.</string>
    <!-- Category of trackers (cryptominers) that can be blocked by Enhanced Tracking Protection -->
    <string name="etp_cryptominers_title">Kriptogleuzerien</string>
    <!-- Description of cryptominers that can be blocked by Enhanced Tracking Protection -->
    <string name="etp_cryptominers_description">Mirout a ra skriptoù touellus da implij ho trevnad evit kleuziañ moneiz niverel.</string>
    <!-- Category of trackers (fingerprinters) that can be blocked by Enhanced Tracking Protection -->
    <string name="etp_fingerprinters_title">Dinoerien roudoù niverel</string>
    <!-- Description of fingerprinters that can be blocked by Enhanced Tracking Protection -->
    <string name="etp_fingerprinters_description">Harzañ a ra roadennoù a c’hell servijout da anavezout ac’hanoc’h da vezañ implijet gant heulierien.</string>
    <!-- Category of trackers (tracking content) that can be blocked by Enhanced Tracking Protection -->
    <string name="etp_tracking_content_title">Endalc’had heuliañ</string>

    <!-- Description of tracking content that can be blocked by Enhanced Tracking Protection -->
    <string name="etp_tracking_content_description">Harzañ a ra ar bruderezh diavaez hag an endalc’hadoù all da gargañ a endalc’h ur boneg heuliañ. Gallout a ra kaout un efed war mont-en-dro lec’hiennoù ’zo.</string>
    <!-- Enhanced Tracking Protection Onboarding Message shown in a dialog above the toolbar. The first parameter is the name of the application (For example: Fenix) -->
    <string moz:removedIn="93" name="etp_onboarding_cfr_message" tools:ignore="UnusedResources">Bewech mard eo mouk ar skoed eo bet stanket heulierien gant %s. Stokit da gaout muioc’h a ditouroù.</string>
    <!-- Enhanced Tracking Protection message that protection is currently on for this site -->
    <string name="etp_panel_on">GWEREDEKAET eo ar gwarez war al lec’hienn-mañ.</string>
    <!-- Enhanced Tracking Protection message that protection is currently off for this site -->
    <string name="etp_panel_off">DIWEREDEKAET eo ar gwarez war al lec’hienn-mañ.</string>
    <!-- Header for exceptions list for which sites enhanced tracking protection is always off -->
    <string name="enhanced_tracking_protection_exceptions">Diweredekaet eo bet ar gwarez heuliañ araoket evit al lecʼhiennoù-mañ</string>
    <!-- Content description (not visible, for screen readers etc.): Navigate
    back from ETP details (Ex: Tracking content) -->
    <string name="etp_back_button_content_description">Kent</string>
    <!-- About page Your rights link text -->
    <string name="about_your_rights">Ho kwirioù</string>
    <!-- About page link text to open open source licenses screen -->
    <string name="about_open_source_licenses">Levraouegoù digor o zarzh a arveromp</string>
    <!-- About page link text to open what's new link -->
    <string name="about_whats_new">Petra zo nevez e %s</string>
    <!-- Open source licenses page title
    The first parameter is the app name -->
    <string name="open_source_licenses_title">%s | Levraouegoù digor o zarzh</string>

    <!-- Category of trackers (redirect trackers) that can be blocked by Enhanced Tracking Protection -->
    <string name="etp_redirect_trackers_title">Heulierien adheñchañ</string>
    <!-- Description of redirect tracker cookies that can be blocked by Enhanced Tracking Protection -->
    <string name="etp_redirect_trackers_description">Skarzhañ an toupinoù lakaet gant adheñchadurioù etrezek lec’hiennoù heuliañ anavezet</string>

    <!-- Description of the SmartBlock Enhanced Tracking Protection feature. The * symbol is intentionally hardcoded here,
         as we use it on the UI to indicate which trackers have been partially unblocked.  -->
    <string name="preference_etp_smartblock_description">Un nebeud heulierien merket a-zindan a zo bet damzistanket war ar bajenn-mañ peogwir ho peus etrewezhiet gante *.</string>
    <!-- Text displayed that links to website about enhanced tracking protection SmartBlock -->
    <string name="preference_etp_smartblock_learn_more">Gouzout hiroc’h</string>

    <!-- About page link text to open support link -->
    <string name="about_support">Skor</string>
    <!-- About page link text to list of past crashes (like about:crashes on desktop) -->
    <string name="about_crashes">Sac’hadennoù</string>
    <!-- About page link text to open privacy notice link -->
    <string name="about_privacy_notice">Evezhiadennoù a-fet buhez prevez</string>
    <!-- About page link text to open know your rights link -->
    <string name="about_know_your_rights">Gouzout ho kwirioù</string>
    <!-- About page link text to open licensing information link -->
    <string name="about_licensing_information">Titouroù a-fet lañvaz</string>
    <!-- About page link text to open a screen with libraries that are used -->
    <string name="about_other_open_source_libraries">Levraouegoù a arveromp</string>
    <!-- Toast shown to the user when they are activating the secret dev menu
        The first parameter is number of long clicks left to enable the menu -->
    <string name="about_debug_menu_toast_progress">Lañser diveugañ: %1$d a glikoù a chom evit gweredekaat</string>
    <string name="about_debug_menu_toast_done">Lañser diveugañ gweredekaet</string>

    <!-- Content description of the tab counter toolbar button when one tab is open -->
    <string name="tab_counter_content_description_one_tab">1 ivinell</string>
    <!-- Content description of the tab counter toolbar button when multiple tabs are open. First parameter will be replaced with the number of tabs (always more than one) -->
    <string name="tab_counter_content_description_multi_tab">%d ivinell</string>

    <!-- Browser long press popup menu -->
    <!-- Copy the current url -->
    <string name="browser_toolbar_long_press_popup_copy">Eilañ</string>
    <!-- Paste & go the text in the clipboard. '&amp;' is replaced with the ampersand symbol: & -->
    <string name="browser_toolbar_long_press_popup_paste_and_go">Pegañ &amp; mont</string>
    <!-- Paste the text in the clipboard -->
    <string name="browser_toolbar_long_press_popup_paste">Pegañ</string>
    <!-- Snackbar message shown after an URL has been copied to clipboard. -->
    <string name="browser_toolbar_url_copied_to_clipboard_snackbar">URL eilet er golver</string>

    <!-- Title text for the Add To Homescreen dialog -->
    <string name="add_to_homescreen_title">Lakaat er skramm degemer</string>
    <!-- Cancel button text for the Add to Homescreen dialog -->
    <string name="add_to_homescreen_cancel">Nullañ</string>
    <!-- Add button text for the Add to Homescreen dialog -->
    <string name="add_to_homescreen_add">Ouzhpennañ</string>
    <!-- Continue to website button text for the first-time Add to Homescreen dialog -->
    <string name="add_to_homescreen_continue">Kenderc’hel etrezek al lec’hienn</string>
    <!-- Placeholder text for the TextView in the Add to Homescreen dialog -->
    <string name="add_to_homescreen_text_placeholder">Anv ar verradenn</string>

    <!-- Describes the add to homescreen functionality -->
    <string name="add_to_homescreen_description_2">Gallout a rit ouzhpennañ al lec’hienn-mañ da bennbajenn ho trevnad evit mont war-eeun ha merdeiñ primoc’h evel ma vefe un arload.</string>

    <!-- Preference for managing the settings for logins and passwords in Fenix -->
    <string name="preferences_passwords_logins_and_passwords">Titouroù kennaskañ</string>
    <!-- Preference for managing the saving of logins and passwords in Fenix -->
    <string name="preferences_passwords_save_logins">Enrollañ an titouroù kennaskañ</string>
    <!-- Preference option for asking to save passwords in Fenix -->
    <string name="preferences_passwords_save_logins_ask_to_save">Goulenn a-raok enrollañ</string>
    <!-- Preference option for never saving passwords in Fenix -->
    <string name="preferences_passwords_save_logins_never_save">Na enrollañ biken</string>
    <!-- Preference for autofilling saved logins in Fenix -->
    <string moz:removedIn="93" name="preferences_passwords_autofill" tools:ignore="UnusedResources">Leuniañ ent emgefreek</string>

    <!-- Preference for autofilling saved logins in Firefox (in web content), %1$s will be replaced with the app name -->
    <string name="preferences_passwords_autofill2">Leuniañ emgefreek e %1$s</string>
    <!-- Description for the preference for autofilling saved logins in Firefox (in web content), %1$s will be replaced with the app name -->
    <string name="preferences_passwords_autofill_description"> Leuniañ hag enrollañ an anvioù implijer ha gerioù-tremen el lec’hiennoù en ur implijout %1$s.</string>
    <!-- Preference for autofilling logins from Fenix in other apps (e.g. autofilling the Twitter app) -->
    <string name="preferences_android_autofill">Leuniañ emgefreek en arloadoù all</string>

    <!-- Description for the preference for autofilling logins from Fenix in other apps (e.g. autofilling the Twitter app) -->
    <string name="preferences_android_autofill_description">Leuniañ anvioù-implijer ha gerioù-tremen en arloadoù-all war ho trevnad.</string>
    <!-- Preference option for adding a login -->
    <string name="preferences_logins_add_login">Ouzhpennañ titouroù kennaskañ</string>

    <!-- Preference for syncing saved logins in Fenix -->
    <string name="preferences_passwords_sync_logins">Goubredañ an titouroù kennaskañ</string>
    <!-- Preference for syncing saved logins in Fenix, when not signed in-->
    <string name="preferences_passwords_sync_logins_across_devices">Goubredañ an titouroù kennaskañ dre an trevnadoù</string>
    <!-- Syncing saved logins in Fenix needs reconnect to sync -->
    <string name="preferences_passwords_sync_logins_reconnect">Adkennaskañ</string>
    <!-- Syncing saved logins in Fenix needs login -->
    <string name="preferences_passwords_sync_logins_sign_in">Kennaskañ ouzh Sync</string>
    <!-- Preference to access list of saved logins -->
    <string name="preferences_passwords_saved_logins">Titouroù kennaskañ enrollet</string>
    <!-- Description of empty list of saved passwords. Placeholder is replaced with app name.  -->
    <string name="preferences_passwords_saved_logins_description_empty_text">An titouroù kennaskañ a enrollit pe c’houbredit e %s a vo diskouezet amañ.</string>
    <!-- Preference to access list of saved logins -->
    <string name="preferences_passwords_saved_logins_description_empty_learn_more_link">Gouzout hiroc’h diwar-benn Sync</string>
    <!-- Preference to access list of login exceptions that we never save logins for -->
    <string name="preferences_passwords_exceptions">Nemedennoù</string>
    <!-- Empty description of list of login exceptions that we never save logins for -->
    <string name="preferences_passwords_exceptions_description_empty">An titouroù kennaskañ n’int ket enrollet a vo diskouezet amañ.</string>
    <!-- Description of list of login exceptions that we never save logins for -->
    <string name="preferences_passwords_exceptions_description">Ne vo ket enrollet an titouroù kennaskañ evit al lec’hiennoù-mañ.</string>
    <!-- Text on button to remove all saved login exceptions -->
    <string name="preferences_passwords_exceptions_remove_all">Dilemel an holl nemedennoù</string>
    <!-- Hint for search box in logins list -->
    <string name="preferences_passwords_saved_logins_search">Klask titouroù kennaskañ</string>
    <!-- Option to sort logins list A-Z, alphabetically -->
    <string name="preferences_passwords_saved_logins_alphabetically">Dre urzh al lizherenneg</string>
    <!-- Option to sort logins list by most recently used -->
    <string name="preferences_passwords_saved_logins_recently_used">Arveret da ziwezhañ</string>
    <!-- The header for the site that a login is for -->
    <string name="preferences_passwords_saved_logins_site">Lec’hienn</string>
    <!-- The header for the username for a login -->
    <string name="preferences_passwords_saved_logins_username">Anv arveriad</string>
    <!-- The header for the password for a login -->
    <string name="preferences_passwords_saved_logins_password">Ger-tremen</string>
    <!-- Message displayed in security prompt to reenter a secret pin to access saved logins -->
    <string name="preferences_passwords_saved_logins_enter_pin">Adlakait ho PIN</string>

    <!-- Message displayed in security prompt to access saved logins -->
    <string name="preferences_passwords_saved_logins_enter_pin_description">Dibrenit evit gwelet ho titouroù kennaskañ enrollet</string>
    <!-- Message displayed when a connection is insecure and we detect the user is entering a password -->
    <string name="logins_insecure_connection_warning">N’eo ket diogel ar c’hennask. An titouroù enanket amañ a c’hallfe bezañ laeret.</string>
    <!-- Learn more link that will link to a page with more information displayed when a connection is insecure and we detect the user is entering a password -->
    <string name="logins_insecure_connection_warning_learn_more">Gouzout hiroc’h</string>
    <!-- Prompt message displayed when Fenix detects a user has entered a password and user decides if Fenix should save it. The first parameter is the name of the application (For example: Fenix)  -->
    <string name="logins_doorhanger_save">Fellout a ra deoc’h e vefe enrollet an titouroù kennaskañ-mañ gant %s?</string>
    <!-- Positive confirmation that Fenix should save the new or updated login -->
    <string name="logins_doorhanger_save_confirmation">Enrollañ</string>
    <!-- Negative confirmation that Fenix should not save the new or updated login -->
    <string name="logins_doorhanger_save_dont_save">Na enrollañ</string>
    <!-- Shown in snackbar to tell user that the password has been copied -->
    <string name="logins_password_copied">Eilet eo bet ar ger-tremen er golver</string>
    <!-- Shown in snackbar to tell user that the username has been copied -->
    <string name="logins_username_copied">Eilet eo bet an anv arveriad er golver</string>
    <!-- Shown in snackbar to tell user that the site has been copied -->
    <string name="logins_site_copied">Eilet eo bet al lec’hienn er golver</string>
    <!-- Content Description (for screenreaders etc) read for the button to copy a password in logins-->
    <string name="saved_logins_copy_password">Eilañ ar ger-tremen</string>
    <!-- Content Description (for screenreaders etc) read for the button to clear a password while editing a login-->
    <string name="saved_logins_clear_password">Skarzhañ ar ger-tremen</string>
    <!-- Content Description (for screenreaders etc) read for the button to copy a username in logins -->
    <string name="saved_login_copy_username">Eilañ an anv arveriad</string>
    <!-- Content Description (for screenreaders etc) read for the button to clear a username while editing a login -->
    <string name="saved_login_clear_username">Skarzhañ an anv arveriad</string>
    <!-- Content Description (for screenreaders etc) read for the button to clear the hostname field while creating a login -->
    <string name="saved_login_clear_hostname">Skarzhañ anv an ostiz</string>
    <!-- Content Description (for screenreaders etc) read for the button to copy a site in logins -->
    <string name="saved_login_copy_site">Eilañ al lec’hienn</string>
    <!-- Content Description (for screenreaders etc) read for the button to open a site in logins -->
    <string name="saved_login_open_site">Digeriñ al lec’hienn er merdeer</string>
    <!-- Content Description (for screenreaders etc) read for the button to reveal a password in logins -->
    <string name="saved_login_reveal_password">Diskouez ar ger-tremen</string>
    <!-- Content Description (for screenreaders etc) read for the button to hide a password in logins -->
    <string name="saved_login_hide_password">Kuzhat ar ger-tremen</string>
    <!-- Message displayed in biometric prompt displayed for authentication before allowing users to view their logins -->
    <string name="logins_biometric_prompt_message">Dibrennit evit gwelet ho titouroù kennaskañ enrollet</string>
    <!-- Title of warning dialog if users have no device authentication set up -->
    <string name="logins_warning_dialog_title">Diogelit ho titouroù kennaskañ</string>
    <!-- Message of warning dialog if users have no device authentication set up -->
    <string name="logins_warning_dialog_message">Arventennit ur patrom morailh, ur PIN pe ur ger-tremen evit gwareziñ ho titouroù kennaskañ enrollet da vezañ lennet gant unan bennak all.</string>
    <!-- Negative button to ignore warning dialog if users have no device authentication set up -->
    <string name="logins_warning_dialog_later">Diwezhatoc’h</string>
    <!-- Positive button to send users to set up a pin of warning dialog if users have no device authentication set up -->
    <string name="logins_warning_dialog_set_up_now">Arventennañ bremañ</string>
    <!-- Title of PIN verification dialog to direct users to re-enter their device credentials to access their logins -->
    <string name="logins_biometric_prompt_message_pin">Dibrennañ ho trevnad</string>
    <!-- Title for Accessibility Force Enable Zoom Preference -->
    <string name="preference_accessibility_force_enable_zoom">Zoumañ war an holl lec’hiennoù</string>
    <!-- Summary for Accessibility Force Enable Zoom Preference -->
    <string name="preference_accessibility_force_enable_zoom_summary">Gweredekait da aotren ar zoum gant daou viz, zoken war al lec’hiennoù na aotreont ket ar jestr-se.</string>
    <!-- Saved logins sorting strategy menu item -by name- (if selected, it will sort saved logins alphabetically) -->
    <string name="saved_logins_sort_strategy_alphabetically">Anv (A-Z)</string>
    <!-- Saved logins sorting strategy menu item -by last used- (if selected, it will sort saved logins by last used) -->
    <string name="saved_logins_sort_strategy_last_used">Arver diwezhañ</string>
    <!-- Content description (not visible, for screen readers etc.): Sort saved logins dropdown menu chevron icon -->
    <string name="saved_logins_menu_dropdown_chevron_icon_content_description">Lañser rummañ an titouroù kennaskañ</string>

    <!-- Credit Cards Autofill -->
    <!-- Preference and title for managing the settings for credit cards -->
    <string name="preferences_credit_cards">Kartennoù kred</string>
    <!-- Preference for saving and autofilling credit cards -->
    <string name="preferences_credit_cards_save_and_autofill_cards">Enrollañ ha leuniañ ar c’hartennoù en un doare emgefreek</string>
    <!-- Preference summary for saving and autofilling credit card data -->
    <string name="preferences_credit_cards_save_and_autofill_cards_summary">Rineget eo ar roadennoù</string>
    <!-- Preference option for syncing credit cards across devices. This is displayed when the user is not signed into sync -->
    <string name="preferences_credit_cards_sync_cards_across_devices">Goubredañ ar c’hartennoù kred etre ho trevnadoù</string>
    <!-- Preference option for syncing credit cards across devices. This is displayed when the user is signed into sync -->
    <string name="preferences_credit_cards_sync_cards">Goubredañ ar c\'hartennoù</string>
    <!-- Preference option for adding a credit card -->
    <string name="preferences_credit_cards_add_credit_card">Ouzhpennañ ur gartenn gred</string>
    <!-- Preference option for managing saved credit cards -->
    <string name="preferences_credit_cards_manage_saved_cards">Merañ ar c’hartennoù enrollet</string>
    <!-- Title of the "Add card" screen -->
    <string name="credit_cards_add_card">Ouzhpennañ ur gartenn</string>
    <!-- Title of the "Edit card" screen -->
    <string name="credit_cards_edit_card">Kemmañ ar gartenn</string>
    <!-- The header for the card number of a credit card -->
    <string name="credit_cards_card_number">Niverenn ar gartenn</string>

    <!-- The header for the expiration date of a credit card -->
    <string name="credit_cards_expiration_date">Deiziad termen</string>
    <!-- The label for the expiration date month of a credit card to be used by a11y services-->
    <string name="credit_cards_expiration_date_month">Deiziad termen Miz</string>
    <!-- The label for the expiration date year of a credit card to be used by a11y services-->
    <string name="credit_cards_expiration_date_year">Deiziad termen Bloaz</string>
    <!-- The header for the name on the credit card -->
    <string name="credit_cards_name_on_card">Anv war ar gartenn</string>
    <!-- The header for the nickname for a credit card -->
    <string name="credit_cards_card_nickname">Lesanv ar gartenn</string>
    <!-- The text for the "Delete card" menu item for deleting a credit card -->
    <string name="credit_cards_menu_delete_card">Dilemel ar gartenn</string>
    <!-- The text for the "Delete card" button for deleting a credit card -->
    <string name="credit_cards_delete_card_button">Dilemel ar gartenn</string>
    <!-- The title for the "Save" menu item for saving a credit card -->
    <string name="credit_cards_menu_save">Enrollañ</string>
    <!-- The text for the "Save" button for saving a credit card -->
    <string name="credit_cards_save_button">Enrollañ</string>
    <!-- The text for the "Cancel" button for cancelling adding or updating a credit card -->
    <string name="credit_cards_cancel_button">Nullañ</string>
    <!-- Title of the "Saved cards" screen -->
    <string name="credit_cards_saved_cards">Kartennoù enrollet</string>

    <!-- Error message for credit card number validation -->
    <string name="credit_cards_number_validation_error_message">Biziatait un niverenn kartenn gred talvoudek mar plij.</string>

    <!-- Error message for credit card name on card validation -->
    <string name="credit_cards_name_on_card_validation_error_message">Mar plij, leugnit ar maez-mañ</string>
    <!-- Message displayed in biometric prompt displayed for authentication before allowing users to view their saved credit cards -->
    <string name="credit_cards_biometric_prompt_message">Dibrennit da welet ho kartennoù enrollet</string>
    <!-- Title of warning dialog if users have no device authentication set up -->
    <string name="credit_cards_warning_dialog_title">Diogelit ho kartennoù kred</string>

    <!-- Message of warning dialog if users have no device authentication set up -->
    <string name="credit_cards_warning_dialog_message">Arventennit ur patrom prennañ, ur PIN pe ur ger-tremen evit gwareziñ ho kartennoù kred enrollet ma vez ho trevnad gant unan bennak all.</string>
    <!-- Positive button to send users to set up a pin of warning dialog if users have no device authentication set up -->
    <string name="credit_cards_warning_dialog_set_up_now">Arventennañ bremañ</string>
    <!-- Negative button to ignore warning dialog if users have no device authentication set up -->
    <string name="credit_cards_warning_dialog_later">Diwezhatoc’h</string>
    <!-- Title of PIN verification dialog to direct users to re-enter their device credentials to access their credit cards -->
    <string name="credit_cards_biometric_prompt_message_pin">Dibrennit ho trevnad</string>

    <!-- Message displayed in biometric prompt for authentication, before allowing users to use their stored credit card information -->
    <string name="credit_cards_biometric_prompt_unlock_message">Dibrennit evit implijout titouroù kartenn gred enrollet</string>

    <!-- Title of the Add search engine screen -->
    <string name="search_engine_add_custom_search_engine_title">Ouzhpennañ ul lusker klask</string>
    <!-- Title of the Edit search engine screen -->
    <string name="search_engine_edit_custom_search_engine_title">Embann al lusker klask</string>
    <!-- Content description (not visible, for screen readers etc.): Title for the button to add a search engine in the action bar -->
    <string name="search_engine_add_button_content_description">Ouzhpennañ</string>
    <!-- Content description (not visible, for screen readers etc.): Title for the button to save a search engine in the action bar -->
    <string name="search_engine_add_custom_search_engine_edit_button_content_description">Enrollañ</string>
    <!-- Text for the menu button to edit a search engine -->
    <string name="search_engine_edit">Embann</string>
    <!-- Text for the menu button to delete a search engine -->
    <string name="search_engine_delete">Dilemel</string>

    <!-- Text for the button to create a custom search engine on the Add search engine screen -->
    <string name="search_add_custom_engine_label_other">All</string>
    <!-- Placeholder text shown in the Search Engine Name TextField before a user enters text -->
    <string name="search_add_custom_engine_name_hint">Anv</string>
    <!-- Placeholder text shown in the Search String TextField before a user enters text -->
    <string name="search_add_custom_engine_search_string_hint">Testenn glask da implij</string>
    <!-- Description text for the Search String TextField. The %s is part of the string -->
    <string formatted="false" name="search_add_custom_engine_search_string_example">Amsaviñ ar gerioù klasket gant “%s”. Da skouer: \nhttps://www.google.com/search?q= %s</string>
    <!-- Text for the button to learn more about adding a custom search engine -->
    <string name="search_add_custom_engine_learn_more_label">Gouzout hiroc’h</string>
    <!-- Accessibility description for the form in which details about the custom search engine are entered -->
    <string name="search_add_custom_engine_form_description">Munudoù al lusker klask personelaet</string>
    <!-- Accessibility description for the 'Learn more' link -->
    <string name="search_add_custom_engine_learn_more_description">Ere evit gouzout hiroc’h</string>

    <!-- Text shown when a user leaves the name field empty -->
    <string name="search_add_custom_engine_error_empty_name">Enankit anv al lusker klask</string>
    <!-- Text shown when a user tries to add a search engine that already exists -->
    <string name="search_add_custom_engine_error_existing_name">Ul lusker klask gant an anv “%s” a zo dioutañ endeo.</string>
    <!-- Text shown when a user leaves the search string field empty -->
    <string name="search_add_custom_engine_error_empty_search_string">Enankit un destenn da glask</string>
    <!-- Text shown when a user leaves out the required template string -->
    <string name="search_add_custom_engine_error_missing_template">Gwiriekait e klot an destenn da glask gant ar mentrezh skouer</string>
    <!-- Text shown when we aren't able to validate the custom search query. The first parameter is the url of the custom search engine -->
    <string name="search_add_custom_engine_error_cannot_reach">Fazi en ur gennaskañ ouzh “%s”</string>
    <!-- Text shown when a user creates a new search engine -->
    <string name="search_add_custom_engine_success_message">%s : krouet</string>
    <!-- Text shown when a user successfully edits a custom search engine -->
    <string name="search_edit_custom_engine_success_message">%s : enrollet</string>
    <!-- Text shown when a user successfully deletes a custom search engine -->
    <string name="search_delete_search_engine_success_message">%s : dilamet</string>

    <!-- Title text shown for the migration screen to the new browser. Placeholder replaced with app name -->
    <string name="migration_title">Donemat war ur %s nevez-flamm</string>

    <!-- Description text followed by a list of things migrating (e.g. Bookmarks, History). Placeholder replaced with app name-->
    <string name="migration_description">Ur merdeer adsavet penn-da-benn ouzh ho kortoz! Gwellaet eo bet an digonusted ha ouzhpennet ez eus bet keweriusterioù evit sikour ac’hanoc’h d’ober muioc’h a draoù enlinenn.\n\nGortozit ur pennadig pa hizivaomp %s gant ho</string>
    <!-- Text on the disabled button while in progress. Placeholder replaced with app name -->
    <string name="migration_updating_app_button_text">Oc’h hizivaat %s…</string>
    <!-- Text on the enabled button. Placeholder replaced with app name-->
    <string name="migration_update_app_button">Loc’hañ %s</string>
    <!-- Accessibility description text for a completed migration item -->
    <string name="migration_icon_description">Adlec’hiadur echuet</string>
    <!--Text on list of migrated items (e.g. Settings, History, etc.)-->
    <string name="migration_text_passwords">Gerioù-tremen</string>

    <!-- Heading for the instructions to allow a permission -->
    <string name="phone_feature_blocked_intro">Evit e aotren:</string>
    <!-- First step for the allowing a permission -->
    <string name="phone_feature_blocked_step_settings">1. Kit e arventennoù Android</string>
    <!-- Second step for the allowing a permission -->
    <string name="phone_feature_blocked_step_permissions"><![CDATA[2. Stokit war <b>Aotreoù</b>]]></string>
    <!-- Third step for the allowing a permission (Fore example: Camera) -->
    <string name="phone_feature_blocked_step_feature"><![CDATA[3. Gweredekait <b>%1$s</b>]]></string>

    <!-- Label that indicates a site is using a secure connection -->
    <string name="quick_settings_sheet_secure_connection_2">Kennask suraet</string>
    <!-- Label that indicates a site is using a insecure connection -->
    <string name="quick_settings_sheet_insecure_connection_2">N’eo ket diarvar ar c’hennask</string>
    <!-- Label that indicates a site is using a secure connection -->
    <string moz:removedIn="94" name="quick_settings_sheet_secure_connection" tools:ignore="UnusedResources">Kennask diogel</string>
    <!-- Label that indicates a site is using a insecure connection -->
    <string moz:removedIn="94" name="quick_settings_sheet_insecure_connection" tools:ignore="UnusedResources">Kennask arvarus</string>
    <!-- Confirmation message for a dialog confirming if the user wants to delete all the permissions for all sites-->
    <string name="confirm_clear_permissions_on_all_sites">Sur oc’h e fell deoc’h skarzhañ an holl aotreoù war an holl lec’hiennoù?</string>
    <!-- Confirmation message for a dialog confirming if the user wants to delete all the permissions for a site-->
    <string name="confirm_clear_permissions_site">Sur oc’h e fell deoc’h skarzhañ an holl aotreoù war al lec’hienn-mañ?</string>
    <!-- Confirmation message for a dialog confirming if the user wants to set default value a permission for a site-->
    <string name="confirm_clear_permission_site">Sur oc’h e fell deoc’h skarzhañ an aotre-mañ war al lec’hienn-mañ?</string>
    <!-- label shown when there are not site exceptions to show in the site exception settings -->
    <string name="no_site_exceptions">Nemedenn lec’hienn ebet</string>
    <!-- Label for the Pocket default top site -->
    <string name="pocket_top_articles">Pennadoù pennañ</string>
    <!-- Bookmark deletion confirmation -->
    <string name="bookmark_deletion_confirmation">Ha fellout a ra deocʼh dilemel ar sined-mañ?</string>
    <!-- Browser menu button that adds a top site to the home fragment -->
    <string name="browser_menu_add_to_top_sites">Lakaat el lecʼhiennoù gwellañ</string>
    <!-- text shown before the issuer name to indicate who its verified by, parameter is the name of
     the certificate authority that verified the ticket-->
    <string name="certificate_info_verified_by">Gwiriet gant:%1$s</string>
    <!-- Login overflow menu delete button -->
    <string name="login_menu_delete_button">Dilemel</string>
    <!-- Login overflow menu edit button -->
    <string name="login_menu_edit_button">Embann</string>
    <!-- Message in delete confirmation dialog for logins -->
    <string name="login_deletion_confirmation">Sur oc’h e fell deoc’h dilemel an titour-kennaskañ-mañ?</string>
    <!-- Positive action of a dialog asking to delete  -->
    <string name="dialog_delete_positive">Dilemel</string>
    <!--  The saved login options menu description. -->
    <string name="login_options_menu">Dibarzhioù an titouroù kennaskañ</string>
    <!--  The editable text field for a login's web address. -->
    <string name="saved_login_hostname_description">Ar vaezienn destenn kemmus evit chomlec’h web an titour kennaskañ.</string>
    <!--  The editable text field for a login's username. -->
    <string name="saved_login_username_description">Ar vaezienn destenn kemmus evit anv arveriad an titour kennaskañ.</string>
    <!--  The editable text field for a login's password. -->
    <string name="saved_login_password_description">Ar vaezienn destenn kemmus evit ger-tremen an titour kennaskañ.</string>
    <!--  The button description to save changes to an edited login. -->
    <string name="save_changes_to_login">Enrollañ ar c’hemmoù d’an titouroù kennaskañ.</string>
    <!--  The button description to discard changes to an edited login. -->
    <string name="discard_changes">Dilezel ar c’hemmoù</string>
    <!--  The page title for editing a saved login. -->
    <string name="edit">Embann</string>
    <!--  The page title for adding new login. -->
    <string name="add_login">Ouzhpennañ titouroù kennaskañ nevez</string>
    <!--  The error message in add/edit login view when password field is blank. -->
    <string name="saved_login_password_required">Ger-tremen azgoulennet</string>
    <!--  The error message in add login view when username field is blank. -->
    <string name="saved_login_username_required">Anv-implijer rekis</string>
    <!--  The error message in add login view when hostname field is blank. -->
    <string name="saved_login_hostname_required" tools:ignore="UnusedResources">Anv an ostiz rekis</string>
    <!-- Voice search button content description  -->
    <string name="voice_search_content_description">Klask dre vouezh</string>
    <!-- Voice search prompt description displayed after the user presses the voice search button -->
    <string name="voice_search_explainer">Komzit bremañ</string>
    <!--  The error message in edit login view when a duplicate username exists. -->
    <string name="saved_login_duplicate">Un titour kennaskañ gant an anv arveriad-mañ a zo dioutañ endeo.</string>

    <!-- This is the hint text that is shown inline on the hostname field of the create new login page. 'https://www.example.com' intentionally hardcoded here -->
    <string name="add_login_hostname_hint_text">https://www.example.com</string>
    <!-- This is an error message shown below the hostname field of the add login page when a hostname does not contain http or https. -->
    <string moz:removedIn="94" name="add_login_hostname_invalid_text_1" tools:ignore="UnusedResources">Ar chomlec’h web a rank kaout &quot;https://&quot; pe &quot;http://&quot; enni</string>
    <!-- This is an error message shown below the hostname field of the add login page when a hostname does not contain http or https. -->
    <string name="add_login_hostname_invalid_text_3">Ar chomlec’h web a rank kaout &quot;https://&quot; pe &quot;http://&quot; enni</string>
    <!-- This is an error message shown below the hostname field of the add login page when a hostname is invalid. -->
    <string name="add_login_hostname_invalid_text_2">Un anv ostiz reizh a zo rekis</string>

    <!-- Synced Tabs -->
    <!-- Text displayed to ask user to connect another device as no devices found with account -->
    <string name="synced_tabs_connect_another_device">Kennaskañ un trevnad all.</string>
    <!-- Text displayed asking user to re-authenticate -->
    <string name="synced_tabs_reauth">Adkennaskit mar plij ganeoc’h.</string>
    <!-- Text displayed when user has disabled tab syncing in Firefox Sync Account -->
    <string name="synced_tabs_enable_tab_syncing">Gweredekait goubredañ an ivinelloù mar plij.</string>

    <!-- Text displayed when user has no tabs that have been synced -->
    <string name="synced_tabs_no_tabs">N’ho peus ivinell digor ebet e Firefox war ho trevnadoù all.</string>
    <!-- Text displayed in the synced tabs screen when a user is not signed in to Firefox Sync describing Synced Tabs -->
    <string name="synced_tabs_sign_in_message">Gwelout ur roll ivinelloù eus ho trevnadoù all.</string>
    <!-- Text displayed on a button in the synced tabs screen to link users to sign in when a user is not signed in to Firefox Sync -->
    <string name="synced_tabs_sign_in_button">Kennaskañ evit goubredañ</string>

    <!-- The text displayed when a synced device has no tabs to show in the list of Synced Tabs. -->
    <string name="synced_tabs_no_open_tabs">Ivinell digor ebet</string>

    <!-- Top Sites -->
    <!-- Title text displayed in the dialog when top sites limit is reached. -->
    <string name="top_sites_max_limit_title">Tizhet eo bet ar vevenn lec’hiennoù</string>
    <!-- Content description text displayed in the dialog when top sites limit is reached. -->
    <string name="top_sites_max_limit_content_2">Evit ouzhpennañ ul lec’hienn gwellañ eo ret deoc’h dilemel unan. Stokit ha dalc’hit al lec’hienn ha dibabit dilemel.</string>
    <!-- Confirmation dialog button text when top sites limit is reached. -->
    <string name="top_sites_max_limit_confirmation_button">Mat, komprenet am eus</string>

    <!-- Label for the preference to show the most visited top sites on the homepage -->
    <string name="top_sites_toggle_top_recent_sites_3">Lec’hiennoù gweladennet ar muiañ</string>
    <!-- Label for the show most visited top sites preference -->
    <string moz:removedIn="94" name="top_sites_toggle_top_frecent_sites_2" tools:ignore="UnusedResources">Diskouez al lec’hiennoù gweladennet ar muiañ</string>
    <!-- Label for the show most visited sites preference -->
    <string moz:removedIn="93" name="top_sites_toggle_top_frecent_sites" tools:ignore="UnusedResources">Diskouez al lec’hiennoù gweladennet ar muiañ</string>

    <!-- Title text displayed in the rename top site dialog. -->
	<string name="top_sites_rename_dialog_title">Anv</string>
	<!-- Hint for renaming title of a top site -->
	<string name="top_site_name_hint">Anv al lec’hienn pennañ</string>
	<!-- Button caption to confirm the renaming of the top site. -->
	<string name="top_sites_rename_dialog_ok">Mat eo</string>
	<!-- Dialog button text for canceling the rename top site prompt. -->
	<string name="top_sites_rename_dialog_cancel">Nullañ</string>

    <!-- Inactive tabs in the tabs tray -->
    <!-- Title text displayed in the tabs tray when a tab has been unused for 14 days. -->
    <string name="inactive_tabs_title">Ivinelloù dioberiant</string>
    <!-- Content description for closing all inactive tabs -->
    <string name="inactive_tabs_delete_all">Serriñ an holl ivinelloù dioberiant</string>
    <!-- A description below the section of "inactive" tabs to notify the user when those tabs will be closed, if appropriate. See strings inactive_tabs_30_days and inactive_tabs_7_days for placeholders options. -->
    <string moz:removedIn="93" name="inactive_tabs_description" tools:ignore="UnusedResources">An ivinelloù a zo hegerz amañ e-pad %s. Goude e vo serret an ivinelloù ent emgefreek.</string>
    <!-- The amount of time until a tab in the "inactive" section of the tabs tray will be closed. See string inactive_tabs_description as well -->
    <string moz:removedIn="93" name="inactive_tabs_30_days" tools:ignore="UnusedResources">30 devezh</string>
    <!-- The amount of time until a tab in the "inactive" section of the tabs tray will be closed. See string inactive_tabs_description as well -->
    <string moz:removedIn="93" name="inactive_tabs_7_days" tools:ignore="UnusedResources">1 sizhun</string>

    <!-- Inactive tabs auto-close message in the tabs tray -->
    <!-- The header text of the auto-close message when the user is asked if they want to turn on the auto-closing of inactive tabs. -->
    <string name="inactive_tabs_auto_close_message_header" tools:ignore="UnusedResources">Serriñ emgefreek goude ur miz?</string>
    <!-- A description below the header to notify the user what the inactive tabs auto-close feature is. -->
    <string name="inactive_tabs_auto_close_message_description" tools:ignore="UnusedResources">Firefox a c’hall serriñ ivinelloù n’ho peus ket gwelet er miz diwezhañ.</string>
    <!-- A call to action below the description to allow the user to turn on the auto closing of inactive tabs. -->
    <string name="inactive_tabs_auto_close_message_action" tools:ignore="UnusedResources">GWEREDEKAAT AR SERRIÑ EMGEFREEK</string>

    <!-- Text for the snackbar to confirm auto-close is enabled for inactive tabs -->
    <string name="inactive_tabs_auto_close_message_snackbar">Em-serriñ enaouet</string>

    <!-- Inactive tabs survey -->
    <!-- Header text for the inactive tabs survey asking for feedback to improve the inactive tabs feature. -->
    <string name="inactive_tabs_survey_header" tools:ignore="UnusedResources">Skoazellit ac’hanomp da welaat</string>
    <!-- Content text for the inactive tabs survey asking the primary survey feedback question. -->
    <string name="inactive_tabs_survey_content" tools:ignore="UnusedResources">Perak ho peus diweredekaet an ivinelloù dioberiant?</string>
    <!-- One of the feedback option that can be selected as a responses to the inactive tabs survey question. -->
    <string name="inactive_tabs_survey_not_interested_option" tools:ignore="UnusedResources">N’on ket dedennet er c’heweriuster</string>
    <!-- One of the feedback option that can be selected as a responses to the inactive tabs survey question. -->
    <string name="inactive_tabs_survey_time_too_long_option" tools:ignore="UnusedResources">Re hir eo ar padelezh dioberiantiz</string>
    <!-- One of the feedback option that can be selected as a responses to the inactive tabs survey question. -->
    <string name="inactive_tabs_survey_time_too_short_option" tools:ignore="UnusedResources">Re verr eo ar padelezh dioberiantiz</string>
    <!-- Confirmation button text to submit the feedback for the inactive tabs survey. -->
    <string name="inactive_tabs_survey_send_button" tools:ignore="UnusedResources">Kas</string>
    <!-- Content description for inactive tabs survey close button -->
    <string name="inactive_tabs_survey_close_button_content_description" tools:ignore="UnusedResources">Serriñ</string>

    <!-- Inactive tabs auto-close message in the tabs tray -->
    <!-- The header text of the auto-close message when the user is asked if they want to turn on the auto-closing of inactive tabs. -->
    <string name="inactive_tabs_auto_close_message_header" tools:ignore="UnusedResources">Serriñ emgefreek goude ur miz?</string>
    <!-- A description below the header to notify the user what the inactive tabs auto-close feature is. -->
    <string name="inactive_tabs_auto_close_message_description" tools:ignore="UnusedResources">Firefox a c’hall serriñ ivinelloù n’ho peus ket gwelet er miz diwezhañ.</string>
    <!-- A call to action below the description to allow the user to turn on the auto closing of inactive tabs. -->
    <string name="inactive_tabs_auto_close_message_action" tools:ignore="UnusedResources">GWEREDEKAAT AR SERRIÑ EMGEFREEK</string>

    <!-- Inactive tabs survey -->
    <!-- Header text for the inactive tabs survey asking for feedback to improve the inactive tabs feature. -->
    <string name="inactive_tabs_survey_header" tools:ignore="UnusedResources">Skoazellit ac’hanomp da welaat</string>
    <!-- Content text for the inactive tabs survey asking the primary survey feedback question. -->
    <string name="inactive_tabs_survey_content" tools:ignore="UnusedResources">Perak ho peus diweredekaet an ivinelloù dioberiant?</string>
    <!-- One of the feedback option that can be selected as a responses to the inactive tabs survey question. -->
    <string name="inactive_tabs_survey_not_interested_option" tools:ignore="UnusedResources">N’on ket dedennet er c’heweriuster</string>
    <!-- One of the feedback option that can be selected as a responses to the inactive tabs survey question. -->
    <string name="inactive_tabs_survey_time_too_long_option" tools:ignore="UnusedResources">Re hir eo ar padelezh dioberiantiz</string>
    <!-- One of the feedback option that can be selected as a responses to the inactive tabs survey question. -->
    <string name="inactive_tabs_survey_time_too_short_option" tools:ignore="UnusedResources">Re verr eo ar padelezh dioberiantiz</string>
    <!-- Confirmation button text to submit the feedback for the inactive tabs survey. -->
    <string name="inactive_tabs_survey_send_button" tools:ignore="UnusedResources">Kas</string>
    <!-- Content description for inactive tabs survey close button -->
    <string name="inactive_tabs_survey_close_button_content_description" tools:ignore="UnusedResources">Serriñ</string>

    <!-- Default browser experiment -->
    <string name="default_browser_experiment_card_text">Digeriñ liammoù al lec’hiennoù, posteloù ha kemennadennoù e Firefox en un doare emgefreek.</string>

    <!-- Content description for close button in collection placeholder. -->
    <string name="remove_home_collection_placeholder_content_description">Dilemel</string>

    <!-- Content description radio buttons with a link to more information -->
    <string name="radio_preference_info_content_description">Klikit da gaout muioc’h a vunudoù</string>

    <!-- Content description for the action bar "up" button -->
    <string name="action_bar_up_description">Adpignat</string>

    <!-- Content description for privacy content close button -->
    <string name="privacy_content_close_button_content_description">Serriñ</string>

<<<<<<< HEAD
    </resources>
=======
    <!-- Pocket recommended stories -->
    <!-- Header text for a section on the home screen. -->
    <string moz:removedIn="94" name="pocket_stories_header" tools:ignore="UnusedResources">Boued spered</string>
    <!-- Header text for a section on the home screen. -->
    <string name="pocket_stories_header_1">Boued spered</string>
    <!-- Header text for a section on the home screen. -->
    <string name="pocket_stories_categories_header">Istorioù dre dem</string>
    <!-- Text of a button allowing users to access an external url for more Pocket recommendations. -->
    <string name="pocket_stories_placeholder_text">Dizoloiñ muioc’h</string>
    <!-- Title of an app feature. Smaller than a heading.-->
    <string name="pocket_stories_feature_title">Galloudekaet gant Pocket.</string>
    <!-- Caption for describing a certain feature. The placeholder is for a clickable text (eg: Learn more) which will load an url in a new tab when clicked.  -->
    <string name="pocket_stories_feature_caption">Ezel eus familh Firefox. %s</string>
    <!-- Clickable text for opening an external link for more information about Pocket. -->
    <string name="pocket_stories_feature_learn_more">Gouzout hiroc’h</string>
</resources>
>>>>>>> 5a685e67
<|MERGE_RESOLUTION|>--- conflicted
+++ resolved
@@ -108,11 +108,6 @@
     <string name="tab_tray_close_tabs_banner_negative_button_text">Argas</string>
 
     <!-- Text for the banner message to tell users about our inactive tabs feature. -->
-<<<<<<< HEAD
-    <string name="tab_tray_inactive_onboarding_message" tools:ignore="UnusedResources">An ivinelloù n’ho peus ket gwelet e-pad div sizhun a vo dilec’hiet amañ.</string>
-    <!-- Text for the action link to go to Settings for inactive tabs. -->
-    <string name="tab_tray_inactive_onboarding_button_text" tools:ignore="UnusedResources">Diweredekaat en arventennoù</string>
-=======
     <string name="tab_tray_inactive_onboarding_message">An ivinelloù n’ho peus ket gwelet e-pad div sizhun a vo dilec’hiet amañ.</string>
     <!-- Text for the action link to go to Settings for inactive tabs. -->
     <string name="tab_tray_inactive_onboarding_button_text">Diweredekaat en arventennoù</string>
@@ -129,7 +124,6 @@
     <!-- Text for turn on auto close tabs button in the auto-close dialog of the inactive tabs. -->
     <string name="tab_tray_inactive_turn_on_auto_close_button_2">Enaouiñ an em-serriñ</string>
 
->>>>>>> 5a685e67
 
     <!-- Home screen icons - Long press shortcuts -->
     <!-- Shortcut action to open new tab -->
@@ -716,11 +710,7 @@
     <!-- Title of preference that allows a user to specify the auto-close settings for open tabs -->
     <string name="preference_auto_close_tabs" tools:ignore="UnusedResources">Serriñ an ivinelloù digor ent emgefreek</string>
 
-<<<<<<< HEAD
-    <!-- Start on Home -->
-=======
     <!-- Opening screen -->
->>>>>>> 5a685e67
     <!-- Title of a preference that allows a user to indicate after a specified amount of time when the app should start on the home screen -->
     <string moz:removedIn="94" name="preferences_start_on_home" tools:ignore="UnusedResources">Kregiñ gant ar skramm degemer</string>
     <!-- Title of a preference that allows a user to choose what screen to show after opening the app -->
@@ -2043,30 +2033,6 @@
     <!-- Content description for inactive tabs survey close button -->
     <string name="inactive_tabs_survey_close_button_content_description" tools:ignore="UnusedResources">Serriñ</string>
 
-    <!-- Inactive tabs auto-close message in the tabs tray -->
-    <!-- The header text of the auto-close message when the user is asked if they want to turn on the auto-closing of inactive tabs. -->
-    <string name="inactive_tabs_auto_close_message_header" tools:ignore="UnusedResources">Serriñ emgefreek goude ur miz?</string>
-    <!-- A description below the header to notify the user what the inactive tabs auto-close feature is. -->
-    <string name="inactive_tabs_auto_close_message_description" tools:ignore="UnusedResources">Firefox a c’hall serriñ ivinelloù n’ho peus ket gwelet er miz diwezhañ.</string>
-    <!-- A call to action below the description to allow the user to turn on the auto closing of inactive tabs. -->
-    <string name="inactive_tabs_auto_close_message_action" tools:ignore="UnusedResources">GWEREDEKAAT AR SERRIÑ EMGEFREEK</string>
-
-    <!-- Inactive tabs survey -->
-    <!-- Header text for the inactive tabs survey asking for feedback to improve the inactive tabs feature. -->
-    <string name="inactive_tabs_survey_header" tools:ignore="UnusedResources">Skoazellit ac’hanomp da welaat</string>
-    <!-- Content text for the inactive tabs survey asking the primary survey feedback question. -->
-    <string name="inactive_tabs_survey_content" tools:ignore="UnusedResources">Perak ho peus diweredekaet an ivinelloù dioberiant?</string>
-    <!-- One of the feedback option that can be selected as a responses to the inactive tabs survey question. -->
-    <string name="inactive_tabs_survey_not_interested_option" tools:ignore="UnusedResources">N’on ket dedennet er c’heweriuster</string>
-    <!-- One of the feedback option that can be selected as a responses to the inactive tabs survey question. -->
-    <string name="inactive_tabs_survey_time_too_long_option" tools:ignore="UnusedResources">Re hir eo ar padelezh dioberiantiz</string>
-    <!-- One of the feedback option that can be selected as a responses to the inactive tabs survey question. -->
-    <string name="inactive_tabs_survey_time_too_short_option" tools:ignore="UnusedResources">Re verr eo ar padelezh dioberiantiz</string>
-    <!-- Confirmation button text to submit the feedback for the inactive tabs survey. -->
-    <string name="inactive_tabs_survey_send_button" tools:ignore="UnusedResources">Kas</string>
-    <!-- Content description for inactive tabs survey close button -->
-    <string name="inactive_tabs_survey_close_button_content_description" tools:ignore="UnusedResources">Serriñ</string>
-
     <!-- Default browser experiment -->
     <string name="default_browser_experiment_card_text">Digeriñ liammoù al lec’hiennoù, posteloù ha kemennadennoù e Firefox en un doare emgefreek.</string>
 
@@ -2082,9 +2048,6 @@
     <!-- Content description for privacy content close button -->
     <string name="privacy_content_close_button_content_description">Serriñ</string>
 
-<<<<<<< HEAD
-    </resources>
-=======
     <!-- Pocket recommended stories -->
     <!-- Header text for a section on the home screen. -->
     <string moz:removedIn="94" name="pocket_stories_header" tools:ignore="UnusedResources">Boued spered</string>
@@ -2100,5 +2063,4 @@
     <string name="pocket_stories_feature_caption">Ezel eus familh Firefox. %s</string>
     <!-- Clickable text for opening an external link for more information about Pocket. -->
     <string name="pocket_stories_feature_learn_more">Gouzout hiroc’h</string>
-</resources>
->>>>>>> 5a685e67
+</resources>