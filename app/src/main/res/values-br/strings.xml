--- conflicted
+++ resolved
@@ -173,13 +173,10 @@
     <!-- Browser menu label for editing a bookmark -->
     <string name="browser_menu_edit">Embann</string>
 
-<<<<<<< HEAD
-=======
     <!-- Browser Toolbar -->
     <!-- Content description for the Home screen button on the browser toolbar -->
     <string name="browser_toolbar_home">Skramm degemer</string>
 
->>>>>>> 3dc8ef80
     <!-- Error message to show when the user tries to access a scheme not
         handled by the app (Ex: blob, tel etc) -->
     <string name="unknown_scheme_error_message">Ne cʼhaller ket kennaskañ. Steuñv URL dianav.</string>
@@ -1569,13 +1566,10 @@
 
     <!-- The header for the expiration date of a credit card -->
     <string name="credit_cards_expiration_date">Deiziad termen</string>
-<<<<<<< HEAD
-=======
     <!-- The label for the expiration date month of a credit card -->
     <string name="credit_cards_expiration_date_month">Deiziad termen Miz</string>
     <!-- The label for the expiration date year of a credit card -->
     <string name="credit_cards_expiration_date_year">Deiziad termen Bloaz</string>
->>>>>>> 3dc8ef80
     <!-- The header for the name on the credit card -->
     <string name="credit_cards_name_on_card">Anv war ar gartenn</string>
     <!-- The header for the nickname for a credit card -->
@@ -1596,8 +1590,6 @@
     <!-- Error message for credit card number validation -->
     <string name="credit_cards_number_validation_error_message">Biziatait un niverenn kartenn gred talvoudek mar plij.</string>
 
-<<<<<<< HEAD
-=======
     <!-- Error message for credit card name on card validation -->
     <string name="credit_cards_name_on_card_validation_error_message">Mar plij, leugnit ar maez-mañ</string>
     <!-- Message displayed in biometric prompt displayed for authentication before allowing users to view their saved credit cards -->
@@ -1617,7 +1609,6 @@
     <!-- Message displayed in biometric prompt for authentication, before allowing users to use their stored credit card information -->
     <string name="credit_cards_biometric_prompt_unlock_message">Dibrennit evit implijout titouroù kartenn gred enrollet</string>
 
->>>>>>> 3dc8ef80
     <!-- Title of the Add search engine screen -->
     <string name="search_engine_add_custom_search_engine_title">Ouzhpennañ ul lusker klask</string>
     <!-- Title of the Edit search engine screen -->
