<?xml version="1.0" encoding="utf-8"?>
<resources>
    <!-- App name for private browsing mode. The first parameter is the name of the app defined in app_name (for example: Fenix)-->
    <string name="app_name_private_5">%s prevez</string>
    <!-- App name for private browsing mode. The first parameter is the name of the app defined in app_name (for example: Fenix)-->
    <string name="app_name_private_4">%s (prevez)</string>
    <!-- Home Fragment -->
    <!-- Content description (not visible, for screen readers etc.): "Three dot" menu button. -->
    <string name="content_description_menu">Dibarzhioù ouzhpenn</string>
    <!-- Content description (not visible, for screen readers etc.): "Private Browsing" menu button. -->
    <string name="content_description_private_browsing_button">Gweredekaat ar Merdeiñ Prevez</string>
    <!-- Content description (not visible, for screen readers etc.): "Private Browsing" menu button. -->
    <string name="content_description_disable_private_browsing_button">Diweredekaat ar Merdeiñ Prevez</string>
    <!-- Placeholder text shown in the search bar before a user enters text -->
    <string name="search_hint">Klask pe chomlecʼh</string>
    <!-- No Open Tabs Message Description -->
    <string name="no_open_tabs_description">Diskouezet e vo amañ hocʼh ivinelloù digoret.</string>
    <!-- No Private Tabs Message Description -->
    <string name="no_private_tabs_description">Diskouezet e vo amañ hocʼh ivinelloù prevez.</string>
    <!-- Default title for pinned Baidu top site that links to Baidu home page  -->
    <string name="default_top_site_baidu">Baidu</string>
    <!-- Default title for pinned JD top site that links to JD home page  -->
    <string name="default_top_site_jd">JD</string>
    <!-- Message announced to the user when tab tray is selected with 1 tab -->
    <string name="open_tab_tray_single">1 ivinell digor. Stokit evit mont dʼun ivinell all.</string>
    <!-- Message announced to the user when tab tray is selected with 0 or 2+ tabs -->
    <string name="open_tab_tray_plural">%1$s ivinell digor. Stokit evit mont dʼun ivinell all.</string>

    <!-- Tab tray multi select title in app bar. The first parameter is the number of tabs selected -->
    <string name="tab_tray_multi_select_title">%1$d diuzet</string>
    <!-- Label of button in create collection dialog for creating a new collection  -->
    <string name="tab_tray_add_new_collection">Ouzhpennañ un dastumad nevez</string>
    <!-- Label of editable text in create collection dialog for naming a new collection  -->
    <string name="tab_tray_add_new_collection_name">Anv</string>
    <!-- Label of button in save to collection dialog for selecting a current collection  -->
    <string name="tab_tray_select_collection">Diuzañ an dastumad</string>
    <!-- Content description for close button while in multiselect mode in tab tray -->
    <string name="tab_tray_close_multiselect_content_description">Kuitaat ar mod lies-diuzañ</string>
    <!-- Content description for save to collection button while in multiselect mode in tab tray -->
    <string name="tab_tray_collection_button_multiselect_content_description">Enrollañ an ivinelloù diuzet en dastumad</string>
    <!-- Content description for checkmark while tab is selected while in multiselect mode in tab tray. The first parameter is the title of the tab selected -->
    <string name="tab_tray_item_selected_multiselect_content_description">%1$s diuzet</string>
    <!-- Content description when tab is unselected while in multiselect mode in tab tray. The first parameter is the title of the tab unselected -->
    <string name="tab_tray_item_unselected_multiselect_content_description">%1$s diziuzet</string>
    <!-- Content description announcement when exiting multiselect mode in tab tray -->
    <string name="tab_tray_exit_multiselect_content_description">Kuitaet ar mod lies-diuzañ</string>
    <!-- Content description announcement when entering multiselect mode in tab tray -->
    <string name="tab_tray_enter_multiselect_content_description">Aet er mod lies-diuzañ, diuzit ivinelloù evit o enrollañ en un dastumad</string>
    <!-- Content description on checkmark while tab is selected in multiselect mode in tab tray -->
    <string name="tab_tray_multiselect_selected_content_description">Diuzet</string>

    <!-- About content. The first parameter is the name of the application. (For example: Fenix) -->
    <string name="about_content">Gant @fork-maintainers eo produet %1$s.</string>

    <!-- Private Browsing -->
    <!-- Title for private session option -->
    <string name="private_browsing_title">En un estez prevez emaocʼh</string>
    <!-- Explanation for private browsing displayed to users on home view when they first enable private mode
        The first parameter is the name of the app defined in app_name (for example: Fenix) -->
<<<<<<< HEAD
    <string name="private_browsing_placeholder_description_2">%1$s a skarzh ho roll istor klask ha merdeiñ eus an ivinelloù prevez pa guitait anezho pe pa guitait an arload. Daoust ma ne lak ket acʼhanocʼh da vezañ dizanv evit al lecʼhiennoù pe evit ho pourchaser kenrouedad e vo aesocʼh da zercʼhel prevez ar pezh a rit enlinenn evit an dud all a implij an trevnad-mañ.</string>
=======
    <string name="private_browsing_placeholder_description_2">
        %1$s a skarzh ho roll istor klask ha merdeiñ eus an ivinelloù prevez pa guitait anezho pe pa guitait an arload. Daoust ma ne lak ket acʼhanocʼh da vezañ dizanv evit al lecʼhiennoù pe evit ho pourchaser kenrouedad e vo aesocʼh da zercʼhel prevez ar pezh a rit enlinenn evit an dud all a implij an trevnad-mañ.</string>
>>>>>>> 565a86ae
    <string name="private_browsing_common_myths">
       Mojennoù a vez alies diwar-benn ar merdeiñ prevez
    </string>
    <!-- Delete session button to erase your history in a private session -->
    <string name="private_browsing_delete_session">Dilemel an estez</string>

    <!-- Private mode shortcut "contextual feature recommendation" (CFR) -->
    <!-- Text for the main message -->
    <string name="cfr_message">Ouzhpennañ ur verradenn evit digeriñ ivinelloù prevez adalek ho skramm degemer.</string>
    <!-- Text for the positive button -->
    <string name="cfr_pos_button_text">Ouzhpennañ ur verradenn</string>
    <!-- Text for the negative button -->
    <string name="cfr_neg_button_text">Ket, trugarez</string>

    <!-- Open in App "contextual feature recommendation" (CFR) -->
    <!-- Text for the info message. 'Firefox' intentionally hardcoded here.-->
    <string name="open_in_app_cfr_info_message">Gallout a rit lakaat Firefox da zigeriñ an ereoù ent emgefreek en arloadoù all.</string>
    <!-- Text for the positive action button -->
    <string name="open_in_app_cfr_positive_button_text">Mont en arventennoù</string>
    <!-- Text for the negative action button -->
    <string name="open_in_app_cfr_negative_button_text">Argas</string>

    <!-- Text for the info dialog when camera permissions have been denied but user tries to access a camera feature. -->
    <string name="camera_permissions_needed_message">Ezhomm a zo haeziñ ar c’hamera. Kit e Arventennoù Android, stokit war an aotreoù ha stokit war aotren.</string>
    <!-- Text for the positive action button to go to Android Settings to grant permissions. -->
    <string name="camera_permissions_needed_positive_button_text">Mont en arventennoù</string>
    <!-- Text for the negative action button to dismiss the dialog. -->
    <string name="camera_permissions_needed_negative_button_text">Argas</string>

    <!-- Text for the banner message to tell users about our auto close feature. -->
    <string name="tab_tray_close_tabs_banner_message">Lakaat an ivinelloù digor da serriñ ent emgefreek pa n’eo ket bet sellet outo e-pad un devezh, ur sizhun pe ur miz.</string>
    <!-- Text for the positive action button to go to Settings for auto close tabs. -->
    <string name="tab_tray_close_tabs_banner_positive_button_text">Dibarzhioù gwel</string>
    <!-- Text for the negative action button to dismiss the Close Tabs Banner. -->
    <string name="tab_tray_close_tabs_banner_negative_button_text">Argas</string>

    <!-- Text for the banner message to tell users about our grid view feature. -->
    <string name="tab_tray_grid_view_banner_message">Cheñchit ar mod ma vez diskouezet an ivinelloù digoret. Kit en arventennoù ha diuzit eta gael ha dindan mod-diskouez an ivinelloù.</string>
    <!-- Text for the positive action button to go to Settings for auto close tabs. -->
    <string name="tab_tray_grid_view_banner_positive_button_text">Mont en arventennoù</string>
    <!-- Text for the negative action button to dismiss the Close Tabs Banner. -->
    <string name="tab_tray_grid_view_banner_negative_button_text">Argas</string>

    <!-- Home screen icons - Long press shortcuts -->
    <!-- Shortcut action to open new tab -->
    <string name="home_screen_shortcut_open_new_tab_2">Ivinell nevez</string>
    <!-- Shortcut action to open new private tab -->
    <string name="home_screen_shortcut_open_new_private_tab_2">Ivinell prevez nevez</string>
    <!-- Heading for the Top Sites block -->
    <string name="home_screen_top_sites_heading">Lecʼhiennoù gwellañ</string>

    <!-- Browser Fragment -->
    <!-- Content description (not visible, for screen readers etc.): Navigate to open tabs -->
    <string name="browser_tabs_button">Ivinelloù digor</string>

    <!-- Content description (not visible, for screen readers etc.): Navigate backward (browsing history) -->
    <string name="browser_menu_back">Distreiñ</string>
    <!-- Content description (not visible, for screen readers etc.): Navigate forward (browsing history) -->
    <string name="browser_menu_forward">War-lercʼh</string>
    <!-- Content description (not visible, for screen readers etc.): Refresh current website -->
    <string name="browser_menu_refresh">Azbevaat</string>
    <!-- Content description (not visible, for screen readers etc.): Stop loading current website -->
    <string name="browser_menu_stop">Paouez</string>
    <!-- Content description (not visible, for screen readers etc.): Bookmark the current page -->
    <string name="browser_menu_bookmark">Sined</string>
    <!-- Content description (not visible, for screen readers etc.): Un-bookmark the current page -->
    <string name="browser_menu_edit_bookmark">Embann ar sined</string>
    <!-- Browser menu button that opens the addon manager -->
    <string name="browser_menu_add_ons">Askouezhioù</string>
    <!-- Text displayed when there are no add-ons to be shown -->
    <string name="no_add_ons">Nʼeus tamm askouezh ebet amañ</string>
    <!-- Browser menu button that sends a user to help articles -->
    <string name="browser_menu_help">Skoazell</string>
    <!-- Browser menu button that sends a to a the what's new article -->
    <string name="browser_menu_whats_new">Petra nevez</string>
    <!-- Browser menu button that opens the settings menu -->
    <string name="browser_menu_settings">Arventennoù</string>
    <!-- Browser menu button that opens a user's library -->
    <string name="browser_menu_library">Levraoueg</string>
    <!-- Browser menu toggle that requests a desktop site -->
    <string name="browser_menu_desktop_site">Lecʼhienn urzhiataer</string>
    <!-- Browser menu toggle that adds a shortcut to the site on the device home screen. -->
    <string name="browser_menu_add_to_homescreen">Ouzhpennañ dʼar skramm degemer</string>
    <!-- Browser menu toggle that installs a Progressive Web App shortcut to the site on the device home screen. -->
    <string name="browser_menu_install_on_homescreen">Staliañ</string>
    <!-- Menu option on the toolbar that takes you to synced tabs page-->
    <string name="synced_tabs">Ivinelloù goubredet</string>
    <!-- Content description (not visible, for screen readers etc.) for the Resync tabs button -->
    <string name="resync_button_content_description">Adgoubredañ</string>
    <!-- Browser menu button that opens the find in page menu -->
    <string name="browser_menu_find_in_page">Kavout er bajennad</string>
    <!-- Browser menu button that creates a private tab -->
    <string name="browser_menu_private_tab">Roadennoù prevez</string>
    <!-- Browser menu button that saves the current tab to a collection -->
    <string name="browser_menu_save_to_collection_2">Enrollañ en dastumad</string>
    <!-- Browser menu button that open a share menu to share the current site -->
    <string name="browser_menu_share">Rannañ</string>
    <!-- Share menu title, displayed when a user is sharing their current site -->
    <string name="menu_share_with">Rannañ gant…</string>
    <!-- Browser menu button shown in custom tabs that opens the current tab in Fenix
        The first parameter is the name of the app defined in app_name (for example: Fenix) -->
    <string name="browser_menu_open_in_fenix">Digeriñ e %1$s</string>
    <!-- Browser menu text shown in custom tabs to indicate this is a Fenix tab
        The first parameter is the name of the app defined in app_name (for example: Fenix) -->
    <string name="browser_menu_powered_by">LUSKET GANT %1$s</string>
    <!-- Browser menu text shown in custom tabs to indicate this is a Fenix tab
        The first parameter is the name of the app defined in app_name (for example: Fenix) -->
    <string name="browser_menu_powered_by2">Lusket gant %1$s</string>
    <!-- Browser menu button to put the current page in reader mode -->
    <string name="browser_menu_read">Mod Lenn</string>
    <!-- Browser menu button content description to close reader mode and return the user to the regular browser -->
    <string name="browser_menu_read_close">Serriñ ar mod lenn</string>
    <!-- Browser menu button to open the current page in an external app -->
    <string name="browser_menu_open_app_link">Digeriñ en arload</string>
    <!-- Browser menu button to configure reader mode appearance e.g. the used font type and size -->
    <string name="browser_menu_read_appearance">Neuz</string>
    <!-- Error message to show when the user tries to access a scheme not
        handled by the app (Ex: blob, tel etc) -->
    <string name="unknown_scheme_error_message">Ne cʼhaller ket kennaskañ. Steuñv URL dianav.</string>

    <!-- Locale Settings Fragment -->
    <!-- Content description for tick mark on selected language -->
    <string name="a11y_selected_locale_content_description">Yezh dibabet</string>
    <!-- Content description for search icon -->
    <string name="a11y_search_icon_content_description">Klask</string>
    <!-- Text for default locale item -->
    <string name="default_locale_text">Ober gant yezh ar benveg</string>
    <!-- Placeholder text shown in the search bar before a user enters text -->
    <string name="locale_search_hint">Klask ur yezh</string>

    <!-- Search Fragment -->
    <!-- Button in the search view that lets a user search by scanning a QR code -->
    <string name="search_scan_button">Cʼhwilerviñ</string>
    <!-- Button in the search view that lets a user change their search engine -->
    <string name="search_engine_button">Lusker enklask</string>
    <!-- Button in the search view when shortcuts are displayed that takes a user to the search engine settings -->
    <string name="search_shortcuts_engine_settings">Arventennoù al lusker klask</string>
    <!-- Header displayed when selecting a shortcut search engine -->
    <string name="search_engines_search_with">Ar wech-mañ, klask gant:</string>
    <!-- Button in the search view that lets a user navigate to the site in their clipboard -->
    <string name="awesomebar_clipboard_title">Leuniañ diwar ar golver</string>
    <!-- Button in the search suggestions onboarding that allows search suggestions in private sessions -->
    <string name="search_suggestions_onboarding_allow_button">Aotren</string>
    <!-- Button in the search suggestions onboarding that does not allow search suggestions in private sessions -->
    <string name="search_suggestions_onboarding_do_not_allow_button">Na aotren</string>
    <!-- Search suggestion onboarding hint title text -->
    <string name="search_suggestions_onboarding_title">Aotren alioù klask er merdeiñ prevez?</string>

    <!-- Search suggestion onboarding hint description text, first parameter is the name of the app defined in app_name (for example: Fenix)-->
    <string name="search_suggestions_onboarding_text">%s a ranno ar pezh a vizskrivit er varrenn chomlecʼhioù gant ho lusker enklask dre ziouer.</string>
    <!-- Search suggestion onboarding hint Learn more link text -->
    <string name="search_suggestions_onboarding_learn_more_link">Gouzout hirocʼh</string>

    <!-- Search Widget -->
    <!-- Content description for searching with a widget. Firefox is intentionally hardcoded.-->
    <string name="search_widget_content_description">Digeriñ un ivinell Firefox nevez</string>
    <!-- Text preview for smaller sized widgets -->
    <string name="search_widget_text_short">Klask</string>
    <!-- Text preview for larger sized widgets -->
    <string name="search_widget_text_long">Klask er web</string>
    <!-- Content description (not visible, for screen readers etc.): Voice search -->
    <string name="search_widget_voice">Klask dre vouezh</string>

    <!-- Preferences -->
    <!-- Title for the settings page-->
    <string name="settings">Arventennoù</string>
    <!-- Preference category for basic settings -->
    <string name="preferences_category_basics">Diazez</string>
    <!-- Preference category for general settings -->
    <string name="preferences_category_general">Hollek</string>
    <!-- Preference category for all links about Fenix -->
    <string name="preferences_category_about">A-zivout</string>
    <!-- Preference for settings related to changing the default search engine -->
    <string name="preferences_default_search_engine">Keflusker enklask dre ziouer</string>
    <!-- Preference for settings related to Search -->
    <string name="preferences_search">Klask</string>
    <!-- Preference for settings related to Search address bar -->
    <string name="preferences_search_address_bar">Barrenn chomlecʼhioù</string>
    <!-- Preference linking to help about Fenix -->
    <string name="preferences_help">Skoazell</string>
    <!-- Preference link to rating Fenix on the Play Store -->
    <string name="preferences_rate">Notennit war Google Play</string>
    <!-- Preference for giving feedback about Fenix -->
    <string name="preferences_feedback">Reiñ evezhiadennoù</string>
    <!-- Preference linking to about page for Fenix
        The first parameter is the name of the app defined in app_name (for example: Fenix) -->
    <string name="preferences_about">A-zivout %1$s</string>
    <!-- Preference linking to the your rights SUMO page -->
    <string name="preferences_your_rights">Ho kwirioù</string>
    <!-- Preference for settings related to saved passwords -->
    <string name="preferences_passwords">Gerioù-tremen</string>
    <!-- Preference for settings related to saved credit cards and addresses -->
    <string name="preferences_credit_cards_addresses">Kartennoù kred ha chomlecʼhioù</string>
    <!-- Preference for settings related to changing the default browser -->
    <string name="preferences_set_as_default_browser">Lakaat evel merdeer dre ziouer</string>
    <!-- Preference category for advanced settings -->
    <string name="preferences_category_advanced">Kempleshocʼh</string>
    <!-- Preference category for privacy settings -->
    <string name="preferences_category_privacy">Buhez prevez</string>
    <!-- Preference category for privacy and security settings -->
    <string name="preferences_category_privacy_security">Buhez prevez ha diogelroez</string>
    <!-- Preference for advanced site permissions -->
    <string name="preferences_site_permissions">Aotreoù al lecʼhiennoù</string>
    <!-- Preference for private browsing options -->
    <string name="preferences_private_browsing_options">Merdeiñ prevez</string>
    <!-- Preference for opening links in a private tab-->
    <string name="preferences_open_links_in_a_private_tab">Digeriñ an ereoù en un ivinell brevez</string>
    <!-- Preference for allowing screenshots to be taken while in a private tab-->
    <string name="preferences_allow_screenshots_in_private_mode">Aotren an tapadennoù-skramm er merdeiñ prevez</string>
    <!-- Will inform the user of the risk of activating Allow screenshots in private browsing option -->
    <string name="preferences_screenshots_in_private_mode_disclaimer">Mard eo aotreet, an ivinelloù prevez a vo hewel pa vo meur a arload digor</string>
    <!-- Preference for adding private browsing shortcut -->
    <string name="preferences_add_private_browsing_shortcut">Ouzhpennañ ur verradenn merdeiñ prevez</string>
    <!-- Preference for accessibility -->
    <string name="preferences_accessibility">Haezadusted</string>
    <!-- Preference to override the Firefox Account server -->
    <string name="preferences_override_fxa_server">Dafariad kont Firefox personelaet</string>
    <!-- Preference to override the Sync token server -->
    <string name="preferences_override_sync_tokenserver">Dafariad Sync personelaet</string>
    <!-- Toast shown after updating the FxA/Sync server override preferences -->
    <string name="toast_override_fxa_sync_server_done">Dafariad kont Firefox/Sync kemmet. Kuitaet e vo an arload evit arloañ ar cʼhemmoù…</string>
    <!-- Preference category for account information -->
    <string name="preferences_category_account">Kont</string>
    <!-- Preference shown on banner to sign into account -->
    <string name="preferences_sign_in">Kennaskañ</string>
    <!-- Preference for changing where the toolbar is positioned -->
    <string name="preferences_toolbar">Barrenn ostilhoù</string>
    <!-- Preference for changing default theme to dark or light mode -->
    <string name="preferences_theme">Neuz</string>
    <!-- Preference for customizing the home screen -->
    <string name="preferences_home">Degemer</string>
    <!-- Preference for gestures based actions -->
    <string name="preferences_gestures">Jestroù</string>
    <!-- Preference for settings related to visual options -->
    <string name="preferences_customize">Personelaat</string>
    <!-- Preference description for banner about signing in -->
    <string name="preferences_sign_in_description">Goubredit sinedoù, ar roll istor, ha muiocʼh cʼhoazh gant ho kont Firefox</string>
    <!-- Preference shown instead of account display name while account profile information isn't available yet. -->
    <string name="preferences_account_default_name">Kont Firefox</string>
    <!-- Preference text for account title when there was an error syncing FxA -->
    <string name="preferences_account_sync_error">Adkennaskit evit kendercʼhel gant ar goubredañ</string>
    <!-- Preference for language -->
    <string name="preferences_language">Yezh</string>
    <!-- Preference for data choices -->
    <string name="preferences_data_choices">Dibaboù roadennoù</string>
    <!-- Preference for data collection -->
    <string name="preferences_data_collection">Dastum roadennoù</string>
    <!-- Preference linking to the privacy notice -->
    <string name="preferences_privacy_link">Evezhiadennoù a-fet buhez prevez</string>
    <!-- Preference category for developer tools -->
    <string name="developer_tools_category">Ostilhoù an diorroer</string>
    <!-- Preference for developers -->
    <string name="preferences_remote_debugging">Diveugañ a-bell dre USB</string>
    <!-- Preference title for switch preference to show search engines -->
    <string name="preferences_show_search_engines">Diskouez al luskerioù klask</string>
    <!-- Preference title for switch preference to show search suggestions -->
    <string name="preferences_show_search_suggestions">Diskouez kinnigoù ar cʼhlask</string>
    <!-- Preference title for switch preference to show voice search button -->
    <string name="preferences_show_voice_search">Diskouez ar cʼhlask dre vouezh</string>
    <!-- Preference title for switch preference to show search suggestions also in private mode -->
    <string name="preferences_show_search_suggestions_in_private">Diskouez er estezioù prevez</string>
    <!-- Preference title for switch preference to show a clipboard suggestion when searching -->
    <string name="preferences_show_clipboard_suggestions">Diskouez kinnigoù ar golver</string>
    <!-- Preference title for switch preference to suggest browsing history when searching -->
    <string name="preferences_search_browsing_history">Klask er roll istor</string>
    <!-- Preference title for switch preference to suggest bookmarks when searching -->
    <string name="preferences_search_bookmarks">Klask er sinedoù</string>
    <!-- Preference title for switch preference to suggest synced tabs when searching -->
    <string name="preferences_search_synced_tabs">Klask en ivinelloù goubredet</string>
    <!-- Preference for account settings -->
    <string name="preferences_account_settings">Arventennoù ar gont</string>
    <!-- Preference for enabling url autocomplete-->
    <string name="preferences_enable_autocomplete_urls">Leuniañ an ereoù ent emgefreek</string>
    <!-- Preference for open links in third party apps -->
    <string name="preferences_open_links_in_apps">Digeriñ ereoù en arloadoù</string>
    <!-- Preference for open download with an external download manager app -->
    <string name="preferences_external_download_manager">Ardoer pellgargañ diavaez</string>
    <!-- Preference for add_ons -->
    <string name="preferences_addons">Askouezhioù</string>

    <!-- Preference for notifications -->
    <string name="preferences_notifications">Rebuzadurioù</string>

    <!-- Add-on Preferences -->
    <!-- Preference to customize the configured AMO (addons.mozilla.org) collection -->
    <string name="preferences_customize_amo_collection">Dastumad askouezhioù nevez</string>
    <!-- Button caption to confirm the add-on collection configuration -->
    <string name="customize_addon_collection_ok">Mat eo</string>
    <!-- Button caption to abort the add-on collection configuration -->
    <string name="customize_addon_collection_cancel">Nullañ</string>
    <!-- Hint displayed on input field for custom collection name -->
    <string name="customize_addon_collection_hint">Anv an dastumad</string>

    <!-- Hint displayed on input field for custom collection user ID-->
    <string name="customize_addon_collection_user_hint">Perc’henn an dastumad (Naoudi an arveriad)</string>
    <!-- Toast shown after confirming the custom add-on collection configuration -->
    <string name="toast_customize_addon_collection_done">Kemmet eo bet an dastumad askouezhioù. Kuitaet e vo an arload evit arloañ ar c’hemmoù…</string>

    <!-- Add-on Installation from AMO-->
    <!-- Error displayed when user attempts to install an add-on from AMO (addons.mozilla.org) that is not supported -->
    <string name="addon_not_supported_error">Ne vez skoret an enlugellad-mañ</string>

    <!-- Error displayed when user attempts to install an add-on from AMO (addons.mozilla.org) that is already installed -->
    <string name="addon_already_installed">An enlugellad-mañ a zo bet staliet endeo</string>

    <!-- Account Preferences -->
    <!-- Preference for triggering sync -->
    <string name="preferences_sync_now">Goubredañ bremañ</string>
    <!-- Preference category for sync -->
    <string name="preferences_sync_category">Dibabit petra vo goubredet</string>
    <!-- Preference for syncing history -->
    <string name="preferences_sync_history">Roll istor</string>
    <!-- Preference for syncing bookmarks -->
    <string name="preferences_sync_bookmarks">Sinedoù</string>
    <!-- Preference for syncing logins -->
    <string name="preferences_sync_logins">Titouroù kennaskañ</string>
    <!-- Preference for syncing tabs -->
    <string name="preferences_sync_tabs_2">Ivinelloù digor</string>
    <!-- Preference for signing out -->
    <string name="preferences_sign_out">Digennaskañ</string>
    <!-- Preference displays and allows changing current FxA device name -->
    <string name="preferences_sync_device_name">Anv an trevnad</string>
    <!-- Text shown when user enters empty device name -->
    <string name="empty_device_name_error">Anv an trevnad nʼhall ket bezañ goullo.</string>
    <!-- Label indicating that sync is in progress -->
    <string name="sync_syncing_in_progress">O c’houbredañ…</string>
    <!-- Label summary indicating that sync failed. The first parameter is the date stamp showing last time it succeeded -->
    <string name="sync_failed_summary">Goubredañ cʼhwitet. Berzh diwezhañ: %s</string>

    <!-- Label summary showing never synced -->
    <string name="sync_failed_never_synced_summary">Goubredañ cʼhwitet. Goubredañ diwezhañ: morse</string>
    <!-- Label summary the date we last synced. The first parameter is date stamp showing last time synced -->
    <string name="sync_last_synced_summary">Goubredañ diwezhañ: %s</string>
    <!-- Label summary showing never synced -->
    <string name="sync_never_synced_summary">Goubredañ diwezhañ: morse</string>

    <!-- Text for displaying the default device name.
        The first parameter is the application name, the second is the device manufacturer name
        and the third is the device model. -->
    <string name="default_device_name_2">%1$s war %2$s %3$s</string>

    <!-- Send Tab -->
    <!-- Name of the "receive tabs" notification channel. Displayed in the "App notifications" system settings for the app -->
    <string name="fxa_received_tab_channel_name">Ivinelloù degemeret</string>
    <!-- Description of the "receive tabs" notification channel. Displayed in the "App notifications" system settings for the app -->
    <string name="fxa_received_tab_channel_description">Rebuzadur evit an ivinelloù degemeret eus trevnadoù Firefox all.</string>
    <!--  The body for these is the URL of the tab received  -->
    <string name="fxa_tab_received_notification_name">Ivinell degemeret</string>
    <!-- When multiple tabs have been received -->
    <string name="fxa_tabs_received_notification_name">Ivinelloù degemeret</string>
    <!-- %s is the device name -->
    <string name="fxa_tab_received_from_notification_name">Ivinell eus %s</string>

    <!-- Advanced Preferences -->
    <!-- Preference for tracking protection settings -->
    <string name="preferences_tracking_protection_settings">Gwarez heuliañ</string>
    <!-- Preference switch for tracking protection -->
    <string name="preferences_tracking_protection">Gwarez heuliañ</string>
    <!-- Preference switch description for tracking protection -->
    <string name="preferences_tracking_protection_description">Stankañ endalcʼhadoù ha skriptoù a heuilh acʼhanocʼh enlinenn</string>
    <!-- Preference for tracking protection exceptions -->
    <string name="preferences_tracking_protection_exceptions">Nemedennoù</string>
    <!-- Preference description for tracking protection exceptions -->
    <string name="preferences_tracking_protection_exceptions_description">Diweredekaet eo bet ar gwarez heuliañ evit al lecʼhiennoù-mañ</string>
    <!-- Button in Exceptions Preference to turn on tracking protection for all sites (remove all exceptions) -->
    <string name="preferences_tracking_protection_exceptions_turn_on_for_all">Gweredekaat evit an holl lecʼhiennoù</string>
    <!-- Text displayed when there are no exceptions -->
    <string name="exceptions_empty_message_description">An nemedennoù a laosk acʼhanocʼh da ziweredekaat ar gwarez heuliañ evit lecʼhiennoù ʼzo.</string>
    <!-- Text displayed when there are no exceptions, with learn more link that brings users to a tracking protection SUMO page -->
    <string name="exceptions_empty_message_learn_more_link">Gouzout hirocʼh</string>

    <!-- Description in Quick Settings that tells user tracking protection is off globally for all sites, and links to Settings to turn it on -->
    <string name="preferences_tracking_protection_turned_off_globally">Diweredekaet en holl. Kit en arventennoù evit e weredekaat.</string>

    <!-- Preference switch for Telemetry -->
    <string name="preferences_telemetry">Telemetry</string>
    <!-- Preference switch for usage and technical data collection -->
    <string name="preference_usage_data">Roadennoù teknikel hag arver</string>
    <!-- Preference description for usage and technical data collection -->
    <string name="preferences_usage_data_description">Rann ar roadennoù digonusted, arver, periant ha personeladur a-zivout ho merdeer gant Mozilla evit sikour acʼhanomp da wellaat %1$s</string>
    <!-- Preference switch for marketing data collection -->
    <string name="preferences_marketing_data">Roadennoù Marketing</string>
    <!-- Preference description for marketing data collection, parameter is the app name (e.g. Firefox) -->
    <string name="preferences_marketing_data_description">Rann ar roadennoù diwar-benn ar cʼheweriusterioù arveret ganeocʼh e %1$s gant Leanplim, hor cʼheveler marketing hezoug.</string>
    <!-- Title for studies preferences -->
    <string name="preference_experiments_2">Studioù</string>
    <!-- Summary for studies preferences -->
    <string name="preference_experiments_summary_2">Aotren Mozilla da staliañ ha da luskañ studioù</string>
    <!-- Title for experiments preferences -->
    <string name="preference_experiments">Arnodoù</string>
    <!-- Summary for experiments preferences -->
    <string name="preference_experiments_summary">Aotren Mozilla da staliañ ha da zastum roadennoù evit keweriusterioù arnodel</string>
    <!-- Preference switch for crash reporter -->
    <string name="preferences_crash_reporter">Daneveller sacʼhadennoù</string>
    <!-- Preference switch for Mozilla location service -->
    <string name="preferences_mozilla_location_service">Gwazerezh Lecʼhiadur Mozilla</string>
    <!-- Preference switch for app health report. The first parameter is the name of the application (For example: Fenix) -->
    <string name="preferences_fenix_health_report">Danevell yecʼhed %s</string>

    <!-- Turn On Sync Preferences -->
    <!-- Header of the Turn on Sync preference view -->
    <string name="preferences_sync">Gweredekaat Sync</string>
    <!-- Preference for pairing -->
    <string name="preferences_sync_pair">Cʼhwilervit ar boneg koublañ e Firefox war an urzhiataer</string>
    <!-- Preference for account login -->
    <string name="preferences_sync_sign_in">Kennaskañ</string>
    <!-- Preference for reconnecting to FxA sync -->
    <string name="preferences_sync_sign_in_to_reconnect">Kennaskit en-dro</string>
    <!-- Preference for removing FxA account -->
    <string name="preferences_sync_remove_account">Dilemel ar gont</string>

    <!-- Pairing Feature strings -->
    <!-- Instructions on how to access pairing -->
    <string name="pair_instructions_2"><![CDATA[Cʼhwilervit ar boneg QR diskouezet e <b>firefox.com/pair</b>]]></string>
    <!-- Button to open camera for pairing -->
    <string name="pair_open_camera">Digeriñ ar cʼhamera</string>
    <!-- Button to cancel pairing -->
    <string name="pair_cancel">Nullañ</string>

    <!-- Toolbar Preferences -->
    <!-- Preference for using top toolbar -->
    <string name="preference_top_toolbar">Krecʼh</string>
    <!-- Preference for using bottom toolbar -->
    <string name="preference_bottom_toolbar">Traoñ</string>

    <!-- Theme Preferences -->
    <!-- Preference for using light theme -->
    <string name="preference_light_theme">Sklaer</string>
    <!-- Preference for using dark theme -->
    <string name="preference_dark_theme">Teñval</string>
    <!-- Preference for using using dark or light theme automatically set by battery -->
    <string name="preference_auto_battery_theme">Dibabet gant an esperner tredan</string>
    <!-- Preference for using following device theme -->
    <string name="preference_follow_device_theme">Mont gant neuz ar benveg</string>

    <!-- Gestures Preferences-->
    <!-- Preferences for using pull to refresh in a webpage -->
    <string name="preference_gestures_website_pull_to_refresh">Sachit da azgrenaat</string>
    <!-- Preference for using the dynamic toolbar -->
    <string name="preference_gestures_dynamic_toolbar">Dibunit da guzhat ar varrenn-ostilhoù</string>
    <!-- Preference for switching tabs by swiping horizontally on the toolbar -->
    <string name="preference_gestures_swipe_toolbar_switch_tabs">Riklit ar varrenn-ostilhoù war ar c’hostez evit cheñch ivinell</string>
    <!-- Preference for showing the opened tabs by swiping up on the toolbar-->
    <string name="preference_gestures_swipe_toolbar_show_tabs">Rikli ar ar varrenn-ostilhoù war-zu an nec’h evit digeriñ ivinelloù</string>

    <!-- Library -->
    <!-- Option in Library to open Sessions page -->
    <string name="library_sessions">Estezioù</string>
    <!-- Option in Library to open Screenshots page -->
    <string name="library_screenshots">Tapadennoù-skramm</string>
    <!-- Option in Library to open Downloads page -->
    <string name="library_downloads">Pellgargadurioù</string>
    <!-- Option in library to open Bookmarks page -->
    <string name="library_bookmarks">Sinedoù</string>
    <!-- Option in library to open Desktop Bookmarks root page -->
    <string name="library_desktop_bookmarks_root">Sinedoù urzhiataer</string>
    <!-- Option in library to open Desktop Bookmarks "menu" page -->
    <string name="library_desktop_bookmarks_menu">Lañser ar sinedoù</string>
    <!-- Option in library to open Desktop Bookmarks "toolbar" page -->
    <string name="library_desktop_bookmarks_toolbar">Barrenn ostilhoù ar sinedoù</string>
    <!-- Option in library to open Desktop Bookmarks "unfiled" page -->
    <string name="library_desktop_bookmarks_unfiled">Sinedoù all</string>
    <!-- Option in Library to open History page -->
    <string name="library_history">Roll istor</string>
    <!-- Option in Library to open Synced Tabs page -->
    <string name="library_synced_tabs">Ivinelloù goubredet</string>
    <!-- Option in Library to open Reading List -->
    <string name="library_reading_list">Roll Lennadurioù</string>
    <!-- Menu Item Label for Search in Library -->
    <string name="library_search">Klask</string>
    <!-- Settings Page Title -->
    <string name="settings_title">Arventennoù</string>
    <!-- Content description (not visible, for screen readers etc.): "Menu icon for items on a history item" -->
    <string name="content_description_history_menu">Elfenn lañser ar roll istor</string>
    <!-- Content description (not visible, for screen readers etc.): "Close button for library settings" -->
    <string name="content_description_close_button">Serriñ</string>

    <!-- Option in library for Recently Closed Tabs -->
    <string name="library_recently_closed_tabs">Ivinelloù serret nevez zo</string>
    <!-- Option in library to open Recently Closed Tabs page -->
    <string name="recently_closed_show_full_history">Diskouez ar roll istor a-bezh</string>
    <!-- Text to show users they have multiple tabs saved in the Recently Closed Tabs section of history.
    %d is a placeholder for the number of tabs selected. -->
    <string name="recently_closed_tabs">%d ivinell</string>
    <!-- Text to show users they have one tab saved in the Recently Closed Tabs section of history.
    %d is a placeholder for the number of tabs selected. -->
    <string name="recently_closed_tab">%d ivinell</string>
    <!-- Recently closed tabs screen message when there are no recently closed tabs -->
    <string name="recently_closed_empty_message">N’eus ivinell nevez serret ebet amañ</string>

    <!-- Tab Management -->
    <!-- Title of preference for tabs management -->
    <string name="preferences_tabs">Ivinelloù</string>
    <!-- Title of preference that allows a user to specify the tab view -->
    <string name="preferences_tab_view">Gwel an ivinell</string>
    <!-- Option for a list tab view -->
    <string name="tab_view_list">Roll</string>
    <!-- Option for a grid tab view -->
    <string name="tab_view_grid">Grid</string>
    <!-- Title of preference that allows a user to auto close tabs after a specified amount of time -->
    <string name="preferences_close_tabs">Serriñ an ivinelloù</string>
    <!-- Option for auto closing tabs that will never auto close tabs, always allows user to manually close tabs -->
    <string name="close_tabs_manually">Gant an dorn</string>
    <!-- Option for auto closing tabs that will auto close tabs after one day -->
    <string name="close_tabs_after_one_day">Goude un devezh</string>
    <!-- Option for auto closing tabs that will auto close tabs after one week -->
    <string name="close_tabs_after_one_week">Goude ur sizhunvezh</string>
    <!-- Option for auto closing tabs that will auto close tabs after one month -->
    <string name="close_tabs_after_one_month">Goude ur mizvezh</string>

    <!-- Summary for tabs preference when auto closing tabs setting is set to manual close-->
    <string name="close_tabs_manually_summary">Serriñ an dornlevr</string>
    <!-- Summary for tabs preference when auto closing tabs setting is set to auto close tabs after one day-->
    <string name="close_tabs_after_one_day_summary">Serriñ goude un devezh</string>
    <!-- Summary for tabs preference when auto closing tabs setting is set to auto close tabs after one week-->
    <string name="close_tabs_after_one_week_summary">Serriñ goude ur sizhun</string>
    <!-- Summary for tabs preference when auto closing tabs setting is set to auto close tabs after one month-->
    <string name="close_tabs_after_one_month_summary">Serriñ goude ur miz</string>

    <!-- Sessions -->
    <!-- Title for the list of tabs -->
    <string name="tab_header_label">Ivinelloù digor</string>
    <!-- Title for the list of tabs in the current private session -->
    <string name="tabs_header_private_title">Estez prevez</string>
    <!-- Title for the list of tabs in the current private session -->
    <string name="tabs_header_private_tabs_title">Ivinelloù prevez</string>
    <!-- Content description (not visible, for screen readers etc.): Add tab button. Adds a news tab when pressed -->
    <string name="add_tab">Ouzhpennañ un ivinell</string>
    <!-- Content description (not visible, for screen readers etc.): Add tab button. Adds a news tab when pressed -->
    <string name="add_private_tab">Ouzhpennañ un ivinell prevez</string>
    <!-- Text for the new tab button to indicate adding a new private tab in the tab -->
    <string name="tab_drawer_fab_content">Prevez</string>
    <!-- Text shown as the title of the open tab tray -->
    <string name="tab_tray_title">Ivinelloù digor</string>
    <!-- Text shown in the menu for saving tabs to a collection -->
    <string name="tab_tray_menu_item_save">Enrollañ en dastumad</string>
    <!-- Text shown in the menu for the collection selector -->
    <string name="tab_tray_menu_select">Diuzañ</string>
    <!-- Text shown in the menu for sharing all tabs -->
    <string name="tab_tray_menu_item_share">Rannañ an holl ivinelloù</string>
    <!-- Text shown in the menu to view recently closed tabs -->
    <string name="tab_tray_menu_recently_closed">Ivinelloù serret nevez zo</string>
    <!-- Text shown in the menu to view tab settings -->
    <string name="tab_tray_menu_tab_settings">Arventennoù an ivinelloù</string>
    <!-- Text shown in the menu for closing all tabs -->
    <string name="tab_tray_menu_item_close">Serriñ an holl ivinelloù</string>
    <!-- Shortcut action to open new tab -->
    <string name="tab_tray_menu_open_new_tab">Ivinell nevez</string>
    <!-- Shortcut action to open the home screen -->
    <string name="tab_tray_menu_home">Dʼar gêr</string>
    <!-- Shortcut action to toggle private mode -->
    <string name="tab_tray_menu_toggle">Kemmañ ar mod ivinelloù</string>
    <!-- Text shown in the multiselect menu for bookmarking selected tabs. -->
    <string name="tab_tray_multiselect_menu_item_bookmark">Sined</string>
    <!-- Text shown in the multiselect menu for closing selected tabs. -->
    <string name="tab_tray_multiselect_menu_item_close">Serriñ</string>
    <!-- Content description for tabs tray multiselect share button -->
    <string name="tab_tray_multiselect_share_content_description">Serriñ an ivinelloù diuzet</string>
    <!-- Content description for tabs tray multiselect menu -->
    <string name="tab_tray_multiselect_menu_content_description">Lañser an ivinelloù diuzet</string>
    <!-- Content description (not visible, for screen readers etc.): Removes tab from collection button. Removes the selected tab from collection when pressed -->
    <string name="remove_tab_from_collection">Dilemel an ivinell eus an dastumad</string>
    <!-- Text for button to enter multiselect mode in tabs tray -->
    <string name="tabs_tray_select_tabs">Diuzañ ivinelloù</string>
    <!-- Content description (not visible, for screen readers etc.): Close tab button. Closes the current session when pressed -->
    <string name="close_tab">Serriñ an ivinell</string>
    <!-- Content description (not visible, for screen readers etc.): Close tab <title> button. First parameter is tab title  -->
    <string name="close_tab_title">Serriñ an ivinell %s</string>
    <!-- Content description (not visible, for screen readers etc.): Opens the open tabs menu when pressed -->
    <string name="open_tabs_menu">Digeriñ lañser an ivinelloù</string>
    <!-- Open tabs menu item to close all tabs -->
    <string name="tabs_menu_close_all_tabs">Serriñ an holl ivinelloù</string>
    <!-- Open tabs menu item to share all tabs -->
    <string name="tabs_menu_share_tabs">Rannañ an ivinelloù</string>
    <!-- Open tabs menu item to save tabs to collection -->
    <string name="tabs_menu_save_to_collection1">Enrollañ an ivinelloù en un dastumad</string>

    <!-- Content description (not visible, for screen readers etc.): Opens the tab menu when pressed -->
    <string name="tab_menu">Lañser an ivinell</string>
    <!-- Tab menu item to share the tab -->
    <string name="tab_share">Rannañ an ivinell</string>
    <!-- Button in the current session menu. Deletes the session when pressed -->
    <string name="current_session_delete">Dilemel</string>
    <!-- Button in the current session menu. Saves the session when pressed -->
    <string name="current_session_save">Enrollañ</string>
    <!-- Button in the current session menu. Opens the share menu when pressed -->
    <string name="current_session_share">Rannañ</string>
    <!-- Content description (not visible, for screen readers etc.): Title icon for current session menu -->
    <string name="current_session_image">Skeudenn an estez bremanel</string>
    <!-- Button to save the current set of tabs into a collection -->
    <string name="save_to_collection">Enrollañ en dastumad</string>
    <!-- Text for the menu button to delete a collection -->
    <string name="collection_delete">Dilemel an dastumad</string>
    <!-- Text for the menu button to rename a collection -->
    <string name="collection_rename">Adenvel an dastumad</string>
    <!-- Text for the button to open tabs of the selected collection -->
    <string name="collection_open_tabs">Digeriñ an ivinelloù</string>
    <!-- Hint for adding name of a collection -->
    <string name="collection_name_hint">Anv an dastumad</string>
	<!-- Text for the menu button to rename a top site -->
	<string name="rename_top_site">Adenvel</string>
	<!-- Text for the menu button to remove a top site -->
	<string name="remove_top_site">Dilemel</string>
    <!-- Text for the menu button to delete a top site from history -->
    <string name="delete_from_history">Dilemel eus ar roll istor</string>
    <!-- Postfix for private WebApp titles, placeholder is replaced with app name -->
    <string name="pwa_site_controls_title_private">%1$s (Mod prevez)</string>

    <!-- Button in the current tab tray header in multiselect mode. Saved the selected tabs to a collection when pressed. -->
    <string name="tab_tray_save_to_collection">Enrollañ</string>

    <!-- History -->
    <!-- Text for the button to clear all history -->
    <string name="history_delete_all">Dilemel ar roll istor</string>
    <!-- Text for the dialog to confirm clearing all history -->
    <string name="history_delete_all_dialog">Ha sur ocʼh e fell deocʼh skarzhañ ho roll istor?</string>
    <!-- Text for the snackbar to confirm that multiple browsing history items has been deleted -->
    <string name="history_delete_multiple_items_snackbar">Roll istor dilamet</string>
    <!-- Text for the snackbar to confirm that a single browsing history item has been deleted. The first parameter is the shortened URL of the deleted history item. -->
    <string name="history_delete_single_item_snackbar">Dilamet %1$s</string>
    <!-- Text for positive action to delete history in deleting history dialog -->
    <string name="history_clear_dialog">Skarzhañ</string>
    <!-- History overflow menu copy button -->
    <string name="history_menu_copy_button">Eilañ</string>
    <!-- History overflow menu share button -->
    <string name="history_menu_share_button">Rannañ</string>
    <!-- History overflow menu open in new tab button -->
    <string name="history_menu_open_in_new_tab_button">Digeriñ en un ivinell nevez</string>
    <!-- History overflow menu open in private tab button -->
    <string name="history_menu_open_in_private_tab_button">Digeriñ war un ivinell brevez</string>
    <!-- Text for the button to delete a single history item -->
    <string name="history_delete_item">Dilemel</string>
    <!-- History multi select title in app bar
    The first parameter is the number of bookmarks selected -->
    <string name="history_multi_select_title">%1$d diuzet</string>
    <!-- Text for the button to clear selected history items. The first parameter
        is a digit showing the number of items you have selected -->
    <string name="history_delete_some">Dilemel %1$d elfenn</string>
    <!-- Text for the header that groups the history for today -->
    <string name="history_today">Hiziv</string>
    <!-- Text for the header that groups the history for yesterday -->
    <string name="history_yesterday">Dec’h</string>
    <!-- Text for the header that groups the history for last 24 hours -->
    <string name="history_24_hours">Ar 24 eurvezh diwezhañ</string>
    <!-- Text for the header that groups the history the past 7 days -->
    <string name="history_7_days">Ar 7 deiz diwezhañ</string>
    <!-- Text for the header that groups the history the past 30 days -->
    <string name="history_30_days">An 30 deiz diwezhañ</string>
    <!-- Text for the header that groups the history older than the last month -->
    <string name="history_older">Koshocʼh</string>
    <!-- Text shown when no history exists -->
    <string name="history_empty_message">Roll istor ebet amañ</string>

    <!-- Downloads -->
    <!-- Text for the button to clear all downloads -->
    <string name="download_delete_all">Goullonderiñ roll ar pellgargadurioù</string>
    <!-- Text for the dialog to confirm clearing all downloads -->
    <string name="download_delete_all_dialog">Sur oc’h e fell deoc’h skarzhañ ho pellgargadennoù?</string>
    <!-- Text for the snackbar to confirm that multiple downloads items have been removed -->
    <string name="download_delete_multiple_items_snackbar_1">Pellgargadurioù dilammet</string>
    <!-- Text for the snackbar to confirm that a single download item has been removed. The first parameter is the name of the download item. -->
    <string name="download_delete_single_item_snackbar">Dilamet %1$s</string>
    <!-- Text shown when no download exists -->
    <string name="download_empty_message_1">Restr pellgarget ebet</string>
    <!-- History multi select title in app bar
    The first parameter is the number of downloads selected -->
    <string name="download_multi_select_title">%1$d diuzet</string>


    <!-- History overflow menu open in new tab button -->
    <string name="download_menu_open">Digeriñ</string>


    <!-- Text for the button to remove a single download item -->
    <string name="download_delete_item_1">Dilemel</string>


    <!-- Crashes -->
    <!-- Title text displayed on the tab crash page. This first parameter is the name of the application (For example: Fenix) -->
    <string name="tab_crash_title_2">Digarezit. %1$s ne cʼhall ket kargañ ar bajenn.</string>
    <!-- Description text displayed on the tab crash page -->
    <string name="tab_crash_description">Gallout a rit klask assav pe serriñ an ivinell dindan.</string>
    <!-- Send crash report checkbox text on the tab crash page -->
    <string name="tab_crash_send_report">Kas an danevell sacʼhadenn da vMozilla</string>
    <!-- Close tab button text on the tab crash page -->
    <string name="tab_crash_close">Serriñ an ivinell</string>
    <!-- Restore tab button text on the tab crash page -->
    <string name="tab_crash_restore">Assav an ivinell</string>

    <!-- Content Description for session item menu button -->
    <string name="content_description_session_menu">Dibarzhioù an estez</string>

    <!-- Content Description for session item share button -->
    <string name="content_description_session_share">Rannañ an estez</string>

    <!-- Bookmarks -->
    <!-- Content description for bookmarks library menu -->
    <string name="bookmark_menu_content_description">Lañser ar sinedoù</string>
    <!-- Screen title for editing bookmarks -->
    <string name="bookmark_edit">Embann ar sined</string>
    <!-- Screen title for selecting a bookmarks folder -->
    <string name="bookmark_select_folder">Dibab un teuliad</string>
    <!-- Confirmation message for a dialog confirming if the user wants to delete the selected folder -->
    <string name="bookmark_delete_folder_confirmation_dialog">Ha fellout a ra deocʼh dilemel an teuliad-mañ?</string>
    <!-- Confirmation message for a dialog confirming if the user wants to delete multiple items including folders. Parameter will be replaced by app name. -->
    <string name="bookmark_delete_multiple_folders_confirmation_dialog">%s a zilamo an elfennoù diuzet.</string>
    <!-- Snackbar title shown after a folder has been deleted. This first parameter is the name of the deleted folder -->
    <string name="bookmark_delete_folder_snackbar">Dilamet %1$s</string>
    <!-- Screen title for adding a bookmarks folder -->
    <string name="bookmark_add_folder">Ouzhnenañ an teuliad</string>
    <!-- deprecated: Snackbar title shown after a bookmark has been created. -->
    <string name="bookmark_created_snackbar">Sined krouet.</string>
    <!-- Snackbar title shown after a bookmark has been created. -->
    <string name="bookmark_saved_snackbar">Sined enrollet!</string>
    <!-- Snackbar edit button shown after a bookmark has been created. -->
    <string name="edit_bookmark_snackbar_action">EMBANN</string>
    <!-- Bookmark overflow menu edit button -->
    <string name="bookmark_menu_edit_button">Embann</string>
    <!-- Bookmark overflow menu select button -->
    <string name="bookmark_menu_select_button">Diuzañ</string>
    <!-- Bookmark overflow menu copy button -->
    <string name="bookmark_menu_copy_button">Eilañ</string>
    <!-- Bookmark overflow menu share button -->
    <string name="bookmark_menu_share_button">Rannañ</string>
    <!-- Bookmark overflow menu open in new tab button -->
    <string name="bookmark_menu_open_in_new_tab_button">Digeriñ en un ivinell nevez</string>
    <!-- Bookmark overflow menu open in private tab button -->
    <string name="bookmark_menu_open_in_private_tab_button">Digeriñ war un ivinell brevez</string>
    <!-- Bookmark overflow menu delete button -->
    <string name="bookmark_menu_delete_button">Dilemel</string>
    <!--Bookmark overflow menu save button -->
    <string name="bookmark_menu_save_button">Enrollañ</string>
    <!-- Bookmark multi select title in app bar
     The first parameter is the number of bookmarks selected -->
    <string name="bookmarks_multi_select_title">%1$d diuzet</string>
    <!-- Bookmark editing screen title -->
    <string name="edit_bookmark_fragment_title">Embann ar sined</string>
    <!-- Bookmark folder editing screen title -->
    <string name="edit_bookmark_folder_fragment_title">Embann an teuliad</string>
    <!-- Bookmark sign in button message -->
    <string name="bookmark_sign_in_button">Kennaskit da welet ar sinedoù goubredet</string>
    <!-- Bookmark URL editing field label -->
    <string name="bookmark_url_label">URL</string>
    <!-- Bookmark FOLDER editing field label -->
    <string name="bookmark_folder_label">TEULIAD</string>
    <!-- Bookmark NAME editing field label -->
    <string name="bookmark_name_label">ANV</string>
    <!-- Bookmark add folder screen title -->
    <string name="bookmark_add_folder_fragment_label">Ouzhpennañ un teuliad</string>
    <!-- Bookmark select folder screen title -->
    <string name="bookmark_select_folder_fragment_label">Dibab un teuliad</string>
    <!-- Bookmark editing error missing title -->
    <string name="bookmark_empty_title_error">Ret eo lakaat un titl</string>
    <!-- Bookmark editing error missing or improper URL -->
    <string name="bookmark_invalid_url_error">URL didalvoudek</string>
    <!-- Bookmark screen message for empty bookmarks folder -->
    <string name="bookmarks_empty_message">Nʼeus tamm sined ebet amañ</string>
    <!-- Bookmark snackbar message on deletion
     The first parameter is the host part of the URL of the bookmark deleted, if any -->
    <string name="bookmark_deletion_snackbar_message">Dilamet %1$s</string>
    <!-- Bookmark snackbar message on deleting multiple bookmarks not including folders-->
    <string name="bookmark_deletion_multiple_snackbar_message_2">Dilamet eo bet ar sined</string>
    <!-- Bookmark snackbar message on deleting multiple bookmarks including folders-->
    <string name="bookmark_deletion_multiple_snackbar_message_3">O tilemel an teuliadoù diuzet</string>
    <!-- Bookmark undo button for deletion snackbar action -->
    <string name="bookmark_undo_deletion">DIZOBER</string>

    <!-- Site Permissions -->
    <!-- Site permissions preferences header -->
    <string name="permissions_header">Aotreoù</string>
    <!-- Button label that take the user to the Android App setting -->
    <string name="phone_feature_go_to_settings">Mont dʼan arventennoù</string>
    <!-- Content description (not visible, for screen readers etc.): Quick settings sheet
        to give users access to site specific information / settings. For example:
        Secure settings status and a button to modify site permissions -->
    <string name="quick_settings_sheet">Panell mont buan dʼan arventennoù</string>
    <!-- Label that indicates that this option it the recommended one -->
    <string name="phone_feature_recommended">Erbedet</string>
    <!-- button that allows editing site permissions settings -->
    <string name="quick_settings_sheet_manage_site_permissions">Merañ aotreoù al lecʼhienn</string>
    <!-- Button label for clearing all the information of site permissions-->
    <string name="clear_permissions">Skarzhañ an aotreoù</string>
    <!-- Button label for clearing a site permission-->
    <string name="clear_permission">Skarzhañ an aotre</string>
    <!-- Button label for clearing all the information on all sites-->
    <string name="clear_permissions_on_all_sites">Skarzhañ an aotreoù war an holl lecʼhiennoù</string>
    <!-- Preference for altering video and audio autoplay for all websites -->
    <string name="preference_browser_feature_autoplay">Lenn emgefreek</string>
    <!-- Preference for altering the camera access for all websites -->
    <string name="preference_phone_feature_camera">Kamera</string>
    <!-- Preference for altering the microphone access for all websites -->
    <string name="preference_phone_feature_microphone">Klevell</string>
    <!-- Preference for altering the location access for all websites -->
    <string name="preference_phone_feature_location">Lecʼhiadur</string>
    <!-- Preference for altering the notification access for all websites -->
    <string name="preference_phone_feature_notification">Rebuzadur</string>
    <!-- Preference for altering the persistent storage access for all websites -->
    <string name="preference_phone_feature_persistent_storage">Stokadur padus</string>
    <!-- Preference for altering the EME access for all websites -->
    <string name="preference_phone_feature_media_key_system_access">Endalc’had reoliet gant DRM</string>
    <!-- Label that indicates that a permission must be asked always -->
    <string name="preference_option_phone_feature_ask_to_allow">Goulenn an aotre</string>
    <!-- Label that indicates that a permission must be blocked -->
    <string name="preference_option_phone_feature_blocked">Stanket</string>
    <!-- Label that indicates that a permission must be allowed -->
    <string name="preference_option_phone_feature_allowed">Aotreet</string>
    <!--Label that indicates a permission is by the Android OS-->
    <string name="phone_feature_blocked_by_android">Stanket gant Android</string>
    <!-- Preference for showing a list of websites that the default configurations won't apply to them -->
    <string name="preference_exceptions">Nemedennoù</string>
    <!-- Summary of tracking protection preference if tracking protection is set to on -->
    <string name="tracking_protection_on">Gweredekaet</string>
    <!-- Summary of tracking protection preference if tracking protection is set to off -->
    <string name="tracking_protection_off">Diweredekaet</string>
    <!-- Label that indicates that all video and audio autoplay is allowed -->
    <string name="preference_option_autoplay_allowed2">Aotren an aodio ha video</string>

    <!-- Label that indicates that video and audio autoplay is only allowed over Wi-Fi -->
    <string name="preference_option_autoplay_allowed_wifi_only2">Stankañ an aodio hag ar video pa vez war ar roadennoù hezoug nemetken</string>
    <!-- Subtext that explains 'autoplay on Wi-Fi only' option -->
    <string name="preference_option_autoplay_allowed_wifi_subtext">An aodio hag ar video a vo lennet war ar Wi-Fi</string>
    <!-- Label that indicates that video autoplay is allowed, but audio autoplay is blocked -->
    <string name="preference_option_autoplay_block_audio2">Stankañ an aodio nemetken</string>
    <!-- Label that indicates that all video and audio autoplay is blocked -->
    <string name="preference_option_autoplay_blocked3">Stankañ an aodio hag ar video</string>
    <!-- Summary of delete browsing data on quit preference if it is set to on -->
    <string name="delete_browsing_data_quit_on">Gweredekaet</string>
    <!-- Summary of delete browsing data on quit preference if it is set to off -->
    <string name="delete_browsing_data_quit_off">Diweredekaet</string>

    <!-- Collections -->
    <!-- Collections header on home fragment -->
    <string name="collections_header">Dastumadoù</string>
    <!-- Content description (not visible, for screen readers etc.): Opens the collection menu when pressed -->
    <string name="collection_menu_button_content_description">Lañser an dastumadoù</string>
    <!-- Label to describe what collections are to a new user without any collections -->
    <string name="no_collections_description2">Dastumit an traoù a gont evidoc’h.\nStrollit ar c’hlaskoù, al lec’hiennoù hag an ivinelloù liammet evit mont d’o sellet diwezhatoc’h.</string>
    <!-- Title for the "select tabs" step of the collection creator -->
    <string name="create_collection_select_tabs">Diuzañ ivinelloù</string>
    <!-- Title for the "select collection" step of the collection creator -->
    <string name="create_collection_select_collection">Diuzañ an dastumad</string>
    <!-- Title for the "name collection" step of the collection creator -->
    <string name="create_collection_name_collection">Envel an dastumad</string>
    <!-- Button to add new collection for the "select collection" step of the collection creator -->
    <string name="create_collection_add_new_collection">Ouzhpennañ un dastumad nevez</string>
    <!-- Button to select all tabs in the "select tabs" step of the collection creator -->
    <string name="create_collection_select_all">Diuzañ an holl</string>
    <!-- Button to deselect all tabs in the "select tabs" step of the collection creator -->
    <string name="create_collection_deselect_all">Diziuzañ an holl</string>
    <!-- Text to prompt users to select the tabs to save in the "select tabs" step of the collection creator -->
    <string name="create_collection_save_to_collection_empty">Diuzañ an ivinelloù da enrollañ</string>
    <!-- Text to show users how many tabs they have selected in the "select tabs" step of the collection creator.
     %d is a placeholder for the number of tabs selected. -->
    <string name="create_collection_save_to_collection_tabs_selected">%d ivinell diuzet</string>
    <!-- Text to show users they have one tab selected in the "select tabs" step of the collection creator.
    %d is a placeholder for the number of tabs selected. -->
    <string name="create_collection_save_to_collection_tab_selected">%d ivinell diuzet</string>
    <!-- Text shown in snackbar when multiple tabs have been saved in a collection -->
    <string name="create_collection_tabs_saved">Ivinelloù enrollet!</string>
    <!-- Text shown in snackbar when one or multiple tabs have been saved in a new collection -->
    <string name="create_collection_tabs_saved_new_collection">Dastumad enrollet!</string>
    <!-- Text shown in snackbar when one tab has been saved in a collection -->
    <string name="create_collection_tab_saved">Ivinell enrollet!</string>
    <!-- Content description (not visible, for screen readers etc.): button to close the collection creator -->
    <string name="create_collection_close">Serriñ</string>
    <!-- Button to save currently selected tabs in the "select tabs" step of the collection creator-->
    <string name="create_collection_save">Enrollañ</string>
    <!-- Snackbar action to view the collection the user just created or updated -->
    <string name="create_collection_view">Gwelet</string>

    <!-- Default name for a new collection in "name new collection" step of the collection creator. %d is a placeholder for the number of collections-->
    <string name="create_collection_default_name">Dastumad %d</string>

    <!-- Share -->
    <!-- Share screen header -->
    <string name="share_header">Kas ha rannañ</string>
    <!-- Share screen header -->
    <string name="share_header_2">Rannañ</string>
    <!-- Content description (not visible, for screen readers etc.):
        "Share" button. Opens the share menu when pressed. -->
    <string name="share_button_content_description">Rannañ</string>
    <!-- Sub-header in the dialog to share a link to another app -->
    <string name="share_link_subheader">Rannañ un ere</string>
    <!-- Sub-header in the dialog to share a link to another sync device -->
    <string name="share_device_subheader">Kas dʼun trevnad</string>
    <!-- Sub-header in the dialog to share a link to an app from the full list -->
    <string name="share_link_all_apps_subheader">An holl oberennoù</string>
    <!-- Sub-header in the dialog to share a link to an app from the most-recent sorted list -->
    <string name="share_link_recent_apps_subheader">Arveret da ziwezhañ</string>
    <!-- An option from the share dialog to sign into sync -->
    <string name="sync_sign_in">Kennaskañ ouzh Sync</string>
    <!-- An option from the share dialog to send link to all other sync devices -->
    <string name="sync_send_to_all">Kas dʼan holl drevnadoù</string>
    <!-- An option from the share dialog to reconnect to sync -->
    <string name="sync_reconnect">Adkennaskañ da Sync</string>
    <!-- Text displayed when sync is offline and cannot be accessed -->
    <string name="sync_offline">Ezlinenn</string>
    <!-- An option to connect additional devices -->
    <string name="sync_connect_device">Kennaskañ un trevnad all</string>
    <!-- The dialog text shown when additional devices are not available -->
    <string name="sync_connect_device_dialog">Evit kas un ivinell, kennaskit ouzh Firefox war un trevnad all dʼan nebeutañ.</string>
    <!-- Confirmation dialog button -->
    <string name="sync_confirmation_button">Komprenet am eus!</string>
    <!-- Share error message -->
    <string name="share_error_snackbar">Ne cʼhaller ket rannañ dʼan arload-mañ</string>
    <!-- Add new device screen title -->
    <string name="sync_add_new_device_title">Kaset dʼan trevnad</string>
    <!-- Text for the warning message on the Add new device screen -->
    <string name="sync_add_new_device_message">Nʼeus trevnad ebet kennasket</string>
    <!-- Text for the button to learn about sending tabs -->
    <string name="sync_add_new_device_learn_button">Gouzout hirocʼh a-zivout ar cʼhas ivinelloù...</string>
    <!-- Text for the button to connect another device -->
    <string name="sync_add_new_device_connect_button">Kennaskañ un trevnad all…</string>

    <!-- Notifications -->
    <!-- The user visible name of the "notification channel" (Android 8+ feature) for the ongoing notification shown while a browsing session is active. -->
    <string name="notification_pbm_channel_name">Estez merdeiñ prevez</string>
    <!-- Text shown in the notification that pops up to remind the user that a private browsing session is active. -->
    <string name="notification_pbm_delete_text">Dilemel an ivinelloù prevez</string>
    <!-- Text shown in the notification that pops up to remind the user that a private browsing session is active. -->
    <string name="notification_pbm_delete_text_2">Serriñ an ivinelloù prevez</string>
    <!-- Notification action to open Fenix and resume the current browsing session. -->
    <string name="notification_pbm_action_open">Digeriñ</string>
    <!-- Notification action to delete all current private browsing sessions AND switch to Fenix (bring it to the foreground) -->
    <string name="notification_pbm_action_delete_and_open">Dilemel ha digeriñ</string>
    <!-- Name of the "Powered by Fenix" notification channel. Displayed in the "App notifications" system settings for the app -->
    <string name="notification_powered_by_channel_name">Lusket gant</string>
    <!-- Text shown in snackbar when user deletes a collection -->
    <string name="snackbar_collection_deleted">Dastumad dilamet</string>
    <!-- Text shown in snackbar when user renames a collection -->
    <string name="snackbar_collection_renamed">Dastumad adanvet</string>
    <!-- Text shown in snackbar when user deletes a tab -->
    <string name="snackbar_tab_deleted">Ivinell dilamet</string>
    <!-- Text shown in snackbar when user deletes all tabs -->
    <string name="snackbar_tabs_deleted">Ivinelloù dilamet</string>
    <!-- Text shown in snackbar when user closes a tab -->
    <string name="snackbar_tab_closed">Ivinell serret</string>
    <!-- Text shown in snackbar when user closes all tabs -->
    <string name="snackbar_tabs_closed">Ivinelloù serret</string>
    <!-- Text shown in snackbar when user closes tabs -->
    <string name="snackbar_message_tabs_closed">Ivinelloù serret!</string>
    <!-- Text shown in snackbar when user bookmarks a list of tabs -->
    <string name="snackbar_message_bookmarks_saved">Sined enrollet!</string>
    <!-- Text shown in snackbar action for viewing bookmarks -->
    <string name="snackbar_message_bookmarks_view">Gwelout</string>
    <!-- Text shown in snackbar when user adds a site to top sites -->
    <string name="snackbar_added_to_top_sites">Ouzhpennet dʼal lecʼhiennoù pennañ</string>
    <!-- Text shown in snackbar when user closes a private tab -->
    <string name="snackbar_private_tab_closed">Ivinell prevez serret</string>
    <!-- Text shown in snackbar when user closes all private tabs -->
    <string name="snackbar_private_tabs_closed">Ivinelloù prevez serret</string>
    <!-- Text shown in snackbar when user deletes all private tabs -->
    <string name="snackbar_private_tabs_deleted">Ivinelloù prevez dilamet</string>
    <!-- Text shown in snackbar to undo deleting a tab, top site or collection -->
    <string name="snackbar_deleted_undo">DIZOBER</string>
    <!-- Text shown in snackbar when user removes a top site -->
    <string name="snackbar_top_site_removed">Lecʼhienn dilamet</string>
    <!-- Text for action to undo deleting a tab or collection shown in a11y dialog -->
    <string name="a11y_dialog_deleted_undo">Dizober</string>
    <!-- Text for action to confirm deleting a tab or collection shown in a11y dialog -->
    <string name="a11y_dialog_deleted_confirm">Kadarnat</string>
    <!-- QR code scanner prompt which appears after scanning a code, but before navigating to it
        First parameter is the name of the app, second parameter is the URL or text scanned-->
    <string name="qr_scanner_confirmation_dialog_message">Aotren %1$s da zigeriñ %2$s</string>
    <!-- QR code scanner prompt dialog positive option to allow navigation to scanned link -->
    <string name="qr_scanner_dialog_positive">AOTREN</string>
    <!-- QR code scanner prompt dialog positive option to deny navigation to scanned link -->
    <string name="qr_scanner_dialog_negative">NACʼHAÑ</string>
    <!-- Tab collection deletion prompt dialog message. Placeholder will be replaced with the collection name -->
    <string name="tab_collection_dialog_message">Sur ocʼh e fell deocʼh dilemel %1$s?</string>
    <!-- Collection and tab deletion prompt dialog message. This will show when the last tab from a collection is deleted -->
    <string name="delete_tab_and_collection_dialog_message">Dilemel an ivinell-mañ a zilamo an dastumad a-bezh. Gallout a rit krouiñ dastumadoù nevez pa fell deoc’h.</string>
    <!-- Collection and tab deletion prompt dialog title. Placeholder will be replaced with the collection name. This will show when the last tab from a collection is deleted -->
    <string name="delete_tab_and_collection_dialog_title">Dilemel %1$s?</string>
    <!-- Tab collection deletion prompt dialog option to delete the collection -->
    <string name="tab_collection_dialog_positive">Dilemel</string>
    <!-- Tab collection deletion prompt dialog option to cancel deleting the collection -->
    <string name="tab_collection_dialog_negative">Nullañ</string>
    <!-- Text displayed in a notification when the user enters full screen mode -->
    <string name="full_screen_notification">Mod skramm a-bezh kroget</string>
    <!-- Message for copying the URL via long press on the toolbar -->
    <string name="url_copied">URL eilet</string>
    <!-- Sample text for accessibility font size -->
    <string name="accessibility_text_size_sample_text_1">Un destenn skouer an hini eo. Amañ emañ evit diskouez deocʼh penaos e vo skrammet an destenn pa greskit pe pa zigreskit ar ment gant an arventenn-mañ.</string>
    <!-- Summary for Accessibility Text Size Scaling Preference -->
    <string name="preference_accessibility_text_size_summary">Kreskiñ pe zigreskiñ an destenn war al lecʼhiennoù</string>
    <!-- Title for Accessibility Text Size Scaling Preference -->
    <string name="preference_accessibility_font_size_title">Ment an nodrezh</string>

    <!-- Title for Accessibility Text Automatic Size Scaling Preference -->
    <string name="preference_accessibility_auto_size_2">Ment emgefreek an nodrezh</string>

    <!-- Summary for Accessibility Text Automatic Size Scaling Preference -->
    <string name="preference_accessibility_auto_size_summary">Klotañ a raio ment an nodrezh gant arventennoù Android. Diweredekait da verañ ment an nodrezh amañ.</string>

    <!-- Title for the Delete browsing data preference -->
    <string name="preferences_delete_browsing_data">Dilemel ar roadennoù merdeiñ</string>
    <!-- Title for the tabs item in Delete browsing data -->
    <string name="preferences_delete_browsing_data_tabs_title_2">Ivinelloù digor</string>
    <!-- Subtitle for the tabs item in Delete browsing data, parameter will be replaced with the number of open tabs -->
    <string name="preferences_delete_browsing_data_tabs_subtitle">%d ivinell</string>

    <!-- Title for the data and history items in Delete browsing data -->
    <string name="preferences_delete_browsing_data_browsing_data_title">Roll istor merdeiñ ha roadennoù lec’hiennoù</string>
    <!-- Subtitle for the data and history items in delete browsing data, parameter will be replaced with the
        number of history items the user has -->
    <string name="preferences_delete_browsing_data_browsing_data_subtitle">%d chomlec’h</string>
    <!-- Title for history items in Delete browsing data -->
    <string name="preferences_delete_browsing_data_browsing_history_title">Roll istor</string>
    <!-- Subtitle for the history items in delete browsing data, parameter will be replaced with the
        number of history pages the user has -->
    <string name="preferences_delete_browsing_data_browsing_history_subtitle">%d a bajennoù</string>
    <!-- Title for the cookies item in Delete browsing data -->
    <string name="preferences_delete_browsing_data_cookies">Toupinoù</string>
    <!-- Subtitle for the cookies item in Delete browsing data -->
    <string name="preferences_delete_browsing_data_cookies_subtitle">Digennasket e viot eus darn al lec’hiennoù</string>
    <!-- Title for the cached images and files item in Delete browsing data -->
    <string name="preferences_delete_browsing_data_cached_files">Skeudennoù ha restroù er c’hrubuilh</string>
    <!-- Subtitle for the cached images and files item in Delete browsing data -->
    <string name="preferences_delete_browsing_data_cached_files_subtitle">Dieubiñ a raio egor kadaviñ</string>

    <!-- Title for the site permissions item in Delete browsing data -->
    <string name="preferences_delete_browsing_data_site_permissions">Aotreoù al lec’hienn</string>
    <!-- Title for the downloads item in Delete browsing data -->
    <string name="preferences_delete_browsing_data_downloads">Pellgargadurioù</string>
    <!-- Text for the button to delete browsing data -->
    <string name="preferences_delete_browsing_data_button">Dilemel ar roadennoù merdeiñ</string>
    <!-- Title for the Delete browsing data on quit preference -->
    <string name="preferences_delete_browsing_data_on_quit">Dilemel ar roadennoù merdeiñ pa vez kuitaet</string>
    <!-- Summary for the Delete browsing data on quit preference. "Quit" translation should match delete_browsing_data_on_quit_action translation. -->
    <string name="preference_summary_delete_browsing_data_on_quit">Dilemel a raio ar roadennoù merdeiñ ent emgefreek pa zibabot &quot;Kuitaat&quot; el lañser pennañ</string>
    <!-- Summary for the Delete browsing data on quit preference. "Quit" translation should match delete_browsing_data_on_quit_action translation. -->
    <string name="preference_summary_delete_browsing_data_on_quit_2">Dilemel a raio ar roadennoù merdeiñ ent emgefreek pa zibabot \&quot;Kuitaat\&quot; el lañser pennañ</string>
    <!-- Action item in menu for the Delete browsing data on quit feature -->
    <string name="delete_browsing_data_on_quit_action">Kuitaat</string>

    <!-- Dialog message to the user asking to delete browsing data. -->
    <string name="delete_browsing_data_prompt_message">Dilemel a raio ho holl roadennoù merdeiñ.</string>
    <!-- Dialog message to the user asking to delete browsing data. Parameter will be replaced by app name. -->
    <string name="delete_browsing_data_prompt_message_3">%s a zilamo ar roadennoù merdeiñ diuzet.</string>
    <!-- Text for the cancel button for the data deletion dialog -->
    <string name="delete_browsing_data_prompt_cancel">Nullañ</string>
    <!-- Text for the allow button for the data deletion dialog -->
    <string name="delete_browsing_data_prompt_allow">Dilemel</string>
    <!-- Text for the snackbar confirmation that the data was deleted -->
    <string name="preferences_delete_browsing_data_snackbar">Dilamet eo bet ar roadennoù merdeiñ</string>
    <!-- Text for the snackbar to show the user that the deletion of browsing data is in progress -->
    <string name="deleting_browsing_data_in_progress">O tilemel ar roadennoù merdeiñ…</string>

    <!-- Tips -->
    <!-- text for firefox preview moving tip header "Firefox Preview" and "Firefox Nightly" are intentionally hardcoded -->
    <string name="tip_firefox_preview_moved_header">Firefox Preview a teu da vezañ Firefox Nighlty</string>
    <!-- text for firefox preview moving tip description -->
    <string name="tip_firefox_preview_moved_description">
        Bep noz ez eo hizivaet Firefox Nightly evit kinnig keweriusterioù arnodel.
        N’eo ket ken stabil avat. Pellgargit ar merdeer beta evit kaout un arload stabiloc’h.</string>
    <!-- text for firefox preview moving tip button. "Firefox for Android Beta" is intentionally hardcoded -->
    <string name="tip_firefox_preview_moved_button_2">Tapit Firefox evit Android Beta</string>

    <!-- text for firefox preview moving tip header. "Firefox Nightly" is intentionally hardcoded -->
    <string name="tip_firefox_preview_moved_header_preview_installed">Fiñvet eo Firefox Nightly</string>
    <!-- text for firefox preview moving tip description -->
    <string name="tip_firefox_preview_moved_description_preview_installed">
        Ne vo ket degemeret hizivadennoù surentez gant an arload-mañ. Paouezit d’e implij ha tremenit war an Nightly nevez.
        \n\nEvit treuzkas ho sinedoù, titouroù kennaskañ ha roll istor etrezek un arload all, krouit ur gont Firefox.</string>
    <!-- text for firefox preview moving tip button  -->
    <string name="tip_firefox_preview_moved_button_preview_installed">Tremenit d’an Nightly nevez</string>

    <!-- text for firefox preview moving tip header. "Firefox Nightly" is intentionally hardcoded -->
    <string name="tip_firefox_preview_moved_header_preview_not_installed">Fiñvet eo Firefox Nightly</string>
    <!-- text for firefox preview moving tip description -->
    <string name="tip_firefox_preview_moved_description_preview_not_installed">
        Ne vo ket degemeret hizivadennoù surentez gant an arload-mañ. Paouezit d’e implij ha tremenit war an Nightly nevez.
        \n\nEvit treuzkas ho sinedoù, titouroù kennaskañ ha roll istor etrezek un arload all, krouit ur gont Firefox.</string>

    <!-- text for firefox preview moving tip button  -->
    <string name="tip_firefox_preview_moved_button_preview_not_installed">Tapout an Nightly nevez</string>

    <!-- Onboarding -->
    <!-- Text for onboarding welcome message
    The first parameter is the name of the app (e.g. Firefox Preview) -->
    <string name="onboarding_header">Donemat war %s!</string>
    <!-- text for the Firefox Accounts section header -->
    <string name="onboarding_fxa_section_header">Ur gont hoc’h eus dija?</string>
    <!-- text for the Firefox Preview feature section header
    The first parameter is the name of the app (e.g. Firefox Preview) -->
    <string name="onboarding_feature_section_header">Grit anaoudegezh gant %s</string>
    <!-- text for the "What's New" onboarding card header -->
    <string name="onboarding_whats_new_header1">Gwelout pezh a zo nevez</string>
    <!-- text for the "what's new" onboarding card description
    The first parameter is the short name of the app (e.g. Firefox) -->
    <string name="onboarding_whats_new_description">Goulennoù hoc’h eus a-zivout ar %s nevez? Fellout a ra deoc’h gouzout pezh a zo bet cheñchet?</string>
    <!-- text for underlined clickable link that is part of "what's new" onboarding card description that links to an FAQ -->
    <string name="onboarding_whats_new_description_linktext">Amañ emañ ar respontoù</string>
    <!-- text for the Firefox account onboarding sign in card header -->
    <string name="onboarding_account_sign_in_header">Krogit da c’houbredañ ho sinedoù, ho kerioù-tremen, ha muioc’h c’hoazh gant ho kont FIrefox.</string>
    <!-- Text for the button to learn more about signing in to your Firefox account -->
    <string name="onboarding_manual_sign_in_learn_more">Gouzout hiroc’h</string>
    <!-- text for the firefox account onboarding card header when we detect you're already signed in to
        another Firefox browser. (The word `Firefox` should not be translated)
        The first parameter is the email of the detected user's account -->
    <string name="onboarding_firefox_account_auto_signin_header_3">Kennasket oc’h evel %s war ur merdeer Firefox all war an trevnad-mañ. Fellout a ra deoc’h kennaskañ gant ar gont-mañ?</string>
    <!-- text for the button to confirm automatic sign-in -->
    <string name="onboarding_firefox_account_auto_signin_confirm">Ya, kennaskit ac’hanon</string>
    <!-- text for the automatic sign-in button while signing in is in process -->
    <string name="onboarding_firefox_account_signing_in">O kennaskañ…</string>
    <!-- text for the button to manually sign into Firefox account. The word "Firefox" should not be translated -->
    <string name="onboarding_firefox_account_sign_in">Kennaskañ ouzh FIrefox</string>
    <!-- text for the button to stay signed out when presented with an option to automatically sign-in. -->
    <string name="onboarding_firefox_account_stay_signed_out">Chom kennasket</string>
    <!-- text to display in the snackbar once account is signed-in -->
    <string name="onboarding_firefox_account_sync_is_on">Enaouet eo Sync</string>
    <!-- text to display in the snackbar if automatic sign-in fails. user may try again -->
    <string name="onboarding_firefox_account_automatic_signin_failed">C’hwitadenn war ar c’hennaskañ</string>
    <!-- text for the tracking protection onboarding card header -->
    <string name="onboarding_tracking_protection_header_2">Prevezded emgefreek</string>
    <!-- text for the tracking protection card description
    The first parameter is the name of the app (e.g. Firefox Preview) -->
    <string name="onboarding_tracking_protection_description_2">Ar arventennoù prevezded ha diogelroez a stank an heulierien, ar meziantoù touellus hag an embregerezhioù a heuilh ac’hanoc’h.</string>
    <!-- text for tracking protection radio button option for standard level of blocking -->
    <string name="onboarding_tracking_protection_standard_button_2">Skoueriek (dre ziouer)</string>
    <!-- text for standard blocking option button description -->
    <string name="onboarding_tracking_protection_standard_button_description_2">Na stank ket kement a heulier. Ar pajennoù a gargo evel boaz.</string>
    <!-- text for tracking protection radio button option for strict level of blocking -->
    <string name="onboarding_tracking_protection_strict_button">Strizh (erbedet)</string>
    <!-- text for tracking protection radio button option for strict level of blocking -->
    <string name="onboarding_tracking_protection_strict_option">Strizh</string>
    <!-- text for strict blocking option button description -->
    <string name="onboarding_tracking_protection_strict_button_description_2">Stankañ a raio muioc’h a heulierien, bruderezhioù ha diflugelloù. Buanoc’h e kargo ar pajennoù, met gallout a ra traoù ’zo chom hep mont en-dro.</string>
    <!-- text for the toolbar position card header
        In English this is an idiom for "choose a side as in an argument or fight"
        but it is ok to make this more literally about "choosing a position in a physical space -->
    <string name="onboarding_toolbar_position_header">Dibabit un tu</string>
    <!-- text for the toolbar position card description -->
    <string name="onboarding_toolbar_position_description">Klaskit ar merdeiñ gant un dorn a-drugarez d’ar varrenn-ostilhoù en traoñ, pe laoskit anezhi en nec’h.</string>
    <!-- text for the private browsing onboarding card header -->
    <string name="onboarding_private_browsing_header">Merdeiñ prevez</string>
    <!-- text for the private browsing onboarding card description
    The first parameter is an icon that represents private browsing -->
    <string name="onboarding_private_browsing_description1">Digorit un ivinell prevez hepken: stokit an arlun %s.</string>
    <!-- text for the private browsing onboarding card description, explaining how to always using private browsing -->
    <string name="onboarding_private_browsing_always_description">Digeriñ ivinelloù prevez bewech: kemmit an arventennoù merdeiñ prevez.</string>
    <!-- text for the private browsing onbording card button, that launches settings -->
    <string name="onboarding_private_browsing_button">Digeriñ an arventennoù</string>
    <!-- text for the privacy notice onboarding card header -->
    <string name="onboarding_privacy_notice_header">Ho puhez prevez</string>
    <!-- text for the privacy notice onboarding card description
    The first parameter is the name of the app (e.g. Firefox Preview) -->
    <string name="onboarding_privacy_notice_description2">Savet hon eus %s evit ma c’hallfec’h reoliñ ar pezh a rannit enlinenn hag ar pezh a rannit ganeomp.</string>
    <!-- Text for the button to read the privacy notice -->
    <string name="onboarding_privacy_notice_read_button">Lennit hon evezhiadenn a-get buhez prevez</string>
    <!-- Content description (not visible, for screen readers etc.): Close onboarding screen -->
    <string name="onboarding_close">Serriñ</string>

    <!-- text for the button to finish onboarding -->
    <string name="onboarding_finish">Kregiñ da verdeiñ</string>

    <!-- Onboarding theme -->
    <!-- text for the theme picker onboarding card header -->
    <string name="onboarding_theme_picker_header">Dibabit an neuz</string>

    <!-- text for the theme picker onboarding card description -->
    <string name="onboarding_theme_picker_description1">Espernit ho patiri hag ho taoulagad gant ar mod teñval.</string>
    <!-- Automatic theme setting (will follow device setting) -->
    <string name="onboarding_theme_automatic_title">Emgefreek</string>
    <!-- Summary of automatic theme setting (will follow device setting) -->
    <string name="onboarding_theme_automatic_summary">Azas a raio da arventennoù ho trevnad</string>
    <!-- Theme setting for dark mode -->
    <string name="onboarding_theme_dark_title">Neuz teñval</string>
    <!-- Theme setting for light mode -->
    <string name="onboarding_theme_light_title">Neuz sklaer</string>

    <!-- Text shown in snackbar when multiple tabs have been sent to device -->
    <string name="sync_sent_tabs_snackbar">Ivinelloù kaset!</string>
    <!-- Text shown in snackbar when one tab has been sent to device  -->
    <string name="sync_sent_tab_snackbar">Ivinell kaset!</string>
    <!-- Text shown in snackbar when sharing tabs failed  -->
    <string name="sync_sent_tab_error_snackbar">Ne c’haller ket kas</string>
    <!-- Text shown in snackbar for the "retry" action that the user has after sharing tabs failed -->
    <string name="sync_sent_tab_error_snackbar_action">ADKLASK</string>
    <!-- Title of QR Pairing Fragment -->
    <string name="sync_scan_code">C’hwilerviñ ar boneg</string>
    <!-- Instructions on how to access pairing -->
    <string name="sign_in_instructions"><![CDATA[War hoc’h urzhiataer, digorit Firefox ha kit war <b>https://firefox.com/pair</b>]]></string>
    <!-- Text shown for sign in pairing when ready -->
    <string name="sign_in_ready_for_scan">Prest da c’hwilerviñ</string>
    <!-- Text shown for settings option for sign with pairing -->
    <string name="sign_in_with_camera">Kennaskit gant ho kamera</string>
    <!-- Text shown for settings option for sign with email -->
    <string name="sign_in_with_email">Ober gant ur chomlec’h postel kentoc’h</string>
    <!-- Text shown for settings option for create new account text.'Firefox' intentionally hardcoded here.-->
    <string name="sign_in_create_account_text"><![CDATA[Kont ebet? <u>Krouit unan</u> evit goubredañ Firefox etre an trevnadoù.]]></string>
    <!-- Text shown in confirmation dialog to sign out of account -->
    <string name="sign_out_confirmation_message">Firefox a baouezo da c’houbredañ gant ho kont, met ne vo ket dilamet ho roadennoù merdeiñ war an trevnad-mañ.</string>
    <!-- Text shown in confirmation dialog to sign out of account. The first parameter is the name of the app (e.g. Firefox Preview) -->
    <string name="sign_out_confirmation_message_2">Paouezet e vo goubredañ gant ho kont, met ne vo ket dilamet ho roadennoù merdeiñ war an trevnad-mañ.</string>
    <!-- Option to continue signing out of account shown in confirmation dialog to sign out of account -->
    <string name="sign_out_disconnect">Digennaskañ</string>
    <!-- Option to cancel signing out shown in confirmation dialog to sign out of account -->
    <string name="sign_out_cancel">Nullañ</string>
    <!-- Error message snackbar shown after the user tried to select a default folder which cannot be altered -->
    <string name="bookmark_cannot_edit_root">Ne c’haller ket embann an teuliadoù dre ziouer</string>

    <!-- Enhanced Tracking Protection -->
    <!-- Link displayed in enhanced tracking protection panel to access tracking protection settings -->
    <string name="etp_settings">Arventennoù gwarez</string>
    <!-- Preference title for enhanced tracking protection settings -->
    <string name="preference_enhanced_tracking_protection">Gwarez heuliañ araoket</string>
    <!-- Title for the description of enhanced tracking protection -->
    <string name="preference_enhanced_tracking_protection_explanation_title">Merdeit hep bezañ heuliet</string>
    <!-- Description of enhanced tracking protection. The first parameter is the name of the application (For example: Fenix) -->
    <string name="preference_enhanced_tracking_protection_explanation">Mirit ho roadennoù ganeoc’h. %s a warezo ac’hanoc’h a-enep d’an heulierien a sell ouzhoc’h enlinenn.</string>
    <!-- Text displayed that links to website about enhanced tracking protection -->
    <string name="preference_enhanced_tracking_protection_explanation_learn_more">Gouzout hiroc’h</string>
    <!-- Preference for enhanced tracking protection for the standard protection settings -->
    <string name="preference_enhanced_tracking_protection_standard_default_1">Skoueriek (dre ziouer)</string>
    <!-- Preference description for enhanced tracking protection for the standard protection settings -->
    <string name="preference_enhanced_tracking_protection_standard_description_3">Na stank ket kement a heulier. Ar pajennoù a gargo evel boaz.</string>
    <!--  Accessibility text for the Standard protection information icon  -->
    <string name="preference_enhanced_tracking_protection_standard_info_button">Ar pezh a zo stanket gant ar gwarez heuliañ skoueriek</string>
    <!-- Preference for enhanced tracking protection for the strict protection settings -->
    <string name="preference_enhanced_tracking_protection_strict">Strizh</string>
    <!-- Preference description for enhanced tracking protection for the strict protection settings -->
    <string name="preference_enhanced_tracking_protection_strict_description_2">Stankañ a raio muioc’h a heulierien, bruderezhioù ha diflugelloù. Buanoc’h e kargo ar pajennoù, met gallout a ra traoù ’zo chom hep mont en-dro.</string>
    <!--  Accessibility text for the Strict protection information icon  -->
    <string name="preference_enhanced_tracking_protection_strict_info_button">Ar pezh a zo stanket gant ar gwarez heuliañ strizh</string>
    <!-- Preference for enhanced tracking protection for the custom protection settings -->
    <string name="preference_enhanced_tracking_protection_custom">Personelaet</string>
    <!-- Preference description for enhanced tracking protection for the strict protection settings -->
    <string name="preference_enhanced_tracking_protection_custom_description_2">Dibabit peseurt heulier pe skript herzel.</string>
    <!--  Accessibility text for the Strict protection information icon  -->
    <string name="preference_enhanced_tracking_protection_custom_info_button">Ar pezh a zo stanket gant ar gwarez heuliañ personelaet</string>
    <!-- Header for categories that are being blocked by current Enhanced Tracking Protection settings -->
    <!-- Preference for enhanced tracking protection for the custom protection settings for cookies-->
    <string name="preference_enhanced_tracking_protection_custom_cookies">Toupinoù</string>
    <!-- Option for enhanced tracking protection for the custom protection settings for cookies-->
    <string name="preference_enhanced_tracking_protection_custom_cookies_1">Heulierien etre-lec’hienn ha kevredadel</string>
    <!-- Option for enhanced tracking protection for the custom protection settings for cookies-->
    <string name="preference_enhanced_tracking_protection_custom_cookies_2">Toupinoù al lec’hiennoù n’int ket bet gweladennet</string>
    <!-- Option for enhanced tracking protection for the custom protection settings for cookies-->
    <string name="preference_enhanced_tracking_protection_custom_cookies_3">Holl doupinoù an tredeoù (gallout a ra mirout lec’hiennoù ’zo da vont en-dro en un doare dereat)</string>
    <!-- Option for enhanced tracking protection for the custom protection settings for cookies-->
    <string name="preference_enhanced_tracking_protection_custom_cookies_4">An holl doupinoù (gallout a ra terriñ lec’hiennoù)</string>
    <!-- Preference for enhanced tracking protection for the custom protection settings for tracking content -->
    <string name="preference_enhanced_tracking_protection_custom_tracking_content">Endalc’had heuliañ</string>
    <!-- Option for enhanced tracking protection for the custom protection settings for tracking content-->
    <string name="preference_enhanced_tracking_protection_custom_tracking_content_1">En holl ivinelloù</string>
    <!-- Option for enhanced tracking protection for the custom protection settings for tracking content-->
    <string name="preference_enhanced_tracking_protection_custom_tracking_content_2">En ivinelloù prevez hepken</string>
    <!-- Option for enhanced tracking protection for the custom protection settings for tracking content-->
    <string name="preference_enhanced_tracking_protection_custom_tracking_content_3">En ivinelloù personelaet hepken</string>
    <!-- Preference for enhanced tracking protection for the custom protection settings -->
    <string name="preference_enhanced_tracking_protection_custom_cryptominers">Kriptogleuzerien</string>
    <!-- Preference for enhanced tracking protection for the custom protection settings -->
    <string name="preference_enhanced_tracking_protection_custom_fingerprinters">Dinoerien roudoù niverel</string>
    <string name="enhanced_tracking_protection_blocked">Stanket</string>
    <!-- Header for categories that are being not being blocked by current Enhanced Tracking Protection settings -->
    <string name="enhanced_tracking_protection_allowed">Aotreet</string>
    <!-- Category of trackers (social media trackers) that can be blocked by Enhanced Tracking Protection -->
    <string name="etp_social_media_trackers_title">Heulierien mediaoù kevredadel</string>
    <!-- Description of social media trackers that can be blocked by Enhanced Tracking Protection -->
    <string name="etp_social_media_trackers_description">Bevenniñ a ra barregezh ar rouedadoù kevredadel da heuliañ hoc’h oberiantiz merdeiñ.</string>
    <!-- Category of trackers (cross-site tracking cookies) that can be blocked by Enhanced Tracking Protection -->
    <string name="etp_cookies_title">Toupinoù heuliañ etre lec’hiennoù</string>
    <!-- Description of cross-site tracking cookies that can be blocked by Enhanced Tracking Protection -->
    <string name="etp_cookies_description">Stankañ a ra an toupinoù implijet gant ar rouedadoù bruderezh hag an embregerezhioù dielfennañ evit kempunañ ho roadennoù merdeiñ a-dreuz meur a lec’hienn.</string>
    <!-- Category of trackers (cryptominers) that can be blocked by Enhanced Tracking Protection -->
    <string name="etp_cryptominers_title">Kriptogleuzerien</string>
    <!-- Description of cryptominers that can be blocked by Enhanced Tracking Protection -->
    <string name="etp_cryptominers_description">Mirout a ra skriptoù touellus da implij ho trevnad evit kleuziañ moneiz niverel.</string>
    <!-- Category of trackers (fingerprinters) that can be blocked by Enhanced Tracking Protection -->
    <string name="etp_fingerprinters_title">Dinoerien roudoù niverel</string>
    <!-- Description of fingerprinters that can be blocked by Enhanced Tracking Protection -->
    <string name="etp_fingerprinters_description">Harzañ a ra roadennoù a c’hell servijout da anavezout ac’hanoc’h da vezañ implijet gant heulierien.</string>
    <!-- Category of trackers (tracking content) that can be blocked by Enhanced Tracking Protection -->
    <string name="etp_tracking_content_title">Endalc’had heuliañ</string>

    <!-- Description of tracking content that can be blocked by Enhanced Tracking Protection -->
    <string name="etp_tracking_content_description">Harzañ a ra ar bruderezh diavaez hag an endalc’hadoù all da gargañ a endalc’h ur boneg heuliañ. Gallout a ra kaout un efed war mont-en-dro lec’hiennoù ’zo.</string>
    <!-- Enhanced Tracking Protection Onboarding Message shown in a dialog above the toolbar. The first parameter is the name of the application (For example: Fenix) -->
    <string name="etp_onboarding_cfr_message">Bewech mard eo mouk ar skoed eo bet stanket heulierien gant %s. Stokit da gaout muioc’h a ditouroù.</string>
    <!-- Enhanced Tracking Protection message that protection is currently on for this site -->
    <string name="etp_panel_on">GWEREDEKAET eo ar gwarez war al lec’hienn-mañ.</string>
    <!-- Enhanced Tracking Protection message that protection is currently off for this site -->
    <string name="etp_panel_off">DIWEREDEKAET eo ar gwarez war al lec’hienn-mañ.</string>
    <!-- Header for exceptions list for which sites enhanced tracking protection is always off -->
    <string name="enhanced_tracking_protection_exceptions">Diweredekaet eo bet ar gwarez heuliañ araoket evit al lecʼhiennoù-mañ</string>
    <!-- Content description (not visible, for screen readers etc.): Navigate
    back from ETP details (Ex: Tracking content) -->
    <string name="etp_back_button_content_description">Kent</string>
    <!-- About page Your rights link text -->
    <string name="about_your_rights">Ho kwirioù</string>
    <!-- About page link text to open open source licenses screen -->
    <string name="about_open_source_licenses">Levraouegoù digor o zarzh a arveromp</string>
    <!-- About page link text to open what's new link -->
    <string name="about_whats_new">Petra zo nevez e %s</string>
    <!-- Open source licenses page title
    The first parameter is the app name -->
    <string name="open_source_licenses_title">%s | Levraouegoù digor o zarzh</string>

    <!-- Category of trackers (redirect trackers) that can be blocked by Enhanced Tracking Protection -->
    <string name="etp_redirect_trackers_title">Heulierien adheñchañ</string>
    <!-- Description of redirect tracker cookies that can be blocked by Enhanced Tracking Protection -->
    <string name="etp_redirect_trackers_description">Skarzhañ an toupinoù lakaet gant adheñchadurioù etrezek lec’hiennoù heuliañ anavezet</string>

    <!-- About page link text to open support link -->
    <string name="about_support">Skor</string>
    <!-- About page link text to list of past crashes (like about:crashes on desktop) -->
    <string name="about_crashes">Sac’hadennoù</string>
    <!-- About page link text to open privacy notice link -->
    <string name="about_privacy_notice">Evezhiadennoù a-fet buhez prevez</string>
    <!-- About page link text to open know your rights link -->
    <string name="about_know_your_rights">Gouzout ho kwirioù</string>
    <!-- About page link text to open licensing information link -->
    <string name="about_licensing_information">Titouroù a-fet lañvaz</string>
    <!-- About page link text to open a screen with libraries that are used -->
    <string name="about_other_open_source_libraries">Levraouegoù a arveromp</string>
    <!-- Toast shown to the user when they are activating the secret dev menu
        The first parameter is number of long clicks left to enable the menu -->
    <string name="about_debug_menu_toast_progress">Lañser diveugañ: %1$d a glikoù a chom evit gweredekaat</string>
    <string name="about_debug_menu_toast_done">Lañser diveugañ gweredekaet</string>

    <!-- Content description of the tab counter toolbar button when one tab is open -->
    <string name="tab_counter_content_description_one_tab">1 ivinell</string>
    <!-- Content description of the tab counter toolbar button when multiple tabs are open. First parameter will be replaced with the number of tabs (always more than one) -->
    <string name="tab_counter_content_description_multi_tab">%d ivinell</string>

    <!-- Browser long press popup menu -->
    <!-- Copy the current url -->
    <string name="browser_toolbar_long_press_popup_copy">Eilañ</string>
    <!-- Paste & go the text in the clipboard. '&amp;' is replaced with the ampersand symbol: & -->
    <string name="browser_toolbar_long_press_popup_paste_and_go">Pegañ &amp; mont</string>
    <!-- Paste the text in the clipboard -->
    <string name="browser_toolbar_long_press_popup_paste">Pegañ</string>
    <!-- Snackbar message shown after an URL has been copied to clipboard. -->
    <string name="browser_toolbar_url_copied_to_clipboard_snackbar">URL eilet er golver</string>

    <!-- Title text for the Add To Homescreen dialog -->
    <string name="add_to_homescreen_title">Lakaat er skramm degemer</string>
    <!-- Cancel button text for the Add to Homescreen dialog -->
    <string name="add_to_homescreen_cancel">Nullañ</string>
    <!-- Add button text for the Add to Homescreen dialog -->
    <string name="add_to_homescreen_add">Ouzhpennañ</string>
    <!-- Continue to website button text for the first-time Add to Homescreen dialog -->
    <string name="add_to_homescreen_continue">Kenderc’hel etrezek al lec’hienn</string>
    <!-- Placeholder text for the TextView in the Add to Homescreen dialog -->
    <string name="add_to_homescreen_text_placeholder">Anv ar verradenn</string>

    <!-- Describes the add to homescreen functionality -->
    <string name="add_to_homescreen_description_2">Gallout a rit ouzhpennañ al lec’hienn-mañ da bennbajenn ho trevnad evit mont war-eeun ha merdeiñ primoc’h evel ma vefe un arload.</string>

    <!-- Preference for managing the settings for logins and passwords in Fenix -->
    <string name="preferences_passwords_logins_and_passwords">Titouroù kennaskañ</string>
    <!-- Preference for managing the saving of logins and passwords in Fenix -->
    <string name="preferences_passwords_save_logins">Enrollañ an titouroù kennaskañ</string>
    <!-- Preference option for asking to save passwords in Fenix -->
    <string name="preferences_passwords_save_logins_ask_to_save">Goulenn a-raok enrollañ</string>
    <!-- Preference option for never saving passwords in Fenix -->
    <string name="preferences_passwords_save_logins_never_save">Na enrollañ biken</string>
    <!-- Preference for autofilling saved logins in Fenix -->
    <string name="preferences_passwords_autofill">Leuniañ ent emgefreek</string>
    <!-- Preference for syncing saved logins in Fenix -->
    <string name="preferences_passwords_sync_logins">Goubredañ an titouroù kennaskañ</string>
    <!-- Syncing saved logins in Fenix is on -->
    <string name="preferences_passwords_sync_logins_on">YA</string>
    <!-- Syncing saved logins in Fenix is off -->
    <string name="preferences_passwords_sync_logins_off">KET</string>
    <!-- Syncing saved logins in Fenix needs reconnect to sync -->
    <string name="preferences_passwords_sync_logins_reconnect">Adkennaskañ</string>
    <!-- Syncing saved logins in Fenix needs login -->
    <string name="preferences_passwords_sync_logins_sign_in">Kennaskañ ouzh Sync</string>
    <!-- Preference to access list of saved logins -->
    <string name="preferences_passwords_saved_logins">Titouroù kennaskañ enrollet</string>
    <!-- Description of empty list of saved passwords. Placeholder is replaced with app name.  -->
    <string name="preferences_passwords_saved_logins_description_empty_text">An titouroù kennaskañ a enrollit pe c’houbredit e %s a vo diskouezet amañ.</string>
    <!-- Preference to access list of saved logins -->
    <string name="preferences_passwords_saved_logins_description_empty_learn_more_link">Gouzout hiroc’h diwar-benn Sync</string>
    <!-- Preference to access list of login exceptions that we never save logins for -->
    <string name="preferences_passwords_exceptions">Nemedennoù</string>
    <!-- Empty description of list of login exceptions that we never save logins for -->
    <string name="preferences_passwords_exceptions_description_empty">An titouroù kennaskañ n’int ket enrollet a vo diskouezet amañ.</string>
    <!-- Description of list of login exceptions that we never save logins for -->
    <string name="preferences_passwords_exceptions_description">Ne vo ket enrollet an titouroù kennaskañ evit al lec’hiennoù-mañ.</string>
    <!-- Text on button to remove all saved login exceptions -->
    <string name="preferences_passwords_exceptions_remove_all">Dilemel an holl nemedennoù</string>
    <!-- Hint for search box in logins list -->
    <string name="preferences_passwords_saved_logins_search">Klask titouroù kennaskañ</string>
    <!-- Option to sort logins list A-Z, alphabetically -->
    <string name="preferences_passwords_saved_logins_alphabetically">Dre urzh al lizherenneg</string>
    <!-- Option to sort logins list by most recently used -->
    <string name="preferences_passwords_saved_logins_recently_used">Arveret da ziwezhañ</string>
    <!-- The header for the site that a login is for -->
    <string name="preferences_passwords_saved_logins_site">Lec’hienn</string>
    <!-- The header for the username for a login -->
    <string name="preferences_passwords_saved_logins_username">Anv arveriad</string>
    <!-- The header for the password for a login -->
    <string name="preferences_passwords_saved_logins_password">Ger-tremen</string>
    <!-- Message displayed in security prompt to reenter a secret pin to access saved logins -->
    <string name="preferences_passwords_saved_logins_enter_pin">Adlakait ho PIN</string>

    <!-- Message displayed in security prompt to access saved logins -->
    <string name="preferences_passwords_saved_logins_enter_pin_description">Dibrenit evit gwelet ho titouroù kennaskañ enrollet</string>
    <!-- Message displayed when a connection is insecure and we detect the user is entering a password -->
    <string name="logins_insecure_connection_warning">N’eo ket diogel ar c’hennask. An titouroù enanket amañ a c’hallfe bezañ laeret.</string>
    <!-- Learn more link that will link to a page with more information displayed when a connection is insecure and we detect the user is entering a password -->
    <string name="logins_insecure_connection_warning_learn_more">Gouzout hiroc’h</string>
    <!-- Prompt message displayed when Fenix detects a user has entered a password and user decides if Fenix should save it. The first parameter is the name of the application (For example: Fenix)  -->
    <string name="logins_doorhanger_save">Fellout a ra deoc’h e vefe enrollet an titouroù kennaskañ-mañ gant %s?</string>
    <!-- Positive confirmation that Fenix should save the new or updated login -->
    <string name="logins_doorhanger_save_confirmation">Enrollañ</string>
    <!-- Negative confirmation that Fenix should not save the new or updated login -->
    <string name="logins_doorhanger_save_dont_save">Na enrollañ</string>
    <!-- Shown in snackbar to tell user that the password has been copied -->
    <string name="logins_password_copied">Eilet eo bet ar ger-tremen er golver</string>
    <!-- Shown in snackbar to tell user that the username has been copied -->
    <string name="logins_username_copied">Eilet eo bet an anv arveriad er golver</string>
    <!-- Shown in snackbar to tell user that the site has been copied -->
    <string name="logins_site_copied">Eilet eo bet al lec’hienn er golver</string>
    <!-- Content Description (for screenreaders etc) read for the button to copy a password in logins-->
    <string name="saved_logins_copy_password">Eilañ ar ger-tremen</string>
    <!-- Content Description (for screenreaders etc) read for the button to clear a password while editing a login-->
    <string name="saved_logins_clear_password">Skarzhañ ar ger-tremen</string>
    <!-- Content Description (for screenreaders etc) read for the button to copy a username in logins -->
    <string name="saved_login_copy_username">Eilañ an anv arveriad</string>
    <!-- Content Description (for screenreaders etc) read for the button to clear a username while editing a login -->
    <string name="saved_login_clear_username">Skarzhañ an anv arveriad</string>
    <!-- Content Description (for screenreaders etc) read for the button to copy a site in logins -->
    <string name="saved_login_copy_site">Eilañ al lec’hienn</string>
    <!-- Content Description (for screenreaders etc) read for the button to open a site in logins -->
    <string name="saved_login_open_site">Digeriñ al lec’hienn er merdeer</string>
    <!-- Content Description (for screenreaders etc) read for the button to reveal a password in logins -->
    <string name="saved_login_reveal_password">Diskouez ar ger-tremen</string>
    <!-- Content Description (for screenreaders etc) read for the button to hide a password in logins -->
    <string name="saved_login_hide_password">Kuzhat ar ger-tremen</string>
    <!-- Message displayed in biometric prompt displayed for authentication before allowing users to view their logins -->
    <string name="logins_biometric_prompt_message">Dibrennit evit gwelet ho titouroù kennaskañ enrollet</string>
    <!-- Title of warning dialog if users have no device authentication set up -->
    <string name="logins_warning_dialog_title">Diogelit ho titouroù kennaskañ</string>
    <!-- Message of warning dialog if users have no device authentication set up -->
    <string name="logins_warning_dialog_message">Arventennit ur patrom morailh, ur PIN pe ur ger-tremen evit gwareziñ ho titouroù kennaskañ enrollet da vezañ lennet gant unan bennak all.</string>
    <!-- Negative button to ignore warning dialog if users have no device authentication set up -->
    <string name="logins_warning_dialog_later">Diwezhatoc’h</string>
    <!-- Positive button to send users to set up a pin of warning dialog if users have no device authentication set up -->
    <string name="logins_warning_dialog_set_up_now">Arventennañ bremañ</string>
    <!-- Title of PIN verification dialog to direct users to re-enter their device credentials to access their logins -->
    <string name="logins_biometric_prompt_message_pin">Dibrennañ ho trevnad</string>
    <!-- Title for Accessibility Force Enable Zoom Preference -->
    <string name="preference_accessibility_force_enable_zoom">Zoumañ war an holl lec’hiennoù</string>
    <!-- Summary for Accessibility Force Enable Zoom Preference -->
    <string name="preference_accessibility_force_enable_zoom_summary">Gweredekait da aotren ar zoum gant daou viz, zoken war al lec’hiennoù na aotreont ket ar jestr-se.</string>
    <!-- Saved logins sorting strategy menu item -by name- (if selected, it will sort saved logins alphabetically) -->
    <string name="saved_logins_sort_strategy_alphabetically">Anv (A-Z)</string>
    <!-- Saved logins sorting strategy menu item -by last used- (if selected, it will sort saved logins by last used) -->
    <string name="saved_logins_sort_strategy_last_used">Arver diwezhañ</string>
    <!-- Content description (not visible, for screen readers etc.): Sort saved logins dropdown menu chevron icon -->
    <string name="saved_logins_menu_dropdown_chevron_icon_content_description">Lañser rummañ an titouroù kennaskañ</string>

    <!-- Title of the Add search engine screen -->
    <string name="search_engine_add_custom_search_engine_title">Ouzhpennañ ul lusker klask</string>
    <!-- Title of the Edit search engine screen -->
    <string name="search_engine_edit_custom_search_engine_title">Embann al lusker klask</string>
    <!-- Content description (not visible, for screen readers etc.): Title for the button to add a search engine in the action bar -->
    <string name="search_engine_add_button_content_description">Ouzhpennañ</string>
    <!-- Content description (not visible, for screen readers etc.): Title for the button to save a search engine in the action bar -->
    <string name="search_engine_add_custom_search_engine_edit_button_content_description">Enrollañ</string>
    <!-- Text for the menu button to edit a search engine -->
    <string name="search_engine_edit">Embann</string>
    <!-- Text for the menu button to delete a search engine -->
    <string name="search_engine_delete">Dilemel</string>

    <!-- Text for the button to create a custom search engine on the Add search engine screen -->
    <string name="search_add_custom_engine_label_other">All</string>
    <!-- Placeholder text shown in the Search Engine Name TextField before a user enters text -->
    <string name="search_add_custom_engine_name_hint">Anv</string>
    <!-- Placeholder text shown in the Search String TextField before a user enters text -->
    <string name="search_add_custom_engine_search_string_hint">Testenn glask da implij</string>
    <!-- Description text for the Search String TextField. The %s is part of the string -->
    <string name="search_add_custom_engine_search_string_example">Amsaviñ ar gerioù klasket gant “%s”. Da skouer: \nhttps://www.google.com/search?q= %s</string>
    <!-- Text for the button to learn more about adding a custom search engine -->
    <string name="search_add_custom_engine_learn_more_label">Gouzout hiroc’h</string>
    <!-- Accessibility description for the form in which details about the custom search engine are entered -->
    <string name="search_add_custom_engine_form_description">Munudoù al lusker klask personelaet</string>
    <!-- Accessibility description for the 'Learn more' link -->
    <string name="search_add_custom_engine_learn_more_description">Ere evit gouzout hiroc’h</string>

    <!-- Text shown when a user leaves the name field empty -->
    <string name="search_add_custom_engine_error_empty_name">Enankit anv al lusker klask</string>
    <!-- Text shown when a user tries to add a search engine that already exists -->
    <string name="search_add_custom_engine_error_existing_name">Ul lusker klask gant an anv “%s” a zo dioutañ endeo.</string>
    <!-- Text shown when a user leaves the search string field empty -->
    <string name="search_add_custom_engine_error_empty_search_string">Enankit un destenn da glask</string>
    <!-- Text shown when a user leaves out the required template string -->
    <string name="search_add_custom_engine_error_missing_template">Gwiriekait e klot an destenn da glask gant ar mentrezh skouer</string>
    <!-- Text shown when we aren't able to validate the custom search query. The first parameter is the url of the custom search engine -->
    <string name="search_add_custom_engine_error_cannot_reach">Fazi en ur gennaskañ ouzh “%s”</string>
    <!-- Text shown when a user creates a new search engine -->
    <string name="search_add_custom_engine_success_message">%s : krouet</string>
    <!-- Text shown when a user successfully edits a custom search engine -->
    <string name="search_edit_custom_engine_success_message">%s : enrollet</string>
    <!-- Text shown when a user successfully deletes a custom search engine -->
    <string name="search_delete_search_engine_success_message">%s : dilamet</string>

    <!-- Title text shown for the migration screen to the new browser. Placeholder replaced with app name -->
    <string name="migration_title">Donemat war ur %s nevez-flamm</string>

    <!-- Description text followed by a list of things migrating (e.g. Bookmarks, History). Placeholder replaced with app name-->
    <string name="migration_description">Ur merdeer adsavet penn-da-benn ouzh ho kortoz! Gwellaet eo bet an digonusted ha ouzhpennet ez eus bet keweriusterioù evit sikour ac’hanoc’h d’ober muioc’h a draoù enlinenn.\n\nGortozit ur pennadig pa hizivaomp %s gant ho</string>
    <!-- Text on the disabled button while in progress. Placeholder replaced with app name -->
    <string name="migration_updating_app_button_text">Oc’h hizivaat %s…</string>
    <!-- Text on the enabled button. Placeholder replaced with app name-->
    <string name="migration_update_app_button">Loc’hañ %s</string>
    <!-- Accessibility description text for a completed migration item -->
    <string name="migration_icon_description">Adlec’hiadur echuet</string>
    <!--Text on list of migrated items (e.g. Settings, History, etc.)-->
    <string name="migration_text_passwords">Gerioù-tremen</string>

    <!-- Heading for the instructions to allow a permission -->
    <string name="phone_feature_blocked_intro">Evit e aotren:</string>
    <!-- First step for the allowing a permission -->
    <string name="phone_feature_blocked_step_settings">1. Kit e arventennoù Android</string>
    <!-- Second step for the allowing a permission -->
    <string name="phone_feature_blocked_step_permissions"><![CDATA[2. Stokit war <b>Aotreoù</b>]]></string>
    <!-- Third step for the allowing a permission (Fore example: Camera) -->
    <string name="phone_feature_blocked_step_feature"><![CDATA[3. Gweredekait <b>%1$s</b>]]></string>

    <!-- Label that indicates a site is using a secure connection -->
    <string name="quick_settings_sheet_secure_connection">Kennask diogel</string>
    <!-- Label that indicates a site is using a insecure connection -->
    <string name="quick_settings_sheet_insecure_connection">Kennask arvarus</string>
    <!-- Confirmation message for a dialog confirming if the user wants to delete all the permissions for all sites-->
    <string name="confirm_clear_permissions_on_all_sites">Sur oc’h e fell deoc’h skarzhañ an holl aotreoù war an holl lec’hiennoù?</string>
    <!-- Confirmation message for a dialog confirming if the user wants to delete all the permissions for a site-->
    <string name="confirm_clear_permissions_site">Sur oc’h e fell deoc’h skarzhañ an holl aotreoù war al lec’hienn-mañ?</string>
    <!-- Confirmation message for a dialog confirming if the user wants to set default value a permission for a site-->
    <string name="confirm_clear_permission_site">Sur oc’h e fell deoc’h skarzhañ an aotre-mañ war al lec’hienn-mañ?</string>
    <!-- label shown when there are not site exceptions to show in the site exception settings -->
    <string name="no_site_exceptions">Nemedenn lec’hienn ebet</string>
    <!-- Label for the Pocket default top site -->
    <string name="pocket_top_articles">Pennadoù pennañ</string>
    <!-- Bookmark deletion confirmation -->
    <string name="bookmark_deletion_confirmation">Ha fellout a ra deocʼh dilemel ar sined-mañ?</string>
    <!-- Browser menu button that adds a top site to the home fragment -->
    <string name="browser_menu_add_to_top_sites">Lakaat el lecʼhiennoù gwellañ</string>
    <!-- text shown before the issuer name to indicate who its verified by, parameter is the name of
     the certificate authority that verified the ticket-->
    <string name="certificate_info_verified_by">Gwiriet gant:%1$s</string>
    <!-- Login overflow menu delete button -->
    <string name="login_menu_delete_button">Dilemel</string>
    <!-- Login overflow menu edit button -->
    <string name="login_menu_edit_button">Embann</string>
    <!-- Message in delete confirmation dialog for logins -->
    <string name="login_deletion_confirmation">Sur oc’h e fell deoc’h dilemel an titour-kennaskañ-mañ?</string>
    <!-- Positive action of a dialog asking to delete  -->
    <string name="dialog_delete_positive">Dilemel</string>
    <!--  The saved login options menu description. -->
    <string name="login_options_menu">Dibarzhioù an titouroù kennaskañ</string>
    <!--  The editable text field for a login's web address. -->
    <string name="saved_login_hostname_description">Ar vaezienn destenn kemmus evit chomlec’h web an titour kennaskañ.</string>
    <!--  The editable text field for a login's username. -->
    <string name="saved_login_username_description">Ar vaezienn destenn kemmus evit anv arveriad an titour kennaskañ.</string>
    <!--  The editable text field for a login's password. -->
    <string name="saved_login_password_description">Ar vaezienn destenn kemmus evit ger-tremen an titour kennaskañ.</string>
    <!--  The button description to save changes to an edited login. -->
    <string name="save_changes_to_login">Enrollañ ar c’hemmoù d’an titouroù kennaskañ.</string>
    <!--  The button description to discard changes to an edited login. -->
    <string name="discard_changes">Dilezel ar c’hemmoù</string>
    <!--  The page title for editing a saved login. -->
    <string name="edit">Embann</string>
    <!--  The error message in edit login view when password field is blank. -->
    <string name="saved_login_password_required">Ger-tremen azgoulennet</string>
    <!-- Voice search button content description  -->
    <string name="voice_search_content_description">Klask dre vouezh</string>
    <!-- Voice search prompt description displayed after the user presses the voice search button -->
    <string name="voice_search_explainer">Komzit bremañ</string>
    <!--  The error message in edit login view when a duplicate username exists. -->
    <string name="saved_login_duplicate">Un titour kennaskañ gant an anv arveriad-mañ a zo dioutañ endeo.</string>

    <!-- Synced Tabs -->
    <!-- Text displayed to ask user to connect another device as no devices found with account -->
    <string name="synced_tabs_connect_another_device">Kennaskañ un trevnad all.</string>
    <!-- Text displayed asking user to re-authenticate -->
    <string name="synced_tabs_reauth">Adkennaskit mar plij ganeoc’h.</string>
    <!-- Text displayed when user has disabled tab syncing in Firefox Sync Account -->
    <string name="synced_tabs_enable_tab_syncing">Gweredekait goubredañ an ivinelloù mar plij.</string>

    <!-- Text displayed when user has no tabs that have been synced -->
    <string name="synced_tabs_no_tabs">N’ho peus ivinell digor ebet e Firefox war ho trevnadoù all.</string>
    <!-- Text displayed in the synced tabs screen when a user is not signed in to Firefox Sync describing Synced Tabs -->
    <string name="synced_tabs_sign_in_message">Gwelout ur roll ivinelloù eus ho trevnadoù all.</string>
    <!-- Text displayed on a button in the synced tabs screen to link users to sign in when a user is not signed in to Firefox Sync -->
    <string name="synced_tabs_sign_in_button">Kennaskañ evit goubredañ</string>

    <!-- The text displayed when a synced device has no tabs to show in the list of Synced Tabs. -->
    <string name="synced_tabs_no_open_tabs">Ivinell digor ebet</string>

    <!-- Top Sites -->
    <!-- Title text displayed in the dialog when top sites limit is reached. -->
    <string name="top_sites_max_limit_title">Tizhet eo bet ar vevenn lec’hiennoù</string>
    <!-- Content description text displayed in the dialog when top sites limit is reached. -->
    <string name="top_sites_max_limit_content_2">Evit ouzhpennañ ul lec’hienn gwellañ eo ret deoc’h dilemel unan. Stokit ha dalc’hit al lec’hienn ha dibabit dilemel.</string>
    <!-- Confirmation dialog button text when top sites limit is reached. -->
    <string name="top_sites_max_limit_confirmation_button">Mat, komprenet am eus</string>

    <!-- Label for the show most visited sites preference -->
    <string name="top_sites_toggle_top_frecent_sites">Diskouez al lec’hiennoù gweladennet ar muiañ</string>

    <!-- Title text displayed in the rename top site dialog. -->
	<string name="top_sites_rename_dialog_title">Anv</string>
	<!-- Hint for renaming title of a top site -->
	<string name="top_site_name_hint">Anv al lec’hienn pennañ</string>
	<!-- Button caption to confirm the renaming of the top site. -->
	<string name="top_sites_rename_dialog_ok">Mat eo</string>
	<!-- Dialog button text for canceling the rename top site prompt. -->
	<string name="top_sites_rename_dialog_cancel">Nullañ</string>

    <!-- Content description for close button in collection placeholder. -->
    <string name="remove_home_collection_placeholder_content_description">Dilemel</string>

    <!-- Deprecated: text for the firefox account onboarding card header
    The first parameter is the name of the app (e.g. Firefox Preview) -->
    <string name="onboarding_firefox_account_header">Tennit gounid eus %s.</string>

    <!-- Content description radio buttons with a link to more information -->
    <string name="radio_preference_info_content_description">Klikit da gaout muioc’h a vunudoù</string>

    <!-- Deprecated: No Open Tabs Message Header -->
    <string name="no_collections_header1">Dastumit ar pezh a zo pouezus evidoc‘h</string>
    <!-- Deprecated: Label to describe what collections are to a new user without any collections -->
    <string name="no_collections_description1">Strollit ar cʼhlaskoù, al lecʼhiennoù hag an ivinelloù heñvel evit mont daveto buanocʼh.</string>
    <!-- Deprecated: text for the firefox account onboarding card header when we detect you're already signed in to -->
    <string name="onboarding_firefox_account_auto_signin_header_2">Kennasket hoc’h evel %s war ur merdeer Firefox all war ar pellgomzer-mañ. Fellout a ra deoc’h kennaskañ gant ar gont-mañ?</string>
    <!-- Deprecated: Describes the add to homescreen functionality -->
    <string name="add_to_homescreen_description">Gallout a rit ouzhpennañ al lec’hienn d’ho pennbajenn en un doare aes evit gallout he haeziñ ha merdeiñ buanoc’h, evel un arload.</string>

    </resources><|MERGE_RESOLUTION|>--- conflicted
+++ resolved
@@ -50,19 +50,15 @@
     <string name="tab_tray_multiselect_selected_content_description">Diuzet</string>
 
     <!-- About content. The first parameter is the name of the application. (For example: Fenix) -->
-    <string name="about_content">Gant @fork-maintainers eo produet %1$s.</string>
+    <string name="about_content">Gant Mozilla eo produet %1$s.</string>
 
     <!-- Private Browsing -->
     <!-- Title for private session option -->
     <string name="private_browsing_title">En un estez prevez emaocʼh</string>
     <!-- Explanation for private browsing displayed to users on home view when they first enable private mode
         The first parameter is the name of the app defined in app_name (for example: Fenix) -->
-<<<<<<< HEAD
-    <string name="private_browsing_placeholder_description_2">%1$s a skarzh ho roll istor klask ha merdeiñ eus an ivinelloù prevez pa guitait anezho pe pa guitait an arload. Daoust ma ne lak ket acʼhanocʼh da vezañ dizanv evit al lecʼhiennoù pe evit ho pourchaser kenrouedad e vo aesocʼh da zercʼhel prevez ar pezh a rit enlinenn evit an dud all a implij an trevnad-mañ.</string>
-=======
     <string name="private_browsing_placeholder_description_2">
         %1$s a skarzh ho roll istor klask ha merdeiñ eus an ivinelloù prevez pa guitait anezho pe pa guitait an arload. Daoust ma ne lak ket acʼhanocʼh da vezañ dizanv evit al lecʼhiennoù pe evit ho pourchaser kenrouedad e vo aesocʼh da zercʼhel prevez ar pezh a rit enlinenn evit an dud all a implij an trevnad-mañ.</string>
->>>>>>> 565a86ae
     <string name="private_browsing_common_myths">
        Mojennoù a vez alies diwar-benn ar merdeiñ prevez
     </string>
