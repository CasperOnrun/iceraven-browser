<?xml version="1.0" encoding="utf-8"?>
<resources xmlns:tools="http://schemas.android.com/tools" xmlns:moz="http://mozac.org/tools">
    <!-- App name for private browsing mode. The first parameter is the name of the app defined in app_name (for example: Fenix)-->
    <string name="app_name_private_5">Privat %s</string>
    <!-- App name for private browsing mode. The first parameter is the name of the app defined in app_name (for example: Fenix)-->
    <string name="app_name_private_4">%s (Privat)</string>

    <!-- Home Fragment -->
    <!-- Content description (not visible, for screen readers etc.): "Three dot" menu button. -->
    <string name="content_description_menu">Flere indstillinger</string>
    <!-- Content description (not visible, for screen readers etc.): "Private Browsing" menu button. -->
    <string name="content_description_private_browsing_button">Aktiver privat browsing</string>
    <!-- Content description (not visible, for screen readers etc.): "Private Browsing" menu button. -->
    <string name="content_description_disable_private_browsing_button">Deaktiver privat browsing</string>
    <!-- Placeholder text shown in the search bar before a user enters text -->
    <string name="search_hint">Søg eller indtast adresse</string>
    <!-- No Open Tabs Message Description -->
    <string name="no_open_tabs_description">Dine åbne faneblade vil blive vist her.</string>

    <!-- No Private Tabs Message Description -->
    <string name="no_private_tabs_description">Dine private faneblade vil blive vist her.</string>

    <!-- Message announced to the user when tab tray is selected with 1 tab -->
    <string name="open_tab_tray_single">1 åbent faneblad. Tryk for at skifte faneblade.</string>
    <!-- Message announced to the user when tab tray is selected with 0 or 2+ tabs -->
    <string moz:removedIn="95" name="open_tab_tray_plural" tools:ignore="UnusedResources">%1$s åbne faneblade. Tryk for at skifte faneblade.</string>

    <!-- Tab tray multi select title in app bar. The first parameter is the number of tabs selected -->
    <string name="tab_tray_multi_select_title">%1$d valgt</string>

    <!-- Label of button in create collection dialog for creating a new collection  -->
    <string name="tab_tray_add_new_collection">Tilføj ny samling</string>
    <!-- Label of editable text in create collection dialog for naming a new collection  -->
    <string name="tab_tray_add_new_collection_name">Navn</string>
    <!-- Label of button in save to collection dialog for selecting a current collection  -->
    <string name="tab_tray_select_collection">Vælg samling</string>

    <!-- Content description for close button while in multiselect mode in tab tray -->
    <string name="tab_tray_close_multiselect_content_description">Afslut flervalgs-tilstand</string>
    <!-- Content description for save to collection button while in multiselect mode in tab tray -->
    <string name="tab_tray_collection_button_multiselect_content_description">Gem valgte faneblade til samling</string>
    <!-- Content description for checkmark while tab is selected while in multiselect mode in tab tray. The first parameter is the title of the tab selected -->
    <string name="tab_tray_item_selected_multiselect_content_description">%1$s valgt</string>
    <!-- Content description when tab is unselected while in multiselect mode in tab tray. The first parameter is the title of the tab unselected -->
    <string name="tab_tray_item_unselected_multiselect_content_description">%1$s ikke valgt</string>
    <!-- Content description announcement when exiting multiselect mode in tab tray -->
    <string name="tab_tray_exit_multiselect_content_description">Afsluttede flervalgs-tilstand</string>
    <!-- Content description announcement when entering multiselect mode in tab tray -->
    <string name="tab_tray_enter_multiselect_content_description">Åbnede flervalgs-tilstand - vælg faneblade at gemme til en samling</string>
    <!-- Content description on checkmark while tab is selected in multiselect mode in tab tray -->
    <string name="tab_tray_multiselect_selected_content_description">Valgt</string>

    <!-- Home - Recently saved bookmarks -->
    <!-- Title for the home screen section with recently saved bookmarks. -->
    <string moz:removedIn="94" name="recently_saved_bookmarks" tools:ignore="UnusedResources">Gemt for nylig</string>
    <!-- Title for the home screen section with recently saved bookmarks. -->
    <string moz:removedIn="94" name="recently_bookmarked" tools:ignore="UnusedResources">Seneste bogmærker</string>
    <!-- Title for the home screen section with recently saved bookmarks. -->
    <string name="recent_bookmarks_title">Seneste bogmærker</string>
    <!-- Content description for the recently saved bookmarks section on the home screen. -->
    <string name="recently_saved_bookmarks_content_description">Bogmærker gemt for nylig</string>
    <!-- Title for the button which navigates the user to show all of their saved bookmarks. -->
    <string name="recently_saved_show_all">Vis alle</string>
    <!-- Content description for the button which navigates the user to show all of their saved bookmarks. -->
    <string name="recently_saved_show_all_content_description">Knap til visning af alle gemte bogmærker</string>

    <!-- About content. The first parameter is the name of the application. (For example: Fenix) -->
    <string name="about_content">%1$s er lavet af @fork-maintainers.</string>

    <!-- Private Browsing -->
    <!-- Title for private session option -->
    <string name="private_browsing_title">Du befinder dig i en privat session</string>
    <!-- Explanation for private browsing displayed to users on home view when they first enable private mode
        The first parameter is the name of the app defined in app_name (for example: Fenix) -->
    <string name="private_browsing_placeholder_description_2">%1$s rydder din søge- og browserhistorik fra private faneblade, når du lukker dem, eller når du afslutter programmet. Det gør det nemmere at holde din færden på nettet for dig selv, hvis andre bruger den samme computer. Websteder og din internetudbyder kan dog stadig finde ud af, hvad du foretager dig.</string>
    <string name="private_browsing_common_myths">Udbredte myter om privat browsing</string>
    <!-- Delete session button to erase your history in a private session -->
    <string name="private_browsing_delete_session">Slet session</string>

    <!-- Private mode shortcut "contextual feature recommendation" (CFR) -->
    <!-- Text for the main message -->
    <string name="cfr_message">Tilføj en genvej til at åbne private faneblade fra din startskærm.</string>
    <!-- Text for the positive button -->
    <string name="cfr_pos_button_text">Tilføj genvej</string>
    <!-- Text for the negative button -->
    <string name="cfr_neg_button_text">Nej tak</string>

    <!-- Open in App "contextual feature recommendation" (CFR) -->
    <!-- Text for the info message. 'Firefox' intentionally hardcoded here.-->
    <string name="open_in_app_cfr_info_message">Du kan sætte Firefox til automatisk at åbne links i apps.</string>
    <!-- Text for the positive action button -->
    <string name="open_in_app_cfr_positive_button_text">Gå til indstillinger</string>
    <!-- Text for the negative action button -->
    <string name="open_in_app_cfr_negative_button_text">Afvis</string>

    <!-- Text for the info dialog when camera permissions have been denied but user tries to access a camera feature. -->
    <string name="camera_permissions_needed_message">Adgang til kamera er nødvendig. Gå til Indstillinger i Android, tryk på Tilladelser, og tryk så på Tillad.</string>
    <!-- Text for the positive action button to go to Android Settings to grant permissions. -->
    <string name="camera_permissions_needed_positive_button_text">Gå til indstillinger</string>
    <!-- Text for the negative action button to dismiss the dialog. -->
    <string name="camera_permissions_needed_negative_button_text">Afvis</string>

    <!-- Text for the banner message to tell users about our auto close feature. -->
    <string name="tab_tray_close_tabs_banner_message">Luk automatisk åbne faneblade, hvis de ikke har været vist den seneste dag, uge eller måned.</string>
    <!-- Text for the positive action button to go to Settings for auto close tabs. -->
    <string name="tab_tray_close_tabs_banner_positive_button_text">Vis indstillinger</string>
    <!-- Text for the negative action button to dismiss the Close Tabs Banner. -->
    <string name="tab_tray_close_tabs_banner_negative_button_text">Afvis</string>

    <!-- Text for the banner message to tell users about our inactive tabs feature. -->
    <string name="tab_tray_inactive_onboarding_message">Faneblade, du ikke har set i to uger, flyttes hertil.</string>
    <!-- Text for the action link to go to Settings for inactive tabs. -->
    <string name="tab_tray_inactive_onboarding_button_text">Slå fra i indstillinger</string>

<<<<<<< HEAD
=======
    <!-- Text for title for the auto-close dialog of the inactive tabs. -->
    <string name="tab_tray_inactive_auto_close_title">Luk automatisk efter en måned?</string>
    <!-- Text for the body for the auto-close dialog of the inactive tabs. -->
    <string name="tab_tray_inactive_auto_close_body">Firefox kan lukke faneblade, du ikke har set i løbet af den seneste måned.</string>
    <!-- Content description for close button in the auto-close dialog of the inactive tabs. -->
    <string name="tab_tray_inactive_auto_close_button_content_description">Luk</string>
    <!-- Text for turn on auto close tabs button in the auto-close dialog of the inactive tabs. -->
    <string moz:removedIn="95" name="tab_tray_inactive_turn_on_auto_close_button" tools:ignore="UnusedResources">Slå automatisk lukning til</string>


    <!-- Text for turn on auto close tabs button in the auto-close dialog of the inactive tabs. -->
    <string name="tab_tray_inactive_turn_on_auto_close_button_2">Slå automatisk lukning til</string>


>>>>>>> c72675e6
    <!-- Home screen icons - Long press shortcuts -->
    <!-- Shortcut action to open new tab -->
    <string name="home_screen_shortcut_open_new_tab_2">Nyt faneblad</string>
    <!-- Shortcut action to open new private tab -->
    <string name="home_screen_shortcut_open_new_private_tab_2">Nyt privat faneblad</string>

    <!-- Heading for the Top Sites block -->
    <string moz:removedIn="95" name="home_screen_top_sites_heading" tools:ignore="UnusedResources">Foretrukne websteder</string>

    <!-- Recent Tabs -->
    <!-- Header text for jumping back into the recent tab in the home screen -->
    <string name="recent_tabs_header">Hop tilbage til</string>
    <!-- Button text for showing all the tabs in the tabs tray -->
    <string name="recent_tabs_show_all">Vis alle</string>

    <!-- Content description for the button which navigates the user to show all recent tabs in the tabs tray. -->
    <string name="recent_tabs_show_all_content_description">Knap til visning af alle seneste faneblade</string>
    <!-- Title for showing a group item in the 'Jump back in' section of the new tab
        The first parameter is the search term that the user used. (for example: your search for "cat")-->
    <string name="recent_tabs_search_term">Din søgning efter \&quot;%1$s\&quot;</string>
    <!-- Text for the number of tabs in a group in the 'Jump back in' section of the new tab
        The first parameter is the count for number of sites in the group.  This number will always be more than one. -->
    <string name="recent_tabs_search_term_count">Websteder: %1$s</string>

    <!-- History Metadata -->
    <!-- Header text for a section on the home screen that displays grouped highlights from the
         user's browsing history, such as topics they have researched or explored on the web -->
    <string moz:removedIn="94" name="history_metadata_header" tools:ignore="UnusedResources">Tidligere udforsket</string>

    <!-- Header text for a section on the home screen that displays grouped highlights from the
         user's browsing history, such as topics they have researched or explored on the web -->
    <string moz:removedIn="94" name="history_metadata_header_2" tools:ignore="UnusedResources">Besøgt for nylig</string>

    <!-- Header text for a section on the home screen that displays grouped highlights from the
         user's browsing history, such as topics they have researched or explored on the web -->
    <string name="history_metadata_header_3">Seneste søgninger</string>
    <!-- Text for the menu button to remove a grouped highlight from the user's browsing history
         in the Recently visited section -->
    <string name="recently_visited_menu_item_remove">Fjern</string>
    <!-- Content description for the button which navigates the user to show all of their history. -->
    <string name="past_explorations_show_all_content_description">Knap til visning af alle tidligere udforsket</string>

    <!-- Browser Fragment -->
    <!-- Content description (not visible, for screen readers etc.): Navigate to open tabs -->
    <string name="browser_tabs_button">Åbne faneblade</string>
    <!-- Content description (not visible, for screen readers etc.): Navigate backward (browsing history) -->
    <string name="browser_menu_back">Tilbage</string>
    <!-- Content description (not visible, for screen readers etc.): Navigate forward (browsing history) -->
    <string name="browser_menu_forward">Fremad</string>
    <!-- Content description (not visible, for screen readers etc.): Refresh current website -->
    <string name="browser_menu_refresh">Opdater</string>
    <!-- Content description (not visible, for screen readers etc.): Stop loading current website -->
    <string name="browser_menu_stop">Stop</string>
    <!-- Content description (not visible, for screen readers etc.): Bookmark the current page -->
    <string moz:removedIn="95" name="browser_menu_bookmark" tools:ignore="UnusedResources">Bogmærk</string>
    <!-- Content description (not visible, for screen readers etc.): Un-bookmark the current page -->
    <string name="browser_menu_edit_bookmark">Rediger bogmærke</string>
    <!-- Browser menu button that opens the addon manager -->
    <string name="browser_menu_add_ons">Tilføjelser</string>
    <!-- Browser menu button that opens the addon extensions manager -->
    <string name="browser_menu_extensions">Udvidelser</string>
    <!-- Text displayed when there are no add-ons to be shown -->
    <string name="no_add_ons">Her er ingen tilføjelser</string>
    <!-- Browser menu button that sends a user to help articles -->
    <string name="browser_menu_help">Hjælp</string>
    <!-- Browser menu button that sends a to a the what's new article -->
    <string name="browser_menu_whats_new">Nyheder</string>
    <!-- Browser menu button that opens the settings menu -->
    <string name="browser_menu_settings">Indstillinger</string>
    <!-- Browser menu button that opens a user's library -->
    <string name="browser_menu_library">Arkiv</string>
    <!-- Browser menu toggle that requests a desktop site -->
    <string name="browser_menu_desktop_site">Desktop-version</string>
    <!-- Browser menu toggle that adds a shortcut to the site on the device home screen. -->
    <string name="browser_menu_add_to_homescreen">Føj til startskærm</string>
    <!-- Browser menu toggle that installs a Progressive Web App shortcut to the site on the device home screen. -->
    <string name="browser_menu_install_on_homescreen">Installer</string>
    <!-- Menu option on the toolbar that takes you to synced tabs page-->
    <string name="synced_tabs">Synkroniserede faneblade</string>
    <!-- Content description (not visible, for screen readers etc.) for the Resync tabs button -->
    <string name="resync_button_content_description">Synkroniser igen</string>
    <!-- Browser menu button that opens the find in page menu -->
    <string name="browser_menu_find_in_page">Find på siden</string>
    <!-- Browser menu button that creates a private tab -->
    <string name="browser_menu_private_tab">Privat faneblad</string>
    <!-- Browser menu button that saves the current tab to a collection -->
    <string name="browser_menu_save_to_collection_2">Gem til samling</string>
    <!-- Browser menu button that open a share menu to share the current site -->
    <string name="browser_menu_share">Del</string>
    <!-- Share menu title, displayed when a user is sharing their current site -->
    <string name="menu_share_with">Del med…</string>
    <!-- Browser menu button shown in custom tabs that opens the current tab in Fenix
        The first parameter is the name of the app defined in app_name (for example: Fenix) -->
    <string name="browser_menu_open_in_fenix">Åbn i%1$s</string>
    <!-- Browser menu text shown in custom tabs to indicate this is a Fenix tab
        The first parameter is the name of the app defined in app_name (for example: Fenix) -->
    <string name="browser_menu_powered_by">LEVERET AF %1$s</string>
    <!-- Browser menu text shown in custom tabs to indicate this is a Fenix tab
        The first parameter is the name of the app defined in app_name (for example: Fenix) -->
    <string name="browser_menu_powered_by2">Leveret af %1$s</string>
    <!-- Browser menu button to put the current page in reader mode -->
    <string name="browser_menu_read">Læsevisning</string>
    <!-- Browser menu button content description to close reader mode and return the user to the regular browser -->
    <string name="browser_menu_read_close">Luk læsevisning</string>
    <!-- Browser menu button to open the current page in an external app -->
    <string name="browser_menu_open_app_link">Åbn i app</string>
    <!-- Browser menu button to configure reader mode appearance e.g. the used font type and size -->
    <string name="browser_menu_read_appearance">Udseende</string>

    <!-- Browser menu button to show reader view appearance controls e.g. the used font type and size -->
    <string name="browser_menu_customize_reader_view">Tilpas læsevisning</string>
    <!-- Browser menu label for adding a bookmark -->
    <string name="browser_menu_add">Tilføj</string>
    <!-- Browser menu label for editing a bookmark -->
    <string name="browser_menu_edit">Rediger</string>

    <!-- Browser menu button that opens the Customize menu -->
    <string name="browser_menu_customize_home">Tilpas startside</string>
    <!-- Button shown on the home page that opens the Customize home settings -->
    <string name="browser_menu_customize_home_1">Tilpas startside</string>
    <!-- Browser Toolbar -->
    <!-- Content description for the Home screen button on the browser toolbar -->
    <string name="browser_toolbar_home">Startskærm</string>

    <!-- Error message to show when the user tries to access a scheme not
        handled by the app (Ex: blob, tel etc) -->
    <string name="unknown_scheme_error_message">Ude af stand til at oprette forbindelse. Ikke-genkendelig URL-skema.</string>

    <!-- Locale Settings Fragment -->
    <!-- Content description for tick mark on selected language -->
    <string name="a11y_selected_locale_content_description">Valgt sprog</string>
    <!-- Content description for search icon -->
    <string name="a11y_search_icon_content_description">Søg</string>
    <!-- Text for default locale item -->
    <string name="default_locale_text">Samme som enheds sprog</string>
    <!-- Placeholder text shown in the search bar before a user enters text -->
    <string name="locale_search_hint">Søg efter sprog</string>

    <!-- Search Fragment -->
    <!-- Button in the search view that lets a user search by scanning a QR code -->
    <string name="search_scan_button">Skan</string>
    <!-- Button in the search view that lets a user change their search engine -->
    <string name="search_engine_button">Søgetjeneste</string>
    <!-- Button in the search view when shortcuts are displayed that takes a user to the search engine settings -->
    <string name="search_shortcuts_engine_settings">Indstillinger for søgetjenester</string>
    <!-- Header displayed when selecting a shortcut search engine -->
    <string name="search_engines_search_with">Søg denne gang med:</string>
    <!-- Button in the search view that lets a user navigate to the site in their clipboard -->
    <string name="awesomebar_clipboard_title">Udfyld link fra udklipsholderen</string>
    <!-- Button in the search suggestions onboarding that allows search suggestions in private sessions -->
    <string name="search_suggestions_onboarding_allow_button">Tillad</string>
    <!-- Button in the search suggestions onboarding that does not allow search suggestions in private sessions -->
    <string name="search_suggestions_onboarding_do_not_allow_button">Tillad ikke</string>
    <!-- Search suggestion onboarding hint title text -->
    <string name="search_suggestions_onboarding_title">Tillad søgeforslag i private sessioner?</string>
    <!-- Search suggestion onboarding hint description text, first parameter is the name of the app defined in app_name (for example: Fenix)-->
    <string name="search_suggestions_onboarding_text">%s deler alt, du skriver i adressefeltet, med din standard-søgetjeneste.</string>
    <!-- Search suggestion onboarding hint Learn more link text -->
    <string name="search_suggestions_onboarding_learn_more_link">Læs mere</string>

    <!-- Search engine suggestion title text. The first parameter is the name of teh suggested engine-->
    <string name="search_engine_suggestions_title">Søg med %s</string>
    <!-- Search engine suggestion description text -->
    <string name="search_engine_suggestions_description">Søg direkte fra adressefeltet</string>

    <!-- Home onboarding -->
    <!-- Onboarding home screen dialog title text. Firefox is intentionally hardcoded. -->
    <string name="onboarding_home_screen_title_2">Nyheder i Firefox</string>
    <!-- Onboarding home screen dialog description text. -->
    <string name="onboarding_home_screen_description_2">Det er blevet lettere at fortsætte, hvor du slap.</string>
    <!-- Onboarding home screen dialog title text for the home section. Firefox is intentionally hardcoded. -->
    <string name="onboarding_home_screen_section_home_title_2">Tilpasset startside i Firefox</string>
    <!-- Onboarding home screen dialog description text for the home section. -->
    <string name="onboarding_home_screen_section_home_description_2">Hop til dine åbne faneblade, bogmærker og browserhistorik.</string>
    <!-- Onboarding home screen dialog description text for the tab tray section. -->
    <string name="onboarding_home_screen_section_cleaner_tab_tray_title_2">Overskuelige faneblade</string>
    <!-- Onboarding home screen dialog description text for the tab tray section. -->
    <string name="onboarding_home_screen_section_cleaner_tab_tray_description_2">Fjern distraherende faneblade med forbedret layout og automatisk lukning af faneblade.</string>
    <!-- Onboarding home screen dialog description text for the history section. -->
    <string name="onboarding_home_screen_section_useful_history_title_2">Seneste søgninger</string>
    <!-- Onboarding home screen dialog description text for the history section. -->
    <string name="onboarding_home_screen_section_useful_history_description_2">Besøg dine seneste søgninger igen fra din startside og faneblade.</string>

    <!-- Onboarding home screen popup dialog, shown on top of the Jump back in section. Firefox is intentionally hardcoded. -->
    <string name="onboarding_home_screen_jump_back_contextual_hint" tools:ignore="UnusedResources">Din personlige startside i Firefox gør det nu lettere at fortsætte, hvor du slap. Find dine seneste faneblade, bogmærker og søgeresultater.</string>

    <!-- Search Widget -->
    <!-- Content description for searching with a widget. Firefox is intentionally hardcoded.-->
    <string name="search_widget_content_description">Åbn et nyt Firefox-faneblad</string>
    <!-- Text preview for smaller sized widgets -->
    <string name="search_widget_text_short">Søg</string>
    <!-- Text preview for larger sized widgets -->
    <string name="search_widget_text_long">Søg på nettet</string>

    <!-- Content description (not visible, for screen readers etc.): Voice search -->
    <string name="search_widget_voice">Stemme-søgning</string>

    <!-- Preferences -->
    <!-- Title for the settings page-->
    <string name="settings">Indstillinger</string>
    <!-- Preference category for basic settings -->
    <string name="preferences_category_basics">Grundlæggende</string>
    <!-- Preference category for general settings -->
    <string name="preferences_category_general">Generelt</string>
    <!-- Preference category for all links about Fenix -->
    <string name="preferences_category_about">Om</string>
    <!-- Preference for settings related to changing the default search engine -->
    <string name="preferences_default_search_engine">Standard-søgetjeneste</string>
    <!-- Preference for settings related to Search -->
    <string name="preferences_search">Søgning</string>
    <!-- Preference for settings related to Search address bar -->
    <string name="preferences_search_address_bar">Adressefelt</string>
    <!-- Preference linking to help about Fenix -->
    <string name="preferences_help">Hjælp</string>
    <!-- Preference link to rating Fenix on the Play Store -->
    <string name="preferences_rate">Bedøm på Google Play</string>
    <!-- Preference for giving feedback about Fenix -->
    <string name="preferences_feedback">Giv os din mening</string>
    <!-- Preference linking to about page for Fenix
        The first parameter is the name of the app defined in app_name (for example: Fenix) -->
    <string name="preferences_about">Om %1$s</string>
    <!-- Preference linking to the your rights SUMO page -->
    <string name="preferences_your_rights">Dine rettigheder</string>
    <!-- Preference for settings related to saved passwords -->
    <string name="preferences_passwords">Adgangskoder</string>
    <!-- Preference for settings related to saved credit cards and addresses -->
    <string name="preferences_credit_cards_addresses">Betalingskort og adresser</string>
    <!-- Preference for settings related to changing the default browser -->
    <string name="preferences_set_as_default_browser">Angiv som standardbrowser</string>
    <!-- Preference category for advanced settings -->
    <string name="preferences_category_advanced">Avanceret</string>
    <!-- Preference category for privacy settings -->
    <string name="preferences_category_privacy">Privatliv</string>
    <!-- Preference category for privacy and security settings -->
    <string name="preferences_category_privacy_security">Privatliv og sikkerhed</string>
    <!-- Preference for advanced site permissions -->
    <string name="preferences_site_permissions">Websteds-indstillinger</string>
    <!-- Preference for private browsing options -->
    <string name="preferences_private_browsing_options">Privat browsing</string>
    <!-- Preference for opening links in a private tab-->
    <string name="preferences_open_links_in_a_private_tab">Åbn links i et privat faneblad</string>
    <!-- Preference for allowing screenshots to be taken while in a private tab-->
    <string name="preferences_allow_screenshots_in_private_mode">Tillad skærmbilleder i privat browsing</string>
    <!-- Will inform the user of the risk of activating Allow screenshots in private browsing option -->
    <string name="preferences_screenshots_in_private_mode_disclaimer">Hvis du tillader det, vil private faneblade også være synlige, når flere apps er åbne</string>
    <!-- Preference for adding private browsing shortcut -->
    <string name="preferences_add_private_browsing_shortcut">Tilføj genvej til privat browsing</string>
    <!-- Preference for accessibility -->
    <string name="preferences_accessibility">Tilgængelighed</string>
    <!-- Preference to override the Firefox Account server -->
    <string name="preferences_override_fxa_server">Selvvalgt Firefox-kontoserver</string>
    <!-- Preference to override the Sync token server -->
    <string name="preferences_override_sync_tokenserver">Selvvalgt synkroniseringsserver</string>
    <!-- Toast shown after updating the FxA/Sync server override preferences -->
    <string name="toast_override_fxa_sync_server_done">Firefox-konto/Sync-server ændret. Afslutter applikationen for at anvende ændringerne…</string>
    <!-- Preference category for account information -->
    <string name="preferences_category_account">Konto</string>
    <!-- Preference shown on banner to sign into account -->
    <string name="preferences_sign_in">Log ind</string>
    <!-- Preference for changing where the toolbar is positioned -->
    <string name="preferences_toolbar">Værktøjslinje</string>
    <!-- Preference for changing default theme to dark or light mode -->
    <string name="preferences_theme">Tema</string>
    <!-- Preference for customizing the home screen -->
    <string moz:removedIn="94" name="preferences_home" tools:ignore="UnusedResources">Startside</string>
<<<<<<< HEAD
=======
    <!-- Preference for customizing the home screen -->
    <string name="preferences_home_2">Startside</string>
>>>>>>> c72675e6
    <!-- Preference for gestures based actions -->
    <string name="preferences_gestures">Bevægelser</string>
    <!-- Preference for settings related to visual options -->
    <string name="preferences_customize">Tilpas</string>
    <!-- Preference description for banner about signing in -->
    <string name="preferences_sign_in_description">Synkroniser bogmærker, historik og mere med din Firefox-konto</string>
    <!-- Preference shown instead of account display name while account profile information isn't available yet. -->
    <string name="preferences_account_default_name">Firefox-konto</string>
    <!-- Preference text for account title when there was an error syncing FxA -->
    <string name="preferences_account_sync_error">Opret forbindelse igen for at fortsætte synkronisering</string>
    <!-- Preference for language -->
    <string name="preferences_language">Sprog</string>
    <!-- Preference for data choices -->
    <string name="preferences_data_choices">Valg for data</string>
    <!-- Preference for data collection -->
    <string name="preferences_data_collection">Indsamling af data</string>
    <!-- Preference linking to the privacy notice -->
    <string name="preferences_privacy_link">Privatlivspolitik</string>
    <!-- Preference category for developer tools -->
    <string name="developer_tools_category">Udviklerværktøj</string>
    <!-- Preference for developers -->
    <string name="preferences_remote_debugging">Fjern-debugging via USB</string>
    <!-- Preference title for switch preference to show search engines -->
    <string name="preferences_show_search_engines">Vis søgetjenester</string>
    <!-- Preference title for switch preference to show search suggestions -->
    <string name="preferences_show_search_suggestions">Vis søgeforslag</string>
    <!-- Preference title for switch preference to show voice search button -->
    <string name="preferences_show_voice_search">Vis stemme-søgning</string>
    <!-- Preference title for switch preference to show search suggestions also in private mode -->
    <string name="preferences_show_search_suggestions_in_private">Vis i private sessioner</string>
    <!-- Preference title for switch preference to show a clipboard suggestion when searching -->
    <string name="preferences_show_clipboard_suggestions">Vis forslag fra udklipsholder</string>
    <!-- Preference title for switch preference to suggest browsing history when searching -->
    <string name="preferences_search_browsing_history">Søg i browserhistorik</string>
    <!-- Preference title for switch preference to suggest bookmarks when searching -->
    <string name="preferences_search_bookmarks">Søg i bogmærker</string>
    <!-- Preference title for switch preference to suggest synced tabs when searching -->
    <string name="preferences_search_synced_tabs">Søg i synkroniserede faneblade</string>
    <!-- Preference for account settings -->
    <string name="preferences_account_settings">Kontoindstillinger</string>
    <!-- Preference for enabling url autocomplete-->
    <string name="preferences_enable_autocomplete_urls">Autofuldfør adresser</string>
    <!-- Preference for open links in third party apps -->
    <string name="preferences_open_links_in_apps">Åbn links i apps</string>
    <!-- Preference for open download with an external download manager app -->
    <string name="preferences_external_download_manager">Ekstern håndtering af filhentning</string>
    <!-- Preference for add_ons -->
    <string name="preferences_addons">Tilføjelser</string>

    <!-- Preference for notifications -->
    <string name="preferences_notifications">Meddelelser</string>

    <!-- Add-on Preferences -->
    <!-- Preference to customize the configured AMO (addons.mozilla.org) collection -->
    <string name="preferences_customize_amo_collection">Tilpasset tilføjelses-samling</string>
    <!-- Button caption to confirm the add-on collection configuration -->
    <string name="customize_addon_collection_ok">OK</string>
    <!-- Button caption to abort the add-on collection configuration -->
    <string name="customize_addon_collection_cancel">Annuller</string>
    <!-- Hint displayed on input field for custom collection name -->
    <string name="customize_addon_collection_hint">Samlingens navn</string>
    <!-- Hint displayed on input field for custom collection user ID-->
    <string name="customize_addon_collection_user_hint">Samlingens ejer (Bruger-id)</string>
    <!-- Toast shown after confirming the custom add-on collection configuration -->
    <string name="toast_customize_addon_collection_done">Tilføjelses-samling ændret. Afslutter applikationen for at anvende ændringerne…</string>

    <!-- Customize Home -->
    <!-- Header text for jumping back into the recent tab in customize the home screen -->
    <string name="customize_toggle_jump_back_in">Hop tilbage til</string>
    <!-- Title for the customize home screen section with recently saved bookmarks. -->
    <string moz:removedIn="94" name="customize_toggle_recently_saved_bookmarks" tools:ignore="UnusedResources">Gemt for nylig</string>
    <!-- Title for the customize home screen section with recently saved bookmarks. -->
    <string moz:removedIn="94" name="customize_toggle_recently_bookmarked" tools:ignore="UnusedResources">Seneste bogmærker</string>
    <!-- Title for the customize home screen section with recently saved bookmarks. -->
    <string name="customize_toggle_recent_bookmarks">Seneste bogmærker</string>
    <!-- Title for the customize home screen section with recently visited. Recently visited is
    a section where users see a list of tabs that they have visited in the past few days -->
    <string moz:removedIn="94" name="customize_toggle_recently_visited" tools:ignore="UnusedResources">Besøgt for nylig</string>

    <!-- Title for the customize home screen settings section for recent searches. Recent searches
     is a section where users see a list of groups of tabs that they have visited in the past few days -->
    <string name="customize_toggle_recent_searches">Seneste søgninger</string>
    <!-- Title for the customize home screen section with Pocket. -->
    <string name="customize_toggle_pocket">Pocket</string>

    <!-- Add-on Installation from AMO-->
    <!-- Error displayed when user attempts to install an add-on from AMO (addons.mozilla.org) that is not supported -->
    <string name="addon_not_supported_error">Tilføjelsen understøttes ikke</string>
    <!-- Error displayed when user attempts to install an add-on from AMO (addons.mozilla.org) that is already installed -->
    <string name="addon_already_installed">Tilføjelsen er allerede installeret</string>

    <!-- Account Preferences -->
    <!-- Preference for triggering sync -->
    <string name="preferences_sync_now">Synkroniser nu</string>
    <!-- Preference category for sync -->
    <string name="preferences_sync_category">Vælg, hvad der skal synkroniseres</string>
    <!-- Preference for syncing history -->
    <string name="preferences_sync_history">Historik</string>
    <!-- Preference for syncing bookmarks -->
    <string name="preferences_sync_bookmarks">Bogmærker</string>
    <!-- Preference for syncing logins -->
    <string name="preferences_sync_logins">Logins</string>
    <!-- Preference for syncing tabs -->
    <string name="preferences_sync_tabs_2">Åbne faneblade</string>
    <!-- Preference for signing out -->
    <string name="preferences_sign_out">Log ud</string>
    <!-- Preference displays and allows changing current FxA device name -->
    <string name="preferences_sync_device_name">Enhedsnavn</string>
    <!-- Text shown when user enters empty device name -->
    <string name="empty_device_name_error">Enhedsnavnet kan ikke være tomt.</string>
    <!-- Label indicating that sync is in progress -->
    <string name="sync_syncing_in_progress">Synkroniserer…</string>
    <!-- Label summary indicating that sync failed. The first parameter is the date stamp showing last time it succeeded -->
    <string name="sync_failed_summary">Synkronisering mislykkedes. Lykkedes sidst: %s</string>
    <!-- Label summary showing never synced -->
    <string name="sync_failed_never_synced_summary">Synkronisering mislykkedes. Seneste synkronisering: aldrig</string>
    <!-- Label summary the date we last synced. The first parameter is date stamp showing last time synced -->
    <string name="sync_last_synced_summary">Sidst synkroniseret: %s</string>
    <!-- Label summary showing never synced -->
    <string name="sync_never_synced_summary">Sidst synkroniseret: aldrig</string>

    <!-- Text for displaying the default device name.
        The first parameter is the application name, the second is the device manufacturer name
        and the third is the device model. -->
    <string name="default_device_name_2">%1$s på %2$s %3$s</string>

    <!-- Preference for syncing credit cards -->
    <string name="preferences_sync_credit_cards">Betalingskort</string>
    <!-- Preference for syncing addresses -->
    <string name="preferences_sync_address">Adresser</string>

    <!-- Send Tab -->
    <!-- Name of the "receive tabs" notification channel. Displayed in the "App notifications" system settings for the app -->
    <string name="fxa_received_tab_channel_name">Modtagne faneblade</string>
    <!-- Description of the "receive tabs" notification channel. Displayed in the "App notifications" system settings for the app -->
    <string name="fxa_received_tab_channel_description">Meddelelser for faneblade modtaget fra andre Firefox-enheder.</string>
    <!--  The body for these is the URL of the tab received  -->
    <string name="fxa_tab_received_notification_name">Modtaget faneblad</string>
    <!-- When multiple tabs have been received -->
    <string name="fxa_tabs_received_notification_name">Faneblade modtaget</string>
    <!-- %s is the device name -->
    <string name="fxa_tab_received_from_notification_name">Faneblad fra %s</string>

    <!-- Advanced Preferences -->
    <!-- Preference for tracking protection settings -->
    <string name="preferences_tracking_protection_settings">Beskyttelse mod sporing</string>
    <!-- Preference switch for tracking protection -->
    <string name="preferences_tracking_protection">Beskyttelse mod sporing</string>
    <!-- Preference switch description for tracking protection -->
    <string name="preferences_tracking_protection_description">Bloker indhold og scripts, der sporer dig på nettet</string>
    <!-- Preference for tracking protection exceptions -->
    <string name="preferences_tracking_protection_exceptions">Undtagelser</string>
    <!-- Preference description for tracking protection exceptions -->
    <string name="preferences_tracking_protection_exceptions_description">Beskyttelse mod sporing er slået fra for disse websteder</string>
    <!-- Button in Exceptions Preference to turn on tracking protection for all sites (remove all exceptions) -->
    <string name="preferences_tracking_protection_exceptions_turn_on_for_all">Slå til for alle websteder</string>
    <!-- Text displayed when there are no exceptions -->
    <string name="exceptions_empty_message_description">Undtagelser giver dig mulighed for at deaktivere beskyttelse mod sporing for udvalgte websteder.</string>
    <!-- Text displayed when there are no exceptions, with learn more link that brings users to a tracking protection SUMO page -->
    <string name="exceptions_empty_message_learn_more_link">Læs mere</string>

    <!-- Preference switch for Telemetry -->
    <string name="preferences_telemetry">Telemetry</string>
    <!-- Preference switch for usage and technical data collection -->
    <string name="preference_usage_data">Brug og tekniske data</string>
    <!-- Preference description for usage and technical data collection -->
    <string name="preferences_usage_data_description">Deler information om ydelse, brug, hardware og tilpasninger i din browser med Mozilla for at hjælpe os med at forbedre %1$s</string>
    <!-- Preference switch for marketing data collection -->
    <string name="preferences_marketing_data">Markedsføringsdata</string>
    <!-- Preference description for marketing data collection, parameter is the app name (e.g. Firefox) -->
    <string name="preferences_marketing_data_description">Deler data om de funktioner, du bruger i %1$s, med Leanplum, vores samarbejdspartner inden for markedsføring.</string>
    <!-- Preference description for marketing data collection -->
    <string name="preferences_marketing_data_description2">Deler grundlæggende data for anvendelse med Adjust, vores samarbejdspartner inden for markedsføring.</string>
    <!-- Title for studies preferences -->
    <string name="preference_experiments_2">Undersøgelser</string>
    <!-- Summary for studies preferences -->
    <string name="preference_experiments_summary_2">Tillad at Mozilla installerer og afvikler undersøgelser</string>
    <!-- Title for experiments preferences -->
    <string name="preference_experiments">Eksperimenter</string>
    <!-- Summary for experiments preferences -->
    <string name="preference_experiments_summary">Tillader Mozilla at installere eksperimentelle funktioner og indsamle data om brugen af dem</string>
    <!-- Preference switch for crash reporter -->
    <string name="preferences_crash_reporter">Fejlrapportering</string>
    <!-- Preference switch for Mozilla location service -->
    <string name="preferences_mozilla_location_service">Mozilla positions-service</string>
    <!-- Preference switch for app health report. The first parameter is the name of the application (For example: Fenix) -->
    <string name="preferences_fenix_health_report">%s sundhedsrapport</string>

    <!-- Turn On Sync Preferences -->
    <!-- Header of the Turn on Sync preference view -->
    <string name="preferences_sync">Aktiver Sync</string>
    <!-- Preference for pairing -->
    <string moz:removedIn="95" name="preferences_sync_pair" tools:ignore="UnusedResources">Skan parrings-koden i Firefox på din computer</string>
    <!-- Preference for account login -->
    <string name="preferences_sync_sign_in">Log ind</string>
    <!-- Preference for reconnecting to FxA sync -->
    <string name="preferences_sync_sign_in_to_reconnect">Log ind for at genoprette forbindelse</string>
    <!-- Preference for removing FxA account -->
    <string name="preferences_sync_remove_account">Fjern konto</string>

    <!-- Pairing Feature strings -->
    <!-- Instructions on how to access pairing -->
    <string name="pair_instructions_2"><![CDATA[Skan OR-koden vist på <b>firefox.com/pair</b>]]></string>
    <!-- Button to open camera for pairing -->
    <string name="pair_open_camera">Åbn kamera</string>
    <!-- Button to cancel pairing -->
    <string name="pair_cancel">Annuller</string>

    <!-- Toolbar Preferences -->
    <!-- Preference for using top toolbar -->
    <string name="preference_top_toolbar">Top</string>
    <!-- Preference for using bottom toolbar -->
    <string name="preference_bottom_toolbar">Bund</string>

    <!-- Theme Preferences -->
    <!-- Preference for using light theme -->
    <string name="preference_light_theme">Lys</string>
    <!-- Preference for using dark theme -->
    <string name="preference_dark_theme">Mørk</string>
    <!-- Preference for using using dark or light theme automatically set by battery -->
    <string name="preference_auto_battery_theme">Indstil med strømstyring</string>
    <!-- Preference for using following device theme -->
    <string name="preference_follow_device_theme">Samme som enhedens tema</string>

    <!-- Gestures Preferences-->
    <!-- Preferences for using pull to refresh in a webpage -->
    <string name="preference_gestures_website_pull_to_refresh">Træk for at genindlæse</string>
    <!-- Preference for using the dynamic toolbar -->
    <string name="preference_gestures_dynamic_toolbar">Scroll for at skjule værktøjslinje</string>
    <!-- Preference for switching tabs by swiping horizontally on the toolbar -->
    <string name="preference_gestures_swipe_toolbar_switch_tabs">Stryg værktøjslinje sidelæns for at skifte faneblade</string>
    <!-- Preference for showing the opened tabs by swiping up on the toolbar-->
    <string name="preference_gestures_swipe_toolbar_show_tabs">Stryg værktøjslinje op for at åbne faneblade</string>

    <!-- Library -->
    <!-- Option in Library to open Sessions page -->
    <string name="library_sessions">Sessioner</string>
    <!-- Option in Library to open Screenshots page -->
    <string name="library_screenshots">Skærmbilleder</string>
    <!-- Option in Library to open Downloads page -->
    <string name="library_downloads">Filhentninger</string>
    <!-- Option in library to open Bookmarks page -->
    <string name="library_bookmarks">Bogmærker</string>
    <!-- Option in library to open Desktop Bookmarks root page -->
    <string name="library_desktop_bookmarks_root">Bogmærker fra din computer</string>
    <!-- Option in library to open Desktop Bookmarks "menu" page -->
    <string name="library_desktop_bookmarks_menu">Bogmærke-menu</string>
    <!-- Option in library to open Desktop Bookmarks "toolbar" page -->
    <string name="library_desktop_bookmarks_toolbar">Bogmærkelinje</string>
    <!-- Option in library to open Desktop Bookmarks "unfiled" page -->
    <string name="library_desktop_bookmarks_unfiled">Andre bogmærker</string>
    <!-- Option in Library to open History page -->
    <string name="library_history">Historik</string>
    <!-- Option in Library to open a new tab -->
    <string name="library_new_tab">Nyt faneblad</string>
    <!-- Option in Library to find text in page -->
    <string name="library_find_in_page">Find på siden</string>
    <!-- Option in Library to open Reading List -->
    <string name="library_reading_list">Læseliste</string>

    <!-- Menu Item Label for Search in Library -->
    <string name="library_search">Søg</string>
    <!-- Settings Page Title -->
    <string name="settings_title">Indstillinger</string>
    <!-- Content description (not visible, for screen readers etc.): "Menu icon for items on a history item" -->
    <string name="content_description_history_menu">Menu for historik-elementer</string>
    <!-- Content description (not visible, for screen readers etc.): "Close button for library settings" -->
    <string name="content_description_close_button">Luk</string>

    <!-- Text to show users they have one site in the history group section of the History fragment.
    %d is a placeholder for the number of sites in the group. -->
    <string name="history_search_group_site">%d websted</string>
    <!-- Text to show users they have multiple sites in the history group section of the History fragment.
    %d is a placeholder for the number of sites in the group. -->
    <string name="history_search_group_sites">%d websteder</string>

    <!-- Option in library for Recently Closed Tabs -->
    <string name="library_recently_closed_tabs">Nyligt lukkede faneblade</string>
    <!-- Option in library to open Recently Closed Tabs page -->
    <string name="recently_closed_show_full_history">Vis hele historikken</string>
    <!-- Text to show users they have multiple tabs saved in the Recently Closed Tabs section of history.
    %d is a placeholder for the number of tabs selected. -->
    <string name="recently_closed_tabs">%d faneblade</string>
    <!-- Text to show users they have one tab saved in the Recently Closed Tabs section of history.
    %d is a placeholder for the number of tabs selected. -->
    <string name="recently_closed_tab">%d faneblad</string>
    <!-- Recently closed tabs screen message when there are no recently closed tabs -->
    <string name="recently_closed_empty_message">Ingen nyligt lukkede faneblade her</string>

    <!-- Tab Management -->
    <!-- Title of preference for tabs management -->
    <string name="preferences_tabs">Faneblade</string>
    <!-- Title of preference that allows a user to specify the tab view -->
    <string name="preferences_tab_view">Fanebladsvisning</string>
    <!-- Option for a list tab view -->
    <string name="tab_view_list">Liste</string>
    <!-- Option for a grid tab view -->
    <string name="tab_view_grid">Gitter</string>
    <!-- Option for search term tab groups -->
    <string name="tab_view_search_term_tab_groups">Søgegrupper</string>
    <!-- Summary text for search term tab groups -->
    <string name="tab_view_search_term_tab_groups_summary">Gruppér relaterede websteder</string>
    <!-- Title of preference that allows a user to auto close tabs after a specified amount of time -->
    <string name="preferences_close_tabs">Luk faneblade</string>
    <!-- Option for auto closing tabs that will never auto close tabs, always allows user to manually close tabs -->
    <string name="close_tabs_manually">Manuelt</string>
    <!-- Option for auto closing tabs that will auto close tabs after one day -->
    <string name="close_tabs_after_one_day">Efter en dag</string>
    <!-- Option for auto closing tabs that will auto close tabs after one week -->
    <string name="close_tabs_after_one_week">Efter en uge</string>
    <!-- Option for auto closing tabs that will auto close tabs after one month -->
    <string name="close_tabs_after_one_month">Efter en måned</string>

    <!-- Title of preference that allows a user to specify the auto-close settings for open tabs -->
    <string name="preference_auto_close_tabs" tools:ignore="UnusedResources">Luk automatisk åbne faneblade</string>

    <!-- Opening screen -->
    <!-- Title of a preference that allows a user to indicate after a specified amount of time when the app should start on the home screen -->
    <string moz:removedIn="94" name="preferences_start_on_home" tools:ignore="UnusedResources">Begynd på startsiden</string>
<<<<<<< HEAD
    <!-- Option for starting on the home screen after after four hours or inactivity -->
    <string moz:removedIn="94" name="start_on_home_after_four_hours" tools:ignore="UnusedResources">Efter fire timer</string>
    <!-- Option for always starting on the home screen -->
    <string moz:removedIn="94" name="start_on_home_always" tools:ignore="UnusedResources">Altid</string>
    <!-- Option for never starting on the home screen -->
    <string moz:removedIn="94" name="start_on_home_never" tools:ignore="UnusedResources">Aldrig</string>
=======
    <!-- Title of a preference that allows a user to choose what screen to show after opening the app -->
    <string name="preferences_opening_screen">Åbningsskærm</string>
    <!-- Option for starting on the home screen after after four hours or inactivity -->
    <string moz:removedIn="94" name="start_on_home_after_four_hours" tools:ignore="UnusedResources">Efter fire timer</string>
    <!-- Option for always opening the homepage when re-opening the app -->
    <string name="opening_screen_homepage">Startside</string>
    <!-- Option for always starting on the home screen -->
    <string moz:removedIn="94" name="start_on_home_always" tools:ignore="UnusedResources">Altid</string>
    <!-- Option for always opening the user's last-open tab when re-opening the app -->
    <string name="opening_screen_last_tab">Seneste faneblad</string>
    <!-- Option for never starting on the home screen -->
    <string moz:removedIn="94" name="start_on_home_never" tools:ignore="UnusedResources">Aldrig</string>
    <!-- Option for always opening the homepage when re-opening the app after four hours of inactivity -->
    <string name="opening_screen_after_four_hours_of_inactivity">Startside efter fire timers inaktivitet</string>
>>>>>>> c72675e6
    <!-- Summary for tabs preference when auto closing tabs setting is set to manual close-->
    <string name="close_tabs_manually_summary">Luk manuelt</string>
    <!-- Summary for tabs preference when auto closing tabs setting is set to auto close tabs after one day-->
    <string name="close_tabs_after_one_day_summary">Luk efter en dag</string>
    <!-- Summary for tabs preference when auto closing tabs setting is set to auto close tabs after one week-->
    <string name="close_tabs_after_one_week_summary">Luk efter en uge</string>
    <!-- Summary for tabs preference when auto closing tabs setting is set to auto close tabs after one month-->
    <string name="close_tabs_after_one_month_summary">Luk efter en måned</string>

    <!-- Inactive tabs -->
    <!-- Category header of a preference that allows a user to enable or disable the inactive tabs feature -->
    <string name="preferences_inactive_tabs">Flyt gamle faneblade til afsnittet Inaktive faneblade</string>
    <!-- Title of inactive tabs preference -->
    <string name="preferences_inactive_tabs_title">Faneblade, du ikke har set i to uger, flyttes til afsnittet Inaktive faneblade.</string>

    <!-- Studies -->
    <!-- Title of the remove studies button -->
    <string name="studies_remove">Fjern</string>
    <!-- Title of the active section on the studies list -->
    <string name="studies_active">Aktive</string>
    <!-- Description for studies, it indicates why Firefox use studies -->
    <string name="studies_description">Firefox kan installere og afvikle undersøgelser fra tid til anden.</string>
    <!-- Learn more link for studies, links to an article for more information about studies. -->
    <string name="studies_learn_more">Læs mere</string>
    <!-- Dialog message shown after removing a study -->
    <string name="studies_restart_app">Appen afsluttes for at anvende ændringerne</string>
    <!-- Dialog button to confirm the removing a study. -->
    <string name="studies_restart_dialog_ok">OK</string>
    <!-- Dialog button text for canceling removing a study. -->
    <string name="studies_restart_dialog_cancel">Annuller</string>

    <!-- Toast shown after turning on/off studies preferences -->
    <string name="studies_toast_quit_application" tools:ignore="UnusedResources">Afslutter appen for at anvende ændringerne…</string>

    <!-- Sessions -->
    <!-- Title for the list of tabs -->
    <string name="tab_header_label">Åbn faneblade</string>
    <!-- Title for the list of tabs in the current private session -->
    <string name="tabs_header_private_title">Privat session</string>
    <!-- Title for the list of tabs in the current private session -->
    <string name="tabs_header_private_tabs_title">Private faneblade</string>
    <!-- Title for the list of tabs in the synced tabs -->
    <string name="tabs_header_synced_tabs_title">Synkroniserede faneblade</string>
    <!-- Content description (not visible, for screen readers etc.): Add tab button. Adds a news tab when pressed -->
    <string name="add_tab">Tilføj faneblad</string>
    <!-- Content description (not visible, for screen readers etc.): Add tab button. Adds a news tab when pressed -->
    <string name="add_private_tab">Tilføj privat faneblad</string>
    <!-- Text for the new tab button to indicate adding a new private tab in the tab -->
    <string name="tab_drawer_fab_content">Privat</string>
    <!-- Text for the new tab button to indicate syncing command on the synced tabs page -->
    <string name="tab_drawer_fab_sync">Synkroniser</string>
    <!-- Text shown as the title of the open tab tray -->
    <string name="tab_tray_title">Åbne faneblade</string>
    <!-- Text shown in the menu for saving tabs to a collection -->
    <string name="tab_tray_menu_item_save">Gem til samling</string>
    <!-- Text shown in the menu for the collection selector -->
    <string moz:removedIn="95" name="tab_tray_menu_select" tools:ignore="UnusedResources">Vælg</string>
    <!-- Text shown in the menu for sharing all tabs -->
    <string name="tab_tray_menu_item_share">Del alle faneblade</string>
    <!-- Text shown in the menu to view recently closed tabs -->
    <string name="tab_tray_menu_recently_closed">Nyligt lukkede faneblade</string>
    <!-- Text shown in the tabs tray inactive tabs section -->
    <string name="tab_tray_inactive_recently_closed" tools:ignore="UnusedResources">Nyligt lukkede</string>
    <!-- Text shown in the menu to view account settings -->
    <string name="tab_tray_menu_account_settings">Kontoindstillinger</string>
    <!-- Text shown in the menu to view tab settings -->
    <string name="tab_tray_menu_tab_settings">Fanebladsindstillinger</string>
    <!-- Text shown in the menu for closing all tabs -->
    <string name="tab_tray_menu_item_close">Luk alle faneblade</string>
    <!-- Shortcut action to open new tab -->
    <string name="tab_tray_menu_open_new_tab">Nyt faneblad</string>
    <!-- Shortcut action to open the home screen -->
    <string name="tab_tray_menu_home">Gå til startsiden</string>
    <!-- Shortcut action to toggle private mode -->
    <string name="tab_tray_menu_toggle">Skift tilstand for faneblade</string>
    <!-- Text shown in the multiselect menu for bookmarking selected tabs. -->
    <string name="tab_tray_multiselect_menu_item_bookmark">Bogmærk</string>
    <!-- Text shown in the multiselect menu for closing selected tabs. -->
    <string name="tab_tray_multiselect_menu_item_close">Luk</string>
    <!-- Content description for tabs tray multiselect share button -->
    <string name="tab_tray_multiselect_share_content_description">Del valgte faneblde</string>
    <!-- Content description for tabs tray multiselect menu -->
    <string name="tab_tray_multiselect_menu_content_description">Menu for valgte faneblade</string>
    <!-- Content description (not visible, for screen readers etc.): Removes tab from collection button. Removes the selected tab from collection when pressed -->
    <string name="remove_tab_from_collection">Fjern faneblad fra samling</string>
    <!-- Text for button to enter multiselect mode in tabs tray -->
    <string name="tabs_tray_select_tabs">Vælg faneblade</string>
    <!-- Content description (not visible, for screen readers etc.): Close tab button. Closes the current session when pressed -->
    <string name="close_tab">Luk faneblad</string>
    <!-- Content description (not visible, for screen readers etc.): Close tab <title> button. First parameter is tab title  -->
    <string name="close_tab_title">Luk faneblad %s</string>
    <!-- Content description (not visible, for screen readers etc.): Opens the open tabs menu when pressed -->
    <string name="open_tabs_menu">Åbn faneblads-menuen</string>
    <!-- Open tabs menu item to close all tabs -->
    <string name="tabs_menu_close_all_tabs">Luk alle faneblade</string>
    <!-- Open tabs menu item to share all tabs -->
    <string name="tabs_menu_share_tabs">Del faneblade</string>
    <!-- Open tabs menu item to save tabs to collection -->
    <string name="tabs_menu_save_to_collection1">Gem faneblade til samling</string>
    <!-- Content description (not visible, for screen readers etc.): Opens the tab menu when pressed -->
    <string name="tab_menu">Faneblads-menu</string>
    <!-- Tab menu item to share the tab -->
    <string name="tab_share">Del faneblad</string>
    <!-- Button in the current session menu. Deletes the session when pressed -->
    <string name="current_session_delete">Slet</string>
    <!-- Button in the current session menu. Saves the session when pressed -->
    <string name="current_session_save">Gem</string>
    <!-- Button in the current session menu. Opens the share menu when pressed -->
    <string name="current_session_share">Del</string>
    <!-- Content description (not visible, for screen readers etc.): Title icon for current session menu -->
    <string name="current_session_image">Billede af nuværende session</string>
    <!-- Button to save the current set of tabs into a collection -->
    <string name="save_to_collection">Gem til samling</string>
    <!-- Text for the menu button to delete a collection -->
    <string name="collection_delete">Slet samling</string>
    <!-- Text for the menu button to rename a collection -->
    <string name="collection_rename">Omdøb samling</string>
    <!-- Text for the button to open tabs of the selected collection -->
    <string name="collection_open_tabs">Åbn faneblade</string>
    <!-- Hint for adding name of a collection -->
    <string name="collection_name_hint">Samlingens navn</string>
    <!-- Text for the menu button to rename a top site -->
	<string name="rename_top_site">Omdøb</string>
	<!-- Text for the menu button to remove a top site -->
	<string name="remove_top_site">Fjern</string>

    <!-- Text for the menu button to delete a top site from history -->
    <string name="delete_from_history">Slet fra historik</string>
    <!-- Postfix for private WebApp titles, placeholder is replaced with app name -->
    <string name="pwa_site_controls_title_private">%1$s (Privat tilstand)</string>

    <!-- Button in the current tab tray header in multiselect mode. Saved the selected tabs to a collection when pressed. -->
    <string name="tab_tray_save_to_collection">Gem</string>

    <!-- Title text for the normal tabs header in the tabs tray which are not part of any tab grouping. -->
    <string moz:removedIn="94" name="tab_tray_header_title" tools:ignore="UnusedResources">Andre</string>
    <!-- Title text for the normal tabs header in the tabs tray which are not part of any tab grouping. -->
    <string name="tab_tray_header_title_1">Andre faneblade</string>

    <!-- History -->
    <!-- Text for the button to clear all history -->
    <string name="history_delete_all">Slet historik</string>
    <!-- Text for the dialog to confirm clearing all history -->
    <string name="history_delete_all_dialog">Er du sikker på, at du vil slette din historik?</string>
    <!-- Text for the snackbar to confirm that multiple browsing history items has been deleted -->
    <string name="history_delete_multiple_items_snackbar">Historikken er ryddet</string>
    <!-- Text for the snackbar to confirm that a single browsing history item has been deleted. The first parameter is the shortened URL of the deleted history item. -->
    <string name="history_delete_single_item_snackbar">%1$s slettet</string>
    <!-- Text for positive action to delete history in deleting history dialog -->
    <string name="history_clear_dialog">Ryd</string>
    <!-- History overflow menu copy button -->
    <string moz:removedIn="94" name="history_menu_copy_button" tools:ignore="UnusedResources">Kopier</string>
    <!-- History overflow menu share button -->
    <string moz:removedIn="94" name="history_menu_share_button" tools:ignore="UnusedResources">Del</string>
    <!-- History overflow menu open in new tab button -->
    <string moz:removedIn="94" name="history_menu_open_in_new_tab_button" tools:ignore="UnusedResources">Åbn i nyt faneblad</string>
    <!-- History overflow menu open in private tab button -->
    <string moz:removedIn="94" name="history_menu_open_in_private_tab_button" tools:ignore="UnusedResources">Åbn i privat faneblad</string>
    <!-- Text for the button to delete a single history item -->
    <string moz:removedIn="94" name="history_delete_item" tools:ignore="UnusedResources">Slet</string>
    <!-- History multi select title in app bar
    The first parameter is the number of bookmarks selected -->
    <string name="history_multi_select_title">%1$d valgt</string>
    <!-- Text for the button to clear selected history items. The first parameter
        is a digit showing the number of items you have selected -->
    <string name="history_delete_some">Slet %1$d elementer</string>
    <!-- Text for the header that groups the history for today -->
    <string name="history_today">I dag</string>
    <!-- Text for the header that groups the history for yesterday -->
    <string name="history_yesterday">I går</string>
    <!-- Text for the header that groups the history for last 24 hours -->
    <string name="history_24_hours">De seneste 24 timer</string>
    <!-- Text for the header that groups the history the past 7 days -->
    <string name="history_7_days">De seneste 7 dage</string>
    <!-- Text for the header that groups the history the past 30 days -->
    <string name="history_30_days">De seneste 30 dage</string>
    <!-- Text for the header that groups the history older than the last month -->
    <string name="history_older">Ældre</string>
    <!-- Text shown when no history exists -->
    <string name="history_empty_message">Ingen historik</string>

    <!-- Downloads -->
    <!-- Text for the snackbar to confirm that multiple downloads items have been removed -->
    <string name="download_delete_multiple_items_snackbar_1">Filhentninger fjernet</string>
    <!-- Text for the snackbar to confirm that a single download item has been removed. The first parameter is the name of the download item. -->
    <string name="download_delete_single_item_snackbar">Fjernede %1$s</string>
    <!-- Text shown when no download exists -->
    <string name="download_empty_message_1">Ingen hentede filer</string>
    <!-- History multi select title in app bar
    The first parameter is the number of downloads selected -->
    <string name="download_multi_select_title">%1$d valgt</string>

    <!-- History overflow menu open in new tab button -->
    <string name="download_menu_open">Åbn</string>


    <!-- Text for the button to remove a single download item -->
    <string name="download_delete_item_1">Fjern</string>


    <!-- Crashes -->
    <!-- Title text displayed on the tab crash page. This first parameter is the name of the application (For example: Fenix) -->
    <string name="tab_crash_title_2">%1$s kan ikke indlæse siden.</string>
    <!-- Description text displayed on the tab crash page -->
    <string name="tab_crash_description">Prøv at genindlæse eller lukke fanebladet nedenfor.</string>
    <!-- Send crash report checkbox text on the tab crash page -->
    <string name="tab_crash_send_report">Send fejlrapport til Mozilla</string>
    <!-- Close tab button text on the tab crash page -->
    <string name="tab_crash_close">Luk faneblad</string>
    <!-- Restore tab button text on the tab crash page -->
    <string name="tab_crash_restore">Gendan faneblad</string>

    <!-- Content Description for session item menu button -->
    <string name="content_description_session_menu">Session-indstillinger</string>

    <!-- Content Description for session item share button -->
    <string name="content_description_session_share">Del session</string>

    <!-- Bookmarks -->
    <!-- Content description for bookmarks library menu -->
    <string name="bookmark_menu_content_description">Bogmærke-menu</string>
    <!-- Screen title for editing bookmarks -->
    <string moz:removedIn="95" name="bookmark_edit" tools:ignore="UnusedResources">Rediger bogmærke</string>
    <!-- Screen title for selecting a bookmarks folder -->
    <string name="bookmark_select_folder">Vælg mappe</string>
    <!-- Confirmation message for a dialog confirming if the user wants to delete the selected folder -->
    <string name="bookmark_delete_folder_confirmation_dialog">Er du sikker på, at du vil slette denne mappe?</string>
    <!-- Confirmation message for a dialog confirming if the user wants to delete multiple items including folders. Parameter will be replaced by app name. -->
    <string name="bookmark_delete_multiple_folders_confirmation_dialog">%s vil slette de valgte elementer.</string>
    <!-- Snackbar title shown after a folder has been deleted. This first parameter is the name of the deleted folder -->
    <string name="bookmark_delete_folder_snackbar">%1$s slettet</string>
    <!-- Screen title for adding a bookmarks folder -->
    <string name="bookmark_add_folder">Tilføj mappe</string>
    <!-- Snackbar title shown after a bookmark has been created. -->
    <string name="bookmark_saved_snackbar">Bogmærke gemt!</string>
    <!-- Snackbar edit button shown after a bookmark has been created. -->
    <string name="edit_bookmark_snackbar_action">REDIGER</string>
    <!-- Bookmark overflow menu edit button -->
    <string name="bookmark_menu_edit_button">Rediger</string>
    <!-- Bookmark overflow menu select button -->
    <string name="bookmark_menu_select_button">Vælg</string>
    <!-- Bookmark overflow menu copy button -->
    <string name="bookmark_menu_copy_button">Kopier</string>
    <!-- Bookmark overflow menu share button -->
    <string name="bookmark_menu_share_button">Del</string>
    <!-- Bookmark overflow menu open in new tab button -->
    <string name="bookmark_menu_open_in_new_tab_button">Åbn i nyt faneblad</string>
    <!-- Bookmark overflow menu open in private tab button -->
    <string name="bookmark_menu_open_in_private_tab_button">Åbn i privat faneblad</string>
    <!-- Bookmark overflow menu delete button -->
    <string name="bookmark_menu_delete_button">Slet</string>
    <!--Bookmark overflow menu save button -->
    <string name="bookmark_menu_save_button">Gem</string>
    <!-- Bookmark multi select title in app bar
     The first parameter is the number of bookmarks selected -->
    <string name="bookmarks_multi_select_title">%1$d valgt</string>
    <!-- Bookmark editing screen title -->
    <string name="edit_bookmark_fragment_title">Rediger bogmærke</string>
    <!-- Bookmark folder editing screen title -->
    <string name="edit_bookmark_folder_fragment_title">Rediger mappe</string>
    <!-- Bookmark sign in button message -->
    <string name="bookmark_sign_in_button">Log ind for at se synkroniserede bogmærker</string>
    <!-- Bookmark URL editing field label -->
    <string name="bookmark_url_label">URL</string>
    <!-- Bookmark FOLDER editing field label -->
    <string name="bookmark_folder_label">MAPPE</string>
    <!-- Bookmark NAME editing field label -->
    <string name="bookmark_name_label">NAVN</string>
    <!-- Bookmark add folder screen title -->
    <string name="bookmark_add_folder_fragment_label">Tilføj mappe</string>
    <!-- Bookmark select folder screen title -->
    <string name="bookmark_select_folder_fragment_label">Vælg mappe</string>
    <!-- Bookmark editing error missing title -->
    <string name="bookmark_empty_title_error">Skal have en titel</string>
    <!-- Bookmark editing error missing or improper URL -->
    <string name="bookmark_invalid_url_error">Ugyldig URL</string>
    <!-- Bookmark screen message for empty bookmarks folder -->
    <string name="bookmarks_empty_message">Ingen bogmærker</string>
    <!-- Bookmark snackbar message on deletion
     The first parameter is the host part of the URL of the bookmark deleted, if any -->
    <string name="bookmark_deletion_snackbar_message">%1$s blev slettet</string>
    <!-- Bookmark snackbar message on deleting multiple bookmarks not including folders-->
    <string name="bookmark_deletion_multiple_snackbar_message_2">Bogmærker slettet</string>
    <!-- Bookmark snackbar message on deleting multiple bookmarks including folders-->
    <string name="bookmark_deletion_multiple_snackbar_message_3">Sletter valgte mapper</string>
    <!-- Bookmark undo button for deletion snackbar action -->
    <string name="bookmark_undo_deletion">FORTRYD</string>

    <!-- Site Permissions -->
    <!-- Site permissions preferences header -->
    <string name="permissions_header">Tilladelser</string>
    <!-- Button label that take the user to the Android App setting -->
    <string name="phone_feature_go_to_settings">Gå til indstillinger</string>
    <!-- Content description (not visible, for screen readers etc.): Quick settings sheet
        to give users access to site specific information / settings. For example:
        Secure settings status and a button to modify site permissions -->
    <string name="quick_settings_sheet">Oversigt over hurtige indstillinger</string>
    <!-- Label that indicates that this option it the recommended one -->
    <string name="phone_feature_recommended">Anbefalet</string>
    <!-- button that allows editing site permissions settings -->
    <string name="quick_settings_sheet_manage_site_permissions">Håndter tilladelser for websted</string>
    <!-- Button label for clearing all the information of site permissions-->
    <string name="clear_permissions">Ryd tilladelser</string>
    <!-- Button label for clearing a site permission-->
    <string name="clear_permission">Ryd tilladelse</string>
    <!-- Button label for clearing all the information on all sites-->
    <string name="clear_permissions_on_all_sites">Ryd tilladelser for alle websteder</string>
    <!-- Preference for altering video and audio autoplay for all websites -->
    <string name="preference_browser_feature_autoplay">Automatisk afspilning</string>
    <!-- Preference for altering the camera access for all websites -->
    <string name="preference_phone_feature_camera">Kamera</string>
    <!-- Preference for altering the microphone access for all websites -->
    <string name="preference_phone_feature_microphone">Mikrofon</string>
    <!-- Preference for altering the location access for all websites -->
    <string name="preference_phone_feature_location">Position</string>
    <!-- Preference for altering the notification access for all websites -->
    <string name="preference_phone_feature_notification">Meddelelser</string>
    <!-- Preference for altering the persistent storage access for all websites -->
    <string name="preference_phone_feature_persistent_storage">Vedvarende lager</string>
    <!-- Preference for altering the EME access for all websites -->
    <string name="preference_phone_feature_media_key_system_access">DRM-kontrolleret indhold</string>
    <!-- Label that indicates that a permission must be asked always -->
    <string name="preference_option_phone_feature_ask_to_allow">Spørg om tilladelse</string>
    <!-- Label that indicates that a permission must be blocked -->
    <string name="preference_option_phone_feature_blocked">Blokeret</string>
    <!-- Label that indicates that a permission must be allowed -->
    <string name="preference_option_phone_feature_allowed">Tilladt</string>
    <!--Label that indicates a permission is by the Android OS-->
    <string name="phone_feature_blocked_by_android">Blokeret af Android</string>
    <!-- Preference for showing a list of websites that the default configurations won't apply to them -->
    <string name="preference_exceptions">Undtagelser</string>
    <!-- Summary of tracking protection preference if tracking protection is set to on -->
    <string name="tracking_protection_on">Til</string>
    <!-- Summary of tracking protection preference if tracking protection is set to off -->
    <string name="tracking_protection_off">Fra</string>
    <!-- Label for global setting that indicates that all video and audio autoplay is allowed -->
    <string name="preference_option_autoplay_allowed2">Tillad lyd og video</string>
    <!-- Label for site specific setting that indicates that all video and audio autoplay is allowed -->
    <string name="quick_setting_option_autoplay_allowed">Tillad lyd og video</string>
    <!-- Label that indicates that video and audio autoplay is only allowed over Wi-Fi -->
    <string name="preference_option_autoplay_allowed_wifi_only2">Bloker kun lyd og video via mobildata</string>
    <!-- Subtext that explains 'autoplay on Wi-Fi only' option -->
    <string name="preference_option_autoplay_allowed_wifi_subtext">Lyd og video afspilles kun via wi-fi</string>
    <!-- Label for global setting that indicates that video autoplay is allowed, but audio autoplay is blocked -->
    <string name="preference_option_autoplay_block_audio2">Bloker kun lyd</string>
    <!-- Label for site specific setting that indicates that video autoplay is allowed, but audio autoplay is blocked -->
    <string name="quick_setting_option_autoplay_block_audio">Bloker kun lyd</string>
    <!-- Label for global setting that indicates that all video and audio autoplay is blocked -->
    <string name="preference_option_autoplay_blocked3">Bloker lyd og video</string>
    <!-- Label for site specific setting that indicates that all video and audio autoplay is blocked -->
    <string name="quick_setting_option_autoplay_blocked">Bloker lyd og video</string>
    <!-- Summary of delete browsing data on quit preference if it is set to on -->
    <string name="delete_browsing_data_quit_on">Til</string>
    <!-- Summary of delete browsing data on quit preference if it is set to off -->
    <string name="delete_browsing_data_quit_off">Fra</string>

    <!-- Summary of studies preference if it is set to on -->
    <string name="studies_on">Til</string>
    <!-- Summary of studies data on quit preference if it is set to off -->
    <string name="studies_off">Fra</string>

    <!-- Collections -->
    <!-- Collections header on home fragment -->
    <string name="collections_header">Samlinger</string>
    <!-- Content description (not visible, for screen readers etc.): Opens the collection menu when pressed -->
    <string name="collection_menu_button_content_description">Samlings-menu</string>
    <!-- Label to describe what collections are to a new user without any collections -->
    <string name="no_collections_description2">Saml de ting, der betyder noget for dig.\nSaml relaterede søgninger, websteder og faneblade i grupper. Så kan du hurtigt finde dem igen.</string>
    <!-- Title for the "select tabs" step of the collection creator -->
    <string name="create_collection_select_tabs">Vælg faneblade</string>
    <!-- Title for the "select collection" step of the collection creator -->
    <string name="create_collection_select_collection">Vælg samling</string>
    <!-- Title for the "name collection" step of the collection creator -->
    <string name="create_collection_name_collection">Navngiv samling</string>
    <!-- Button to add new collection for the "select collection" step of the collection creator -->
    <string name="create_collection_add_new_collection">Tilføj ny samling</string>
    <!-- Button to select all tabs in the "select tabs" step of the collection creator -->
    <string name="create_collection_select_all">Vælg alle</string>
    <!-- Button to deselect all tabs in the "select tabs" step of the collection creator -->
    <string name="create_collection_deselect_all">Fravælg alle</string>
    <!-- Text to prompt users to select the tabs to save in the "select tabs" step of the collection creator -->
    <string name="create_collection_save_to_collection_empty">Vælg faneblade for at gemme</string>
    <!-- Text to show users how many tabs they have selected in the "select tabs" step of the collection creator.
     %d is a placeholder for the number of tabs selected. -->
    <string name="create_collection_save_to_collection_tabs_selected">%d faneblade valgt</string>
    <!-- Text to show users they have one tab selected in the "select tabs" step of the collection creator.
    %d is a placeholder for the number of tabs selected. -->
    <string name="create_collection_save_to_collection_tab_selected">%d faneblad valgt</string>
    <!-- Text shown in snackbar when multiple tabs have been saved in a collection -->
    <string name="create_collection_tabs_saved">Faneblade gemt!</string>
    <!-- Text shown in snackbar when one or multiple tabs have been saved in a new collection -->
    <string name="create_collection_tabs_saved_new_collection">Samling gemt!</string>
    <!-- Text shown in snackbar when one tab has been saved in a collection -->
    <string name="create_collection_tab_saved">Faneblad gemt!</string>
    <!-- Content description (not visible, for screen readers etc.): button to close the collection creator -->
    <string name="create_collection_close">Luk</string>
    <!-- Button to save currently selected tabs in the "select tabs" step of the collection creator-->
    <string name="create_collection_save">Gem</string>

    <!-- Snackbar action to view the collection the user just created or updated -->
    <string name="create_collection_view">Vis</string>

    <!-- Default name for a new collection in "name new collection" step of the collection creator. %d is a placeholder for the number of collections-->
    <string name="create_collection_default_name">Samling %d</string>

    <!-- Share -->
    <!-- Share screen header -->
    <string name="share_header">Send og del</string>
    <!-- Share screen header -->
    <string name="share_header_2">Del</string>
    <!-- Content description (not visible, for screen readers etc.):
        "Share" button. Opens the share menu when pressed. -->
    <string name="share_button_content_description">Del</string>
    <!-- Sub-header in the dialog to share a link to another app -->
    <string name="share_link_subheader">Del et link</string>
    <!-- Sub-header in the dialog to share a link to another sync device -->
    <string name="share_device_subheader">Send til enhed</string>
    <!-- Sub-header in the dialog to share a link to an app from the full list -->
    <string name="share_link_all_apps_subheader">Alle handlinger</string>
    <!-- Sub-header in the dialog to share a link to an app from the most-recent sorted list -->
    <string name="share_link_recent_apps_subheader">Brugt for nylig</string>
    <!-- An option from the three dot menu to into sync -->
    <string name="sync_menu_sign_in">Log ind for at synkronisere</string>
    <!-- An option from the share dialog to sign into sync -->
    <string name="sync_sign_in">Log ind på Sync</string>
    <!-- An option from the share dialog to send link to all other sync devices -->
    <string name="sync_send_to_all">Send til alle enheder</string>
    <!-- An option from the share dialog to reconnect to sync -->
    <string name="sync_reconnect">Genopret forbindelse til Sync</string>
    <!-- Text displayed when sync is offline and cannot be accessed -->
    <string name="sync_offline">Offline</string>
    <!-- An option to connect additional devices -->
    <string name="sync_connect_device">Opret forbindelse til en ny enhed</string>
    <!-- The dialog text shown when additional devices are not available -->
    <string name="sync_connect_device_dialog">Log ind på Firefox på mindst én anden enhed for at sende et faneblad.</string>
    <!-- Confirmation dialog button -->
    <string name="sync_confirmation_button">Forstået</string>
    <!-- Share error message -->
    <string name="share_error_snackbar">Kan ikke dele til denne app</string>
    <!-- Add new device screen title -->
    <string name="sync_add_new_device_title">Send til enhed</string>
    <!-- Text for the warning message on the Add new device screen -->
    <string name="sync_add_new_device_message">Ingen forbundne enheder</string>
    <!-- Text for the button to learn about sending tabs -->
    <string name="sync_add_new_device_learn_button">Læs mere om at sende faneblade…</string>
    <!-- Text for the button to connect another device -->
    <string name="sync_add_new_device_connect_button">Opret forbindelse til en ny enhed…</string>

    <!-- Notifications -->
    <!-- The user visible name of the "notification channel" (Android 8+ feature) for the ongoing notification shown while a browsing session is active. -->
    <string name="notification_pbm_channel_name">Privat browsing-session</string>
    <!-- Text shown in the notification that pops up to remind the user that a private browsing session is active. -->
    <string name="notification_pbm_delete_text">Slet private faneblade</string>
    <!-- Text shown in the notification that pops up to remind the user that a private browsing session is active. -->
    <string name="notification_pbm_delete_text_2">Luk private faneblade</string>
    <!-- Notification action to open Fenix and resume the current browsing session. -->
    <string name="notification_pbm_action_open">Åbn</string>
    <!-- Notification action to delete all current private browsing sessions AND switch to Fenix (bring it to the foreground) -->
    <string name="notification_pbm_action_delete_and_open">Slet og åbn</string>
    <!-- Name of the "Powered by Fenix" notification channel. Displayed in the "App notifications" system settings for the app -->
    <string name="notification_powered_by_channel_name">Drevet af</string>
    <!-- Name of the marketing notification channel. Displayed in the "App notifications" system settings for the app -->
    <string name="notification_marketing_channel_name">Markedsføring</string>
    <!-- Title shown in the notification that pops up to remind the user to set fenix as default browser.
    %1$s is a placeholder that will be replaced by the app name (Fenix). -->
    <string name="notification_default_browser_title">%1$s er hurtig og privat</string>
    <!-- Text shown in the notification that pops up to remind the user to set fenix as default browser.
    %1$s is a placeholder that will be replaced by the app name (Fenix). -->
    <string name="notification_default_browser_text">Gør %1$s til din standard-browser </string>

    <!-- Snackbar -->
    <!-- Text shown in snackbar when user deletes a collection -->
    <string name="snackbar_collection_deleted">Samling slettet</string>
    <!-- Text shown in snackbar when user renames a collection -->
    <string name="snackbar_collection_renamed">Samling omdøbt</string>
    <!-- Text shown in snackbar when user deletes a tab -->
    <string name="snackbar_tab_deleted">Faneblad slettet</string>
    <!-- Text shown in snackbar when user deletes all tabs -->
    <string name="snackbar_tabs_deleted">Faneblade slettet</string>
    <!-- Text shown in snackbar when user closes a tab -->
    <string name="snackbar_tab_closed">Faneblad lukket</string>
    <!-- Text shown in snackbar when user closes all tabs -->
    <string name="snackbar_tabs_closed">Faneblade lukket</string>
    <!-- Text shown in snackbar when user closes tabs -->
    <string name="snackbar_message_tabs_closed">Faneblade lukket!</string>
    <!-- Text shown in snackbar when user bookmarks a list of tabs -->
    <string name="snackbar_message_bookmarks_saved">Bogmærker gemt!</string>
    <!-- Text shown in snackbar action for viewing bookmarks -->
    <string name="snackbar_message_bookmarks_view">Vis</string>
    <!-- Text shown in snackbar when user adds a site to top sites -->
    <string name="snackbar_added_to_top_sites">Føjet til foretrukne websteder!</string>
    <!-- Text shown in snackbar when user closes a private tab -->
    <string name="snackbar_private_tab_closed">Privat faneblad lukket</string>
    <!-- Text shown in snackbar when user closes all private tabs -->
    <string name="snackbar_private_tabs_closed">Private faneblade lukket</string>
    <!-- Text shown in snackbar when user deletes all private tabs -->
    <string name="snackbar_private_tabs_deleted">Private faneblade lukket</string>
    <!-- Text shown in snackbar to undo deleting a tab, top site or collection -->
    <string name="snackbar_deleted_undo">FORTRYD</string>
    <!-- Text shown in snackbar when user removes a top site -->
    <string name="snackbar_top_site_removed">Websted fjernet</string>
    <!-- Text for action to undo deleting a tab or collection shown in a11y dialog -->
    <string name="a11y_dialog_deleted_undo">Fortryd</string>
    <!-- Text for action to confirm deleting a tab or collection shown in a11y dialog -->
    <string name="a11y_dialog_deleted_confirm">Bekræft</string>
    <!-- QR code scanner prompt which appears after scanning a code, but before navigating to it
        First parameter is the name of the app, second parameter is the URL or text scanned-->
    <string name="qr_scanner_confirmation_dialog_message">Tillad %1$s at åbne %2$s</string>
    <!-- QR code scanner prompt dialog positive option to allow navigation to scanned link -->
    <string name="qr_scanner_dialog_positive">TILLAD</string>
    <!-- QR code scanner prompt dialog positive option to deny navigation to scanned link -->
    <string name="qr_scanner_dialog_negative">AFVIS</string>
    <!-- Tab collection deletion prompt dialog message. Placeholder will be replaced with the collection name -->
    <string name="tab_collection_dialog_message">Er du sikker på, at du vil slette %1$s?</string>
    <!-- Collection and tab deletion prompt dialog message. This will show when the last tab from a collection is deleted -->
    <string name="delete_tab_and_collection_dialog_message">Hele samlingen bliver slettet, hvis du sletter dette faneblad. Du kan oprette nye samlinger når som helst.</string>
    <!-- Collection and tab deletion prompt dialog title. Placeholder will be replaced with the collection name. This will show when the last tab from a collection is deleted -->
    <string name="delete_tab_and_collection_dialog_title">Slet %1$s?</string>
    <!-- Tab collection deletion prompt dialog option to delete the collection -->
    <string name="tab_collection_dialog_positive">Slet</string>
    <!-- Tab collection deletion prompt dialog option to cancel deleting the collection -->
    <string moz:removedIn="93" name="tab_collection_dialog_negative" tools:ignore="UnusedResources">Fortryd</string>
    <!-- Text displayed in a notification when the user enters full screen mode -->
    <string name="full_screen_notification">Fuldskærmstilstand aktiveret</string>
    <!-- Message for copying the URL via long press on the toolbar -->
    <string name="url_copied">URL kopieret</string>
    <!-- Sample text for accessibility font size -->
    <string name="accessibility_text_size_sample_text_1">Dette er en eksempel-tekst. Den er her for at vise dig, hvordan tekst ser ud, når du ændrer størrelsen med denne indstilling.</string>
    <!-- Summary for Accessibility Text Size Scaling Preference -->
    <string name="preference_accessibility_text_size_summary">Gør tekst på websteder større eller mindre</string>
    <!-- Title for Accessibility Text Size Scaling Preference -->
    <string name="preference_accessibility_font_size_title">Skriftstørrelse</string>

    <!-- Title for Accessibility Text Automatic Size Scaling Preference -->
    <string name="preference_accessibility_auto_size_2">Automatisk skriftstørrelse</string>
    <!-- Summary for Accessibility Text Automatic Size Scaling Preference -->
    <string name="preference_accessibility_auto_size_summary">Skriftstørrelsen vil være den samme som i dine Android-indstillinger. Deaktiver for selv at indstille skriftstørrelse her.</string>

    <!-- Title for the Delete browsing data preference -->
    <string name="preferences_delete_browsing_data">Slet browserdata</string>
    <!-- Title for the tabs item in Delete browsing data -->
    <string name="preferences_delete_browsing_data_tabs_title_2">Åbne faneblade</string>
    <!-- Subtitle for the tabs item in Delete browsing data, parameter will be replaced with the number of open tabs -->
    <string name="preferences_delete_browsing_data_tabs_subtitle">%d faneblade</string>
    <!-- Title for the data and history items in Delete browsing data -->
    <string name="preferences_delete_browsing_data_browsing_data_title">Browserhistorik og webstedsdata</string>
    <!-- Subtitle for the data and history items in delete browsing data, parameter will be replaced with the
        number of history items the user has -->
    <string name="preferences_delete_browsing_data_browsing_data_subtitle">%d adresser</string>
    <!-- Title for history items in Delete browsing data -->
    <string name="preferences_delete_browsing_data_browsing_history_title">Historik</string>
    <!-- Subtitle for the history items in delete browsing data, parameter will be replaced with the
        number of history pages the user has -->
    <string name="preferences_delete_browsing_data_browsing_history_subtitle">%d sider</string>
    <!-- Title for the cookies item in Delete browsing data -->
    <string name="preferences_delete_browsing_data_cookies">Cookies</string>
    <!-- Subtitle for the cookies item in Delete browsing data -->
    <string name="preferences_delete_browsing_data_cookies_subtitle">Du vil blive logget ud fra de fleste websteder</string>
    <!-- Title for the cached images and files item in Delete browsing data -->
    <string name="preferences_delete_browsing_data_cached_files">Cachede billeder og filer</string>
    <!-- Subtitle for the cached images and files item in Delete browsing data -->
    <string name="preferences_delete_browsing_data_cached_files_subtitle">Frigør lagerplads</string>
    <!-- Title for the site permissions item in Delete browsing data -->
    <string name="preferences_delete_browsing_data_site_permissions">Websteds-indstillinger</string>
    <!-- Title for the downloads item in Delete browsing data -->
    <string name="preferences_delete_browsing_data_downloads">Filhentninger</string>
    <!-- Text for the button to delete browsing data -->
    <string name="preferences_delete_browsing_data_button">Slet browserdata</string>
    <!-- Title for the Delete browsing data on quit preference -->
    <string name="preferences_delete_browsing_data_on_quit">Slet browserdata, når programmet afsluttes</string>
    <!-- Summary for the Delete browsing data on quit preference. "Quit" translation should match delete_browsing_data_on_quit_action translation. -->
    <string name="preference_summary_delete_browsing_data_on_quit">Sletter automatisk browserdata, når du vælger &quot;Afslut&quot; i hovedmenuen</string>
    <!-- Summary for the Delete browsing data on quit preference. "Quit" translation should match delete_browsing_data_on_quit_action translation. -->
    <string name="preference_summary_delete_browsing_data_on_quit_2">Sletter automatisk browserdata, når du vælger  \&quot;Afslut\&quot; i hovedmenuen</string>
    <!-- Action item in menu for the Delete browsing data on quit feature -->
    <string name="delete_browsing_data_on_quit_action">Afslut</string>

    <!-- Dialog message to the user asking to delete browsing data. -->
    <string name="delete_browsing_data_prompt_message">Dette sletter alle dine browserdata.</string>
    <!-- Dialog message to the user asking to delete browsing data. Parameter will be replaced by app name. -->
    <string name="delete_browsing_data_prompt_message_3">%s sletter de valgte browserdata.</string>
    <!-- Text for the cancel button for the data deletion dialog -->
    <string name="delete_browsing_data_prompt_cancel">Annuller</string>
    <!-- Text for the allow button for the data deletion dialog -->
    <string name="delete_browsing_data_prompt_allow">Slet</string>

    <!-- Text for the snackbar confirmation that the data was deleted -->
    <string name="preferences_delete_browsing_data_snackbar">Browserdata slettet</string>
    <!-- Text for the snackbar to show the user that the deletion of browsing data is in progress -->
    <string name="deleting_browsing_data_in_progress">Sletter browserdata…</string>

    <!-- Tips -->
    <!-- text for firefox preview moving tip header "Firefox Preview" and "Firefox Nightly" are intentionally hardcoded -->
    <string name="tip_firefox_preview_moved_header">Firefox Preview er nu Firefox Nightly</string>
    <!-- text for firefox preview moving tip description -->
    <string name="tip_firefox_preview_moved_description">Firefox Nightly bliver opdateret hver nat og har nye, eksperimentelle funktioner.
        Nightly kan dog være ustabil nogle gange. Hent vores beta-version, hvis du vil have en mere stabil browser.</string>

    <!-- text for firefox preview moving tip button. "Firefox for Android Beta" is intentionally hardcoded -->
    <string name="tip_firefox_preview_moved_button_2">Hent Firefox Beta til Android</string>

    <!-- text for firefox preview moving tip header. "Firefox Nightly" is intentionally hardcoded -->
    <string name="tip_firefox_preview_moved_header_preview_installed">Firefox Nightly er flyttet</string>
    <!-- text for firefox preview moving tip description -->
    <string name="tip_firefox_preview_moved_description_preview_installed">Denne app modtager ikke længere sikkerhedsopdateringer. Stop med at bruge appen og skift til den nye Nightly.
        \n\nOpret en Firefox-konto for at overføre dine bogmærker, logins og historik til en anden app.</string>
    <!-- text for firefox preview moving tip button  -->
    <string name="tip_firefox_preview_moved_button_preview_installed">Skift til den nye Nightly</string>

    <!-- text for firefox preview moving tip header. "Firefox Nightly" is intentionally hardcoded -->
    <string name="tip_firefox_preview_moved_header_preview_not_installed">Firefox Nightly er flyttet</string>
    <!-- text for firefox preview moving tip description -->
    <string name="tip_firefox_preview_moved_description_preview_not_installed">Denne app modtager ikke længere sikkerhedsopdateringer. Hent den nye Nightly og stop med at bruge denne app.
        \n\nOpret en Firefox-konto for at overføre dine bogmærker, logins og historik til en anden app.</string>
    <!-- text for firefox preview moving tip button  -->
    <string name="tip_firefox_preview_moved_button_preview_not_installed">Hent den nye Nightly</string>

    <!-- Onboarding -->
    <!-- Text for onboarding welcome message
    The first parameter is the name of the app (e.g. Firefox Preview) -->
    <string name="onboarding_header">Velkommen til %s!</string>
    <!-- text for the Firefox Accounts section header -->
    <string name="onboarding_fxa_section_header">Har du allerede en konto?</string>

    <!-- text for the "What's New" onboarding card header -->
    <string moz:removedIn="94" name="onboarding_whats_new_header1" tools:ignore="UnusedResources">Se nyhederne</string>
    <!-- text for the "what's new" onboarding card description
    The first parameter is the short name of the app (e.g. Firefox) -->
    <string moz:removedIn="94" name="onboarding_whats_new_description" tools:ignore="UnusedResources">Har du spørgsmål om den nye version af %s? Vil du vide, hvad der er ændret?</string>
    <!-- text for underlined clickable link that is part of "what's new" onboarding card description that links to an FAQ -->
    <string moz:removedIn="94" name="onboarding_whats_new_description_linktext" tools:ignore="UnusedResources">Få svar her</string>
    <!-- text for the Firefox account onboarding sign in card header. The word "Firefox" should not be translated -->
    <string name="onboarding_account_sign_in_header_1">Synkroniser Firefox mellem enheder</string>
    <!-- Text for the button to learn more about signing in to your Firefox account -->
    <string name="onboarding_manual_sign_in_description">Synkroniser bogmærker, historik og adgangskoder med Firefox på denne enhed.</string>
    <!-- text for the firefox account onboarding card header when we detect you're already signed in to
        another Firefox browser. (The word `Firefox` should not be translated)
        The first parameter is the email of the detected user's account -->
    <string name="onboarding_firefox_account_auto_signin_header_3">Du er logget ind som %s i en anden version af Firefox på denne enhed. Vil du logge ind med denne konto?</string>
    <!-- text for the button to confirm automatic sign-in -->
    <string name="onboarding_firefox_account_auto_signin_confirm">Ja, log mig ind</string>
    <!-- text for the automatic sign-in button while signing in is in process -->
    <string name="onboarding_firefox_account_signing_in">Logger ind…</string>
    <!-- text for the button to manually sign into Firefox account. -->
    <string name="onboarding_firefox_account_sign_in_1">Tilmeld dig</string>
    <!-- text for the button to stay signed out when presented with an option to automatically sign-in. -->
    <string name="onboarding_firefox_account_stay_signed_out">Forbliv udlogget</string>
    <!-- text to display in the snackbar once account is signed-in -->
    <string name="onboarding_firefox_account_sync_is_on">Synkronisering er slået til</string>
    <!-- text to display in the snackbar if automatic sign-in fails. user may try again -->
    <string name="onboarding_firefox_account_automatic_signin_failed">Kunne ikke logge ind</string>
    <!-- text for the tracking protection onboarding card header -->
    <string name="onboarding_tracking_protection_header_3">Altid aktiveret privatlivsbeskyttelse</string>
    <!-- text for the tracking protection card description. 'Firefox' intentionally hardcoded here -->
    <string name="onboarding_tracking_protection_description_3">Firefox forhindrer automatisk virksomheder i at følge dig i smug på nettet.</string>
    <!-- text for tracking protection radio button option for standard level of blocking -->
    <string name="onboarding_tracking_protection_standard_button_2">Standard</string>
    <!-- text for standard blocking option button description -->
    <string name="onboarding_tracking_protection_standard_button_description_3">Balanceret mellem privatliv og ydelse. Sider indlæses som normalt.</string>
    <!-- text for tracking protection radio button option for strict level of blocking -->
    <string name="onboarding_tracking_protection_strict_button">Striks (anbefalet)</string>
    <!-- text for tracking protection radio button option for strict level of blocking -->
    <string name="onboarding_tracking_protection_strict_option">Striks</string>
    <!-- text for strict blocking option button description -->
    <string name="onboarding_tracking_protection_strict_button_description_3">Blokerer flere sporings-mekanismer. Sider indlæses hurtigere, men noget funktionalitet virker måske ikke.</string>
    <!-- text for the toolbar position card header  -->
    <string name="onboarding_toolbar_placement_header_1">Vælg placeringen af din værktøjslinje</string>
    <!-- text for the toolbar position card description -->
    <string name="onboarding_toolbar_placement_description_1">Placer værktøjslinjen indenfor rækkevidde. Behold den nederst, eller flyt den til toppen.</string>
    <!-- text for the private browsing onboarding card header -->
    <string moz:removedIn="94" name="onboarding_private_browsing_header" tools:ignore="UnusedResources">Privat browsing</string>
    <!-- text for the private browsing onboarding card description
    The first parameter is an icon that represents private browsing -->
    <string moz:removedIn="94" name="onboarding_private_browsing_description1" tools:ignore="UnusedResources">Åbn et privat faneblad én gang - klik på %s-ikonet.</string>
    <!-- text for the private browsing onboarding card description, explaining how to always using private browsing -->
    <string moz:removedIn="94" name="onboarding_private_browsing_always_description" tools:ignore="UnusedResources">Åbn private faneblad hver gang: Opdater dine indstillinger for privat browsing.</string>
    <!-- text for the private browsing onbording card button, that launches settings -->
    <string moz:removedIn="94" name="onboarding_private_browsing_button" tools:ignore="UnusedResources">Åbn indstillinger</string>
    <!-- text for the privacy notice onboarding card header -->
    <string name="onboarding_privacy_notice_header">Bedre beskyttelse af dit privatliv</string>
    <!-- text for the privacy notice onboarding card description
    The first parameter is the name of the app (e.g. Firefox Preview) Substitute %s for long browser name. -->
    <string name="onboarding_privacy_notice_description2">Vi har designet %s til at give dig kontrol over, hvad du deler på nettet - og hvad du deler med os.</string>
    <!-- Text for the button to read the privacy notice -->
    <string name="onboarding_privacy_notice_read_button">Læs vores privatlivspolitik</string>

    <!-- Content description (not visible, for screen readers etc.): Close onboarding screen -->
    <string moz:removedIn="93" name="onboarding_close" tools:ignore="UnusedResources">Luk</string>

    <!-- text for the button to finish onboarding -->
    <string name="onboarding_finish">Afslut rundvisningen</string>

    <!-- Onboarding theme -->
    <!-- text for the theme picker onboarding card header -->
    <string name="onboarding_theme_picker_header">Vælg tema</string>
    <!-- text for the theme picker onboarding card description -->
    <string name="onboarding_theme_picker_description_2">Skån dit batteri og dine øjne med et mørkt tema.</string>
    <!-- Automatic theme setting (will follow device setting) -->
    <string name="onboarding_theme_automatic_title">Automatisk</string>
    <!-- Summary of automatic theme setting (will follow device setting) -->
    <string name="onboarding_theme_automatic_summary">Tilpasser sig din enheds indstillinger</string>
    <!-- Theme setting for dark mode -->
    <string name="onboarding_theme_dark_title">Mørkt tema</string>
    <!-- Theme setting for light mode -->
    <string name="onboarding_theme_light_title">Lyst tema</string>

    <!-- Text shown in snackbar when multiple tabs have been sent to device -->
    <string name="sync_sent_tabs_snackbar">Faneblade sendt!</string>
    <!-- Text shown in snackbar when one tab has been sent to device  -->
    <string name="sync_sent_tab_snackbar">Faneblad sendt!</string>
    <!-- Text shown in snackbar when sharing tabs failed  -->
    <string name="sync_sent_tab_error_snackbar">Kunne ikke sende</string>
    <!-- Text shown in snackbar for the "retry" action that the user has after sharing tabs failed -->
    <string name="sync_sent_tab_error_snackbar_action">PRØV IGEN</string>
    <!-- Title of QR Pairing Fragment -->
    <string name="sync_scan_code">Skan koden</string>
    <!-- Instructions on how to access pairing -->
    <string name="sign_in_instructions"><![CDATA[Åbn Firefox på din computer og besøg <b>https://firefox.com/pair</b>]]></string>
    <!-- Text shown for sign in pairing when ready -->
    <string name="sign_in_ready_for_scan">Klar til at skanne</string>
    <!-- Text shown for settings option for sign with pairing -->
    <string name="sign_in_with_camera">Log in med dit kamera</string>
    <!-- Text shown for settings option for sign with email -->
    <string name="sign_in_with_email">Brug mail i stedet</string>
    <!-- Text shown for settings option for create new account text.'Firefox' intentionally hardcoded here.-->
    <string name="sign_in_create_account_text"><![CDATA[Ingen konto? <u>Opret en</u> for at synkronisere Firefox mellem enheder.]]></string>
    <!-- Text shown in confirmation dialog to sign out of account -->
    <string name="sign_out_confirmation_message">Firefox vil ikke længere synkronisere med din konto, men sletter ikke dine browserdata på denne enhed.</string>
    <!-- Text shown in confirmation dialog to sign out of account. The first parameter is the name of the app (e.g. Firefox Preview) -->
    <string name="sign_out_confirmation_message_2">%s vil ikke længere synkronisere med din konto, men sletter ikke dine data på denne enhed.</string>
    <!-- Option to continue signing out of account shown in confirmation dialog to sign out of account -->
    <string name="sign_out_disconnect">Afbryd forbindelse</string>
    <!-- Option to cancel signing out shown in confirmation dialog to sign out of account -->
    <string name="sign_out_cancel">Annuller</string>
    <!-- Error message snackbar shown after the user tried to select a default folder which cannot be altered -->
    <string name="bookmark_cannot_edit_root">Kan ikke redigere standardmapper</string>

    <!-- Enhanced Tracking Protection -->
    <!-- Link displayed in enhanced tracking protection panel to access tracking protection settings -->
    <string name="etp_settings">Indstillinger for beskyttelse</string>
    <!-- Preference title for enhanced tracking protection settings -->
    <string name="preference_enhanced_tracking_protection">Udvidet beskyttelse mod sporing</string>
    <!-- Title for the description of enhanced tracking protection -->
    <string name="preference_enhanced_tracking_protection_explanation_title">Brug nettet uden at blive overvåget</string>
    <!-- Description of enhanced tracking protection. The first parameter is the name of the application (For example: Fenix) -->
    <string name="preference_enhanced_tracking_protection_explanation">Dine data tilhører dig. %s beskytter dig mod mange af de mest almindelige sporings-teknologier, der følger med i, hvad du laver på nettet.</string>
    <!-- Text displayed that links to website about enhanced tracking protection -->
    <string name="preference_enhanced_tracking_protection_explanation_learn_more">Læs mere</string>
    <!-- Preference for enhanced tracking protection for the standard protection settings -->
    <string name="preference_enhanced_tracking_protection_standard_default_1">Standard</string>
    <!-- Preference description for enhanced tracking protection for the standard protection settings -->
    <string name="preference_enhanced_tracking_protection_standard_description_4">Balanceret mellem privatliv og ydelse. Sider indlæses som normalt.</string>
    <!--  Accessibility text for the Standard protection information icon  -->
    <string name="preference_enhanced_tracking_protection_standard_info_button">Hvad der bliver blokeret af standard-opsætningen af beskyttelse mod sporing</string>
    <!-- Preference for enhanced tracking protection for the strict protection settings -->
    <string name="preference_enhanced_tracking_protection_strict">Striks</string>
    <!-- Preference description for enhanced tracking protection for the strict protection settings -->
    <string name="preference_enhanced_tracking_protection_strict_description_3">Blokerer flere sporings-mekanismer. Sider indlæses hurtigere, men noget funktionalitet virker måske ikke.</string>
    <!--  Accessibility text for the Strict protection information icon  -->
    <string name="preference_enhanced_tracking_protection_strict_info_button">Hvad der bliver blokeret af striks beskyttelse mod sporing</string>
    <!-- Preference for enhanced tracking protection for the custom protection settings -->
    <string name="preference_enhanced_tracking_protection_custom">Tilpasset</string>
    <!-- Preference description for enhanced tracking protection for the strict protection settings -->
    <string name="preference_enhanced_tracking_protection_custom_description_2">Vælg selv, hvilke sporings-teknologier og scripts der skal blokeres.</string>
    <!--  Accessibility text for the Strict protection information icon  -->
    <string name="preference_enhanced_tracking_protection_custom_info_button">Hvad der bliver blokeret af tilpasset beskyttelse mod sporing</string>
    <!-- Header for categories that are being blocked by current Enhanced Tracking Protection settings -->
    <!-- Preference for enhanced tracking protection for the custom protection settings for cookies-->
    <string name="preference_enhanced_tracking_protection_custom_cookies">Cookies</string>
    <!-- Option for enhanced tracking protection for the custom protection settings for cookies-->
    <string name="preference_enhanced_tracking_protection_custom_cookies_1">Sporings-teknologier på tværs af websteder og sociale medier</string>
    <!-- Option for enhanced tracking protection for the custom protection settings for cookies-->
    <string name="preference_enhanced_tracking_protection_custom_cookies_2">Cookies fra ikke-besøgte websteder</string>
    <!-- Option for enhanced tracking protection for the custom protection settings for cookies-->
    <string name="preference_enhanced_tracking_protection_custom_cookies_3">Alle tredjeparts-cookies (kan forhindre websteder i at fungere)</string>
    <!-- Option for enhanced tracking protection for the custom protection settings for cookies-->
    <string name="preference_enhanced_tracking_protection_custom_cookies_4">Alle cookies (vil forhindre websteder i at fungere)</string>
    <!-- Preference for enhanced tracking protection for the custom protection settings for tracking content -->
    <string name="preference_enhanced_tracking_protection_custom_tracking_content">Sporings-indhold</string>
    <!-- Option for enhanced tracking protection for the custom protection settings for tracking content-->
    <string name="preference_enhanced_tracking_protection_custom_tracking_content_1">I alle faneblade</string>
    <!-- Option for enhanced tracking protection for the custom protection settings for tracking content-->
    <string name="preference_enhanced_tracking_protection_custom_tracking_content_2">Kun i private faneblade</string>
    <!-- Option for enhanced tracking protection for the custom protection settings for tracking content-->
    <string name="preference_enhanced_tracking_protection_custom_tracking_content_3">Kun i tilpassede faneblade</string>
    <!-- Preference for enhanced tracking protection for the custom protection settings -->
    <string name="preference_enhanced_tracking_protection_custom_cryptominers">Cryptominers</string>
    <!-- Preference for enhanced tracking protection for the custom protection settings -->
    <string name="preference_enhanced_tracking_protection_custom_fingerprinters">Fingerprinters</string>
    <!-- Button label for navigating to the Enhanced Tracking Protection details -->
    <string name="enhanced_tracking_protection_details">Detaljer</string>
    <!-- Header for categories that are being being blocked by current Enhanced Tracking Protection settings -->
    <string name="enhanced_tracking_protection_blocked">Blokeret</string>
    <!-- Header for categories that are being not being blocked by current Enhanced Tracking Protection settings -->
    <string name="enhanced_tracking_protection_allowed">Tilladt</string>
    <!-- Category of trackers (social media trackers) that can be blocked by Enhanced Tracking Protection -->
    <string name="etp_social_media_trackers_title">Sporing via sociale medier</string>
    <!-- Description of social media trackers that can be blocked by Enhanced Tracking Protection -->
    <string name="etp_social_media_trackers_description">Begrænser sociale netværks muligheder for at spore din aktivitet rundt på nettet.</string>
    <!-- Category of trackers (cross-site tracking cookies) that can be blocked by Enhanced Tracking Protection -->
    <string name="etp_cookies_title">Sporings-cookies på tværs af websteder</string>
    <!-- Description of cross-site tracking cookies that can be blocked by Enhanced Tracking Protection -->
    <string name="etp_cookies_description">Blokerer cookies, som reklame-netværk og analyse-virksomheder bruger til at sammenstille din aktivitet på nettet på tværs af websteder.</string>
    <!-- Category of trackers (cryptominers) that can be blocked by Enhanced Tracking Protection -->
    <string name="etp_cryptominers_title">Cryptominers</string>
    <!-- Description of cryptominers that can be blocked by Enhanced Tracking Protection -->
    <string name="etp_cryptominers_description">Forhindrer ondsindede scripts i at få adgang til din enhed for at udvinde digitale valutaer.</string>
    <!-- Category of trackers (fingerprinters) that can be blocked by Enhanced Tracking Protection -->
    <string name="etp_fingerprinters_title">Fingerprinters</string>
    <!-- Description of fingerprinters that can be blocked by Enhanced Tracking Protection -->
    <string name="etp_fingerprinters_description">Stopper indsamling af unikt identificerbare data om din enhed med henblik på at spore dig rundt på nettet.</string>
    <!-- Category of trackers (tracking content) that can be blocked by Enhanced Tracking Protection -->
    <string name="etp_tracking_content_title">Sporings-indhold</string>
    <!-- Description of tracking content that can be blocked by Enhanced Tracking Protection -->
    <string name="etp_tracking_content_description">Stopper indlæsning af eksterne reklamer, videoer og andet indhold, der indeholder sporings-kode. Kan påvirke nogle websteders funktionalitet.</string>
    <!-- Enhanced Tracking Protection Onboarding Message shown in a dialog above the toolbar. The first parameter is the name of the application (For example: Fenix) -->
    <string moz:removedIn="93" name="etp_onboarding_cfr_message" tools:ignore="UnusedResources">Når skjoldet er lilla, betyder det at %s har blokeret sporings-mekanismer på et websted. Tryk for mere info.</string>
    <!-- Enhanced Tracking Protection message that protection is currently on for this site -->
    <string name="etp_panel_on">Beskyttelse er slået TIL for dette websted</string>
    <!-- Enhanced Tracking Protection message that protection is currently off for this site -->
    <string name="etp_panel_off">Beskyttelse er slået FRA for dette websted</string>
    <!-- Header for exceptions list for which sites enhanced tracking protection is always off -->
    <string name="enhanced_tracking_protection_exceptions">Udvidet beskyttelse mod sporing er slået fra for disse websteder</string>
    <!-- Content description (not visible, for screen readers etc.): Navigate
    back from ETP details (Ex: Tracking content) -->
    <string name="etp_back_button_content_description">Gå tilbage</string>
    <!-- About page Your rights link text -->
    <string name="about_your_rights">Dine rettigheder</string>
    <!-- About page link text to open open source licenses screen -->
    <string name="about_open_source_licenses">Open source-bibliotekter, som vi bruger</string>
    <!-- About page link text to open what's new link -->
    <string name="about_whats_new">Nyheder i %s</string>
    <!-- Open source licenses page title
    The first parameter is the app name -->
    <string name="open_source_licenses_title">%s | OSS-biblioteker</string>

    <!-- Category of trackers (redirect trackers) that can be blocked by Enhanced Tracking Protection -->
    <string name="etp_redirect_trackers_title">Sporing via omdirigeringer</string>

    <!-- Description of redirect tracker cookies that can be blocked by Enhanced Tracking Protection -->
    <string name="etp_redirect_trackers_description">Rydder cookies, der sættes af omdirigeringer til websteder, der er kendt for at spore deres brugere.</string>

    <!-- Description of the SmartBlock Enhanced Tracking Protection feature. The * symbol is intentionally hardcoded here,
         as we use it on the UI to indicate which trackers have been partially unblocked.  -->
    <string name="preference_etp_smartblock_description">Blokeringen af nogle af sporings-mekanismerne angivet nedenfor er blevet delvist ophævet, fordi du har interageret med dem *.</string>
    <!-- Text displayed that links to website about enhanced tracking protection SmartBlock -->
    <string name="preference_etp_smartblock_learn_more">Læs mere</string>

    <!-- About page link text to open support link -->
    <string name="about_support">Hjælp</string>
    <!-- About page link text to list of past crashes (like about:crashes on desktop) -->
    <string name="about_crashes">Nedbrud</string>
    <!-- About page link text to open privacy notice link -->
    <string name="about_privacy_notice">Privatlivspolitik</string>
    <!-- About page link text to open know your rights link -->
    <string name="about_know_your_rights">Kend dine rettigheder</string>
    <!-- About page link text to open licensing information link -->
    <string name="about_licensing_information">Licensinformation</string>
    <!-- About page link text to open a screen with libraries that are used -->
    <string name="about_other_open_source_libraries">Biblioteker, som vi bruger</string>

    <!-- Toast shown to the user when they are activating the secret dev menu
        The first parameter is number of long clicks left to enable the menu -->
    <string name="about_debug_menu_toast_progress">Debug-menu: %1$d klik tilbage for at aktivere</string>
    <string name="about_debug_menu_toast_done">Debug-menu aktiveret</string>

    <!-- Content description of the tab counter toolbar button when one tab is open -->
    <string name="tab_counter_content_description_one_tab">1 faneblad</string>
    <!-- Content description of the tab counter toolbar button when multiple tabs are open. First parameter will be replaced with the number of tabs (always more than one) -->
    <string name="tab_counter_content_description_multi_tab">%d faneblade</string>

    <!-- Browser long press popup menu -->
    <!-- Copy the current url -->
    <string name="browser_toolbar_long_press_popup_copy">Kopier</string>
    <!-- Paste & go the text in the clipboard. '&amp;' is replaced with the ampersand symbol: & -->
    <string name="browser_toolbar_long_press_popup_paste_and_go">Indsæt og gå</string>
    <!-- Paste the text in the clipboard -->
    <string name="browser_toolbar_long_press_popup_paste">Indsæt</string>
    <!-- Snackbar message shown after an URL has been copied to clipboard. -->
    <string name="browser_toolbar_url_copied_to_clipboard_snackbar">URL kopieret til udklipsholder</string>

    <!-- Title text for the Add To Homescreen dialog -->
    <string name="add_to_homescreen_title">Føj til startskærm</string>
    <!-- Cancel button text for the Add to Homescreen dialog -->
    <string name="add_to_homescreen_cancel">Annuller</string>
    <!-- Add button text for the Add to Homescreen dialog -->
    <string name="add_to_homescreen_add">Tilføj</string>
    <!-- Continue to website button text for the first-time Add to Homescreen dialog -->
    <string name="add_to_homescreen_continue">Fortsæt til websted</string>
    <!-- Placeholder text for the TextView in the Add to Homescreen dialog -->
    <string name="add_to_homescreen_text_placeholder">Genvejsnavn</string>

    <!-- Describes the add to homescreen functionality -->
    <string name="add_to_homescreen_description_2">Du kan nemt føje dette websted til din enheds startskærm for at have hurtig adgang til det og browse hurtigere med en app-lignende oplevelse.</string>

    <!-- Preference for managing the settings for logins and passwords in Fenix -->
    <string name="preferences_passwords_logins_and_passwords">Logins og adgangskoder</string>
    <!-- Preference for managing the saving of logins and passwords in Fenix -->
    <string name="preferences_passwords_save_logins">Gem logins og adgangskoder</string>
    <!-- Preference option for asking to save passwords in Fenix -->
    <string name="preferences_passwords_save_logins_ask_to_save">Bed om at gemme</string>
    <!-- Preference option for never saving passwords in Fenix -->
    <string name="preferences_passwords_save_logins_never_save">Gem aldrig</string>
    <!-- Preference for autofilling saved logins in Fenix -->
    <string moz:removedIn="93" name="preferences_passwords_autofill" tools:ignore="UnusedResources">Autofyld</string>
    <!-- Preference for autofilling saved logins in Firefox (in web content), %1$s will be replaced with the app name -->
    <string name="preferences_passwords_autofill2">Autofyld i %1$s</string>
    <!-- Description for the preference for autofilling saved logins in Firefox (in web content), %1$s will be replaced with the app name -->
    <string name="preferences_passwords_autofill_description">Udfyld og gem brugernavne og adgangskoder på websteder, når du bruger %1$s.</string>
    <!-- Preference for autofilling logins from Fenix in other apps (e.g. autofilling the Twitter app) -->
    <string name="preferences_android_autofill">Autofyld i andre apps</string>
    <!-- Description for the preference for autofilling logins from Fenix in other apps (e.g. autofilling the Twitter app) -->
    <string name="preferences_android_autofill_description">Udfyld brugernavne og adgangskoder i andre apps på din enhed.</string>

    <!-- Preference option for adding a login -->
    <string name="preferences_logins_add_login">Tilføj login</string>

    <!-- Preference for syncing saved logins in Fenix -->
    <string name="preferences_passwords_sync_logins">Synkroniser logins</string>
    <!-- Preference for syncing saved logins in Fenix, when not signed in-->
    <string name="preferences_passwords_sync_logins_across_devices">Synkroniser logins på tværs af enheder</string>
    <!-- Syncing saved logins in Fenix needs reconnect to sync -->
    <string name="preferences_passwords_sync_logins_reconnect">Genopret forbindelse</string>
    <!-- Syncing saved logins in Fenix needs login -->
    <string name="preferences_passwords_sync_logins_sign_in">Log ind på Sync</string>
    <!-- Preference to access list of saved logins -->
    <string name="preferences_passwords_saved_logins">Gemte logins</string>
    <!-- Description of empty list of saved passwords. Placeholder is replaced with app name.  -->
    <string name="preferences_passwords_saved_logins_description_empty_text">De logins, du gemmer eller synkroniserer til %s, vises her.</string>
    <!-- Preference to access list of saved logins -->
    <string name="preferences_passwords_saved_logins_description_empty_learn_more_link">Læs mere om Sync.</string>
    <!-- Preference to access list of login exceptions that we never save logins for -->
    <string name="preferences_passwords_exceptions">Undtagelser</string>
    <!-- Empty description of list of login exceptions that we never save logins for -->
    <string name="preferences_passwords_exceptions_description_empty">Logins og adgangskoder, der ikke er gemt, vises her.</string>
    <!-- Description of list of login exceptions that we never save logins for -->
    <string name="preferences_passwords_exceptions_description">Logins og adgangskoder vil ikke blive gemt for disse websteder.</string>
    <!-- Text on button to remove all saved login exceptions -->
    <string name="preferences_passwords_exceptions_remove_all">Slet alle undtagelser</string>
    <!-- Hint for search box in logins list -->
    <string name="preferences_passwords_saved_logins_search">Søg efter logins</string>
    <!-- Option to sort logins list A-Z, alphabetically -->
    <string name="preferences_passwords_saved_logins_alphabetically">Alfabetisk</string>
    <!-- Option to sort logins list by most recently used -->
    <string name="preferences_passwords_saved_logins_recently_used">Senest brugt</string>
    <!-- The header for the site that a login is for -->
    <string name="preferences_passwords_saved_logins_site">Websted</string>
    <!-- The header for the username for a login -->
    <string name="preferences_passwords_saved_logins_username">Brugernavn</string>
    <!-- The header for the password for a login -->
    <string name="preferences_passwords_saved_logins_password">Adgangskode</string>
    <!-- Message displayed in security prompt to reenter a secret pin to access saved logins -->
    <string name="preferences_passwords_saved_logins_enter_pin">Indtast din pinkode igen</string>
    <!-- Message displayed in security prompt to access saved logins -->
    <string name="preferences_passwords_saved_logins_enter_pin_description">Lås op for at se dine gemte logins</string>
    <!-- Message displayed when a connection is insecure and we detect the user is entering a password -->
    <string name="logins_insecure_connection_warning">Denne forbindelse er ikke sikker. Logins indtastet her kan blive kompromitteret.</string>
    <!-- Learn more link that will link to a page with more information displayed when a connection is insecure and we detect the user is entering a password -->
    <string name="logins_insecure_connection_warning_learn_more">Læs mere</string>
    <!-- Prompt message displayed when Fenix detects a user has entered a password and user decides if Fenix should save it. The first parameter is the name of the application (For example: Fenix)  -->
    <string name="logins_doorhanger_save">Skal %s gemme dette login?</string>
    <!-- Positive confirmation that Fenix should save the new or updated login -->
    <string name="logins_doorhanger_save_confirmation">Gem</string>
    <!-- Negative confirmation that Fenix should not save the new or updated login -->
    <string name="logins_doorhanger_save_dont_save">Gem ikke</string>
    <!-- Shown in snackbar to tell user that the password has been copied -->
    <string name="logins_password_copied">Adgangskode er kopieret til udklipsholder</string>
    <!-- Shown in snackbar to tell user that the username has been copied -->
    <string name="logins_username_copied">Brugernavn er kopieret til udklipsholder</string>
    <!-- Shown in snackbar to tell user that the site has been copied -->
    <string name="logins_site_copied">Websted er kopieret til udklipsholder</string>
    <!-- Content Description (for screenreaders etc) read for the button to copy a password in logins-->
    <string name="saved_logins_copy_password">Kopier adgangskode</string>
    <!-- Content Description (for screenreaders etc) read for the button to clear a password while editing a login-->
    <string name="saved_logins_clear_password">Ryd adgangskode</string>
    <!-- Content Description (for screenreaders etc) read for the button to copy a username in logins -->
    <string name="saved_login_copy_username">Kopier brugernavn</string>
    <!-- Content Description (for screenreaders etc) read for the button to clear a username while editing a login -->
    <string name="saved_login_clear_username">Ryd brugernavn</string>
    <!-- Content Description (for screenreaders etc) read for the button to clear the hostname field while creating a login -->
    <string name="saved_login_clear_hostname">Ryd værtsnavn</string>
    <!-- Content Description (for screenreaders etc) read for the button to copy a site in logins -->
    <string name="saved_login_copy_site">Kopier websted</string>
    <!-- Content Description (for screenreaders etc) read for the button to open a site in logins -->
    <string name="saved_login_open_site">Åbn websted i browser</string>
    <!-- Content Description (for screenreaders etc) read for the button to reveal a password in logins -->
    <string name="saved_login_reveal_password">Vis adgangskode</string>
    <!-- Content Description (for screenreaders etc) read for the button to hide a password in logins -->
    <string name="saved_login_hide_password">Skjul adgangskode</string>
    <!-- Message displayed in biometric prompt displayed for authentication before allowing users to view their logins -->
    <string name="logins_biometric_prompt_message">Lås op for at se dine gemte logins</string>
    <!-- Title of warning dialog if users have no device authentication set up -->
    <string name="logins_warning_dialog_title">Gør dine logins og adgangskoder sikre</string>
    <!-- Message of warning dialog if users have no device authentication set up -->
    <string name="logins_warning_dialog_message">Indstil en pinkode, en adgangskode eller et låsemønster på din enhed for at forhindre, at andre mennesker får adgang til dine gemte logins og adgangskoder, hvis de har adgang til din enhed.</string>
    <!-- Negative button to ignore warning dialog if users have no device authentication set up -->
    <string name="logins_warning_dialog_later">Senere</string>
    <!-- Positive button to send users to set up a pin of warning dialog if users have no device authentication set up -->
    <string name="logins_warning_dialog_set_up_now">Indstil nu</string>
    <!-- Title of PIN verification dialog to direct users to re-enter their device credentials to access their logins -->
    <string name="logins_biometric_prompt_message_pin">Lås din enhed op</string>
    <!-- Title for Accessibility Force Enable Zoom Preference -->
    <string name="preference_accessibility_force_enable_zoom">Zoom på alle websteder</string>
    <!-- Summary for Accessibility Force Enable Zoom Preference -->
    <string name="preference_accessibility_force_enable_zoom_summary">Aktiver for at tillade knibning og zoom, selv på websteder, der forhindrer denne gestus.</string>

    <!-- Saved logins sorting strategy menu item -by name- (if selected, it will sort saved logins alphabetically) -->
    <string name="saved_logins_sort_strategy_alphabetically">Navn (A-Å)</string>
    <!-- Saved logins sorting strategy menu item -by last used- (if selected, it will sort saved logins by last used) -->
    <string name="saved_logins_sort_strategy_last_used">Senest brugt</string>

    <!-- Content description (not visible, for screen readers etc.): Sort saved logins dropdown menu chevron icon -->
    <string name="saved_logins_menu_dropdown_chevron_icon_content_description">Sortér menuen logins</string>

    <!-- Credit Cards Autofill -->
    <!-- Preference and title for managing the settings for credit cards -->
    <string name="preferences_credit_cards">Betalingskort</string>
    <!-- Preference for saving and autofilling credit cards -->
    <string name="preferences_credit_cards_save_and_autofill_cards">Gem og autofyld betalingskort</string>
    <!-- Preference summary for saving and autofilling credit card data -->
    <string name="preferences_credit_cards_save_and_autofill_cards_summary">Data er krypteret</string>
    <!-- Preference option for syncing credit cards across devices. This is displayed when the user is not signed into sync -->
    <string name="preferences_credit_cards_sync_cards_across_devices">Synkroniser kort på tværs af enheder</string>
    <!-- Preference option for syncing credit cards across devices. This is displayed when the user is signed into sync -->
    <string name="preferences_credit_cards_sync_cards">Synkroniser kort</string>
    <!-- Preference option for adding a credit card -->
    <string name="preferences_credit_cards_add_credit_card">Tilføj betalingskort</string>
    <!-- Preference option for managing saved credit cards -->
    <string name="preferences_credit_cards_manage_saved_cards">Håndter gemte kort</string>
    <!-- Title of the "Add card" screen -->
    <string name="credit_cards_add_card">Tilføj kort</string>
    <!-- Title of the "Edit card" screen -->
    <string name="credit_cards_edit_card">Rediger kort</string>
    <!-- The header for the card number of a credit card -->
    <string name="credit_cards_card_number">Kortnummer</string>
    <!-- The header for the expiration date of a credit card -->
    <string name="credit_cards_expiration_date">Udløbsdato</string>
    <!-- The label for the expiration date month of a credit card to be used by a11y services-->
    <string name="credit_cards_expiration_date_month">Udløbsmåned</string>
    <!-- The label for the expiration date year of a credit card to be used by a11y services-->
    <string name="credit_cards_expiration_date_year">Udløbsår</string>
    <!-- The header for the name on the credit card -->
    <string name="credit_cards_name_on_card">Navn på kort</string>
    <!-- The header for the nickname for a credit card -->
    <string name="credit_cards_card_nickname">Kortets kaldenavn</string>
    <!-- The text for the "Delete card" menu item for deleting a credit card -->
    <string name="credit_cards_menu_delete_card">Slet kort</string>
    <!-- The text for the "Delete card" button for deleting a credit card -->
    <string name="credit_cards_delete_card_button">Slet kort</string>
    <!-- The title for the "Save" menu item for saving a credit card -->
    <string name="credit_cards_menu_save">Gem</string>
    <!-- The text for the "Save" button for saving a credit card -->
    <string name="credit_cards_save_button">Gem</string>
    <!-- The text for the "Cancel" button for cancelling adding or updating a credit card -->
    <string name="credit_cards_cancel_button">Annuller</string>

    <!-- Title of the "Saved cards" screen -->
    <string name="credit_cards_saved_cards">Gemte kort</string>

    <!-- Error message for credit card number validation -->
    <string name="credit_cards_number_validation_error_message">Indtast et gyldigt betalingskortnummer</string>

    <!-- Error message for credit card name on card validation -->
    <string name="credit_cards_name_on_card_validation_error_message">Udfyld dette felt</string>
    <!-- Message displayed in biometric prompt displayed for authentication before allowing users to view their saved credit cards -->
    <string name="credit_cards_biometric_prompt_message">Lås op for at se dine gemte betalingskort</string>
    <!-- Title of warning dialog if users have no device authentication set up -->
    <string name="credit_cards_warning_dialog_title">Beskyt dine betalingskort</string>
    <!-- Message of warning dialog if users have no device authentication set up -->
    <string name="credit_cards_warning_dialog_message">Indstil en pinkode, en adgangskode eller et låsemønster på din enhed for at forhindre, at andre mennesker får adgang til dine gemte betalingskort, hvis de har adgang til din enhed.</string>
    <!-- Positive button to send users to set up a pin of warning dialog if users have no device authentication set up -->
    <string name="credit_cards_warning_dialog_set_up_now">Indstil nu</string>
    <!-- Negative button to ignore warning dialog if users have no device authentication set up -->
    <string name="credit_cards_warning_dialog_later">Senere</string>
    <!-- Title of PIN verification dialog to direct users to re-enter their device credentials to access their credit cards -->
    <string name="credit_cards_biometric_prompt_message_pin">Lås din enhed op</string>
    <!-- Message displayed in biometric prompt for authentication, before allowing users to use their stored credit card information -->
    <string name="credit_cards_biometric_prompt_unlock_message">Lås op for at anvende gemte informationer om betalingskort</string>

    <!-- Title of the Add search engine screen -->
    <string name="search_engine_add_custom_search_engine_title">Tilføj søgetjeneste</string>
    <!-- Title of the Edit search engine screen -->
    <string name="search_engine_edit_custom_search_engine_title">Rediger søgetjeneste</string>
    <!-- Content description (not visible, for screen readers etc.): Title for the button to add a search engine in the action bar -->
    <string name="search_engine_add_button_content_description">Tilføj</string>
    <!-- Content description (not visible, for screen readers etc.): Title for the button to save a search engine in the action bar -->
    <string name="search_engine_add_custom_search_engine_edit_button_content_description">Gem</string>
    <!-- Text for the menu button to edit a search engine -->
    <string name="search_engine_edit">Rediger</string>
    <!-- Text for the menu button to delete a search engine -->
    <string name="search_engine_delete">Slet</string>

    <!-- Text for the button to create a custom search engine on the Add search engine screen -->
    <string name="search_add_custom_engine_label_other">Andre</string>
    <!-- Placeholder text shown in the Search Engine Name TextField before a user enters text -->
    <string name="search_add_custom_engine_name_hint">Navn</string>
    <!-- Placeholder text shown in the Search String TextField before a user enters text -->
    <string name="search_add_custom_engine_search_string_hint">Søgestreng der skal anvendes</string>
    <!-- Description text for the Search String TextField. The %s is part of the string -->
    <string formatted="false" name="search_add_custom_engine_search_string_example">Erstat forespørgslen med “%s”, Eksempel: \n https://www.google.com/search?q=%s</string>
    <!-- Text for the button to learn more about adding a custom search engine -->
    <string name="search_add_custom_engine_learn_more_label">Læs mere</string>

    <!-- Accessibility description for the form in which details about the custom search engine are entered -->
    <string name="search_add_custom_engine_form_description">Detaljer om tilpasset søgetjeneste</string>
    <!-- Accessibility description for the 'Learn more' link -->
    <string name="search_add_custom_engine_learn_more_description">Læs mere-link</string>

    <!-- Text shown when a user leaves the name field empty -->
    <string name="search_add_custom_engine_error_empty_name">Indtast søgetjenestens navn</string>
    <!-- Text shown when a user tries to add a search engine that already exists -->
    <string name="search_add_custom_engine_error_existing_name">Der findes allerede en søgetjeneste med navnet “%s”.</string>
    <!-- Text shown when a user leaves the search string field empty -->
    <string name="search_add_custom_engine_error_empty_search_string">Indtast søgestreng</string>
    <!-- Text shown when a user leaves out the required template string -->
    <string name="search_add_custom_engine_error_missing_template">Kontroller at søgestrengen stemmer overens med formatet vist efter Eksempel</string>
    <!-- Text shown when we aren't able to validate the custom search query. The first parameter is the url of the custom search engine -->
    <string name="search_add_custom_engine_error_cannot_reach">Fejl ved oprettelse af forbindelse til “%s”</string>
    <!-- Text shown when a user creates a new search engine -->
    <string name="search_add_custom_engine_success_message">%s blev oprettet</string>
    <!-- Text shown when a user successfully edits a custom search engine -->
    <string name="search_edit_custom_engine_success_message">%s blev gemt</string>
    <!-- Text shown when a user successfully deletes a custom search engine -->
    <string name="search_delete_search_engine_success_message">%s blev slettet</string>

    <!-- Title text shown for the migration screen to the new browser. Placeholder replaced with app name -->
    <string name="migration_title">Velkommen til den nye %s</string>
    <!-- Description text followed by a list of things migrating (e.g. Bookmarks, History). Placeholder replaced with app name-->
    <string name="migration_description">En komplet redesignet browser venter forude! Du får både forbedret ydelse og nye funktioner, så du får mere ud af internettet.\n\n Vent venligst, mens vi opdaterer %s med dine</string>
    <!-- Text on the disabled button while in progress. Placeholder replaced with app name -->
    <string name="migration_updating_app_button_text">Opdaterer %s…</string>
    <!-- Text on the enabled button. Placeholder replaced with app name-->
    <string name="migration_update_app_button">Start %s</string>
    <!-- Accessibility description text for a completed migration item -->
    <string name="migration_icon_description">Migreringen er færdig</string>
    <!--Text on list of migrated items (e.g. Settings, History, etc.)-->
    <string name="migration_text_passwords">Adgangskoder</string>

    <!-- Heading for the instructions to allow a permission -->
    <string name="phone_feature_blocked_intro">For at tillade:</string>
    <!-- First step for the allowing a permission -->
    <string name="phone_feature_blocked_step_settings">1. Gå til Indstillinger i Android</string>
    <!-- Second step for the allowing a permission -->
    <string name="phone_feature_blocked_step_permissions"><![CDATA[2. Tryk på <b>Tilladelser</b>]]></string>
    <!-- Third step for the allowing a permission (Fore example: Camera) -->
    <string name="phone_feature_blocked_step_feature"><![CDATA[3. Slå <b>%1$s</b> TIL]]></string>

    <!-- Label that indicates a site is using a secure connection -->
    <string name="quick_settings_sheet_secure_connection_2">Forbindelsen er sikker</string>
    <!-- Label that indicates a site is using a insecure connection -->
    <string name="quick_settings_sheet_insecure_connection_2">Forbindelsen er ikke sikker</string>
    <!-- Label that indicates a site is using a secure connection -->
    <string moz:removedIn="94" name="quick_settings_sheet_secure_connection" tools:ignore="UnusedResources">Sikker forbindelse</string>
    <!-- Label that indicates a site is using a insecure connection -->
    <string moz:removedIn="94" name="quick_settings_sheet_insecure_connection" tools:ignore="UnusedResources">Usikker forbindelse</string>
    <!-- Confirmation message for a dialog confirming if the user wants to delete all the permissions for all sites-->
    <string name="confirm_clear_permissions_on_all_sites">Er du sikker på, at du vil rydde alle tilladelser for alle websteder?</string>
    <!-- Confirmation message for a dialog confirming if the user wants to delete all the permissions for a site-->
    <string name="confirm_clear_permissions_site">Er du sikker på, at du vil rydde alle tilladelser for dette websted?</string>
    <!-- Confirmation message for a dialog confirming if the user wants to set default value a permission for a site-->
    <string name="confirm_clear_permission_site">Er du sikker på, at du vil rydde denne tilladelse for dette websted?</string>
    <!-- label shown when there are not site exceptions to show in the site exception settings -->
    <string name="no_site_exceptions">Ingen undtagelser for websted</string>
    <!-- Label for the Pocket default top site -->
    <string name="pocket_top_articles">Populære artikler</string>
    <!-- Bookmark deletion confirmation -->
    <string name="bookmark_deletion_confirmation">Er du sikker på, at du vil slette dette bogmærke?</string>
    <!-- Browser menu button that adds a top site to the home fragment -->
    <string name="browser_menu_add_to_top_sites">Føj til foretrukne websteder</string>
    <!-- text shown before the issuer name to indicate who its verified by, parameter is the name of
     the certificate authority that verified the ticket-->
    <string name="certificate_info_verified_by">Bekræftet af: %1$s</string>
    <!-- Login overflow menu delete button -->
    <string name="login_menu_delete_button">Slet</string>
    <!-- Login overflow menu edit button -->
    <string name="login_menu_edit_button">Rediger</string>
    <!-- Message in delete confirmation dialog for logins -->
    <string name="login_deletion_confirmation">Er du sikker på, at du vil slette dette login?</string>
    <!-- Positive action of a dialog asking to delete  -->
    <string name="dialog_delete_positive">Slet</string>
    <!--  The saved login options menu description. -->
    <string name="login_options_menu">Login-indstillinger</string>
    <!--  The editable text field for a login's web address. -->
    <string name="saved_login_hostname_description">Det redigerbare tekstfelt for login’ets webadresse.</string>
    <!--  The editable text field for a login's username. -->
    <string name="saved_login_username_description">Det redigerbare tekstfelt for login’ets brugernavn.</string>
    <!--  The editable text field for a login's password. -->
    <string name="saved_login_password_description">Det redigerbare tekstfelt for login’ets adgangskode.</string>
    <!--  The button description to save changes to an edited login. -->
    <string name="save_changes_to_login">Gem ændringer til login.</string>
    <!--  The button description to discard changes to an edited login. -->
    <string name="discard_changes">Fortryd ændringer</string>
    <!--  The page title for editing a saved login. -->
    <string name="edit">Rediger</string>
    <!--  The page title for adding new login. -->
    <string name="add_login">Tilføj nyt login</string>
    <!--  The error message in add/edit login view when password field is blank. -->
    <string name="saved_login_password_required">Adgangskode påkrævet</string>
    <!--  The error message in add login view when username field is blank. -->
    <string name="saved_login_username_required">Brugernavn påkrævet</string>
    <!--  The error message in add login view when hostname field is blank. -->
    <string name="saved_login_hostname_required" tools:ignore="UnusedResources">Værtsnavn påkrævet</string>
    <!-- Voice search button content description  -->
    <string name="voice_search_content_description">Stemme-søgning</string>
    <!-- Voice search prompt description displayed after the user presses the voice search button -->
    <string name="voice_search_explainer">Tal nu</string>
    <!--  The error message in edit login view when a duplicate username exists. -->
    <string name="saved_login_duplicate">Et login med dette brugernavn findes allerede</string>

    <!-- This is the hint text that is shown inline on the hostname field of the create new login page. 'https://www.example.com' intentionally hardcoded here -->
    <string name="add_login_hostname_hint_text">https://www.eksempel.dk</string>
    <!-- This is an error message shown below the hostname field of the add login page when a hostname does not contain http or https. -->
    <string moz:removedIn="94" name="add_login_hostname_invalid_text_1" tools:ignore="UnusedResources">Webadressen skal indeholde \“https://\“ eller \“http://\“</string>
    <!-- This is an error message shown below the hostname field of the add login page when a hostname does not contain http or https. -->
    <string name="add_login_hostname_invalid_text_3">Webadressen skal indeholde \“https://\“ eller \“http://\“</string>
    <!-- This is an error message shown below the hostname field of the add login page when a hostname is invalid. -->
    <string name="add_login_hostname_invalid_text_2">Gyldigt værtsnavn påkrævet</string>

    <!-- Synced Tabs -->
    <!-- Text displayed to ask user to connect another device as no devices found with account -->
    <string name="synced_tabs_connect_another_device">Opret forbindelse til en ny enhed.</string>
    <!-- Text displayed asking user to re-authenticate -->
    <string name="synced_tabs_reauth">Godkend igen.</string>
    <!-- Text displayed when user has disabled tab syncing in Firefox Sync Account -->
    <string name="synced_tabs_enable_tab_syncing">Aktiver synkronisering af faneblade.</string>
    <!-- Text displayed when user has no tabs that have been synced -->
    <string name="synced_tabs_no_tabs">Du har ikke nogen faneblade åbne i Firefox på dine andre enheder.</string>
    <!-- Text displayed in the synced tabs screen when a user is not signed in to Firefox Sync describing Synced Tabs -->
    <string name="synced_tabs_sign_in_message">Se en liste med faneblade fra dine andre enheder.</string>
    <!-- Text displayed on a button in the synced tabs screen to link users to sign in when a user is not signed in to Firefox Sync -->
    <string name="synced_tabs_sign_in_button">Log ind på Sync</string>

    <!-- The text displayed when a synced device has no tabs to show in the list of Synced Tabs. -->
    <string name="synced_tabs_no_open_tabs">Ingen åbne faneblade</string>

    <!-- Top Sites -->
    <!-- Title text displayed in the dialog when top sites limit is reached. -->
    <string name="top_sites_max_limit_title">Grænsen for foretrukne websteder er nået</string>
    <!-- Content description text displayed in the dialog when top sites limit is reached. -->
    <string name="top_sites_max_limit_content_2">Fjern en webside for at erstatte den med en ny. Tryk og hold på websiden, og vælg så Fjern.</string>
    <!-- Confirmation dialog button text when top sites limit is reached. -->
    <string name="top_sites_max_limit_confirmation_button">Ok, forstået</string>

<<<<<<< HEAD
=======
    <!-- Label for the preference to show the most visited top sites on the homepage -->
    <string name="top_sites_toggle_top_recent_sites_3">Mest besøgte websteder</string>
>>>>>>> c72675e6
    <!-- Label for the show most visited top sites preference -->
    <string moz:removedIn="94" name="top_sites_toggle_top_frecent_sites_2" tools:ignore="UnusedResources">Vis mest besøgte websteder</string>
    <!-- Label for the show most visited sites preference -->
    <string moz:removedIn="93" name="top_sites_toggle_top_frecent_sites" tools:ignore="UnusedResources">Vis mest besøgte websteder</string>

    <!-- Title text displayed in the rename top site dialog. -->
	<string name="top_sites_rename_dialog_title">Navn</string>
	<!-- Hint for renaming title of a top site -->
	<string name="top_site_name_hint">Navn på foretrukket websted</string>
	<!-- Button caption to confirm the renaming of the top site. -->
	<string name="top_sites_rename_dialog_ok">OK</string>
	<!-- Dialog button text for canceling the rename top site prompt. -->
	<string name="top_sites_rename_dialog_cancel">Annuller</string>

    <!-- Inactive tabs in the tabs tray -->
    <!-- Title text displayed in the tabs tray when a tab has been unused for 14 days. -->
    <string name="inactive_tabs_title">Inaktive faneblade</string>
    <!-- Content description for closing all inactive tabs -->
    <string name="inactive_tabs_delete_all">Luk alle inaktive faneblade</string>
    <!-- A description below the section of "inactive" tabs to notify the user when those tabs will be closed, if appropriate. See strings inactive_tabs_30_days and inactive_tabs_7_days for placeholders options. -->
<<<<<<< HEAD
    <string moz:removedIn="93" name="inactive_tabs_description" tools:ignore="UnusedResources">Faneblade er tilgængelige her i %s. Herefter lukkes fanebladene automatisk.</string>
    <!-- The amount of time until a tab in the "inactive" section of the tabs tray will be closed. See string inactive_tabs_description as well -->
    <string moz:removedIn="93" name="inactive_tabs_30_days" tools:ignore="UnusedResources">30 dage</string>
    <!-- The amount of time until a tab in the "inactive" section of the tabs tray will be closed. See string inactive_tabs_description as well -->
    <string moz:removedIn="93" name="inactive_tabs_7_days" tools:ignore="UnusedResources">1 uge</string>
=======
    <string moz:removedIn="95" name="inactive_tabs_description" tools:ignore="UnusedResources">Faneblade er tilgængelige her i %s. Herefter lukkes fanebladene automatisk.</string>
    <!-- The amount of time until a tab in the "inactive" section of the tabs tray will be closed. See string inactive_tabs_description as well -->
    <string moz:removedIn="95" name="inactive_tabs_30_days" tools:ignore="UnusedResources">30 dage</string>
    <!-- The amount of time until a tab in the "inactive" section of the tabs tray will be closed. See string inactive_tabs_description as well -->
    <string moz:removedIn="95" name="inactive_tabs_7_days" tools:ignore="UnusedResources">1 uge</string>
>>>>>>> c72675e6

    <!-- Inactive tabs auto-close message in the tabs tray -->
    <!-- The header text of the auto-close message when the user is asked if they want to turn on the auto-closing of inactive tabs. -->
    <string name="inactive_tabs_auto_close_message_header" tools:ignore="UnusedResources">Luk automatisk efter en måned?</string>
    <!-- A description below the header to notify the user what the inactive tabs auto-close feature is. -->
    <string name="inactive_tabs_auto_close_message_description" tools:ignore="UnusedResources">Firefox kan lukke faneblade, du ikke har set i løbet af den seneste måned.</string>
    <!-- A call to action below the description to allow the user to turn on the auto closing of inactive tabs. -->
    <string name="inactive_tabs_auto_close_message_action" tools:ignore="UnusedResources">SLÅ AUTOMATISK LUKNING TIL</string>

<<<<<<< HEAD
    <!-- Inactive tabs survey -->
    <!-- Header text for the inactive tabs survey asking for feedback to improve the inactive tabs feature. -->
    <string name="inactive_tabs_survey_header" tools:ignore="UnusedResources">Hjælp os med at gøre det bedre</string>
    <!-- Content text for the inactive tabs survey asking the primary survey feedback question. -->
    <string name="inactive_tabs_survey_content" tools:ignore="UnusedResources">Hvorfor deaktiverede du inaktive faner?</string>
    <!-- One of the feedback option that can be selected as a responses to the inactive tabs survey question. -->
    <string name="inactive_tabs_survey_not_interested_option" tools:ignore="UnusedResources">Ikke interesseret i funktionen</string>
    <!-- One of the feedback option that can be selected as a responses to the inactive tabs survey question. -->
    <string name="inactive_tabs_survey_time_too_long_option" tools:ignore="UnusedResources">Det tager for lang tid, inden de bliver inaktive</string>
    <!-- One of the feedback option that can be selected as a responses to the inactive tabs survey question. -->
    <string name="inactive_tabs_survey_time_too_short_option" tools:ignore="UnusedResources">Det tager for kort tid, inden de bliver inaktive</string>
    <!-- Confirmation button text to submit the feedback for the inactive tabs survey. -->
    <string name="inactive_tabs_survey_send_button" tools:ignore="UnusedResources">Send</string>
    <!-- Content description for inactive tabs survey close button -->
    <string name="inactive_tabs_survey_close_button_content_description" tools:ignore="UnusedResources">Lukker</string>
=======
    <!-- Text for the snackbar to confirm auto-close is enabled for inactive tabs -->
    <string name="inactive_tabs_auto_close_message_snackbar">Automatisk lukning aktiveret</string>

    <!-- Inactive tabs survey -->
    <!-- Header text for the inactive tabs survey asking for feedback to improve the inactive tabs feature. -->
    <string moz:removedIn="95" name="inactive_tabs_survey_header" tools:ignore="UnusedResources">Hjælp os med at gøre det bedre</string>

    <!-- Header text for the inactive tabs survey asking for feedback to improve the inactive tabs feature. -->
    <string name="inactive_tabs_survey_header_1">Hjælp os med at gøre det bedre</string>

    <!-- Content text for the inactive tabs survey asking the primary survey feedback question. -->
    <string name="inactive_tabs_survey_content">Hvorfor deaktiverede du inaktive faner?</string>
    <!-- One of the feedback option that can be selected as a responses to the inactive tabs survey question. -->
    <string name="inactive_tabs_survey_do_not_understand">Jeg forstår ikke, hvordan det fungerer</string>
    <!-- One of the feedback option that can be selected as a responses to the inactive tabs survey question. -->
    <string name="inactive_tabs_survey_do_it_myself">Jeg rydder gerne op i gamle faneblade selv</string>
    <!-- One of the feedback option that can be selected as a responses to the inactive tabs survey question. -->
    <string moz:removedIn="95" name="inactive_tabs_survey_time_too_long_option" tools:ignore="UnusedResources">Det tager for lang tid, inden de bliver inaktive</string>
    <!-- One of the feedback option that can be selected as a responses to the inactive tabs survey question. -->
    <string name="inactive_tabs_survey_time_too_long_option_1">Det tager for lang tid, inden de bliver inaktive</string>
    <!-- One of the feedback option that can be selected as a responses to the inactive tabs survey question. -->
    <string moz:removedIn="95" name="inactive_tabs_survey_time_too_short_option" tools:ignore="UnusedResources">Det tager for kort tid, inden de bliver inaktive</string>
    <!-- One of the feedback option that can be selected as a responses to the inactive tabs survey question. -->
    <string name="inactive_tabs_survey_time_too_short_option_1">Det tager for kort tid, inden de bliver inaktive</string>
    <!-- Confirmation button text to submit the feedback for the inactive tabs survey. -->
    <string name="inactive_tabs_survey_send_button">Send</string>
    <!-- Content description for inactive tabs survey close button -->
    <string name="inactive_tabs_survey_close_button_content_description">Luk</string>
>>>>>>> c72675e6

    <!-- Default browser experiment -->
    <string name="default_browser_experiment_card_text">Indstil links fra websteder, mails og beskeder til automatisk at blive åbnet i Firefox.</string>

    <!-- Content description for close button in collection placeholder. -->
    <string name="remove_home_collection_placeholder_content_description">Fjern</string>

    <!-- Content description radio buttons with a link to more information -->
    <string name="radio_preference_info_content_description">Tryk for at se flere detaljer</string>

    <!-- Content description for the action bar "up" button -->
    <string name="action_bar_up_description">Naviger op</string>

    <!-- Content description for privacy content close button -->
    <string name="privacy_content_close_button_content_description">Luk</string>

    <!-- Pocket recommended stories -->
    <!-- Header text for a section on the home screen. -->
    <string moz:removedIn="94" name="pocket_stories_header" tools:ignore="UnusedResources">Tankevækkende historier</string>
    <!-- Header text for a section on the home screen. -->
    <string name="pocket_stories_header_1">Tankevækkende historier</string>
    <!-- Header text for a section on the home screen. -->
    <string name="pocket_stories_categories_header">Historier efter emne</string>
    <!-- Text of a button allowing users to access an external url for more Pocket recommendations. -->
    <string name="pocket_stories_placeholder_text">Opdag mere</string>
    <!-- Title of an app feature. Smaller than a heading.-->
    <string name="pocket_stories_feature_title">Leveret af Pocket.</string>
    <!-- Caption for describing a certain feature. The placeholder is for a clickable text (eg: Learn more) which will load an url in a new tab when clicked.  -->
    <string name="pocket_stories_feature_caption">En del af Firefox-familien. %s</string>
    <!-- Clickable text for opening an external link for more information about Pocket. -->
    <string name="pocket_stories_feature_learn_more">Læs mere</string>
</resources><|MERGE_RESOLUTION|>--- conflicted
+++ resolved
@@ -65,7 +65,7 @@
     <string name="recently_saved_show_all_content_description">Knap til visning af alle gemte bogmærker</string>
 
     <!-- About content. The first parameter is the name of the application. (For example: Fenix) -->
-    <string name="about_content">%1$s er lavet af @fork-maintainers.</string>
+    <string name="about_content">%1$s er lavet af Mozilla.</string>
 
     <!-- Private Browsing -->
     <!-- Title for private session option -->
@@ -112,8 +112,6 @@
     <!-- Text for the action link to go to Settings for inactive tabs. -->
     <string name="tab_tray_inactive_onboarding_button_text">Slå fra i indstillinger</string>
 
-<<<<<<< HEAD
-=======
     <!-- Text for title for the auto-close dialog of the inactive tabs. -->
     <string name="tab_tray_inactive_auto_close_title">Luk automatisk efter en måned?</string>
     <!-- Text for the body for the auto-close dialog of the inactive tabs. -->
@@ -128,7 +126,6 @@
     <string name="tab_tray_inactive_turn_on_auto_close_button_2">Slå automatisk lukning til</string>
 
 
->>>>>>> c72675e6
     <!-- Home screen icons - Long press shortcuts -->
     <!-- Shortcut action to open new tab -->
     <string name="home_screen_shortcut_open_new_tab_2">Nyt faneblad</string>
@@ -394,11 +391,8 @@
     <string name="preferences_theme">Tema</string>
     <!-- Preference for customizing the home screen -->
     <string moz:removedIn="94" name="preferences_home" tools:ignore="UnusedResources">Startside</string>
-<<<<<<< HEAD
-=======
     <!-- Preference for customizing the home screen -->
     <string name="preferences_home_2">Startside</string>
->>>>>>> c72675e6
     <!-- Preference for gestures based actions -->
     <string name="preferences_gestures">Bevægelser</string>
     <!-- Preference for settings related to visual options -->
@@ -718,14 +712,6 @@
     <!-- Opening screen -->
     <!-- Title of a preference that allows a user to indicate after a specified amount of time when the app should start on the home screen -->
     <string moz:removedIn="94" name="preferences_start_on_home" tools:ignore="UnusedResources">Begynd på startsiden</string>
-<<<<<<< HEAD
-    <!-- Option for starting on the home screen after after four hours or inactivity -->
-    <string moz:removedIn="94" name="start_on_home_after_four_hours" tools:ignore="UnusedResources">Efter fire timer</string>
-    <!-- Option for always starting on the home screen -->
-    <string moz:removedIn="94" name="start_on_home_always" tools:ignore="UnusedResources">Altid</string>
-    <!-- Option for never starting on the home screen -->
-    <string moz:removedIn="94" name="start_on_home_never" tools:ignore="UnusedResources">Aldrig</string>
-=======
     <!-- Title of a preference that allows a user to choose what screen to show after opening the app -->
     <string name="preferences_opening_screen">Åbningsskærm</string>
     <!-- Option for starting on the home screen after after four hours or inactivity -->
@@ -740,7 +726,6 @@
     <string moz:removedIn="94" name="start_on_home_never" tools:ignore="UnusedResources">Aldrig</string>
     <!-- Option for always opening the homepage when re-opening the app after four hours of inactivity -->
     <string name="opening_screen_after_four_hours_of_inactivity">Startside efter fire timers inaktivitet</string>
->>>>>>> c72675e6
     <!-- Summary for tabs preference when auto closing tabs setting is set to manual close-->
     <string name="close_tabs_manually_summary">Luk manuelt</string>
     <!-- Summary for tabs preference when auto closing tabs setting is set to auto close tabs after one day-->
@@ -1984,11 +1969,8 @@
     <!-- Confirmation dialog button text when top sites limit is reached. -->
     <string name="top_sites_max_limit_confirmation_button">Ok, forstået</string>
 
-<<<<<<< HEAD
-=======
     <!-- Label for the preference to show the most visited top sites on the homepage -->
     <string name="top_sites_toggle_top_recent_sites_3">Mest besøgte websteder</string>
->>>>>>> c72675e6
     <!-- Label for the show most visited top sites preference -->
     <string moz:removedIn="94" name="top_sites_toggle_top_frecent_sites_2" tools:ignore="UnusedResources">Vis mest besøgte websteder</string>
     <!-- Label for the show most visited sites preference -->
@@ -2009,19 +1991,11 @@
     <!-- Content description for closing all inactive tabs -->
     <string name="inactive_tabs_delete_all">Luk alle inaktive faneblade</string>
     <!-- A description below the section of "inactive" tabs to notify the user when those tabs will be closed, if appropriate. See strings inactive_tabs_30_days and inactive_tabs_7_days for placeholders options. -->
-<<<<<<< HEAD
-    <string moz:removedIn="93" name="inactive_tabs_description" tools:ignore="UnusedResources">Faneblade er tilgængelige her i %s. Herefter lukkes fanebladene automatisk.</string>
-    <!-- The amount of time until a tab in the "inactive" section of the tabs tray will be closed. See string inactive_tabs_description as well -->
-    <string moz:removedIn="93" name="inactive_tabs_30_days" tools:ignore="UnusedResources">30 dage</string>
-    <!-- The amount of time until a tab in the "inactive" section of the tabs tray will be closed. See string inactive_tabs_description as well -->
-    <string moz:removedIn="93" name="inactive_tabs_7_days" tools:ignore="UnusedResources">1 uge</string>
-=======
     <string moz:removedIn="95" name="inactive_tabs_description" tools:ignore="UnusedResources">Faneblade er tilgængelige her i %s. Herefter lukkes fanebladene automatisk.</string>
     <!-- The amount of time until a tab in the "inactive" section of the tabs tray will be closed. See string inactive_tabs_description as well -->
     <string moz:removedIn="95" name="inactive_tabs_30_days" tools:ignore="UnusedResources">30 dage</string>
     <!-- The amount of time until a tab in the "inactive" section of the tabs tray will be closed. See string inactive_tabs_description as well -->
     <string moz:removedIn="95" name="inactive_tabs_7_days" tools:ignore="UnusedResources">1 uge</string>
->>>>>>> c72675e6
 
     <!-- Inactive tabs auto-close message in the tabs tray -->
     <!-- The header text of the auto-close message when the user is asked if they want to turn on the auto-closing of inactive tabs. -->
@@ -2031,23 +2005,6 @@
     <!-- A call to action below the description to allow the user to turn on the auto closing of inactive tabs. -->
     <string name="inactive_tabs_auto_close_message_action" tools:ignore="UnusedResources">SLÅ AUTOMATISK LUKNING TIL</string>
 
-<<<<<<< HEAD
-    <!-- Inactive tabs survey -->
-    <!-- Header text for the inactive tabs survey asking for feedback to improve the inactive tabs feature. -->
-    <string name="inactive_tabs_survey_header" tools:ignore="UnusedResources">Hjælp os med at gøre det bedre</string>
-    <!-- Content text for the inactive tabs survey asking the primary survey feedback question. -->
-    <string name="inactive_tabs_survey_content" tools:ignore="UnusedResources">Hvorfor deaktiverede du inaktive faner?</string>
-    <!-- One of the feedback option that can be selected as a responses to the inactive tabs survey question. -->
-    <string name="inactive_tabs_survey_not_interested_option" tools:ignore="UnusedResources">Ikke interesseret i funktionen</string>
-    <!-- One of the feedback option that can be selected as a responses to the inactive tabs survey question. -->
-    <string name="inactive_tabs_survey_time_too_long_option" tools:ignore="UnusedResources">Det tager for lang tid, inden de bliver inaktive</string>
-    <!-- One of the feedback option that can be selected as a responses to the inactive tabs survey question. -->
-    <string name="inactive_tabs_survey_time_too_short_option" tools:ignore="UnusedResources">Det tager for kort tid, inden de bliver inaktive</string>
-    <!-- Confirmation button text to submit the feedback for the inactive tabs survey. -->
-    <string name="inactive_tabs_survey_send_button" tools:ignore="UnusedResources">Send</string>
-    <!-- Content description for inactive tabs survey close button -->
-    <string name="inactive_tabs_survey_close_button_content_description" tools:ignore="UnusedResources">Lukker</string>
-=======
     <!-- Text for the snackbar to confirm auto-close is enabled for inactive tabs -->
     <string name="inactive_tabs_auto_close_message_snackbar">Automatisk lukning aktiveret</string>
 
@@ -2076,7 +2033,6 @@
     <string name="inactive_tabs_survey_send_button">Send</string>
     <!-- Content description for inactive tabs survey close button -->
     <string name="inactive_tabs_survey_close_button_content_description">Luk</string>
->>>>>>> c72675e6
 
     <!-- Default browser experiment -->
     <string name="default_browser_experiment_card_text">Indstil links fra websteder, mails og beskeder til automatisk at blive åbnet i Firefox.</string>
