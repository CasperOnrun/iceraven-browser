--- conflicted
+++ resolved
@@ -48,7 +48,7 @@
     <string name="tab_tray_multiselect_selected_content_description">Вибрано</string>
 
     <!-- About content. The first parameter is the name of the application. (For example: Fenix) -->
-    <string name="about_content">%1$s розроблено @fork-maintainers.</string>
+    <string name="about_content">%1$s розроблено Mozilla.</string>
 
     <!-- Private Browsing -->
     <!-- Title for private session option -->
@@ -180,15 +180,12 @@
 
     <!-- Browser menu button to show reader view appearance controls e.g. the used font type and size -->
     <string name="browser_menu_customize_reader_view">Налаштувати режим читача</string>
-<<<<<<< HEAD
-=======
 
     <!-- Browser menu label for adding a bookmark -->
     <string name="browser_menu_add">Додати</string>
     <!-- Browser menu label for editing a bookmark -->
     <string name="browser_menu_edit">Редагувати</string>
 
->>>>>>> a439894a
     <!-- Error message to show when the user tries to access a scheme not
         handled by the app (Ex: blob, tel etc) -->
     <string name="unknown_scheme_error_message">Неможливо з’єднатися. Невідома схема URL-адреси.</string>
