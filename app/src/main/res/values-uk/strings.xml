<?xml version="1.0" encoding="utf-8"?>
<resources xmlns:tools="http://schemas.android.com/tools" xmlns:moz="http://mozac.org/tools">
    <!-- App name for private browsing mode. The first parameter is the name of the app defined in app_name (for example: Fenix)-->
    <string name="app_name_private_5">Приватний перегляд %s</string>
    <!-- App name for private browsing mode. The first parameter is the name of the app defined in app_name (for example: Fenix)-->
    <string name="app_name_private_4">%s (Приватний перегляд)</string>

    <!-- Home Fragment -->
    <!-- Content description (not visible, for screen readers etc.): "Three dot" menu button. -->
    <string name="content_description_menu">Додатково</string>
    <!-- Content description (not visible, for screen readers etc.): "Private Browsing" menu button. -->
    <string name="content_description_private_browsing_button">Увімкнути приватний перегляд</string>
    <!-- Content description (not visible, for screen readers etc.): "Private Browsing" menu button. -->
    <string name="content_description_disable_private_browsing_button">Вимкнути приватний перегляд</string>
    <!-- Placeholder text shown in the search bar before a user enters text for the default engine -->
    <string name="search_hint">Введіть запит чи адресу</string>
    <!-- Placeholder text shown in the search bar before a user enters text for a general engine -->
    <string name="search_hint_general_engine">Пошук в інтернеті</string>
    <!-- Placeholder text shown in search bar when using history search -->
    <string name="history_search_hint">Шукати в історії</string>
    <!-- Placeholder text shown in search bar when using bookmarks search -->
    <string name="bookmark_search_hint">Шукати в закладках</string>
    <!-- Placeholder text shown in search bar when using tabs search -->
    <string name="tab_search_hint">Шукати у вкладках</string>
    <!-- Placeholder text shown in the search bar when using application search engines -->
    <string name="application_search_hint">Введіть пошукові терміни</string>
    <!-- No Open Tabs Message Description -->
    <string name="no_open_tabs_description">Тут з’являтимуться ваші відкриті вкладки.</string>

    <!-- No Private Tabs Message Description -->
    <string name="no_private_tabs_description">Тут зʼявлятимуться ваші приватні вкладки.</string>

    <!-- Tab tray multi select title in app bar. The first parameter is the number of tabs selected -->
    <string name="tab_tray_multi_select_title">Вибрано %1$d</string>
    <!-- Label of button in create collection dialog for creating a new collection  -->
    <string name="tab_tray_add_new_collection">Додати нову збірку</string>
    <!-- Label of editable text in create collection dialog for naming a new collection  -->
    <string name="tab_tray_add_new_collection_name">Назва</string>
    <!-- Label of button in save to collection dialog for selecting a current collection  -->
    <string name="tab_tray_select_collection">Вибрати збірку</string>
    <!-- Content description for close button while in multiselect mode in tab tray -->
    <string name="tab_tray_close_multiselect_content_description">Вихід з режиму вибору</string>
    <!-- Content description for save to collection button while in multiselect mode in tab tray -->
    <string name="tab_tray_collection_button_multiselect_content_description">Зберегти вибрані вкладки до збірки</string>
    <!-- Content description on checkmark while tab is selected in multiselect mode in tab tray -->
    <string name="tab_tray_multiselect_selected_content_description">Вибрано</string>

    <!-- Home - Recently saved bookmarks -->
    <!-- Title for the home screen section with recently saved bookmarks. -->
    <string name="recently_saved_title">Недавно збережені</string>
    <!-- Content description for the button which navigates the user to show all of their saved bookmarks. -->
    <string name="recently_saved_show_all_content_description_2">Показати всі збережені закладки</string>

    <!-- Text for the menu button to remove a recently saved bookmark from the user's home screen -->
    <string name="recently_saved_menu_item_remove">Вилучити</string>

    <!-- About content. The first parameter is the name of the application. (For example: Fenix) -->
    <string name="about_content">%1$s розроблено Mozilla.</string>

    <!-- Private Browsing -->
    <!-- Explanation for private browsing displayed to users on home view when they first enable private mode
        The first parameter is the name of the app defined in app_name (for example: Fenix) -->
    <string name="private_browsing_placeholder_description_2">%1$s стирає вашу історію пошуку та перегляду для приватних вкладок, коли ви закриваєте їх чи виходите з програми. Це не робить вас анонімними для вебсайтів чи вашого провайдера, але дозволяє приховати вашу діяльність в інтернеті від будь-кого іншого, хто використовує цей пристрій.</string>
    <string name="private_browsing_common_myths">
       Поширені міфи про приватний перегляд
    </string>

    <!-- Private mode shortcut "contextual feature recommendation" (CFR) -->
    <!-- Text for the Private mode shortcut CFR message for adding a private mode shortcut to open private tabs from the Home screen -->
    <string name="private_mode_cfr_message_2">Запускайте наступну приватну вкладку одним торканням.</string>
    <!-- Text for the positive button to accept adding a Private Browsing shortcut to the Home screen -->
    <string name="private_mode_cfr_pos_button_text">Додати на головний екран</string>
    <!-- Text for the negative button to decline adding a Private Browsing shortcut to the Home screen -->
    <string name="cfr_neg_button_text">Ні, дякую</string>

    <!-- Open in App "contextual feature recommendation" (CFR) -->
    <!-- Text for the info message. The first parameter is the name of the application.-->
    <string name="open_in_app_cfr_info_message_2">Ви можете налаштувати %1$s на автоматичне відкривання посилань у програмах.</string>
    <!-- Text for the positive action button -->
    <string name="open_in_app_cfr_positive_button_text">Перейти до налаштувань</string>
    <!-- Text for the negative action button -->
    <string name="open_in_app_cfr_negative_button_text">Відхилити</string>

    <!-- Total cookie protection "contextual feature recommendation" (CFR) -->
    <!-- Text for the message displayed in the contextual feature recommendation popup promoting the total cookie protection feature. -->
    <string name="tcp_cfr_message">Наша найпотужніша функція приватності ізолює елементи стеження між сайтами.</string>
    <!-- Text displayed that links to website containing documentation about the "Total cookie protection" feature. -->
    <string name="tcp_cfr_learn_more">Докладніше про повний захист кук</string>

    <!-- Text for the info dialog when camera permissions have been denied but user tries to access a camera feature. -->
    <string name="camera_permissions_needed_message">Необхідний доступ до камери. Перейдіть до налаштувань Android, торкніться дозволів та торкніться дозволити.</string>
    <!-- Text for the positive action button to go to Android Settings to grant permissions. -->
    <string name="camera_permissions_needed_positive_button_text">Перейти до налаштувань</string>
    <!-- Text for the negative action button to dismiss the dialog. -->
    <string name="camera_permissions_needed_negative_button_text">Відхилити</string>

    <!-- Text for the banner message to tell users about our auto close feature. -->
    <string name="tab_tray_close_tabs_banner_message">Налаштуйте автоматичне закривання відкритих вкладок, які не переглядалися попереднього дня, тижня чи місяця.</string>
    <!-- Text for the positive action button to go to Settings for auto close tabs. -->
    <string name="tab_tray_close_tabs_banner_positive_button_text">Перейти до параметрів</string>
    <!-- Text for the negative action button to dismiss the Close Tabs Banner. -->
    <string name="tab_tray_close_tabs_banner_negative_button_text">Відхилити</string>

    <!-- Text for the banner message to tell users about our inactive tabs feature. -->
    <string name="tab_tray_inactive_onboarding_message">Сюди переміщуються вкладки, які ви не переглядали впродовж двох тижнів.</string>
    <!-- Text for the action link to go to Settings for inactive tabs. -->
    <string name="tab_tray_inactive_onboarding_button_text">Вимкнути у налаштуваннях</string>

    <!-- Text for title for the auto-close dialog of the inactive tabs. -->
    <string name="tab_tray_inactive_auto_close_title">Закрити через місяць автоматично?</string>
    <!-- Text for the body for the auto-close dialog of the inactive tabs.
        The first parameter is the name of the application.-->
    <string name="tab_tray_inactive_auto_close_body_2">%1$s може закривати вкладки, які ви не переглядали впродовж останнього місяця.</string>
    <!-- Content description for close button in the auto-close dialog of the inactive tabs. -->
    <string name="tab_tray_inactive_auto_close_button_content_description">Закрити</string>

    <!-- Text for turn on auto close tabs button in the auto-close dialog of the inactive tabs. -->
    <string name="tab_tray_inactive_turn_on_auto_close_button_2">Увімкнути автозакриття</string>


    <!-- Home screen icons - Long press shortcuts -->
    <!-- Shortcut action to open new tab -->
    <string name="home_screen_shortcut_open_new_tab_2">Нова вкладка</string>
    <!-- Shortcut action to open new private tab -->
    <string name="home_screen_shortcut_open_new_private_tab_2">Приватна вкладка</string>

    <!-- Shortcut action to open Passwords screens -->
    <string name="home_screen_shortcut_open_password_screen">Ярлик паролів</string>

    <!-- Recent Tabs -->
    <!-- Header text for jumping back into the recent tab in the home screen -->
    <string name="recent_tabs_header">Повернутися до</string>
    <!-- Button text for showing all the tabs in the tabs tray -->
    <string name="recent_tabs_show_all">Показати всі</string>

    <!-- Content description for the button which navigates the user to show all recent tabs in the tabs tray. -->
    <string name="recent_tabs_show_all_content_description_2">Кнопка показу всіх останніх вкладок</string>

    <!-- Text for button in synced tab card that opens synced tabs tray -->
    <string name="recent_tabs_see_all_synced_tabs_button_text">Переглянути всі синхронізовані вкладки</string>
    <!-- Accessibility description for device icon used for recent synced tab -->
    <string name="recent_tabs_synced_device_icon_content_description">Синхронізований пристрій</string>
    <!-- Text for the dropdown menu to remove a recent synced tab from the homescreen -->
    <string name="recent_synced_tab_menu_item_remove">Вилучити</string>
    <!-- Text for the menu button to remove a grouped highlight from the user's browsing history
         in the Recently visited section -->
    <string name="recent_tab_menu_item_remove">Вилучити</string>

    <!-- History Metadata -->
    <!-- Header text for a section on the home screen that displays grouped highlights from the
         user's browsing history, such as topics they have researched or explored on the web -->
    <string name="history_metadata_header_2">Недавно відвідані</string>
    <!-- Text for the menu button to remove a grouped highlight from the user's browsing history
         in the Recently visited section -->
    <string name="recently_visited_menu_item_remove">Вилучити</string>

    <!-- Content description for the button which navigates the user to show all of their history. -->
    <string name="past_explorations_show_all_content_description_2">Показати всі минулі пошуки</string>

    <!-- Browser Fragment -->
    <!-- Content description (not visible, for screen readers etc.): Navigate backward (browsing history) -->
    <string name="browser_menu_back">Назад</string>
    <!-- Content description (not visible, for screen readers etc.): Navigate forward (browsing history) -->
    <string name="browser_menu_forward">Вперед</string>
    <!-- Content description (not visible, for screen readers etc.): Refresh current website -->
    <string name="browser_menu_refresh">Оновити</string>
    <!-- Content description (not visible, for screen readers etc.): Stop loading current website -->
    <string name="browser_menu_stop">Зупинити</string>
    <!-- Browser menu button that opens the addon manager -->
    <string name="browser_menu_add_ons">Додатки</string>
    <!-- Browser menu button that opens account settings -->
    <string name="browser_menu_account_settings">Інформація про обліковий запис</string>
    <!-- Text displayed when there are no add-ons to be shown -->
    <string name="no_add_ons">Немає додатків</string>
    <!-- Browser menu button that sends a user to help articles -->
    <string name="browser_menu_help">Довідка</string>
    <!-- Browser menu button that sends a to a the what's new article -->
    <string name="browser_menu_whats_new">Що нового</string>
    <!-- Browser menu button that opens the settings menu -->
    <string name="browser_menu_settings">Налаштування</string>

    <!-- Browser menu button that opens a user's library -->
    <string name="browser_menu_library">Бібліотека</string>
    <!-- Browser menu toggle that requests a desktop site -->
    <string name="browser_menu_desktop_site">Версія для комп’ютера</string>
    <!-- Browser menu toggle that adds a shortcut to the site on the device home screen. -->
    <string name="browser_menu_add_to_homescreen">Додати на головний екран</string>
    <!-- Browser menu toggle that installs a Progressive Web App shortcut to the site on the device home screen. -->
    <string name="browser_menu_install_on_homescreen">Встановити</string>
    <!-- Content description (not visible, for screen readers etc.) for the Resync tabs button -->
    <string name="resync_button_content_description">Синхронізувати повторно</string>
    <!-- Browser menu button that opens the find in page menu -->
    <string name="browser_menu_find_in_page">Знайти на сторінці</string>
    <!-- Browser menu button that saves the current tab to a collection -->
    <string name="browser_menu_save_to_collection_2">Зберегти до збірки</string>
    <!-- Browser menu button that open a share menu to share the current site -->
    <string name="browser_menu_share">Поділитися</string>
    <!-- Browser menu button shown in custom tabs that opens the current tab in Fenix
        The first parameter is the name of the app defined in app_name (for example: Fenix) -->
    <string name="browser_menu_open_in_fenix">Відкрити в %1$s</string>
    <!-- Browser menu text shown in custom tabs to indicate this is a Fenix tab
        The first parameter is the name of the app defined in app_name (for example: Fenix) -->
    <string name="browser_menu_powered_by">ТЕХНОЛОГІЇ %1$s</string>
    <!-- Browser menu text shown in custom tabs to indicate this is a Fenix tab
        The first parameter is the name of the app defined in app_name (for example: Fenix) -->
    <string name="browser_menu_powered_by2">Технологія %1$s</string>
    <!-- Browser menu button to put the current page in reader mode -->
    <string name="browser_menu_read">Режим читання</string>

    <!-- Browser menu button content description to close reader mode and return the user to the regular browser -->
    <string name="browser_menu_read_close">Закрити режим читача</string>
    <!-- Browser menu button to open the current page in an external app -->
    <string name="browser_menu_open_app_link">Відкрити в програмі</string>

    <!-- Browser menu button to show reader view appearance controls e.g. the used font type and size -->
    <string name="browser_menu_customize_reader_view">Налаштувати режим читача</string>

    <!-- Browser menu label for adding a bookmark -->
    <string name="browser_menu_add">Додати</string>
    <!-- Browser menu label for editing a bookmark -->
    <string name="browser_menu_edit">Редагувати</string>

    <!-- Button shown on the home page that opens the Customize home settings -->
    <string name="browser_menu_customize_home_1">Налаштувати домівку</string>
    <!-- Browser Toolbar -->
    <!-- Content description for the Home screen button on the browser toolbar -->
    <string name="browser_toolbar_home">Домашній екран</string>

    <!-- Locale Settings Fragment -->
    <!-- Content description for tick mark on selected language -->
    <string name="a11y_selected_locale_content_description">Обрана мова</string>
    <!-- Text for default locale item -->
    <string name="default_locale_text">Мова пристрою</string>
    <!-- Placeholder text shown in the search bar before a user enters text -->
    <string name="locale_search_hint">Пошук мови</string>

    <!-- Search Fragment -->
    <!-- Button in the search view that lets a user search by scanning a QR code -->
    <string name="search_scan_button">Сканувати</string>
    <!-- Button in the search view that lets a user change their search engine -->
    <string name="search_engine_button">Засіб пошуку</string>
    <!-- Button in the search view when shortcuts are displayed that takes a user to the search engine settings -->
    <string name="search_shortcuts_engine_settings">Налаштування пошукових засобів</string>
    <!-- Button in the search view that lets a user navigate to the site in their clipboard -->
    <string name="awesomebar_clipboard_title">Заповнити посилання з буфера обміну</string>
    <!-- Button in the search suggestions onboarding that allows search suggestions in private sessions -->
    <string name="search_suggestions_onboarding_allow_button">Дозволити</string>
    <!-- Button in the search suggestions onboarding that does not allow search suggestions in private sessions -->
    <string name="search_suggestions_onboarding_do_not_allow_button">Не дозволяти</string>
    <!-- Search suggestion onboarding hint title text -->
    <string name="search_suggestions_onboarding_title">Дозволяти пошукові пропозиції у приватних сеансах?</string>

    <!-- Search suggestion onboarding hint description text, first parameter is the name of the app defined in app_name (for example: Fenix)-->
    <string name="search_suggestions_onboarding_text">%s відправлятиме все, що ви вводите в адресному рядку, вашому типовому провайдеру пошуку.</string>

    <!-- Search engine suggestion title text. The first parameter is the name of the suggested engine-->
    <string name="search_engine_suggestions_title">Пошук в %s</string>
    <!-- Search engine suggestion description text -->
    <string name="search_engine_suggestions_description">Пошук безпосередньо з панелі адреси</string>

    <!-- Menu option in the search selector menu to open the search settings -->
    <string name="search_settings_menu_item">Налаштування пошуку</string>

    <!-- Header text for the search selector menu -->
    <string name="search_header_menu_item_2">Шукати в:</string>

    <!-- Content description (not visible, for screen readers etc.): Search engine icon. The first parameter is the search engine name (for example: DuckDuckGo). -->
    <string name="search_engine_icon_content_description" tools:ignore="UnusedResources">Засіб пошуку %s</string>

    <!-- Home onboarding -->
    <!-- Onboarding home screen popup dialog, shown on top of the Jump back in section. -->
    <string name="onboarding_home_screen_jump_back_contextual_hint_2">Зустрічайте свою персоналізовану домівку. Тут з’являтимуться останні вкладки, закладки та результати пошуку.</string>
    <!-- Home onboarding dialog welcome screen title text. -->
    <string name="onboarding_home_welcome_title_2">Вітаємо у персоналізованому інтернеті</string>
    <!-- Home onboarding dialog welcome screen description text. -->
    <string name="onboarding_home_welcome_description">Більше кольорів. Краща приватність. Та ж сама відданість людям, а не прибутку.</string>
    <!-- Home onboarding dialog sign into sync screen title text. -->
    <string name="onboarding_home_sync_title_3">Перемикати екрани стало простіше, ніж будь-коли</string>
    <!-- Home onboarding dialog sign into sync screen description text. -->
    <string name="onboarding_home_sync_description">Продовжуйте з того ж місця, де зупинилися, завдяки вкладкам з інших пристроїв, які відтепер доступні на вашій домашній сторінці.</string>
    <!-- Text for the button to continue the onboarding on the home onboarding dialog. -->
    <string name="onboarding_home_get_started_button">Розпочати</string>
    <!-- Text for the button to navigate to the sync sign in screen on the home onboarding dialog. -->
    <string name="onboarding_home_sign_in_button">Увійти</string>
    <!-- Text for the button to skip the onboarding on the home onboarding dialog. -->
    <string name="onboarding_home_skip_button">Пропустити</string>

    <!-- Onboarding home screen sync popup dialog message, shown on top of Recent Synced Tabs in the Jump back in section. -->
    <string name="sync_cfr_message">Ваші вкладки синхронізуються! Продовжте з того ж місця, де зупинилися на іншому пристрої.</string>

    <!-- Content description (not visible, for screen readers etc.): Close button for the home onboarding dialog -->
    <string name="onboarding_home_content_description_close_button">Закрити</string>

    <!-- Notification pre-permission dialog -->
    <!-- Enable notification pre permission dialog title
        The first parameter is the name of the app defined in app_name (for example: Fenix) -->
    <string name="onboarding_home_enable_notifications_title">Сповіщення допомагають вам ефективніше взаємодіяти з %s</string>
    <!-- Enable notification pre permission dialog description with rationale
        The first parameter is the name of the app defined in app_name (for example: Fenix) -->
    <string name="onboarding_home_enable_notifications_description">Синхронізуйте свої вкладки між пристроями, керуйте завантаженнями, отримуйте поради про захист приватності в %s, а також інші можливості.</string>
    <!-- Text for the button to request notification permission on the device -->
    <string name="onboarding_home_enable_notifications_positive_button">Продовжити</string>
    <!-- Text for the button to not request notification permission on the device and dismiss the dialog -->
    <string name="onboarding_home_enable_notifications_negative_button">Не зараз</string>

    <!-- Juno first user onboarding flow experiment, strings are marked unused as they are only referenced by Nimbus experiments. -->
    <!-- Title for set firefox as default browser screen.
        The first parameter is the name of the app defined in app_name (for example: Fenix) -->
    <string name="juno_onboarding_default_browser_title" moz:RemovedIn="117" tools:ignore="UnusedResources">Зробіть %s своїм щоденним браузером</string>

    <!-- Title for set firefox as default browser screen used by Nimbus experiments. Nimbus experiments do not support string placeholders.
        Note: The word "Firefox" should NOT be translated -->
    <string name="juno_onboarding_default_browser_title_nimbus" tools:ignore="UnusedResources">Зробіть Firefox своїм щоденним браузером</string>
    <!-- Description for set firefox as default browser screen.
        The first parameter is the Firefox brand name.
        The second parameter is the string with key "juno_onboarding_default_browser_description_link_text". -->
    <string name="juno_onboarding_default_browser_description" moz:RemovedIn="117" tools:ignore="UnusedResources">%1$s цінує людей понад прибуток і захищає вашу приватність, блокуючи стеження між сайтами.\n\nДізнайтеся більше у нашій %2$s.</string>
    <!-- Description for set firefox as default browser screen used by Nimbus experiments. Nimbus experiments do not support string placeholders.
        Note: The word "Firefox" should NOT be translated -->
    <string name="juno_onboarding_default_browser_description_nimbus" tools:ignore="UnusedResources">Firefox цінує людей понад прибуток і захищає вашу приватність, блокуючи стеження між сайтами.\n\nДізнайтеся більше у нашому положенні про приватність.</string>
    <!-- Text for the link to the privacy notice webpage for set as firefox default browser screen.
    This is part of the string with the key "juno_onboarding_default_browser_description". -->
    <string name="juno_onboarding_default_browser_description_link_text" tools:ignore="UnusedResources">політиці приватності</string>
    <!-- Text for the button to set firefox as default browser on the device -->
    <string name="juno_onboarding_default_browser_positive_button" tools:ignore="UnusedResources">Встановити типовим браузером</string>
    <!-- Text for the button dismiss the screen and move on with the flow -->
    <string name="juno_onboarding_default_browser_negative_button" tools:ignore="UnusedResources">Не зараз</string>
    <!-- Title for sign in to sync screen. -->
    <string name="juno_onboarding_sign_in_title" tools:ignore="UnusedResources">Перемикайтеся між телефоном і комп’ютером</string>
    <!-- Description for sign in to sync screen. -->
    <string name="juno_onboarding_sign_in_description" tools:ignore="UnusedResources">Продовжуйте роботу зі своїми вкладками та паролями з інших пристроїв.</string>
    <!-- Text for the button to sign in to sync on the device -->
    <string name="juno_onboarding_sign_in_positive_button" tools:ignore="UnusedResources">Увійти</string>
    <!-- Text for the button dismiss the screen and move on with the flow -->
    <string name="juno_onboarding_sign_in_negative_button" tools:ignore="UnusedResources">Не зараз</string>
    <!-- Title for enable notification permission screen.
        The first parameter is the name of the app defined in app_name (for example: Fenix) -->
    <string name="juno_onboarding_enable_notifications_title" moz:RemovedIn="117" tools:ignore="UnusedResources">Сповіщення допомагають вам ефективніше взаємодіяти з %s</string>
    <!-- Title for enable notification permission screen used by Nimbus experiments. Nimbus experiments do not support string placeholders.
        Note: The word "Firefox" should NOT be translated -->
    <string name="juno_onboarding_enable_notifications_title_nimbus" tools:ignore="UnusedResources">Сповіщення допомагають вам ефективніше взаємодіяти з Firefox</string>
    <!-- Description for enable notification permission screen.
        The first parameter is the name of the app defined in app_name (for example: Fenix) -->
    <string name="juno_onboarding_enable_notifications_description" moz:RemovedIn="117" tools:ignore="UnusedResources">Надсилайте вкладки на інші пристрої, керуйте завантаженнями, а також отримуйте поради про можливості %s.</string>
    <!-- Description for enable notification permission screen used by Nimbus experiments. Nimbus experiments do not support string placeholders.
       Note: The word "Firefox" should NOT be translated   -->
    <string name="juno_onboarding_enable_notifications_description_nimbus" tools:ignore="UnusedResources">Надсилайте вкладки на інші пристрої, керуйте завантаженнями, а також отримуйте поради про можливості Firefox.</string>
    <!-- Text for the button to request notification permission on the device -->
    <string name="juno_onboarding_enable_notifications_positive_button" tools:ignore="UnusedResources">Увімкнути сповіщення</string>

    <!-- Text for the button dismiss the screen and move on with the flow -->
    <string name="juno_onboarding_enable_notifications_negative_button" tools:ignore="UnusedResources">Не зараз</string>

    <!-- Search Widget -->
    <!-- Content description for searching with a widget. The first parameter is the name of the application.-->
    <string name="search_widget_content_description_2">Відкрити нову вкладку %1$s</string>
    <!-- Text preview for smaller sized widgets -->
    <string name="search_widget_text_short">Пошук</string>
    <!-- Text preview for larger sized widgets -->
    <string name="search_widget_text_long">Пошук в Інтернеті</string>

    <!-- Content description (not visible, for screen readers etc.): Voice search -->
    <string name="search_widget_voice">Голосовий пошук</string>

    <!-- Preferences -->
    <!-- Title for the settings page-->
    <string name="settings">Налаштування</string>
    <!-- Preference category for general settings -->
    <string name="preferences_category_general">Загальні</string>
    <!-- Preference category for all links about Fenix -->
    <string name="preferences_category_about">Про програму</string>
    <!-- Preference category for settings related to changing the default search engine -->
    <string name="preferences_category_select_default_search_engine">Оберіть</string>
    <!-- Preference for settings related to managing search shortcuts for the quick search menu -->
    <string name="preferences_manage_search_shortcuts">Керувати ярликами пошуку</string>
    <!-- Summary for preference for settings related to managing search shortcuts for the quick search menu -->
    <string name="preferences_manage_search_shortcuts_summary">Редагувати засоби пошуку, доступні в меню</string>
    <!-- Preference category for settings related to managing search shortcuts for the quick search menu -->
    <string name="preferences_category_engines_in_search_menu">Засоби пошуку, доступні в меню</string>
    <!-- Preference for settings related to changing the default search engine -->
    <string name="preferences_default_search_engine">Типовий засіб пошуку</string>
    <!-- Preference for settings related to Search -->
    <string name="preferences_search">Пошук</string>
    <!-- Preference for settings related to Search address bar -->
    <string name="preferences_search_address_bar">Панель адреси</string>
    <!-- Preference link to rating Fenix on the Play Store -->
    <string name="preferences_rate">Оцінити в Google Play</string>
    <!-- Preference linking to about page for Fenix
        The first parameter is the name of the app defined in app_name (for example: Fenix) -->
    <string name="preferences_about">Про %1$s</string>

    <!-- Preference for settings related to changing the default browser -->
    <string name="preferences_set_as_default_browser">Встановити типовим браузером</string>
    <!-- Preference category for advanced settings -->
    <string name="preferences_category_advanced">Додатково</string>
    <!-- Preference category for privacy and security settings -->
    <string name="preferences_category_privacy_security">Приватність і безпека</string>
    <!-- Preference for advanced site permissions -->
    <string name="preferences_site_permissions">Дозволи сайтів</string>
    <!-- Preference for private browsing options -->
    <string name="preferences_private_browsing_options">Приватний перегляд</string>
    <!-- Preference for opening links in a private tab-->
    <string name="preferences_open_links_in_a_private_tab">Відкривати посилання у приватній вкладці</string>
    <!-- Preference for allowing screenshots to be taken while in a private tab-->
    <string name="preferences_allow_screenshots_in_private_mode">Дозволити знімки екрана у приватному перегляді</string>
    <!-- Will inform the user of the risk of activating Allow screenshots in private browsing option -->
    <string name="preferences_screenshots_in_private_mode_disclaimer">Якщо дозволено, приватні вкладки також будуть видимі, коли відкрито декілька програм</string>
    <!-- Preference for adding private browsing shortcut -->
    <string name="preferences_add_private_browsing_shortcut">Додати ярлик приватного перегляду</string>
    <!-- Preference for enabling "HTTPS-Only" mode -->
    <string name="preferences_https_only_title">HTTPS-режим</string>

    <!-- Preference for removing cookie/consent banners from sites automatically. See reduce_cookie_banner_summary for additional context. -->
    <string name="preferences_cookie_banner_reduction">Зменшення кількості банерів кук</string>
    <!-- Preference for rejecting or removing as many cookie/consent banners as possible on sites. See reduce_cookie_banner_summary for additional context. -->
    <string name="reduce_cookie_banner_option">Зменшити кількість банерів кук</string>
    <!-- Summary of cookie banner handling preference if the setting disabled is set to off -->
    <string name="reduce_cookie_banner_option_off">Вимкнено</string>
    <!-- Summary of cookie banner handling preference if the setting enabled is set to on -->
    <string name="reduce_cookie_banner_option_on">Увімкнено</string>

    <!-- Summary for the preference for rejecting all cookies whenever possible. The first parameter is the application name -->
    <string name="reduce_cookie_banner_summary_1">%1$s намагається автоматично відхиляти запити банерів кук.</string>
    <!-- Text for indicating cookie banner handling is off this site, this is shown as part of the protections panel with the tracking protection toggle -->
    <string name="reduce_cookie_banner_off_for_site">Вимкнено для цього сайту</string>
    <!-- Text for cancel button indicating that cookie banner reduction is not supported for the current site, this is shown as part of the cookie banner details view. -->
    <string name="cookie_banner_handling_details_site_is_not_supported_cancel_button">Скасувати</string>
    <!-- Text for request support button indicating that cookie banner reduction is not supported for the current site, this is shown as part of the cookie banner details view. -->
    <string name="cookie_banner_handling_details_site_is_not_supported_request_support_button_2">Надіслати запит</string>
    <!-- Text for title indicating that cookie banner reduction is not supported for the current site, this is shown as part of the cookie banner details view. -->
    <string name="cookie_banner_handling_details_site_is_not_supported_title_2">Подати запит на підтримку цього сайту?</string>
    <!-- Label for the snackBar, after the user reports with success a website where cookie banner reducer did not work -->
    <string name="cookie_banner_handling_report_site_snack_bar_text_2">Запит надіслано</string>
    <!-- Text for indicating cookie banner handling is on this site, this is shown as part of the protections panel with the tracking protection toggle -->
    <string name="reduce_cookie_banner_on_for_site">Увімкнено для цього сайту</string>
    <!-- Text for indicating that a request for unsupported site was sent to Nimbus (it's a Mozilla library for experiments), this is shown as part of the protections panel with the tracking protection toggle -->
    <string name="reduce_cookie_banner_unsupported_site_request_submitted_2">Запит на підтримку сайту надіслано</string>
    <!-- Text for indicating cookie banner handling is currently not supported for this site, this is shown as part of the protections panel with the tracking protection toggle -->
    <string name="reduce_cookie_banner_unsupported_site">Сайт наразі не підтримується</string>
    <!-- Title text for a detail explanation indicating cookie banner handling is on this site, this is shown as part of the cookie banner panel in the toolbar. The first parameter is a shortened URL of the current site-->
    <string name="reduce_cookie_banner_details_panel_title_on_for_site">Увімкнути зменшення кількості банерів кук для %1$s?</string>
    <!-- Title text for a detail explanation indicating cookie banner handling is off this site, this is shown as part of the cookie banner panel in the toolbar. The first parameter is a shortened URL of the current site-->
    <string name="reduce_cookie_banner_details_panel_title_off_for_site">Вимкнути зменшення кількості банерів кук для %1$s?</string>
    <!-- Title text for a detail explanation indicating cookie banner reducer didn't work for the current site, this is shown as part of the cookie banner panel in the toolbar. The first parameter is the application name-->
    <string name="reduce_cookie_banner_details_panel_title_unsupported_site_request_2">%1$s не може автоматично відхиляти запити на розміщення кук на цьому сайті. Ви можете надіслати запит для підтримки цього сайту в майбутньому.</string>
    <!-- Long text for a detail explanation indicating what will happen if cookie banner handling is off for a site, this is shown as part of the cookie banner panel in the toolbar. The first parameter is the application name -->
    <string name="reduce_cookie_banner_details_panel_description_off_for_site">%1$s очистить куки цього сайту та оновить сторінку. Очищення всіх кук може призвести до виходу з облікових записів або спорожнення кошика для покупок.</string>

    <!-- Long text for a detail explanation indicating what will happen if cookie banner handling is on for a site, this is shown as part of the cookie banner panel in the toolbar. The first parameter is the application name -->
    <string name="reduce_cookie_banner_details_panel_description_on_for_site_2">%1$s намагається автоматично відхиляти всі запити кук на підтримуваних сайтах.</string>
    <!-- Title text for the cookie banner re-engagement dialog. The first parameter is the application name. -->
    <string name="reduce_cookie_banner_dialog_title">Дозволити %1$s відхиляти банери кук?</string>
    <!-- Body text for the cookie banner re-engagement dialog use. The first parameter is the application name. -->
    <string name="reduce_cookie_banner_dialog_body">%1$s може автоматично відхиляти багато запитів банерів кук.</string>
    <!-- Remind me later text button for the onboarding dialog -->
    <string name="reduce_cookie_banner_dialog_not_now_button">Не зараз</string>
    <!-- Snack text for the cookie banner dialog, after user hit the dismiss banner button -->
    <string name="reduce_cookie_banner_dialog_snackbar_text">Ви бачитимете менше запитів на збереження кук</string>

    <!-- Change setting text button, for the cookie banner re-engagement dialog -->
    <string name="reduce_cookie_banner_dialog_change_setting_button">Дозволити</string>

    <!-- Description of the preference to enable "HTTPS-Only" mode. -->
    <string name="preferences_https_only_summary">Намагатися автоматично доступатися до сайтів за допомогою протоколу шифрування HTTPS для поліпшення безпеки.</string>
    <!-- Summary of https only preference if https only is set to off -->
    <string name="preferences_https_only_off">Вимкнено</string>
    <!-- Summary of https only preference if https only is set to on in all tabs -->
    <string name="preferences_https_only_on_all">Увімкнути в усіх вкладках</string>
    <!-- Summary of https only preference if https only is set to on in private tabs only -->
    <string name="preferences_https_only_on_private">Увімкнути у приватних вкладках</string>
    <!-- Text displayed that links to website containing documentation about "HTTPS-Only" mode -->
    <string name="preferences_http_only_learn_more">Докладніше</string>
    <!-- Option for the https only setting -->
    <string name="preferences_https_only_in_all_tabs">Увімкнути на всіх вкладках</string>
    <!-- Option for the https only setting -->
    <string name="preferences_https_only_in_private_tabs">Увімкнути лише у приватних вкладках</string>
    <!-- Title shown in the error page for when trying to access a http website while https only mode is enabled. -->
    <string name="errorpage_httpsonly_title">Захищений сайт недоступний</string>
    <!-- Message shown in the error page for when trying to access a http website while https only mode is enabled. The message has two paragraphs. This is the first. -->
    <string name="errorpage_httpsonly_message_title">Швидше за все, вебсайт просто не підтримує HTTPS.</string>
    <!-- Message shown in the error page for when trying to access a http website while https only mode is enabled. The message has two paragraphs. This is the second. -->
    <string name="errorpage_httpsonly_message_summary">Однак також можливе втручання зловмисників. Якщо ви продовжите перехід на вебсайт, вам не слід вводити будь-які конфіденційні дані. Якщо ви продовжите, HTTPS-режим буде тимчасово вимкнено для сайту.</string>
    <!-- Preference for accessibility -->
    <string name="preferences_accessibility">Доступність</string>

    <!-- Preference to override the Firefox Account server -->
    <string name="preferences_override_fxa_server">Власний сервер облікового запису Firefox</string>
    <!-- Preference to override the Sync token server -->
    <string name="preferences_override_sync_tokenserver">Спеціальний сервер синхронізації</string>
    <!-- Toast shown after updating the FxA/Sync server override preferences -->
    <string name="toast_override_fxa_sync_server_done">Сервер Облікового запису/Синхронізації Firefox змінено. Вихід з програми для застосування змін…</string>
    <!-- Preference category for account information -->
    <string name="preferences_category_account">Обліковий запис</string>
    <!-- Preference for changing where the toolbar is positioned -->
    <string name="preferences_toolbar">Панель інструментів</string>
    <!-- Preference for changing default theme to dark or light mode -->
    <string name="preferences_theme">Тема</string>
    <!-- Preference for customizing the home screen -->
    <string name="preferences_home_2">Домівка</string>
    <!-- Preference for gestures based actions -->
    <string name="preferences_gestures">Жести</string>
    <!-- Preference for settings related to visual options -->
    <string name="preferences_customize">Пристосування</string>
    <!-- Preference description for banner about signing in -->
    <string name="preferences_sign_in_description_2">Увійдіть для синхронізації вкладок, закладок, паролів та інших даних.</string>
    <!-- Preference shown instead of account display name while account profile information isn't available yet. -->
    <string name="preferences_account_default_name">Обліковий запис Firefox</string>
    <!-- Preference text for account title when there was an error syncing FxA -->
    <string name="preferences_account_sync_error">Повторно підключіться, щоб відновити синхронізацію</string>
    <!-- Preference for language -->
    <string name="preferences_language">Мова</string>
    <!-- Preference for data choices -->
    <string name="preferences_data_choices">Вибір даних</string>
    <!-- Preference for data collection -->
    <string name="preferences_data_collection">Збір даних</string>
    <!-- Preference for developers -->
    <string name="preferences_remote_debugging">Віддалене налагодження через USB</string>

    <!-- Preference title for switch preference to show search engines -->
    <string name="preferences_show_search_engines">Показати засоби пошуку</string>
    <!-- Preference title for switch preference to show search suggestions -->
    <string name="preferences_show_search_suggestions">Показувати пошукові пропозиції</string>

    <!-- Preference title for switch preference to show voice search button -->
    <string name="preferences_show_voice_search">Показати голосовий пошук</string>
    <!-- Preference title for switch preference to show search suggestions also in private mode -->
    <string name="preferences_show_search_suggestions_in_private">Показувати в приватних сеансах</string>
    <!-- Preference title for switch preference to show a clipboard suggestion when searching -->
    <string name="preferences_show_clipboard_suggestions">Пропозиції з буфера обміну</string>
    <!-- Preference title for switch preference to suggest browsing history when searching -->
    <string name="preferences_search_browsing_history">Шукати в історії перегляду</string>
    <!-- Preference title for switch preference to suggest bookmarks when searching -->
    <string name="preferences_search_bookmarks">Шукати закладки</string>
    <!-- Preference title for switch preference to suggest synced tabs when searching -->
    <string name="preferences_search_synced_tabs">Шукати синхронізовані вкладки</string>
    <!-- Preference for account settings -->
    <string name="preferences_account_settings">Обліковий запис</string>
    <!-- Preference for enabling url autocomplete-->
    <string name="preferences_enable_autocomplete_urls">Автозавершення URL-адрес</string>
    <!-- Preference for open links in third party apps -->
    <string name="preferences_open_links_in_apps">Відкривати посилання у програмах</string>

    <!-- Preference for open links in third party apps always open in apps option -->
    <string name="preferences_open_links_in_apps_always">Завжди</string>
    <!-- Preference for open links in third party apps ask before opening option -->
    <string name="preferences_open_links_in_apps_ask">Запитувати перед відкриттям</string>
    <!-- Preference for open links in third party apps never open in apps option -->
    <string name="preferences_open_links_in_apps_never">Ніколи</string>
    <!-- Preference for open download with an external download manager app -->
    <string name="preferences_external_download_manager">Зовнішній менеджер завантажень</string>
    <!-- Preference for enabling gecko engine logs -->
    <string name="preferences_enable_gecko_logs">Увімкнути журнали Gecko</string>
    <!-- Message to indicate users that we are quitting the application to apply the changes -->
    <string name="quit_application">Закриття програми для застосування змін…</string>

    <!-- Preference for add_ons -->
    <string name="preferences_addons">Додатки</string>

    <!-- Preference for notifications -->
    <string name="preferences_notifications">Сповіщення</string>

    <!-- Summary for notification preference indicating notifications are allowed -->
    <string name="notifications_allowed_summary">Дозволено</string>
    <!-- Summary for notification preference indicating notifications are not allowed -->
    <string name="notifications_not_allowed_summary">Не дозволено</string>

    <!-- Add-on Preferences -->
    <!-- Preference to customize the configured AMO (addons.mozilla.org) collection -->
    <string name="preferences_customize_amo_collection">Власна збірка додатків</string>
    <!-- Button caption to confirm the add-on collection configuration -->
    <string name="customize_addon_collection_ok">Гаразд</string>
    <!-- Button caption to abort the add-on collection configuration -->
    <string name="customize_addon_collection_cancel">Скасувати</string>
    <!-- Hint displayed on input field for custom collection name -->
    <string name="customize_addon_collection_hint">Назва збірки</string>
    <!-- Hint displayed on input field for custom collection user ID-->
    <string name="customize_addon_collection_user_hint">Власник збірки (ID користувача)</string>
    <!-- Toast shown after confirming the custom add-on collection configuration -->
    <string name="toast_customize_addon_collection_done">Збірку додатків змінено. Вихід з програми для застосування змін…</string>

    <!-- Customize Home -->
    <!-- Header text for jumping back into the recent tab in customize the home screen -->
    <string name="customize_toggle_jump_back_in">Повернутися до</string>
    <!-- Title for the customize home screen section with recently saved bookmarks. -->
    <string name="customize_toggle_recent_bookmarks">Останні закладки</string>
    <!-- Title for the customize home screen section with recently visited. Recently visited is
    a section where users see a list of tabs that they have visited in the past few days -->
    <string name="customize_toggle_recently_visited">Недавно відвідані</string>

    <!-- Title for the customize home screen section with Pocket. -->
    <string name="customize_toggle_pocket_2">Розповіді, що спонукають замислитися</string>
    <!-- Summary for the customize home screen section with Pocket. The first parameter is product name Pocket -->
    <string name="customize_toggle_pocket_summary">Пропоновані статті від %s</string>
    <!-- Title for the customize home screen section with sponsored Pocket stories. -->
    <string name="customize_toggle_pocket_sponsored">Матеріали від спонсорів</string>
    <!-- Title for the opening wallpaper settings screen -->
    <string name="customize_wallpapers">Шпалери</string>
    <!-- Title for the customize home screen section with sponsored shortcuts. -->
    <string name="customize_toggle_contile">Спонсоровані ярлики</string>

    <!-- Wallpapers -->
    <!-- Content description for various wallpapers. The first parameter is the name of the wallpaper -->
    <string name="wallpapers_item_name_content_description">Елемент шпалер: %1$s</string>
    <!-- Snackbar message for when wallpaper is selected -->
    <string name="wallpaper_updated_snackbar_message">Шпалери оновлено!</string>
    <!-- Snackbar label for action to view selected wallpaper -->
    <string name="wallpaper_updated_snackbar_action">Переглянути</string>

    <!-- Snackbar message for when wallpaper couldn't be downloaded -->
    <string name="wallpaper_download_error_snackbar_message">Не вдалося завантажити шпалери</string>
    <!-- Snackbar label for action to retry downloading the wallpaper -->
    <string name="wallpaper_download_error_snackbar_action">Повторити спробу</string>
    <!-- Snackbar message for when wallpaper couldn't be selected because of the disk error -->
    <string name="wallpaper_select_error_snackbar_message">Не вдалося змінити шпалери</string>
    <!-- Text displayed that links to website containing documentation about the "Limited Edition" wallpapers. -->
    <string name="wallpaper_learn_more">Докладніше</string>

    <!-- Text for classic wallpapers title. The first parameter is the Firefox name. -->
    <string name="wallpaper_classic_title">Класичні %s</string>
    <!-- Text for limited edition wallpapers title. -->
    <string name="wallpaper_limited_edition_title" moz:RemovedIn="118" tools:ignore="UnusedResources">Обмежений випуск</string>
    <!-- Text for artist series wallpapers title. "Artist series" represents a collection of artist collaborated wallpapers. -->
    <string name="wallpaper_artist_series_title">Серія Від художників</string>
    <!-- Description text for the limited edition wallpapers with learn more link. The first parameter is the learn more string defined in wallpaper_learn_more-->
    <string name="wallpaper_limited_edition_description_with_learn_more" moz:RemovedIn="118" tools:ignore="UnusedResources">Нова колекція Незалежні Голоси. %s</string>
    <!-- Description text for the artist series wallpapers with learn more link. The first parameter is the learn more string defined in wallpaper_learn_more. "Independent voices" is the name of the wallpaper collection -->
    <string name="wallpaper_artist_series_description_with_learn_more">Збірка Незалежні Голоси. %s</string>
    <!-- Description text for the limited edition wallpapers. -->
    <string name="wallpaper_limited_edition_description" moz:RemovedIn="118" tools:ignore="UnusedResources">Нова колекція Незалежні Голоси.</string>
    <!-- Description text for the artist series wallpapers. "Independent voices" is the name of the wallpaper collection -->
    <string name="wallpaper_artist_series_description">Збірка Незалежні Голоси.</string>
    <!-- Wallpaper onboarding dialog header text. -->
    <string name="wallpapers_onboarding_dialog_title_text">Спробуйте сплеск кольорів</string>
    <!-- Wallpaper onboarding dialog body text. -->
    <string name="wallpapers_onboarding_dialog_body_text">Оберіть свій тип шпалер.</string>
    <!-- Wallpaper onboarding dialog learn more button text. The button navigates to the wallpaper settings screen. -->
    <string name="wallpapers_onboarding_dialog_explore_more_button_text">Перегляньте інші шпалери</string>

    <!-- Add-on Installation from AMO-->
    <!-- Error displayed when user attempts to install an add-on from AMO (addons.mozilla.org) that is not supported -->
    <string name="addon_not_supported_error">Додаток не підтримується</string>
    <!-- Error displayed when user attempts to install an add-on from AMO (addons.mozilla.org) that is already installed -->
    <string name="addon_already_installed">Додаток вже встановлено</string>

    <!-- Account Preferences -->
    <!-- Preference for managing your account via accounts.firefox.com -->
    <string name="preferences_manage_account">Керувати обліковим записом</string>
    <!-- Preference for triggering sync -->
    <string name="preferences_sync_now">Синхронізувати</string>
    <!-- Preference category for sync -->
    <string name="preferences_sync_category">Оберіть що синхронізувати</string>
    <!-- Preference for syncing history -->
    <string name="preferences_sync_history">Історію</string>
    <!-- Preference for syncing bookmarks -->
    <string name="preferences_sync_bookmarks">Закладки</string>
    <!-- Preference for syncing logins -->
    <string name="preferences_sync_logins">Паролі</string>
    <!-- Preference for syncing tabs -->
    <string name="preferences_sync_tabs_2">Вкладки</string>
    <!-- Preference for signing out -->
    <string name="preferences_sign_out">Вийти</string>
    <!-- Preference displays and allows changing current FxA device name -->
    <string name="preferences_sync_device_name">Назва пристрою</string>
    <!-- Text shown when user enters empty device name -->
    <string name="empty_device_name_error">Назва пристрою обов’язкова.</string>
    <!-- Label indicating that sync is in progress -->
    <string name="sync_syncing_in_progress">Синхронізація…</string>
    <!-- Label summary indicating that sync failed. The first parameter is the date stamp showing last time it succeeded -->
    <string name="sync_failed_summary">Помилка синхронізації. Востаннє синхронізовано: %s</string>
    <!-- Label summary showing never synced -->
    <string name="sync_failed_never_synced_summary">Помилка синхронізації. Востаннє синхронізовано: ніколи</string>
    <!-- Label summary the date we last synced. The first parameter is date stamp showing last time synced -->
    <string name="sync_last_synced_summary">Востаннє синхронізовано: %s</string>
    <!-- Label summary showing never synced -->
    <string name="sync_never_synced_summary">Востаннє синхронізовано: ніколи</string>

    <!-- Text for displaying the default device name.
        The first parameter is the application name, the second is the device manufacturer name
        and the third is the device model. -->
    <string name="default_device_name_2">%1$s на %2$s %3$s</string>

    <!-- Preference for syncing credit cards -->
    <string name="preferences_sync_credit_cards">Кредитні картки</string>
    <!-- Preference for syncing addresses -->
    <string name="preferences_sync_address">Адреси</string>

    <!-- Send Tab -->
    <!-- Name of the "receive tabs" notification channel. Displayed in the "App notifications" system settings for the app -->
    <string name="fxa_received_tab_channel_name">Отримані вкладки</string>

    <!-- Description of the "receive tabs" notification channel. Displayed in the "App notifications" system settings for the app -->
    <string name="fxa_received_tab_channel_description">Сповіщення для вкладок, отриманих від інших пристроїв Firefox.</string>
    <!--  The body for these is the URL of the tab received  -->
    <string name="fxa_tab_received_notification_name">Отримано вкладку</string>
    <!-- %s is the device name -->
    <string name="fxa_tab_received_from_notification_name">Вкладка з %s</string>

    <!-- Advanced Preferences -->
    <!-- Preference for tracking protection exceptions -->
    <string name="preferences_tracking_protection_exceptions">Винятки</string>
    <!-- Button in Exceptions Preference to turn on tracking protection for all sites (remove all exceptions) -->
    <string name="preferences_tracking_protection_exceptions_turn_on_for_all">Увімкнути для всіх сайтів</string>

    <!-- Text displayed when there are no exceptions -->
    <string name="exceptions_empty_message_description">Винятки дозволяють вимкнути захист від стеження для окремих сайтів.</string>
    <!-- Text displayed when there are no exceptions, with learn more link that brings users to a tracking protection SUMO page -->
    <string name="exceptions_empty_message_learn_more_link">Докладніше</string>

    <!-- Preference switch for usage and technical data collection -->
    <string name="preference_usage_data">Використання й технічні дані</string>
    <!-- Preference description for usage and technical data collection -->
    <string name="preferences_usage_data_description">Надсилання в Mozilla даних про використання, швидкодію, апаратне забезпечення та налаштування браузера, щоб допомогти вдосконалити %1$s</string>
    <!-- Preference switch for marketing data collection -->
    <string name="preferences_marketing_data">Маркетингові дані</string>
    <!-- Preference description for marketing data collection -->
    <string name="preferences_marketing_data_description2">Надсилати основні дані про використання до нашого постачальника мобільного маркетингу Adjust</string>
    <!-- Title for studies preferences -->
    <string name="preference_experiments_2">Дослідження</string>
    <!-- Summary for studies preferences -->
    <string name="preference_experiments_summary_2">Дозволяє Mozilla встановлювати та запускати дослідження</string>

    <!-- Turn On Sync Preferences -->
    <!-- Header of the Sync and save your data preference view -->
    <string name="preferences_sync_2">Синхронізувати та зберегти дані</string>
    <!-- Preference for reconnecting to FxA sync -->
    <string name="preferences_sync_sign_in_to_reconnect">Увійдіть, щоб відновити з’єднання</string>

    <!-- Preference for removing FxA account -->
    <string name="preferences_sync_remove_account">Видалити обліковий запис</string>

    <!-- Pairing Feature strings -->
    <!-- Instructions on how to access pairing -->
    <string name="pair_instructions_2"><![CDATA[Скануйте QR-код, показаний на <b>firefox.com/pair</b>]]></string>

    <!-- Toolbar Preferences -->
    <!-- Preference for using top toolbar -->
    <string name="preference_top_toolbar">Вгорі</string>
    <!-- Preference for using bottom toolbar -->
    <string name="preference_bottom_toolbar">Внизу</string>

    <!-- Theme Preferences -->
    <!-- Preference for using light theme -->
    <string name="preference_light_theme">Світла</string>
    <!-- Preference for using dark theme -->
    <string name="preference_dark_theme">Темна</string>
    <!-- Preference for using using dark or light theme automatically set by battery -->
    <string name="preference_auto_battery_theme">Враховувати режим економії заряду</string>
    <!-- Preference for using following device theme -->
    <string name="preference_follow_device_theme">Тема пристрою</string>

    <!-- Gestures Preferences-->
    <!-- Preferences for using pull to refresh in a webpage -->
    <string name="preference_gestures_website_pull_to_refresh">Потягнути для оновлення</string>
    <!-- Preference for using the dynamic toolbar -->
    <string name="preference_gestures_dynamic_toolbar">Прокрутити для приховання панелі інструментів</string>
    <!-- Preference for switching tabs by swiping horizontally on the toolbar -->
    <string name="preference_gestures_swipe_toolbar_switch_tabs">Провести вбік на панелі інструментів для перемикання вкладок</string>
    <!-- Preference for showing the opened tabs by swiping up on the toolbar-->
    <string name="preference_gestures_swipe_toolbar_show_tabs">Провести вгору на панелі інструментів вгору для відкриття вкладок</string>

    <!-- Library -->
    <!-- Option in Library to open Downloads page -->
    <string name="library_downloads">Завантаження</string>
    <!-- Option in library to open Bookmarks page -->
    <string name="library_bookmarks">Закладки</string>
    <!-- Option in library to open Desktop Bookmarks root page -->
    <string name="library_desktop_bookmarks_root">Закладки комп’ютера</string>
    <!-- Option in library to open Desktop Bookmarks "menu" page -->
    <string name="library_desktop_bookmarks_menu">Меню закладок</string>
    <!-- Option in library to open Desktop Bookmarks "toolbar" page -->
    <string name="library_desktop_bookmarks_toolbar">Панель закладок</string>
    <!-- Option in library to open Desktop Bookmarks "unfiled" page -->
    <string name="library_desktop_bookmarks_unfiled">Інші закладки</string>
    <!-- Option in Library to open History page -->
    <string name="library_history">Історія</string>
    <!-- Option in Library to open a new tab -->
    <string name="library_new_tab">Нова вкладка</string>
    <!-- Settings Page Title -->
    <string name="settings_title">Налаштування</string>
    <!-- Content description (not visible, for screen readers etc.): "Close button for library settings" -->
    <string name="content_description_close_button">Закрити</string>

    <!-- Title to show in alert when a lot of tabs are to be opened
    %d is a placeholder for the number of tabs that will be opened -->
    <string name="open_all_warning_title">Відкрити %d вкладок?</string>
    <!-- Message to warn users that a large number of tabs will be opened
    %s will be replaced by app name. -->
    <string name="open_all_warning_message">Відкриття такої кількості вкладок може сповільнити %s поки вони завантажуватимуться. Ви дійсно хочете продовжити?</string>
    <!-- Dialog button text for confirming open all tabs -->
    <string name="open_all_warning_confirm">Відкрити вкладки</string>
    <!-- Dialog button text for canceling open all tabs -->
    <string name="open_all_warning_cancel">Скасувати</string>

    <!-- Text to show users they have one page in the history group section of the History fragment.
    %d is a placeholder for the number of pages in the group. -->
    <string name="history_search_group_site_1">%d сторінка</string>

    <!-- Text to show users they have multiple pages in the history group section of the History fragment.
    %d is a placeholder for the number of pages in the group. -->
    <string name="history_search_group_sites_1">Сторінок: %d</string>

    <!-- Option in library for Recently Closed Tabs -->
    <string name="library_recently_closed_tabs">Недавно закриті вкладки</string>
    <!-- Option in library to open Recently Closed Tabs page -->
    <string name="recently_closed_show_full_history">Показати всю історію</string>
    <!-- Text to show users they have multiple tabs saved in the Recently Closed Tabs section of history.
    %d is a placeholder for the number of tabs selected. -->
    <string name="recently_closed_tabs">Вкладок: %d</string>
    <!-- Text to show users they have one tab saved in the Recently Closed Tabs section of history.
    %d is a placeholder for the number of tabs selected. -->
    <string name="recently_closed_tab">%d вкладка</string>
    <!-- Recently closed tabs screen message when there are no recently closed tabs -->
    <string name="recently_closed_empty_message">Немає нещодавно закритих вкладок</string>

    <!-- Tab Management -->
    <!-- Title of preference for tabs management -->
    <string name="preferences_tabs">Вкладки</string>
    <!-- Title of preference that allows a user to specify the tab view -->
    <string name="preferences_tab_view">Подання вкладок</string>
    <!-- Option for a list tab view -->
    <string name="tab_view_list">Списком</string>
    <!-- Option for a grid tab view -->
    <string name="tab_view_grid">Сіткою</string>
    <!-- Title of preference that allows a user to auto close tabs after a specified amount of time -->
    <string name="preferences_close_tabs">Закривати вкладки</string>
    <!-- Option for auto closing tabs that will never auto close tabs, always allows user to manually close tabs -->
    <string name="close_tabs_manually">Власноруч</string>
    <!-- Option for auto closing tabs that will auto close tabs after one day -->
    <string name="close_tabs_after_one_day">Через день</string>
    <!-- Option for auto closing tabs that will auto close tabs after one week -->
    <string name="close_tabs_after_one_week">Через тиждень</string>
    <!-- Option for auto closing tabs that will auto close tabs after one month -->
    <string name="close_tabs_after_one_month">Через місяць</string>

    <!-- Title of preference that allows a user to specify the auto-close settings for open tabs -->
    <string name="preference_auto_close_tabs" tools:ignore="UnusedResources">Автозакриття відкритих вкладок</string>

    <!-- Opening screen -->
    <!-- Title of a preference that allows a user to choose what screen to show after opening the app -->
    <string name="preferences_opening_screen">Початковий екран</string>
    <!-- Option for always opening the homepage when re-opening the app -->
    <string name="opening_screen_homepage">Домівка</string>
    <!-- Option for always opening the user's last-open tab when re-opening the app -->
    <string name="opening_screen_last_tab">Остання вкладка</string>
    <!-- Option for always opening the homepage when re-opening the app after four hours of inactivity -->
    <string name="opening_screen_after_four_hours_of_inactivity">Домівка через чотири години бездіяльності</string>
    <!-- Summary for tabs preference when auto closing tabs setting is set to manual close-->
    <string name="close_tabs_manually_summary">Закривати власноруч</string>
    <!-- Summary for tabs preference when auto closing tabs setting is set to auto close tabs after one day-->
    <string name="close_tabs_after_one_day_summary">Закрити через день</string>
    <!-- Summary for tabs preference when auto closing tabs setting is set to auto close tabs after one week-->
    <string name="close_tabs_after_one_week_summary">Закрити через тиждень</string>
    <!-- Summary for tabs preference when auto closing tabs setting is set to auto close tabs after one month-->
    <string name="close_tabs_after_one_month_summary">Закрити через місяць</string>

    <!-- Summary for homepage preference indicating always opening the homepage when re-opening the app -->
    <string name="opening_screen_homepage_summary">Відкрити домівку</string>
    <!-- Summary for homepage preference indicating always opening the last-open tab when re-opening the app -->
    <string name="opening_screen_last_tab_summary">Відкрити останню вкладку</string>
    <!-- Summary for homepage preference indicating opening the homepage when re-opening the app after four hours of inactivity -->
    <string name="opening_screen_after_four_hours_of_inactivity_summary">Відкрити домівку через 4 години</string>

    <!-- Inactive tabs -->
    <!-- Category header of a preference that allows a user to enable or disable the inactive tabs feature -->
    <string name="preferences_inactive_tabs">Переміщувати старі вкладки в неактивні</string>
    <!-- Title of inactive tabs preference -->
    <string name="preferences_inactive_tabs_title">Вкладки, які ви не переглядали впродовж двох тижнів, переміщуватимуться у розділ неактивних.</string>

    <!-- Studies -->
    <!-- Title of the remove studies button -->
    <string name="studies_remove">Вилучити</string>
    <!-- Title of the active section on the studies list -->
    <string name="studies_active">Активні</string>
    <!-- Description for studies, it indicates why Firefox use studies. The first parameter is the name of the application. -->
    <string name="studies_description_2">%1$s може час від часу встановлювати й виконувати дослідження.</string>
    <!-- Learn more link for studies, links to an article for more information about studies. -->
    <string name="studies_learn_more">Докладніше</string>

    <!-- Dialog message shown after removing a study -->
    <string name="studies_restart_app">Програма припинить застосовувати зміни</string>
    <!-- Dialog button to confirm the removing a study. -->
    <string name="studies_restart_dialog_ok">Гаразд</string>
    <!-- Dialog button text for canceling removing a study. -->
    <string name="studies_restart_dialog_cancel">Скасувати</string>

    <!-- Toast shown after turning on/off studies preferences -->
    <string name="studies_toast_quit_application" tools:ignore="UnusedResources">Закриття програми для застосування змін…</string>

    <!-- Sessions -->
    <!-- Title for the list of tabs -->
    <string name="tab_header_label">Відкриті вкладки</string>
    <!-- Title for the list of tabs in the current private session -->
    <string name="tabs_header_private_tabs_title">Приватні вкладки</string>
    <!-- Title for the list of tabs in the synced tabs -->
    <string name="tabs_header_synced_tabs_title">Синхронізовані вкладки</string>
    <!-- Content description (not visible, for screen readers etc.): Add tab button. Adds a news tab when pressed -->
    <string name="add_tab">Додати вкладку</string>
    <!-- Content description (not visible, for screen readers etc.): Add tab button. Adds a news tab when pressed -->
    <string name="add_private_tab">Додати приватну вкладку</string>
    <!-- Text for the new tab button to indicate adding a new private tab in the tab -->
    <string name="tab_drawer_fab_content">Приватно</string>
    <!-- Text for the new tab button to indicate syncing command on the synced tabs page -->
    <string name="tab_drawer_fab_sync">Синхронізація</string>
    <!-- Text shown in the menu for sharing all tabs -->
    <string name="tab_tray_menu_item_share">Поділитися всіма вкладками</string>
    <!-- Text shown in the menu to view recently closed tabs -->
    <string name="tab_tray_menu_recently_closed">Недавно закриті вкладки</string>
    <!-- Text shown in the tabs tray inactive tabs section -->
    <string name="tab_tray_inactive_recently_closed" tools:ignore="UnusedResources">Недавно закриті</string>
    <!-- Text shown in the menu to view account settings -->
    <string name="tab_tray_menu_account_settings">Обліковий запис</string>
    <!-- Text shown in the menu to view tab settings -->
    <string name="tab_tray_menu_tab_settings">Налаштування вкладок</string>
    <!-- Text shown in the menu for closing all tabs -->
    <string name="tab_tray_menu_item_close">Закрити всі вкладки</string>
    <!-- Text shown in the multiselect menu for bookmarking selected tabs. -->
    <string name="tab_tray_multiselect_menu_item_bookmark">Додати до закладок</string>
    <!-- Text shown in the multiselect menu for closing selected tabs. -->
    <string name="tab_tray_multiselect_menu_item_close">Закрити</string>
    <!-- Content description for tabs tray multiselect share button -->
    <string name="tab_tray_multiselect_share_content_description">Поділитися вибраними вкладками</string>
    <!-- Content description for tabs tray multiselect menu -->
    <string name="tab_tray_multiselect_menu_content_description">Меню вибраних вкладок</string>
    <!-- Content description (not visible, for screen readers etc.): Removes tab from collection button. Removes the selected tab from collection when pressed -->
    <string name="remove_tab_from_collection">Видалити вкладку зі збірки</string>
    <!-- Text for button to enter multiselect mode in tabs tray -->
    <string name="tabs_tray_select_tabs">Виберіть вкладки</string>
    <!-- Content description (not visible, for screen readers etc.): Close tab button. Closes the current session when pressed -->
    <string name="close_tab">Закрити вкладку</string>
    <!-- Content description (not visible, for screen readers etc.): Close tab <title> button. First parameter is tab title  -->
    <string name="close_tab_title">Закрити вкладку %s</string>
    <!-- Content description (not visible, for screen readers etc.): Opens the open tabs menu when pressed -->
    <string name="open_tabs_menu">Відкрити меню вкладок</string>
    <!-- Open tabs menu item to save tabs to collection -->
    <string name="tabs_menu_save_to_collection1">Зберегти до збірки</string>

    <!-- Text for the menu button to delete a collection -->
    <string name="collection_delete">Видалити збірку</string>
    <!-- Text for the menu button to rename a collection -->
    <string name="collection_rename">Перейменувати збірку</string>
    <!-- Text for the button to open tabs of the selected collection -->
    <string name="collection_open_tabs">Відкрити вкладки</string>
    <!-- Hint for adding name of a collection -->
    <string name="collection_name_hint">Назва збірки</string>
    <!-- Text for the menu button to rename a top site -->
	<string name="rename_top_site">Перейменувати</string>
	<!-- Text for the menu button to remove a top site -->
	<string name="remove_top_site">Вилучити</string>

    <!-- Text for the menu button to delete a top site from history -->
    <string name="delete_from_history">Видалити з історії</string>
    <!-- Postfix for private WebApp titles, placeholder is replaced with app name -->
    <string name="pwa_site_controls_title_private">%1$s (Приватний режим)</string>

    <!-- History -->
    <!-- Text for the button to search all history -->
    <string name="history_search_1">Введіть пошукові терміни</string>
    <!-- Text for the button to clear all history -->
    <string name="history_delete_all">Видалити історію</string>

    <!-- Text for the snackbar to confirm that multiple browsing history items has been deleted -->
    <string name="history_delete_multiple_items_snackbar">Історію видалено</string>
    <!-- Text for the snackbar to confirm that a single browsing history item has been deleted. The first parameter is the shortened URL of the deleted history item. -->
    <string name="history_delete_single_item_snackbar">%1$s видалено</string>
    <!-- Context description text for the button to delete a single history item -->
    <string name="history_delete_item">Видалити</string>
    <!-- History multi select title in app bar
    The first parameter is the number of bookmarks selected -->
    <string name="history_multi_select_title">Вибрано %1$d</string>
    <!-- Text for the header that groups the history for today -->
    <string name="history_today">Сьогодні</string>
    <!-- Text for the header that groups the history for yesterday -->
    <string name="history_yesterday">Вчора</string>
    <!-- Text for the header that groups the history the past 7 days -->
    <string name="history_7_days">Останні 7 днів</string>
    <!-- Text for the header that groups the history the past 30 days -->
    <string name="history_30_days">Останні 30 днів</string>
    <!-- Text for the header that groups the history older than the last month -->
    <string name="history_older">Старіші</string>
    <!-- Text shown when no history exists -->
    <string name="history_empty_message">Історія відсутня</string>

    <!-- Downloads -->
    <!-- Text for the snackbar to confirm that multiple downloads items have been removed -->
    <string name="download_delete_multiple_items_snackbar_1">Завантаження вилучено</string>
    <!-- Text for the snackbar to confirm that a single download item has been removed. The first parameter is the name of the download item. -->
    <string name="download_delete_single_item_snackbar">Вилучено %1$s</string>
    <!-- Text shown when no download exists -->
    <string name="download_empty_message_1">Завантажених файлів немає</string>
    <!-- History multi select title in app bar
    The first parameter is the number of downloads selected -->
    <string name="download_multi_select_title">Вибрано %1$d</string>


    <!-- Text for the button to remove a single download item -->
    <string name="download_delete_item_1">Вилучити</string>


    <!-- Crashes -->
    <!-- Title text displayed on the tab crash page. This first parameter is the name of the application (For example: Fenix) -->
    <string name="tab_crash_title_2">Шкода, але %1$s не може завантажити цю сторінку.</string>
    <!-- Send crash report checkbox text on the tab crash page -->
    <string name="tab_crash_send_report">Надіслати звіт про збій в Mozilla</string>
    <!-- Close tab button text on the tab crash page -->
    <string name="tab_crash_close">Закрити вкладку</string>
    <!-- Restore tab button text on the tab crash page -->
    <string name="tab_crash_restore">Відновити вкладку</string>

    <!-- Bookmarks -->
    <!-- Confirmation message for a dialog confirming if the user wants to delete the selected folder -->
    <string name="bookmark_delete_folder_confirmation_dialog">Ви впевнені, що хочете видалити цю теку?</string>
    <!-- Confirmation message for a dialog confirming if the user wants to delete multiple items including folders. Parameter will be replaced by app name. -->
    <string name="bookmark_delete_multiple_folders_confirmation_dialog">%s видалить вибрані елементи.</string>
    <!-- Text for the cancel button on delete bookmark dialog -->
    <string name="bookmark_delete_negative">Скасувати</string>
    <!-- Screen title for adding a bookmarks folder -->
    <string name="bookmark_add_folder">Додати теку</string>
    <!-- Snackbar title shown after a bookmark has been created. -->
    <string name="bookmark_saved_snackbar">Закладку збережено!</string>
    <!-- Snackbar edit button shown after a bookmark has been created. -->
    <string name="edit_bookmark_snackbar_action">ЗМІНИТИ</string>
    <!-- Bookmark overflow menu edit button -->
    <string name="bookmark_menu_edit_button">Змінити</string>
    <!-- Bookmark overflow menu copy button -->
    <string name="bookmark_menu_copy_button">Копіювати</string>
    <!-- Bookmark overflow menu share button -->
    <string name="bookmark_menu_share_button">Поділитися</string>
    <!-- Bookmark overflow menu open in new tab button -->
    <string name="bookmark_menu_open_in_new_tab_button">Відкрити у новій вкладці</string>
    <!-- Bookmark overflow menu open in private tab button -->
    <string name="bookmark_menu_open_in_private_tab_button">Відкрити у приватній вкладці</string>
    <!-- Bookmark overflow menu open all in tabs button -->
    <string name="bookmark_menu_open_all_in_tabs_button">Відкрити всі у нових вкладках</string>
    <!-- Bookmark overflow menu open all in private tabs button -->
    <string name="bookmark_menu_open_all_in_private_tabs_button">Відкрити всі у приватних вкладках</string>
    <!-- Bookmark overflow menu delete button -->
    <string name="bookmark_menu_delete_button">Видалити</string>
    <!--Bookmark overflow menu save button -->
    <string name="bookmark_menu_save_button">Зберегти</string>

    <!-- Bookmark multi select title in app bar
     The first parameter is the number of bookmarks selected -->
    <string name="bookmarks_multi_select_title">Вибрано %1$d</string>
    <!-- Bookmark editing screen title -->
    <string name="edit_bookmark_fragment_title">Змінити закладку</string>
    <!-- Bookmark folder editing screen title -->
    <string name="edit_bookmark_folder_fragment_title">Змінити теку</string>
    <!-- Bookmark sign in button message -->
    <string name="bookmark_sign_in_button">Увійдіть, щоб переглянути синхронізовані закладки</string>
    <!-- Bookmark URL editing field label -->
    <string name="bookmark_url_label">URL</string>
    <!-- Bookmark FOLDER editing field label -->
    <string name="bookmark_folder_label">ТЕКА</string>
    <!-- Bookmark NAME editing field label -->
    <string name="bookmark_name_label">НАЗВА</string>
    <!-- Bookmark add folder screen title -->
    <string name="bookmark_add_folder_fragment_label">Додати теку</string>
    <!-- Bookmark select folder screen title -->
    <string name="bookmark_select_folder_fragment_label">Обрати теку</string>
    <!-- Bookmark editing error missing title -->
    <string name="bookmark_empty_title_error">Повинен бути заголовок</string>
    <!-- Bookmark editing error missing or improper URL -->
    <string name="bookmark_invalid_url_error">Неправильний URL</string>
    <!-- Bookmark screen message for empty bookmarks folder -->
    <string name="bookmarks_empty_message">Немає закладок</string>
    <!-- Bookmark snackbar message on deletion
     The first parameter is the host part of the URL of the bookmark deleted, if any -->
    <string name="bookmark_deletion_snackbar_message">%1$s видалено</string>
    <!-- Bookmark snackbar message on deleting multiple bookmarks not including folders-->
    <string name="bookmark_deletion_multiple_snackbar_message_2">Закладки видалено</string>
    <!-- Bookmark snackbar message on deleting multiple bookmarks including folders-->
    <string name="bookmark_deletion_multiple_snackbar_message_3">Видалення вибраних тек</string>
    <!-- Bookmark undo button for deletion snackbar action -->
    <string name="bookmark_undo_deletion">ВІДНОВИТИ</string>

    <!-- Text for the button to search all bookmarks -->
    <string name="bookmark_search">Введіть пошукові терміни</string>

    <!-- Site Permissions -->
    <!-- Button label that take the user to the Android App setting -->
    <string name="phone_feature_go_to_settings">Перейти до налаштувань</string>
    <!-- Content description (not visible, for screen readers etc.): Quick settings sheet
        to give users access to site specific information / settings. For example:
        Secure settings status and a button to modify site permissions -->
    <string name="quick_settings_sheet">Панель швидких налаштувань</string>
    <!-- Label that indicates that this option it the recommended one -->
    <string name="phone_feature_recommended">Рекомендовано</string>
    <!-- Button label for clearing all the information of site permissions-->
    <string name="clear_permissions">Очистити дозволи</string>
    <!-- Text for the OK button on Clear permissions dialog -->
    <string name="clear_permissions_positive">Гаразд</string>
    <!-- Text for the cancel button on Clear permissions dialog -->
    <string name="clear_permissions_negative">Скасувати</string>
    <!-- Button label for clearing a site permission-->
    <string name="clear_permission">Очистити дозвіл</string>
    <!-- Text for the OK button on Clear permission dialog -->
    <string name="clear_permission_positive">Гаразд</string>
    <!-- Text for the cancel button on Clear permission dialog -->
    <string name="clear_permission_negative">Скасувати</string>
    <!-- Button label for clearing all the information on all sites-->
    <string name="clear_permissions_on_all_sites">Очистити дозволи на всіх сайтах</string>
    <!-- Preference for altering video and audio autoplay for all websites -->
    <string name="preference_browser_feature_autoplay">Автовідтворення</string>
    <!-- Preference for altering the camera access for all websites -->
    <string name="preference_phone_feature_camera">Камера</string>
    <!-- Preference for altering the microphone access for all websites -->
    <string name="preference_phone_feature_microphone">Мікрофон</string>
    <!-- Preference for altering the location access for all websites -->
    <string name="preference_phone_feature_location">Розташування</string>
    <!-- Preference for altering the notification access for all websites -->
    <string name="preference_phone_feature_notification">Сповіщення</string>
    <!-- Preference for altering the persistent storage access for all websites -->
    <string name="preference_phone_feature_persistent_storage">Постійне сховище</string>
    <!-- Preference for altering the storage access setting for all websites -->
    <string name="preference_phone_feature_cross_origin_storage_access">Куки сторонніх сайтів</string>
    <!-- Preference for altering the EME access for all websites -->
    <string name="preference_phone_feature_media_key_system_access">Вміст, контрольований DRM</string>
    <!-- Label that indicates that a permission must be asked always -->
    <string name="preference_option_phone_feature_ask_to_allow">Запитувати дозвіл</string>
    <!-- Label that indicates that a permission must be blocked -->
    <string name="preference_option_phone_feature_blocked">Заблоковано</string>
    <!-- Label that indicates that a permission must be allowed -->
    <string name="preference_option_phone_feature_allowed">Дозволено</string>
    <!--Label that indicates a permission is by the Android OS-->
    <string name="phone_feature_blocked_by_android">Заблоковано Android</string>
    <!-- Preference for showing a list of websites that the default configurations won't apply to them -->
    <string name="preference_exceptions">Винятки</string>
    <!-- Summary of tracking protection preference if tracking protection is set to off -->
    <string name="tracking_protection_off">Вимкнено</string>
    <!-- Summary of tracking protection preference if tracking protection is set to standard -->
    <string name="tracking_protection_standard">Звичайний</string>
    <!-- Summary of tracking protection preference if tracking protection is set to strict -->
    <string name="tracking_protection_strict">Надійний</string>
    <!-- Summary of tracking protection preference if tracking protection is set to custom -->
    <string name="tracking_protection_custom">Власний</string>
    <!-- Label for global setting that indicates that all video and audio autoplay is allowed -->
    <string name="preference_option_autoplay_allowed2">Дозволити аудіо та відео</string>
    <!-- Label for site specific setting that indicates that all video and audio autoplay is allowed -->
    <string name="quick_setting_option_autoplay_allowed">Дозволити аудіо та відео</string>
    <!-- Label that indicates that video and audio autoplay is only allowed over Wi-Fi -->
    <string name="preference_option_autoplay_allowed_wifi_only2">Блокувати аудіо та відео лише для стільникових даних</string>
    <!-- Subtext that explains 'autoplay on Wi-Fi only' option -->
    <string name="preference_option_autoplay_allowed_wifi_subtext">Аудіо та відео відтворюватимуться через Wi-Fi</string>
    <!-- Label for global setting that indicates that video autoplay is allowed, but audio autoplay is blocked -->
    <string name="preference_option_autoplay_block_audio2">Блокувати лише аудіо</string>
    <!-- Label for site specific setting that indicates that video autoplay is allowed, but audio autoplay is blocked -->
    <string name="quick_setting_option_autoplay_block_audio">Блокувати лише аудіо</string>
    <!-- Label for global setting that indicates that all video and audio autoplay is blocked -->
    <string name="preference_option_autoplay_blocked3">Блокувати аудіо та відео</string>
    <!-- Label for site specific setting that indicates that all video and audio autoplay is blocked -->
    <string name="quick_setting_option_autoplay_blocked">Блокувати аудіо та відео</string>
    <!-- Summary of delete browsing data on quit preference if it is set to on -->
    <string name="delete_browsing_data_quit_on">Увімкнено</string>
    <!-- Summary of delete browsing data on quit preference if it is set to off -->
    <string name="delete_browsing_data_quit_off">Вимкнено</string>

    <!-- Summary of studies preference if it is set to on -->
    <string name="studies_on">Увімкнено</string>
    <!-- Summary of studies data on quit preference if it is set to off -->
    <string name="studies_off">Вимкнено</string>

    <!-- Collections -->
    <!-- Collections header on home fragment -->
    <string name="collections_header">Збірки</string>
    <!-- Content description (not visible, for screen readers etc.): Opens the collection menu when pressed -->
    <string name="collection_menu_button_content_description">Меню збірок</string>
    <!-- Label to describe what collections are to a new user without any collections -->
    <string name="no_collections_description2">Збирайте все важливе для вас. \nГрупуйте подібні пошуки, вебсайти та вкладки для швидкого доступу надалі.</string>
    <!-- Title for the "select tabs" step of the collection creator -->
    <string name="create_collection_select_tabs">Виберіть вкладки</string>
    <!-- Title for the "select collection" step of the collection creator -->
    <string name="create_collection_select_collection">Виберіть збірку</string>
    <!-- Title for the "name collection" step of the collection creator -->
    <string name="create_collection_name_collection">Назва збірки</string>
    <!-- Button to add new collection for the "select collection" step of the collection creator -->
    <string name="create_collection_add_new_collection">Додати нову збірку</string>
    <!-- Button to select all tabs in the "select tabs" step of the collection creator -->
    <string name="create_collection_select_all">Вибрати все</string>

    <!-- Button to deselect all tabs in the "select tabs" step of the collection creator -->
    <string name="create_collection_deselect_all">Скасувати вибір</string>
    <!-- Text to prompt users to select the tabs to save in the "select tabs" step of the collection creator -->
    <string name="create_collection_save_to_collection_empty">Виберіть вкладки для збереження</string>
    <!-- Text to show users how many tabs they have selected in the "select tabs" step of the collection creator.
     %d is a placeholder for the number of tabs selected. -->
    <string name="create_collection_save_to_collection_tabs_selected">Вибрано вкладок: %d</string>
    <!-- Text to show users they have one tab selected in the "select tabs" step of the collection creator.
    %d is a placeholder for the number of tabs selected. -->
    <string name="create_collection_save_to_collection_tab_selected">Вибрано %d вкладку</string>
    <!-- Text shown in snackbar when multiple tabs have been saved in a collection -->
    <string name="create_collection_tabs_saved">Вкладки збережено!</string>
    <!-- Text shown in snackbar when one or multiple tabs have been saved in a new collection -->
    <string name="create_collection_tabs_saved_new_collection">Збірку збережено!</string>
    <!-- Text shown in snackbar when one tab has been saved in a collection -->
    <string name="create_collection_tab_saved">Вкладка збережена!</string>
    <!-- Content description (not visible, for screen readers etc.): button to close the collection creator -->
    <string name="create_collection_close">Закрити</string>
    <!-- Button to save currently selected tabs in the "select tabs" step of the collection creator-->
    <string name="create_collection_save">Зберегти</string>

    <!-- Snackbar action to view the collection the user just created or updated -->
    <string name="create_collection_view">Переглянути</string>

    <!-- Text for the OK button from collection dialogs -->
    <string name="create_collection_positive">Гаразд</string>
    <!-- Text for the cancel button from collection dialogs -->
    <string name="create_collection_negative">Скасувати</string>

    <!-- Default name for a new collection in "name new collection" step of the collection creator. %d is a placeholder for the number of collections-->
    <string name="create_collection_default_name">Збірка %d</string>

    <!-- Share -->
    <!-- Share screen header -->
    <string name="share_header_2">Поділитися</string>
    <!-- Content description (not visible, for screen readers etc.):
        "Share" button. Opens the share menu when pressed. -->
    <string name="share_button_content_description">Поділитися</string>
    <!-- Text for the Save to PDF feature in the share menu -->
    <string name="share_save_to_pdf">Зберегти як PDF</string>
    <!-- Text for error message when generating a PDF file Text. -->
    <string name="unable_to_save_to_pdf_error">Неможливо створити PDF</string>
    <!-- Text for standard error snackbar dismiss button. -->
    <string name="standard_snackbar_error_dismiss">Відхилити</string>
<<<<<<< HEAD
=======
    <!-- Text for error message when printing a page and it fails. -->
    <string name="unable_to_print_error" moz:removedIn="121" tools:ignore="UnusedResources">Не вдалося надрукувати</string>
>>>>>>> 0ada6ff2
    <!-- Text for error message when printing a page and it fails. -->
    <string name="unable_to_print_page_error">Неможливо надрукувати цю сторінку</string>
    <!-- Text for the print feature in the share and browser menu -->
    <string name="menu_print">Друк</string>
    <!-- Sub-header in the dialog to share a link to another sync device -->
    <string name="share_device_subheader">Надіслати на пристрій</string>
    <!-- Sub-header in the dialog to share a link to an app from the full list -->
    <string name="share_link_all_apps_subheader">Усі дії</string>

    <!-- Sub-header in the dialog to share a link to an app from the most-recent sorted list -->
    <string name="share_link_recent_apps_subheader">Недавно використані</string>
    <!-- Text for the copy link action in the share screen. -->
    <string name="share_copy_link_to_clipboard">Копіювати у буфер обміну</string>
    <!-- Toast shown after copying link to clipboard -->
    <string name="toast_copy_link_to_clipboard">Скопійовано у буфер обміну</string>
    <!-- An option from the share dialog to sign into sync -->
    <string name="sync_sign_in">Увійти до Синхронізації</string>
     <!-- An option from the three dot menu to sync and save data -->
    <string name="sync_menu_sync_and_save_data">Синхронізувати й зберегти дані</string>
    <!-- An option from the share dialog to send link to all other sync devices -->
    <string name="sync_send_to_all">Надіслати на всі пристрої</string>
    <!-- An option from the share dialog to reconnect to sync -->
    <string name="sync_reconnect">Перепід’єднатися до Синхронізації</string>
    <!-- Text displayed when sync is offline and cannot be accessed -->
    <string name="sync_offline">Поза мережею</string>
    <!-- An option to connect additional devices -->
    <string name="sync_connect_device">Під’єднати інший пристрій</string>
    <!-- The dialog text shown when additional devices are not available -->
    <string name="sync_connect_device_dialog">Щоб надіслати вкладку, увійдіть у Firefox принаймні на одному іншому пристрої.</string>
    <!-- Confirmation dialog button -->
    <string name="sync_confirmation_button">Зрозуміло</string>
    <!-- Share error message -->
    <string name="share_error_snackbar">Неможливо поділитися через цю програму</string>
    <!-- Add new device screen title -->
    <string name="sync_add_new_device_title">Надіслати на пристрій</string>
    <!-- Text for the warning message on the Add new device screen -->
    <string name="sync_add_new_device_message">Немає під’єднаних пристроїв</string>
    <!-- Text for the button to learn about sending tabs -->
    <string name="sync_add_new_device_learn_button">Докладніше про надсилання вкладок…</string>
    <!-- Text for the button to connect another device -->
    <string name="sync_add_new_device_connect_button">Під’єднати інший пристрій…</string>

    <!-- Notifications -->
    <!-- Text shown in the notification that pops up to remind the user that a private browsing session is active. -->
    <string name="notification_pbm_delete_text_2">Закрити приватні вкладки</string>
    <!-- Name of the marketing notification channel. Displayed in the "App notifications" system settings for the app -->
    <string name="notification_marketing_channel_name">Маркетинг</string>

    <!-- Title shown in the notification that pops up to remind the user to set fenix as default browser.
    The app name is in the text, due to limitations with localizing Nimbus experiments -->
    <string name="nimbus_notification_default_browser_title" tools:ignore="UnusedResources">Firefox швидкий і приватний</string>
    <!-- Text shown in the notification that pops up to remind the user to set fenix as default browser.
    The app name is in the text, due to limitations with localizing Nimbus experiments -->
    <string name="nimbus_notification_default_browser_text" tools:ignore="UnusedResources">Зробити Firefox типовим браузером</string>
    <!-- Title shown in the notification that pops up to re-engage the user -->
    <string name="notification_re_engagement_title">Спробуйте приватний перегляд</string>
    <!-- Text shown in the notification that pops up to re-engage the user.
    %1$s is a placeholder that will be replaced by the app name. -->
    <string name="notification_re_engagement_text">Переглядайте без збереження кук чи історії у %1$s</string>

    <!-- Title A shown in the notification that pops up to re-engage the user -->
    <string name="notification_re_engagement_A_title">Користуйтеся інтернетом, не залишаючи слідів</string>
    <!-- Text A shown in the notification that pops up to re-engage the user.
    %1$s is a placeholder that will be replaced by the app name. -->
    <string name="notification_re_engagement_A_text">Приватний перегляд у %1$s не зберігає вашу інформацію.</string>
    <!-- Title B shown in the notification that pops up to re-engage the user -->
    <string name="notification_re_engagement_B_title">Розпочніть свій перший пошук</string>
    <!-- Text B shown in the notification that pops up to re-engage the user -->
    <string name="notification_re_engagement_B_text">Знайдіть щось поблизу. Або дізнайтеся щось цікаве.</string>

    <!-- Survey -->
    <!-- Text shown in the fullscreen message that pops up to ask user to take a short survey.
    The app name is in the text, due to limitations with localizing Nimbus experiments -->
    <string name="nimbus_survey_message_text">Допоможіть удосконалити Firefox, взявши участь у короткому опитуванні.</string>
    <!-- Preference for taking the short survey. -->
    <string name="preferences_take_survey">Пройти опитування</string>
    <!-- Preference for not taking the short survey. -->
    <string name="preferences_not_take_survey">Ні, дякую</string>

    <!-- Snackbar -->
    <!-- Text shown in snackbar when user deletes a collection -->
    <string name="snackbar_collection_deleted">Збірку видалено</string>
    <!-- Text shown in snackbar when user renames a collection -->
    <string name="snackbar_collection_renamed">Збірку перейменовано</string>
    <!-- Text shown in snackbar when user closes a tab -->
    <string name="snackbar_tab_closed">Вкладку закрито</string>
    <!-- Text shown in snackbar when user closes all tabs -->
    <string name="snackbar_tabs_closed">Вкладки закрито</string>
    <!-- Text shown in snackbar when user bookmarks a list of tabs -->
    <string name="snackbar_message_bookmarks_saved">Закладки збережено!</string>
    <!-- Text shown in snackbar when user adds a site to shortcuts -->
    <string name="snackbar_added_to_shortcuts">Додано до ярликів!</string>
    <!-- Text shown in snackbar when user closes a private tab -->
    <string name="snackbar_private_tab_closed">Приватну вкладку закрито</string>
    <!-- Text shown in snackbar when user closes all private tabs -->
    <string name="snackbar_private_tabs_closed">Приватні вкладки закрито</string>
    <!-- Text shown in snackbar to undo deleting a tab, top site or collection -->
    <string name="snackbar_deleted_undo">ВІДНОВИТИ</string>
    <!-- Text shown in snackbar when user removes a top site -->
    <string name="snackbar_top_site_removed">Сайт вилучено</string>
    <!-- QR code scanner prompt which appears after scanning a code, but before navigating to it
        First parameter is the name of the app, second parameter is the URL or text scanned-->
    <string name="qr_scanner_confirmation_dialog_message">Дозволити %1$s відкрити %2$s</string>
    <!-- QR code scanner prompt dialog positive option to allow navigation to scanned link -->
    <string name="qr_scanner_dialog_positive">ДОЗВОЛИТИ</string>
    <!-- QR code scanner prompt dialog positive option to deny navigation to scanned link -->
    <string name="qr_scanner_dialog_negative">ЗАБОРОНИТИ</string>
    <!-- QR code scanner prompt dialog error message shown when a hostname does not contain http or https. -->
    <string name="qr_scanner_dialog_invalid">Вебадреса недійсна.</string>
    <!-- QR code scanner prompt dialog positive option when there is an error -->
    <string name="qr_scanner_dialog_invalid_ok">Гаразд</string>
    <!-- Tab collection deletion prompt dialog message. Placeholder will be replaced with the collection name -->
    <string name="tab_collection_dialog_message">Ви дійсно хочете видалити %1$s?</string>
    <!-- Collection and tab deletion prompt dialog message. This will show when the last tab from a collection is deleted -->
    <string name="delete_tab_and_collection_dialog_message">Видалення цієї вкладки видалить всю збірку. Ви можете створити нові збірки будь-коли.</string>
    <!-- Collection and tab deletion prompt dialog title. Placeholder will be replaced with the collection name. This will show when the last tab from a collection is deleted -->
    <string name="delete_tab_and_collection_dialog_title">Видалити %1$s?</string>
    <!-- Tab collection deletion prompt dialog option to delete the collection -->
    <string name="tab_collection_dialog_positive">Видалити</string>
    <!-- Text displayed in a notification when the user enters full screen mode -->
    <string name="full_screen_notification">Вхід у повноекранний режим</string>
    <!-- Message for copying the URL via long press on the toolbar -->
    <string name="url_copied">URL скопійовано</string>
    <!-- Sample text for accessibility font size -->
    <string name="accessibility_text_size_sample_text_1">Це зразок тексту, призначений для перегляду результату при збільшенні чи зменшенні розміру тексту цим параметром.</string>
    <!-- Summary for Accessibility Text Size Scaling Preference -->
    <string name="preference_accessibility_text_size_summary">Зміна розміру тексту на вебсайтах</string>
    <!-- Title for Accessibility Text Size Scaling Preference -->
    <string name="preference_accessibility_font_size_title">Розмір шрифту</string>

    <!-- Title for Accessibility Text Automatic Size Scaling Preference -->
    <string name="preference_accessibility_auto_size_2">Автоматичний розмір шрифту</string>
    <!-- Summary for Accessibility Text Automatic Size Scaling Preference -->
    <string name="preference_accessibility_auto_size_summary">Розмір шрифту відповідатиме системним налаштуванням Android. Вимкніть, щоб керувати шрифтом тут.</string>

    <!-- Title for the Delete browsing data preference -->
    <string name="preferences_delete_browsing_data">Видалити дані перегляду</string>
    <!-- Title for the tabs item in Delete browsing data -->
    <string name="preferences_delete_browsing_data_tabs_title_2">Відкриті вкладки</string>
    <!-- Subtitle for the tabs item in Delete browsing data, parameter will be replaced with the number of open tabs -->
    <string name="preferences_delete_browsing_data_tabs_subtitle">Вкладок: %d</string>
    <!-- Title for the data and history items in Delete browsing data -->
    <string name="preferences_delete_browsing_data_browsing_data_title">Історія перегляду і дані сайтів</string>

    <!-- Subtitle for the data and history items in delete browsing data, parameter will be replaced with the
        number of history items the user has -->
    <string name="preferences_delete_browsing_data_browsing_data_subtitle">Адрес: %d</string>
    <!-- Title for the cookies item in Delete browsing data -->
    <string name="preferences_delete_browsing_data_cookies">Куки</string>
    <!-- Subtitle for the cookies item in Delete browsing data -->
    <string name="preferences_delete_browsing_data_cookies_subtitle">Ви вийдете з більшості сайтів</string>
    <!-- Title for the cached images and files item in Delete browsing data -->
    <string name="preferences_delete_browsing_data_cached_files">Кешовані зображення та файли</string>
    <!-- Subtitle for the cached images and files item in Delete browsing data -->
    <string name="preferences_delete_browsing_data_cached_files_subtitle">Звільняє місце для зберігання</string>
    <!-- Title for the site permissions item in Delete browsing data -->
    <string name="preferences_delete_browsing_data_site_permissions">Дозволи сайтів</string>
    <!-- Title for the downloads item in Delete browsing data -->
    <string name="preferences_delete_browsing_data_downloads">Завантаження</string>
    <!-- Text for the button to delete browsing data -->
    <string name="preferences_delete_browsing_data_button">Видалити дані перегляду</string>
    <!-- Title for the Delete browsing data on quit preference -->
    <string name="preferences_delete_browsing_data_on_quit">Видаляти дані перегляду при виході</string>
    <!-- Summary for the Delete browsing data on quit preference. "Quit" translation should match delete_browsing_data_on_quit_action translation. -->
    <string name="preference_summary_delete_browsing_data_on_quit_2">Автоматично видаляє дані перегляду при виборі \&quot;Вихід\&quot; в головному меню</string>
    <!-- Action item in menu for the Delete browsing data on quit feature -->
    <string name="delete_browsing_data_on_quit_action">Вихід</string>

    <!-- Title text of a delete browsing data dialog. -->
    <string name="delete_history_prompt_title">Проміжок часу для видалення</string>
    <!-- Body text of a delete browsing data dialog. -->
    <string name="delete_history_prompt_body" moz:RemovedIn="130" tools:ignore="UnusedResources">Вилучає історію (включно з історією, синхронізованою з інших пристроїв), куки та інші дані вебперегляду.</string>
    <!-- Body text of a delete browsing data dialog. -->
    <string name="delete_history_prompt_body_2">Вилучає історію (зокрема синхронізовану з інших пристроїв)</string>
    <!-- Radio button in the delete browsing data dialog to delete history items for the last hour. -->
    <string name="delete_history_prompt_button_last_hour">Остання година</string>
    <!-- Radio button in the delete browsing data dialog to delete history items for today and yesterday. -->
    <string name="delete_history_prompt_button_today_and_yesterday">Сьогодні та вчора</string>
    <!-- Radio button in the delete browsing data dialog to delete all history. -->
    <string name="delete_history_prompt_button_everything">Усе</string>

    <!-- Dialog message to the user asking to delete browsing data. Parameter will be replaced by app name. -->
    <string name="delete_browsing_data_prompt_message_3">%s видалить вибрані дані перегляду.</string>
    <!-- Text for the cancel button for the data deletion dialog -->
    <string name="delete_browsing_data_prompt_cancel">Скасувати</string>
    <!-- Text for the allow button for the data deletion dialog -->
    <string name="delete_browsing_data_prompt_allow">Видалити</string>
    <!-- Text for the snackbar confirmation that the data was deleted -->
    <string name="preferences_delete_browsing_data_snackbar">Дані перегляду видалено</string>
    <!-- Text for the snackbar to show the user that the deletion of browsing data is in progress -->
    <string name="deleting_browsing_data_in_progress">Видалення даних перегляду…</string>

    <!-- Dialog message to the user asking to delete all history items inside the opened group. Parameter will be replaced by a history group name. -->
    <string name="delete_all_history_group_prompt_message">Видалити всі сайти в “%s”</string>
    <!-- Text for the cancel button for the history group deletion dialog -->
    <string name="delete_history_group_prompt_cancel">Скасувати</string>
    <!-- Text for the allow button for the history group dialog -->
    <string name="delete_history_group_prompt_allow">Видалити</string>
    <!-- Text for the snackbar confirmation that the history group was deleted -->
    <string name="delete_history_group_snackbar">Групу видалено</string>

    <!-- Onboarding -->
    <!-- Text for onboarding welcome header. -->
    <string name="onboarding_header_2">Ласкаво просимо до кращого інтернету</string>
    <!-- Text for the onboarding welcome message. -->
    <string name="onboarding_message">Браузер, створений для людей, а не для прибутку.</string>
    <!-- Text for the Firefox account onboarding sign in card header. -->
    <string name="onboarding_account_sign_in_header">Продовжуйте звідти, де зупинилися</string>
    <!-- Text for the button to learn more about signing in to your Firefox account. -->
    <string name="onboarding_manual_sign_in_description">Синхронізуйте вкладки та паролі на всіх пристроях для плавного перемикання між ними.</string>
    <!-- Text for the button to manually sign into Firefox account. -->
    <string name="onboarding_firefox_account_sign_in">Увійти</string>
    <!-- text to display in the snackbar once account is signed-in -->
    <string name="onboarding_firefox_account_sync_is_on">Синхронізація увімкнена</string>

    <!-- Text for the tracking protection onboarding card header -->
    <string name="onboarding_tracking_protection_header">Типовий захист приватності</string>
    <!-- Text for the tracking protection card description. The first parameter is the name of the application.-->
    <string name="onboarding_tracking_protection_description_old">%1$s автоматично блокує таємне стеження компаній за вами в інтернеті.</string>
    <!-- Text for the tracking protection card description. -->
    <string name="onboarding_tracking_protection_description">Функція повний захист кук не дає змогу елементам стеження переслідувати вас на різних сайтах за допомогою кук.</string>
    <!-- text for tracking protection radio button option for standard level of blocking -->
    <string name="onboarding_tracking_protection_standard_button_2">Стандартний (типово)</string>
    <!-- text for standard blocking option button description -->
    <string name="onboarding_tracking_protection_standard_button_description_3">Баланс приватності та швидкодії. Сторінки завантажуються нормально.</string>
    <!-- text for tracking protection radio button option for strict level of blocking -->
    <string name="onboarding_tracking_protection_strict_option">Надійний</string>
    <!-- text for strict blocking option button description -->
    <string name="onboarding_tracking_protection_strict_button_description_3">Блокує більше стеження, тому сторінки завантажуються швидше, однак можливі порушення їх роботи.</string>
    <!-- text for the toolbar position card header  -->
    <string name="onboarding_toolbar_placement_header_1">Оберіть розташування панелі інструментів</string>

    <!-- Text for the toolbar position card description -->
    <string name="onboarding_toolbar_placement_description">Залиште її внизу або перемістіть угору.</string>

    <!-- Text for the privacy notice onboarding card header -->
    <string name="onboarding_privacy_notice_header_1">Ви контролюєте свої дані</string>
    <!-- Text for the privacy notice onboarding card description. -->
    <string name="onboarding_privacy_notice_description">Firefox надає вам контроль над тим, чим ви ділитесь в інтернеті та з нами.</string>
    <!-- Text for the button to read the privacy notice -->
    <string name="onboarding_privacy_notice_read_button">Повідомлення про приватність</string>

    <!-- Text for the conclusion onboarding message -->
    <string name="onboarding_conclusion_header">Готові відкрити дивовижний інтернет?</string>
    <!-- text for the button to finish onboarding -->
    <string name="onboarding_finish">Почати перегляд</string>

    <!-- Onboarding theme -->
    <!-- text for the theme picker onboarding card header -->
    <string name="onboarding_theme_picker_header">Оберіть тему</string>
    <!-- text for the theme picker onboarding card description -->
    <string name="onboarding_theme_picker_description_2">Заощадьте заряд акумулятора і збережіть свої очі з темним режимом.</string>
    <!-- Automatic theme setting (will follow device setting) -->
    <string name="onboarding_theme_automatic_title">Автоматично</string>
    <!-- Summary of automatic theme setting (will follow device setting) -->
    <string name="onboarding_theme_automatic_summary">Пристосовується до налаштувань пристрою</string>
    <!-- Theme setting for dark mode -->
    <string name="onboarding_theme_dark_title">Темна тема</string>
    <!-- Theme setting for light mode -->
    <string name="onboarding_theme_light_title">Світла тема</string>

    <!-- Text shown in snackbar when multiple tabs have been sent to device -->
    <string name="sync_sent_tabs_snackbar">Вкладки надіслано!</string>
    <!-- Text shown in snackbar when one tab has been sent to device  -->
    <string name="sync_sent_tab_snackbar">Вкладку надіслано!</string>
    <!-- Text shown in snackbar when sharing tabs failed  -->
    <string name="sync_sent_tab_error_snackbar">Не вдається надіслати</string>
    <!-- Text shown in snackbar for the "retry" action that the user has after sharing tabs failed -->
    <string name="sync_sent_tab_error_snackbar_action">ПОВТОРИТИ</string>
    <!-- Title of QR Pairing Fragment -->
    <string name="sync_scan_code">Скануйте код</string>
    <!-- Instructions on how to access pairing -->
    <string name="sign_in_instructions"><![CDATA[На комп’ютері відкрийте Firefox та перейдіть на <b>https://firefox.com/pair</b>]]></string>
    <!-- Text shown for sign in pairing when ready -->
    <string name="sign_in_ready_for_scan">Готовий до сканування</string>
    <!-- Text shown for settings option for sign with pairing -->
    <string name="sign_in_with_camera">Увійти за допомогою камери</string>
    <!-- Text shown for settings option for sign with email -->
    <string name="sign_in_with_email">Використати е-пошту</string>

    <!-- Text shown for settings option for create new account text.'Firefox' intentionally hardcoded here.-->
    <string name="sign_in_create_account_text"><![CDATA[Не маєте облікового запису? <u>Створіть його</u> для синхронізації Firefox між пристроями.]]></string>
    <!-- Text shown in confirmation dialog to sign out of account. The first parameter is the name of the app (e.g. Firefox Preview) -->
    <string name="sign_out_confirmation_message_2">%s припинить синхронізацію з вашим обліковим записом, але не видалить жодних даних перегляду на цьому пристрої.</string>
    <!-- Option to continue signing out of account shown in confirmation dialog to sign out of account -->
    <string name="sign_out_disconnect">Від’єднатись</string>
    <!-- Option to cancel signing out shown in confirmation dialog to sign out of account -->
    <string name="sign_out_cancel">Скасувати</string>
    <!-- Error message snackbar shown after the user tried to select a default folder which cannot be altered -->
    <string name="bookmark_cannot_edit_root">Не можна редагувати типові теки</string>

    <!-- Enhanced Tracking Protection -->
    <!-- Link displayed in enhanced tracking protection panel to access tracking protection settings -->
    <string name="etp_settings">Налаштування захисту</string>
    <!-- Preference title for enhanced tracking protection settings -->
    <string name="preference_enhanced_tracking_protection">Розширений захист від стеження</string>
    <!-- Preference summary for enhanced tracking protection settings on/off switch -->
    <string name="preference_enhanced_tracking_protection_summary">Тепер із функцією Total Cookie Protection, наша найпотужніша перепона від стеження між сайтами.</string>
    <!-- Description of enhanced tracking protection. The parameter is the name of the application (For example: Firefox Fenix) -->
    <string name="preference_enhanced_tracking_protection_explanation_2">%s захищає вас від численних найпоширеніших елементів стеження, що переслідують вас в мережі.</string>
    <!-- Text displayed that links to website about enhanced tracking protection -->
    <string name="preference_enhanced_tracking_protection_explanation_learn_more">Докладніше</string>
    <!-- Preference for enhanced tracking protection for the standard protection settings -->
    <string name="preference_enhanced_tracking_protection_standard_default_1">Стандартний (типово)</string>
    <!-- Preference description for enhanced tracking protection for the standard protection settings -->
    <string name="preference_enhanced_tracking_protection_standard_description_5">Нормальне завантаження сторінок за меншого блокування елементів стеження.</string>
    <!--  Accessibility text for the Standard protection information icon  -->
    <string name="preference_enhanced_tracking_protection_standard_info_button">Що блокується стандартним рівнем захисту від стеження</string>
    <!-- Preference for enhanced tracking protection for the strict protection settings -->
    <string name="preference_enhanced_tracking_protection_strict">Надійний</string>
    <!-- Preference description for enhanced tracking protection for the strict protection settings -->
    <string name="preference_enhanced_tracking_protection_strict_description_4">Кращий захист від стеження і швидкодія, але деякі сайти можуть працювати неправильно.</string>
    <!--  Accessibility text for the Strict protection information icon  -->
    <string name="preference_enhanced_tracking_protection_strict_info_button">Що блокується надійним рівнем захисту від стеження</string>
    <!-- Preference for enhanced tracking protection for the custom protection settings -->
    <string name="preference_enhanced_tracking_protection_custom">Власний</string>
    <!-- Preference description for enhanced tracking protection for the strict protection settings -->
    <string name="preference_enhanced_tracking_protection_custom_description_2">Виберіть тип стеження і скриптів для блокування.</string>
    <!--  Accessibility text for the Strict protection information icon  -->
    <string name="preference_enhanced_tracking_protection_custom_info_button">Що блокується власними налаштуваннями захисту від стеження</string>
    <!-- Header for categories that are being blocked by current Enhanced Tracking Protection settings -->
    <!-- Preference for enhanced tracking protection for the custom protection settings for cookies-->
    <string name="preference_enhanced_tracking_protection_custom_cookies">Куки</string>
    <!-- Option for enhanced tracking protection for the custom protection settings for cookies-->
    <string name="preference_enhanced_tracking_protection_custom_cookies_1">Стеження сторонніх сайтів та соціальних мереж</string>
    <!-- Option for enhanced tracking protection for the custom protection settings for cookies-->
    <string name="preference_enhanced_tracking_protection_custom_cookies_2">Куки з невідвіданих сайтів</string>
    <!-- Option for enhanced tracking protection for the custom protection settings for cookies-->
    <string name="preference_enhanced_tracking_protection_custom_cookies_3">Усі сторонні куки (може пошкодити роботу вебсайтів)</string>
    <!-- Option for enhanced tracking protection for the custom protection settings for cookies-->
    <string name="preference_enhanced_tracking_protection_custom_cookies_4">Усі куки (буде пошкоджувати роботу вебсайтів)</string>
    <!-- Option for enhanced tracking protection for the custom protection settings for cookies-->
    <string name="preference_enhanced_tracking_protection_custom_cookies_5">Ізолювати куки сторонніх сайтів</string>
    <!-- Preference for enhanced tracking protection for the custom protection settings for tracking content -->
    <string name="preference_enhanced_tracking_protection_custom_tracking_content">Вміст стеження</string>
    <!-- Option for enhanced tracking protection for the custom protection settings for tracking content-->
    <string name="preference_enhanced_tracking_protection_custom_tracking_content_1">У всіх вкладках</string>
    <!-- Option for enhanced tracking protection for the custom protection settings for tracking content-->
    <string name="preference_enhanced_tracking_protection_custom_tracking_content_2">Лише в приватних вкладках</string>
    <!-- Preference for enhanced tracking protection for the custom protection settings -->
    <string name="preference_enhanced_tracking_protection_custom_cryptominers">Криптомайнери</string>
    <!-- Preference for enhanced tracking protection for the custom protection settings -->
    <string name="preference_enhanced_tracking_protection_custom_fingerprinters">Зчитування цифрового відбитка</string>
    <!-- Button label for navigating to the Enhanced Tracking Protection details -->
    <string name="enhanced_tracking_protection_details">Подробиці</string>
    <!-- Header for categories that are being being blocked by current Enhanced Tracking Protection settings -->
    <string name="enhanced_tracking_protection_blocked">Заблоковано</string>
    <!-- Header for categories that are being not being blocked by current Enhanced Tracking Protection settings -->
    <string name="enhanced_tracking_protection_allowed">Дозволено</string>
    <!-- Category of trackers (social media trackers) that can be blocked by Enhanced Tracking Protection -->
    <string name="etp_social_media_trackers_title">Стеження соціальних мереж</string>
    <!-- Description of social media trackers that can be blocked by Enhanced Tracking Protection -->
    <string name="etp_social_media_trackers_description">Обмежує можливість соціальних мереж стежити за вашою діяльністю в Інтернеті.</string>
    <!-- Category of trackers (cross-site tracking cookies) that can be blocked by Enhanced Tracking Protection -->
    <string name="etp_cookies_title">Куки стеження між сайтами</string>
    <!-- Category of trackers (cross-site tracking cookies) that can be blocked by Enhanced Tracking Protection -->
    <string name="etp_cookies_title_2">Куки сторонніх сайтів</string>
    <!-- Description of cross-site tracking cookies that can be blocked by Enhanced Tracking Protection -->
    <string name="etp_cookies_description">Блокує куки, які рекламні мережі та аналітичні компанії використовують для збору ваших даних перегляду на багатьох сайтах.</string>
    <!-- Description of cross-site tracking cookies that can be blocked by Enhanced Tracking Protection -->
    <string name="etp_cookies_description_2">Повний захист кук ізолює куки для відвідуваного сайту, тому елементи стеження, такі як рекламні мережі, не можуть використовувати їх для переслідування вас на різних сайтах.</string>
    <!-- Category of trackers (cryptominers) that can be blocked by Enhanced Tracking Protection -->
    <string name="etp_cryptominers_title">Криптомайнери</string>
    <!-- Description of cryptominers that can be blocked by Enhanced Tracking Protection -->
    <string name="etp_cryptominers_description">Перешкоджає доступу зловмисних скриптів до вашого пристрою для добування криптовалют.</string>
    <!-- Category of trackers (fingerprinters) that can be blocked by Enhanced Tracking Protection -->
    <string name="etp_fingerprinters_title">Зчитування цифрового відбитка</string>

    <!-- Description of fingerprinters that can be blocked by Enhanced Tracking Protection -->
    <string name="etp_fingerprinters_description">Зупиняє збір унікальних даних про ваш пристрій, які можна використовувати для відстеження.</string>
    <!-- Category of trackers (tracking content) that can be blocked by Enhanced Tracking Protection -->
    <string name="etp_tracking_content_title">Вміст стеження</string>
    <!-- Description of tracking content that can be blocked by Enhanced Tracking Protection -->
    <string name="etp_tracking_content_description">Блокує завантаження зовнішньої реклами, відео та іншого вмісту з вбудованим кодом стеження. Може вплинути на функціональність вебсайтів.</string>
    <!-- Enhanced Tracking Protection message that protection is currently on for this site -->
    <string name="etp_panel_on">Захист на цьому сайті увімкнено</string>
    <!-- Enhanced Tracking Protection message that protection is currently off for this site -->
    <string name="etp_panel_off">Захист на цьому сайті вимкнено</string>
    <!-- Header for exceptions list for which sites enhanced tracking protection is always off -->
    <string name="enhanced_tracking_protection_exceptions">Розширений захист від стеження вимкнено для цих вебсайтів</string>
    <!-- Content description (not visible, for screen readers etc.): Navigate
    back from ETP details (Ex: Tracking content) -->
    <string name="etp_back_button_content_description">Перейти назад</string>
    <!-- About page link text to open what's new link -->
    <string name="about_whats_new">Що нового в %s</string>
    <!-- Open source licenses page title
    The first parameter is the app name -->
    <string name="open_source_licenses_title">%s | Вільні бібліотеки</string>

    <!-- Category of trackers (redirect trackers) that can be blocked by Enhanced Tracking Protection -->
    <string name="etp_redirect_trackers_title">Елементи стеження переспрямуванням</string>
    <!-- Description of redirect tracker cookies that can be blocked by Enhanced Tracking Protection -->
    <string name="etp_redirect_trackers_description">Очищує куки, встановлені переспрямовувачами на відомі вебсайти для стеження.</string>

    <!-- Description of the SmartBlock Enhanced Tracking Protection feature. The * symbol is intentionally hardcoded here,
         as we use it on the UI to indicate which trackers have been partially unblocked.  -->
    <string name="preference_etp_smartblock_description">Деякі елементи стеження, зазначені нижче, були частково розблоковані на цій сторінці, тому що ви взаємодіяли з ними *.</string>
    <!-- Text displayed that links to website about enhanced tracking protection SmartBlock -->
    <string name="preference_etp_smartblock_learn_more">Докладніше</string>

    <!-- Content description (not visible, for screen readers etc.):
    Enhanced tracking protection exception preference icon for ETP settings. -->
    <string name="preference_etp_exceptions_icon_description">Піктограма налаштувань винятків розширеного захисту від стеження</string>

    <!-- About page link text to open support link -->
    <string name="about_support">Підтримка</string>
    <!-- About page link text to list of past crashes (like about:crashes on desktop) -->
    <string name="about_crashes">Збої</string>
    <!-- About page link text to open privacy notice link -->
    <string name="about_privacy_notice">Повідомлення про приватність</string>
    <!-- About page link text to open know your rights link -->
    <string name="about_know_your_rights">Знайте свої права</string>
    <!-- About page link text to open licensing information link -->
    <string name="about_licensing_information">Інформація про ліцензію</string>
    <!-- About page link text to open a screen with libraries that are used -->
    <string name="about_other_open_source_libraries">Бібліотеки, які ми використовуємо</string>

    <!-- Toast shown to the user when they are activating the secret dev menu
        The first parameter is number of long clicks left to enable the menu -->
    <string name="about_debug_menu_toast_progress">Натискань до увімкнення меню налагодження: %1$d</string>
    <string name="about_debug_menu_toast_done">Меню налагодження увімкнено</string>

    <!-- Browser long press popup menu -->
    <!-- Copy the current url -->
    <string name="browser_toolbar_long_press_popup_copy">Копіювати</string>
    <!-- Paste & go the text in the clipboard. '&amp;' is replaced with the ampersand symbol: & -->
    <string name="browser_toolbar_long_press_popup_paste_and_go">Вставити і перейти</string>
    <!-- Paste the text in the clipboard -->
    <string name="browser_toolbar_long_press_popup_paste">Вставити</string>
    <!-- Snackbar message shown after an URL has been copied to clipboard. -->
    <string name="browser_toolbar_url_copied_to_clipboard_snackbar">URL скопійовано в буфер обміну</string>

    <!-- Title text for the Add To Homescreen dialog -->
    <string name="add_to_homescreen_title">Додати на головний екран</string>
    <!-- Cancel button text for the Add to Homescreen dialog -->
    <string name="add_to_homescreen_cancel">Скасувати</string>
    <!-- Add button text for the Add to Homescreen dialog -->
    <string name="add_to_homescreen_add">Додати</string>
    <!-- Continue to website button text for the first-time Add to Homescreen dialog -->
    <string name="add_to_homescreen_continue">Продовжити на вебсайті</string>
    <!-- Placeholder text for the TextView in the Add to Homescreen dialog -->
    <string name="add_to_homescreen_text_placeholder">Назва ярлика</string>

    <!-- Describes the add to homescreen functionality -->
    <string name="add_to_homescreen_description_2">Ви можете легко додати цей вебсайт на головний екран вашого пристрою, щоб мати миттєвий доступ до нього і працювати швидше.</string>

    <!-- Preference for managing the settings for logins and passwords in Fenix -->
    <string name="preferences_passwords_logins_and_passwords">Паролі</string>
    <!-- Preference for managing the saving of logins and passwords in Fenix -->
    <string name="preferences_passwords_save_logins">Зберігати паролі</string>
    <!-- Preference option for asking to save passwords in Fenix -->
    <string name="preferences_passwords_save_logins_ask_to_save">Питати про збереження</string>
    <!-- Preference option for never saving passwords in Fenix -->
    <string name="preferences_passwords_save_logins_never_save">Ніколи не зберігати</string>
    <!-- Preference for autofilling saved logins in Firefox (in web content), %1$s will be replaced with the app name -->
    <string name="preferences_passwords_autofill2">Автозаповнення у %1$s</string>
    <!-- Description for the preference for autofilling saved logins in Firefox (in web content), %1$s will be replaced with the app name -->
    <string name="preferences_passwords_autofill_description">Заповнення та збереження імен користувачів та паролів вебсайтів під час використання %1$s.</string>
    <!-- Preference for autofilling logins from Fenix in other apps (e.g. autofilling the Twitter app) -->
    <string name="preferences_android_autofill">Автозаповнення в інших програмах</string>
    <!-- Description for the preference for autofilling logins from Fenix in other apps (e.g. autofilling the Twitter app) -->
    <string name="preferences_android_autofill_description">Заповнення імен користувачів та паролів у інших програмах на цьому пристрої.</string>

    <!-- Preference option for adding a login -->
    <string name="preferences_logins_add_login">Додати пароль</string>

    <!-- Preference for syncing saved logins in Fenix -->
    <string name="preferences_passwords_sync_logins">Синхронізація паролів</string>
    <!-- Preference for syncing saved logins in Fenix, when not signed in-->
    <string name="preferences_passwords_sync_logins_across_devices">Синхронізувати паролі між пристроями</string>

    <!-- Preference to access list of saved logins -->
    <string name="preferences_passwords_saved_logins">Збережені паролі</string>
    <!-- Description of empty list of saved passwords. Placeholder is replaced with app name.  -->
    <string name="preferences_passwords_saved_logins_description_empty_text">Тут з’являтимуться ваші збережені та синхронізовані з %s паролі.</string>
    <!-- Preference to access list of saved logins -->
    <string name="preferences_passwords_saved_logins_description_empty_learn_more_link">Докладніше про синхронізацію.</string>
    <!-- Preference to access list of login exceptions that we never save logins for -->
    <string name="preferences_passwords_exceptions">Винятки</string>
    <!-- Empty description of list of login exceptions that we never save logins for -->
    <string name="preferences_passwords_exceptions_description_empty">Не збережені паролі з’являтимуться тут.</string>
    <!-- Description of list of login exceptions that we never save logins for -->
    <string name="preferences_passwords_exceptions_description">Паролі для цих сайтів не зберігатимуться.</string>
    <!-- Text on button to remove all saved login exceptions -->
    <string name="preferences_passwords_exceptions_remove_all">Видалити всі винятки</string>
    <!-- Hint for search box in logins list -->
    <string name="preferences_passwords_saved_logins_search">Шукати паролі</string>
    <!-- The header for the site that a login is for -->
    <string name="preferences_passwords_saved_logins_site">Сайт</string>
    <!-- The header for the username for a login -->
    <string name="preferences_passwords_saved_logins_username">Ім’я користувача</string>
    <!-- The header for the password for a login -->
    <string name="preferences_passwords_saved_logins_password">Пароль</string>

    <!-- Shown in snackbar to tell user that the password has been copied -->
    <string name="logins_password_copied">Пароль скопійовано в буфер обміну</string>
    <!-- Shown in snackbar to tell user that the username has been copied -->
    <string name="logins_username_copied">Ім’я скопійовано в буфер обміну</string>
    <!-- Content Description (for screenreaders etc) read for the button to copy a password in logins-->
    <string name="saved_logins_copy_password">Копіювати пароль</string>
    <!-- Content Description (for screenreaders etc) read for the button to clear a password while editing a login-->
    <string name="saved_logins_clear_password">Стерти пароль</string>
    <!-- Content Description (for screenreaders etc) read for the button to copy a username in logins -->
    <string name="saved_login_copy_username">Копіювати ім’я користувача</string>
    <!-- Content Description (for screenreaders etc) read for the button to clear a username while editing a login -->
    <string name="saved_login_clear_username">Стерти ім’я користувача</string>
    <!-- Content Description (for screenreaders etc) read for the button to clear the hostname field while creating a login -->
    <string name="saved_login_clear_hostname">Стерти вузол</string>
    <!-- Content Description (for screenreaders etc) read for the button to open a site in logins -->
    <string name="saved_login_open_site">Відкрити сайт у браузері</string>
    <!-- Content Description (for screenreaders etc) read for the button to reveal a password in logins -->
    <string name="saved_login_reveal_password">Показати пароль</string>
    <!-- Content Description (for screenreaders etc) read for the button to hide a password in logins -->
    <string name="saved_login_hide_password">Приховати пароль</string>
    <!-- Message displayed in biometric prompt displayed for authentication before allowing users to view their logins -->
    <string name="logins_biometric_prompt_message">Розблокуйте для перегляду збережених паролів</string>
    <!-- Title of warning dialog if users have no device authentication set up -->
    <string name="logins_warning_dialog_title">Захистіть свої паролі</string>
    <!-- Message of warning dialog if users have no device authentication set up -->
    <string name="logins_warning_dialog_message">Встановіть графічний ключ, ПІН, чи пароль блокування пристрою, щоб захистити збережені паролі від інших, хто може отримати доступ до вашого пристрою.</string>
    <!-- Negative button to ignore warning dialog if users have no device authentication set up -->
    <string name="logins_warning_dialog_later">Пізніше</string>
    <!-- Positive button to send users to set up a pin of warning dialog if users have no device authentication set up -->
    <string name="logins_warning_dialog_set_up_now">Встановити</string>
    <!-- Title of PIN verification dialog to direct users to re-enter their device credentials to access their logins -->
    <string name="logins_biometric_prompt_message_pin">Розблокуйте свій пристрій</string>
    <!-- Title for Accessibility Force Enable Zoom Preference -->
    <string name="preference_accessibility_force_enable_zoom">Масштабування на всіх вебсайтах</string>
    <!-- Summary for Accessibility Force Enable Zoom Preference -->
    <string name="preference_accessibility_force_enable_zoom_summary">Увімкніть, щоб дозволити масштабування, навіть на вебсайтах, які це не дозволяють.</string>

    <!-- Saved logins sorting strategy menu item -by name- (if selected, it will sort saved logins alphabetically) -->
    <string name="saved_logins_sort_strategy_alphabetically">Назва (А-Я)</string>
    <!-- Saved logins sorting strategy menu item -by last used- (if selected, it will sort saved logins by last used) -->
    <string name="saved_logins_sort_strategy_last_used">Востаннє використано</string>

    <!-- Content description (not visible, for screen readers etc.): Sort saved logins dropdown menu chevron icon -->
    <string name="saved_logins_menu_dropdown_chevron_icon_content_description">Меню впорядкування паролів</string>

    <!-- Autofill -->
    <!-- Preference and title for managing the autofill settings -->
    <string name="preferences_autofill">Автозаповнення</string>
    <!-- Preference and title for managing the settings for addresses -->
    <string name="preferences_addresses">Адреси</string>
    <!-- Preference and title for managing the settings for credit cards -->
    <string name="preferences_credit_cards">Кредитні картки</string>
    <!-- Preference for saving and autofilling credit cards -->
    <string name="preferences_credit_cards_save_and_autofill_cards">Зберігати та автоматично заповнювати дані карток</string>
    <!-- Preference summary for saving and autofilling credit card data -->
    <string name="preferences_credit_cards_save_and_autofill_cards_summary">Дані зашифровано</string>
    <!-- Preference option for syncing credit cards across devices. This is displayed when the user is not signed into sync -->
    <string name="preferences_credit_cards_sync_cards_across_devices">Синхронізувати картки між пристроями</string>
    <!-- Preference option for syncing credit cards across devices. This is displayed when the user is signed into sync -->
    <string name="preferences_credit_cards_sync_cards">Синхронізувати картки</string>
    <!-- Preference option for adding a credit card -->
    <string name="preferences_credit_cards_add_credit_card">Додати кредитну картку</string>

    <!-- Preference option for managing saved credit cards -->
    <string name="preferences_credit_cards_manage_saved_cards">Керувати збереженими картками</string>
    <!-- Preference option for adding an address -->
    <string name="preferences_addresses_add_address">Додати адресу</string>
    <!-- Preference option for managing saved addresses -->
    <string name="preferences_addresses_manage_addresses">Керувати адресами</string>
    <!-- Preference for saving and autofilling addresses -->
    <string name="preferences_addresses_save_and_autofill_addresses">Зберігати та автоматично заповнювати адреси</string>
    <!-- Preference summary for saving and autofilling address data -->
    <string name="preferences_addresses_save_and_autofill_addresses_summary">Включити дані, як-от номери, електронні адреси та адреси доставлення</string>

    <!-- Title of the "Add card" screen -->
    <string name="credit_cards_add_card">Додати картку</string>
    <!-- Title of the "Edit card" screen -->
    <string name="credit_cards_edit_card">Змінити картку</string>
    <!-- The header for the card number of a credit card -->
    <string name="credit_cards_card_number">Номер картки</string>
    <!-- The header for the expiration date of a credit card -->
    <string name="credit_cards_expiration_date">Термін дії</string>
    <!-- The label for the expiration date month of a credit card to be used by a11y services-->
    <string name="credit_cards_expiration_date_month">Місяць закінчення терміну дії</string>
    <!-- The label for the expiration date year of a credit card to be used by a11y services-->
    <string name="credit_cards_expiration_date_year">Рік закінчення терміну дії</string>
    <!-- The header for the name on the credit card -->
    <string name="credit_cards_name_on_card">Ім’я на картці</string>
    <!-- The text for the "Delete card" menu item for deleting a credit card -->
    <string name="credit_cards_menu_delete_card">Видалити картку</string>
    <!-- The text for the "Delete card" button for deleting a credit card -->
    <string name="credit_cards_delete_card_button">Видалити картку</string>
    <!-- The text for the confirmation message of "Delete card" dialog -->
    <string name="credit_cards_delete_dialog_confirmation">Ви впевнені, що хочете видалити цю кредитну картку?</string>
    <!-- The text for the positive button on "Delete card" dialog -->
    <string name="credit_cards_delete_dialog_button">Видалити</string>
    <!-- The title for the "Save" menu item for saving a credit card -->
    <string name="credit_cards_menu_save">Зберегти</string>
    <!-- The text for the "Save" button for saving a credit card -->
    <string name="credit_cards_save_button">Зберегти</string>
    <!-- The text for the "Cancel" button for cancelling adding, updating or deleting a credit card -->
    <string name="credit_cards_cancel_button">Скасувати</string>

    <!-- Title of the "Saved cards" screen -->
    <string name="credit_cards_saved_cards">Збережені картки</string>

    <!-- Error message for credit card number validation -->
    <string name="credit_cards_number_validation_error_message">Введіть дійсний номер кредитної картки</string>

    <!-- Error message for credit card name on card validation -->
    <string name="credit_cards_name_on_card_validation_error_message">Будь ласка, заповніть це поле</string>
    <!-- Message displayed in biometric prompt displayed for authentication before allowing users to view their saved credit cards -->
    <string name="credit_cards_biometric_prompt_message">Розблокуйте для перегляду збережених карток</string>
    <!-- Title of warning dialog if users have no device authentication set up -->
    <string name="credit_cards_warning_dialog_title">Захистіть свої банківські картки</string>
    <!-- Message of warning dialog if users have no device authentication set up -->
    <string name="credit_cards_warning_dialog_message">Встановіть графічний ключ, ПІН, чи пароль, щоб захистити збережені банківські картки від інших, хто може отримати доступ до вашого пристрою.</string>
    <!-- Positive button to send users to set up a pin of warning dialog if users have no device authentication set up -->
    <string name="credit_cards_warning_dialog_set_up_now">Встановити</string>
    <!-- Negative button to ignore warning dialog if users have no device authentication set up -->
    <string name="credit_cards_warning_dialog_later">Пізніше</string>
    <!-- Title of PIN verification dialog to direct users to re-enter their device credentials to access their credit cards -->
    <string name="credit_cards_biometric_prompt_message_pin">Розблокуйте свій пристрій</string>

    <!-- Message displayed in biometric prompt for authentication, before allowing users to use their stored credit card information -->
    <string name="credit_cards_biometric_prompt_unlock_message">Розблокуйте, щоб використовувати збережену інформацію про кредитну картку</string>

    <!-- Title of the "Add address" screen -->
    <string name="addresses_add_address">Додати адресу</string>
    <!-- Title of the "Edit address" screen -->
    <string name="addresses_edit_address">Редагувати адресу</string>
    <!-- Title of the "Manage addresses" screen -->
    <string name="addresses_manage_addresses">Керувати адресами</string>
    <!-- The header for the first name of an address -->
    <string name="addresses_first_name">Ім’я</string>
    <!-- The header for the middle name of an address -->
    <string name="addresses_middle_name">По батькові</string>
    <!-- The header for the last name of an address -->
    <string name="addresses_last_name">Прізвище</string>
    <!-- The header for the street address of an address -->
    <string name="addresses_street_address">Вулиця</string>
    <!-- The header for the city of an address -->
    <string name="addresses_city">Місто</string>
    <!-- The header for the subregion of an address when "state" should be used -->
    <string name="addresses_state">Область</string>
    <!-- The header for the subregion of an address when "province" should be used -->
    <string name="addresses_province">Область</string>
    <!-- The header for the zip code of an address -->
    <string name="addresses_zip">Поштовий індекс</string>
    <!-- The header for the country or region of an address -->
    <string name="addresses_country">Країна або регіон</string>
    <!-- The header for the phone number of an address -->
    <string name="addresses_phone">Телефон</string>
    <!-- The header for the email of an address -->
    <string name="addresses_email">Електронна пошта</string>
    <!-- The text for the "Save" button for saving an address -->
    <string name="addresses_save_button">Зберегти</string>
    <!-- The text for the "Cancel" button for cancelling adding, updating or deleting an address -->
    <string name="addresses_cancel_button">Скасувати</string>
    <!-- The text for the "Delete address" button for deleting an address -->
    <string name="addressess_delete_address_button">Видалити адресу</string>

    <!-- The title for the "Delete address" confirmation dialog -->
    <string name="addressess_confirm_dialog_message">Ви дійсно хочете видалити цю адресу?</string>
    <!-- The text for the positive button on "Delete address" dialog -->
    <string name="addressess_confirm_dialog_ok_button">Видалити</string>
    <!-- The text for the negative button on "Delete address" dialog -->
    <string name="addressess_confirm_dialog_cancel_button">Скасувати</string>
    <!-- The text for the "Save address" menu item for saving an address -->
    <string name="address_menu_save_address">Зберегти адресу</string>
    <!-- The text for the "Delete address" menu item for deleting an address -->
    <string name="address_menu_delete_address">Видалити адресу</string>

    <!-- Title of the Add search engine screen -->
    <string name="search_engine_add_custom_search_engine_title">Додати засіб пошуку</string>
    <!-- Content description (not visible, for screen readers etc.): Title for the button that navigates to add new engine screen -->
    <string name="search_engine_add_custom_search_engine_button_content_description">Додати новий засіб пошуку</string>
    <!-- Title of the Edit search engine screen -->
    <string name="search_engine_edit_custom_search_engine_title">Змінити засіб пошуку</string>
    <!-- Content description (not visible, for screen readers etc.): Title for the button to add a search engine in the action bar -->
    <string name="search_engine_add_button_content_description">Додати</string>
    <!-- Content description (not visible, for screen readers etc.): Title for the button to save a search engine in the action bar -->
    <string name="search_engine_add_custom_search_engine_edit_button_content_description">Зберегти</string>
    <!-- Text for the menu button to edit a search engine -->
    <string name="search_engine_edit">Змінити</string>
    <!-- Text for the menu button to delete a search engine -->
    <string name="search_engine_delete">Видалити</string>

    <!-- Text for the button to create a custom search engine on the Add search engine screen -->
    <string name="search_add_custom_engine_label_other">Інший</string>
    <!-- Label for the TextField in which user enters custom search engine name -->
    <string name="search_add_custom_engine_name_label">Назва</string>
    <!-- Placeholder text shown in the Search Engine Name TextField before a user enters text -->
    <string name="search_add_custom_engine_name_hint">Назва</string>
    <!-- Placeholder text shown in the Search Engine Name text field before a user enters text -->
    <string name="search_add_custom_engine_name_hint_2">Назва засобу пошуку</string>
    <!-- Label for the TextField in which user enters custom search engine URL -->
    <string name="search_add_custom_engine_url_label">URL рядка пошуку</string>
    <!-- Placeholder text shown in the Search String TextField before a user enters text -->
    <string name="search_add_custom_engine_search_string_hint">Запит для пошуку</string>
    <!-- Placeholder text shown in the Search String TextField before a user enters text -->
    <string name="search_add_custom_engine_search_string_hint_2">URL для пошуку</string>
    <!-- Description text for the Search String TextField. The %s is part of the string -->
    <string name="search_add_custom_engine_search_string_example" formatted="false">Змініть запит на “%s”. Зразок:\nhttps://www.google.com/search?q=%s</string>

    <!-- Accessibility description for the form in which details about the custom search engine are entered -->
    <string name="search_add_custom_engine_form_description">Подробиці власного засобу пошуку</string>

    <!-- Label for the TextField in which user enters custom search engine suggestion URL -->
    <string name="search_add_custom_engine_suggest_url_label">API пошукових пропозицій (необов’язково)</string>
    <!-- Placeholder text shown in the Search Suggestion String TextField before a user enters text -->
    <string name="search_add_custom_engine_suggest_string_hint">URL-адреса API пошукових пропозицій</string>
    <!-- Description text for the Search Suggestion String TextField. The %s is part of the string -->
    <string name="search_add_custom_engine_suggest_string_example" formatted="false">Замініть запит на “%s”. Наприклад:\nhttp://suggestqueries.google.com/complete/search?client=firefox&amp;q=%s</string>
    <!-- The text for the "Save" button for saving a custom search engine -->
    <string name="search_custom_engine_save_button">Зберегти</string>

    <!-- Text shown when a user leaves the name field empty -->
    <string name="search_add_custom_engine_error_empty_name">Введіть назву засобу пошуку</string>

    <!-- Text shown when a user leaves the search string field empty -->
    <string name="search_add_custom_engine_error_empty_search_string">Введіть пошуковий запит</string>
    <!-- Text shown when a user leaves out the required template string -->
    <string name="search_add_custom_engine_error_missing_template">Перевірте пошуковий запит на відповідність формату зразка</string>
    <!-- Text shown when we aren't able to validate the custom search query. The first parameter is the url of the custom search engine -->
    <string name="search_add_custom_engine_error_cannot_reach">Помилка з’єднання з “%s”</string>
    <!-- Text shown when a user creates a new search engine -->
    <string name="search_add_custom_engine_success_message">%s створено</string>
    <!-- Text shown when a user successfully edits a custom search engine -->
    <string name="search_edit_custom_engine_success_message">%s збережено</string>
    <!-- Text shown when a user successfully deletes a custom search engine -->
    <string name="search_delete_search_engine_success_message">%s видалено</string>

    <!-- Heading for the instructions to allow a permission -->
    <string name="phone_feature_blocked_intro">Щоб дозволити це:</string>
    <!-- First step for the allowing a permission -->
    <string name="phone_feature_blocked_step_settings">1. Відкрийте налаштування Android</string>
    <!-- Second step for the allowing a permission -->
    <string name="phone_feature_blocked_step_permissions"><![CDATA[2. Торкніться <b>Дозволи</b>]]></string>
    <!-- Third step for the allowing a permission (Fore example: Camera) -->
    <string name="phone_feature_blocked_step_feature"><![CDATA[3. Увімкніть перемикач <b>%1$s</b>]]></string>

    <!-- Label that indicates a site is using a secure connection -->
    <string name="quick_settings_sheet_secure_connection_2">З’єднання захищене</string>
    <!-- Label that indicates a site is using a insecure connection -->
    <string name="quick_settings_sheet_insecure_connection_2">З’єднання не захищене</string>
    <!-- Label to clear site data -->
    <string name="clear_site_data">Стерти куки та дані сайтів</string>
    <!-- Confirmation message for a dialog confirming if the user wants to delete all data for current site -->
    <string name="confirm_clear_site_data"><![CDATA[Ви впевнені, що хочете очистити всі куки та дані сайту <b>%s</b>?]]></string>
    <!-- Confirmation message for a dialog confirming if the user wants to delete all the permissions for all sites-->
    <string name="confirm_clear_permissions_on_all_sites">Ви впевнені, що хочете очистити всі дозволи на всіх сайтах?</string>
    <!-- Confirmation message for a dialog confirming if the user wants to delete all the permissions for a site-->
    <string name="confirm_clear_permissions_site">Ви впевнені, що хочете очистити всі дозволи для цього сайту?</string>
    <!-- Confirmation message for a dialog confirming if the user wants to set default value a permission for a site-->
    <string name="confirm_clear_permission_site">Ви впевнені, що хочете видалити цей дозвіл для цього сайту?</string>
    <!-- label shown when there are not site exceptions to show in the site exception settings -->
    <string name="no_site_exceptions">Немає винятків для сайтів</string>
    <!-- Bookmark deletion confirmation -->
    <string name="bookmark_deletion_confirmation">Ви впевнені, що хочете видалити цю закладку?</string>
    <!-- Browser menu button that adds a shortcut to the home fragment -->
    <string name="browser_menu_add_to_shortcuts">Додати до ярликів</string>
    <!-- Browser menu button that removes a shortcut from the home fragment -->
    <string name="browser_menu_remove_from_shortcuts">Вилучити з ярликів</string>
    <!-- text shown before the issuer name to indicate who its verified by, parameter is the name of
     the certificate authority that verified the ticket-->
    <string name="certificate_info_verified_by">Засвідчено: %1$s</string>
    <!-- Login overflow menu delete button -->
    <string name="login_menu_delete_button">Видалити</string>
    <!-- Login overflow menu edit button -->
    <string name="login_menu_edit_button">Змінити</string>
    <!-- Message in delete confirmation dialog for logins -->
    <string name="login_deletion_confirmation">Ви дійсно хочете видалити цей запис?</string>
    <!-- Positive action of a dialog asking to delete  -->
    <string name="dialog_delete_positive">Видалити</string>
    <!-- Negative action of a dialog asking to delete login -->
    <string name="dialog_delete_negative">Скасувати</string>
    <!--  The saved login options menu description. -->
    <string name="login_options_menu">Опції запису</string>
    <!--  The editable text field for a login's web address. -->
    <string name="saved_login_hostname_description">Текстове поле для редагування вебадреси запису.</string>
    <!--  The editable text field for a login's username. -->
    <string name="saved_login_username_description">Текстове поле для редагування імені користувача запису.</string>
    <!--  The editable text field for a login's password. -->
    <string name="saved_login_password_description">Текстове поле для редагування пароля запису.</string>
    <!--  The button description to save changes to an edited login. -->
    <string name="save_changes_to_login">Зберегти зміни.</string>
    <!--  The page title for editing a saved login. -->
    <string name="edit">Змінити</string>
    <!--  The page title for adding new login. -->
    <string name="add_login">Додати новий пароль</string>
    <!--  The error message in add/edit login view when password field is blank. -->
    <string name="saved_login_password_required">Потрібен пароль</string>
    <!--  The error message in add login view when username field is blank. -->
    <string name="saved_login_username_required">Необхідно вказати ім’я користувача</string>
    <!--  The error message in add login view when hostname field is blank. -->
    <string name="saved_login_hostname_required" tools:ignore="UnusedResources">Необхідно вказати назву вузла</string>
    <!-- Voice search button content description  -->
    <string name="voice_search_content_description">Голосовий пошук</string>
    <!-- Voice search prompt description displayed after the user presses the voice search button -->
    <string name="voice_search_explainer">Говоріть</string>

    <!--  The error message in edit login view when a duplicate username exists. -->
    <string name="saved_login_duplicate">Запис з таким іменем користувача вже існує</string>

    <!-- This is the hint text that is shown inline on the hostname field of the create new login page. 'https://www.example.com' intentionally hardcoded here -->
    <string name="add_login_hostname_hint_text">https://www.example.com</string>
    <!-- This is an error message shown below the hostname field of the add login page when a hostname does not contain http or https. -->
    <string name="add_login_hostname_invalid_text_3">Вебадреса повинна містити &quot;https://&quot; або &quot;http://&quot;</string>
    <!-- This is an error message shown below the hostname field of the add login page when a hostname is invalid. -->
    <string name="add_login_hostname_invalid_text_2">Необхідно ввести дійсний вузол</string>

    <!-- Synced Tabs -->
    <!-- Text displayed to ask user to connect another device as no devices found with account -->
    <string name="synced_tabs_connect_another_device">Під’єднати інший пристрій.</string>
    <!-- Text displayed asking user to re-authenticate -->
    <string name="synced_tabs_reauth">Повторіть автентифікацію.</string>
    <!-- Text displayed when user has disabled tab syncing in Firefox Sync Account -->
    <string name="synced_tabs_enable_tab_syncing">Увімкніть синхронізацію вкладок.</string>
    <!-- Text displayed when user has no tabs that have been synced -->
    <string name="synced_tabs_no_tabs">У вас немає вкладок, відкритих у Firefox на інших пристроях.</string>
    <!-- Text displayed in the synced tabs screen when a user is not signed in to Firefox Sync describing Synced Tabs -->
    <string name="synced_tabs_sign_in_message">Переглядайте список вкладок з ваших інших пристроїв.</string>
    <!-- Text displayed on a button in the synced tabs screen to link users to sign in when a user is not signed in to Firefox Sync -->
    <string name="synced_tabs_sign_in_button">Увійти до синхронізації</string>

    <!-- The text displayed when a synced device has no tabs to show in the list of Synced Tabs. -->
    <string name="synced_tabs_no_open_tabs">Немає відкритих вкладок</string>

    <!-- Content description for expanding a group of synced tabs. -->
    <string name="synced_tabs_expand_group">Розгорнути групу синхронізованих вкладок</string>
    <!-- Content description for collapsing a group of synced tabs. -->
    <string name="synced_tabs_collapse_group">Згорнути групу синхронізованих вкладок</string>

    <!-- Top Sites -->
    <!-- Title text displayed in the dialog when shortcuts limit is reached. -->
    <string name="shortcut_max_limit_title">Досягнуто обмеження кількості ярликів</string>
    <!-- Content description text displayed in the dialog when shortcut limit is reached. -->
    <string name="shortcut_max_limit_content">Щоб додати новий ярлик, вилучіть один. Торкніться й утримуйте сайт, потім виберіть вилучити.</string>
    <!-- Confirmation dialog button text when top sites limit is reached. -->
    <string name="top_sites_max_limit_confirmation_button">Гаразд, зрозуміло</string>

    <!-- Label for the preference to show the shortcuts for the most visited top sites on the homepage -->
    <string name="top_sites_toggle_top_recent_sites_4">Ярлики</string>
	<!-- Title text displayed in the rename top site dialog. -->
	<string name="top_sites_rename_dialog_title">Назва</string>
    <!-- Hint for renaming title of a shortcut -->
    <string name="shortcut_name_hint">Назва ярлика</string>
	<!-- Button caption to confirm the renaming of the top site. -->
	<string name="top_sites_rename_dialog_ok">Гаразд</string>
	<!-- Dialog button text for canceling the rename top site prompt. -->
	<string name="top_sites_rename_dialog_cancel">Скасувати</string>

    <!-- Text for the menu button to open the homepage settings. -->
    <string name="top_sites_menu_settings">Налаштування</string>
    <!-- Text for the menu button to navigate to sponsors and privacy support articles. '&amp;' is replaced with the ampersand symbol: & -->
    <string name="top_sites_menu_sponsor_privacy">Наші спонсори і ваша приватність</string>
    <!-- Label text displayed for a sponsored top site. -->
    <string name="top_sites_sponsored_label">Спонсоровано</string>

    <!-- Inactive tabs in the tabs tray -->
    <!-- Title text displayed in the tabs tray when a tab has been unused for 14 days. -->
    <string name="inactive_tabs_title">Неактивні вкладки</string>
    <!-- Content description for closing all inactive tabs -->
    <string name="inactive_tabs_delete_all">Закрити всі неактивні вкладки</string>

    <!-- Content description for expanding the inactive tabs section. -->
    <string name="inactive_tabs_expand_content_description">Розгорнути неактивні вкладки</string>
    <!-- Content description for collapsing the inactive tabs section. -->
    <string name="inactive_tabs_collapse_content_description">Згорнути неактивні вкладки</string>

    <!-- Inactive tabs auto-close message in the tabs tray -->
    <!-- The header text of the auto-close message when the user is asked if they want to turn on the auto-closing of inactive tabs. -->
    <string name="inactive_tabs_auto_close_message_header" tools:ignore="UnusedResources">Закрити через місяць автоматично?</string>
    <!-- A description below the header to notify the user what the inactive tabs auto-close feature is. -->
    <string name="inactive_tabs_auto_close_message_description" tools:ignore="UnusedResources">Firefox може закривати вкладки, які ви не переглядали впродовж останнього місяця.</string>
    <!-- A call to action below the description to allow the user to turn on the auto closing of inactive tabs. -->
    <string name="inactive_tabs_auto_close_message_action" tools:ignore="UnusedResources">УВІМКНУТИ АВТОЗАКРИТТЯ</string>

    <!-- Text for the snackbar to confirm auto-close is enabled for inactive tabs -->
    <string name="inactive_tabs_auto_close_message_snackbar">Автозакриття ввімкнено</string>

    <!-- Awesome bar suggestion's headers -->
    <!-- Search suggestions title for Firefox Suggest. -->
    <string name="firefox_suggest_header">Пропозиції Firefox</string>

    <!-- Title for search suggestions when Google is the default search suggestion engine. -->
    <string name="google_search_engine_suggestion_header">Пошук Google</string>
    <!-- Title for search suggestions when the default search suggestion engine is anything other than Google. The first parameter is default search engine name. -->
    <string name="other_default_search_engine_suggestion_header">%s пошук</string>

    <!-- Default browser experiment -->
    <string name="default_browser_experiment_card_text">Автоматично відкривати посилання з вебсайтів, електронних листів та повідомлень у Firefox.</string>

    <!-- Content description for close button in collection placeholder. -->
    <string name="remove_home_collection_placeholder_content_description">Вилучити</string>

    <!-- Content description radio buttons with a link to more information -->
    <string name="radio_preference_info_content_description">Показати подробиці</string>

    <!-- Content description for the action bar "up" button -->
    <string name="action_bar_up_description">Вгору</string>

    <!-- Content description for privacy content close button -->
    <string name="privacy_content_close_button_content_description">Закрити</string>

    <!-- Pocket recommended stories -->
    <!-- Header text for a section on the home screen. -->
    <string name="pocket_stories_header_1">Розповіді, що спонукають замислитися</string>
    <!-- Header text for a section on the home screen. -->
    <string name="pocket_stories_categories_header">Розповіді за темами</string>
    <!-- Text of a button allowing users to access an external url for more Pocket recommendations. -->
    <string name="pocket_stories_placeholder_text">Знайти більше</string>
    <!-- Title of an app feature. Smaller than a heading. The first parameter is product name Pocket -->
    <string name="pocket_stories_feature_title_2">Від %s.</string>
    <!-- Caption for describing a certain feature. The placeholder is for a clickable text (eg: Learn more) which will load an url in a new tab when clicked.  -->
    <string name="pocket_stories_feature_caption">Частина родини Firefox. %s</string>
    <!-- Clickable text for opening an external link for more information about Pocket. -->
    <string name="pocket_stories_feature_learn_more">Докладніше</string>

    <!-- Text indicating that the Pocket story that also displays this text is a sponsored story by other 3rd party entity. -->
    <string name="pocket_stories_sponsor_indication">Спонсоровано</string>

    <!-- Snackbar message for enrolling in a Nimbus experiment from the secret settings when Studies preference is Off.-->
    <string name="experiments_snackbar">Увімкнути телеметрію для надсилання даних.</string>
    <!-- Snackbar button text to navigate to telemetry settings.-->
    <string name="experiments_snackbar_button">Перейти до налаштувань</string>

    <!-- Accessibility services actions labels. These will be appended to accessibility actions like "Double tap to.." but not by or applications but by services like Talkback. -->
    <!-- Action label for elements that can be collapsed if interacting with them. Talkback will append this to say "Double tap to collapse". -->
    <string name="a11y_action_label_collapse">згорнути</string>
    <!-- Action label for elements that can be expanded if interacting with them. Talkback will append this to say "Double tap to expand". -->
    <string name="a11y_action_label_expand">розгорнути</string>
    <!-- Action label for links to a website containing documentation about a wallpaper collection. Talkback will append this to say "Double tap to open link to learn more about this collection". -->
    <string name="a11y_action_label_wallpaper_collection_learn_more">відкрийте посилання, щоб дізнатися більше про цю збірку</string>
    <!-- Action label for links that point to an article. Talkback will append this to say "Double tap to read the article". -->
    <string name="a11y_action_label_read_article">читати статтю</string>
    <!-- Action label for links to the Firefox Pocket website. Talkback will append this to say "Double tap to open link to learn more". -->
    <string name="a11y_action_label_pocket_learn_more">відкрити посилання, щоб дізнатися більше</string>
</resources><|MERGE_RESOLUTION|>--- conflicted
+++ resolved
@@ -1221,11 +1221,8 @@
     <string name="unable_to_save_to_pdf_error">Неможливо створити PDF</string>
     <!-- Text for standard error snackbar dismiss button. -->
     <string name="standard_snackbar_error_dismiss">Відхилити</string>
-<<<<<<< HEAD
-=======
     <!-- Text for error message when printing a page and it fails. -->
     <string name="unable_to_print_error" moz:removedIn="121" tools:ignore="UnusedResources">Не вдалося надрукувати</string>
->>>>>>> 0ada6ff2
     <!-- Text for error message when printing a page and it fails. -->
     <string name="unable_to_print_page_error">Неможливо надрукувати цю сторінку</string>
     <!-- Text for the print feature in the share and browser menu -->
