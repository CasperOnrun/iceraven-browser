<?xml version="1.0" encoding="utf-8"?>
<resources xmlns:tools="http://schemas.android.com/tools">
    <!-- App name for private browsing mode. The first parameter is the name of the app defined in app_name (for example: Fenix)-->
    <string name="app_name_private_5">Приватний перегляд %s</string>
    <!-- App name for private browsing mode. The first parameter is the name of the app defined in app_name (for example: Fenix)-->
    <string name="app_name_private_4">%s (Приватний перегляд)</string>

    <!-- Home Fragment -->
    <!-- Content description (not visible, for screen readers etc.): "Three dot" menu button. -->
    <string name="content_description_menu">Додатково</string>
    <!-- Content description (not visible, for screen readers etc.): "Private Browsing" menu button. -->
    <string name="content_description_private_browsing_button">Увімкнути приватний перегляд</string>
    <!-- Content description (not visible, for screen readers etc.): "Private Browsing" menu button. -->
    <string name="content_description_disable_private_browsing_button">Вимкнути приватний перегляд</string>
    <!-- Placeholder text shown in the search bar before a user enters text -->
    <string name="search_hint">Введіть запит чи адресу</string>
    <!-- No Open Tabs Message Description -->
    <string name="no_open_tabs_description">Тут з’являтимуться ваші відкриті вкладки.</string>

    <!-- No Private Tabs Message Description -->
    <string name="no_private_tabs_description">Тут зʼявлятимуться ваші приватні вкладки.</string>

    <!-- Message announced to the user when tab tray is selected with 1 tab -->
    <string name="open_tab_tray_single">1 відкрита вкладка. Торкніться, щоб перемкнути вкладки.</string>
    <!-- Message announced to the user when tab tray is selected with 0 or 2+ tabs -->
    <string name="open_tab_tray_plural">%1$s відкритих вкладок. Торкніться, щоб перемкнути вкладки.</string>

    <!-- Tab tray multi select title in app bar. The first parameter is the number of tabs selected -->
    <string name="tab_tray_multi_select_title">Вибрано %1$d</string>
    <!-- Label of button in create collection dialog for creating a new collection  -->
    <string name="tab_tray_add_new_collection">Додати нову збірку</string>
    <!-- Label of editable text in create collection dialog for naming a new collection  -->
    <string name="tab_tray_add_new_collection_name">Назва</string>
    <!-- Label of button in save to collection dialog for selecting a current collection  -->
    <string name="tab_tray_select_collection">Вибрати збірку</string>
    <!-- Content description for close button while in multiselect mode in tab tray -->
    <string name="tab_tray_close_multiselect_content_description">Вихід з режиму вибору</string>
    <!-- Content description for save to collection button while in multiselect mode in tab tray -->
    <string name="tab_tray_collection_button_multiselect_content_description">Зберегти вибрані вкладки до збірки</string>
    <!-- Content description for checkmark while tab is selected while in multiselect mode in tab tray. The first parameter is the title of the tab selected -->
    <string name="tab_tray_item_selected_multiselect_content_description">Вибрано %1$s</string>
    <!-- Content description when tab is unselected while in multiselect mode in tab tray. The first parameter is the title of the tab unselected -->
    <string name="tab_tray_item_unselected_multiselect_content_description">Скасовано вибір %1$s</string>
    <!-- Content description announcement when exiting multiselect mode in tab tray -->
    <string name="tab_tray_exit_multiselect_content_description">Режим вибору вимкнено</string>
    <!-- Content description announcement when entering multiselect mode in tab tray -->
    <string name="tab_tray_enter_multiselect_content_description">Режим вибору ввімкнено, виберіть які вкладки зберегти до збірки</string>
    <!-- Content description on checkmark while tab is selected in multiselect mode in tab tray -->
    <string name="tab_tray_multiselect_selected_content_description">Вибрано</string>

    <!-- Home - Recently saved bookmarks -->
    <!-- Title for the home screen section with recently saved bookmarks. -->
    <string name="recently_saved_bookmarks">Недавно збережені</string>
    <!-- Content description for the recently saved bookmarks section on the home screen. -->
    <string name="recently_saved_bookmarks_content_description">Недавно збережені закладки</string>
    <!-- Title for the button which navigates the user to show all of their saved bookmarks. -->
    <string name="recently_saved_show_all">Показати всі</string>
    <!-- Content description for the button which navigates the user to show all of their saved bookmarks. -->
    <string name="recently_saved_show_all_content_description">Показати всі збережені закладки</string>

    <!-- About content. The first parameter is the name of the application. (For example: Fenix) -->
    <string name="about_content">%1$s розроблено @fork-maintainers.</string>

    <!-- Private Browsing -->
    <!-- Title for private session option -->
    <string name="private_browsing_title">Ви у приватному сеансі</string>
    <!-- Explanation for private browsing displayed to users on home view when they first enable private mode
        The first parameter is the name of the app defined in app_name (for example: Fenix) -->
    <string name="private_browsing_placeholder_description_2">%1$s стирає вашу історію пошуку та перегляду для приватних вкладок, коли ви закриваєте їх чи виходите з програми. Це не робить вас анонімними для вебсайтів чи вашого провайдера, але дозволяє приховати вашу діяльність в Інтернеті від будь-кого іншого, хто використовує цей пристрій.</string>
    <string name="private_browsing_common_myths">
       Поширені міфи про приватний перегляд
    </string>

    <!-- Delete session button to erase your history in a private session -->
    <string name="private_browsing_delete_session">Видалити сеанс</string>

    <!-- Private mode shortcut "contextual feature recommendation" (CFR) -->
    <!-- Text for the main message -->
    <string name="cfr_message">Додайте ярлик для відкриття приватних вкладок з головного екрана.</string>
    <!-- Text for the positive button -->
    <string name="cfr_pos_button_text">Додати ярлик</string>
    <!-- Text for the negative button -->
    <string name="cfr_neg_button_text">Ні, дякую</string>

    <!-- Open in App "contextual feature recommendation" (CFR) -->
    <!-- Text for the info message. 'Firefox' intentionally hardcoded here.-->
    <string name="open_in_app_cfr_info_message">Ви можете налаштувати Firefox на автоматичне відкривання посилань у програмах.</string>
    <!-- Text for the positive action button -->
    <string name="open_in_app_cfr_positive_button_text">Перейти до налаштувань</string>
    <!-- Text for the negative action button -->
    <string name="open_in_app_cfr_negative_button_text">Відхилити</string>

    <!-- Text for the info dialog when camera permissions have been denied but user tries to access a camera feature. -->
    <string name="camera_permissions_needed_message">Необхідний доступ до камери. Перейдіть до налаштувань Android, торкніться дозволів та торкніться дозволити.</string>
    <!-- Text for the positive action button to go to Android Settings to grant permissions. -->
    <string name="camera_permissions_needed_positive_button_text">Перейти до налаштувань</string>
    <!-- Text for the negative action button to dismiss the dialog. -->
    <string name="camera_permissions_needed_negative_button_text">Відхилити</string>

    <!-- Text for the banner message to tell users about our auto close feature. -->
    <string name="tab_tray_close_tabs_banner_message">Налаштуйте автоматичне закривання відкритих вкладок, які не переглядалися попереднього дня, тижня чи місяця.</string>
    <!-- Text for the positive action button to go to Settings for auto close tabs. -->
    <string name="tab_tray_close_tabs_banner_positive_button_text">Перейти до параметрів</string>
    <!-- Text for the negative action button to dismiss the Close Tabs Banner. -->
    <string name="tab_tray_close_tabs_banner_negative_button_text">Відхилити</string>

    <!-- Home screen icons - Long press shortcuts -->
    <!-- Shortcut action to open new tab -->
    <string name="home_screen_shortcut_open_new_tab_2">Нова вкладка</string>
    <!-- Shortcut action to open new private tab -->
    <string name="home_screen_shortcut_open_new_private_tab_2">Приватна вкладка</string>

    <!-- Heading for the Top Sites block -->
    <string name="home_screen_top_sites_heading">Популярні сайти</string>

    <!-- Recent Tabs -->
    <!-- Header text for jumping back into the recent tab in the home screen -->
<<<<<<< HEAD
    <string name="recent_tabs_header">Назад до</string>
    <!-- Button text for showing all the tabs in the tabs tray -->
    <string name="recent_tabs_show_all">Показати всі</string>

=======
    <string name="recent_tabs_header">Повернутися до</string>
    <!-- Button text for showing all the tabs in the tabs tray -->
    <string name="recent_tabs_show_all">Показати всі</string>

    <!-- History Metadata -->
    <!-- Header text for a section on the home screen that displays grouped highlights from the
         user's browsing history, such as topics they have researched or explored on the web -->
    <string name="history_metadata_header">Минулі перегляди</string>

>>>>>>> 637485e2
    <!-- Browser Fragment -->
    <!-- Content description (not visible, for screen readers etc.): Navigate to open tabs -->
    <string name="browser_tabs_button">Відкриті вкладки</string>
    <!-- Content description (not visible, for screen readers etc.): Navigate backward (browsing history) -->
    <string name="browser_menu_back">Назад</string>
    <!-- Content description (not visible, for screen readers etc.): Navigate forward (browsing history) -->
    <string name="browser_menu_forward">Вперед</string>
    <!-- Content description (not visible, for screen readers etc.): Refresh current website -->
    <string name="browser_menu_refresh">Оновити</string>
    <!-- Content description (not visible, for screen readers etc.): Stop loading current website -->
    <string name="browser_menu_stop">Зупинити</string>
    <!-- Content description (not visible, for screen readers etc.): Bookmark the current page -->
    <string name="browser_menu_bookmark">Додати закладку</string>
    <!-- Content description (not visible, for screen readers etc.): Un-bookmark the current page -->
    <string name="browser_menu_edit_bookmark">Змінити закладку</string>
    <!-- Browser menu button that opens the addon manager -->
    <string name="browser_menu_add_ons">Додатки</string>
    <!-- Browser menu button that opens the addon extensions manager -->
    <string name="browser_menu_extensions">Розширення</string>
    <!-- Text displayed when there are no add-ons to be shown -->
    <string name="no_add_ons">Немає додатків</string>
    <!-- Browser menu button that sends a user to help articles -->
    <string name="browser_menu_help">Допомога</string>
    <!-- Browser menu button that sends a to a the what's new article -->
    <string name="browser_menu_whats_new">Що нового</string>
    <!-- Browser menu button that opens the settings menu -->
    <string name="browser_menu_settings">Налаштування</string>

    <!-- Browser menu button that opens a user's library -->
    <string name="browser_menu_library">Бібліотека</string>
    <!-- Browser menu toggle that requests a desktop site -->
    <string name="browser_menu_desktop_site">Версія для комп’ютера</string>
    <!-- Browser menu toggle that adds a shortcut to the site on the device home screen. -->
    <string name="browser_menu_add_to_homescreen">Додати на головний екран</string>
    <!-- Browser menu toggle that installs a Progressive Web App shortcut to the site on the device home screen. -->
    <string name="browser_menu_install_on_homescreen">Встановити</string>
    <!-- Menu option on the toolbar that takes you to synced tabs page-->
    <string name="synced_tabs">Синхронізовані вкладки</string>
    <!-- Content description (not visible, for screen readers etc.) for the Resync tabs button -->
    <string name="resync_button_content_description">Синхронізувати повторно</string>
    <!-- Browser menu button that opens the find in page menu -->
    <string name="browser_menu_find_in_page">Знайти на сторінці</string>
    <!-- Browser menu button that creates a private tab -->
    <string name="browser_menu_private_tab">Приватна вкладка</string>
    <!-- Browser menu button that saves the current tab to a collection -->
    <string name="browser_menu_save_to_collection_2">Зберегти до збірки</string>
    <!-- Browser menu button that open a share menu to share the current site -->
    <string name="browser_menu_share">Поділитися</string>
    <!-- Share menu title, displayed when a user is sharing their current site -->
    <string name="menu_share_with">Поділитися з…</string>
    <!-- Browser menu button shown in custom tabs that opens the current tab in Fenix
        The first parameter is the name of the app defined in app_name (for example: Fenix) -->
    <string name="browser_menu_open_in_fenix">Відкрити в %1$s</string>
    <!-- Browser menu text shown in custom tabs to indicate this is a Fenix tab
        The first parameter is the name of the app defined in app_name (for example: Fenix) -->
    <string name="browser_menu_powered_by">ТЕХНОЛОГІЇ %1$s</string>
    <!-- Browser menu text shown in custom tabs to indicate this is a Fenix tab
        The first parameter is the name of the app defined in app_name (for example: Fenix) -->
    <string name="browser_menu_powered_by2">Технологія %1$s</string>
    <!-- Browser menu button to put the current page in reader mode -->
    <string name="browser_menu_read">Режим читання</string>

    <!-- Browser menu button content description to close reader mode and return the user to the regular browser -->
    <string name="browser_menu_read_close">Закрити режим читача</string>
    <!-- Browser menu button to open the current page in an external app -->
    <string name="browser_menu_open_app_link">Відкрити в програмі</string>
    <!-- Browser menu button to configure reader mode appearance e.g. the used font type and size -->
    <string name="browser_menu_read_appearance">Вигляд</string>

    <!-- Browser menu button to show reader view appearance controls e.g. the used font type and size -->
    <string name="browser_menu_customize_reader_view">Налаштувати режим читача</string>

    <!-- Browser menu label for adding a bookmark -->
    <string name="browser_menu_add">Додати</string>
    <!-- Browser menu label for editing a bookmark -->
    <string name="browser_menu_edit">Редагувати</string>

    <!-- Browser Toolbar -->
    <!-- Content description for the Home screen button on the browser toolbar -->
    <string name="browser_toolbar_home">Домашній екран</string>

    <!-- Error message to show when the user tries to access a scheme not
        handled by the app (Ex: blob, tel etc) -->
    <string name="unknown_scheme_error_message">Неможливо з’єднатися. Невідома схема URL-адреси.</string>

    <!-- Locale Settings Fragment -->
    <!-- Content description for tick mark on selected language -->
    <string name="a11y_selected_locale_content_description">Обрана мова</string>
    <!-- Content description for search icon -->
    <string name="a11y_search_icon_content_description">Пошук</string>
    <!-- Text for default locale item -->
    <string name="default_locale_text">Мова пристрою</string>
    <!-- Placeholder text shown in the search bar before a user enters text -->
    <string name="locale_search_hint">Пошук мови</string>

    <!-- Search Fragment -->
    <!-- Button in the search view that lets a user search by scanning a QR code -->
    <string name="search_scan_button">Сканувати</string>
    <!-- Button in the search view that lets a user change their search engine -->
    <string name="search_engine_button">Засіб пошуку</string>
    <!-- Button in the search view when shortcuts are displayed that takes a user to the search engine settings -->
    <string name="search_shortcuts_engine_settings">Налаштування пошукових засобів</string>
    <!-- Header displayed when selecting a shortcut search engine -->
    <string name="search_engines_search_with">Цього разу шукати з:</string>
    <!-- Button in the search view that lets a user navigate to the site in their clipboard -->
    <string name="awesomebar_clipboard_title">Заповнити посилання з буфера обміну</string>
    <!-- Button in the search suggestions onboarding that allows search suggestions in private sessions -->
    <string name="search_suggestions_onboarding_allow_button">Дозволити</string>
    <!-- Button in the search suggestions onboarding that does not allow search suggestions in private sessions -->
    <string name="search_suggestions_onboarding_do_not_allow_button">Не дозволяти</string>
    <!-- Search suggestion onboarding hint title text -->
    <string name="search_suggestions_onboarding_title">Дозволяти пошукові пропозиції у приватних сеансах?</string>

    <!-- Search suggestion onboarding hint description text, first parameter is the name of the app defined in app_name (for example: Fenix)-->
    <string name="search_suggestions_onboarding_text">%s відправлятиме все, що ви вводите в адресному рядку, вашому типовому провайдеру пошуку.</string>
    <!-- Search suggestion onboarding hint Learn more link text -->
    <string name="search_suggestions_onboarding_learn_more_link">Докладніше</string>

    <!-- Search engine suggestion title text. The first parameter is the name of teh suggested engine-->
    <string name="search_engine_suggestions_title">Пошук в %s</string>
    <!-- Search engine suggestion description text -->
    <string name="search_engine_suggestions_description">Пошук безпосередньо з панелі адреси</string>

    <!-- Search Widget -->
    <!-- Content description for searching with a widget. Firefox is intentionally hardcoded.-->
    <string name="search_widget_content_description">Відкрити нову вкладку Firefox</string>
    <!-- Text preview for smaller sized widgets -->
    <string name="search_widget_text_short">Пошук</string>
    <!-- Text preview for larger sized widgets -->
    <string name="search_widget_text_long">Пошук в Інтернеті</string>

    <!-- Content description (not visible, for screen readers etc.): Voice search -->
    <string name="search_widget_voice">Голосовий пошук</string>

    <!-- Preferences -->
    <!-- Title for the settings page-->
    <string name="settings">Налаштування</string>
    <!-- Preference category for basic settings -->
    <string name="preferences_category_basics">Загальні</string>
    <!-- Preference category for general settings -->
    <string name="preferences_category_general">Загальні</string>
    <!-- Preference category for all links about Fenix -->
    <string name="preferences_category_about">Про програму</string>
    <!-- Preference for settings related to changing the default search engine -->
    <string name="preferences_default_search_engine">Типовий засіб пошуку</string>
    <!-- Preference for settings related to Search -->
    <string name="preferences_search">Пошук</string>
    <!-- Preference for settings related to Search address bar -->
    <string name="preferences_search_address_bar">Панель адреси</string>
    <!-- Preference linking to help about Fenix -->
    <string name="preferences_help">Довідка</string>
    <!-- Preference link to rating Fenix on the Play Store -->
    <string name="preferences_rate">Оцінити в Google Play</string>
    <!-- Preference for giving feedback about Fenix -->
    <string name="preferences_feedback">Залишити відгук</string>
    <!-- Preference linking to about page for Fenix
        The first parameter is the name of the app defined in app_name (for example: Fenix) -->
    <string name="preferences_about">Про %1$s</string>
    <!-- Preference linking to the your rights SUMO page -->
    <string name="preferences_your_rights">Ваші права</string>

    <!-- Preference for settings related to saved passwords -->
    <string name="preferences_passwords">Паролі</string>
    <!-- Preference for settings related to saved credit cards and addresses -->
    <string name="preferences_credit_cards_addresses">Банківські картки та адреси</string>
    <!-- Preference for settings related to changing the default browser -->
    <string name="preferences_set_as_default_browser">Встановити типовим браузером</string>
    <!-- Preference category for advanced settings -->
    <string name="preferences_category_advanced">Додатково</string>
    <!-- Preference category for privacy settings -->
    <string name="preferences_category_privacy">Приватність</string>
    <!-- Preference category for privacy and security settings -->
    <string name="preferences_category_privacy_security">Приватність та безпека</string>
    <!-- Preference for advanced site permissions -->
    <string name="preferences_site_permissions">Дозволи сайтів</string>
    <!-- Preference for private browsing options -->
    <string name="preferences_private_browsing_options">Приватний перегляд</string>
    <!-- Preference for opening links in a private tab-->
    <string name="preferences_open_links_in_a_private_tab">Відкривати посилання у приватній вкладці</string>
    <!-- Preference for allowing screenshots to be taken while in a private tab-->
    <string name="preferences_allow_screenshots_in_private_mode">Дозволити знімки екрана у приватному перегляді</string>
    <!-- Will inform the user of the risk of activating Allow screenshots in private browsing option -->
    <string name="preferences_screenshots_in_private_mode_disclaimer">Якщо дозволено, приватні вкладки також будуть видимі, коли відкрито декілька програм</string>
    <!-- Preference for adding private browsing shortcut -->
    <string name="preferences_add_private_browsing_shortcut">Додати ярлик приватного перегляду</string>
    <!-- Preference for accessibility -->
    <string name="preferences_accessibility">Доступність</string>

    <!-- Preference to override the Firefox Account server -->
    <string name="preferences_override_fxa_server">Власний сервер облікового запису Firefox</string>
    <!-- Preference to override the Sync token server -->
    <string name="preferences_override_sync_tokenserver">Спеціальний сервер синхронізації</string>
    <!-- Toast shown after updating the FxA/Sync server override preferences -->
    <string name="toast_override_fxa_sync_server_done">Сервер Облікового запису/Синхронізації Firefox змінено. Вихід з програми для застосування змін…</string>
    <!-- Preference category for account information -->
    <string name="preferences_category_account">Обліковий запис</string>
    <!-- Preference shown on banner to sign into account -->
    <string name="preferences_sign_in">Увійти</string>
    <!-- Preference for changing where the toolbar is positioned -->
    <string name="preferences_toolbar">Панель інструментів</string>
    <!-- Preference for changing default theme to dark or light mode -->
    <string name="preferences_theme">Тема</string>
    <!-- Preference for customizing the home screen -->
    <string name="preferences_home">Домівка</string>
    <!-- Preference for gestures based actions -->
    <string name="preferences_gestures">Жести</string>
    <!-- Preference for settings related to visual options -->
    <string name="preferences_customize">Пристосування</string>
    <!-- Preference description for banner about signing in -->
    <string name="preferences_sign_in_description">Синхронізуйте закладки, історію та інші дані з Обліковим записом Firefox</string>
    <!-- Preference shown instead of account display name while account profile information isn't available yet. -->
    <string name="preferences_account_default_name">Обліковий запис Firefox</string>
    <!-- Preference text for account title when there was an error syncing FxA -->
    <string name="preferences_account_sync_error">Повторно підключіться, щоб відновити синхронізацію</string>
    <!-- Preference for language -->
    <string name="preferences_language">Мова</string>
    <!-- Preference for data choices -->
    <string name="preferences_data_choices">Вибір даних</string>
    <!-- Preference for data collection -->
    <string name="preferences_data_collection">Збір даних</string>
    <!-- Preference linking to the privacy notice -->
    <string name="preferences_privacy_link">Повідомлення про приватність</string>
    <!-- Preference category for developer tools -->
    <string name="developer_tools_category">Інструменти розробника</string>
    <!-- Preference for developers -->
    <string name="preferences_remote_debugging">Віддалене зневадження через USB</string>

    <!-- Preference title for switch preference to show search engines -->
    <string name="preferences_show_search_engines">Показати засоби пошуку</string>
    <!-- Preference title for switch preference to show search suggestions -->
    <string name="preferences_show_search_suggestions">Показувати пошукові пропозиції</string>

    <!-- Preference title for switch preference to show voice search button -->
    <string name="preferences_show_voice_search">Показати голосовий пошук</string>
    <!-- Preference title for switch preference to show search suggestions also in private mode -->
    <string name="preferences_show_search_suggestions_in_private">Показувати в приватних сеансах</string>
    <!-- Preference title for switch preference to show a clipboard suggestion when searching -->
    <string name="preferences_show_clipboard_suggestions">Пропозиції з буфера обміну</string>
    <!-- Preference title for switch preference to suggest browsing history when searching -->
    <string name="preferences_search_browsing_history">Шукати в історії перегляду</string>
    <!-- Preference title for switch preference to suggest bookmarks when searching -->
    <string name="preferences_search_bookmarks">Шукати закладки</string>
    <!-- Preference title for switch preference to suggest synced tabs when searching -->
    <string name="preferences_search_synced_tabs">Шукати синхронізовані вкладки</string>
    <!-- Preference for account settings -->
    <string name="preferences_account_settings">Обліковий запис</string>
    <!-- Preference for enabling url autocomplete-->
    <string name="preferences_enable_autocomplete_urls">Автозавершення URL-адрес</string>
    <!-- Preference for open links in third party apps -->
    <string name="preferences_open_links_in_apps">Відкривати посилання у програмах</string>

    <!-- Preference for open download with an external download manager app -->
    <string name="preferences_external_download_manager">Зовнішній менеджер завантажень</string>
    <!-- Preference for add_ons -->
    <string name="preferences_addons">Додатки</string>

    <!-- Preference for notifications -->
    <string name="preferences_notifications">Сповіщення</string>

    <!-- Add-on Preferences -->
    <!-- Preference to customize the configured AMO (addons.mozilla.org) collection -->
    <string name="preferences_customize_amo_collection">Власна збірка додатків</string>
    <!-- Button caption to confirm the add-on collection configuration -->
    <string name="customize_addon_collection_ok">Гаразд</string>
    <!-- Button caption to abort the add-on collection configuration -->
    <string name="customize_addon_collection_cancel">Скасувати</string>
    <!-- Hint displayed on input field for custom collection name -->
    <string name="customize_addon_collection_hint">Назва збірки</string>
    <!-- Hint displayed on input field for custom collection user ID-->
    <string name="customize_addon_collection_user_hint">Власник збірки (ID користувача)</string>
    <!-- Toast shown after confirming the custom add-on collection configuration -->
    <string name="toast_customize_addon_collection_done">Збірку додатків змінено. Вихід з програми для застосування змін…</string>

    <!-- Add-on Installation from AMO-->
    <!-- Error displayed when user attempts to install an add-on from AMO (addons.mozilla.org) that is not supported -->
    <string name="addon_not_supported_error">Додаток не підтримується</string>
    <!-- Error displayed when user attempts to install an add-on from AMO (addons.mozilla.org) that is already installed -->
    <string name="addon_already_installed">Додаток вже встановлено</string>

    <!-- Account Preferences -->
    <!-- Preference for triggering sync -->
    <string name="preferences_sync_now">Синхронізувати</string>
    <!-- Preference category for sync -->
    <string name="preferences_sync_category">Оберіть що синхронізувати</string>
    <!-- Preference for syncing history -->
    <string name="preferences_sync_history">Історію</string>
    <!-- Preference for syncing bookmarks -->
    <string name="preferences_sync_bookmarks">Закладки</string>
    <!-- Preference for syncing logins -->
    <string name="preferences_sync_logins">Паролі</string>
    <!-- Preference for syncing tabs -->
    <string name="preferences_sync_tabs_2">Вкладки</string>
    <!-- Preference for signing out -->
    <string name="preferences_sign_out">Вийти</string>
    <!-- Preference displays and allows changing current FxA device name -->
    <string name="preferences_sync_device_name">Назва пристрою</string>
    <!-- Text shown when user enters empty device name -->
    <string name="empty_device_name_error">Назва пристрою обов’язкова.</string>
    <!-- Label indicating that sync is in progress -->
    <string name="sync_syncing_in_progress">Синхронізація…</string>
    <!-- Label summary indicating that sync failed. The first parameter is the date stamp showing last time it succeeded -->
    <string name="sync_failed_summary">Помилка синхронізації. Востаннє синхронізовано: %s</string>
    <!-- Label summary showing never synced -->
    <string name="sync_failed_never_synced_summary">Помилка синхронізації. Востаннє синхронізовано: ніколи</string>
    <!-- Label summary the date we last synced. The first parameter is date stamp showing last time synced -->
    <string name="sync_last_synced_summary">Востаннє синхронізовано: %s</string>
    <!-- Label summary showing never synced -->
    <string name="sync_never_synced_summary">Востаннє синхронізовано: ніколи</string>

    <!-- Text for displaying the default device name.
        The first parameter is the application name, the second is the device manufacturer name
        and the third is the device model. -->
    <string name="default_device_name_2">%1$s на %2$s %3$s</string>

    <!-- Preference for syncing credit cards -->
    <string name="preferences_sync_credit_cards">Кредитні картки</string>
    <!-- Preference for syncing addresses -->
    <string name="preferences_sync_address">Адреси</string>

    <!-- Send Tab -->
    <!-- Name of the "receive tabs" notification channel. Displayed in the "App notifications" system settings for the app -->
    <string name="fxa_received_tab_channel_name">Отримані вкладки</string>

    <!-- Description of the "receive tabs" notification channel. Displayed in the "App notifications" system settings for the app -->
    <string name="fxa_received_tab_channel_description">Сповіщення для вкладок, отриманих від інших пристроїв Firefox.</string>
    <!--  The body for these is the URL of the tab received  -->
    <string name="fxa_tab_received_notification_name">Отримано вкладку</string>
    <!-- When multiple tabs have been received -->
    <string name="fxa_tabs_received_notification_name">Отримані вкладки</string>
    <!-- %s is the device name -->
    <string name="fxa_tab_received_from_notification_name">Вкладка з %s</string>

    <!-- Advanced Preferences -->
    <!-- Preference for tracking protection settings -->
    <string name="preferences_tracking_protection_settings">Захист від стеження</string>
    <!-- Preference switch for tracking protection -->
    <string name="preferences_tracking_protection">Захист від стеження</string>
    <!-- Preference switch description for tracking protection -->
    <string name="preferences_tracking_protection_description">Блокуйте вміст і скрипти, що стежать за вами в Інтернеті</string>
    <!-- Preference for tracking protection exceptions -->
    <string name="preferences_tracking_protection_exceptions">Винятки</string>
    <!-- Preference description for tracking protection exceptions -->
    <string name="preferences_tracking_protection_exceptions_description">Захист від стеження вимкнено для цих вебсайтів</string>
    <!-- Button in Exceptions Preference to turn on tracking protection for all sites (remove all exceptions) -->
    <string name="preferences_tracking_protection_exceptions_turn_on_for_all">Увімкнути для всіх сайтів</string>

    <!-- Text displayed when there are no exceptions -->
    <string name="exceptions_empty_message_description">Винятки дозволяють вимкнути захист від стеження для окремих сайтів.</string>
    <!-- Text displayed when there are no exceptions, with learn more link that brings users to a tracking protection SUMO page -->
    <string name="exceptions_empty_message_learn_more_link">Докладніше</string>

    <!-- Preference switch for Telemetry -->
    <string name="preferences_telemetry">Телеметрія</string>
    <!-- Preference switch for usage and technical data collection -->
    <string name="preference_usage_data">Використання й технічні дані</string>
    <!-- Preference description for usage and technical data collection -->
    <string name="preferences_usage_data_description">Надсилання в Mozilla даних про використання, швидкодію, апаратне забезпечення та налаштування браузера, щоб допомогти вдосконалити %1$s</string>
    <!-- Preference switch for marketing data collection -->
    <string name="preferences_marketing_data">Маркетингові дані</string>
    <!-- Preference description for marketing data collection, parameter is the app name (e.g. Firefox) -->
    <string name="preferences_marketing_data_description">Надсилання даних про функції, які ви використовуєте в %1$s, нашій компанії з мобільного маркетингу Leanplum.</string>
    <!-- Preference description for marketing data collection -->
    <string name="preferences_marketing_data_description2">Надсилати основні дані про використання до нашого постачальника мобільного маркетингу Adjust</string>
    <!-- Title for studies preferences -->
    <string name="preference_experiments_2">Дослідження</string>
    <!-- Summary for studies preferences -->
    <string name="preference_experiments_summary_2">Дозволяє Mozilla встановлювати та запускати дослідження</string>
    <!-- Title for experiments preferences -->
    <string name="preference_experiments">Експерименти</string>
    <!-- Summary for experiments preferences -->
    <string name="preference_experiments_summary">Дозволяє Mozilla встановлювати та збирати дані для експериментальних функцій</string>
    <!-- Preference switch for crash reporter -->
    <string name="preferences_crash_reporter">Звіти про збої</string>

    <!-- Preference switch for Mozilla location service -->
    <string name="preferences_mozilla_location_service">Служба розташування Mozilla</string>
    <!-- Preference switch for app health report. The first parameter is the name of the application (For example: Fenix) -->
    <string name="preferences_fenix_health_report">Звіт про справність %s</string>

    <!-- Turn On Sync Preferences -->
    <!-- Header of the Turn on Sync preference view -->
    <string name="preferences_sync">Увімкнути синхронізацію</string>
    <!-- Preference for pairing -->
    <string name="preferences_sync_pair">Скануйте код у Firefox на комп’ютері</string>
    <!-- Preference for account login -->
    <string name="preferences_sync_sign_in">Увійти</string>
    <!-- Preference for reconnecting to FxA sync -->
    <string name="preferences_sync_sign_in_to_reconnect">Увійдіть, щоб відновити з’єднання</string>

    <!-- Preference for removing FxA account -->
    <string name="preferences_sync_remove_account">Видалити обліковий запис</string>

    <!-- Pairing Feature strings -->
    <!-- Instructions on how to access pairing -->
    <string name="pair_instructions_2"><![CDATA[Скануйте QR-код, показаний на <b>firefox.com/pair</b>]]></string>
    <!-- Button to open camera for pairing -->
    <string name="pair_open_camera">Відкрити камеру</string>
    <!-- Button to cancel pairing -->
    <string name="pair_cancel">Скасувати</string>

    <!-- Toolbar Preferences -->
    <!-- Preference for using top toolbar -->
    <string name="preference_top_toolbar">Вгорі</string>
    <!-- Preference for using bottom toolbar -->
    <string name="preference_bottom_toolbar">Внизу</string>

    <!-- Theme Preferences -->
    <!-- Preference for using light theme -->
    <string name="preference_light_theme">Світла</string>
    <!-- Preference for using dark theme -->
    <string name="preference_dark_theme">Темна</string>
    <!-- Preference for using using dark or light theme automatically set by battery -->
    <string name="preference_auto_battery_theme">Враховувати режим економії заряду</string>
    <!-- Preference for using following device theme -->
    <string name="preference_follow_device_theme">Тема пристрою</string>

    <!-- Gestures Preferences-->
    <!-- Preferences for using pull to refresh in a webpage -->
    <string name="preference_gestures_website_pull_to_refresh">Потягнути для оновлення</string>
    <!-- Preference for using the dynamic toolbar -->
    <string name="preference_gestures_dynamic_toolbar">Прокрутити для приховання панелі інструментів</string>
    <!-- Preference for switching tabs by swiping horizontally on the toolbar -->
    <string name="preference_gestures_swipe_toolbar_switch_tabs">Провести вбік на панелі інструментів для перемикання вкладок</string>
    <!-- Preference for showing the opened tabs by swiping up on the toolbar-->
    <string name="preference_gestures_swipe_toolbar_show_tabs">Провести вгору на панелі інструментів вгору для відкриття вкладок</string>

    <!-- Library -->
    <!-- Option in Library to open Sessions page -->
    <string name="library_sessions">Сеанси</string>
    <!-- Option in Library to open Screenshots page -->
    <string name="library_screenshots">Знімки екрана</string>
    <!-- Option in Library to open Downloads page -->
    <string name="library_downloads">Завантаження</string>
    <!-- Option in library to open Bookmarks page -->
    <string name="library_bookmarks">Закладки</string>
    <!-- Option in library to open Desktop Bookmarks root page -->
    <string name="library_desktop_bookmarks_root">Закладки комп’ютера</string>
    <!-- Option in library to open Desktop Bookmarks "menu" page -->
    <string name="library_desktop_bookmarks_menu">Меню закладок</string>
    <!-- Option in library to open Desktop Bookmarks "toolbar" page -->
    <string name="library_desktop_bookmarks_toolbar">Панель закладок</string>
    <!-- Option in library to open Desktop Bookmarks "unfiled" page -->
    <string name="library_desktop_bookmarks_unfiled">Інші закладки</string>
    <!-- Option in Library to open History page -->
    <string name="library_history">Історія</string>
    <!-- Option in Library to open a new tab -->
    <string name="library_new_tab">Нова вкладка</string>
    <!-- Option in Library to find text in page -->
    <string name="library_find_in_page">Знайти на сторінці</string>
    <!-- Option in Library to open Reading List -->
    <string name="library_reading_list">Список читання</string>
    <!-- Menu Item Label for Search in Library -->
    <string name="library_search">Пошук</string>
    <!-- Settings Page Title -->
    <string name="settings_title">Налаштування</string>
    <!-- Content description (not visible, for screen readers etc.): "Menu icon for items on a history item" -->
    <string name="content_description_history_menu">Меню елемента історії</string>
    <!-- Content description (not visible, for screen readers etc.): "Close button for library settings" -->
    <string name="content_description_close_button">Закрити</string>

    <!-- Option in library for Recently Closed Tabs -->
    <string name="library_recently_closed_tabs">Недавно закриті вкладки</string>
    <!-- Option in library to open Recently Closed Tabs page -->
    <string name="recently_closed_show_full_history">Показати всю історію</string>
    <!-- Text to show users they have multiple tabs saved in the Recently Closed Tabs section of history.
    %d is a placeholder for the number of tabs selected. -->
    <string name="recently_closed_tabs">Вкладок: %d</string>
    <!-- Text to show users they have one tab saved in the Recently Closed Tabs section of history.
    %d is a placeholder for the number of tabs selected. -->
    <string name="recently_closed_tab">%d вкладка</string>
    <!-- Recently closed tabs screen message when there are no recently closed tabs -->
    <string name="recently_closed_empty_message">Немає нещодавно закритих вкладок</string>

    <!-- Tab Management -->
    <!-- Title of preference for tabs management -->
    <string name="preferences_tabs">Вкладки</string>
    <!-- Title of preference that allows a user to specify the tab view -->
    <string name="preferences_tab_view">Подання вкладок</string>
    <!-- Option for a list tab view -->
    <string name="tab_view_list">Списком</string>
    <!-- Option for a grid tab view -->
    <string name="tab_view_grid">Сіткою</string>
    <!-- Title of preference that allows a user to auto close tabs after a specified amount of time -->
    <string name="preferences_close_tabs">Закривати вкладки</string>
    <!-- Option for auto closing tabs that will never auto close tabs, always allows user to manually close tabs -->
    <string name="close_tabs_manually">Власноруч</string>
    <!-- Option for auto closing tabs that will auto close tabs after one day -->
    <string name="close_tabs_after_one_day">Через день</string>
    <!-- Option for auto closing tabs that will auto close tabs after one week -->
    <string name="close_tabs_after_one_week">Через тиждень</string>
    <!-- Option for auto closing tabs that will auto close tabs after one month -->
    <string name="close_tabs_after_one_month">Через місяць</string>

    <!-- Start on Home -->
    <!-- Title of a preference that allows a user to indicate after a specified amount of time when the app should start on the home screen -->
    <string name="preferences_start_on_home">Відкривати домівку після запуску</string>
    <!-- Option for starting on the home screen after after four hours or inactivity -->
    <string name="start_on_home_after_four_hours">Через чотири години</string>
    <!-- Option for always starting on the home screen -->
    <string name="start_on_home_always">Завжди</string>
    <!-- Option for never starting on the home screen -->
    <string name="start_on_home_never">Ніколи</string>
    <!-- Summary for tabs preference when auto closing tabs setting is set to manual close-->
    <string name="close_tabs_manually_summary">Закривати власноруч</string>
    <!-- Summary for tabs preference when auto closing tabs setting is set to auto close tabs after one day-->
    <string name="close_tabs_after_one_day_summary">Закрити через день</string>
    <!-- Summary for tabs preference when auto closing tabs setting is set to auto close tabs after one week-->
    <string name="close_tabs_after_one_week_summary">Закрити через тиждень</string>
    <!-- Summary for tabs preference when auto closing tabs setting is set to auto close tabs after one month-->
    <string name="close_tabs_after_one_month_summary">Закрити через місяць</string>

    <!-- Studies -->
    <!-- Title of the remove studies button -->
    <string name="studies_remove">Вилучити</string>
    <!-- Title of the active section on the studies list -->
    <string name="studies_active">Активні</string>
    <!-- Description for studies, it indicates why Firefox use studies -->
    <string name="studies_description">Firefox може час від часу встановлювати та виконувати дослідження.</string>
    <!-- Learn more link for studies, links to an article for more information about studies. -->
    <string name="studies_learn_more">Докладніше</string>

    <!-- Dialog message shown after removing a study -->
    <string name="studies_restart_app">Програма припинить застосовувати зміни</string>
    <!-- Dialog button to confirm the removing a study. -->
    <string name="studies_restart_dialog_ok">Гаразд</string>
    <!-- Dialog button text for canceling removing a study. -->
    <string name="studies_restart_dialog_cancel">Скасувати</string>

    <!-- Toast shown after turning on/off studies preferences -->
    <string name="studies_toast_quit_application">Закриття програми для застосування змін…</string>

    <!-- Sessions -->
    <!-- Title for the list of tabs -->
    <string name="tab_header_label">Відкриті вкладки</string>
    <!-- Title for the list of tabs in the current private session -->
    <string name="tabs_header_private_title">Приватний сеанс</string>
    <!-- Title for the list of tabs in the current private session -->
    <string name="tabs_header_private_tabs_title">Приватні вкладки</string>
    <!-- Title for the list of tabs in the synced tabs -->
    <string name="tabs_header_synced_tabs_title">Синхронізовані вкладки</string>
    <!-- Content description (not visible, for screen readers etc.): Add tab button. Adds a news tab when pressed -->
    <string name="add_tab">Додати вкладку</string>
    <!-- Content description (not visible, for screen readers etc.): Add tab button. Adds a news tab when pressed -->
    <string name="add_private_tab">Додати приватну вкладку</string>
    <!-- Text for the new tab button to indicate adding a new private tab in the tab -->
    <string name="tab_drawer_fab_content">Приватно</string>
    <!-- Text for the new tab button to indicate syncing command on the synced tabs page -->
    <string name="tab_drawer_fab_sync">Синхронізація</string>
    <!-- Text shown as the title of the open tab tray -->
    <string name="tab_tray_title">Відкриті вкладки</string>
    <!-- Text shown in the menu for saving tabs to a collection -->
    <string name="tab_tray_menu_item_save">Зберегти до збірки</string>
    <!-- Text shown in the menu for the collection selector -->
    <string name="tab_tray_menu_select">Вибрати</string>
    <!-- Text shown in the menu for sharing all tabs -->
    <string name="tab_tray_menu_item_share">Поділитися всіма вкладками</string>
    <!-- Text shown in the menu to view recently closed tabs -->
    <string name="tab_tray_menu_recently_closed">Недавно закриті вкладки</string>
    <!-- Text shown in the tabs tray inactive tabs section -->
    <string name="tab_tray_inactive_recently_closed">Недавно закриті</string>
    <!-- Text shown in the menu to view account settings -->
    <string name="tab_tray_menu_account_settings">Обліковий запис</string>
    <!-- Text shown in the menu to view tab settings -->
    <string name="tab_tray_menu_tab_settings">Налаштування вкладок</string>
    <!-- Text shown in the menu for closing all tabs -->
    <string name="tab_tray_menu_item_close">Закрити всі вкладки</string>
    <!-- Shortcut action to open new tab -->
    <string name="tab_tray_menu_open_new_tab">Нова вкладка</string>
    <!-- Shortcut action to open the home screen -->
    <string name="tab_tray_menu_home">Домівка</string>
    <!-- Shortcut action to toggle private mode -->
    <string name="tab_tray_menu_toggle">Перемкнути режим вкладок</string>
    <!-- Text shown in the multiselect menu for bookmarking selected tabs. -->
    <string name="tab_tray_multiselect_menu_item_bookmark">Закласти</string>
    <!-- Text shown in the multiselect menu for closing selected tabs. -->
    <string name="tab_tray_multiselect_menu_item_close">Закрити</string>
    <!-- Content description for tabs tray multiselect share button -->
    <string name="tab_tray_multiselect_share_content_description">Поділитися вибраними вкладками</string>
    <!-- Content description for tabs tray multiselect menu -->
    <string name="tab_tray_multiselect_menu_content_description">Меню вибраних вкладок</string>
    <!-- Content description (not visible, for screen readers etc.): Removes tab from collection button. Removes the selected tab from collection when pressed -->
    <string name="remove_tab_from_collection">Видалити вкладку зі збірки</string>
    <!-- Text for button to enter multiselect mode in tabs tray -->
    <string name="tabs_tray_select_tabs">Виберіть вкладки</string>
    <!-- Content description (not visible, for screen readers etc.): Close tab button. Closes the current session when pressed -->
    <string name="close_tab">Закрити вкладку</string>
    <!-- Content description (not visible, for screen readers etc.): Close tab <title> button. First parameter is tab title  -->
    <string name="close_tab_title">Закрити вкладку %s</string>
    <!-- Content description (not visible, for screen readers etc.): Opens the open tabs menu when pressed -->
    <string name="open_tabs_menu">Відкрити меню вкладок</string>
    <!-- Open tabs menu item to close all tabs -->
    <string name="tabs_menu_close_all_tabs">Закрити всі вкладки</string>
    <!-- Open tabs menu item to share all tabs -->
    <string name="tabs_menu_share_tabs">Ділитися вкладками</string>
    <!-- Open tabs menu item to save tabs to collection -->
    <string name="tabs_menu_save_to_collection1">Зберегти до збірки</string>
    <!-- Content description (not visible, for screen readers etc.): Opens the tab menu when pressed -->
    <string name="tab_menu">Меню вкладок</string>
    <!-- Tab menu item to share the tab -->
    <string name="tab_share">Ділитися вкладкою</string>
    <!-- Button in the current session menu. Deletes the session when pressed -->
    <string name="current_session_delete">Видалити</string>
    <!-- Button in the current session menu. Saves the session when pressed -->
    <string name="current_session_save">Зберегти</string>
    <!-- Button in the current session menu. Opens the share menu when pressed -->
    <string name="current_session_share">Поділитися</string>

    <!-- Content description (not visible, for screen readers etc.): Title icon for current session menu -->
    <string name="current_session_image">Зображення поточного сеансу</string>
    <!-- Button to save the current set of tabs into a collection -->
    <string name="save_to_collection">Зберегти до збірки</string>
    <!-- Text for the menu button to delete a collection -->
    <string name="collection_delete">Видалити збірку</string>
    <!-- Text for the menu button to rename a collection -->
    <string name="collection_rename">Перейменувати збірку</string>
    <!-- Text for the button to open tabs of the selected collection -->
    <string name="collection_open_tabs">Відкрити вкладки</string>
    <!-- Hint for adding name of a collection -->
    <string name="collection_name_hint">Назва збірки</string>
    <!-- Text for the menu button to rename a top site -->
	<string name="rename_top_site">Перейменувати</string>
	<!-- Text for the menu button to remove a top site -->
	<string name="remove_top_site">Вилучити</string>

    <!-- Text for the menu button to delete a top site from history -->
    <string name="delete_from_history">Видалити з історії</string>
    <!-- Postfix for private WebApp titles, placeholder is replaced with app name -->
    <string name="pwa_site_controls_title_private">%1$s (Приватний режим)</string>

    <!-- Button in the current tab tray header in multiselect mode. Saved the selected tabs to a collection when pressed. -->
    <string name="tab_tray_save_to_collection">Зберегти</string>

    <!-- History -->
    <!-- Text for the button to clear all history -->
    <string name="history_delete_all">Видалити історію</string>
    <!-- Text for the dialog to confirm clearing all history -->
    <string name="history_delete_all_dialog">Ви впевнені, що хочете стерти свою історію?</string>

    <!-- Text for the snackbar to confirm that multiple browsing history items has been deleted -->
    <string name="history_delete_multiple_items_snackbar">Історію видалено</string>
    <!-- Text for the snackbar to confirm that a single browsing history item has been deleted. The first parameter is the shortened URL of the deleted history item. -->
    <string name="history_delete_single_item_snackbar">%1$s видалено</string>
    <!-- Text for positive action to delete history in deleting history dialog -->
    <string name="history_clear_dialog">Стерти</string>
    <!-- History overflow menu copy button -->
    <string name="history_menu_copy_button">Копіювати</string>
    <!-- History overflow menu share button -->
    <string name="history_menu_share_button">Поділитися</string>
    <!-- History overflow menu open in new tab button -->
    <string name="history_menu_open_in_new_tab_button">Відкрити у новій вкладці</string>
    <!-- History overflow menu open in private tab button -->
    <string name="history_menu_open_in_private_tab_button">Відкрити у приватній вкладці</string>
    <!-- Text for the button to delete a single history item -->
    <string name="history_delete_item">Видалити</string>
    <!-- History multi select title in app bar
    The first parameter is the number of bookmarks selected -->
    <string name="history_multi_select_title">Вибрано %1$d</string>
    <!-- Text for the button to clear selected history items. The first parameter
        is a digit showing the number of items you have selected -->
    <string name="history_delete_some">Видалити %1$d елементів</string>
    <!-- Text for the header that groups the history for today -->
    <string name="history_today">Сьогодні</string>
    <!-- Text for the header that groups the history for yesterday -->
    <string name="history_yesterday">Вчора</string>
    <!-- Text for the header that groups the history for last 24 hours -->
    <string name="history_24_hours">Останні 24 години</string>
    <!-- Text for the header that groups the history the past 7 days -->
    <string name="history_7_days">Останні 7 днів</string>
    <!-- Text for the header that groups the history the past 30 days -->
    <string name="history_30_days">Останні 30 днів</string>
    <!-- Text for the header that groups the history older than the last month -->
    <string name="history_older">Старіші</string>
    <!-- Text shown when no history exists -->
    <string name="history_empty_message">Історія відсутня</string>

    <!-- Downloads -->
    <!-- Text for the button to clear all downloads -->
    <string name="download_delete_all">Видалити завантаження</string>
    <!-- Text for the dialog to confirm clearing all downloads -->
    <string name="download_delete_all_dialog">Ви впевнені, що хочете очистити завантаження?</string>
    <!-- Text for the snackbar to confirm that multiple downloads items have been removed -->
    <string name="download_delete_multiple_items_snackbar_1">Завантаження вилучено</string>
    <!-- Text for the snackbar to confirm that a single download item has been removed. The first parameter is the name of the download item. -->
    <string name="download_delete_single_item_snackbar">Вилучено %1$s</string>
    <!-- Text shown when no download exists -->
    <string name="download_empty_message_1">Завантажених файлів немає</string>
    <!-- History multi select title in app bar
    The first parameter is the number of downloads selected -->
    <string name="download_multi_select_title">Вибрано %1$d</string>

    <!-- History overflow menu open in new tab button -->
    <string name="download_menu_open">Відкрити</string>


    <!-- Text for the button to remove a single download item -->
    <string name="download_delete_item_1">Вилучити</string>


    <!-- Crashes -->
    <!-- Title text displayed on the tab crash page. This first parameter is the name of the application (For example: Fenix) -->
    <string name="tab_crash_title_2">Шкода, але %1$s не може завантажити цю сторінку.</string>
    <!-- Description text displayed on the tab crash page -->
    <string name="tab_crash_description">Ви можете спробувати відновити чи закрити цю вкладку внизу.</string>
    <!-- Send crash report checkbox text on the tab crash page -->
    <string name="tab_crash_send_report">Надіслати звіт про збій в Mozilla</string>
    <!-- Close tab button text on the tab crash page -->
    <string name="tab_crash_close">Закрити вкладку</string>
    <!-- Restore tab button text on the tab crash page -->
    <string name="tab_crash_restore">Відновити вкладку</string>

    <!-- Content Description for session item menu button -->
    <string name="content_description_session_menu">Опції сеансу</string>

    <!-- Content Description for session item share button -->
    <string name="content_description_session_share">Поділитися сеансом</string>

    <!-- Bookmarks -->
    <!-- Content description for bookmarks library menu -->
    <string name="bookmark_menu_content_description">Меню закладок</string>
    <!-- Screen title for editing bookmarks -->
    <string name="bookmark_edit">Змінити закладку</string>
    <!-- Screen title for selecting a bookmarks folder -->
    <string name="bookmark_select_folder">Обрати теку</string>
    <!-- Confirmation message for a dialog confirming if the user wants to delete the selected folder -->
    <string name="bookmark_delete_folder_confirmation_dialog">Ви впевнені, що хочете видалити цю теку?</string>
    <!-- Confirmation message for a dialog confirming if the user wants to delete multiple items including folders. Parameter will be replaced by app name. -->
    <string name="bookmark_delete_multiple_folders_confirmation_dialog">%s видалить вибрані елементи.</string>
    <!-- Snackbar title shown after a folder has been deleted. This first parameter is the name of the deleted folder -->
    <string name="bookmark_delete_folder_snackbar">%1$s видалено</string>
    <!-- Screen title for adding a bookmarks folder -->
    <string name="bookmark_add_folder">Додати теку</string>
    <!-- Snackbar title shown after a bookmark has been created. -->
    <string name="bookmark_saved_snackbar">Закладку збережено!</string>
    <!-- Snackbar edit button shown after a bookmark has been created. -->
    <string name="edit_bookmark_snackbar_action">ЗМІНИТИ</string>
    <!-- Bookmark overflow menu edit button -->
    <string name="bookmark_menu_edit_button">Змінити</string>
    <!-- Bookmark overflow menu select button -->
    <string name="bookmark_menu_select_button">Вибрати</string>
    <!-- Bookmark overflow menu copy button -->
    <string name="bookmark_menu_copy_button">Копіювати</string>
    <!-- Bookmark overflow menu share button -->
    <string name="bookmark_menu_share_button">Поділитися</string>
    <!-- Bookmark overflow menu open in new tab button -->
    <string name="bookmark_menu_open_in_new_tab_button">Відкрити у новій вкладці</string>
    <!-- Bookmark overflow menu open in private tab button -->
    <string name="bookmark_menu_open_in_private_tab_button">Відкрити у приватній вкладці</string>
    <!-- Bookmark overflow menu delete button -->
    <string name="bookmark_menu_delete_button">Видалити</string>
    <!--Bookmark overflow menu save button -->
    <string name="bookmark_menu_save_button">Зберегти</string>

    <!-- Bookmark multi select title in app bar
     The first parameter is the number of bookmarks selected -->
    <string name="bookmarks_multi_select_title">Вибрано %1$d</string>
    <!-- Bookmark editing screen title -->
    <string name="edit_bookmark_fragment_title">Змінити закладку</string>
    <!-- Bookmark folder editing screen title -->
    <string name="edit_bookmark_folder_fragment_title">Змінити теку</string>
    <!-- Bookmark sign in button message -->
    <string name="bookmark_sign_in_button">Увійдіть, щоб переглянути синхронізовані закладки</string>
    <!-- Bookmark URL editing field label -->
    <string name="bookmark_url_label">URL</string>
    <!-- Bookmark FOLDER editing field label -->
    <string name="bookmark_folder_label">ТЕКА</string>
    <!-- Bookmark NAME editing field label -->
    <string name="bookmark_name_label">НАЗВА</string>
    <!-- Bookmark add folder screen title -->
    <string name="bookmark_add_folder_fragment_label">Додати теку</string>
    <!-- Bookmark select folder screen title -->
    <string name="bookmark_select_folder_fragment_label">Обрати теку</string>
    <!-- Bookmark editing error missing title -->
    <string name="bookmark_empty_title_error">Повинен бути заголовок</string>
    <!-- Bookmark editing error missing or improper URL -->
    <string name="bookmark_invalid_url_error">Неправильний URL</string>
    <!-- Bookmark screen message for empty bookmarks folder -->
    <string name="bookmarks_empty_message">Немає закладок</string>
    <!-- Bookmark snackbar message on deletion
     The first parameter is the host part of the URL of the bookmark deleted, if any -->
    <string name="bookmark_deletion_snackbar_message">%1$s видалено</string>
    <!-- Bookmark snackbar message on deleting multiple bookmarks not including folders-->
    <string name="bookmark_deletion_multiple_snackbar_message_2">Закладки видалено</string>
    <!-- Bookmark snackbar message on deleting multiple bookmarks including folders-->
    <string name="bookmark_deletion_multiple_snackbar_message_3">Видалення вибраних тек</string>
    <!-- Bookmark undo button for deletion snackbar action -->
    <string name="bookmark_undo_deletion">ВІДНОВИТИ</string>

    <!-- Site Permissions -->
    <!-- Site permissions preferences header -->
    <string name="permissions_header">Дозволи</string>
    <!-- Button label that take the user to the Android App setting -->
    <string name="phone_feature_go_to_settings">Перейти до налаштувань</string>
    <!-- Content description (not visible, for screen readers etc.): Quick settings sheet
        to give users access to site specific information / settings. For example:
        Secure settings status and a button to modify site permissions -->
    <string name="quick_settings_sheet">Панель швидких налаштувань</string>
    <!-- Label that indicates that this option it the recommended one -->
    <string name="phone_feature_recommended">Рекомендовано</string>
    <!-- button that allows editing site permissions settings -->
    <string name="quick_settings_sheet_manage_site_permissions">Керувати дозволами сайтів</string>
    <!-- Button label for clearing all the information of site permissions-->
    <string name="clear_permissions">Очистити дозволи</string>
    <!-- Button label for clearing a site permission-->
    <string name="clear_permission">Очистити дозвіл</string>
    <!-- Button label for clearing all the information on all sites-->
    <string name="clear_permissions_on_all_sites">Очистити дозволи на всіх сайтах</string>
    <!-- Preference for altering video and audio autoplay for all websites -->
    <string name="preference_browser_feature_autoplay">Автовідтворення</string>
    <!-- Preference for altering the camera access for all websites -->
    <string name="preference_phone_feature_camera">Камера</string>
    <!-- Preference for altering the microphone access for all websites -->
    <string name="preference_phone_feature_microphone">Мікрофон</string>
    <!-- Preference for altering the location access for all websites -->
    <string name="preference_phone_feature_location">Розташування</string>
    <!-- Preference for altering the notification access for all websites -->
    <string name="preference_phone_feature_notification">Сповіщення</string>
    <!-- Preference for altering the persistent storage access for all websites -->
    <string name="preference_phone_feature_persistent_storage">Постійне сховище</string>
    <!-- Preference for altering the EME access for all websites -->
    <string name="preference_phone_feature_media_key_system_access">Вміст, контрольований DRM</string>
    <!-- Label that indicates that a permission must be asked always -->
    <string name="preference_option_phone_feature_ask_to_allow">Запитувати дозвіл</string>
    <!-- Label that indicates that a permission must be blocked -->
    <string name="preference_option_phone_feature_blocked">Заблоковано</string>
    <!-- Label that indicates that a permission must be allowed -->
    <string name="preference_option_phone_feature_allowed">Дозволено</string>
    <!--Label that indicates a permission is by the Android OS-->
    <string name="phone_feature_blocked_by_android">Заблоковано Android</string>
    <!-- Preference for showing a list of websites that the default configurations won't apply to them -->
    <string name="preference_exceptions">Винятки</string>
    <!-- Summary of tracking protection preference if tracking protection is set to on -->
    <string name="tracking_protection_on">Увімкнено</string>
    <!-- Summary of tracking protection preference if tracking protection is set to off -->
    <string name="tracking_protection_off">Вимкнено</string>
    <!-- Label for global setting that indicates that all video and audio autoplay is allowed -->
    <string name="preference_option_autoplay_allowed2">Дозволити аудіо та відео</string>
    <!-- Label for site specific setting that indicates that all video and audio autoplay is allowed -->
    <string name="quick_setting_option_autoplay_allowed">Дозволити аудіо та відео</string>
    <!-- Label that indicates that video and audio autoplay is only allowed over Wi-Fi -->
    <string name="preference_option_autoplay_allowed_wifi_only2">Блокувати аудіо та відео лише для стільникових даних</string>
    <!-- Subtext that explains 'autoplay on Wi-Fi only' option -->
    <string name="preference_option_autoplay_allowed_wifi_subtext">Аудіо та відео відтворюватимуться через Wi-Fi</string>
    <!-- Label for global setting that indicates that video autoplay is allowed, but audio autoplay is blocked -->
    <string name="preference_option_autoplay_block_audio2">Блокувати лише аудіо</string>
    <!-- Label for site specific setting that indicates that video autoplay is allowed, but audio autoplay is blocked -->
    <string name="quick_setting_option_autoplay_block_audio">Блокувати лише аудіо</string>
    <!-- Label for global setting that indicates that all video and audio autoplay is blocked -->
    <string name="preference_option_autoplay_blocked3">Блокувати аудіо та відео</string>
    <!-- Label for site specific setting that indicates that all video and audio autoplay is blocked -->
    <string name="quick_setting_option_autoplay_blocked">Блокувати аудіо та відео</string>
    <!-- Summary of delete browsing data on quit preference if it is set to on -->
    <string name="delete_browsing_data_quit_on">Увімкнено</string>
    <!-- Summary of delete browsing data on quit preference if it is set to off -->
    <string name="delete_browsing_data_quit_off">Вимкнено</string>

    <!-- Summary of studies preference if it is set to on -->
    <string name="studies_on">Увімкнено</string>
    <!-- Summary of studies data on quit preference if it is set to off -->
    <string name="studies_off">Вимкнено</string>

    <!-- Collections -->
    <!-- Collections header on home fragment -->
    <string name="collections_header">Збірки</string>
    <!-- Content description (not visible, for screen readers etc.): Opens the collection menu when pressed -->
    <string name="collection_menu_button_content_description">Меню збірок</string>
    <!-- Label to describe what collections are to a new user without any collections -->
    <string name="no_collections_description2">Збирайте все важливе для вас. \nГрупуйте подібні пошуки, вебсайти та вкладки для швидкого доступу надалі.</string>
    <!-- Title for the "select tabs" step of the collection creator -->
    <string name="create_collection_select_tabs">Виберіть вкладки</string>
    <!-- Title for the "select collection" step of the collection creator -->
    <string name="create_collection_select_collection">Виберіть збірку</string>
    <!-- Title for the "name collection" step of the collection creator -->
    <string name="create_collection_name_collection">Назва збірки</string>
    <!-- Button to add new collection for the "select collection" step of the collection creator -->
    <string name="create_collection_add_new_collection">Додати нову збірку</string>
    <!-- Button to select all tabs in the "select tabs" step of the collection creator -->
    <string name="create_collection_select_all">Вибрати все</string>

    <!-- Button to deselect all tabs in the "select tabs" step of the collection creator -->
    <string name="create_collection_deselect_all">Скасувати вибір</string>
    <!-- Text to prompt users to select the tabs to save in the "select tabs" step of the collection creator -->
    <string name="create_collection_save_to_collection_empty">Виберіть вкладки для збереження</string>
    <!-- Text to show users how many tabs they have selected in the "select tabs" step of the collection creator.
     %d is a placeholder for the number of tabs selected. -->
    <string name="create_collection_save_to_collection_tabs_selected">Вибрано вкладок: %d</string>
    <!-- Text to show users they have one tab selected in the "select tabs" step of the collection creator.
    %d is a placeholder for the number of tabs selected. -->
    <string name="create_collection_save_to_collection_tab_selected">Вибрано %d вкладку</string>
    <!-- Text shown in snackbar when multiple tabs have been saved in a collection -->
    <string name="create_collection_tabs_saved">Вкладки збережено!</string>
    <!-- Text shown in snackbar when one or multiple tabs have been saved in a new collection -->
    <string name="create_collection_tabs_saved_new_collection">Збірку збережено!</string>
    <!-- Text shown in snackbar when one tab has been saved in a collection -->
    <string name="create_collection_tab_saved">Вкладка збережена!</string>
    <!-- Content description (not visible, for screen readers etc.): button to close the collection creator -->
    <string name="create_collection_close">Закрити</string>
    <!-- Button to save currently selected tabs in the "select tabs" step of the collection creator-->
    <string name="create_collection_save">Зберегти</string>

    <!-- Snackbar action to view the collection the user just created or updated -->
    <string name="create_collection_view">Переглянути</string>

    <!-- Default name for a new collection in "name new collection" step of the collection creator. %d is a placeholder for the number of collections-->
    <string name="create_collection_default_name">Збірка %d</string>

    <!-- Share -->
    <!-- Share screen header -->
    <string name="share_header">Поділитися</string>
    <!-- Share screen header -->
    <string name="share_header_2">Поділитися</string>
    <!-- Content description (not visible, for screen readers etc.):
        "Share" button. Opens the share menu when pressed. -->
    <string name="share_button_content_description">Поділитися</string>
    <!-- Sub-header in the dialog to share a link to another app -->
    <string name="share_link_subheader">Поділіться посиланням</string>
    <!-- Sub-header in the dialog to share a link to another sync device -->
    <string name="share_device_subheader">Надіслати на пристрій</string>
    <!-- Sub-header in the dialog to share a link to an app from the full list -->
    <string name="share_link_all_apps_subheader">Всі дії</string>

    <!-- Sub-header in the dialog to share a link to an app from the most-recent sorted list -->
    <string name="share_link_recent_apps_subheader">Недавно використані</string>
    <!-- An option from the three dot menu to into sync -->
    <string name="sync_menu_sign_in">Увійти до синхронізації</string>
    <!-- An option from the share dialog to sign into sync -->
    <string name="sync_sign_in">Увійти до Синхронізації</string>
    <!-- An option from the share dialog to send link to all other sync devices -->
    <string name="sync_send_to_all">Надіслати на всі пристрої</string>
    <!-- An option from the share dialog to reconnect to sync -->
    <string name="sync_reconnect">Перепід’єднатися до Синхронізації</string>
    <!-- Text displayed when sync is offline and cannot be accessed -->
    <string name="sync_offline">Поза мережею</string>
    <!-- An option to connect additional devices -->
    <string name="sync_connect_device">Під’єднати інший пристрій</string>
    <!-- The dialog text shown when additional devices are not available -->
    <string name="sync_connect_device_dialog">Щоб надіслати вкладку, увійдіть у Firefox принаймні на одному іншому пристрої.</string>
    <!-- Confirmation dialog button -->
    <string name="sync_confirmation_button">Зрозуміло</string>
    <!-- Share error message -->
    <string name="share_error_snackbar">Неможливо поділитися через цю програму</string>
    <!-- Add new device screen title -->
    <string name="sync_add_new_device_title">Надіслати на пристрій</string>
    <!-- Text for the warning message on the Add new device screen -->
    <string name="sync_add_new_device_message">Немає під’єднаних пристроїв</string>
    <!-- Text for the button to learn about sending tabs -->
    <string name="sync_add_new_device_learn_button">Докладніше про надсилання вкладок…</string>
    <!-- Text for the button to connect another device -->
    <string name="sync_add_new_device_connect_button">Під’єднати інший пристрій…</string>

    <!-- Notifications -->
    <!-- The user visible name of the "notification channel" (Android 8+ feature) for the ongoing notification shown while a browsing session is active. -->
    <string name="notification_pbm_channel_name">Сеанс приватного перегляду</string>
    <!-- Text shown in the notification that pops up to remind the user that a private browsing session is active. -->
    <string name="notification_pbm_delete_text">Видалити приватні вкладки</string>

    <!-- Text shown in the notification that pops up to remind the user that a private browsing session is active. -->
    <string name="notification_pbm_delete_text_2">Закрити приватні вкладки</string>
    <!-- Notification action to open Fenix and resume the current browsing session. -->
    <string name="notification_pbm_action_open">Відкрити</string>
    <!-- Notification action to delete all current private browsing sessions AND switch to Fenix (bring it to the foreground) -->
    <string name="notification_pbm_action_delete_and_open">Видалити та відкрити</string>
    <!-- Name of the "Powered by Fenix" notification channel. Displayed in the "App notifications" system settings for the app -->
    <string name="notification_powered_by_channel_name">Технологія</string>
    <!-- Name of the marketing notification channel. Displayed in the "App notifications" system settings for the app -->
    <string name="notification_marketing_channel_name">Маркетинг</string>
    <!-- Title shown in the notification that pops up to remind the user to set fenix as default browser.
    %1$s is a placeholder that will be replaced by the app name (Fenix). -->
    <string name="notification_default_browser_title">%1$s швидкий і приватний</string>
    <!-- Text shown in the notification that pops up to remind the user to set fenix as default browser.
    %1$s is a placeholder that will be replaced by the app name (Fenix). -->
    <string name="notification_default_browser_text">Зробіть %1$s своїм типовим браузером</string>

    <!-- Snackbar -->
    <!-- Text shown in snackbar when user deletes a collection -->
    <string name="snackbar_collection_deleted">Збірку видалено</string>
    <!-- Text shown in snackbar when user renames a collection -->
    <string name="snackbar_collection_renamed">Збірку перейменовано</string>
    <!-- Text shown in snackbar when user deletes a tab -->
    <string name="snackbar_tab_deleted">Вкладку видалено</string>
    <!-- Text shown in snackbar when user deletes all tabs -->
    <string name="snackbar_tabs_deleted">Вкладки видалено</string>
    <!-- Text shown in snackbar when user closes a tab -->
    <string name="snackbar_tab_closed">Вкладку закрито</string>
    <!-- Text shown in snackbar when user closes all tabs -->
    <string name="snackbar_tabs_closed">Вкладки закрито</string>
    <!-- Text shown in snackbar when user closes tabs -->
    <string name="snackbar_message_tabs_closed">Вкладки закрито!</string>
    <!-- Text shown in snackbar when user bookmarks a list of tabs -->
    <string name="snackbar_message_bookmarks_saved">Закладки збережено!</string>
    <!-- Text shown in snackbar action for viewing bookmarks -->
    <string name="snackbar_message_bookmarks_view">Подання</string>
    <!-- Text shown in snackbar when user adds a site to top sites -->
    <string name="snackbar_added_to_top_sites">Додано до популярних сайтів!</string>
    <!-- Text shown in snackbar when user closes a private tab -->
    <string name="snackbar_private_tab_closed">Приватну вкладку закрито</string>
    <!-- Text shown in snackbar when user closes all private tabs -->
    <string name="snackbar_private_tabs_closed">Приватні вкладки закрито</string>
    <!-- Text shown in snackbar when user deletes all private tabs -->
    <string name="snackbar_private_tabs_deleted">Приватні вкладки видалено</string>
    <!-- Text shown in snackbar to undo deleting a tab, top site or collection -->
    <string name="snackbar_deleted_undo">ВІДНОВИТИ</string>
    <!-- Text shown in snackbar when user removes a top site -->
    <string name="snackbar_top_site_removed">Сайт вилучено</string>
    <!-- Text for action to undo deleting a tab or collection shown in a11y dialog -->
    <string name="a11y_dialog_deleted_undo">Відновити</string>
    <!-- Text for action to confirm deleting a tab or collection shown in a11y dialog -->
    <string name="a11y_dialog_deleted_confirm">Підтвердити</string>
    <!-- QR code scanner prompt which appears after scanning a code, but before navigating to it
        First parameter is the name of the app, second parameter is the URL or text scanned-->
    <string name="qr_scanner_confirmation_dialog_message">Дозволити %1$s відкрити %2$s</string>
    <!-- QR code scanner prompt dialog positive option to allow navigation to scanned link -->
    <string name="qr_scanner_dialog_positive">ДОЗВОЛИТИ</string>
    <!-- QR code scanner prompt dialog positive option to deny navigation to scanned link -->
    <string name="qr_scanner_dialog_negative">ЗАБОРОНИТИ</string>
    <!-- Tab collection deletion prompt dialog message. Placeholder will be replaced with the collection name -->
    <string name="tab_collection_dialog_message">Ви дійсно хочете видалити %1$s?</string>
    <!-- Collection and tab deletion prompt dialog message. This will show when the last tab from a collection is deleted -->
    <string name="delete_tab_and_collection_dialog_message">Видалення цієї вкладки видалить всю збірку. Ви можете створити нові збірки будь-коли.</string>
    <!-- Collection and tab deletion prompt dialog title. Placeholder will be replaced with the collection name. This will show when the last tab from a collection is deleted -->
    <string name="delete_tab_and_collection_dialog_title">Видалити %1$s?</string>
    <!-- Tab collection deletion prompt dialog option to delete the collection -->
    <string name="tab_collection_dialog_positive">Видалити</string>
    <!-- Tab collection deletion prompt dialog option to cancel deleting the collection -->
    <string name="tab_collection_dialog_negative" tools:ignore="UnusedResources">Скасувати</string>
    <!-- Text displayed in a notification when the user enters full screen mode -->
    <string name="full_screen_notification">Вхід у повноекранний режим</string>
    <!-- Message for copying the URL via long press on the toolbar -->
    <string name="url_copied">URL скопійовано</string>
    <!-- Sample text for accessibility font size -->
    <string name="accessibility_text_size_sample_text_1">Це зразок тексту, призначений для перегляду результату при збільшенні чи зменшенні розміру тексту цим параметром.</string>
    <!-- Summary for Accessibility Text Size Scaling Preference -->
    <string name="preference_accessibility_text_size_summary">Зміна розміру тексту на вебсайтах</string>
    <!-- Title for Accessibility Text Size Scaling Preference -->
    <string name="preference_accessibility_font_size_title">Розмір шрифту</string>

    <!-- Title for Accessibility Text Automatic Size Scaling Preference -->
    <string name="preference_accessibility_auto_size_2">Автоматичний розмір шрифту</string>
    <!-- Summary for Accessibility Text Automatic Size Scaling Preference -->
    <string name="preference_accessibility_auto_size_summary">Розмір шрифту відповідатиме системним налаштуванням Android. Вимкніть, щоб керувати шрифтом тут.</string>

    <!-- Title for the Delete browsing data preference -->
    <string name="preferences_delete_browsing_data">Видалити дані перегляду</string>
    <!-- Title for the tabs item in Delete browsing data -->
    <string name="preferences_delete_browsing_data_tabs_title_2">Відкриті вкладки</string>
    <!-- Subtitle for the tabs item in Delete browsing data, parameter will be replaced with the number of open tabs -->
    <string name="preferences_delete_browsing_data_tabs_subtitle">Вкладок: %d</string>
    <!-- Title for the data and history items in Delete browsing data -->
    <string name="preferences_delete_browsing_data_browsing_data_title">Історія перегляду і дані сайтів</string>

    <!-- Subtitle for the data and history items in delete browsing data, parameter will be replaced with the
        number of history items the user has -->
    <string name="preferences_delete_browsing_data_browsing_data_subtitle">Адрес: %d</string>
    <!-- Title for history items in Delete browsing data -->
    <string name="preferences_delete_browsing_data_browsing_history_title">Історія</string>
    <!-- Subtitle for the history items in delete browsing data, parameter will be replaced with the
        number of history pages the user has -->
    <string name="preferences_delete_browsing_data_browsing_history_subtitle">Сторінок: %d</string>
    <!-- Title for the cookies item in Delete browsing data -->
    <string name="preferences_delete_browsing_data_cookies">Куки</string>
    <!-- Subtitle for the cookies item in Delete browsing data -->
    <string name="preferences_delete_browsing_data_cookies_subtitle">Ви вийдете з більшості сайтів</string>
    <!-- Title for the cached images and files item in Delete browsing data -->
    <string name="preferences_delete_browsing_data_cached_files">Кешовані зображення та файли</string>
    <!-- Subtitle for the cached images and files item in Delete browsing data -->
    <string name="preferences_delete_browsing_data_cached_files_subtitle">Звільняє місце для зберігання</string>
    <!-- Title for the site permissions item in Delete browsing data -->
    <string name="preferences_delete_browsing_data_site_permissions">Дозволи сайтів</string>
    <!-- Title for the downloads item in Delete browsing data -->
    <string name="preferences_delete_browsing_data_downloads">Завантаження</string>
    <!-- Text for the button to delete browsing data -->
    <string name="preferences_delete_browsing_data_button">Видалити дані перегляду</string>
    <!-- Title for the Delete browsing data on quit preference -->
    <string name="preferences_delete_browsing_data_on_quit">Видаляти дані перегляду при виході</string>
    <!-- Summary for the Delete browsing data on quit preference. "Quit" translation should match delete_browsing_data_on_quit_action translation. -->
    <string name="preference_summary_delete_browsing_data_on_quit">Автоматично видаляє дані перегляду при виборі &quot;Вихід&quot; в головному меню</string>
    <!-- Summary for the Delete browsing data on quit preference. "Quit" translation should match delete_browsing_data_on_quit_action translation. -->
    <string name="preference_summary_delete_browsing_data_on_quit_2">Автоматично видаляє дані перегляду при виборі \&quot;Вихід\&quot; в головному меню</string>
    <!-- Action item in menu for the Delete browsing data on quit feature -->
    <string name="delete_browsing_data_on_quit_action">Вихід</string>

    <!-- Dialog message to the user asking to delete browsing data. -->
    <string name="delete_browsing_data_prompt_message">Це видалить усі ваші дані перегляду.</string>
    <!-- Dialog message to the user asking to delete browsing data. Parameter will be replaced by app name. -->
    <string name="delete_browsing_data_prompt_message_3">%s видалить вибрані дані перегляду.</string>
    <!-- Text for the cancel button for the data deletion dialog -->
    <string name="delete_browsing_data_prompt_cancel">Скасувати</string>
    <!-- Text for the allow button for the data deletion dialog -->
    <string name="delete_browsing_data_prompt_allow">Видалити</string>
    <!-- Text for the snackbar confirmation that the data was deleted -->
    <string name="preferences_delete_browsing_data_snackbar">Дані перегляду видалено</string>
    <!-- Text for the snackbar to show the user that the deletion of browsing data is in progress -->
    <string name="deleting_browsing_data_in_progress">Видалення даних перегляду…</string>

    <!-- Tips -->
    <!-- text for firefox preview moving tip header "Firefox Preview" and "Firefox Nightly" are intentionally hardcoded -->
    <string name="tip_firefox_preview_moved_header">Firefox Preview, відтепер, стає Firefox Nightly</string>

    <!-- text for firefox preview moving tip description -->
    <string name="tip_firefox_preview_moved_description">Firefox Nightly оновлюється щоночі та має нові експериментальні функції.
        Однак, він може бути дещо нестабільнішим. Завантажте beta версію нашого браузера для стабільнішої роботи.</string>

    <!-- text for firefox preview moving tip button. "Firefox for Android Beta" is intentionally hardcoded -->
    <string name="tip_firefox_preview_moved_button_2">Отримати Firefox для Android Beta</string>

    <!-- text for firefox preview moving tip header. "Firefox Nightly" is intentionally hardcoded -->
    <string name="tip_firefox_preview_moved_header_preview_installed">Firefox Nightly переміщено</string>
    <!-- text for firefox preview moving tip description -->
    <string name="tip_firefox_preview_moved_description_preview_installed">Ця програма більше не отримуватиме оновлень безпеки. Припиніть користуватися нею та перейдіть на новий Nightly.
        \n\nЩоб перенести ваші закладки, дані входу та історію переглядів до іншої програми, створіть обліковий запис Firefox.</string>
    <!-- text for firefox preview moving tip button  -->
    <string name="tip_firefox_preview_moved_button_preview_installed">Перейдіть на новий Nightly</string>

    <!-- text for firefox preview moving tip header. "Firefox Nightly" is intentionally hardcoded -->
    <string name="tip_firefox_preview_moved_header_preview_not_installed">Firefox Nightly переміщено</string>
    <!-- text for firefox preview moving tip description -->
    <string name="tip_firefox_preview_moved_description_preview_not_installed">Ця програма більше не отримуватиме оновлень безпеки. Припиніть користуватися нею та перейдіть на новий Nightly.
        \n\nЩоб перенести ваші закладки, дані входу та історію переглядів до іншої програми, створіть обліковий запис Firefox.</string>
    <!-- text for firefox preview moving tip button  -->
    <string name="tip_firefox_preview_moved_button_preview_not_installed">Отримайте новий Nightly</string>

    <!-- Onboarding -->
    <!-- Text for onboarding welcome message
    The first parameter is the name of the app (e.g. Firefox Preview) -->
    <string name="onboarding_header">Вітаємо в %s!</string>
    <!-- text for the Firefox Accounts section header -->
    <string name="onboarding_fxa_section_header">Вже маєте обліковий запис?</string>
    <!-- text for the "What's New" onboarding card header -->
    <string name="onboarding_whats_new_header1">Погляньте, що нового</string>
    <!-- text for the "what's new" onboarding card description
    The first parameter is the short name of the app (e.g. Firefox) -->
    <string name="onboarding_whats_new_description">Маєте запитання про оновлений %s? Хочете дізнатися, що змінилося?</string>
    <!-- text for underlined clickable link that is part of "what's new" onboarding card description that links to an FAQ -->
    <string name="onboarding_whats_new_description_linktext">Отримайте відповіді тут</string>

    <!-- text for the Firefox account onboarding sign in card header. The word "Firefox" should not be translated -->
    <string name="onboarding_account_sign_in_header_1">Синхронізуйте Firefox між пристроями</string>
    <!-- Text for the button to learn more about signing in to your Firefox account -->
    <string name="onboarding_manual_sign_in_description">Перенесіть свої закладки, історію та паролі у Firefox на цей пристрій.</string>
    <!-- text for the firefox account onboarding card header when we detect you're already signed in to
        another Firefox browser. (The word `Firefox` should not be translated)
        The first parameter is the email of the detected user's account -->
    <string name="onboarding_firefox_account_auto_signin_header_3">Ви увійшли як %s в іншому браузері Firefox на цьому пристрої. Бажаєте увійти в цей обліковий запис?</string>
    <!-- text for the button to confirm automatic sign-in -->
    <string name="onboarding_firefox_account_auto_signin_confirm">Так, увійти</string>
    <!-- text for the automatic sign-in button while signing in is in process -->
    <string name="onboarding_firefox_account_signing_in">Вхід…</string>
    <!-- text for the button to manually sign into Firefox account. -->
    <string name="onboarding_firefox_account_sign_in_1">Зареєструватись</string>
    <!-- text for the button to stay signed out when presented with an option to automatically sign-in. -->
    <string name="onboarding_firefox_account_stay_signed_out">Не входити</string>
    <!-- text to display in the snackbar once account is signed-in -->
    <string name="onboarding_firefox_account_sync_is_on">Синхронізація увімкнена</string>
    <!-- text to display in the snackbar if automatic sign-in fails. user may try again -->
    <string name="onboarding_firefox_account_automatic_signin_failed">Не вдалося увійти</string>

    <!-- text for the tracking protection onboarding card header -->
    <string name="onboarding_tracking_protection_header_3">Постійна приватність</string>
    <!-- text for the tracking protection card description. 'Firefox' intentionally hardcoded here -->
    <string name="onboarding_tracking_protection_description_3">Firefox автоматично блокує таємне стеження компаній за вами в Інтернеті.</string>
    <!-- text for tracking protection radio button option for standard level of blocking -->
    <string name="onboarding_tracking_protection_standard_button_2">Стандартний (типово)</string>
    <!-- text for standard blocking option button description -->
    <string name="onboarding_tracking_protection_standard_button_description_3">Баланс приватності та швидкодії. Сторінки завантажуються нормально.</string>
    <!-- text for tracking protection radio button option for strict level of blocking -->
    <string name="onboarding_tracking_protection_strict_button">Надійний (рекомендовано)</string>
    <!-- text for tracking protection radio button option for strict level of blocking -->
    <string name="onboarding_tracking_protection_strict_option">Надійний</string>
    <!-- text for strict blocking option button description -->
    <string name="onboarding_tracking_protection_strict_button_description_3">Блокує більше стеження, тому сторінки завантажуються швидше, однак можливі порушення їх роботи.</string>
    <!-- text for the toolbar position card header  -->
    <string name="onboarding_toolbar_placement_header_1">Оберіть розташування панелі інструментів</string>
    <!-- text for the toolbar position card description -->
    <string name="onboarding_toolbar_placement_description_1">Розташуйте панель для легкого доступу. Тримайте її внизу, або перемістіть вгору.</string>
    <!-- text for the private browsing onboarding card header -->
    <string name="onboarding_private_browsing_header">Переглядайте приватно</string>

    <!-- text for the private browsing onboarding card description
    The first parameter is an icon that represents private browsing -->
    <string name="onboarding_private_browsing_description1">Відкрийте приватну вкладку один раз: Торкніться піктограми %s.</string>
    <!-- text for the private browsing onboarding card description, explaining how to always using private browsing -->
    <string name="onboarding_private_browsing_always_description">Відкривайте приватні вкладки щоразу: Оновіть налаштування приватного перегляду.</string>
    <!-- text for the private browsing onbording card button, that launches settings -->
    <string name="onboarding_private_browsing_button">Відкрити налаштування</string>
    <!-- text for the privacy notice onboarding card header -->
    <string name="onboarding_privacy_notice_header">Ваша приватність</string>

    <!-- text for the privacy notice onboarding card description
    The first parameter is the name of the app (e.g. Firefox Preview) Substitute %s for long browser name. -->
    <string name="onboarding_privacy_notice_description2">Ми створили %s, щоб надати вам контроль над тим, чим ви ділитесь в Інтернеті та з нами.</string>
    <!-- Text for the button to read the privacy notice -->
    <string name="onboarding_privacy_notice_read_button">Повідомлення про приватність</string>

    <!-- Content description (not visible, for screen readers etc.): Close onboarding screen -->
    <string name="onboarding_close" tools:ignore="UnusedResources">Закрити</string>

    <!-- text for the button to finish onboarding -->
    <string name="onboarding_finish">Почати перегляд</string>

    <!-- Onboarding theme -->
    <!-- text for the theme picker onboarding card header -->
    <string name="onboarding_theme_picker_header">Оберіть тему</string>
    <!-- text for the theme picker onboarding card description -->
    <string name="onboarding_theme_picker_description_2">Заощадьте заряд акумулятора і збережіть свої очі з темним режимом.</string>
    <!-- Automatic theme setting (will follow device setting) -->
    <string name="onboarding_theme_automatic_title">Автоматично</string>
    <!-- Summary of automatic theme setting (will follow device setting) -->
    <string name="onboarding_theme_automatic_summary">Пристосовується до налаштувань пристрою</string>
    <!-- Theme setting for dark mode -->
    <string name="onboarding_theme_dark_title">Темна тема</string>
    <!-- Theme setting for light mode -->
    <string name="onboarding_theme_light_title">Світла тема</string>

    <!-- Text shown in snackbar when multiple tabs have been sent to device -->
    <string name="sync_sent_tabs_snackbar">Вкладки надіслано!</string>
    <!-- Text shown in snackbar when one tab has been sent to device  -->
    <string name="sync_sent_tab_snackbar">Вкладку надіслано!</string>
    <!-- Text shown in snackbar when sharing tabs failed  -->
    <string name="sync_sent_tab_error_snackbar">Не вдається надіслати</string>
    <!-- Text shown in snackbar for the "retry" action that the user has after sharing tabs failed -->
    <string name="sync_sent_tab_error_snackbar_action">ПОВТОРИТИ</string>
    <!-- Title of QR Pairing Fragment -->
    <string name="sync_scan_code">Скануйте код</string>
    <!-- Instructions on how to access pairing -->
    <string name="sign_in_instructions"><![CDATA[На комп’ютері відкрийте Firefox та перейдіть на <b>https://firefox.com/pair</b>]]></string>
    <!-- Text shown for sign in pairing when ready -->
    <string name="sign_in_ready_for_scan">Готовий до сканування</string>
    <!-- Text shown for settings option for sign with pairing -->
    <string name="sign_in_with_camera">Увійти за допомогою камери</string>
    <!-- Text shown for settings option for sign with email -->
    <string name="sign_in_with_email">Використати е-пошту</string>

    <!-- Text shown for settings option for create new account text.'Firefox' intentionally hardcoded here.-->
    <string name="sign_in_create_account_text"><![CDATA[Не маєте облікового запису? <u>Створіть його</u> для синхронізації Firefox між пристроями.]]></string>
    <!-- Text shown in confirmation dialog to sign out of account -->
    <string name="sign_out_confirmation_message">Firefox припинить синхронізацію з вашим обліковим записом, але не вилучить жодних даних перегляду на цьому пристрої.</string>
    <!-- Text shown in confirmation dialog to sign out of account. The first parameter is the name of the app (e.g. Firefox Preview) -->
    <string name="sign_out_confirmation_message_2">%s припинить синхронізацію з вашим обліковим записом, але не видалить жодних даних перегляду на цьому пристрої.</string>
    <!-- Option to continue signing out of account shown in confirmation dialog to sign out of account -->
    <string name="sign_out_disconnect">Від’єднатись</string>
    <!-- Option to cancel signing out shown in confirmation dialog to sign out of account -->
    <string name="sign_out_cancel">Скасувати</string>
    <!-- Error message snackbar shown after the user tried to select a default folder which cannot be altered -->
    <string name="bookmark_cannot_edit_root">Не можна редагувати типові теки</string>

    <!-- Enhanced Tracking Protection -->
    <!-- Link displayed in enhanced tracking protection panel to access tracking protection settings -->
    <string name="etp_settings">Налаштування захисту</string>
    <!-- Preference title for enhanced tracking protection settings -->
    <string name="preference_enhanced_tracking_protection">Розширений захист від стеження</string>
    <!-- Title for the description of enhanced tracking protection -->
    <string name="preference_enhanced_tracking_protection_explanation_title">Переглядайте без стеження</string>
    <!-- Description of enhanced tracking protection. The first parameter is the name of the application (For example: Fenix) -->
    <string name="preference_enhanced_tracking_protection_explanation">Зберігайте свої дані при собі. %s захищає вас від численних найпоширеніших елементів стеження, що переслідують вас в мережі.</string>
    <!-- Text displayed that links to website about enhanced tracking protection -->
    <string name="preference_enhanced_tracking_protection_explanation_learn_more">Докладніше</string>
    <!-- Preference for enhanced tracking protection for the standard protection settings -->
    <string name="preference_enhanced_tracking_protection_standard_default_1">Стандартний (типово)</string>
    <!-- Preference description for enhanced tracking protection for the standard protection settings -->
    <string name="preference_enhanced_tracking_protection_standard_description_4">Баланс приватності та швидкодії. Сторінки завантажуються нормально.</string>
    <!--  Accessibility text for the Standard protection information icon  -->
    <string name="preference_enhanced_tracking_protection_standard_info_button">Що блокується стандартним рівнем захисту від стеження</string>
    <!-- Preference for enhanced tracking protection for the strict protection settings -->
    <string name="preference_enhanced_tracking_protection_strict">Надійний</string>
    <!-- Preference description for enhanced tracking protection for the strict protection settings -->
    <string name="preference_enhanced_tracking_protection_strict_description_3">Блокує більше стеження, тому сторінки завантажуються швидше, однак можливі порушення їх роботи.</string>
    <!--  Accessibility text for the Strict protection information icon  -->
    <string name="preference_enhanced_tracking_protection_strict_info_button">Що блокується надійним рівнем захисту від стеження</string>
    <!-- Preference for enhanced tracking protection for the custom protection settings -->
    <string name="preference_enhanced_tracking_protection_custom">Власний</string>
    <!-- Preference description for enhanced tracking protection for the strict protection settings -->
    <string name="preference_enhanced_tracking_protection_custom_description_2">Виберіть тип стеження і скриптів для блокування.</string>
    <!--  Accessibility text for the Strict protection information icon  -->
    <string name="preference_enhanced_tracking_protection_custom_info_button">Що блокується власними налаштуваннями захисту від стеження</string>
    <!-- Header for categories that are being blocked by current Enhanced Tracking Protection settings -->
    <!-- Preference for enhanced tracking protection for the custom protection settings for cookies-->
    <string name="preference_enhanced_tracking_protection_custom_cookies">Куки</string>
    <!-- Option for enhanced tracking protection for the custom protection settings for cookies-->
    <string name="preference_enhanced_tracking_protection_custom_cookies_1">Стеження між сайтами і соціальні мережі</string>
    <!-- Option for enhanced tracking protection for the custom protection settings for cookies-->
    <string name="preference_enhanced_tracking_protection_custom_cookies_2">Куки з невідвіданих сайтів</string>
    <!-- Option for enhanced tracking protection for the custom protection settings for cookies-->
    <string name="preference_enhanced_tracking_protection_custom_cookies_3">Усі сторонні куки (може пошкодити роботу вебсайтів)</string>
    <!-- Option for enhanced tracking protection for the custom protection settings for cookies-->
    <string name="preference_enhanced_tracking_protection_custom_cookies_4">Усі куки (буде пошкоджувати роботу вебсайтів)</string>
    <!-- Preference for enhanced tracking protection for the custom protection settings for tracking content -->
    <string name="preference_enhanced_tracking_protection_custom_tracking_content">Вміст стеження</string>
    <!-- Option for enhanced tracking protection for the custom protection settings for tracking content-->
    <string name="preference_enhanced_tracking_protection_custom_tracking_content_1">У всіх вкладках</string>
    <!-- Option for enhanced tracking protection for the custom protection settings for tracking content-->
    <string name="preference_enhanced_tracking_protection_custom_tracking_content_2">Лише в приватних вкладках</string>
    <!-- Option for enhanced tracking protection for the custom protection settings for tracking content-->
    <string name="preference_enhanced_tracking_protection_custom_tracking_content_3">Лише на спеціальних вкладках</string>
    <!-- Preference for enhanced tracking protection for the custom protection settings -->
    <string name="preference_enhanced_tracking_protection_custom_cryptominers">Криптомайнери</string>
    <!-- Preference for enhanced tracking protection for the custom protection settings -->
    <string name="preference_enhanced_tracking_protection_custom_fingerprinters">Зчитування цифрового відбитка</string>
    <!-- Button label for navigating to the Enhanced Tracking Protection details -->
    <string name="enhanced_tracking_protection_details">Подробиці</string>
    <!-- Header for categories that are being being blocked by current Enhanced Tracking Protection settings -->
    <string name="enhanced_tracking_protection_blocked">Заблоковано</string>
    <!-- Header for categories that are being not being blocked by current Enhanced Tracking Protection settings -->
    <string name="enhanced_tracking_protection_allowed">Дозволено</string>
    <!-- Category of trackers (social media trackers) that can be blocked by Enhanced Tracking Protection -->
    <string name="etp_social_media_trackers_title">Стеження соціальних мереж</string>
    <!-- Description of social media trackers that can be blocked by Enhanced Tracking Protection -->
    <string name="etp_social_media_trackers_description">Обмежує можливість соціальних мереж відстежувати вашу діяльність в Інтернеті.</string>
    <!-- Category of trackers (cross-site tracking cookies) that can be blocked by Enhanced Tracking Protection -->
    <string name="etp_cookies_title">Куки стеження між сайтами</string>
    <!-- Description of cross-site tracking cookies that can be blocked by Enhanced Tracking Protection -->
    <string name="etp_cookies_description">Блокує файли куки, які рекламні мережі та аналітичні компанії використовують для збирання ваших даних перегляду на багатьох сайтах.</string>
    <!-- Category of trackers (cryptominers) that can be blocked by Enhanced Tracking Protection -->
    <string name="etp_cryptominers_title">Криптомайнери</string>
    <!-- Description of cryptominers that can be blocked by Enhanced Tracking Protection -->
    <string name="etp_cryptominers_description">Перешкоджає доступу зловмисних скриптів до вашого пристрою для добування криптовалют.</string>
    <!-- Category of trackers (fingerprinters) that can be blocked by Enhanced Tracking Protection -->
    <string name="etp_fingerprinters_title">Зчитування цифрового відбитка</string>

    <!-- Description of fingerprinters that can be blocked by Enhanced Tracking Protection -->
    <string name="etp_fingerprinters_description">Зупиняє збір унікальних даних про ваш пристрій, які можна використовувати для відстеження.</string>
    <!-- Category of trackers (tracking content) that can be blocked by Enhanced Tracking Protection -->
    <string name="etp_tracking_content_title">Вміст стеження</string>
    <!-- Description of tracking content that can be blocked by Enhanced Tracking Protection -->
    <string name="etp_tracking_content_description">Блокує завантаження зовнішньої реклами, відео та іншого вмісту з вбудованим кодом стеження. Може вплинути на функціональність вебсайтів.</string>
    <!-- Enhanced Tracking Protection Onboarding Message shown in a dialog above the toolbar. The first parameter is the name of the application (For example: Fenix) -->
    <string name="etp_onboarding_cfr_message" tools:ignore="UnusedResources">Коли %s блокує стеження на сайті, щит стає фіолетовим. Торкніться, щоб дізнатися більше.</string>
    <!-- Enhanced Tracking Protection message that protection is currently on for this site -->
    <string name="etp_panel_on">Захист на цьому сайті увімкнено</string>
    <!-- Enhanced Tracking Protection message that protection is currently off for this site -->
    <string name="etp_panel_off">Захист на цьому сайті вимкнено</string>
    <!-- Header for exceptions list for which sites enhanced tracking protection is always off -->
    <string name="enhanced_tracking_protection_exceptions">Розширений захист від стеження вимкнено для цих вебсайтів</string>
    <!-- Content description (not visible, for screen readers etc.): Navigate
    back from ETP details (Ex: Tracking content) -->
    <string name="etp_back_button_content_description">Перейти назад</string>
    <!-- About page Your rights link text -->
    <string name="about_your_rights">Ваші права</string>
    <!-- About page link text to open open source licenses screen -->
    <string name="about_open_source_licenses">Відкриті бібліотеки, які ми використовуємо</string>
    <!-- About page link text to open what's new link -->
    <string name="about_whats_new">Що нового в %s</string>
    <!-- Open source licenses page title
    The first parameter is the app name -->
    <string name="open_source_licenses_title">%s | Вільні бібліотеки</string>

    <!-- Category of trackers (redirect trackers) that can be blocked by Enhanced Tracking Protection -->
    <string name="etp_redirect_trackers_title">Елементи стеження переспрямуванням</string>
    <!-- Description of redirect tracker cookies that can be blocked by Enhanced Tracking Protection -->
    <string name="etp_redirect_trackers_description">Очищує куки, встановлені переспрямовувачами на відомі вебсайти для стеження.</string>

    <!-- About page link text to open support link -->
    <string name="about_support">Підтримка</string>
    <!-- About page link text to list of past crashes (like about:crashes on desktop) -->
    <string name="about_crashes">Збої</string>
    <!-- About page link text to open privacy notice link -->
    <string name="about_privacy_notice">Повідомлення про приватність</string>
    <!-- About page link text to open know your rights link -->
    <string name="about_know_your_rights">Знайте свої права</string>
    <!-- About page link text to open licensing information link -->
    <string name="about_licensing_information">Інформація про ліцензію</string>
    <!-- About page link text to open a screen with libraries that are used -->
    <string name="about_other_open_source_libraries">Бібліотеки, які ми використовуємо</string>

    <!-- Toast shown to the user when they are activating the secret dev menu
        The first parameter is number of long clicks left to enable the menu -->
    <string name="about_debug_menu_toast_progress">Меню зневадження: %1$d лівих кліки для увімкнення</string>
    <string name="about_debug_menu_toast_done">Меню зневадження увімкнено</string>

    <!-- Content description of the tab counter toolbar button when one tab is open -->
    <string name="tab_counter_content_description_one_tab">1 вкладка</string>
    <!-- Content description of the tab counter toolbar button when multiple tabs are open. First parameter will be replaced with the number of tabs (always more than one) -->
    <string name="tab_counter_content_description_multi_tab">Вкладок: %d</string>

    <!-- Browser long press popup menu -->
    <!-- Copy the current url -->
    <string name="browser_toolbar_long_press_popup_copy">Копіювати</string>
    <!-- Paste & go the text in the clipboard. '&amp;' is replaced with the ampersand symbol: & -->
    <string name="browser_toolbar_long_press_popup_paste_and_go">Вставити і перейти</string>
    <!-- Paste the text in the clipboard -->
    <string name="browser_toolbar_long_press_popup_paste">Вставити</string>
    <!-- Snackbar message shown after an URL has been copied to clipboard. -->
    <string name="browser_toolbar_url_copied_to_clipboard_snackbar">URL скопійовано в буфер обміну</string>

    <!-- Title text for the Add To Homescreen dialog -->
    <string name="add_to_homescreen_title">Додати на головний екран</string>
    <!-- Cancel button text for the Add to Homescreen dialog -->
    <string name="add_to_homescreen_cancel">Скасувати</string>
    <!-- Add button text for the Add to Homescreen dialog -->
    <string name="add_to_homescreen_add">Додати</string>
    <!-- Continue to website button text for the first-time Add to Homescreen dialog -->
    <string name="add_to_homescreen_continue">Продовжити на вебсайті</string>
    <!-- Placeholder text for the TextView in the Add to Homescreen dialog -->
    <string name="add_to_homescreen_text_placeholder">Назва ярлика</string>

    <!-- Describes the add to homescreen functionality -->
    <string name="add_to_homescreen_description_2">Ви можете легко додати цей вебсайт на головний екран вашого пристрою, щоб мати миттєвий доступ до нього і працювати швидше.</string>

    <!-- Preference for managing the settings for logins and passwords in Fenix -->
    <string name="preferences_passwords_logins_and_passwords">Паролі</string>
    <!-- Preference for managing the saving of logins and passwords in Fenix -->
    <string name="preferences_passwords_save_logins">Зберігати паролі</string>
    <!-- Preference option for asking to save passwords in Fenix -->
    <string name="preferences_passwords_save_logins_ask_to_save">Питати про збереження</string>
    <!-- Preference option for never saving passwords in Fenix -->
    <string name="preferences_passwords_save_logins_never_save">Ніколи не зберігати</string>
    <!-- Preference for autofilling saved logins in Fenix -->
    <string name="preferences_passwords_autofill" tools:ignore="UnusedResources">Автозаповнення</string>
    <!-- Preference for autofilling saved logins in Firefox (in web content), %1$s will be replaced with the app name -->
    <string name="preferences_passwords_autofill2">Автозаповнення у %1$s</string>
    <!-- Description for the preference for autofilling saved logins in Firefox (in web content), %1$s will be replaced with the app name -->
    <string name="preferences_passwords_autofill_description">Заповнення та збереження імен користувачів та паролів вебсайтів під час використання %1$s.</string>
    <!-- Preference for autofilling logins from Fenix in other apps (e.g. autofilling the Twitter app) -->
    <string name="preferences_android_autofill">Автозаповнення в інших програмах</string>
    <!-- Description for the preference for autofilling logins from Fenix in other apps (e.g. autofilling the Twitter app) -->
    <string name="preferences_android_autofill_description">Заповнення імен користувачів та паролів у інших програмах на цьому пристрої.</string>

    <!-- Preference for syncing saved logins in Fenix -->
    <string name="preferences_passwords_sync_logins">Синхронізація паролів</string>
    <!-- Preference for syncing saved logins in Fenix, when not signed in-->
    <string name="preferences_passwords_sync_logins_across_devices">Синхронізувати паролі між пристроями</string>
    <!-- Syncing saved logins in Fenix needs reconnect to sync -->
    <string name="preferences_passwords_sync_logins_reconnect">Відновити підключення</string>

    <!-- Syncing saved logins in Fenix needs login -->
    <string name="preferences_passwords_sync_logins_sign_in">Увійти до Синхронізації</string>
    <!-- Preference to access list of saved logins -->
    <string name="preferences_passwords_saved_logins">Збережені паролі</string>
    <!-- Description of empty list of saved passwords. Placeholder is replaced with app name.  -->
    <string name="preferences_passwords_saved_logins_description_empty_text">Тут з’являтимуться ваші збережені та синхронізовані з %s паролі.</string>
    <!-- Preference to access list of saved logins -->
    <string name="preferences_passwords_saved_logins_description_empty_learn_more_link">Докладніше про синхронізацію.</string>
    <!-- Preference to access list of login exceptions that we never save logins for -->
    <string name="preferences_passwords_exceptions">Винятки</string>
    <!-- Empty description of list of login exceptions that we never save logins for -->
    <string name="preferences_passwords_exceptions_description_empty">Не збережені паролі з’являтимуться тут.</string>
    <!-- Description of list of login exceptions that we never save logins for -->
    <string name="preferences_passwords_exceptions_description">Паролі для цих сайтів не зберігатимуться.</string>
    <!-- Text on button to remove all saved login exceptions -->
    <string name="preferences_passwords_exceptions_remove_all">Видалити всі винятки</string>
    <!-- Hint for search box in logins list -->
    <string name="preferences_passwords_saved_logins_search">Шукати паролі</string>
    <!-- Option to sort logins list A-Z, alphabetically -->
    <string name="preferences_passwords_saved_logins_alphabetically">За абеткою</string>
    <!-- Option to sort logins list by most recently used -->
    <string name="preferences_passwords_saved_logins_recently_used">Недавно використані</string>
    <!-- The header for the site that a login is for -->
    <string name="preferences_passwords_saved_logins_site">Сайт</string>
    <!-- The header for the username for a login -->
    <string name="preferences_passwords_saved_logins_username">Ім’я користувача</string>
    <!-- The header for the password for a login -->
    <string name="preferences_passwords_saved_logins_password">Пароль</string>
    <!-- Message displayed in security prompt to reenter a secret pin to access saved logins -->
    <string name="preferences_passwords_saved_logins_enter_pin">Введіть ПІН ще раз</string>
    <!-- Message displayed in security prompt to access saved logins -->
    <string name="preferences_passwords_saved_logins_enter_pin_description">Розблокуйте для перегляду збережених паролів</string>
    <!-- Message displayed when a connection is insecure and we detect the user is entering a password -->
    <string name="logins_insecure_connection_warning">Це з’єднання незахищене. При авторизації ваші дані можуть бути перехоплені.</string>

    <!-- Learn more link that will link to a page with more information displayed when a connection is insecure and we detect the user is entering a password -->
    <string name="logins_insecure_connection_warning_learn_more">Докладніше</string>
    <!-- Prompt message displayed when Fenix detects a user has entered a password and user decides if Fenix should save it. The first parameter is the name of the application (For example: Fenix)  -->
    <string name="logins_doorhanger_save">Хочете, щоб %s зберіг цей пароль?</string>
    <!-- Positive confirmation that Fenix should save the new or updated login -->
    <string name="logins_doorhanger_save_confirmation">Зберегти</string>
    <!-- Negative confirmation that Fenix should not save the new or updated login -->
    <string name="logins_doorhanger_save_dont_save">Не зберігати</string>
    <!-- Shown in snackbar to tell user that the password has been copied -->
    <string name="logins_password_copied">Пароль скопійовано в буфер обміну</string>
    <!-- Shown in snackbar to tell user that the username has been copied -->
    <string name="logins_username_copied">Ім’я скопійовано в буфер обміну</string>
    <!-- Shown in snackbar to tell user that the site has been copied -->
    <string name="logins_site_copied">Сайт скопійовано в буфер обміну</string>
    <!-- Content Description (for screenreaders etc) read for the button to copy a password in logins-->
    <string name="saved_logins_copy_password">Копіювати пароль</string>
    <!-- Content Description (for screenreaders etc) read for the button to clear a password while editing a login-->
    <string name="saved_logins_clear_password">Стерти пароль</string>
    <!-- Content Description (for screenreaders etc) read for the button to copy a username in logins -->
    <string name="saved_login_copy_username">Копіювати ім’я користувача</string>
    <!-- Content Description (for screenreaders etc) read for the button to clear a username while editing a login -->
    <string name="saved_login_clear_username">Стерти ім’я користувача</string>
    <!-- Content Description (for screenreaders etc) read for the button to copy a site in logins -->
    <string name="saved_login_copy_site">Копіювати сайт</string>
    <!-- Content Description (for screenreaders etc) read for the button to open a site in logins -->
    <string name="saved_login_open_site">Відкрити сайт у браузері</string>
    <!-- Content Description (for screenreaders etc) read for the button to reveal a password in logins -->
    <string name="saved_login_reveal_password">Показати пароль</string>
    <!-- Content Description (for screenreaders etc) read for the button to hide a password in logins -->
    <string name="saved_login_hide_password">Приховати пароль</string>
    <!-- Message displayed in biometric prompt displayed for authentication before allowing users to view their logins -->
    <string name="logins_biometric_prompt_message">Розблокуйте для перегляду збережених паролів</string>
    <!-- Title of warning dialog if users have no device authentication set up -->
    <string name="logins_warning_dialog_title">Захистіть свої паролі</string>
    <!-- Message of warning dialog if users have no device authentication set up -->
    <string name="logins_warning_dialog_message">Встановіть графічний ключ, ПІН, чи пароль блокування пристрою, щоб захистити збережені паролі від інших, хто може отримати доступ до вашого пристрою.</string>
    <!-- Negative button to ignore warning dialog if users have no device authentication set up -->
    <string name="logins_warning_dialog_later">Пізніше</string>
    <!-- Positive button to send users to set up a pin of warning dialog if users have no device authentication set up -->
    <string name="logins_warning_dialog_set_up_now">Встановити</string>
    <!-- Title of PIN verification dialog to direct users to re-enter their device credentials to access their logins -->
    <string name="logins_biometric_prompt_message_pin">Розблокуйте свій пристрій</string>
    <!-- Title for Accessibility Force Enable Zoom Preference -->
    <string name="preference_accessibility_force_enable_zoom">Масштабування на всіх вебсайтах</string>
    <!-- Summary for Accessibility Force Enable Zoom Preference -->
    <string name="preference_accessibility_force_enable_zoom_summary">Увімкніть, щоб дозволити масштабування, навіть на вебсайтах, які це не дозволяють.</string>

    <!-- Saved logins sorting strategy menu item -by name- (if selected, it will sort saved logins alphabetically) -->
    <string name="saved_logins_sort_strategy_alphabetically">Назва (А-Я)</string>
    <!-- Saved logins sorting strategy menu item -by last used- (if selected, it will sort saved logins by last used) -->
    <string name="saved_logins_sort_strategy_last_used">Востаннє використано</string>

    <!-- Content description (not visible, for screen readers etc.): Sort saved logins dropdown menu chevron icon -->
    <string name="saved_logins_menu_dropdown_chevron_icon_content_description">Меню впорядкування паролів</string>

    <!-- Credit Cards Autofill -->
    <!-- Preference and title for managing the settings for credit cards -->
    <string name="preferences_credit_cards">Кредитні картки</string>
    <!-- Preference for saving and autofilling credit cards -->
    <string name="preferences_credit_cards_save_and_autofill_cards">Зберігати та автоматично заповнювати дані карток</string>
    <!-- Preference summary for saving and autofilling credit card data -->
    <string name="preferences_credit_cards_save_and_autofill_cards_summary">Дані зашифровано</string>
    <!-- Preference option for syncing credit cards across devices. This is displayed when the user is not signed into sync -->
    <string name="preferences_credit_cards_sync_cards_across_devices">Синхронізувати картки між пристроями</string>
    <!-- Preference option for syncing credit cards across devices. This is displayed when the user is signed into sync -->
    <string name="preferences_credit_cards_sync_cards">Синхронізувати картки</string>
    <!-- Preference option for adding a credit card -->
    <string name="preferences_credit_cards_add_credit_card">Додати кредитну картку</string>

    <!-- Preference option for managing saved credit cards -->
    <string name="preferences_credit_cards_manage_saved_cards">Керувати збереженими картками</string>
    <!-- Title of the "Add card" screen -->
    <string name="credit_cards_add_card">Додати картку</string>
    <!-- Title of the "Edit card" screen -->
    <string name="credit_cards_edit_card">Змінити картку</string>
    <!-- The header for the card number of a credit card -->
    <string name="credit_cards_card_number">Номер картки</string>
    <!-- The header for the expiration date of a credit card -->
    <string name="credit_cards_expiration_date">Термін дії</string>
<<<<<<< HEAD
    <!-- The label for the expiration date month of a credit card -->
    <string name="credit_cards_expiration_date_month">Місяць закінчення терміну дії</string>
    <!-- The label for the expiration date year of a credit card -->
=======
    <!-- The label for the expiration date month of a credit card to be used by a11y services-->
    <string name="credit_cards_expiration_date_month">Місяць закінчення терміну дії</string>
    <!-- The label for the expiration date year of a credit card to be used by a11y services-->
>>>>>>> 637485e2
    <string name="credit_cards_expiration_date_year">Рік закінчення терміну дії</string>
    <!-- The header for the name on the credit card -->
    <string name="credit_cards_name_on_card">Ім’я на картці</string>
    <!-- The header for the nickname for a credit card -->
    <string name="credit_cards_card_nickname">Псевдонім картки</string>
    <!-- The text for the "Delete card" menu item for deleting a credit card -->
    <string name="credit_cards_menu_delete_card">Видалити картку</string>
    <!-- The text for the "Delete card" button for deleting a credit card -->
    <string name="credit_cards_delete_card_button">Видалити картку</string>
    <!-- The title for the "Save" menu item for saving a credit card -->
    <string name="credit_cards_menu_save">Зберегти</string>
    <!-- The text for the "Save" button for saving a credit card -->
    <string name="credit_cards_save_button">Зберегти</string>
    <!-- The text for the "Cancel" button for cancelling adding or updating a credit card -->
    <string name="credit_cards_cancel_button">Скасувати</string>

    <!-- Title of the "Saved cards" screen -->
    <string name="credit_cards_saved_cards">Збережені картки</string>

    <!-- Error message for credit card number validation -->
    <string name="credit_cards_number_validation_error_message">Введіть дійсний номер кредитної картки</string>

    <!-- Error message for credit card name on card validation -->
    <string name="credit_cards_name_on_card_validation_error_message">Будь ласка, заповніть це поле</string>
    <!-- Message displayed in biometric prompt displayed for authentication before allowing users to view their saved credit cards -->
    <string name="credit_cards_biometric_prompt_message">Розблокуйте для перегляду збережених карток</string>
    <!-- Title of warning dialog if users have no device authentication set up -->
    <string name="credit_cards_warning_dialog_title">Захистіть свої банківські картки</string>
    <!-- Message of warning dialog if users have no device authentication set up -->
    <string name="credit_cards_warning_dialog_message">Встановіть графічний ключ, ПІН, чи пароль, щоб захистити збережені банківські картки від інших, хто може отримати доступ до вашого пристрою.</string>
    <!-- Positive button to send users to set up a pin of warning dialog if users have no device authentication set up -->
    <string name="credit_cards_warning_dialog_set_up_now">Встановити</string>
    <!-- Negative button to ignore warning dialog if users have no device authentication set up -->
    <string name="credit_cards_warning_dialog_later">Пізніше</string>
    <!-- Title of PIN verification dialog to direct users to re-enter their device credentials to access their credit cards -->
    <string name="credit_cards_biometric_prompt_message_pin">Розблокуйте свій пристрій</string>

    <!-- Message displayed in biometric prompt for authentication, before allowing users to use their stored credit card information -->
    <string name="credit_cards_biometric_prompt_unlock_message">Розблокуйте, щоб використовувати збережену інформацію про кредитну картку</string>

    <!-- Title of the Add search engine screen -->
    <string name="search_engine_add_custom_search_engine_title">Додати засіб пошуку</string>
    <!-- Title of the Edit search engine screen -->
    <string name="search_engine_edit_custom_search_engine_title">Змінити засіб пошуку</string>
    <!-- Content description (not visible, for screen readers etc.): Title for the button to add a search engine in the action bar -->
    <string name="search_engine_add_button_content_description">Додати</string>
    <!-- Content description (not visible, for screen readers etc.): Title for the button to save a search engine in the action bar -->
    <string name="search_engine_add_custom_search_engine_edit_button_content_description">Зберегти</string>
    <!-- Text for the menu button to edit a search engine -->
    <string name="search_engine_edit">Змінити</string>
    <!-- Text for the menu button to delete a search engine -->
    <string name="search_engine_delete">Видалити</string>

    <!-- Text for the button to create a custom search engine on the Add search engine screen -->
    <string name="search_add_custom_engine_label_other">Інший</string>
    <!-- Placeholder text shown in the Search Engine Name TextField before a user enters text -->
    <string name="search_add_custom_engine_name_hint">Назва</string>
    <!-- Placeholder text shown in the Search String TextField before a user enters text -->
    <string name="search_add_custom_engine_search_string_hint">Запит для пошуку</string>
    <!-- Description text for the Search String TextField. The %s is part of the string -->
    <string formatted="false" name="search_add_custom_engine_search_string_example">Змініть запит на “%s”. Зразок:\nhttps://www.google.com/search?q=%s</string>
    <!-- Text for the button to learn more about adding a custom search engine -->
    <string name="search_add_custom_engine_learn_more_label">Докладніше</string>

    <!-- Accessibility description for the form in which details about the custom search engine are entered -->
    <string name="search_add_custom_engine_form_description">Подробиці власного засобу пошуку</string>
    <!-- Accessibility description for the 'Learn more' link -->
    <string name="search_add_custom_engine_learn_more_description">Посилання для докладних відомостей</string>

    <!-- Text shown when a user leaves the name field empty -->
    <string name="search_add_custom_engine_error_empty_name">Введіть назву засобу пошуку</string>

    <!-- Text shown when a user tries to add a search engine that already exists -->
    <string name="search_add_custom_engine_error_existing_name">Пошуковий засіб “%s” вже існує.</string>
    <!-- Text shown when a user leaves the search string field empty -->
    <string name="search_add_custom_engine_error_empty_search_string">Введіть пошуковий запит</string>
    <!-- Text shown when a user leaves out the required template string -->
    <string name="search_add_custom_engine_error_missing_template">Перевірте пошуковий запит на відповідність формату зразка</string>
    <!-- Text shown when we aren't able to validate the custom search query. The first parameter is the url of the custom search engine -->
    <string name="search_add_custom_engine_error_cannot_reach">Помилка з’єднання з “%s”</string>
    <!-- Text shown when a user creates a new search engine -->
    <string name="search_add_custom_engine_success_message">%s створено</string>
    <!-- Text shown when a user successfully edits a custom search engine -->
    <string name="search_edit_custom_engine_success_message">%s збережено</string>
    <!-- Text shown when a user successfully deletes a custom search engine -->
    <string name="search_delete_search_engine_success_message">%s видалено</string>

    <!-- Title text shown for the migration screen to the new browser. Placeholder replaced with app name -->
    <string name="migration_title">Вітаємо в цілком новому %s</string>
    <!-- Description text followed by a list of things migrating (e.g. Bookmarks, History). Placeholder replaced with app name-->
    <string name="migration_description">На вас чекає цілком оновлений браузер, з удосконаленою швидкодією та функціями, які допомагають вам краще працювати в Інтернеті.\n\nБудь ласка, зачекайте доки ми оновимо %s та ваші</string>
    <!-- Text on the disabled button while in progress. Placeholder replaced with app name -->
    <string name="migration_updating_app_button_text">Оновлення %s…</string>
    <!-- Text on the enabled button. Placeholder replaced with app name-->
    <string name="migration_update_app_button">Запустити %s</string>
    <!-- Accessibility description text for a completed migration item -->
    <string name="migration_icon_description">Міграція завершена</string>
    <!--Text on list of migrated items (e.g. Settings, History, etc.)-->
    <string name="migration_text_passwords">Паролі</string>

    <!-- Heading for the instructions to allow a permission -->
    <string name="phone_feature_blocked_intro">Щоб дозволити це:</string>
    <!-- First step for the allowing a permission -->
    <string name="phone_feature_blocked_step_settings">1. Відкрийте налаштування Android</string>
    <!-- Second step for the allowing a permission -->
    <string name="phone_feature_blocked_step_permissions"><![CDATA[2. Торкніться <b>Дозволи</b>]]></string>
    <!-- Third step for the allowing a permission (Fore example: Camera) -->
    <string name="phone_feature_blocked_step_feature"><![CDATA[3. Увімкніть перемикач <b>%1$s</b>]]></string>

    <!-- Label that indicates a site is using a secure connection -->
    <string name="quick_settings_sheet_secure_connection">Захищене з’єднання</string>
    <!-- Label that indicates a site is using a insecure connection -->
    <string name="quick_settings_sheet_insecure_connection">Незахищене з’єднання</string>
    <!-- Confirmation message for a dialog confirming if the user wants to delete all the permissions for all sites-->
    <string name="confirm_clear_permissions_on_all_sites">Ви впевнені, що хочете очистити всі дозволи на всіх сайтах?</string>
    <!-- Confirmation message for a dialog confirming if the user wants to delete all the permissions for a site-->
    <string name="confirm_clear_permissions_site">Ви впевнені, що хочете очистити всі дозволи для цього сайту?</string>
    <!-- Confirmation message for a dialog confirming if the user wants to set default value a permission for a site-->
    <string name="confirm_clear_permission_site">Ви впевнені, що хочете видалити цей дозвіл для цього сайту?</string>
    <!-- label shown when there are not site exceptions to show in the site exception settings -->
    <string name="no_site_exceptions">Немає винятків для сайту</string>
    <!-- Label for the Pocket default top site -->
    <string name="pocket_top_articles">Найпопулярніші статті</string>
    <!-- Bookmark deletion confirmation -->
    <string name="bookmark_deletion_confirmation">Ви впевнені, що хочете видалити цю закладку?</string>
    <!-- Browser menu button that adds a top site to the home fragment -->
    <string name="browser_menu_add_to_top_sites">Додати до популярних сайтів</string>
    <!-- text shown before the issuer name to indicate who its verified by, parameter is the name of
     the certificate authority that verified the ticket-->
    <string name="certificate_info_verified_by">Засвідчено: %1$s</string>
    <!-- Login overflow menu delete button -->
    <string name="login_menu_delete_button">Видалити</string>
    <!-- Login overflow menu edit button -->
    <string name="login_menu_edit_button">Змінити</string>
    <!-- Message in delete confirmation dialog for logins -->
    <string name="login_deletion_confirmation">Ви дійсно хочете видалити цей запис?</string>
    <!-- Positive action of a dialog asking to delete  -->
    <string name="dialog_delete_positive">Видалити</string>
    <!--  The saved login options menu description. -->
    <string name="login_options_menu">Опції запису</string>
    <!--  The editable text field for a login's web address. -->
    <string name="saved_login_hostname_description">Текстове поле для редагування вебадреси запису.</string>
    <!--  The editable text field for a login's username. -->
    <string name="saved_login_username_description">Текстове поле для редагування імені користувача запису.</string>
    <!--  The editable text field for a login's password. -->
    <string name="saved_login_password_description">Текстове поле для редагування пароля запису.</string>
    <!--  The button description to save changes to an edited login. -->
    <string name="save_changes_to_login">Зберегти зміни.</string>
    <!--  The button description to discard changes to an edited login. -->
    <string name="discard_changes">Відхилити зміни</string>
    <!--  The page title for editing a saved login. -->
    <string name="edit">Змінити</string>
    <!--  The error message in edit login view when password field is blank. -->
    <string name="saved_login_password_required">Потрібен пароль</string>
    <!-- Voice search button content description  -->
    <string name="voice_search_content_description">Голосовий пошук</string>
    <!-- Voice search prompt description displayed after the user presses the voice search button -->
    <string name="voice_search_explainer">Говоріть</string>

    <!--  The error message in edit login view when a duplicate username exists. -->
    <string name="saved_login_duplicate">Запис з таким іменем користувача вже існує</string>

    <!-- Synced Tabs -->
    <!-- Text displayed to ask user to connect another device as no devices found with account -->
    <string name="synced_tabs_connect_another_device">Під’єднати інший пристрій.</string>
    <!-- Text displayed asking user to re-authenticate -->
    <string name="synced_tabs_reauth">Повторіть автентифікацію.</string>
    <!-- Text displayed when user has disabled tab syncing in Firefox Sync Account -->
    <string name="synced_tabs_enable_tab_syncing">Увімкніть синхронізацію вкладок.</string>
    <!-- Text displayed when user has no tabs that have been synced -->
    <string name="synced_tabs_no_tabs">У вас немає вкладок, відкритих у Firefox на інших пристроях.</string>
    <!-- Text displayed in the synced tabs screen when a user is not signed in to Firefox Sync describing Synced Tabs -->
    <string name="synced_tabs_sign_in_message">Переглядайте список вкладок з ваших інших пристроїв.</string>
    <!-- Text displayed on a button in the synced tabs screen to link users to sign in when a user is not signed in to Firefox Sync -->
    <string name="synced_tabs_sign_in_button">Увійти до синхронізації</string>

    <!-- The text displayed when a synced device has no tabs to show in the list of Synced Tabs. -->
    <string name="synced_tabs_no_open_tabs">Немає відкритих вкладок</string>

    <!-- Top Sites -->
    <!-- Title text displayed in the dialog when top sites limit is reached. -->
    <string name="top_sites_max_limit_title">Досягнуто ліміту популярних сайтів</string>
    <!-- Content description text displayed in the dialog when top sites limit is reached. -->
    <string name="top_sites_max_limit_content_2">Щоб додати новий популярний сайт, вилучіть один. Торкніться й утримуйте сайт, потім виберіть вилучити.</string>
    <!-- Confirmation dialog button text when top sites limit is reached. -->
    <string name="top_sites_max_limit_confirmation_button">Гаразд, зрозуміло</string>

    <!-- Label for the show most visited sites preference -->
    <string name="top_sites_toggle_top_frecent_sites">Показати найвідвідуваніші сайти</string>

    <!-- Title text displayed in the rename top site dialog. -->
	<string name="top_sites_rename_dialog_title">Назва</string>
	<!-- Hint for renaming title of a top site -->
	<string name="top_site_name_hint">Назва популярного сайту</string>
	<!-- Button caption to confirm the renaming of the top site. -->
	<string name="top_sites_rename_dialog_ok">Гаразд</string>
	<!-- Dialog button text for canceling the rename top site prompt. -->
	<string name="top_sites_rename_dialog_cancel">Скасувати</string>

    <!-- In-activate tabs in the tabs tray -->
    <!-- Title text displayed in the tabs tray when a tab has been unused for 4 days. -->
    <string name="inactive_tabs_title">Неактивні вкладки</string>
    <!-- A description below the section of "inactive" tabs to notify the user when those tabs will be closed, if appropriate. See strings inactive_tabs_30_days and inactive_tabs_7_days for placeholders options. -->
    <string name="inactive_tabs_description">Вкладки доступні тут впродовж %s. Після цього вони будуть автоматично закриті.</string>
    <!-- The amount of time until a tab in the "inactive" section of the tabs tray will be closed. See string inactive_tabs_description as well -->
    <string name="inactive_tabs_30_days">30 днів</string>
    <!-- The amount of time until a tab in the "inactive" section of the tabs tray will be closed. See string inactive_tabs_description as well -->
    <string name="inactive_tabs_7_days">1 тижня</string>

    <!-- Default browser experiment -->
    <string name="default_browser_experiment_card_text">Автоматично відкривати посилання з вебсайтів, електронних листів та повідомлень у Firefox.</string>

    <!-- Content description for close button in collection placeholder. -->
    <string name="remove_home_collection_placeholder_content_description">Вилучити</string>

    <!-- Content description radio buttons with a link to more information -->
    <string name="radio_preference_info_content_description">Показати подробиці</string>

    <!-- Content description for the action bar "up" button -->
    <string name="action_bar_up_description">Вгору</string>

    <!-- Content description for privacy content close button -->
    <string name="privacy_content_close_button_content_description">Закрити</string>

</resources><|MERGE_RESOLUTION|>--- conflicted
+++ resolved
@@ -59,7 +59,7 @@
     <string name="recently_saved_show_all_content_description">Показати всі збережені закладки</string>
 
     <!-- About content. The first parameter is the name of the application. (For example: Fenix) -->
-    <string name="about_content">%1$s розроблено @fork-maintainers.</string>
+    <string name="about_content">%1$s розроблено Mozilla.</string>
 
     <!-- Private Browsing -->
     <!-- Title for private session option -->
@@ -115,12 +115,6 @@
 
     <!-- Recent Tabs -->
     <!-- Header text for jumping back into the recent tab in the home screen -->
-<<<<<<< HEAD
-    <string name="recent_tabs_header">Назад до</string>
-    <!-- Button text for showing all the tabs in the tabs tray -->
-    <string name="recent_tabs_show_all">Показати всі</string>
-
-=======
     <string name="recent_tabs_header">Повернутися до</string>
     <!-- Button text for showing all the tabs in the tabs tray -->
     <string name="recent_tabs_show_all">Показати всі</string>
@@ -130,7 +124,6 @@
          user's browsing history, such as topics they have researched or explored on the web -->
     <string name="history_metadata_header">Минулі перегляди</string>
 
->>>>>>> 637485e2
     <!-- Browser Fragment -->
     <!-- Content description (not visible, for screen readers etc.): Navigate to open tabs -->
     <string name="browser_tabs_button">Відкриті вкладки</string>
@@ -1667,15 +1660,9 @@
     <string name="credit_cards_card_number">Номер картки</string>
     <!-- The header for the expiration date of a credit card -->
     <string name="credit_cards_expiration_date">Термін дії</string>
-<<<<<<< HEAD
-    <!-- The label for the expiration date month of a credit card -->
-    <string name="credit_cards_expiration_date_month">Місяць закінчення терміну дії</string>
-    <!-- The label for the expiration date year of a credit card -->
-=======
     <!-- The label for the expiration date month of a credit card to be used by a11y services-->
     <string name="credit_cards_expiration_date_month">Місяць закінчення терміну дії</string>
     <!-- The label for the expiration date year of a credit card to be used by a11y services-->
->>>>>>> 637485e2
     <string name="credit_cards_expiration_date_year">Рік закінчення терміну дії</string>
     <!-- The header for the name on the credit card -->
     <string name="credit_cards_name_on_card">Ім’я на картці</string>
