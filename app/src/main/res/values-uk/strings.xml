--- conflicted
+++ resolved
@@ -349,8 +349,6 @@
     <!-- Summary for the preference for rejecting all cookies whenever possible. -->
     <string name="reduce_cookie_banner_summary">Firefox автоматично намагається відхилити банери запитів на розміщення кук. Якщо параметр відхилення недоступний, Firefox може погодитися розмістити всі куки, щоб закрити банер.</string>
 
-<<<<<<< HEAD
-=======
     <!-- Text for indicating cookie banner handling is off this site, this is shown as part of the protections panel with the tracking protection toggle -->
     <string name="reduce_cookie_banner_off_for_site">Вимкнено для цього сайту</string>
     <!-- Text for indicating cookie banner handling is on this site, this is shown as part of the protections panel with the tracking protection toggle -->
@@ -364,7 +362,6 @@
     <!-- Long text for a detail explanation indicating what will happen if cookie banner handling is on for a site, this is shown as part of the cookie banner panel in the toolbar. The first and second parameter are the application name -->
     <string name="reduce_cookie_banner_details_panel_description_on_for_site">%1$s може спробувати автоматично відхилити запити на розміщення кук. Якщо опція відхилення недоступна, %2$s може погодитися на всі куки, щоб закрити банер.</string>
 
->>>>>>> 8f4899e3
     <!-- Description of the preference to enable "HTTPS-Only" mode. -->
     <string name="preferences_https_only_summary">Намагатися автоматично доступатися до сайтів за допомогою протоколу шифрування HTTPS для поліпшення безпеки.</string>
     <!-- Summary of tracking protection preference if tracking protection is set to on -->
