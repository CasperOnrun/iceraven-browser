<?xml version="1.0" encoding="utf-8"?>
<resources xmlns:tools="http://schemas.android.com/tools" xmlns:moz="http://mozac.org/tools">
    <!-- App name for private browsing mode. The first parameter is the name of the app defined in app_name (for example: Fenix)-->
    <string name="app_name_private_5">Приватний перегляд %s</string>
    <!-- App name for private browsing mode. The first parameter is the name of the app defined in app_name (for example: Fenix)-->
    <string name="app_name_private_4">%s (Приватний перегляд)</string>

    <!-- Home Fragment -->
    <!-- Content description (not visible, for screen readers etc.): "Three dot" menu button. -->
    <string name="content_description_menu">Додатково</string>
    <!-- Content description (not visible, for screen readers etc.): "Private Browsing" menu button. -->
    <string name="content_description_private_browsing_button">Увімкнути приватний перегляд</string>
    <!-- Content description (not visible, for screen readers etc.): "Private Browsing" menu button. -->
    <string name="content_description_disable_private_browsing_button">Вимкнути приватний перегляд</string>
    <!-- Placeholder text shown in the search bar before a user enters text for the default engine -->
    <string name="search_hint">Введіть запит чи адресу</string>
    <!-- Placeholder text shown in the search bar before a user enters text for a general engine -->
    <string name="search_hint_general_engine">Пошук в інтернеті</string>
    <!-- Placeholder text shown in search bar when using history search -->
    <string name="history_search_hint">Шукати в історії</string>
    <!-- Placeholder text shown in search bar when using bookmarks search -->
    <string name="bookmark_search_hint">Шукати в закладках</string>
    <!-- Placeholder text shown in search bar when using tabs search -->
    <string name="tab_search_hint">Шукати у вкладках</string>
    <!-- Placeholder text shown in the search bar when using application search engines -->
    <string name="application_search_hint">Введіть пошукові терміни</string>
    <!-- No Open Tabs Message Description -->
    <string name="no_open_tabs_description">Тут з’являтимуться ваші відкриті вкладки.</string>

    <!-- No Private Tabs Message Description -->
    <string name="no_private_tabs_description">Тут зʼявлятимуться ваші приватні вкладки.</string>

    <!-- Tab tray multi select title in app bar. The first parameter is the number of tabs selected -->
    <string name="tab_tray_multi_select_title">Вибрано %1$d</string>
    <!-- Label of button in create collection dialog for creating a new collection  -->
    <string name="tab_tray_add_new_collection">Додати нову збірку</string>
    <!-- Label of editable text in create collection dialog for naming a new collection  -->
    <string name="tab_tray_add_new_collection_name">Назва</string>
    <!-- Label of button in save to collection dialog for selecting a current collection  -->
    <string name="tab_tray_select_collection">Вибрати збірку</string>
    <!-- Content description for close button while in multiselect mode in tab tray -->
    <string name="tab_tray_close_multiselect_content_description">Вихід з режиму вибору</string>
    <!-- Content description for save to collection button while in multiselect mode in tab tray -->
    <string name="tab_tray_collection_button_multiselect_content_description">Зберегти вибрані вкладки до збірки</string>
    <!-- Content description on checkmark while tab is selected in multiselect mode in tab tray -->
    <string name="tab_tray_multiselect_selected_content_description">Вибрано</string>

    <!-- Home - Recently saved bookmarks -->
    <!-- Title for the home screen section with recently saved bookmarks. -->
    <string name="recently_saved_title">Недавно збережені</string>
    <!-- Content description for the button which navigates the user to show all of their saved bookmarks. -->
    <string name="recently_saved_show_all_content_description_2">Показати всі збережені закладки</string>

    <!-- Text for the menu button to remove a recently saved bookmark from the user's home screen -->
    <string name="recently_saved_menu_item_remove">Вилучити</string>

    <!-- About content. The first parameter is the name of the application. (For example: Fenix) -->
    <string name="about_content">%1$s розроблено Mozilla.</string>

    <!-- Private Browsing -->
    <!-- Explanation for private browsing displayed to users on home view when they first enable private mode
        The first parameter is the name of the app defined in app_name (for example: Fenix) -->
    <string name="private_browsing_placeholder_description_2">%1$s стирає вашу історію пошуку та перегляду для приватних вкладок, коли ви закриваєте їх чи виходите з програми. Це не робить вас анонімними для вебсайтів чи вашого провайдера, але дозволяє приховати вашу діяльність в інтернеті від будь-кого іншого, хто використовує цей пристрій.</string>
    <string name="private_browsing_common_myths">
       Поширені міфи про приватний перегляд
    </string>

    <!-- Private mode shortcut "contextual feature recommendation" (CFR) -->
    <!-- Text for the Private mode shortcut CFR message for adding a private mode shortcut to open private tabs from the Home screen -->
    <string name="private_mode_cfr_message_2">Запускайте наступну приватну вкладку одним торканням.</string>
    <!-- Text for the positive button to accept adding a Private Browsing shortcut to the Home screen -->
    <string name="private_mode_cfr_pos_button_text">Додати на головний екран</string>
    <!-- Text for the negative button to decline adding a Private Browsing shortcut to the Home screen -->
    <string name="cfr_neg_button_text">Ні, дякую</string>

    <!-- Open in App "contextual feature recommendation" (CFR) -->
    <!-- Text for the info message. The first parameter is the name of the application.-->
    <string name="open_in_app_cfr_info_message_2">Ви можете налаштувати %1$s на автоматичне відкривання посилань у програмах.</string>
    <!-- Text for the positive action button -->
    <string name="open_in_app_cfr_positive_button_text">Перейти до налаштувань</string>
    <!-- Text for the negative action button -->
    <string name="open_in_app_cfr_negative_button_text">Відхилити</string>

    <!-- Total cookie protection "contextual feature recommendation" (CFR) -->
    <!-- Text for the message displayed in the contextual feature recommendation popup promoting the total cookie protection feature. -->
    <string name="tcp_cfr_message">Наша найпотужніша функція приватності ізолює елементи стеження між сайтами.</string>
    <!-- Text displayed that links to website containing documentation about the "Total cookie protection" feature. -->
    <string name="tcp_cfr_learn_more">Докладніше про повний захист кук</string>

    <!-- Text for the info dialog when camera permissions have been denied but user tries to access a camera feature. -->
    <string name="camera_permissions_needed_message">Необхідний доступ до камери. Перейдіть до налаштувань Android, торкніться дозволів та торкніться дозволити.</string>
    <!-- Text for the positive action button to go to Android Settings to grant permissions. -->
    <string name="camera_permissions_needed_positive_button_text">Перейти до налаштувань</string>
    <!-- Text for the negative action button to dismiss the dialog. -->
    <string name="camera_permissions_needed_negative_button_text">Відхилити</string>

    <!-- Text for the banner message to tell users about our auto close feature. -->
    <string name="tab_tray_close_tabs_banner_message">Налаштуйте автоматичне закривання відкритих вкладок, які не переглядалися попереднього дня, тижня чи місяця.</string>
    <!-- Text for the positive action button to go to Settings for auto close tabs. -->
    <string name="tab_tray_close_tabs_banner_positive_button_text">Перейти до параметрів</string>
    <!-- Text for the negative action button to dismiss the Close Tabs Banner. -->
    <string name="tab_tray_close_tabs_banner_negative_button_text">Відхилити</string>

    <!-- Text for the banner message to tell users about our inactive tabs feature. -->
    <string name="tab_tray_inactive_onboarding_message">Сюди переміщуються вкладки, які ви не переглядали впродовж двох тижнів.</string>
    <!-- Text for the action link to go to Settings for inactive tabs. -->
    <string name="tab_tray_inactive_onboarding_button_text">Вимкнути у налаштуваннях</string>

    <!-- Text for title for the auto-close dialog of the inactive tabs. -->
    <string name="tab_tray_inactive_auto_close_title">Закрити через місяць автоматично?</string>
    <!-- Text for the body for the auto-close dialog of the inactive tabs.
        The first parameter is the name of the application.-->
    <string name="tab_tray_inactive_auto_close_body_2">%1$s може закривати вкладки, які ви не переглядали впродовж останнього місяця.</string>
    <!-- Content description for close button in the auto-close dialog of the inactive tabs. -->
    <string name="tab_tray_inactive_auto_close_button_content_description">Закрити</string>

    <!-- Text for turn on auto close tabs button in the auto-close dialog of the inactive tabs. -->
    <string name="tab_tray_inactive_turn_on_auto_close_button_2">Увімкнути автозакриття</string>


    <!-- Home screen icons - Long press shortcuts -->
    <!-- Shortcut action to open new tab -->
    <string name="home_screen_shortcut_open_new_tab_2">Нова вкладка</string>
    <!-- Shortcut action to open new private tab -->
    <string name="home_screen_shortcut_open_new_private_tab_2">Приватна вкладка</string>

    <!-- Recent Tabs -->
    <!-- Header text for jumping back into the recent tab in the home screen -->
    <string name="recent_tabs_header">Повернутися до</string>
    <!-- Button text for showing all the tabs in the tabs tray -->
    <string name="recent_tabs_show_all">Показати всі</string>

    <!-- Content description for the button which navigates the user to show all recent tabs in the tabs tray. -->
    <string name="recent_tabs_show_all_content_description_2">Кнопка показу всіх останніх вкладок</string>

    <!-- Text for button in synced tab card that opens synced tabs tray -->
    <string name="recent_tabs_see_all_synced_tabs_button_text">Переглянути всі синхронізовані вкладки</string>
    <!-- Accessibility description for device icon used for recent synced tab -->
    <string name="recent_tabs_synced_device_icon_content_description">Синхронізований пристрій</string>
    <!-- Text for the dropdown menu to remove a recent synced tab from the homescreen -->
    <string name="recent_synced_tab_menu_item_remove">Вилучити</string>
    <!-- Text for the menu button to remove a grouped highlight from the user's browsing history
         in the Recently visited section -->
    <string name="recent_tab_menu_item_remove">Вилучити</string>

    <!-- History Metadata -->
    <!-- Header text for a section on the home screen that displays grouped highlights from the
         user's browsing history, such as topics they have researched or explored on the web -->
    <string name="history_metadata_header_2">Недавно відвідані</string>
    <!-- Text for the menu button to remove a grouped highlight from the user's browsing history
         in the Recently visited section -->
    <string name="recently_visited_menu_item_remove">Вилучити</string>

    <!-- Content description for the button which navigates the user to show all of their history. -->
    <string name="past_explorations_show_all_content_description_2">Показати всі минулі пошуки</string>

    <!-- Browser Fragment -->
    <!-- Content description (not visible, for screen readers etc.): Navigate backward (browsing history) -->
    <string name="browser_menu_back">Назад</string>
    <!-- Content description (not visible, for screen readers etc.): Navigate forward (browsing history) -->
    <string name="browser_menu_forward">Вперед</string>
    <!-- Content description (not visible, for screen readers etc.): Refresh current website -->
    <string name="browser_menu_refresh">Оновити</string>
    <!-- Content description (not visible, for screen readers etc.): Stop loading current website -->
    <string name="browser_menu_stop">Зупинити</string>
    <!-- Browser menu button that opens the addon manager -->
    <string name="browser_menu_add_ons">Додатки</string>
    <!-- Browser menu button that opens account settings -->
    <string name="browser_menu_account_settings">Інформація про обліковий запис</string>
    <!-- Text displayed when there are no add-ons to be shown -->
    <string name="no_add_ons">Немає додатків</string>
    <!-- Browser menu button that sends a user to help articles -->
    <string name="browser_menu_help">Довідка</string>
    <!-- Browser menu button that sends a to a the what's new article -->
    <string name="browser_menu_whats_new">Що нового</string>
    <!-- Browser menu button that opens the settings menu -->
    <string name="browser_menu_settings">Налаштування</string>

    <!-- Browser menu button that opens a user's library -->
    <string name="browser_menu_library">Бібліотека</string>
    <!-- Browser menu toggle that requests a desktop site -->
    <string name="browser_menu_desktop_site">Версія для комп’ютера</string>
    <!-- Browser menu toggle that adds a shortcut to the site on the device home screen. -->
    <string name="browser_menu_add_to_homescreen">Додати на головний екран</string>
    <!-- Browser menu toggle that installs a Progressive Web App shortcut to the site on the device home screen. -->
    <string name="browser_menu_install_on_homescreen">Встановити</string>
    <!-- Content description (not visible, for screen readers etc.) for the Resync tabs button -->
    <string name="resync_button_content_description">Синхронізувати повторно</string>
    <!-- Browser menu button that opens the find in page menu -->
    <string name="browser_menu_find_in_page">Знайти на сторінці</string>
    <!-- Browser menu button that saves the current tab to a collection -->
    <string name="browser_menu_save_to_collection_2">Зберегти до збірки</string>
    <!-- Browser menu button that open a share menu to share the current site -->
    <string name="browser_menu_share">Поділитися</string>
    <!-- Browser menu button shown in custom tabs that opens the current tab in Fenix
        The first parameter is the name of the app defined in app_name (for example: Fenix) -->
    <string name="browser_menu_open_in_fenix">Відкрити в %1$s</string>
    <!-- Browser menu text shown in custom tabs to indicate this is a Fenix tab
        The first parameter is the name of the app defined in app_name (for example: Fenix) -->
    <string name="browser_menu_powered_by">ТЕХНОЛОГІЇ %1$s</string>
    <!-- Browser menu text shown in custom tabs to indicate this is a Fenix tab
        The first parameter is the name of the app defined in app_name (for example: Fenix) -->
    <string name="browser_menu_powered_by2">Технологія %1$s</string>
    <!-- Browser menu button to put the current page in reader mode -->
    <string name="browser_menu_read">Режим читання</string>

    <!-- Browser menu button content description to close reader mode and return the user to the regular browser -->
    <string name="browser_menu_read_close">Закрити режим читача</string>
    <!-- Browser menu button to open the current page in an external app -->
    <string name="browser_menu_open_app_link">Відкрити в програмі</string>

    <!-- Browser menu button to show reader view appearance controls e.g. the used font type and size -->
    <string name="browser_menu_customize_reader_view">Налаштувати режим читача</string>

    <!-- Browser menu label for adding a bookmark -->
    <string name="browser_menu_add">Додати</string>
    <!-- Browser menu label for editing a bookmark -->
    <string name="browser_menu_edit">Редагувати</string>

    <!-- Button shown on the home page that opens the Customize home settings -->
    <string name="browser_menu_customize_home_1">Налаштувати домівку</string>
    <!-- Browser Toolbar -->
    <!-- Content description for the Home screen button on the browser toolbar -->
    <string name="browser_toolbar_home">Домашній екран</string>

    <!-- Locale Settings Fragment -->
    <!-- Content description for tick mark on selected language -->
    <string name="a11y_selected_locale_content_description">Обрана мова</string>
    <!-- Text for default locale item -->
    <string name="default_locale_text">Мова пристрою</string>
    <!-- Placeholder text shown in the search bar before a user enters text -->
    <string name="locale_search_hint">Пошук мови</string>

    <!-- Search Fragment -->
    <!-- Button in the search view that lets a user search by scanning a QR code -->
    <string name="search_scan_button">Сканувати</string>
    <!-- Button in the search view that lets a user change their search engine -->
    <string name="search_engine_button">Засіб пошуку</string>
    <!-- Button in the search view when shortcuts are displayed that takes a user to the search engine settings -->
    <string name="search_shortcuts_engine_settings">Налаштування пошукових засобів</string>
    <!-- Button in the search view that lets a user navigate to the site in their clipboard -->
    <string name="awesomebar_clipboard_title">Заповнити посилання з буфера обміну</string>
    <!-- Button in the search suggestions onboarding that allows search suggestions in private sessions -->
    <string name="search_suggestions_onboarding_allow_button">Дозволити</string>
    <!-- Button in the search suggestions onboarding that does not allow search suggestions in private sessions -->
    <string name="search_suggestions_onboarding_do_not_allow_button">Не дозволяти</string>
    <!-- Search suggestion onboarding hint title text -->
    <string name="search_suggestions_onboarding_title">Дозволяти пошукові пропозиції у приватних сеансах?</string>

    <!-- Search suggestion onboarding hint description text, first parameter is the name of the app defined in app_name (for example: Fenix)-->
    <string name="search_suggestions_onboarding_text">%s відправлятиме все, що ви вводите в адресному рядку, вашому типовому провайдеру пошуку.</string>

    <!-- Search engine suggestion title text. The first parameter is the name of teh suggested engine-->
    <string name="search_engine_suggestions_title">Пошук в %s</string>
    <!-- Search engine suggestion description text -->
    <string name="search_engine_suggestions_description">Пошук безпосередньо з панелі адреси</string>

    <!-- Menu option in the search selector menu to open the search settings -->
    <string name="search_settings_menu_item">Налаштування пошуку</string>

    <!-- Header text for the search selector menu -->
    <string name="search_header_menu_item_2">Шукати в:</string>

    <!-- Home onboarding -->
    <!-- Onboarding home screen popup dialog, shown on top of the Jump back in section. -->
    <string name="onboarding_home_screen_jump_back_contextual_hint_2">Зустрічайте свою персоналізовану домівку. Тут з’являтимуться останні вкладки, закладки та результати пошуку.</string>
    <!-- Home onboarding dialog welcome screen title text. -->
    <string name="onboarding_home_welcome_title_2">Вітаємо у персоналізованому інтернеті</string>
    <!-- Home onboarding dialog welcome screen description text. -->
    <string name="onboarding_home_welcome_description">Більше кольорів. Краща приватність. Та ж сама відданість людям, а не прибутку.</string>
    <!-- Home onboarding dialog sign into sync screen title text. -->
    <string name="onboarding_home_sync_title_3">Перемикати екрани стало простіше, ніж будь-коли</string>
    <!-- Home onboarding dialog sign into sync screen description text. -->
    <string name="onboarding_home_sync_description">Продовжуйте з того ж місця, де зупинилися, завдяки вкладкам з інших пристроїв, які відтепер доступні на вашій домашній сторінці.</string>
    <!-- Text for the button to continue the onboarding on the home onboarding dialog. -->
    <string name="onboarding_home_get_started_button">Розпочати</string>
    <!-- Text for the button to navigate to the sync sign in screen on the home onboarding dialog. -->
    <string name="onboarding_home_sign_in_button">Увійти</string>
    <!-- Text for the button to skip the onboarding on the home onboarding dialog. -->
    <string name="onboarding_home_skip_button">Пропустити</string>

    <!-- Onboarding home screen sync popup dialog message, shown on top of Recent Synced Tabs in the Jump back in section. -->
    <string name="sync_cfr_message">Ваші вкладки синхронізуються! Продовжте з того ж місця, де зупинилися на іншому пристрої.</string>

    <!-- Content description (not visible, for screen readers etc.): Close button for the home onboarding dialog -->
    <string name="onboarding_home_content_description_close_button">Закрити</string>

    <!-- Notification pre-permission dialog -->
    <!-- Enable notification pre permission dialog title
        The first parameter is the name of the app defined in app_name (for example: Fenix) -->
    <string name="onboarding_home_enable_notifications_title">Сповіщення допомагають вам ефективніше взаємодіяти з %s</string>
    <!-- Enable notification pre permission dialog description with rationale
        The first parameter is the name of the app defined in app_name (for example: Fenix) -->
    <string name="onboarding_home_enable_notifications_description">Синхронізуйте свої вкладки між пристроями, керуйте завантаженнями, отримуйте поради про захист приватності в %s, а також інші можливості.</string>
    <!-- Text for the button to request notification permission on the device -->
    <string name="onboarding_home_enable_notifications_positive_button">Продовжити</string>
    <!-- Text for the button to not request notification permission on the device and dismiss the dialog -->
    <string name="onboarding_home_enable_notifications_negative_button">Не зараз</string>

    <!-- Juno first user onboarding flow experiment -->
    <!-- Title for set firefox as default browser screen.
        The first parameter is the name of the app defined in app_name (for example: Fenix) -->
<<<<<<< HEAD
    <string name="juno_onboarding_default_browser_title" tools:ignore="UnusedResources">Зробіть %s своїм щоденним браузером</string>

    <!-- Description for set firefox as default browser screen.
        The first parameter is the Firefox brand name.
        The second parameter is the string with key "juno_onboarding_default_browser_description_link_text". -->
    <string name="juno_onboarding_default_browser_description" tools:ignore="UnusedResources">%1$s цінує людей понад прибуток і захищає вашу приватність, блокуючи стеження між сайтами.\n\nДізнайтеся більше у нашій %2$s.</string>
    <!-- Text for the link to the privacy notice webpage for set as firefox default browser screen.
    This is part of the string with the key "juno_onboarding_default_browser_description". -->
    <string name="juno_onboarding_default_browser_description_link_text" tools:ignore="UnusedResources">політиці приватності</string>
    <!-- Text for the button to set firefox as default browser on the device -->
    <string name="juno_onboarding_default_browser_positive_button" tools:ignore="UnusedResources">Встановити типовим браузером</string>
    <!-- Text for the button dismiss the screen and move on with the flow -->
    <string name="juno_onboarding_default_browser_negative_button" tools:ignore="UnusedResources">Не зараз</string>
    <!-- Title for sign in to sync screen. -->
    <string name="juno_onboarding_sign_in_title" tools:ignore="UnusedResources">Перемикайтеся між телефоном і комп’ютером</string>
    <!-- Description for sign in to sync screen. -->
    <string name="juno_onboarding_sign_in_description" tools:ignore="UnusedResources">Продовжуйте роботу зі своїми вкладками та паролями з інших пристроїв.</string>
    <!-- Text for the button to sign in to sync on the device -->
    <string name="juno_onboarding_sign_in_positive_button" tools:ignore="UnusedResources">Увійти</string>
    <!-- Text for the button dismiss the screen and move on with the flow -->
    <string name="juno_onboarding_sign_in_negative_button" tools:ignore="UnusedResources">Не зараз</string>
    <!-- Title for enable notification permission screen.
        The first parameter is the name of the app defined in app_name (for example: Fenix) -->
    <string name="juno_onboarding_enable_notifications_title" tools:ignore="UnusedResources">Сповіщення допомагають вам ефективніше взаємодіяти з %s</string>
    <!-- Description for enable notification permission screen.
        The first parameter is the name of the app defined in app_name (for example: Fenix) -->
    <string name="juno_onboarding_enable_notifications_description" tools:ignore="UnusedResources">Надсилайте вкладки на інші пристрої, керуйте завантаженнями, а також отримуйте поради про можливості %s.</string>
    <!-- Text for the button to request notification permission on the device -->
    <string name="juno_onboarding_enable_notifications_positive_button" tools:ignore="UnusedResources">Увімкнути сповіщення</string>

    <!-- Text for the button dismiss the screen and move on with the flow -->
    <string name="juno_onboarding_enable_notifications_negative_button" tools:ignore="UnusedResources">Не зараз</string>
=======
    <string name="juno_onboarding_default_browser_title">Зробіть %s своїм щоденним браузером</string>

    <!-- Title for set firefox as default browser screen used by Nimbus experiments. Nimbus experiments do not support string placeholders.
        Note: The word "Firefox" should NOT be translated -->
    <string name="juno_onboarding_default_browser_title_nimbus" tools:ignore="UnusedResources">Зробіть Firefox своїм щоденним браузером</string>
    <!-- Description for set firefox as default browser screen.
        The first parameter is the Firefox brand name.
        The second parameter is the string with key "juno_onboarding_default_browser_description_link_text". -->
    <string name="juno_onboarding_default_browser_description">%1$s цінує людей понад прибуток і захищає вашу приватність, блокуючи стеження між сайтами.\n\nДізнайтеся більше у нашій %2$s.</string>
    <!-- Description for set firefox as default browser screen used by Nimbus experiments. Nimbus experiments do not support string placeholders.
        Note: The word "Firefox" should NOT be translated -->
    <string name="juno_onboarding_default_browser_description_nimbus" tools:ignore="UnusedResources">Firefox цінує людей понад прибуток і захищає вашу приватність, блокуючи стеження між сайтами.\n\nДізнайтеся більше у нашому положенні про приватність.</string>
    <!-- Text for the link to the privacy notice webpage for set as firefox default browser screen.
    This is part of the string with the key "juno_onboarding_default_browser_description". -->
    <string name="juno_onboarding_default_browser_description_link_text">політиці приватності</string>
    <!-- Text for the button to set firefox as default browser on the device -->
    <string name="juno_onboarding_default_browser_positive_button">Встановити типовим браузером</string>
    <!-- Text for the button dismiss the screen and move on with the flow -->
    <string name="juno_onboarding_default_browser_negative_button">Не зараз</string>
    <!-- Title for sign in to sync screen. -->
    <string name="juno_onboarding_sign_in_title">Перемикайтеся між телефоном і комп’ютером</string>
    <!-- Description for sign in to sync screen. -->
    <string name="juno_onboarding_sign_in_description">Продовжуйте роботу зі своїми вкладками та паролями з інших пристроїв.</string>
    <!-- Text for the button to sign in to sync on the device -->
    <string name="juno_onboarding_sign_in_positive_button">Увійти</string>
    <!-- Text for the button dismiss the screen and move on with the flow -->
    <string name="juno_onboarding_sign_in_negative_button">Не зараз</string>
    <!-- Title for enable notification permission screen.
        The first parameter is the name of the app defined in app_name (for example: Fenix) -->
    <string name="juno_onboarding_enable_notifications_title">Сповіщення допомагають вам ефективніше взаємодіяти з %s</string>
    <!-- Title for enable notification permission screen used by Nimbus experiments. Nimbus experiments do not support string placeholders.
        Note: The word "Firefox" should NOT be translated -->
    <string name="juno_onboarding_enable_notifications_title_nimbus" tools:ignore="UnusedResources">Сповіщення допомагають вам ефективніше взаємодіяти з Firefox</string>
    <!-- Description for enable notification permission screen.
        The first parameter is the name of the app defined in app_name (for example: Fenix) -->
    <string name="juno_onboarding_enable_notifications_description">Надсилайте вкладки на інші пристрої, керуйте завантаженнями, а також отримуйте поради про можливості %s.</string>
    <!-- Description for enable notification permission screen used by Nimbus experiments. Nimbus experiments do not support string placeholders.
       Note: The word "Firefox" should NOT be translated   -->
    <string name="juno_onboarding_enable_notifications_description_nimbus" tools:ignore="UnusedResources">Надсилайте вкладки на інші пристрої, керуйте завантаженнями, а також отримуйте поради про можливості Firefox.</string>
    <!-- Text for the button to request notification permission on the device -->
    <string name="juno_onboarding_enable_notifications_positive_button">Увімкнути сповіщення</string>

    <!-- Text for the button dismiss the screen and move on with the flow -->
    <string name="juno_onboarding_enable_notifications_negative_button">Не зараз</string>
>>>>>>> daf88cc5

    <!-- Search Widget -->
    <!-- Content description for searching with a widget. The first parameter is the name of the application.-->
    <string name="search_widget_content_description_2">Відкрити нову вкладку %1$s</string>
    <!-- Text preview for smaller sized widgets -->
    <string name="search_widget_text_short">Пошук</string>
    <!-- Text preview for larger sized widgets -->
    <string name="search_widget_text_long">Пошук в Інтернеті</string>

    <!-- Content description (not visible, for screen readers etc.): Voice search -->
    <string name="search_widget_voice">Голосовий пошук</string>

    <!-- Preferences -->
    <!-- Title for the settings page-->
    <string name="settings">Налаштування</string>
    <!-- Preference category for general settings -->
    <string name="preferences_category_general">Загальні</string>
    <!-- Preference category for all links about Fenix -->
    <string name="preferences_category_about">Про програму</string>
    <!-- Preference for settings related to changing the default search engine -->
    <string name="preferences_default_search_engine">Типовий засіб пошуку</string>
    <!-- Preference for settings related to Search -->
    <string name="preferences_search">Пошук</string>
    <!-- Preference for settings related to Search address bar -->
    <string name="preferences_search_address_bar">Панель адреси</string>
    <!-- Preference link to rating Fenix on the Play Store -->
    <string name="preferences_rate">Оцінити в Google Play</string>
    <!-- Preference linking to about page for Fenix
        The first parameter is the name of the app defined in app_name (for example: Fenix) -->
    <string name="preferences_about">Про %1$s</string>

    <!-- Preference for settings related to changing the default browser -->
    <string name="preferences_set_as_default_browser">Встановити типовим браузером</string>
    <!-- Preference category for advanced settings -->
    <string name="preferences_category_advanced">Додатково</string>
    <!-- Preference category for privacy and security settings -->
    <string name="preferences_category_privacy_security">Приватність і безпека</string>
    <!-- Preference for advanced site permissions -->
    <string name="preferences_site_permissions">Дозволи сайтів</string>
    <!-- Preference for private browsing options -->
    <string name="preferences_private_browsing_options">Приватний перегляд</string>
    <!-- Preference for opening links in a private tab-->
    <string name="preferences_open_links_in_a_private_tab">Відкривати посилання у приватній вкладці</string>
    <!-- Preference for allowing screenshots to be taken while in a private tab-->
    <string name="preferences_allow_screenshots_in_private_mode">Дозволити знімки екрана у приватному перегляді</string>
    <!-- Will inform the user of the risk of activating Allow screenshots in private browsing option -->
    <string name="preferences_screenshots_in_private_mode_disclaimer">Якщо дозволено, приватні вкладки також будуть видимі, коли відкрито декілька програм</string>
    <!-- Preference for adding private browsing shortcut -->
    <string name="preferences_add_private_browsing_shortcut">Додати ярлик приватного перегляду</string>
    <!-- Preference for enabling "HTTPS-Only" mode -->
    <string name="preferences_https_only_title">HTTPS-режим</string>

    <!-- Preference for removing cookie/consent banners from sites automatically. See reduce_cookie_banner_summary for additional context. -->
    <string name="preferences_cookie_banner_reduction">Зменшення кількості банерів кук</string>
    <!-- Preference for rejecting or removing as many cookie/consent banners as possible on sites. See reduce_cookie_banner_summary for additional context. -->
    <string name="reduce_cookie_banner_option">Зменшити кількість банерів кук</string>
    <!-- Summary of cookie banner handling preference if the setting disabled is set to off -->
    <string name="reduce_cookie_banner_option_off">Вимкнено</string>
    <!-- Summary of cookie banner handling preference if the setting enabled is set to on -->
    <string name="reduce_cookie_banner_option_on">Увімкнено</string>

    <!-- Summary for the preference for rejecting all cookies whenever possible. The first parameter is the application name -->
    <string name="reduce_cookie_banner_summary_1">%1$s намагається автоматично відхиляти запити банерів кук.</string>
    <!-- Text for indicating cookie banner handling is off this site, this is shown as part of the protections panel with the tracking protection toggle -->
    <string name="reduce_cookie_banner_off_for_site">Вимкнено для цього сайту</string>
    <!-- Text for cancel button indicating that cookie banner reduction is not supported for the current site, this is shown as part of the cookie banner details view. -->
    <string name="cookie_banner_handling_details_site_is_not_supported_cancel_button">Скасувати</string>
    <!-- Text for request support button indicating that cookie banner reduction is not supported for the current site, this is shown as part of the cookie banner details view. -->
    <string name="cookie_banner_handling_details_site_is_not_supported_request_support_button">Звернутися по підтримку</string>
    <!-- Text for title indicating that cookie banner reduction is not supported for the current site, this is shown as part of the cookie banner details view. -->
    <string name="cookie_banner_handling_details_site_is_not_supported_title">Зменшення кількості банерів кук</string>
    <!-- Label for the snackBar, after the user reports with success a website where cookie banner reducer did not work -->
    <string name="cookie_banner_handling_report_site_snack_bar_text">Запит на підтримку сайту надіслано.</string>
    <!-- Text for indicating cookie banner handling is on this site, this is shown as part of the protections panel with the tracking protection toggle -->
    <string name="reduce_cookie_banner_on_for_site">Увімкнено для цього сайту</string>
    <!-- Text for indicating that a request for unsupported site was sent to Nimbus (it's a Mozilla library for experiments), this is shown as part of the protections panel with the tracking protection toggle -->
    <string name="reduce_cookie_banner_unsupported_site_request_submitted">Запит на підтримку сайту надіслано</string>
    <!-- Text for indicating cookie banner handling is currently not supported for this site, this is shown as part of the protections panel with the tracking protection toggle -->
    <string name="reduce_cookie_banner_unsupported_site">Сайт наразі не підтримується</string>
    <!-- Title text for a detail explanation indicating cookie banner handling is on this site, this is shown as part of the cookie banner panel in the toolbar. The first parameter is a shortened URL of the current site-->
    <string name="reduce_cookie_banner_details_panel_title_on_for_site">Увімкнути зменшення кількості банерів кук для %1$s?</string>
    <!-- Title text for a detail explanation indicating cookie banner handling is off this site, this is shown as part of the cookie banner panel in the toolbar. The first parameter is a shortened URL of the current site-->
    <string name="reduce_cookie_banner_details_panel_title_off_for_site">Вимкнути зменшення кількості банерів кук для %1$s?</string>
    <!-- Title text for a detail explanation indicating cookie banner reducer didn't work for the current site, this is shown as part of the cookie banner panel in the toolbar.-->
    <string name="reduce_cookie_banner_details_panel_title_unsupported_site_request">Цей сайт наразі не підтримується функцією зменшення кількості банерів кук. Бажаєте, щоб наша команда перевірила цей сайт і забезпечила його підтримку в майбутньому?</string>
    <!-- Long text for a detail explanation indicating what will happen if cookie banner handling is off for a site, this is shown as part of the cookie banner panel in the toolbar. The first parameter is the application name -->
    <string name="reduce_cookie_banner_details_panel_description_off_for_site">%1$s очистить куки цього сайту та оновить сторінку. Очищення всіх кук може призвести до виходу з облікових записів або спорожнення кошика для покупок.</string>

    <!-- Long text for a detail explanation indicating what will happen if cookie banner handling is on for a site, this is shown as part of the cookie banner panel in the toolbar. The first parameter is the application name -->
    <string name="reduce_cookie_banner_details_panel_description_on_for_site_2">%1$s намагається автоматично відхиляти всі запити кук на підтримуваних сайтах.</string>
    <!-- Title text for the dialog use on the control branch of the experiment to determine which context users engaged the most -->
    <string name="reduce_cookie_banner_control_experiment_dialog_title" moz:RemovedIn="112" tools:ignore="UnusedResources">Геть банери про куки!</string>
    <!-- Title text for the cookie banner re-engagement dialog. The first parameter is the application name. -->
    <string name="reduce_cookie_banner_dialog_title">Дозволити %1$s відхиляти банери кук?</string>
<<<<<<< HEAD
    <!-- Body text for the dialog use on the control branch of the experiment to determine which context users engaged the most -->
    <string name="reduce_cookie_banner_control_experiment_dialog_body_1" moz:RemovedIn="111" tools:ignore="UnusedResources">Автоматично відхиляти запити кук, коли можливо.</string>
=======
>>>>>>> daf88cc5
    <!-- Body text for the dialog use on the control branch of the experiment to determine which context users engaged the most.The first parameter is the application name -->
    <string name="reduce_cookie_banner_control_experiment_dialog_body_2" moz:RemovedIn="112" tools:ignore="UnusedResources">Дозволити %1$s автоматично відхиляти запити на збереження кук, коли це можливо?</string>
    <!-- Body text for the cookie banner re-engagement dialog use. The first parameter is the application name. -->
    <string name="reduce_cookie_banner_dialog_body">%1$s може автоматично відхиляти багато запитів банерів кук.</string>
    <!-- Remind me later text button for the onboarding dialog -->
    <string name="reduce_cookie_banner_dialog_not_now_button">Не зараз</string>
    <!-- Change setting text button, for the dialog use on the control branch of the experiment to determine which context users engaged the most -->
    <string name="reduce_cookie_banner_control_experiment_dialog_change_setting_button" moz:RemovedIn="112" tools:ignore="UnusedResources">Відхилити банери</string>
    <!-- Snack text for the cookie banner dialog, after user hit the dismiss banner button -->
    <string name="reduce_cookie_banner_dialog_snackbar_text">Ви бачитимете менше запитів на збереження кук</string>
    <!-- Title text for the dialog use on the variant 1 branch of the experiment to determine which context users engaged the most -->
    <string name="reduce_cookie_banner_variant_1_experiment_dialog_title" moz:RemovedIn="112" tools:ignore="UnusedResources">Менше спливних повідомлень про збереження кук</string>
    <!-- Body text for the dialog use on the variant 1 branch of the experiment to determine which context users engaged the most. The first parameter is the application name. -->
    <string name="reduce_cookie_banner_variant_1_experiment_dialog_body_1" moz:RemovedIn="112" tools:ignore="UnusedResources">Автоматично відповідайте на спливні запити про збереження кук, щоб не відриватися від роботи. %1$s відхилятиме всі можливі запити.</string>
    <!-- Change setting text button, for the onboarding dialog use on the variant 1 branch of the experiment to determine which context users engaged the most -->
    <string name="reduce_cookie_banner_variant_1_experiment_dialog_change_setting_button" moz:RemovedIn="112" tools:ignore="UnusedResources">Відхилити спливні запити</string>
    <!-- Title text for the dialog use on the variant 2 branch of the experiment to determine which context users engaged the most -->
    <string name="reduce_cookie_banner_variant_2_experiment_dialog_title" moz:RemovedIn="112" tools:ignore="UnusedResources">Зменшення кількості банерів кук</string>
    <!-- Body text for the dialog use on the variant 2 branch of the experiment to determine which context users engaged the most. The first parameter is the application name. -->
    <string name="reduce_cookie_banner_variant_2_experiment_dialog_body_1" moz:RemovedIn="112" tools:ignore="UnusedResources">Дозволити %1$s відхиляти запити сайтів на згоду про збереження кук, коли це можливо?</string>
    <!-- Change setting text button, for the dialog use on the variant 2 branch of the experiment to determine which context users engaged the most -->
    <string name="reduce_cookie_banner_variant_2_experiment_dialog_change_setting_button" moz:RemovedIn="112" tools:ignore="UnusedResources">Дозволити</string>

    <!-- Change setting text button, for the cookie banner re-engagement dialog -->
    <string name="reduce_cookie_banner_dialog_change_setting_button">Дозволити</string>

    <!-- Description of the preference to enable "HTTPS-Only" mode. -->
    <string name="preferences_https_only_summary">Намагатися автоматично доступатися до сайтів за допомогою протоколу шифрування HTTPS для поліпшення безпеки.</string>
    <!-- Summary of https only preference if https only is set to off -->
    <string name="preferences_https_only_off">Вимкнено</string>
    <!-- Summary of https only preference if https only is set to on in all tabs -->
    <string name="preferences_https_only_on_all">Увімкнути в усіх вкладках</string>
    <!-- Summary of https only preference if https only is set to on in private tabs only -->
    <string name="preferences_https_only_on_private">Увімкнути у приватних вкладках</string>
    <!-- Text displayed that links to website containing documentation about "HTTPS-Only" mode -->
    <string name="preferences_http_only_learn_more">Докладніше</string>
    <!-- Option for the https only setting -->
    <string name="preferences_https_only_in_all_tabs">Увімкнути на всіх вкладках</string>
    <!-- Option for the https only setting -->
    <string name="preferences_https_only_in_private_tabs">Увімкнути лише у приватних вкладках</string>
    <!-- Title shown in the error page for when trying to access a http website while https only mode is enabled. -->
    <string name="errorpage_httpsonly_title">Захищений сайт недоступний</string>
    <!-- Message shown in the error page for when trying to access a http website while https only mode is enabled. The message has two paragraphs. This is the first. -->
    <string name="errorpage_httpsonly_message_title">Швидше за все, вебсайт просто не підтримує HTTPS.</string>
    <!-- Message shown in the error page for when trying to access a http website while https only mode is enabled. The message has two paragraphs. This is the second. -->
    <string name="errorpage_httpsonly_message_summary">Однак також можливе втручання зловмисників. Якщо ви продовжите перехід на вебсайт, вам не слід вводити будь-які конфіденційні дані. Якщо ви продовжите, HTTPS-режим буде тимчасово вимкнено для сайту.</string>
    <!-- Preference for accessibility -->
    <string name="preferences_accessibility">Доступність</string>

    <!-- Preference to override the Firefox Account server -->
    <string name="preferences_override_fxa_server">Власний сервер облікового запису Firefox</string>
    <!-- Preference to override the Sync token server -->
    <string name="preferences_override_sync_tokenserver">Спеціальний сервер синхронізації</string>
    <!-- Toast shown after updating the FxA/Sync server override preferences -->
    <string name="toast_override_fxa_sync_server_done">Сервер Облікового запису/Синхронізації Firefox змінено. Вихід з програми для застосування змін…</string>
    <!-- Preference category for account information -->
    <string name="preferences_category_account">Обліковий запис</string>
    <!-- Preference for changing where the toolbar is positioned -->
    <string name="preferences_toolbar">Панель інструментів</string>
    <!-- Preference for changing default theme to dark or light mode -->
    <string name="preferences_theme">Тема</string>
    <!-- Preference for customizing the home screen -->
    <string name="preferences_home_2">Домівка</string>
    <!-- Preference for gestures based actions -->
    <string name="preferences_gestures">Жести</string>
    <!-- Preference for settings related to visual options -->
    <string name="preferences_customize">Пристосування</string>
    <!-- Preference description for banner about signing in -->
    <string name="preferences_sign_in_description_2">Увійдіть для синхронізації вкладок, закладок, паролів та інших даних.</string>
    <!-- Preference shown instead of account display name while account profile information isn't available yet. -->
    <string name="preferences_account_default_name">Обліковий запис Firefox</string>
    <!-- Preference text for account title when there was an error syncing FxA -->
    <string name="preferences_account_sync_error">Повторно підключіться, щоб відновити синхронізацію</string>
    <!-- Preference for language -->
    <string name="preferences_language">Мова</string>
    <!-- Preference for data choices -->
    <string name="preferences_data_choices">Вибір даних</string>
    <!-- Preference for data collection -->
    <string name="preferences_data_collection">Збір даних</string>
    <!-- Preference for developers -->
    <string name="preferences_remote_debugging">Віддалене налагодження через USB</string>

    <!-- Preference title for switch preference to show search engines -->
    <string name="preferences_show_search_engines">Показати засоби пошуку</string>
    <!-- Preference title for switch preference to show search suggestions -->
    <string name="preferences_show_search_suggestions">Показувати пошукові пропозиції</string>

    <!-- Preference title for switch preference to show voice search button -->
    <string name="preferences_show_voice_search">Показати голосовий пошук</string>
    <!-- Preference title for switch preference to show search suggestions also in private mode -->
    <string name="preferences_show_search_suggestions_in_private">Показувати в приватних сеансах</string>
    <!-- Preference title for switch preference to show a clipboard suggestion when searching -->
    <string name="preferences_show_clipboard_suggestions">Пропозиції з буфера обміну</string>
    <!-- Preference title for switch preference to suggest browsing history when searching -->
    <string name="preferences_search_browsing_history">Шукати в історії перегляду</string>
    <!-- Preference title for switch preference to suggest bookmarks when searching -->
    <string name="preferences_search_bookmarks">Шукати закладки</string>
    <!-- Preference title for switch preference to suggest synced tabs when searching -->
    <string name="preferences_search_synced_tabs">Шукати синхронізовані вкладки</string>
    <!-- Preference for account settings -->
    <string name="preferences_account_settings">Обліковий запис</string>
    <!-- Preference for enabling url autocomplete-->
    <string name="preferences_enable_autocomplete_urls">Автозавершення URL-адрес</string>
    <!-- Preference for open links in third party apps -->
    <string name="preferences_open_links_in_apps">Відкривати посилання у програмах</string>

    <!-- Preference for open links in third party apps always open in apps option -->
    <string name="preferences_open_links_in_apps_always">Завжди</string>
    <!-- Preference for open links in third party apps ask before opening option -->
    <string name="preferences_open_links_in_apps_ask">Запитувати перед відкриттям</string>
    <!-- Preference for open links in third party apps never open in apps option -->
    <string name="preferences_open_links_in_apps_never">Ніколи</string>
    <!-- Preference for open download with an external download manager app -->
    <string name="preferences_external_download_manager">Зовнішній менеджер завантажень</string>
    <!-- Preference for add_ons -->
    <string name="preferences_addons">Додатки</string>

    <!-- Preference for notifications -->
    <string name="preferences_notifications">Сповіщення</string>

    <!-- Summary for notification preference indicating notifications are allowed -->
    <string name="notifications_allowed_summary">Дозволено</string>
    <!-- Summary for notification preference indicating notifications are not allowed -->
    <string name="notifications_not_allowed_summary">Не дозволено</string>

    <!-- Add-on Preferences -->
    <!-- Preference to customize the configured AMO (addons.mozilla.org) collection -->
    <string name="preferences_customize_amo_collection">Власна збірка додатків</string>
    <!-- Button caption to confirm the add-on collection configuration -->
    <string name="customize_addon_collection_ok">Гаразд</string>
    <!-- Button caption to abort the add-on collection configuration -->
    <string name="customize_addon_collection_cancel">Скасувати</string>
    <!-- Hint displayed on input field for custom collection name -->
    <string name="customize_addon_collection_hint">Назва збірки</string>
    <!-- Hint displayed on input field for custom collection user ID-->
    <string name="customize_addon_collection_user_hint">Власник збірки (ID користувача)</string>
    <!-- Toast shown after confirming the custom add-on collection configuration -->
    <string name="toast_customize_addon_collection_done">Збірку додатків змінено. Вихід з програми для застосування змін…</string>

    <!-- Customize Home -->
    <!-- Header text for jumping back into the recent tab in customize the home screen -->
    <string name="customize_toggle_jump_back_in">Повернутися до</string>
    <!-- Title for the customize home screen section with recently saved bookmarks. -->
    <string name="customize_toggle_recent_bookmarks">Останні закладки</string>
    <!-- Title for the customize home screen section with recently visited. Recently visited is
    a section where users see a list of tabs that they have visited in the past few days -->
    <string name="customize_toggle_recently_visited">Недавно відвідані</string>

    <!-- Title for the customize home screen section with Pocket. -->
    <string name="customize_toggle_pocket_2">Розповіді, що спонукають замислитися</string>
    <!-- Summary for the customize home screen section with Pocket. The first parameter is product name Pocket -->
    <string name="customize_toggle_pocket_summary">Пропоновані статті від %s</string>
    <!-- Title for the customize home screen section with sponsored Pocket stories. -->
    <string name="customize_toggle_pocket_sponsored">Матеріали від спонсорів</string>
    <!-- Title for the opening wallpaper settings screen -->
    <string name="customize_wallpapers">Шпалери</string>
    <!-- Title for the customize home screen section with sponsored shortcuts. -->
    <string name="customize_toggle_contile">Спонсоровані ярлики</string>

    <!-- Wallpapers -->
    <!-- Content description for various wallpapers. The first parameter is the name of the wallpaper -->
    <string name="wallpapers_item_name_content_description">Елемент шпалер: %1$s</string>
    <!-- Snackbar message for when wallpaper is selected -->
    <string name="wallpaper_updated_snackbar_message">Шпалери оновлено!</string>
    <!-- Snackbar label for action to view selected wallpaper -->
    <string name="wallpaper_updated_snackbar_action">Переглянути</string>

    <!-- Snackbar message for when wallpaper couldn't be downloaded -->
    <string name="wallpaper_download_error_snackbar_message">Не вдалося завантажити шпалери</string>
    <!-- Snackbar label for action to retry downloading the wallpaper -->
    <string name="wallpaper_download_error_snackbar_action">Повторити спробу</string>
    <!-- Snackbar message for when wallpaper couldn't be selected because of the disk error -->
    <string name="wallpaper_select_error_snackbar_message">Не вдалося змінити шпалери</string>
    <!-- Text displayed that links to website containing documentation about the "Limited Edition" wallpapers. -->
    <string name="wallpaper_learn_more">Докладніше</string>

    <!-- Text for classic wallpapers title. The first parameter is the Firefox name. -->
    <string name="wallpaper_classic_title">Класичні %s</string>
    <!-- Text for limited edition wallpapers title. -->
    <string name="wallpaper_limited_edition_title">Обмежений випуск</string>
    <!-- Description text for the limited edition wallpapers with learn more link. The first parameter is the learn more string defined in wallpaper_learn_more-->
    <string name="wallpaper_limited_edition_description_with_learn_more">Нова колекція Незалежні Голоси. %s</string>
    <!-- Description text for the limited edition wallpapers. -->
    <string name="wallpaper_limited_edition_description">Нова колекція Незалежні Голоси.</string>
    <!-- Wallpaper onboarding dialog header text. -->
    <string name="wallpapers_onboarding_dialog_title_text">Спробуйте сплеск кольорів</string>
    <!-- Wallpaper onboarding dialog body text. -->
    <string name="wallpapers_onboarding_dialog_body_text">Оберіть свій тип шпалер.</string>
    <!-- Wallpaper onboarding dialog learn more button text. The button navigates to the wallpaper settings screen. -->
    <string name="wallpapers_onboarding_dialog_explore_more_button_text">Перегляньте інші шпалери</string>

    <!-- Add-on Installation from AMO-->
    <!-- Error displayed when user attempts to install an add-on from AMO (addons.mozilla.org) that is not supported -->
    <string name="addon_not_supported_error">Додаток не підтримується</string>
    <!-- Error displayed when user attempts to install an add-on from AMO (addons.mozilla.org) that is already installed -->
    <string name="addon_already_installed">Додаток вже встановлено</string>

    <!-- Account Preferences -->
    <!-- Preference for triggering sync -->
    <string name="preferences_sync_now">Синхронізувати</string>
    <!-- Preference category for sync -->
    <string name="preferences_sync_category">Оберіть що синхронізувати</string>
    <!-- Preference for syncing history -->
    <string name="preferences_sync_history">Історію</string>
    <!-- Preference for syncing bookmarks -->
    <string name="preferences_sync_bookmarks">Закладки</string>
    <!-- Preference for syncing logins -->
    <string name="preferences_sync_logins">Паролі</string>
    <!-- Preference for syncing tabs -->
    <string name="preferences_sync_tabs_2">Вкладки</string>
    <!-- Preference for signing out -->
    <string name="preferences_sign_out">Вийти</string>
    <!-- Preference displays and allows changing current FxA device name -->
    <string name="preferences_sync_device_name">Назва пристрою</string>
    <!-- Text shown when user enters empty device name -->
    <string name="empty_device_name_error">Назва пристрою обов’язкова.</string>
    <!-- Label indicating that sync is in progress -->
    <string name="sync_syncing_in_progress">Синхронізація…</string>
    <!-- Label summary indicating that sync failed. The first parameter is the date stamp showing last time it succeeded -->
    <string name="sync_failed_summary">Помилка синхронізації. Востаннє синхронізовано: %s</string>
    <!-- Label summary showing never synced -->
    <string name="sync_failed_never_synced_summary">Помилка синхронізації. Востаннє синхронізовано: ніколи</string>
    <!-- Label summary the date we last synced. The first parameter is date stamp showing last time synced -->
    <string name="sync_last_synced_summary">Востаннє синхронізовано: %s</string>
    <!-- Label summary showing never synced -->
    <string name="sync_never_synced_summary">Востаннє синхронізовано: ніколи</string>

    <!-- Text for displaying the default device name.
        The first parameter is the application name, the second is the device manufacturer name
        and the third is the device model. -->
    <string name="default_device_name_2">%1$s на %2$s %3$s</string>

    <!-- Preference for syncing credit cards -->
    <string name="preferences_sync_credit_cards">Кредитні картки</string>
    <!-- Preference for syncing addresses -->
    <string name="preferences_sync_address">Адреси</string>

    <!-- Send Tab -->
    <!-- Name of the "receive tabs" notification channel. Displayed in the "App notifications" system settings for the app -->
    <string name="fxa_received_tab_channel_name">Отримані вкладки</string>

    <!-- Description of the "receive tabs" notification channel. Displayed in the "App notifications" system settings for the app -->
    <string name="fxa_received_tab_channel_description">Сповіщення для вкладок, отриманих від інших пристроїв Firefox.</string>
    <!--  The body for these is the URL of the tab received  -->
    <string name="fxa_tab_received_notification_name">Отримано вкладку</string>
    <!-- %s is the device name -->
    <string name="fxa_tab_received_from_notification_name">Вкладка з %s</string>

    <!-- Advanced Preferences -->
    <!-- Preference for tracking protection exceptions -->
    <string name="preferences_tracking_protection_exceptions">Винятки</string>
    <!-- Button in Exceptions Preference to turn on tracking protection for all sites (remove all exceptions) -->
    <string name="preferences_tracking_protection_exceptions_turn_on_for_all">Увімкнути для всіх сайтів</string>

    <!-- Text displayed when there are no exceptions -->
    <string name="exceptions_empty_message_description">Винятки дозволяють вимкнути захист від стеження для окремих сайтів.</string>
    <!-- Text displayed when there are no exceptions, with learn more link that brings users to a tracking protection SUMO page -->
    <string name="exceptions_empty_message_learn_more_link">Докладніше</string>

    <!-- Preference switch for usage and technical data collection -->
    <string name="preference_usage_data">Використання й технічні дані</string>
    <!-- Preference description for usage and technical data collection -->
    <string name="preferences_usage_data_description">Надсилання в Mozilla даних про використання, швидкодію, апаратне забезпечення та налаштування браузера, щоб допомогти вдосконалити %1$s</string>
    <!-- Preference switch for marketing data collection -->
    <string name="preferences_marketing_data">Маркетингові дані</string>
    <!-- Preference description for marketing data collection -->
    <string name="preferences_marketing_data_description2">Надсилати основні дані про використання до нашого постачальника мобільного маркетингу Adjust</string>
    <!-- Title for studies preferences -->
    <string name="preference_experiments_2">Дослідження</string>
    <!-- Summary for studies preferences -->
    <string name="preference_experiments_summary_2">Дозволяє Mozilla встановлювати та запускати дослідження</string>

    <!-- Turn On Sync Preferences -->
    <!-- Header of the Sync and save your data preference view -->
    <string name="preferences_sync_2">Синхронізувати та зберегти дані</string>
    <!-- Preference for reconnecting to FxA sync -->
    <string name="preferences_sync_sign_in_to_reconnect">Увійдіть, щоб відновити з’єднання</string>

    <!-- Preference for removing FxA account -->
    <string name="preferences_sync_remove_account">Видалити обліковий запис</string>

    <!-- Pairing Feature strings -->
    <!-- Instructions on how to access pairing -->
    <string name="pair_instructions_2"><![CDATA[Скануйте QR-код, показаний на <b>firefox.com/pair</b>]]></string>

    <!-- Toolbar Preferences -->
    <!-- Preference for using top toolbar -->
    <string name="preference_top_toolbar">Вгорі</string>
    <!-- Preference for using bottom toolbar -->
    <string name="preference_bottom_toolbar">Внизу</string>

    <!-- Theme Preferences -->
    <!-- Preference for using light theme -->
    <string name="preference_light_theme">Світла</string>
    <!-- Preference for using dark theme -->
    <string name="preference_dark_theme">Темна</string>
    <!-- Preference for using using dark or light theme automatically set by battery -->
    <string name="preference_auto_battery_theme">Враховувати режим економії заряду</string>
    <!-- Preference for using following device theme -->
    <string name="preference_follow_device_theme">Тема пристрою</string>

    <!-- Gestures Preferences-->
    <!-- Preferences for using pull to refresh in a webpage -->
    <string name="preference_gestures_website_pull_to_refresh">Потягнути для оновлення</string>
    <!-- Preference for using the dynamic toolbar -->
    <string name="preference_gestures_dynamic_toolbar">Прокрутити для приховання панелі інструментів</string>
    <!-- Preference for switching tabs by swiping horizontally on the toolbar -->
    <string name="preference_gestures_swipe_toolbar_switch_tabs">Провести вбік на панелі інструментів для перемикання вкладок</string>
    <!-- Preference for showing the opened tabs by swiping up on the toolbar-->
    <string name="preference_gestures_swipe_toolbar_show_tabs">Провести вгору на панелі інструментів вгору для відкриття вкладок</string>

    <!-- Library -->
    <!-- Option in Library to open Downloads page -->
    <string name="library_downloads">Завантаження</string>
    <!-- Option in library to open Bookmarks page -->
    <string name="library_bookmarks">Закладки</string>
    <!-- Option in library to open Desktop Bookmarks root page -->
    <string name="library_desktop_bookmarks_root">Закладки комп’ютера</string>
    <!-- Option in library to open Desktop Bookmarks "menu" page -->
    <string name="library_desktop_bookmarks_menu">Меню закладок</string>
    <!-- Option in library to open Desktop Bookmarks "toolbar" page -->
    <string name="library_desktop_bookmarks_toolbar">Панель закладок</string>
    <!-- Option in library to open Desktop Bookmarks "unfiled" page -->
    <string name="library_desktop_bookmarks_unfiled">Інші закладки</string>
    <!-- Option in Library to open History page -->
    <string name="library_history">Історія</string>
    <!-- Option in Library to open a new tab -->
    <string name="library_new_tab">Нова вкладка</string>
    <!-- Settings Page Title -->
    <string name="settings_title">Налаштування</string>
    <!-- Content description (not visible, for screen readers etc.): "Close button for library settings" -->
    <string name="content_description_close_button">Закрити</string>

    <!-- Title to show in alert when a lot of tabs are to be opened
    %d is a placeholder for the number of tabs that will be opened -->
    <string name="open_all_warning_title">Відкрити %d вкладок?</string>
    <!-- Message to warn users that a large number of tabs will be opened
    %s will be replaced by app name. -->
    <string name="open_all_warning_message">Відкриття такої кількості вкладок може сповільнити %s поки вони завантажуватимуться. Ви дійсно хочете продовжити?</string>
    <!-- Dialog button text for confirming open all tabs -->
    <string name="open_all_warning_confirm">Відкрити вкладки</string>
    <!-- Dialog button text for canceling open all tabs -->
    <string name="open_all_warning_cancel">Скасувати</string>

    <!-- Text to show users they have one page in the history group section of the History fragment.
    %d is a placeholder for the number of pages in the group. -->
    <string name="history_search_group_site_1">%d сторінка</string>

    <!-- Text to show users they have multiple pages in the history group section of the History fragment.
    %d is a placeholder for the number of pages in the group. -->
    <string name="history_search_group_sites_1">Сторінок: %d</string>

    <!-- Option in library for Recently Closed Tabs -->
    <string name="library_recently_closed_tabs">Недавно закриті вкладки</string>
    <!-- Option in library to open Recently Closed Tabs page -->
    <string name="recently_closed_show_full_history">Показати всю історію</string>
    <!-- Text to show users they have multiple tabs saved in the Recently Closed Tabs section of history.
    %d is a placeholder for the number of tabs selected. -->
    <string name="recently_closed_tabs">Вкладок: %d</string>
    <!-- Text to show users they have one tab saved in the Recently Closed Tabs section of history.
    %d is a placeholder for the number of tabs selected. -->
    <string name="recently_closed_tab">%d вкладка</string>
    <!-- Recently closed tabs screen message when there are no recently closed tabs -->
    <string name="recently_closed_empty_message">Немає нещодавно закритих вкладок</string>

    <!-- Tab Management -->
    <!-- Title of preference for tabs management -->
    <string name="preferences_tabs">Вкладки</string>
    <!-- Title of preference that allows a user to specify the tab view -->
    <string name="preferences_tab_view">Подання вкладок</string>
    <!-- Option for a list tab view -->
    <string name="tab_view_list">Списком</string>
    <!-- Option for a grid tab view -->
    <string name="tab_view_grid">Сіткою</string>
    <!-- Title of preference that allows a user to auto close tabs after a specified amount of time -->
    <string name="preferences_close_tabs">Закривати вкладки</string>
    <!-- Option for auto closing tabs that will never auto close tabs, always allows user to manually close tabs -->
    <string name="close_tabs_manually">Власноруч</string>
    <!-- Option for auto closing tabs that will auto close tabs after one day -->
    <string name="close_tabs_after_one_day">Через день</string>
    <!-- Option for auto closing tabs that will auto close tabs after one week -->
    <string name="close_tabs_after_one_week">Через тиждень</string>
    <!-- Option for auto closing tabs that will auto close tabs after one month -->
    <string name="close_tabs_after_one_month">Через місяць</string>

    <!-- Title of preference that allows a user to specify the auto-close settings for open tabs -->
    <string name="preference_auto_close_tabs" tools:ignore="UnusedResources">Автозакриття відкритих вкладок</string>

    <!-- Opening screen -->
    <!-- Title of a preference that allows a user to choose what screen to show after opening the app -->
    <string name="preferences_opening_screen">Початковий екран</string>
    <!-- Option for always opening the homepage when re-opening the app -->
    <string name="opening_screen_homepage">Домівка</string>
    <!-- Option for always opening the user's last-open tab when re-opening the app -->
    <string name="opening_screen_last_tab">Остання вкладка</string>
    <!-- Option for always opening the homepage when re-opening the app after four hours of inactivity -->
    <string name="opening_screen_after_four_hours_of_inactivity">Домівка через чотири години бездіяльності</string>
    <!-- Summary for tabs preference when auto closing tabs setting is set to manual close-->
    <string name="close_tabs_manually_summary">Закривати власноруч</string>
    <!-- Summary for tabs preference when auto closing tabs setting is set to auto close tabs after one day-->
    <string name="close_tabs_after_one_day_summary">Закрити через день</string>
    <!-- Summary for tabs preference when auto closing tabs setting is set to auto close tabs after one week-->
    <string name="close_tabs_after_one_week_summary">Закрити через тиждень</string>
    <!-- Summary for tabs preference when auto closing tabs setting is set to auto close tabs after one month-->
    <string name="close_tabs_after_one_month_summary">Закрити через місяць</string>

    <!-- Summary for homepage preference indicating always opening the homepage when re-opening the app -->
    <string name="opening_screen_homepage_summary">Відкрити домівку</string>
    <!-- Summary for homepage preference indicating always opening the last-open tab when re-opening the app -->
    <string name="opening_screen_last_tab_summary">Відкрити останню вкладку</string>
    <!-- Summary for homepage preference indicating opening the homepage when re-opening the app after four hours of inactivity -->
    <string name="opening_screen_after_four_hours_of_inactivity_summary">Відкрити домівку через 4 години</string>

    <!-- Inactive tabs -->
    <!-- Category header of a preference that allows a user to enable or disable the inactive tabs feature -->
    <string name="preferences_inactive_tabs">Переміщувати старі вкладки в неактивні</string>
    <!-- Title of inactive tabs preference -->
    <string name="preferences_inactive_tabs_title">Вкладки, які ви не переглядали впродовж двох тижнів, переміщуватимуться у розділ неактивних.</string>

    <!-- Studies -->
    <!-- Title of the remove studies button -->
    <string name="studies_remove">Вилучити</string>
    <!-- Title of the active section on the studies list -->
    <string name="studies_active">Активні</string>
    <!-- Description for studies, it indicates why Firefox use studies. The first parameter is the name of the application. -->
    <string name="studies_description_2">%1$s може час від часу встановлювати й виконувати дослідження.</string>
    <!-- Learn more link for studies, links to an article for more information about studies. -->
    <string name="studies_learn_more">Докладніше</string>

    <!-- Dialog message shown after removing a study -->
    <string name="studies_restart_app">Програма припинить застосовувати зміни</string>
    <!-- Dialog button to confirm the removing a study. -->
    <string name="studies_restart_dialog_ok">Гаразд</string>
    <!-- Dialog button text for canceling removing a study. -->
    <string name="studies_restart_dialog_cancel">Скасувати</string>

    <!-- Toast shown after turning on/off studies preferences -->
    <string name="studies_toast_quit_application" tools:ignore="UnusedResources">Закриття програми для застосування змін…</string>

    <!-- Sessions -->
    <!-- Title for the list of tabs -->
    <string name="tab_header_label">Відкриті вкладки</string>
    <!-- Title for the list of tabs in the current private session -->
    <string name="tabs_header_private_tabs_title">Приватні вкладки</string>
    <!-- Title for the list of tabs in the synced tabs -->
    <string name="tabs_header_synced_tabs_title">Синхронізовані вкладки</string>
    <!-- Content description (not visible, for screen readers etc.): Add tab button. Adds a news tab when pressed -->
    <string name="add_tab">Додати вкладку</string>
    <!-- Content description (not visible, for screen readers etc.): Add tab button. Adds a news tab when pressed -->
    <string name="add_private_tab">Додати приватну вкладку</string>
    <!-- Text for the new tab button to indicate adding a new private tab in the tab -->
    <string name="tab_drawer_fab_content">Приватно</string>
    <!-- Text for the new tab button to indicate syncing command on the synced tabs page -->
    <string name="tab_drawer_fab_sync">Синхронізація</string>
    <!-- Text shown in the menu for sharing all tabs -->
    <string name="tab_tray_menu_item_share">Поділитися всіма вкладками</string>
    <!-- Text shown in the menu to view recently closed tabs -->
    <string name="tab_tray_menu_recently_closed">Недавно закриті вкладки</string>
    <!-- Text shown in the tabs tray inactive tabs section -->
    <string name="tab_tray_inactive_recently_closed" tools:ignore="UnusedResources">Недавно закриті</string>
    <!-- Text shown in the menu to view account settings -->
    <string name="tab_tray_menu_account_settings">Обліковий запис</string>
    <!-- Text shown in the menu to view tab settings -->
    <string name="tab_tray_menu_tab_settings">Налаштування вкладок</string>
    <!-- Text shown in the menu for closing all tabs -->
    <string name="tab_tray_menu_item_close">Закрити всі вкладки</string>
    <!-- Text shown in the multiselect menu for bookmarking selected tabs. -->
    <string name="tab_tray_multiselect_menu_item_bookmark">Додати до закладок</string>
    <!-- Text shown in the multiselect menu for closing selected tabs. -->
    <string name="tab_tray_multiselect_menu_item_close">Закрити</string>
    <!-- Content description for tabs tray multiselect share button -->
    <string name="tab_tray_multiselect_share_content_description">Поділитися вибраними вкладками</string>
    <!-- Content description for tabs tray multiselect menu -->
    <string name="tab_tray_multiselect_menu_content_description">Меню вибраних вкладок</string>
    <!-- Content description (not visible, for screen readers etc.): Removes tab from collection button. Removes the selected tab from collection when pressed -->
    <string name="remove_tab_from_collection">Видалити вкладку зі збірки</string>
    <!-- Text for button to enter multiselect mode in tabs tray -->
    <string name="tabs_tray_select_tabs">Виберіть вкладки</string>
    <!-- Content description (not visible, for screen readers etc.): Close tab button. Closes the current session when pressed -->
    <string name="close_tab">Закрити вкладку</string>
    <!-- Content description (not visible, for screen readers etc.): Close tab <title> button. First parameter is tab title  -->
    <string name="close_tab_title">Закрити вкладку %s</string>
    <!-- Content description (not visible, for screen readers etc.): Opens the open tabs menu when pressed -->
    <string name="open_tabs_menu">Відкрити меню вкладок</string>
    <!-- Open tabs menu item to save tabs to collection -->
    <string name="tabs_menu_save_to_collection1">Зберегти до збірки</string>

    <!-- Text for the menu button to delete a collection -->
    <string name="collection_delete">Видалити збірку</string>
    <!-- Text for the menu button to rename a collection -->
    <string name="collection_rename">Перейменувати збірку</string>
    <!-- Text for the button to open tabs of the selected collection -->
    <string name="collection_open_tabs">Відкрити вкладки</string>
    <!-- Hint for adding name of a collection -->
    <string name="collection_name_hint">Назва збірки</string>
    <!-- Text for the menu button to rename a top site -->
	<string name="rename_top_site">Перейменувати</string>
	<!-- Text for the menu button to remove a top site -->
	<string name="remove_top_site">Вилучити</string>

    <!-- Text for the menu button to delete a top site from history -->
    <string name="delete_from_history">Видалити з історії</string>
    <!-- Postfix for private WebApp titles, placeholder is replaced with app name -->
    <string name="pwa_site_controls_title_private">%1$s (Приватний режим)</string>

    <!-- History -->
    <!-- Text for the button to search all history -->
    <string name="history_search_1">Введіть пошукові терміни</string>
    <!-- Text for the button to clear all history -->
    <string name="history_delete_all">Видалити історію</string>

    <!-- Text for the snackbar to confirm that multiple browsing history items has been deleted -->
    <string name="history_delete_multiple_items_snackbar">Історію видалено</string>
    <!-- Text for the snackbar to confirm that a single browsing history item has been deleted. The first parameter is the shortened URL of the deleted history item. -->
    <string name="history_delete_single_item_snackbar">%1$s видалено</string>
    <!-- Context description text for the button to delete a single history item -->
    <string name="history_delete_item">Видалити</string>
    <!-- History multi select title in app bar
    The first parameter is the number of bookmarks selected -->
    <string name="history_multi_select_title">Вибрано %1$d</string>
    <!-- Text for the header that groups the history for today -->
    <string name="history_today">Сьогодні</string>
    <!-- Text for the header that groups the history for yesterday -->
    <string name="history_yesterday">Вчора</string>
    <!-- Text for the header that groups the history the past 7 days -->
    <string name="history_7_days">Останні 7 днів</string>
    <!-- Text for the header that groups the history the past 30 days -->
    <string name="history_30_days">Останні 30 днів</string>
    <!-- Text for the header that groups the history older than the last month -->
    <string name="history_older">Старіші</string>
    <!-- Text shown when no history exists -->
    <string name="history_empty_message">Історія відсутня</string>

    <!-- Downloads -->
    <!-- Text for the snackbar to confirm that multiple downloads items have been removed -->
    <string name="download_delete_multiple_items_snackbar_1">Завантаження вилучено</string>
    <!-- Text for the snackbar to confirm that a single download item has been removed. The first parameter is the name of the download item. -->
    <string name="download_delete_single_item_snackbar">Вилучено %1$s</string>
    <!-- Text shown when no download exists -->
    <string name="download_empty_message_1">Завантажених файлів немає</string>
    <!-- History multi select title in app bar
    The first parameter is the number of downloads selected -->
    <string name="download_multi_select_title">Вибрано %1$d</string>


    <!-- Text for the button to remove a single download item -->
    <string name="download_delete_item_1">Вилучити</string>


    <!-- Crashes -->
    <!-- Title text displayed on the tab crash page. This first parameter is the name of the application (For example: Fenix) -->
    <string name="tab_crash_title_2">Шкода, але %1$s не може завантажити цю сторінку.</string>
    <!-- Send crash report checkbox text on the tab crash page -->
    <string name="tab_crash_send_report">Надіслати звіт про збій в Mozilla</string>
    <!-- Close tab button text on the tab crash page -->
    <string name="tab_crash_close">Закрити вкладку</string>
    <!-- Restore tab button text on the tab crash page -->
    <string name="tab_crash_restore">Відновити вкладку</string>

    <!-- Bookmarks -->
    <!-- Confirmation message for a dialog confirming if the user wants to delete the selected folder -->
    <string name="bookmark_delete_folder_confirmation_dialog">Ви впевнені, що хочете видалити цю теку?</string>
    <!-- Confirmation message for a dialog confirming if the user wants to delete multiple items including folders. Parameter will be replaced by app name. -->
    <string name="bookmark_delete_multiple_folders_confirmation_dialog">%s видалить вибрані елементи.</string>
    <!-- Text for the cancel button on delete bookmark dialog -->
    <string name="bookmark_delete_negative">Скасувати</string>
    <!-- Screen title for adding a bookmarks folder -->
    <string name="bookmark_add_folder">Додати теку</string>
    <!-- Snackbar title shown after a bookmark has been created. -->
    <string name="bookmark_saved_snackbar">Закладку збережено!</string>
    <!-- Snackbar edit button shown after a bookmark has been created. -->
    <string name="edit_bookmark_snackbar_action">ЗМІНИТИ</string>
    <!-- Bookmark overflow menu edit button -->
    <string name="bookmark_menu_edit_button">Змінити</string>
    <!-- Bookmark overflow menu copy button -->
    <string name="bookmark_menu_copy_button">Копіювати</string>
    <!-- Bookmark overflow menu share button -->
    <string name="bookmark_menu_share_button">Поділитися</string>
    <!-- Bookmark overflow menu open in new tab button -->
    <string name="bookmark_menu_open_in_new_tab_button">Відкрити у новій вкладці</string>
    <!-- Bookmark overflow menu open in private tab button -->
    <string name="bookmark_menu_open_in_private_tab_button">Відкрити у приватній вкладці</string>
    <!-- Bookmark overflow menu open all in tabs button -->
    <string name="bookmark_menu_open_all_in_tabs_button">Відкрити всі у нових вкладках</string>
    <!-- Bookmark overflow menu open all in private tabs button -->
    <string name="bookmark_menu_open_all_in_private_tabs_button">Відкрити всі у приватних вкладках</string>
    <!-- Bookmark overflow menu delete button -->
    <string name="bookmark_menu_delete_button">Видалити</string>
    <!--Bookmark overflow menu save button -->
    <string name="bookmark_menu_save_button">Зберегти</string>

    <!-- Bookmark multi select title in app bar
     The first parameter is the number of bookmarks selected -->
    <string name="bookmarks_multi_select_title">Вибрано %1$d</string>
    <!-- Bookmark editing screen title -->
    <string name="edit_bookmark_fragment_title">Змінити закладку</string>
    <!-- Bookmark folder editing screen title -->
    <string name="edit_bookmark_folder_fragment_title">Змінити теку</string>
    <!-- Bookmark sign in button message -->
    <string name="bookmark_sign_in_button">Увійдіть, щоб переглянути синхронізовані закладки</string>
    <!-- Bookmark URL editing field label -->
    <string name="bookmark_url_label">URL</string>
    <!-- Bookmark FOLDER editing field label -->
    <string name="bookmark_folder_label">ТЕКА</string>
    <!-- Bookmark NAME editing field label -->
    <string name="bookmark_name_label">НАЗВА</string>
    <!-- Bookmark add folder screen title -->
    <string name="bookmark_add_folder_fragment_label">Додати теку</string>
    <!-- Bookmark select folder screen title -->
    <string name="bookmark_select_folder_fragment_label">Обрати теку</string>
    <!-- Bookmark editing error missing title -->
    <string name="bookmark_empty_title_error">Повинен бути заголовок</string>
    <!-- Bookmark editing error missing or improper URL -->
    <string name="bookmark_invalid_url_error">Неправильний URL</string>
    <!-- Bookmark screen message for empty bookmarks folder -->
    <string name="bookmarks_empty_message">Немає закладок</string>
    <!-- Bookmark snackbar message on deletion
     The first parameter is the host part of the URL of the bookmark deleted, if any -->
    <string name="bookmark_deletion_snackbar_message">%1$s видалено</string>
    <!-- Bookmark snackbar message on deleting multiple bookmarks not including folders-->
    <string name="bookmark_deletion_multiple_snackbar_message_2">Закладки видалено</string>
    <!-- Bookmark snackbar message on deleting multiple bookmarks including folders-->
    <string name="bookmark_deletion_multiple_snackbar_message_3">Видалення вибраних тек</string>
    <!-- Bookmark undo button for deletion snackbar action -->
    <string name="bookmark_undo_deletion">ВІДНОВИТИ</string>

    <!-- Text for the button to search all bookmarks -->
    <string name="bookmark_search">Введіть пошукові терміни</string>

    <!-- Site Permissions -->
    <!-- Button label that take the user to the Android App setting -->
    <string name="phone_feature_go_to_settings">Перейти до налаштувань</string>
    <!-- Content description (not visible, for screen readers etc.): Quick settings sheet
        to give users access to site specific information / settings. For example:
        Secure settings status and a button to modify site permissions -->
    <string name="quick_settings_sheet">Панель швидких налаштувань</string>
    <!-- Label that indicates that this option it the recommended one -->
    <string name="phone_feature_recommended">Рекомендовано</string>
    <!-- Button label for clearing all the information of site permissions-->
    <string name="clear_permissions">Очистити дозволи</string>
    <!-- Text for the OK button on Clear permissions dialog -->
    <string name="clear_permissions_positive">Гаразд</string>
    <!-- Text for the cancel button on Clear permissions dialog -->
    <string name="clear_permissions_negative">Скасувати</string>
    <!-- Button label for clearing a site permission-->
    <string name="clear_permission">Очистити дозвіл</string>
    <!-- Text for the OK button on Clear permission dialog -->
    <string name="clear_permission_positive">Гаразд</string>
    <!-- Text for the cancel button on Clear permission dialog -->
    <string name="clear_permission_negative">Скасувати</string>
    <!-- Button label for clearing all the information on all sites-->
    <string name="clear_permissions_on_all_sites">Очистити дозволи на всіх сайтах</string>
    <!-- Preference for altering video and audio autoplay for all websites -->
    <string name="preference_browser_feature_autoplay">Автовідтворення</string>
    <!-- Preference for altering the camera access for all websites -->
    <string name="preference_phone_feature_camera">Камера</string>
    <!-- Preference for altering the microphone access for all websites -->
    <string name="preference_phone_feature_microphone">Мікрофон</string>
    <!-- Preference for altering the location access for all websites -->
    <string name="preference_phone_feature_location">Розташування</string>
    <!-- Preference for altering the notification access for all websites -->
    <string name="preference_phone_feature_notification">Сповіщення</string>
    <!-- Preference for altering the persistent storage access for all websites -->
    <string name="preference_phone_feature_persistent_storage">Постійне сховище</string>
    <!-- Preference for altering the storage access setting for all websites -->
    <string name="preference_phone_feature_cross_origin_storage_access">Куки сторонніх сайтів</string>
    <!-- Preference for altering the EME access for all websites -->
    <string name="preference_phone_feature_media_key_system_access">Вміст, контрольований DRM</string>
    <!-- Label that indicates that a permission must be asked always -->
    <string name="preference_option_phone_feature_ask_to_allow">Запитувати дозвіл</string>
    <!-- Label that indicates that a permission must be blocked -->
    <string name="preference_option_phone_feature_blocked">Заблоковано</string>
    <!-- Label that indicates that a permission must be allowed -->
    <string name="preference_option_phone_feature_allowed">Дозволено</string>
    <!--Label that indicates a permission is by the Android OS-->
    <string name="phone_feature_blocked_by_android">Заблоковано Android</string>
    <!-- Preference for showing a list of websites that the default configurations won't apply to them -->
    <string name="preference_exceptions">Винятки</string>
    <!-- Summary of tracking protection preference if tracking protection is set to off -->
    <string name="tracking_protection_off">Вимкнено</string>
    <!-- Summary of tracking protection preference if tracking protection is set to standard -->
    <string name="tracking_protection_standard">Звичайний</string>
    <!-- Summary of tracking protection preference if tracking protection is set to strict -->
    <string name="tracking_protection_strict">Надійний</string>
    <!-- Summary of tracking protection preference if tracking protection is set to custom -->
    <string name="tracking_protection_custom">Власний</string>
    <!-- Label for global setting that indicates that all video and audio autoplay is allowed -->
    <string name="preference_option_autoplay_allowed2">Дозволити аудіо та відео</string>
    <!-- Label for site specific setting that indicates that all video and audio autoplay is allowed -->
    <string name="quick_setting_option_autoplay_allowed">Дозволити аудіо та відео</string>
    <!-- Label that indicates that video and audio autoplay is only allowed over Wi-Fi -->
    <string name="preference_option_autoplay_allowed_wifi_only2">Блокувати аудіо та відео лише для стільникових даних</string>
    <!-- Subtext that explains 'autoplay on Wi-Fi only' option -->
    <string name="preference_option_autoplay_allowed_wifi_subtext">Аудіо та відео відтворюватимуться через Wi-Fi</string>
    <!-- Label for global setting that indicates that video autoplay is allowed, but audio autoplay is blocked -->
    <string name="preference_option_autoplay_block_audio2">Блокувати лише аудіо</string>
    <!-- Label for site specific setting that indicates that video autoplay is allowed, but audio autoplay is blocked -->
    <string name="quick_setting_option_autoplay_block_audio">Блокувати лише аудіо</string>
    <!-- Label for global setting that indicates that all video and audio autoplay is blocked -->
    <string name="preference_option_autoplay_blocked3">Блокувати аудіо та відео</string>
    <!-- Label for site specific setting that indicates that all video and audio autoplay is blocked -->
    <string name="quick_setting_option_autoplay_blocked">Блокувати аудіо та відео</string>
    <!-- Summary of delete browsing data on quit preference if it is set to on -->
    <string name="delete_browsing_data_quit_on">Увімкнено</string>
    <!-- Summary of delete browsing data on quit preference if it is set to off -->
    <string name="delete_browsing_data_quit_off">Вимкнено</string>

    <!-- Summary of studies preference if it is set to on -->
    <string name="studies_on">Увімкнено</string>
    <!-- Summary of studies data on quit preference if it is set to off -->
    <string name="studies_off">Вимкнено</string>

    <!-- Collections -->
    <!-- Collections header on home fragment -->
    <string name="collections_header">Збірки</string>
    <!-- Content description (not visible, for screen readers etc.): Opens the collection menu when pressed -->
    <string name="collection_menu_button_content_description">Меню збірок</string>
    <!-- Label to describe what collections are to a new user without any collections -->
    <string name="no_collections_description2">Збирайте все важливе для вас. \nГрупуйте подібні пошуки, вебсайти та вкладки для швидкого доступу надалі.</string>
    <!-- Title for the "select tabs" step of the collection creator -->
    <string name="create_collection_select_tabs">Виберіть вкладки</string>
    <!-- Title for the "select collection" step of the collection creator -->
    <string name="create_collection_select_collection">Виберіть збірку</string>
    <!-- Title for the "name collection" step of the collection creator -->
    <string name="create_collection_name_collection">Назва збірки</string>
    <!-- Button to add new collection for the "select collection" step of the collection creator -->
    <string name="create_collection_add_new_collection">Додати нову збірку</string>
    <!-- Button to select all tabs in the "select tabs" step of the collection creator -->
    <string name="create_collection_select_all">Вибрати все</string>

    <!-- Button to deselect all tabs in the "select tabs" step of the collection creator -->
    <string name="create_collection_deselect_all">Скасувати вибір</string>
    <!-- Text to prompt users to select the tabs to save in the "select tabs" step of the collection creator -->
    <string name="create_collection_save_to_collection_empty">Виберіть вкладки для збереження</string>
    <!-- Text to show users how many tabs they have selected in the "select tabs" step of the collection creator.
     %d is a placeholder for the number of tabs selected. -->
    <string name="create_collection_save_to_collection_tabs_selected">Вибрано вкладок: %d</string>
    <!-- Text to show users they have one tab selected in the "select tabs" step of the collection creator.
    %d is a placeholder for the number of tabs selected. -->
    <string name="create_collection_save_to_collection_tab_selected">Вибрано %d вкладку</string>
    <!-- Text shown in snackbar when multiple tabs have been saved in a collection -->
    <string name="create_collection_tabs_saved">Вкладки збережено!</string>
    <!-- Text shown in snackbar when one or multiple tabs have been saved in a new collection -->
    <string name="create_collection_tabs_saved_new_collection">Збірку збережено!</string>
    <!-- Text shown in snackbar when one tab has been saved in a collection -->
    <string name="create_collection_tab_saved">Вкладка збережена!</string>
    <!-- Content description (not visible, for screen readers etc.): button to close the collection creator -->
    <string name="create_collection_close">Закрити</string>
    <!-- Button to save currently selected tabs in the "select tabs" step of the collection creator-->
    <string name="create_collection_save">Зберегти</string>

    <!-- Snackbar action to view the collection the user just created or updated -->
    <string name="create_collection_view">Переглянути</string>

    <!-- Text for the OK button from collection dialogs -->
    <string name="create_collection_positive">Гаразд</string>
    <!-- Text for the cancel button from collection dialogs -->
    <string name="create_collection_negative">Скасувати</string>

    <!-- Default name for a new collection in "name new collection" step of the collection creator. %d is a placeholder for the number of collections-->
    <string name="create_collection_default_name">Збірка %d</string>

    <!-- Share -->
    <!-- Share screen header -->
    <string name="share_header_2">Поділитися</string>
    <!-- Content description (not visible, for screen readers etc.):
        "Share" button. Opens the share menu when pressed. -->
    <string name="share_button_content_description">Поділитися</string>
    <!-- Text for the Save to PDF feature in the share menu -->
    <string name="share_save_to_pdf">Зберегти як PDF</string>
    <!-- Text for error message when generating a PDF file Text for error message when generating a PDF file. -->
    <string name="unable_to_save_to_pdf_error">Неможливо створити PDF</string>
    <!-- Sub-header in the dialog to share a link to another sync device -->
    <string name="share_device_subheader">Надіслати на пристрій</string>
    <!-- Sub-header in the dialog to share a link to an app from the full list -->
    <string name="share_link_all_apps_subheader">Усі дії</string>

    <!-- Sub-header in the dialog to share a link to an app from the most-recent sorted list -->
    <string name="share_link_recent_apps_subheader">Недавно використані</string>
    <!-- Text for the copy link action in the share screen. -->
    <string name="share_copy_link_to_clipboard">Копіювати у буфер обміну</string>
    <!-- Toast shown after copying link to clipboard -->
    <string name="toast_copy_link_to_clipboard">Скопійовано у буфер обміну</string>
    <!-- An option from the share dialog to sign into sync -->
    <string name="sync_sign_in">Увійти до Синхронізації</string>
     <!-- An option from the three dot menu to sync and save data -->
    <string name="sync_menu_sync_and_save_data">Синхронізувати й зберегти дані</string>
    <!-- An option from the share dialog to send link to all other sync devices -->
    <string name="sync_send_to_all">Надіслати на всі пристрої</string>
    <!-- An option from the share dialog to reconnect to sync -->
    <string name="sync_reconnect">Перепід’єднатися до Синхронізації</string>
    <!-- Text displayed when sync is offline and cannot be accessed -->
    <string name="sync_offline">Поза мережею</string>
    <!-- An option to connect additional devices -->
    <string name="sync_connect_device">Під’єднати інший пристрій</string>
    <!-- The dialog text shown when additional devices are not available -->
    <string name="sync_connect_device_dialog">Щоб надіслати вкладку, увійдіть у Firefox принаймні на одному іншому пристрої.</string>
    <!-- Confirmation dialog button -->
    <string name="sync_confirmation_button">Зрозуміло</string>
    <!-- Share error message -->
    <string name="share_error_snackbar">Неможливо поділитися через цю програму</string>
    <!-- Add new device screen title -->
    <string name="sync_add_new_device_title">Надіслати на пристрій</string>
    <!-- Text for the warning message on the Add new device screen -->
    <string name="sync_add_new_device_message">Немає під’єднаних пристроїв</string>
    <!-- Text for the button to learn about sending tabs -->
    <string name="sync_add_new_device_learn_button">Докладніше про надсилання вкладок…</string>
    <!-- Text for the button to connect another device -->
    <string name="sync_add_new_device_connect_button">Під’єднати інший пристрій…</string>

    <!-- Notifications -->
    <!-- Text shown in the notification that pops up to remind the user that a private browsing session is active. -->
    <string name="notification_pbm_delete_text_2">Закрити приватні вкладки</string>
    <!-- Name of the marketing notification channel. Displayed in the "App notifications" system settings for the app -->
    <string name="notification_marketing_channel_name">Маркетинг</string>

    <!-- Title shown in the notification that pops up to remind the user to set fenix as default browser.
    The app name is in the text, due to limitations with localizing Nimbus experiments -->
    <string name="nimbus_notification_default_browser_title" tools:ignore="UnusedResources">Firefox швидкий і приватний</string>
    <!-- Text shown in the notification that pops up to remind the user to set fenix as default browser.
    The app name is in the text, due to limitations with localizing Nimbus experiments -->
    <string name="nimbus_notification_default_browser_text" tools:ignore="UnusedResources">Зробити Firefox типовим браузером</string>
    <!-- Title shown in the notification that pops up to re-engage the user -->
    <string name="notification_re_engagement_title">Спробуйте приватний перегляд</string>
    <!-- Text shown in the notification that pops up to re-engage the user.
    %1$s is a placeholder that will be replaced by the app name. -->
    <string name="notification_re_engagement_text">Переглядайте без збереження кук чи історії у %1$s</string>

    <!-- Title A shown in the notification that pops up to re-engage the user -->
    <string name="notification_re_engagement_A_title">Користуйтеся інтернетом, не залишаючи слідів</string>
    <!-- Text A shown in the notification that pops up to re-engage the user.
    %1$s is a placeholder that will be replaced by the app name. -->
    <string name="notification_re_engagement_A_text">Приватний перегляд у %1$s не зберігає вашу інформацію.</string>
    <!-- Title B shown in the notification that pops up to re-engage the user -->
    <string name="notification_re_engagement_B_title">Розпочніть свій перший пошук</string>
    <!-- Text B shown in the notification that pops up to re-engage the user -->
    <string name="notification_re_engagement_B_text">Знайдіть щось поблизу. Або дізнайтеся щось цікаве.</string>

    <!-- Survey -->
    <!-- Text shown in the fullscreen message that pops up to ask user to take a short survey.
    The app name is in the text, due to limitations with localizing Nimbus experiments -->
<<<<<<< HEAD
    <string name="nimbus_survey_message_text" tools:ignore="UnusedResources">Допоможіть удосконалити Firefox, взявши участь у короткому опитуванні.</string>
    <!-- Preference for taking the short survey. -->
    <string name="preferences_take_survey" tools:ignore="UnusedResources">Пройти опитування</string>
    <!-- Preference for not taking the short survey. -->
    <string name="preferences_not_take_survey" tools:ignore="UnusedResources">Ні, дякую</string>
=======
    <string name="nimbus_survey_message_text">Допоможіть удосконалити Firefox, взявши участь у короткому опитуванні.</string>
    <!-- Preference for taking the short survey. -->
    <string name="preferences_take_survey">Пройти опитування</string>
    <!-- Preference for not taking the short survey. -->
    <string name="preferences_not_take_survey">Ні, дякую</string>
>>>>>>> daf88cc5

    <!-- Snackbar -->
    <!-- Text shown in snackbar when user deletes a collection -->
    <string name="snackbar_collection_deleted">Збірку видалено</string>
    <!-- Text shown in snackbar when user renames a collection -->
    <string name="snackbar_collection_renamed">Збірку перейменовано</string>
    <!-- Text shown in snackbar when user closes a tab -->
    <string name="snackbar_tab_closed">Вкладку закрито</string>
    <!-- Text shown in snackbar when user closes all tabs -->
    <string name="snackbar_tabs_closed">Вкладки закрито</string>
    <!-- Text shown in snackbar when user bookmarks a list of tabs -->
    <string name="snackbar_message_bookmarks_saved">Закладки збережено!</string>
    <!-- Text shown in snackbar when user adds a site to shortcuts -->
    <string name="snackbar_added_to_shortcuts">Додано до ярликів!</string>
    <!-- Text shown in snackbar when user closes a private tab -->
    <string name="snackbar_private_tab_closed">Приватну вкладку закрито</string>
    <!-- Text shown in snackbar when user closes all private tabs -->
    <string name="snackbar_private_tabs_closed">Приватні вкладки закрито</string>
    <!-- Text shown in snackbar to undo deleting a tab, top site or collection -->
    <string name="snackbar_deleted_undo">ВІДНОВИТИ</string>
    <!-- Text shown in snackbar when user removes a top site -->
    <string name="snackbar_top_site_removed">Сайт вилучено</string>
    <!-- QR code scanner prompt which appears after scanning a code, but before navigating to it
        First parameter is the name of the app, second parameter is the URL or text scanned-->
    <string name="qr_scanner_confirmation_dialog_message">Дозволити %1$s відкрити %2$s</string>
    <!-- QR code scanner prompt dialog positive option to allow navigation to scanned link -->
    <string name="qr_scanner_dialog_positive">ДОЗВОЛИТИ</string>
    <!-- QR code scanner prompt dialog positive option to deny navigation to scanned link -->
    <string name="qr_scanner_dialog_negative">ЗАБОРОНИТИ</string>
    <!-- QR code scanner prompt dialog error message shown when a hostname does not contain http or https. -->
    <string name="qr_scanner_dialog_invalid">Вебадреса недійсна.</string>
    <!-- QR code scanner prompt dialog positive option when there is an error -->
    <string name="qr_scanner_dialog_invalid_ok">Гаразд</string>
    <!-- Tab collection deletion prompt dialog message. Placeholder will be replaced with the collection name -->
    <string name="tab_collection_dialog_message">Ви дійсно хочете видалити %1$s?</string>
    <!-- Collection and tab deletion prompt dialog message. This will show when the last tab from a collection is deleted -->
    <string name="delete_tab_and_collection_dialog_message">Видалення цієї вкладки видалить всю збірку. Ви можете створити нові збірки будь-коли.</string>
    <!-- Collection and tab deletion prompt dialog title. Placeholder will be replaced with the collection name. This will show when the last tab from a collection is deleted -->
    <string name="delete_tab_and_collection_dialog_title">Видалити %1$s?</string>
    <!-- Tab collection deletion prompt dialog option to delete the collection -->
    <string name="tab_collection_dialog_positive">Видалити</string>
    <!-- Text displayed in a notification when the user enters full screen mode -->
    <string name="full_screen_notification">Вхід у повноекранний режим</string>
    <!-- Message for copying the URL via long press on the toolbar -->
    <string name="url_copied">URL скопійовано</string>
    <!-- Sample text for accessibility font size -->
    <string name="accessibility_text_size_sample_text_1">Це зразок тексту, призначений для перегляду результату при збільшенні чи зменшенні розміру тексту цим параметром.</string>
    <!-- Summary for Accessibility Text Size Scaling Preference -->
    <string name="preference_accessibility_text_size_summary">Зміна розміру тексту на вебсайтах</string>
    <!-- Title for Accessibility Text Size Scaling Preference -->
    <string name="preference_accessibility_font_size_title">Розмір шрифту</string>

    <!-- Title for Accessibility Text Automatic Size Scaling Preference -->
    <string name="preference_accessibility_auto_size_2">Автоматичний розмір шрифту</string>
    <!-- Summary for Accessibility Text Automatic Size Scaling Preference -->
    <string name="preference_accessibility_auto_size_summary">Розмір шрифту відповідатиме системним налаштуванням Android. Вимкніть, щоб керувати шрифтом тут.</string>

    <!-- Title for the Delete browsing data preference -->
    <string name="preferences_delete_browsing_data">Видалити дані перегляду</string>
    <!-- Title for the tabs item in Delete browsing data -->
    <string name="preferences_delete_browsing_data_tabs_title_2">Відкриті вкладки</string>
    <!-- Subtitle for the tabs item in Delete browsing data, parameter will be replaced with the number of open tabs -->
    <string name="preferences_delete_browsing_data_tabs_subtitle">Вкладок: %d</string>
    <!-- Title for the data and history items in Delete browsing data -->
    <string name="preferences_delete_browsing_data_browsing_data_title">Історія перегляду і дані сайтів</string>

    <!-- Subtitle for the data and history items in delete browsing data, parameter will be replaced with the
        number of history items the user has -->
    <string name="preferences_delete_browsing_data_browsing_data_subtitle">Адрес: %d</string>
    <!-- Title for the cookies item in Delete browsing data -->
    <string name="preferences_delete_browsing_data_cookies">Куки</string>
    <!-- Subtitle for the cookies item in Delete browsing data -->
    <string name="preferences_delete_browsing_data_cookies_subtitle">Ви вийдете з більшості сайтів</string>
    <!-- Title for the cached images and files item in Delete browsing data -->
    <string name="preferences_delete_browsing_data_cached_files">Кешовані зображення та файли</string>
    <!-- Subtitle for the cached images and files item in Delete browsing data -->
    <string name="preferences_delete_browsing_data_cached_files_subtitle">Звільняє місце для зберігання</string>
    <!-- Title for the site permissions item in Delete browsing data -->
    <string name="preferences_delete_browsing_data_site_permissions">Дозволи сайтів</string>
    <!-- Title for the downloads item in Delete browsing data -->
    <string name="preferences_delete_browsing_data_downloads">Завантаження</string>
    <!-- Text for the button to delete browsing data -->
    <string name="preferences_delete_browsing_data_button">Видалити дані перегляду</string>
    <!-- Title for the Delete browsing data on quit preference -->
    <string name="preferences_delete_browsing_data_on_quit">Видаляти дані перегляду при виході</string>
    <!-- Summary for the Delete browsing data on quit preference. "Quit" translation should match delete_browsing_data_on_quit_action translation. -->
    <string name="preference_summary_delete_browsing_data_on_quit_2">Автоматично видаляє дані перегляду при виборі \&quot;Вихід\&quot; в головному меню</string>
    <!-- Action item in menu for the Delete browsing data on quit feature -->
    <string name="delete_browsing_data_on_quit_action">Вихід</string>

    <!-- Title text of a delete browsing data dialog. -->
    <string name="delete_history_prompt_title">Проміжок часу для видалення</string>
    <!-- Body text of a delete browsing data dialog. -->
    <string name="delete_history_prompt_body">Вилучає історію (включно з історією, синхронізованою з інших пристроїв), куки та інші дані вебперегляду.</string>
    <!-- Radio button in the delete browsing data dialog to delete history items for the last hour. -->
    <string name="delete_history_prompt_button_last_hour">Остання година</string>
    <!-- Radio button in the delete browsing data dialog to delete history items for today and yesterday. -->
    <string name="delete_history_prompt_button_today_and_yesterday">Сьогодні та вчора</string>
    <!-- Radio button in the delete browsing data dialog to delete all history. -->
    <string name="delete_history_prompt_button_everything">Усе</string>

    <!-- Dialog message to the user asking to delete browsing data. Parameter will be replaced by app name. -->
    <string name="delete_browsing_data_prompt_message_3">%s видалить вибрані дані перегляду.</string>
    <!-- Text for the cancel button for the data deletion dialog -->
    <string name="delete_browsing_data_prompt_cancel">Скасувати</string>
    <!-- Text for the allow button for the data deletion dialog -->
    <string name="delete_browsing_data_prompt_allow">Видалити</string>
    <!-- Text for the snackbar confirmation that the data was deleted -->
    <string name="preferences_delete_browsing_data_snackbar">Дані перегляду видалено</string>
    <!-- Text for the snackbar to show the user that the deletion of browsing data is in progress -->
    <string name="deleting_browsing_data_in_progress">Видалення даних перегляду…</string>

    <!-- Dialog message to the user asking to delete all history items inside the opened group. Parameter will be replaced by a history group name. -->
    <string name="delete_all_history_group_prompt_message">Видалити всі сайти в “%s”</string>
    <!-- Text for the cancel button for the history group deletion dialog -->
    <string name="delete_history_group_prompt_cancel">Скасувати</string>
    <!-- Text for the allow button for the history group dialog -->
    <string name="delete_history_group_prompt_allow">Видалити</string>
    <!-- Text for the snackbar confirmation that the history group was deleted -->
    <string name="delete_history_group_snackbar">Групу видалено</string>

    <!-- Onboarding -->
    <!-- Text for onboarding welcome header. -->
    <string name="onboarding_header_2">Ласкаво просимо до кращого інтернету</string>
    <!-- Text for the onboarding welcome message. -->
    <string name="onboarding_message">Браузер, створений для людей, а не для прибутку.</string>
    <!-- Text for the Firefox account onboarding sign in card header. -->
    <string name="onboarding_account_sign_in_header">Продовжуйте звідти, де зупинилися</string>
    <!-- Text for the button to learn more about signing in to your Firefox account. -->
    <string name="onboarding_manual_sign_in_description">Синхронізуйте вкладки та паролі на всіх пристроях для плавного перемикання між ними.</string>
    <!-- Text for the button to manually sign into Firefox account. -->
    <string name="onboarding_firefox_account_sign_in">Увійти</string>
    <!-- text to display in the snackbar once account is signed-in -->
    <string name="onboarding_firefox_account_sync_is_on">Синхронізація увімкнена</string>

    <!-- Text for the tracking protection onboarding card header -->
    <string name="onboarding_tracking_protection_header">Типовий захист приватності</string>
    <!-- Text for the tracking protection card description. The first parameter is the name of the application.-->
    <string name="onboarding_tracking_protection_description_old">%1$s автоматично блокує таємне стеження компаній за вами в інтернеті.</string>
    <!-- Text for the tracking protection card description. -->
    <string name="onboarding_tracking_protection_description">Функція повний захист кук не дає змогу елементам стеження переслідувати вас на різних сайтах за допомогою кук.</string>
    <!-- text for tracking protection radio button option for standard level of blocking -->
    <string name="onboarding_tracking_protection_standard_button_2">Стандартний (типово)</string>
    <!-- text for standard blocking option button description -->
    <string name="onboarding_tracking_protection_standard_button_description_3">Баланс приватності та швидкодії. Сторінки завантажуються нормально.</string>
    <!-- text for tracking protection radio button option for strict level of blocking -->
    <string name="onboarding_tracking_protection_strict_option">Надійний</string>
    <!-- text for strict blocking option button description -->
    <string name="onboarding_tracking_protection_strict_button_description_3">Блокує більше стеження, тому сторінки завантажуються швидше, однак можливі порушення їх роботи.</string>
    <!-- text for the toolbar position card header  -->
    <string name="onboarding_toolbar_placement_header_1">Оберіть розташування панелі інструментів</string>

    <!-- Text for the toolbar position card description -->
    <string name="onboarding_toolbar_placement_description">Залиште її внизу або перемістіть угору.</string>

    <!-- Text for the privacy notice onboarding card header -->
    <string name="onboarding_privacy_notice_header_1">Ви контролюєте свої дані</string>
    <!-- Text for the privacy notice onboarding card description. -->
    <string name="onboarding_privacy_notice_description">Firefox надає вам контроль над тим, чим ви ділитесь в інтернеті та з нами.</string>
    <!-- Text for the button to read the privacy notice -->
    <string name="onboarding_privacy_notice_read_button">Повідомлення про приватність</string>

    <!-- Text for the conclusion onboarding message -->
    <string name="onboarding_conclusion_header">Готові відкрити дивовижний інтернет?</string>
    <!-- text for the button to finish onboarding -->
    <string name="onboarding_finish">Почати перегляд</string>

    <!-- Onboarding theme -->
    <!-- text for the theme picker onboarding card header -->
    <string name="onboarding_theme_picker_header">Оберіть тему</string>
    <!-- text for the theme picker onboarding card description -->
    <string name="onboarding_theme_picker_description_2">Заощадьте заряд акумулятора і збережіть свої очі з темним режимом.</string>
    <!-- Automatic theme setting (will follow device setting) -->
    <string name="onboarding_theme_automatic_title">Автоматично</string>
    <!-- Summary of automatic theme setting (will follow device setting) -->
    <string name="onboarding_theme_automatic_summary">Пристосовується до налаштувань пристрою</string>
    <!-- Theme setting for dark mode -->
    <string name="onboarding_theme_dark_title">Темна тема</string>
    <!-- Theme setting for light mode -->
    <string name="onboarding_theme_light_title">Світла тема</string>

    <!-- Text shown in snackbar when multiple tabs have been sent to device -->
    <string name="sync_sent_tabs_snackbar">Вкладки надіслано!</string>
    <!-- Text shown in snackbar when one tab has been sent to device  -->
    <string name="sync_sent_tab_snackbar">Вкладку надіслано!</string>
    <!-- Text shown in snackbar when sharing tabs failed  -->
    <string name="sync_sent_tab_error_snackbar">Не вдається надіслати</string>
    <!-- Text shown in snackbar for the "retry" action that the user has after sharing tabs failed -->
    <string name="sync_sent_tab_error_snackbar_action">ПОВТОРИТИ</string>
    <!-- Title of QR Pairing Fragment -->
    <string name="sync_scan_code">Скануйте код</string>
    <!-- Instructions on how to access pairing -->
    <string name="sign_in_instructions"><![CDATA[На комп’ютері відкрийте Firefox та перейдіть на <b>https://firefox.com/pair</b>]]></string>
    <!-- Text shown for sign in pairing when ready -->
    <string name="sign_in_ready_for_scan">Готовий до сканування</string>
    <!-- Text shown for settings option for sign with pairing -->
    <string name="sign_in_with_camera">Увійти за допомогою камери</string>
    <!-- Text shown for settings option for sign with email -->
    <string name="sign_in_with_email">Використати е-пошту</string>

    <!-- Text shown for settings option for create new account text.'Firefox' intentionally hardcoded here.-->
    <string name="sign_in_create_account_text"><![CDATA[Не маєте облікового запису? <u>Створіть його</u> для синхронізації Firefox між пристроями.]]></string>
    <!-- Text shown in confirmation dialog to sign out of account. The first parameter is the name of the app (e.g. Firefox Preview) -->
    <string name="sign_out_confirmation_message_2">%s припинить синхронізацію з вашим обліковим записом, але не видалить жодних даних перегляду на цьому пристрої.</string>
    <!-- Option to continue signing out of account shown in confirmation dialog to sign out of account -->
    <string name="sign_out_disconnect">Від’єднатись</string>
    <!-- Option to cancel signing out shown in confirmation dialog to sign out of account -->
    <string name="sign_out_cancel">Скасувати</string>
    <!-- Error message snackbar shown after the user tried to select a default folder which cannot be altered -->
    <string name="bookmark_cannot_edit_root">Не можна редагувати типові теки</string>

    <!-- Enhanced Tracking Protection -->
    <!-- Link displayed in enhanced tracking protection panel to access tracking protection settings -->
    <string name="etp_settings">Налаштування захисту</string>
    <!-- Preference title for enhanced tracking protection settings -->
    <string name="preference_enhanced_tracking_protection">Розширений захист від стеження</string>
    <!-- Title for the description of enhanced tracking protection -->
    <string name="preference_enhanced_tracking_protection_explanation_title" moz:removedIn="114" tools:ignore="UnusedResources">Переглядайте без стеження</string>
    <!-- Preference summary for enhanced tracking protection settings on/off switch -->
    <string name="preference_enhanced_tracking_protection_summary">Тепер із функцією Total Cookie Protection, наша найпотужніша перепона від стеження між сайтами.</string>
    <!-- Description of enhanced tracking protection. The first parameter is the name of the application (For example: Fenix) -->
    <string name="preference_enhanced_tracking_protection_explanation" moz:removedIn="114" tools:ignore="UnusedResources">Зберігайте свої дані при собі. %s захищає вас від численних найпоширеніших елементів стеження, що переслідують вас в мережі.</string>
    <!-- Description of enhanced tracking protection. The parameter is the name of the application (For example: Firefox Fenix) -->
    <string name="preference_enhanced_tracking_protection_explanation_2">%s захищає вас від численних найпоширеніших елементів стеження, що переслідують вас в мережі.</string>
    <!-- Text displayed that links to website about enhanced tracking protection -->
    <string name="preference_enhanced_tracking_protection_explanation_learn_more">Докладніше</string>
    <!-- Preference for enhanced tracking protection for the standard protection settings -->
    <string name="preference_enhanced_tracking_protection_standard_default_1">Стандартний (типово)</string>
    <!-- Preference description for enhanced tracking protection for the standard protection settings -->
    <string name="preference_enhanced_tracking_protection_standard_description_4" moz:removedIn="114" tools:ignore="UnusedResources">Баланс приватності та швидкодії. Сторінки завантажуються нормально.</string>
    <!-- Preference description for enhanced tracking protection for the standard protection settings -->
    <string name="preference_enhanced_tracking_protection_standard_description_5">Нормальне завантаження сторінок за меншого блокування елементів стеження.</string>
    <!--  Accessibility text for the Standard protection information icon  -->
    <string name="preference_enhanced_tracking_protection_standard_info_button">Що блокується стандартним рівнем захисту від стеження</string>
    <!-- Preference for enhanced tracking protection for the strict protection settings -->
    <string name="preference_enhanced_tracking_protection_strict">Надійний</string>
    <!-- Preference description for enhanced tracking protection for the strict protection settings -->
    <string name="preference_enhanced_tracking_protection_strict_description_3" moz:removedIn="114" tools:ignore="UnusedResources">Блокує більше стеження, тому сторінки завантажуються швидше, однак можливі порушення їх роботи.</string>
    <!-- Preference description for enhanced tracking protection for the strict protection settings -->
    <string name="preference_enhanced_tracking_protection_strict_description_4">Кращий захист від стеження і швидкодія, але деякі сайти можуть працювати неправильно.</string>
    <!--  Accessibility text for the Strict protection information icon  -->
    <string name="preference_enhanced_tracking_protection_strict_info_button">Що блокується надійним рівнем захисту від стеження</string>
    <!-- Preference for enhanced tracking protection for the custom protection settings -->
    <string name="preference_enhanced_tracking_protection_custom">Власний</string>
    <!-- Preference description for enhanced tracking protection for the strict protection settings -->
    <string name="preference_enhanced_tracking_protection_custom_description_2">Виберіть тип стеження і скриптів для блокування.</string>
    <!--  Accessibility text for the Strict protection information icon  -->
    <string name="preference_enhanced_tracking_protection_custom_info_button">Що блокується власними налаштуваннями захисту від стеження</string>
    <!-- Header for categories that are being blocked by current Enhanced Tracking Protection settings -->
    <!-- Preference for enhanced tracking protection for the custom protection settings for cookies-->
    <string name="preference_enhanced_tracking_protection_custom_cookies">Куки</string>
    <!-- Option for enhanced tracking protection for the custom protection settings for cookies-->
    <string name="preference_enhanced_tracking_protection_custom_cookies_1">Стеження сторонніх сайтів та соціальних мереж</string>
    <!-- Option for enhanced tracking protection for the custom protection settings for cookies-->
    <string name="preference_enhanced_tracking_protection_custom_cookies_2">Куки з невідвіданих сайтів</string>
    <!-- Option for enhanced tracking protection for the custom protection settings for cookies-->
    <string name="preference_enhanced_tracking_protection_custom_cookies_3">Усі сторонні куки (може пошкодити роботу вебсайтів)</string>
    <!-- Option for enhanced tracking protection for the custom protection settings for cookies-->
    <string name="preference_enhanced_tracking_protection_custom_cookies_4">Усі куки (буде пошкоджувати роботу вебсайтів)</string>
    <!-- Option for enhanced tracking protection for the custom protection settings for cookies-->
    <string name="preference_enhanced_tracking_protection_custom_cookies_5">Ізолювати куки сторонніх сайтів</string>
    <!-- Preference for enhanced tracking protection for the custom protection settings for tracking content -->
    <string name="preference_enhanced_tracking_protection_custom_tracking_content">Вміст стеження</string>
    <!-- Option for enhanced tracking protection for the custom protection settings for tracking content-->
    <string name="preference_enhanced_tracking_protection_custom_tracking_content_1">У всіх вкладках</string>
    <!-- Option for enhanced tracking protection for the custom protection settings for tracking content-->
    <string name="preference_enhanced_tracking_protection_custom_tracking_content_2">Лише в приватних вкладках</string>
    <!-- Preference for enhanced tracking protection for the custom protection settings -->
    <string name="preference_enhanced_tracking_protection_custom_cryptominers">Криптомайнери</string>
    <!-- Preference for enhanced tracking protection for the custom protection settings -->
    <string name="preference_enhanced_tracking_protection_custom_fingerprinters">Зчитування цифрового відбитка</string>
    <!-- Button label for navigating to the Enhanced Tracking Protection details -->
    <string name="enhanced_tracking_protection_details">Подробиці</string>
    <!-- Header for categories that are being being blocked by current Enhanced Tracking Protection settings -->
    <string name="enhanced_tracking_protection_blocked">Заблоковано</string>
    <!-- Header for categories that are being not being blocked by current Enhanced Tracking Protection settings -->
    <string name="enhanced_tracking_protection_allowed">Дозволено</string>
    <!-- Category of trackers (social media trackers) that can be blocked by Enhanced Tracking Protection -->
    <string name="etp_social_media_trackers_title">Стеження соціальних мереж</string>
    <!-- Description of social media trackers that can be blocked by Enhanced Tracking Protection -->
    <string name="etp_social_media_trackers_description">Обмежує можливість соціальних мереж стежити за вашою діяльністю в Інтернеті.</string>
    <!-- Category of trackers (cross-site tracking cookies) that can be blocked by Enhanced Tracking Protection -->
    <string name="etp_cookies_title">Куки стеження між сайтами</string>
    <!-- Category of trackers (cross-site tracking cookies) that can be blocked by Enhanced Tracking Protection -->
    <string name="etp_cookies_title_2">Куки сторонніх сайтів</string>
    <!-- Description of cross-site tracking cookies that can be blocked by Enhanced Tracking Protection -->
    <string name="etp_cookies_description">Блокує куки, які рекламні мережі та аналітичні компанії використовують для збору ваших даних перегляду на багатьох сайтах.</string>
    <!-- Description of cross-site tracking cookies that can be blocked by Enhanced Tracking Protection -->
    <string name="etp_cookies_description_2">Повний захист кук ізолює куки для відвідуваного сайту, тому елементи стеження, такі як рекламні мережі, не можуть використовувати їх для переслідування вас на різних сайтах.</string>
    <!-- Category of trackers (cryptominers) that can be blocked by Enhanced Tracking Protection -->
    <string name="etp_cryptominers_title">Криптомайнери</string>
    <!-- Description of cryptominers that can be blocked by Enhanced Tracking Protection -->
    <string name="etp_cryptominers_description">Перешкоджає доступу зловмисних скриптів до вашого пристрою для добування криптовалют.</string>
    <!-- Category of trackers (fingerprinters) that can be blocked by Enhanced Tracking Protection -->
    <string name="etp_fingerprinters_title">Зчитування цифрового відбитка</string>

    <!-- Description of fingerprinters that can be blocked by Enhanced Tracking Protection -->
    <string name="etp_fingerprinters_description">Зупиняє збір унікальних даних про ваш пристрій, які можна використовувати для відстеження.</string>
    <!-- Category of trackers (tracking content) that can be blocked by Enhanced Tracking Protection -->
    <string name="etp_tracking_content_title">Вміст стеження</string>
    <!-- Description of tracking content that can be blocked by Enhanced Tracking Protection -->
    <string name="etp_tracking_content_description">Блокує завантаження зовнішньої реклами, відео та іншого вмісту з вбудованим кодом стеження. Може вплинути на функціональність вебсайтів.</string>
    <!-- Enhanced Tracking Protection message that protection is currently on for this site -->
    <string name="etp_panel_on">Захист на цьому сайті увімкнено</string>
    <!-- Enhanced Tracking Protection message that protection is currently off for this site -->
    <string name="etp_panel_off">Захист на цьому сайті вимкнено</string>
    <!-- Header for exceptions list for which sites enhanced tracking protection is always off -->
    <string name="enhanced_tracking_protection_exceptions">Розширений захист від стеження вимкнено для цих вебсайтів</string>
    <!-- Content description (not visible, for screen readers etc.): Navigate
    back from ETP details (Ex: Tracking content) -->
    <string name="etp_back_button_content_description">Перейти назад</string>
    <!-- About page link text to open what's new link -->
    <string name="about_whats_new">Що нового в %s</string>
    <!-- Open source licenses page title
    The first parameter is the app name -->
    <string name="open_source_licenses_title">%s | Вільні бібліотеки</string>

    <!-- Category of trackers (redirect trackers) that can be blocked by Enhanced Tracking Protection -->
    <string name="etp_redirect_trackers_title">Елементи стеження переспрямуванням</string>
    <!-- Description of redirect tracker cookies that can be blocked by Enhanced Tracking Protection -->
    <string name="etp_redirect_trackers_description">Очищує куки, встановлені переспрямовувачами на відомі вебсайти для стеження.</string>

    <!-- Description of the SmartBlock Enhanced Tracking Protection feature. The * symbol is intentionally hardcoded here,
         as we use it on the UI to indicate which trackers have been partially unblocked.  -->
    <string name="preference_etp_smartblock_description">Деякі елементи стеження, зазначені нижче, були частково розблоковані на цій сторінці, тому що ви взаємодіяли з ними *.</string>
    <!-- Text displayed that links to website about enhanced tracking protection SmartBlock -->
    <string name="preference_etp_smartblock_learn_more">Докладніше</string>

    <!-- Content description (not visible, for screen readers etc.):
    Enhanced tracking protection exception preference icon for ETP settings. -->
    <string name="preference_etp_exceptions_icon_description">Піктограма налаштувань винятків розширеного захисту від стеження</string>

    <!-- About page link text to open support link -->
    <string name="about_support">Підтримка</string>
    <!-- About page link text to list of past crashes (like about:crashes on desktop) -->
    <string name="about_crashes">Збої</string>
    <!-- About page link text to open privacy notice link -->
    <string name="about_privacy_notice">Повідомлення про приватність</string>
    <!-- About page link text to open know your rights link -->
    <string name="about_know_your_rights">Знайте свої права</string>
    <!-- About page link text to open licensing information link -->
    <string name="about_licensing_information">Інформація про ліцензію</string>
    <!-- About page link text to open a screen with libraries that are used -->
    <string name="about_other_open_source_libraries">Бібліотеки, які ми використовуємо</string>

    <!-- Toast shown to the user when they are activating the secret dev menu
        The first parameter is number of long clicks left to enable the menu -->
    <string name="about_debug_menu_toast_progress">Натискань до увімкнення меню налагодження: %1$d</string>
    <string name="about_debug_menu_toast_done">Меню налагодження увімкнено</string>

    <!-- Browser long press popup menu -->
    <!-- Copy the current url -->
    <string name="browser_toolbar_long_press_popup_copy">Копіювати</string>
    <!-- Paste & go the text in the clipboard. '&amp;' is replaced with the ampersand symbol: & -->
    <string name="browser_toolbar_long_press_popup_paste_and_go">Вставити і перейти</string>
    <!-- Paste the text in the clipboard -->
    <string name="browser_toolbar_long_press_popup_paste">Вставити</string>
    <!-- Snackbar message shown after an URL has been copied to clipboard. -->
    <string name="browser_toolbar_url_copied_to_clipboard_snackbar">URL скопійовано в буфер обміну</string>

    <!-- Title text for the Add To Homescreen dialog -->
    <string name="add_to_homescreen_title">Додати на головний екран</string>
    <!-- Cancel button text for the Add to Homescreen dialog -->
    <string name="add_to_homescreen_cancel">Скасувати</string>
    <!-- Add button text for the Add to Homescreen dialog -->
    <string name="add_to_homescreen_add">Додати</string>
    <!-- Continue to website button text for the first-time Add to Homescreen dialog -->
    <string name="add_to_homescreen_continue">Продовжити на вебсайті</string>
    <!-- Placeholder text for the TextView in the Add to Homescreen dialog -->
    <string name="add_to_homescreen_text_placeholder">Назва ярлика</string>

    <!-- Describes the add to homescreen functionality -->
    <string name="add_to_homescreen_description_2">Ви можете легко додати цей вебсайт на головний екран вашого пристрою, щоб мати миттєвий доступ до нього і працювати швидше.</string>

    <!-- Preference for managing the settings for logins and passwords in Fenix -->
    <string name="preferences_passwords_logins_and_passwords">Паролі</string>
    <!-- Preference for managing the saving of logins and passwords in Fenix -->
    <string name="preferences_passwords_save_logins">Зберігати паролі</string>
    <!-- Preference option for asking to save passwords in Fenix -->
    <string name="preferences_passwords_save_logins_ask_to_save">Питати про збереження</string>
    <!-- Preference option for never saving passwords in Fenix -->
    <string name="preferences_passwords_save_logins_never_save">Ніколи не зберігати</string>
    <!-- Preference for autofilling saved logins in Firefox (in web content), %1$s will be replaced with the app name -->
    <string name="preferences_passwords_autofill2">Автозаповнення у %1$s</string>
    <!-- Description for the preference for autofilling saved logins in Firefox (in web content), %1$s will be replaced with the app name -->
    <string name="preferences_passwords_autofill_description">Заповнення та збереження імен користувачів та паролів вебсайтів під час використання %1$s.</string>
    <!-- Preference for autofilling logins from Fenix in other apps (e.g. autofilling the Twitter app) -->
    <string name="preferences_android_autofill">Автозаповнення в інших програмах</string>
    <!-- Description for the preference for autofilling logins from Fenix in other apps (e.g. autofilling the Twitter app) -->
    <string name="preferences_android_autofill_description">Заповнення імен користувачів та паролів у інших програмах на цьому пристрої.</string>

    <!-- Preference option for adding a login -->
    <string name="preferences_logins_add_login">Додати пароль</string>

    <!-- Preference for syncing saved logins in Fenix -->
    <string name="preferences_passwords_sync_logins">Синхронізація паролів</string>
    <!-- Preference for syncing saved logins in Fenix, when not signed in-->
    <string name="preferences_passwords_sync_logins_across_devices">Синхронізувати паролі між пристроями</string>

    <!-- Preference to access list of saved logins -->
    <string name="preferences_passwords_saved_logins">Збережені паролі</string>
    <!-- Description of empty list of saved passwords. Placeholder is replaced with app name.  -->
    <string name="preferences_passwords_saved_logins_description_empty_text">Тут з’являтимуться ваші збережені та синхронізовані з %s паролі.</string>
    <!-- Preference to access list of saved logins -->
    <string name="preferences_passwords_saved_logins_description_empty_learn_more_link">Докладніше про синхронізацію.</string>
    <!-- Preference to access list of login exceptions that we never save logins for -->
    <string name="preferences_passwords_exceptions">Винятки</string>
    <!-- Empty description of list of login exceptions that we never save logins for -->
    <string name="preferences_passwords_exceptions_description_empty">Не збережені паролі з’являтимуться тут.</string>
    <!-- Description of list of login exceptions that we never save logins for -->
    <string name="preferences_passwords_exceptions_description">Паролі для цих сайтів не зберігатимуться.</string>
    <!-- Text on button to remove all saved login exceptions -->
    <string name="preferences_passwords_exceptions_remove_all">Видалити всі винятки</string>
    <!-- Hint for search box in logins list -->
    <string name="preferences_passwords_saved_logins_search">Шукати паролі</string>
    <!-- The header for the site that a login is for -->
    <string name="preferences_passwords_saved_logins_site">Сайт</string>
    <!-- The header for the username for a login -->
    <string name="preferences_passwords_saved_logins_username">Ім’я користувача</string>
    <!-- The header for the password for a login -->
    <string name="preferences_passwords_saved_logins_password">Пароль</string>

    <!-- Shown in snackbar to tell user that the password has been copied -->
    <string name="logins_password_copied">Пароль скопійовано в буфер обміну</string>
    <!-- Shown in snackbar to tell user that the username has been copied -->
    <string name="logins_username_copied">Ім’я скопійовано в буфер обміну</string>
    <!-- Content Description (for screenreaders etc) read for the button to copy a password in logins-->
    <string name="saved_logins_copy_password">Копіювати пароль</string>
    <!-- Content Description (for screenreaders etc) read for the button to clear a password while editing a login-->
    <string name="saved_logins_clear_password">Стерти пароль</string>
    <!-- Content Description (for screenreaders etc) read for the button to copy a username in logins -->
    <string name="saved_login_copy_username">Копіювати ім’я користувача</string>
    <!-- Content Description (for screenreaders etc) read for the button to clear a username while editing a login -->
    <string name="saved_login_clear_username">Стерти ім’я користувача</string>
    <!-- Content Description (for screenreaders etc) read for the button to clear the hostname field while creating a login -->
    <string name="saved_login_clear_hostname">Стерти вузол</string>
    <!-- Content Description (for screenreaders etc) read for the button to open a site in logins -->
    <string name="saved_login_open_site">Відкрити сайт у браузері</string>
    <!-- Content Description (for screenreaders etc) read for the button to reveal a password in logins -->
    <string name="saved_login_reveal_password">Показати пароль</string>
    <!-- Content Description (for screenreaders etc) read for the button to hide a password in logins -->
    <string name="saved_login_hide_password">Приховати пароль</string>
    <!-- Message displayed in biometric prompt displayed for authentication before allowing users to view their logins -->
    <string name="logins_biometric_prompt_message">Розблокуйте для перегляду збережених паролів</string>
    <!-- Title of warning dialog if users have no device authentication set up -->
    <string name="logins_warning_dialog_title">Захистіть свої паролі</string>
    <!-- Message of warning dialog if users have no device authentication set up -->
    <string name="logins_warning_dialog_message">Встановіть графічний ключ, ПІН, чи пароль блокування пристрою, щоб захистити збережені паролі від інших, хто може отримати доступ до вашого пристрою.</string>
    <!-- Negative button to ignore warning dialog if users have no device authentication set up -->
    <string name="logins_warning_dialog_later">Пізніше</string>
    <!-- Positive button to send users to set up a pin of warning dialog if users have no device authentication set up -->
    <string name="logins_warning_dialog_set_up_now">Встановити</string>
    <!-- Title of PIN verification dialog to direct users to re-enter their device credentials to access their logins -->
    <string name="logins_biometric_prompt_message_pin">Розблокуйте свій пристрій</string>
    <!-- Title for Accessibility Force Enable Zoom Preference -->
    <string name="preference_accessibility_force_enable_zoom">Масштабування на всіх вебсайтах</string>
    <!-- Summary for Accessibility Force Enable Zoom Preference -->
    <string name="preference_accessibility_force_enable_zoom_summary">Увімкніть, щоб дозволити масштабування, навіть на вебсайтах, які це не дозволяють.</string>

    <!-- Saved logins sorting strategy menu item -by name- (if selected, it will sort saved logins alphabetically) -->
    <string name="saved_logins_sort_strategy_alphabetically">Назва (А-Я)</string>
    <!-- Saved logins sorting strategy menu item -by last used- (if selected, it will sort saved logins by last used) -->
    <string name="saved_logins_sort_strategy_last_used">Востаннє використано</string>

    <!-- Content description (not visible, for screen readers etc.): Sort saved logins dropdown menu chevron icon -->
    <string name="saved_logins_menu_dropdown_chevron_icon_content_description">Меню впорядкування паролів</string>

    <!-- Autofill -->
    <!-- Preference and title for managing the autofill settings -->
    <string name="preferences_autofill">Автозаповнення</string>
    <!-- Preference and title for managing the settings for addresses -->
    <string name="preferences_addresses">Адреси</string>
    <!-- Preference and title for managing the settings for credit cards -->
    <string name="preferences_credit_cards">Кредитні картки</string>
    <!-- Preference for saving and autofilling credit cards -->
    <string name="preferences_credit_cards_save_and_autofill_cards">Зберігати та автоматично заповнювати дані карток</string>
    <!-- Preference summary for saving and autofilling credit card data -->
    <string name="preferences_credit_cards_save_and_autofill_cards_summary">Дані зашифровано</string>
    <!-- Preference option for syncing credit cards across devices. This is displayed when the user is not signed into sync -->
    <string name="preferences_credit_cards_sync_cards_across_devices">Синхронізувати картки між пристроями</string>
    <!-- Preference option for syncing credit cards across devices. This is displayed when the user is signed into sync -->
    <string name="preferences_credit_cards_sync_cards">Синхронізувати картки</string>
    <!-- Preference option for adding a credit card -->
    <string name="preferences_credit_cards_add_credit_card">Додати кредитну картку</string>

    <!-- Preference option for managing saved credit cards -->
    <string name="preferences_credit_cards_manage_saved_cards">Керувати збереженими картками</string>
    <!-- Preference option for adding an address -->
    <string name="preferences_addresses_add_address">Додати адресу</string>
    <!-- Preference option for managing saved addresses -->
    <string name="preferences_addresses_manage_addresses">Керувати адресами</string>
    <!-- Preference for saving and autofilling addresses -->
    <string name="preferences_addresses_save_and_autofill_addresses">Зберігати та автоматично заповнювати адреси</string>
    <!-- Preference summary for saving and autofilling address data -->
    <string name="preferences_addresses_save_and_autofill_addresses_summary">Включити дані, як-от номери, електронні адреси та адреси доставлення</string>

    <!-- Title of the "Add card" screen -->
    <string name="credit_cards_add_card">Додати картку</string>
    <!-- Title of the "Edit card" screen -->
    <string name="credit_cards_edit_card">Змінити картку</string>
    <!-- The header for the card number of a credit card -->
    <string name="credit_cards_card_number">Номер картки</string>
    <!-- The header for the expiration date of a credit card -->
    <string name="credit_cards_expiration_date">Термін дії</string>
    <!-- The label for the expiration date month of a credit card to be used by a11y services-->
    <string name="credit_cards_expiration_date_month">Місяць закінчення терміну дії</string>
    <!-- The label for the expiration date year of a credit card to be used by a11y services-->
    <string name="credit_cards_expiration_date_year">Рік закінчення терміну дії</string>
    <!-- The header for the name on the credit card -->
    <string name="credit_cards_name_on_card">Ім’я на картці</string>
    <!-- The text for the "Delete card" menu item for deleting a credit card -->
    <string name="credit_cards_menu_delete_card">Видалити картку</string>
    <!-- The text for the "Delete card" button for deleting a credit card -->
    <string name="credit_cards_delete_card_button">Видалити картку</string>
    <!-- The text for the confirmation message of "Delete card" dialog -->
    <string name="credit_cards_delete_dialog_confirmation">Ви впевнені, що хочете видалити цю кредитну картку?</string>
    <!-- The text for the positive button on "Delete card" dialog -->
    <string name="credit_cards_delete_dialog_button">Видалити</string>
    <!-- The title for the "Save" menu item for saving a credit card -->
    <string name="credit_cards_menu_save">Зберегти</string>
    <!-- The text for the "Save" button for saving a credit card -->
    <string name="credit_cards_save_button">Зберегти</string>
    <!-- The text for the "Cancel" button for cancelling adding, updating or deleting a credit card -->
    <string name="credit_cards_cancel_button">Скасувати</string>

    <!-- Title of the "Saved cards" screen -->
    <string name="credit_cards_saved_cards">Збережені картки</string>

    <!-- Error message for credit card number validation -->
    <string name="credit_cards_number_validation_error_message">Введіть дійсний номер кредитної картки</string>

    <!-- Error message for credit card name on card validation -->
    <string name="credit_cards_name_on_card_validation_error_message">Будь ласка, заповніть це поле</string>
    <!-- Message displayed in biometric prompt displayed for authentication before allowing users to view their saved credit cards -->
    <string name="credit_cards_biometric_prompt_message">Розблокуйте для перегляду збережених карток</string>
    <!-- Title of warning dialog if users have no device authentication set up -->
    <string name="credit_cards_warning_dialog_title">Захистіть свої банківські картки</string>
    <!-- Message of warning dialog if users have no device authentication set up -->
    <string name="credit_cards_warning_dialog_message">Встановіть графічний ключ, ПІН, чи пароль, щоб захистити збережені банківські картки від інших, хто може отримати доступ до вашого пристрою.</string>
    <!-- Positive button to send users to set up a pin of warning dialog if users have no device authentication set up -->
    <string name="credit_cards_warning_dialog_set_up_now">Встановити</string>
    <!-- Negative button to ignore warning dialog if users have no device authentication set up -->
    <string name="credit_cards_warning_dialog_later">Пізніше</string>
    <!-- Title of PIN verification dialog to direct users to re-enter their device credentials to access their credit cards -->
    <string name="credit_cards_biometric_prompt_message_pin">Розблокуйте свій пристрій</string>

    <!-- Message displayed in biometric prompt for authentication, before allowing users to use their stored credit card information -->
    <string name="credit_cards_biometric_prompt_unlock_message">Розблокуйте, щоб використовувати збережену інформацію про кредитну картку</string>

    <!-- Title of the "Add address" screen -->
    <string name="addresses_add_address">Додати адресу</string>
    <!-- Title of the "Edit address" screen -->
    <string name="addresses_edit_address">Редагувати адресу</string>
    <!-- Title of the "Manage addresses" screen -->
    <string name="addresses_manage_addresses">Керувати адресами</string>
    <!-- The header for the first name of an address -->
    <string name="addresses_first_name">Ім’я</string>
    <!-- The header for the middle name of an address -->
    <string name="addresses_middle_name">По батькові</string>
    <!-- The header for the last name of an address -->
    <string name="addresses_last_name">Прізвище</string>
    <!-- The header for the street address of an address -->
    <string name="addresses_street_address">Вулиця</string>
    <!-- The header for the city of an address -->
    <string name="addresses_city">Місто</string>
    <!-- The header for the subregion of an address when "state" should be used -->
    <string name="addresses_state">Область</string>
    <!-- The header for the subregion of an address when "province" should be used -->
    <string name="addresses_province">Область</string>
    <!-- The header for the zip code of an address -->
    <string name="addresses_zip">Поштовий індекс</string>
    <!-- The header for the country or region of an address -->
    <string name="addresses_country">Країна або регіон</string>
    <!-- The header for the phone number of an address -->
    <string name="addresses_phone">Телефон</string>
    <!-- The header for the email of an address -->
    <string name="addresses_email">Електронна пошта</string>
    <!-- The text for the "Save" button for saving an address -->
    <string name="addresses_save_button">Зберегти</string>
    <!-- The text for the "Cancel" button for cancelling adding, updating or deleting an address -->
    <string name="addresses_cancel_button">Скасувати</string>
    <!-- The text for the "Delete address" button for deleting an address -->
    <string name="addressess_delete_address_button">Видалити адресу</string>

    <!-- The title for the "Delete address" confirmation dialog -->
    <string name="addressess_confirm_dialog_message">Ви дійсно хочете видалити цю адресу?</string>
    <!-- The text for the positive button on "Delete address" dialog -->
    <string name="addressess_confirm_dialog_ok_button">Видалити</string>
    <!-- The text for the negative button on "Delete address" dialog -->
    <string name="addressess_confirm_dialog_cancel_button">Скасувати</string>
    <!-- The text for the "Save address" menu item for saving an address -->
    <string name="address_menu_save_address">Зберегти адресу</string>
    <!-- The text for the "Delete address" menu item for deleting an address -->
    <string name="address_menu_delete_address">Видалити адресу</string>

    <!-- Title of the Add search engine screen -->
    <string name="search_engine_add_custom_search_engine_title">Додати засіб пошуку</string>
    <!-- Title of the Edit search engine screen -->
    <string name="search_engine_edit_custom_search_engine_title">Змінити засіб пошуку</string>
    <!-- Content description (not visible, for screen readers etc.): Title for the button to add a search engine in the action bar -->
    <string name="search_engine_add_button_content_description">Додати</string>
    <!-- Content description (not visible, for screen readers etc.): Title for the button to save a search engine in the action bar -->
    <string name="search_engine_add_custom_search_engine_edit_button_content_description">Зберегти</string>
    <!-- Text for the menu button to edit a search engine -->
    <string name="search_engine_edit">Змінити</string>
    <!-- Text for the menu button to delete a search engine -->
    <string name="search_engine_delete">Видалити</string>

    <!-- Text for the button to create a custom search engine on the Add search engine screen -->
    <string name="search_add_custom_engine_label_other">Інший</string>
    <!-- Placeholder text shown in the Search Engine Name TextField before a user enters text -->
    <string name="search_add_custom_engine_name_hint">Назва</string>
    <!-- Placeholder text shown in the Search String TextField before a user enters text -->
    <string name="search_add_custom_engine_search_string_hint">Запит для пошуку</string>
    <!-- Description text for the Search String TextField. The %s is part of the string -->
    <string name="search_add_custom_engine_search_string_example" formatted="false">Змініть запит на “%s”. Зразок:\nhttps://www.google.com/search?q=%s</string>

    <!-- Accessibility description for the form in which details about the custom search engine are entered -->
    <string name="search_add_custom_engine_form_description">Подробиці власного засобу пошуку</string>

    <!-- Text shown when a user leaves the name field empty -->
    <string name="search_add_custom_engine_error_empty_name">Введіть назву засобу пошуку</string>

    <!-- Text shown when a user leaves the search string field empty -->
    <string name="search_add_custom_engine_error_empty_search_string">Введіть пошуковий запит</string>
    <!-- Text shown when a user leaves out the required template string -->
    <string name="search_add_custom_engine_error_missing_template">Перевірте пошуковий запит на відповідність формату зразка</string>
    <!-- Text shown when we aren't able to validate the custom search query. The first parameter is the url of the custom search engine -->
    <string name="search_add_custom_engine_error_cannot_reach">Помилка з’єднання з “%s”</string>
    <!-- Text shown when a user creates a new search engine -->
    <string name="search_add_custom_engine_success_message">%s створено</string>
    <!-- Text shown when a user successfully edits a custom search engine -->
    <string name="search_edit_custom_engine_success_message">%s збережено</string>
    <!-- Text shown when a user successfully deletes a custom search engine -->
    <string name="search_delete_search_engine_success_message">%s видалено</string>

    <!-- Heading for the instructions to allow a permission -->
    <string name="phone_feature_blocked_intro">Щоб дозволити це:</string>
    <!-- First step for the allowing a permission -->
    <string name="phone_feature_blocked_step_settings">1. Відкрийте налаштування Android</string>
    <!-- Second step for the allowing a permission -->
    <string name="phone_feature_blocked_step_permissions"><![CDATA[2. Торкніться <b>Дозволи</b>]]></string>
    <!-- Third step for the allowing a permission (Fore example: Camera) -->
    <string name="phone_feature_blocked_step_feature"><![CDATA[3. Увімкніть перемикач <b>%1$s</b>]]></string>

    <!-- Label that indicates a site is using a secure connection -->
    <string name="quick_settings_sheet_secure_connection_2">З’єднання захищене</string>
    <!-- Label that indicates a site is using a insecure connection -->
    <string name="quick_settings_sheet_insecure_connection_2">З’єднання не захищене</string>
    <!-- Label to clear site data -->
    <string name="clear_site_data">Стерти куки та дані сайтів</string>
    <!-- Confirmation message for a dialog confirming if the user wants to delete all data for current site -->
    <string name="confirm_clear_site_data"><![CDATA[Ви впевнені, що хочете очистити всі куки та дані сайту <b>%s</b>?]]></string>
    <!-- Confirmation message for a dialog confirming if the user wants to delete all the permissions for all sites-->
    <string name="confirm_clear_permissions_on_all_sites">Ви впевнені, що хочете очистити всі дозволи на всіх сайтах?</string>
    <!-- Confirmation message for a dialog confirming if the user wants to delete all the permissions for a site-->
    <string name="confirm_clear_permissions_site">Ви впевнені, що хочете очистити всі дозволи для цього сайту?</string>
    <!-- Confirmation message for a dialog confirming if the user wants to set default value a permission for a site-->
    <string name="confirm_clear_permission_site">Ви впевнені, що хочете видалити цей дозвіл для цього сайту?</string>
    <!-- label shown when there are not site exceptions to show in the site exception settings -->
    <string name="no_site_exceptions">Немає винятків для сайтів</string>
    <!-- Bookmark deletion confirmation -->
    <string name="bookmark_deletion_confirmation">Ви впевнені, що хочете видалити цю закладку?</string>
    <!-- Browser menu button that adds a shortcut to the home fragment -->
    <string name="browser_menu_add_to_shortcuts">Додати до ярликів</string>
    <!-- Browser menu button that removes a shortcut from the home fragment -->
    <string name="browser_menu_remove_from_shortcuts">Вилучити з ярликів</string>
    <!-- text shown before the issuer name to indicate who its verified by, parameter is the name of
     the certificate authority that verified the ticket-->
    <string name="certificate_info_verified_by">Засвідчено: %1$s</string>
    <!-- Login overflow menu delete button -->
    <string name="login_menu_delete_button">Видалити</string>
    <!-- Login overflow menu edit button -->
    <string name="login_menu_edit_button">Змінити</string>
    <!-- Message in delete confirmation dialog for logins -->
    <string name="login_deletion_confirmation">Ви дійсно хочете видалити цей запис?</string>
    <!-- Positive action of a dialog asking to delete  -->
    <string name="dialog_delete_positive">Видалити</string>
    <!-- Negative action of a dialog asking to delete login -->
    <string name="dialog_delete_negative">Скасувати</string>
    <!--  The saved login options menu description. -->
    <string name="login_options_menu">Опції запису</string>
    <!--  The editable text field for a login's web address. -->
    <string name="saved_login_hostname_description">Текстове поле для редагування вебадреси запису.</string>
    <!--  The editable text field for a login's username. -->
    <string name="saved_login_username_description">Текстове поле для редагування імені користувача запису.</string>
    <!--  The editable text field for a login's password. -->
    <string name="saved_login_password_description">Текстове поле для редагування пароля запису.</string>
    <!--  The button description to save changes to an edited login. -->
    <string name="save_changes_to_login">Зберегти зміни.</string>
    <!--  The page title for editing a saved login. -->
    <string name="edit">Змінити</string>
    <!--  The page title for adding new login. -->
    <string name="add_login">Додати новий пароль</string>
    <!--  The error message in add/edit login view when password field is blank. -->
    <string name="saved_login_password_required">Потрібен пароль</string>
    <!--  The error message in add login view when username field is blank. -->
    <string name="saved_login_username_required">Необхідно вказати ім’я користувача</string>
    <!--  The error message in add login view when hostname field is blank. -->
    <string name="saved_login_hostname_required" tools:ignore="UnusedResources">Необхідно вказати назву вузла</string>
    <!-- Voice search button content description  -->
    <string name="voice_search_content_description">Голосовий пошук</string>
    <!-- Voice search prompt description displayed after the user presses the voice search button -->
    <string name="voice_search_explainer">Говоріть</string>

    <!--  The error message in edit login view when a duplicate username exists. -->
    <string name="saved_login_duplicate">Запис з таким іменем користувача вже існує</string>

    <!-- This is the hint text that is shown inline on the hostname field of the create new login page. 'https://www.example.com' intentionally hardcoded here -->
    <string name="add_login_hostname_hint_text">https://www.example.com</string>
    <!-- This is an error message shown below the hostname field of the add login page when a hostname does not contain http or https. -->
    <string name="add_login_hostname_invalid_text_3">Вебадреса повинна містити &quot;https://&quot; або &quot;http://&quot;</string>
    <!-- This is an error message shown below the hostname field of the add login page when a hostname is invalid. -->
    <string name="add_login_hostname_invalid_text_2">Необхідно ввести дійсний вузол</string>

    <!-- Synced Tabs -->
    <!-- Text displayed to ask user to connect another device as no devices found with account -->
    <string name="synced_tabs_connect_another_device">Під’єднати інший пристрій.</string>
    <!-- Text displayed asking user to re-authenticate -->
    <string name="synced_tabs_reauth">Повторіть автентифікацію.</string>
    <!-- Text displayed when user has disabled tab syncing in Firefox Sync Account -->
    <string name="synced_tabs_enable_tab_syncing">Увімкніть синхронізацію вкладок.</string>
    <!-- Text displayed when user has no tabs that have been synced -->
    <string name="synced_tabs_no_tabs">У вас немає вкладок, відкритих у Firefox на інших пристроях.</string>
    <!-- Text displayed in the synced tabs screen when a user is not signed in to Firefox Sync describing Synced Tabs -->
    <string name="synced_tabs_sign_in_message">Переглядайте список вкладок з ваших інших пристроїв.</string>
    <!-- Text displayed on a button in the synced tabs screen to link users to sign in when a user is not signed in to Firefox Sync -->
    <string name="synced_tabs_sign_in_button">Увійти до синхронізації</string>

    <!-- The text displayed when a synced device has no tabs to show in the list of Synced Tabs. -->
    <string name="synced_tabs_no_open_tabs">Немає відкритих вкладок</string>

    <!-- Content description for expanding a group of synced tabs. -->
    <string name="synced_tabs_expand_group">Розгорнути групу синхронізованих вкладок</string>
    <!-- Content description for collapsing a group of synced tabs. -->
    <string name="synced_tabs_collapse_group">Згорнути групу синхронізованих вкладок</string>

    <!-- Top Sites -->
    <!-- Title text displayed in the dialog when shortcuts limit is reached. -->
    <string name="shortcut_max_limit_title">Досягнуто обмеження кількості ярликів</string>
    <!-- Content description text displayed in the dialog when shortcut limit is reached. -->
    <string name="shortcut_max_limit_content">Щоб додати новий ярлик, вилучіть один. Торкніться й утримуйте сайт, потім виберіть вилучити.</string>
    <!-- Confirmation dialog button text when top sites limit is reached. -->
    <string name="top_sites_max_limit_confirmation_button">Гаразд, зрозуміло</string>

    <!-- Label for the preference to show the shortcuts for the most visited top sites on the homepage -->
    <string name="top_sites_toggle_top_recent_sites_4">Ярлики</string>
	<!-- Title text displayed in the rename top site dialog. -->
	<string name="top_sites_rename_dialog_title">Назва</string>
    <!-- Hint for renaming title of a shortcut -->
    <string name="shortcut_name_hint">Назва ярлика</string>
	<!-- Button caption to confirm the renaming of the top site. -->
	<string name="top_sites_rename_dialog_ok">Гаразд</string>
	<!-- Dialog button text for canceling the rename top site prompt. -->
	<string name="top_sites_rename_dialog_cancel">Скасувати</string>

    <!-- Text for the menu button to open the homepage settings. -->
    <string name="top_sites_menu_settings">Налаштування</string>
    <!-- Text for the menu button to navigate to sponsors and privacy support articles. '&amp;' is replaced with the ampersand symbol: & -->
    <string name="top_sites_menu_sponsor_privacy">Наші спонсори і ваша приватність</string>
    <!-- Label text displayed for a sponsored top site. -->
    <string name="top_sites_sponsored_label">Спонсоровано</string>

    <!-- Inactive tabs in the tabs tray -->
    <!-- Title text displayed in the tabs tray when a tab has been unused for 14 days. -->
    <string name="inactive_tabs_title">Неактивні вкладки</string>
    <!-- Content description for closing all inactive tabs -->
    <string name="inactive_tabs_delete_all">Закрити всі неактивні вкладки</string>

    <!-- Content description for expanding the inactive tabs section. -->
    <string name="inactive_tabs_expand_content_description">Розгорнути неактивні вкладки</string>
    <!-- Content description for collapsing the inactive tabs section. -->
    <string name="inactive_tabs_collapse_content_description">Згорнути неактивні вкладки</string>

    <!-- Inactive tabs auto-close message in the tabs tray -->
    <!-- The header text of the auto-close message when the user is asked if they want to turn on the auto-closing of inactive tabs. -->
    <string name="inactive_tabs_auto_close_message_header" tools:ignore="UnusedResources">Закрити через місяць автоматично?</string>
    <!-- A description below the header to notify the user what the inactive tabs auto-close feature is. -->
    <string name="inactive_tabs_auto_close_message_description" tools:ignore="UnusedResources">Firefox може закривати вкладки, які ви не переглядали впродовж останнього місяця.</string>
    <!-- A call to action below the description to allow the user to turn on the auto closing of inactive tabs. -->
    <string name="inactive_tabs_auto_close_message_action" tools:ignore="UnusedResources">УВІМКНУТИ АВТОЗАКРИТТЯ</string>

    <!-- Text for the snackbar to confirm auto-close is enabled for inactive tabs -->
    <string name="inactive_tabs_auto_close_message_snackbar">Автозакриття ввімкнено</string>

    <!-- Awesome bar suggestion's headers -->
    <!-- Search suggestions title for Firefox Suggest. -->
    <string name="firefox_suggest_header">Пропозиції Firefox</string>

    <!-- Title for search suggestions when Google is the default search suggestion engine. -->
    <string name="google_search_engine_suggestion_header">Пошук Google</string>
    <!-- Title for search suggestions when the default search suggestion engine is anything other than Google. The first parameter is default search engine name. -->
    <string name="other_default_search_engine_suggestion_header">%s пошук</string>

    <!-- Default browser experiment -->
    <string name="default_browser_experiment_card_text">Автоматично відкривати посилання з вебсайтів, електронних листів та повідомлень у Firefox.</string>

    <!-- Content description for close button in collection placeholder. -->
    <string name="remove_home_collection_placeholder_content_description">Вилучити</string>

    <!-- Content description radio buttons with a link to more information -->
    <string name="radio_preference_info_content_description">Показати подробиці</string>

    <!-- Content description for the action bar "up" button -->
    <string name="action_bar_up_description">Вгору</string>

    <!-- Content description for privacy content close button -->
    <string name="privacy_content_close_button_content_description">Закрити</string>

    <!-- Pocket recommended stories -->
    <!-- Header text for a section on the home screen. -->
    <string name="pocket_stories_header_1">Розповіді, що спонукають замислитися</string>
    <!-- Header text for a section on the home screen. -->
    <string name="pocket_stories_categories_header">Розповіді за темами</string>
    <!-- Text of a button allowing users to access an external url for more Pocket recommendations. -->
    <string name="pocket_stories_placeholder_text">Знайти більше</string>
    <!-- Title of an app feature. Smaller than a heading. The first parameter is product name Pocket -->
    <string name="pocket_stories_feature_title_2">Від %s.</string>
    <!-- Caption for describing a certain feature. The placeholder is for a clickable text (eg: Learn more) which will load an url in a new tab when clicked.  -->
    <string name="pocket_stories_feature_caption">Частина родини Firefox. %s</string>
    <!-- Clickable text for opening an external link for more information about Pocket. -->
    <string name="pocket_stories_feature_learn_more">Докладніше</string>

    <!-- Text indicating that the Pocket story that also displays this text is a sponsored story by other 3rd party entity. -->
    <string name="pocket_stories_sponsor_indication">Спонсоровано</string>

    <!-- Snackbar message for enrolling in a Nimbus experiment from the secret settings when Studies preference is Off.-->
    <string name="experiments_snackbar">Увімкнути телеметрію для надсилання даних.</string>
    <!-- Snackbar button text to navigate to telemetry settings.-->
    <string name="experiments_snackbar_button">Перейти до налаштувань</string>

    <!-- Accessibility services actions labels. These will be appended to accessibility actions like "Double tap to.." but not by or applications but by services like Talkback. -->
    <!-- Action label for elements that can be collapsed if interacting with them. Talkback will append this to say "Double tap to collapse". -->
    <string name="a11y_action_label_collapse">згорнути</string>
    <!-- Action label for elements that can be expanded if interacting with them. Talkback will append this to say "Double tap to expand". -->
    <string name="a11y_action_label_expand">розгорнути</string>
    <!-- Action label for links to a website containing documentation about a wallpaper collection. Talkback will append this to say "Double tap to open link to learn more about this collection". -->
    <string name="a11y_action_label_wallpaper_collection_learn_more">відкрийте посилання, щоб дізнатися більше про цю збірку</string>
    <!-- Action label for links that point to an article. Talkback will append this to say "Double tap to read the article". -->
    <string name="a11y_action_label_read_article">читати статтю</string>
    <!-- Action label for links to the Firefox Pocket website. Talkback will append this to say "Double tap to open link to learn more". -->
    <string name="a11y_action_label_pocket_learn_more">відкрити посилання, щоб дізнатися більше</string>
</resources><|MERGE_RESOLUTION|>--- conflicted
+++ resolved
@@ -300,40 +300,6 @@
     <!-- Juno first user onboarding flow experiment -->
     <!-- Title for set firefox as default browser screen.
         The first parameter is the name of the app defined in app_name (for example: Fenix) -->
-<<<<<<< HEAD
-    <string name="juno_onboarding_default_browser_title" tools:ignore="UnusedResources">Зробіть %s своїм щоденним браузером</string>
-
-    <!-- Description for set firefox as default browser screen.
-        The first parameter is the Firefox brand name.
-        The second parameter is the string with key "juno_onboarding_default_browser_description_link_text". -->
-    <string name="juno_onboarding_default_browser_description" tools:ignore="UnusedResources">%1$s цінує людей понад прибуток і захищає вашу приватність, блокуючи стеження між сайтами.\n\nДізнайтеся більше у нашій %2$s.</string>
-    <!-- Text for the link to the privacy notice webpage for set as firefox default browser screen.
-    This is part of the string with the key "juno_onboarding_default_browser_description". -->
-    <string name="juno_onboarding_default_browser_description_link_text" tools:ignore="UnusedResources">політиці приватності</string>
-    <!-- Text for the button to set firefox as default browser on the device -->
-    <string name="juno_onboarding_default_browser_positive_button" tools:ignore="UnusedResources">Встановити типовим браузером</string>
-    <!-- Text for the button dismiss the screen and move on with the flow -->
-    <string name="juno_onboarding_default_browser_negative_button" tools:ignore="UnusedResources">Не зараз</string>
-    <!-- Title for sign in to sync screen. -->
-    <string name="juno_onboarding_sign_in_title" tools:ignore="UnusedResources">Перемикайтеся між телефоном і комп’ютером</string>
-    <!-- Description for sign in to sync screen. -->
-    <string name="juno_onboarding_sign_in_description" tools:ignore="UnusedResources">Продовжуйте роботу зі своїми вкладками та паролями з інших пристроїв.</string>
-    <!-- Text for the button to sign in to sync on the device -->
-    <string name="juno_onboarding_sign_in_positive_button" tools:ignore="UnusedResources">Увійти</string>
-    <!-- Text for the button dismiss the screen and move on with the flow -->
-    <string name="juno_onboarding_sign_in_negative_button" tools:ignore="UnusedResources">Не зараз</string>
-    <!-- Title for enable notification permission screen.
-        The first parameter is the name of the app defined in app_name (for example: Fenix) -->
-    <string name="juno_onboarding_enable_notifications_title" tools:ignore="UnusedResources">Сповіщення допомагають вам ефективніше взаємодіяти з %s</string>
-    <!-- Description for enable notification permission screen.
-        The first parameter is the name of the app defined in app_name (for example: Fenix) -->
-    <string name="juno_onboarding_enable_notifications_description" tools:ignore="UnusedResources">Надсилайте вкладки на інші пристрої, керуйте завантаженнями, а також отримуйте поради про можливості %s.</string>
-    <!-- Text for the button to request notification permission on the device -->
-    <string name="juno_onboarding_enable_notifications_positive_button" tools:ignore="UnusedResources">Увімкнути сповіщення</string>
-
-    <!-- Text for the button dismiss the screen and move on with the flow -->
-    <string name="juno_onboarding_enable_notifications_negative_button" tools:ignore="UnusedResources">Не зараз</string>
-=======
     <string name="juno_onboarding_default_browser_title">Зробіть %s своїм щоденним браузером</string>
 
     <!-- Title for set firefox as default browser screen used by Nimbus experiments. Nimbus experiments do not support string placeholders.
@@ -378,7 +344,6 @@
 
     <!-- Text for the button dismiss the screen and move on with the flow -->
     <string name="juno_onboarding_enable_notifications_negative_button">Не зараз</string>
->>>>>>> daf88cc5
 
     <!-- Search Widget -->
     <!-- Content description for searching with a widget. The first parameter is the name of the application.-->
@@ -473,11 +438,6 @@
     <string name="reduce_cookie_banner_control_experiment_dialog_title" moz:RemovedIn="112" tools:ignore="UnusedResources">Геть банери про куки!</string>
     <!-- Title text for the cookie banner re-engagement dialog. The first parameter is the application name. -->
     <string name="reduce_cookie_banner_dialog_title">Дозволити %1$s відхиляти банери кук?</string>
-<<<<<<< HEAD
-    <!-- Body text for the dialog use on the control branch of the experiment to determine which context users engaged the most -->
-    <string name="reduce_cookie_banner_control_experiment_dialog_body_1" moz:RemovedIn="111" tools:ignore="UnusedResources">Автоматично відхиляти запити кук, коли можливо.</string>
-=======
->>>>>>> daf88cc5
     <!-- Body text for the dialog use on the control branch of the experiment to determine which context users engaged the most.The first parameter is the application name -->
     <string name="reduce_cookie_banner_control_experiment_dialog_body_2" moz:RemovedIn="112" tools:ignore="UnusedResources">Дозволити %1$s автоматично відхиляти запити на збереження кук, коли це можливо?</string>
     <!-- Body text for the cookie banner re-engagement dialog use. The first parameter is the application name. -->
@@ -1319,19 +1279,11 @@
     <!-- Survey -->
     <!-- Text shown in the fullscreen message that pops up to ask user to take a short survey.
     The app name is in the text, due to limitations with localizing Nimbus experiments -->
-<<<<<<< HEAD
-    <string name="nimbus_survey_message_text" tools:ignore="UnusedResources">Допоможіть удосконалити Firefox, взявши участь у короткому опитуванні.</string>
-    <!-- Preference for taking the short survey. -->
-    <string name="preferences_take_survey" tools:ignore="UnusedResources">Пройти опитування</string>
-    <!-- Preference for not taking the short survey. -->
-    <string name="preferences_not_take_survey" tools:ignore="UnusedResources">Ні, дякую</string>
-=======
     <string name="nimbus_survey_message_text">Допоможіть удосконалити Firefox, взявши участь у короткому опитуванні.</string>
     <!-- Preference for taking the short survey. -->
     <string name="preferences_take_survey">Пройти опитування</string>
     <!-- Preference for not taking the short survey. -->
     <string name="preferences_not_take_survey">Ні, дякую</string>
->>>>>>> daf88cc5
 
     <!-- Snackbar -->
     <!-- Text shown in snackbar when user deletes a collection -->
