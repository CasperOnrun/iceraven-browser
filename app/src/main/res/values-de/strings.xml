<?xml version="1.0" encoding="utf-8"?>
<resources>


    <!-- App name for private browsing mode. The first parameter is the name of the app defined in app_name (for example: Fenix)-->
    <string name="app_name_private_5">%s privat</string>
    <!-- App name for private browsing mode. The first parameter is the name of the app defined in app_name (for example: Fenix)-->
    <string name="app_name_private_4">%s (privat)</string>
    <!-- Home Fragment -->
    <!-- Content description (not visible, for screen readers etc.): "Three dot" menu button. -->
    <string name="content_description_menu">Weitere Optionen</string>
    <!-- Content description (not visible, for screen readers etc.): "Private Browsing" menu button. -->
    <string name="content_description_private_browsing_button">Privates Surfen aktivieren</string>
    <!-- Content description (not visible, for screen readers etc.): "Private Browsing" menu button. -->
    <string name="content_description_disable_private_browsing_button">Privates Surfen deaktivieren</string>
    <!-- Placeholder text shown in the search bar before a user enters text -->
    <string name="search_hint">Suche oder Adresse</string>

    <!-- No Open Tabs Message Description -->
    <string name="no_open_tabs_description">Offene Tabs werden hier angezeigt.</string>

    <!-- No Private Tabs Message Description -->
    <string name="no_private_tabs_description">Ihre privaten Tabs werden hier angezeigt.</string>

    <!-- Message announced to the user when tab tray is selected with 1 tab -->
    <string name="open_tab_tray_single">1 offener Tab. Antippen, um  Tabs zu wechseln.</string>
    <!-- Message announced to the user when tab tray is selected with 0 or 2+ tabs -->
    <string name="open_tab_tray_plural">%1$s offene Tabs. Antippen, um  Tabs zu wechseln.</string>

    <!-- Tab tray multi select title in app bar. The first parameter is the number of tabs selected -->
    <string name="tab_tray_multi_select_title">%1$d ausgewählt</string>
    <!-- Label of button in create collection dialog for creating a new collection  -->
    <string name="tab_tray_add_new_collection">Neue Sammlung hinzufügen</string>
    <!-- Label of editable text in create collection dialog for naming a new collection  -->
    <string name="tab_tray_add_new_collection_name">Name</string>
    <!-- Label of button in save to collection dialog for selecting a current collection  -->
    <string name="tab_tray_select_collection">Sammlung auswählen</string>
    <!-- Content description for close button while in multiselect mode in tab tray -->
    <string name="tab_tray_close_multiselect_content_description">Mehrfachauswahl-Modus beenden</string>
    <!-- Content description for save to collection button while in multiselect mode in tab tray -->
    <string name="tab_tray_collection_button_multiselect_content_description">Ausgewählte Tabs in Sammlung speichern</string>
    <!-- Content description for checkmark while tab is selected while in multiselect mode in tab tray. The first parameter is the title of the tab selected -->
    <string name="tab_tray_item_selected_multiselect_content_description">%1$s ausgewählt</string>
    <!-- Content description when tab is unselected while in multiselect mode in tab tray. The first parameter is the title of the tab unselected -->
    <string name="tab_tray_item_unselected_multiselect_content_description">%1$s abgewählt</string>
    <!-- Content description announcement when exiting multiselect mode in tab tray -->
    <string name="tab_tray_exit_multiselect_content_description">Mehrfachauswahl-Modus beendet</string>
    <!-- Content description announcement when entering multiselect mode in tab tray -->
    <string name="tab_tray_enter_multiselect_content_description">Mehrfachauswah-Modus aktiviert, wählen Sie Tabs zum Speichern in einer Sammlung</string>
    <!-- Content description on checkmark while tab is selected in multiselect mode in tab tray -->
    <string name="tab_tray_multiselect_selected_content_description">Ausgewählt</string>

    <!-- About content. The first parameter is the name of the application. (For example: Fenix) -->
    <string name="about_content">%1$s wird von Mozilla hergestellt.</string>

    <!-- Private Browsing -->
    <!-- Title for private session option -->
    <string name="private_browsing_title">Dies ist eine private Sitzung</string>
    <!-- Explanation for private browsing displayed to users on home view when they first enable private mode
        The first parameter is the name of the app defined in app_name (for example: Fenix) -->
    <string name="private_browsing_placeholder_description_2">%1$s leert die eingegebenen Suchbegriffe und besuchten Webseiten aller privaten Tabs wenn Sie diese schließen oder die App beenden. Das macht Sie gegenüber Website-Betreibern und Internetanbietern nicht anonym, aber erleichtert es Ihnen, dass andere Nutzer dieses Geräts Ihre Aktivitäten nicht einsehen können.</string>
    <string name="private_browsing_common_myths">
       
       
    Häufige Missverständnisse über das Surfen im Privaten Modus</string>
    <!-- Delete session button to erase your history in a private session -->
    <string name="private_browsing_delete_session">Sitzung löschen</string>

    <!-- Private mode shortcut "contextual feature recommendation" (CFR) -->
    <!-- Text for the main message -->
    <string name="cfr_message">Fügen Sie eine Verknüpfung hinzu, um private Tabs vom Startbildschirm aus zu öffnen.</string>
    <!-- Text for the positive button -->
    <string name="cfr_pos_button_text">Verknüpfung hinzufügen</string>
    <!-- Text for the negative button -->
    <string name="cfr_neg_button_text">Nein, danke</string>

    <!-- Open in App "contextual feature recommendation" (CFR) -->
    <!-- Text for the info message. 'Firefox' intentionally hardcoded here.-->
    <string name="open_in_app_cfr_info_message">Sie können Firefox so einstellen, dass Links automatisch in Apps geöffnet werden.</string>
    <!-- Text for the positive action button -->
    <string name="open_in_app_cfr_positive_button_text">Einstellungen öffnen</string>
    <!-- Text for the negative action button -->
    <string name="open_in_app_cfr_negative_button_text">Schließen</string>

    <!-- Text for the info dialog when camera permissions have been denied but user tries to access a camera feature. -->
    <string name="camera_permissions_needed_message">Kamerazugriff erforderlich. Öffnen Sie die Android-Einstellungen, tippen Sie auf Berechtigungen und tippen Sie auf Erlauben.</string>
    <!-- Text for the positive action button to go to Android Settings to grant permissions. -->
    <string name="camera_permissions_needed_positive_button_text">Einstellungen öffnen</string>
    <!-- Text for the negative action button to dismiss the dialog. -->
    <string name="camera_permissions_needed_negative_button_text">Schließen</string>

    <!-- Text for the banner message to tell users about our auto close feature. -->
    <string name="tab_tray_close_tabs_banner_message">Stellen Sie geöffnete Tabs so ein, dass sie automatisch geschlossen werden, die am letzten Tag, in der letzten Woche oder im letzten Monat nicht angesehen wurden.</string>
    <!-- Text for the positive action button to go to Settings for auto close tabs. -->
    <string name="tab_tray_close_tabs_banner_positive_button_text">Optionen anzeigen</string>
    <!-- Text for the negative action button to dismiss the Close Tabs Banner. -->
    <string name="tab_tray_close_tabs_banner_negative_button_text">Schließen</string>

    <!-- Text for the banner message to tell users about our grid view feature. -->
    <string name="tab_tray_grid_view_banner_message">Ändern Sie das Layout offener Tabs. Öffnen Sie die Einstellungen und wählen Sie „Raster“ bei der Tab-Ansicht.</string>
    <!-- Text for the positive action button to go to Settings for auto close tabs. -->
    <string name="tab_tray_grid_view_banner_positive_button_text">Einstellungen öffnen</string>
    <!-- Text for the negative action button to dismiss the Close Tabs Banner. -->
    <string name="tab_tray_grid_view_banner_negative_button_text">Verwerfen</string>

    <!-- Home screen icons - Long press shortcuts -->
    <!-- Shortcut action to open new tab -->
    <string name="home_screen_shortcut_open_new_tab_2">Neuer Tab</string>
    <!-- Shortcut action to open new private tab -->
    <string name="home_screen_shortcut_open_new_private_tab_2">Neuer privater Tab</string>

    <!-- Heading for the Top Sites block -->
    <string name="home_screen_top_sites_heading">Wichtige Seiten</string>

    <!-- Browser Fragment -->
    <!-- Content description (not visible, for screen readers etc.): Navigate to open tabs -->
    <string name="browser_tabs_button">Offene Tabs</string>
    <!-- Content description (not visible, for screen readers etc.): Navigate backward (browsing history) -->
    <string name="browser_menu_back">Zurück</string>
    <!-- Content description (not visible, for screen readers etc.): Navigate forward (browsing history) -->
    <string name="browser_menu_forward">Vor</string>
    <!-- Content description (not visible, for screen readers etc.): Refresh current website -->
    <string name="browser_menu_refresh">Aktualisieren</string>
    <!-- Content description (not visible, for screen readers etc.): Stop loading current website -->
    <string name="browser_menu_stop">Anhalten</string>
    <!-- Content description (not visible, for screen readers etc.): Bookmark the current page -->
    <string name="browser_menu_bookmark">Zu Lesezeichen hinzufügen</string>
    <!-- Content description (not visible, for screen readers etc.): Un-bookmark the current page -->
    <string name="browser_menu_edit_bookmark">Lesezeichen bearbeiten</string>
    <!-- Browser menu button that opens the addon manager -->
    <string name="browser_menu_add_ons">Add-ons</string>
    <!-- Browser menu button that opens the addon extensions manager -->
    <string name="browser_menu_extensions">Erweiterungen</string>
    <!-- Text displayed when there are no add-ons to be shown -->
    <string name="no_add_ons">Hier sind keine Add-ons</string>
    <!-- Browser menu button that sends a user to help articles -->
    <string name="browser_menu_help">Hilfe</string>
    <!-- Browser menu button that sends a to a the what's new article -->
    <string name="browser_menu_whats_new">Was ist neu</string>
    <!-- Browser menu button that opens the settings menu -->
    <string name="browser_menu_settings">Einstellungen</string>
    <!-- Browser menu button that opens a user's library -->
    <string name="browser_menu_library">Bibliothek</string>
    <!-- Browser menu toggle that requests a desktop site -->
    <string name="browser_menu_desktop_site">Desktop-Website</string>
    <!-- Browser menu toggle that adds a shortcut to the site on the device home screen. -->
    <string name="browser_menu_add_to_homescreen">Zum Startbildschirm hinzufügen</string>
    <!-- Browser menu toggle that installs a Progressive Web App shortcut to the site on the device home screen. -->
    <string name="browser_menu_install_on_homescreen">Installieren</string>
    <!-- Menu option on the toolbar that takes you to synced tabs page-->
    <string name="synced_tabs">Synchronisierte Tabs</string>
    <!-- Content description (not visible, for screen readers etc.) for the Resync tabs button -->
    <string name="resync_button_content_description">Neu synchronisieren</string>
    <!-- Browser menu button that opens the find in page menu -->
    <string name="browser_menu_find_in_page">In Seite suchen</string>
    <!-- Browser menu button that creates a private tab -->
    <string name="browser_menu_private_tab">Privater Tab</string>
    <!-- Browser menu button that saves the current tab to a collection -->
    <string name="browser_menu_save_to_collection_2">In Sammlung speichern</string>
    <!-- Browser menu button that open a share menu to share the current site -->
    <string name="browser_menu_share">Teilen</string>
    <!-- Share menu title, displayed when a user is sharing their current site -->
    <string name="menu_share_with">Teilen mit…</string>
    <!-- Browser menu button shown in custom tabs that opens the current tab in Fenix
        The first parameter is the name of the app defined in app_name (for example: Fenix) -->
    <string name="browser_menu_open_in_fenix">In %1$s öffnen</string>
    <!-- Browser menu text shown in custom tabs to indicate this is a Fenix tab
        The first parameter is the name of the app defined in app_name (for example: Fenix) -->
    <string name="browser_menu_powered_by">BEREITGESTELLT VON %1$s</string>

    <!-- Browser menu text shown in custom tabs to indicate this is a Fenix tab
        The first parameter is the name of the app defined in app_name (for example: Fenix) -->
    <string name="browser_menu_powered_by2">Bereitgestellt von %1$s</string>

    <!-- Browser menu button to put the current page in reader mode -->
    <string name="browser_menu_read">Leseansicht</string>
    <!-- Browser menu button content description to close reader mode and return the user to the regular browser -->
    <string name="browser_menu_read_close">Leseansicht schließen</string>
    <!-- Browser menu button to open the current page in an external app -->
    <string name="browser_menu_open_app_link">Mit App öffnen</string>
    <!-- Browser menu button to configure reader mode appearance e.g. the used font type and size -->
    <string name="browser_menu_read_appearance">Erscheinungsbild</string>

    <!-- Browser menu button to show reader view appearance controls e.g. the used font type and size -->
    <string name="browser_menu_customize_reader_view">Leseansicht anpassen</string>
<<<<<<< HEAD
=======
    <!-- Browser menu label for adding a bookmark -->
    <string name="browser_menu_add">Hinzufügen</string>
    <!-- Browser menu label for editing a bookmark -->
    <string name="browser_menu_edit">Bearbeiten</string>

>>>>>>> a439894a
    <!-- Error message to show when the user tries to access a scheme not
        handled by the app (Ex: blob, tel etc) -->
    <string name="unknown_scheme_error_message">Verbindung nicht möglich. Nicht erkennbares URL-Schema.</string>

    <!-- Locale Settings Fragment -->
    <!-- Content description for tick mark on selected language -->
    <string name="a11y_selected_locale_content_description">Gewählte Sprache</string>
    <!-- Content description for search icon -->
    <string name="a11y_search_icon_content_description">Suche</string>
    <!-- Text for default locale item -->
    <string name="default_locale_text">Gerätesprache beachten</string>
    <!-- Placeholder text shown in the search bar before a user enters text -->
    <string name="locale_search_hint">Sprache suchen</string>

    <!-- Search Fragment -->
    <!-- Button in the search view that lets a user search by scanning a QR code -->
    <string name="search_scan_button">Scannen</string>
    <!-- Button in the search view that lets a user change their search engine -->
    <string name="search_engine_button">Suchmaschine</string>
    <!-- Button in the search view when shortcuts are displayed that takes a user to the search engine settings -->
    <string name="search_shortcuts_engine_settings">Suchmaschinen-Einstellungen</string>
    <!-- Header displayed when selecting a shortcut search engine -->
    <string name="search_engines_search_with">Einmalig suchen mit:</string>
    <!-- Button in the search view that lets a user navigate to the site in their clipboard -->
    <string name="awesomebar_clipboard_title">Link aus Zwischenablage einfügen</string>

    <!-- Button in the search suggestions onboarding that allows search suggestions in private sessions -->
    <string name="search_suggestions_onboarding_allow_button">Erlauben</string>
    <!-- Button in the search suggestions onboarding that does not allow search suggestions in private sessions -->
    <string name="search_suggestions_onboarding_do_not_allow_button">Nicht erlauben</string>
    <!-- Search suggestion onboarding hint title text -->
    <string name="search_suggestions_onboarding_title">Suchvorschläge in privaten Sitzungen erlauben?</string>
    <!-- Search suggestion onboarding hint description text, first parameter is the name of the app defined in app_name (for example: Fenix)-->
    <string name="search_suggestions_onboarding_text">%s übermittelt Ihre Eingaben in die Adressleiste an Ihre Standard-Suchmaschine.</string>
    <!-- Search suggestion onboarding hint Learn more link text -->
    <string name="search_suggestions_onboarding_learn_more_link">Weitere Informationen</string>

    <!-- Search engine suggestion title text. The first parameter is the name of teh suggested engine-->
    <string name="search_engine_suggestions_title">Suchen mit %s</string>
    <!-- Search engine suggestion description text -->
    <string name="search_engine_suggestions_description">Direkt aus der Adressleiste suchen</string>

    <!-- Search Widget -->
    <!-- Content description for searching with a widget. Firefox is intentionally hardcoded.-->
    <string name="search_widget_content_description">In einem neuen Firefox-Tab öffnen</string>
    <!-- Text preview for smaller sized widgets -->
    <string name="search_widget_text_short">Suchen</string>
    <!-- Text preview for larger sized widgets -->
    <string name="search_widget_text_long">Das Web durchsuchen</string>

    <!-- Content description (not visible, for screen readers etc.): Voice search -->
    <string name="search_widget_voice">Sprachsuche</string>

    <!-- Preferences -->
    <!-- Title for the settings page-->
    <string name="settings">Einstellungen</string>

    <!-- Preference category for basic settings -->
    <string name="preferences_category_basics">Grundeinstellungen</string>
    <!-- Preference category for general settings -->
    <string name="preferences_category_general">Allgemein</string>
    <!-- Preference category for all links about Fenix -->
    <string name="preferences_category_about">Über</string>
    <!-- Preference for settings related to changing the default search engine -->
    <string name="preferences_default_search_engine">Standardsuchmaschine</string>
    <!-- Preference for settings related to Search -->
    <string name="preferences_search">Suchen</string>
    <!-- Preference for settings related to Search address bar -->
    <string name="preferences_search_address_bar">Adressleiste</string>
    <!-- Preference linking to help about Fenix -->
    <string name="preferences_help">Hilfe</string>
    <!-- Preference link to rating Fenix on the Play Store -->
    <string name="preferences_rate">Bei Google Play bewerten</string>
    <!-- Preference for giving feedback about Fenix -->
    <string name="preferences_feedback">Feedback senden</string>
    <!-- Preference linking to about page for Fenix
        The first parameter is the name of the app defined in app_name (for example: Fenix) -->
    <string name="preferences_about">Über %1$s</string>
    <!-- Preference linking to the your rights SUMO page -->
    <string name="preferences_your_rights">Ihre Rechte</string>
    <!-- Preference for settings related to saved passwords -->
    <string name="preferences_passwords">Passwörter</string>
    <!-- Preference for settings related to saved credit cards and addresses -->
    <string name="preferences_credit_cards_addresses">Kreditkarten und Adressen</string>
    <!-- Preference for settings related to changing the default browser -->
    <string name="preferences_set_as_default_browser">Als Standardbrowser festlegen</string>
    <!-- Preference category for advanced settings -->
    <string name="preferences_category_advanced">Erweitert</string>
    <!-- Preference category for privacy settings -->
    <string name="preferences_category_privacy">Datenschutz</string>
    <!-- Preference category for privacy and security settings -->
    <string name="preferences_category_privacy_security">Datenschutz und Sicherheit</string>
    <!-- Preference for advanced site permissions -->
    <string name="preferences_site_permissions">Website-Berechtigungen</string>
    <!-- Preference for private browsing options -->
    <string name="preferences_private_browsing_options">Privater Modus</string>
    <!-- Preference for opening links in a private tab-->
    <string name="preferences_open_links_in_a_private_tab">Links in privatem Tab öffnen</string>
    <!-- Preference for allowing screenshots to be taken while in a private tab-->
    <string name="preferences_allow_screenshots_in_private_mode">Bildschirmfotos im privaten Modus zulassen</string>
    <!-- Will inform the user of the risk of activating Allow screenshots in private browsing option -->
    <string name="preferences_screenshots_in_private_mode_disclaimer">Wenn erlaubt, sind auch private Tabs sichtbar, wenn mehrere Apps geöffnet sind</string>
    <!-- Preference for adding private browsing shortcut -->
    <string name="preferences_add_private_browsing_shortcut">Verknüpfung zum privaten Modus hinzufügen</string>
    <!-- Preference for accessibility -->
    <string name="preferences_accessibility">Barrierefreiheit</string>
    <!-- Preference to override the Firefox Account server -->
    <string name="preferences_override_fxa_server">Benutzerdefinierter Firefox-Kontoserver</string>
    <!-- Preference to override the Sync token server -->
    <string name="preferences_override_sync_tokenserver">Benutzerdefinierter Sync-Server</string>
    <!-- Toast shown after updating the FxA/Sync server override preferences -->
    <string name="toast_override_fxa_sync_server_done">Server für Firefox-Konto/Sync geändert. Anwendung wird beendet, um Änderungen zu übernehmen…</string>
    <!-- Preference category for account information -->
    <string name="preferences_category_account">Konto</string>
    <!-- Preference shown on banner to sign into account -->
    <string name="preferences_sign_in">Anmelden</string>
    <!-- Preference for changing where the toolbar is positioned -->
    <string name="preferences_toolbar">Symbolleiste</string>
    <!-- Preference for changing default theme to dark or light mode -->
    <string name="preferences_theme">Theme</string>
    <!-- Preference for customizing the home screen -->
    <string name="preferences_home">Startseite</string>
    <!-- Preference for gestures based actions -->
    <string name="preferences_gestures">Gesten</string>
    <!-- Preference for settings related to visual options -->
    <string name="preferences_customize">Anpassen</string>
    <!-- Preference description for banner about signing in -->
    <string name="preferences_sign_in_description">Synchronisieren Sie Lesezeichen, Chronik und mehr mit Ihrem Firefox-Konto</string>
    <!-- Preference shown instead of account display name while account profile information isn't available yet. -->
    <string name="preferences_account_default_name">Firefox-Konto</string>
    <!-- Preference text for account title when there was an error syncing FxA -->
    <string name="preferences_account_sync_error">Stellen Sie die Verbindung erneut her, um die Synchronisierung fortzusetzen</string>
    <!-- Preference for language -->
    <string name="preferences_language">Sprache</string>
    <!-- Preference for data choices -->
    <string name="preferences_data_choices">Datenübermittlung</string>
    <!-- Preference for data collection -->
    <string name="preferences_data_collection">Datenerhebung</string>
    <!-- Preference linking to the privacy notice -->
    <string name="preferences_privacy_link">Datenschutzhinweis</string>
    <!-- Preference category for developer tools -->
    <string name="developer_tools_category">Entwicklerwerkzeuge</string>
    <!-- Preference for developers -->
    <string name="preferences_remote_debugging">Externes Debugging über USB</string>
    <!-- Preference title for switch preference to show search engines -->
    <string name="preferences_show_search_engines">Suchmaschinen anzeigen</string>
    <!-- Preference title for switch preference to show search suggestions -->
    <string name="preferences_show_search_suggestions">Suchvorschläge anzeigen</string>
    <!-- Preference title for switch preference to show voice search button -->
    <string name="preferences_show_voice_search">Sprachsuche anzeigen</string>
    <!-- Preference title for switch preference to show search suggestions also in private mode -->
    <string name="preferences_show_search_suggestions_in_private">In privaten Sitzungen anzeigen</string>
    <!-- Preference title for switch preference to show a clipboard suggestion when searching -->
    <string name="preferences_show_clipboard_suggestions">Vorschläge aus der Zwischenablage anzeigen</string>
    <!-- Preference title for switch preference to suggest browsing history when searching -->
    <string name="preferences_search_browsing_history">Browser-Chronik durchsuchen</string>
    <!-- Preference title for switch preference to suggest bookmarks when searching -->
    <string name="preferences_search_bookmarks">Lesezeichen durchsuchen</string>
    <!-- Preference title for switch preference to suggest synced tabs when searching -->
    <string name="preferences_search_synced_tabs">Synchronisierte Tabs durchsuchen</string>
    <!-- Preference for account settings -->
    <string name="preferences_account_settings">Kontoeinstellungen</string>

    <!-- Preference for enabling url autocomplete-->
    <string name="preferences_enable_autocomplete_urls">Autovervollständigung von Adressen</string>
    <!-- Preference for open links in third party apps -->
    <string name="preferences_open_links_in_apps">Links in Apps öffnen</string>

    <!-- Preference for open download with an external download manager app -->
    <string name="preferences_external_download_manager">Externer Download-Manager</string>
    <!-- Preference for add_ons -->
    <string name="preferences_addons">Add-ons</string>

    <!-- Preference for notifications -->
    <string name="preferences_notifications">Benachrichtigungen</string>

    <!-- Add-on Preferences -->
    <!-- Preference to customize the configured AMO (addons.mozilla.org) collection -->
    <string name="preferences_customize_amo_collection">Benutzerdefinierte Add-on-Sammlung</string>
    <!-- Button caption to confirm the add-on collection configuration -->
    <string name="customize_addon_collection_ok">OK</string>
    <!-- Button caption to abort the add-on collection configuration -->
    <string name="customize_addon_collection_cancel">Abbrechen</string>
    <!-- Hint displayed on input field for custom collection name -->
    <string name="customize_addon_collection_hint">Name der Sammlung</string>
    <!-- Hint displayed on input field for custom collection user ID-->
    <string name="customize_addon_collection_user_hint">Sammlungsbesitzer (Benutzer-ID)</string>
    <!-- Toast shown after confirming the custom add-on collection configuration -->
    <string name="toast_customize_addon_collection_done">Add-on-Sammlung geändert. Anwendung wird beendet, um Änderungen zu übernehmen…</string>

    <!-- Add-on Installation from AMO-->
    <!-- Error displayed when user attempts to install an add-on from AMO (addons.mozilla.org) that is not supported -->
    <string name="addon_not_supported_error">Add-on wird nicht unterstützt</string>
    <!-- Error displayed when user attempts to install an add-on from AMO (addons.mozilla.org) that is already installed -->
    <string name="addon_already_installed">Add-on ist bereits installiert</string>

    <!-- Account Preferences -->
    <!-- Preference for triggering sync -->
    <string name="preferences_sync_now">Jetzt synchronisieren</string>
    <!-- Preference category for sync -->
    <string name="preferences_sync_category">Auswählen, was synchronisiert werden soll</string>

    <!-- Preference for syncing history -->
    <string name="preferences_sync_history">Chronik</string>
    <!-- Preference for syncing bookmarks -->
    <string name="preferences_sync_bookmarks">Lesezeichen</string>
    <!-- Preference for syncing logins -->
    <string name="preferences_sync_logins">Zugangsdaten</string>
    <!-- Preference for syncing tabs -->
    <string name="preferences_sync_tabs_2">Offene Tabs</string>
    <!-- Preference for signing out -->
    <string name="preferences_sign_out">Abmelden</string>
    <!-- Preference displays and allows changing current FxA device name -->
    <string name="preferences_sync_device_name">Gerätename</string>
    <!-- Text shown when user enters empty device name -->
    <string name="empty_device_name_error">Der Gerätename darf nicht leer sein.</string>
    <!-- Label indicating that sync is in progress -->
    <string name="sync_syncing_in_progress">Synchronisation läuft…</string>
    <!-- Label summary indicating that sync failed. The first parameter is the date stamp showing last time it succeeded -->
    <string name="sync_failed_summary">Synchronisierung fehlgeschlagen. Letzte erfolgreiche Synchronisation: %s</string>
    <!-- Label summary showing never synced -->
    <string name="sync_failed_never_synced_summary">Synchronisierung fehlgeschlagen. Zuletzt synchronisiert: nie</string>
    <!-- Label summary the date we last synced. The first parameter is date stamp showing last time synced -->
    <string name="sync_last_synced_summary">Letzte Synchronisation: %s</string>
    <!-- Label summary showing never synced -->
    <string name="sync_never_synced_summary">Letzte Synchronisierung: nie</string>

    <!-- Text for displaying the default device name.
        The first parameter is the application name, the second is the device manufacturer name
        and the third is the device model. -->
    <string name="default_device_name_2">%1$s auf %2$s %3$s</string>

    <!-- Send Tab -->
    <!-- Name of the "receive tabs" notification channel. Displayed in the "App notifications" system settings for the app -->
    <string name="fxa_received_tab_channel_name">Empfangene Tabs</string>
    <!-- Description of the "receive tabs" notification channel. Displayed in the "App notifications" system settings for the app -->
    <string name="fxa_received_tab_channel_description">Benachrichtigungen für Tabs, die von anderen Firefox-Geräten empfangen wurden.</string>

    <!--  The body for these is the URL of the tab received  -->
    <string name="fxa_tab_received_notification_name">Tab empfangen</string>
    <!-- When multiple tabs have been received -->
    <string name="fxa_tabs_received_notification_name">Tabs empfangen</string>
    <!-- %s is the device name -->
    <string name="fxa_tab_received_from_notification_name">Tab von %s</string>

    <!-- Advanced Preferences -->
    <!-- Preference for tracking protection settings -->
    <string name="preferences_tracking_protection_settings">Schutz vor Aktivitätenverfolgung</string>
    <!-- Preference switch for tracking protection -->
    <string name="preferences_tracking_protection">Schutz vor Aktivitätenverfolgung</string>
    <!-- Preference switch description for tracking protection -->
    <string name="preferences_tracking_protection_description">Inhalte und Skripte blockieren, die Sie im Internet verfolgen</string>
    <!-- Preference for tracking protection exceptions -->
    <string name="preferences_tracking_protection_exceptions">Ausnahmen</string>

    <!-- Preference description for tracking protection exceptions -->
    <string name="preferences_tracking_protection_exceptions_description">Schutz vor Aktivitätenverfolgung ist für diese Websites deaktiviert</string>
    <!-- Button in Exceptions Preference to turn on tracking protection for all sites (remove all exceptions) -->
    <string name="preferences_tracking_protection_exceptions_turn_on_for_all">Für alle Websites aktivieren</string>

    <!-- Text displayed when there are no exceptions -->
    <string name="exceptions_empty_message_description">Mit Ausnahmen können Sie den Schutz vor Aktivitätenverfolgung für ausgewählte Websites deaktivieren.</string>
    <!-- Text displayed when there are no exceptions, with learn more link that brings users to a tracking protection SUMO page -->
    <string name="exceptions_empty_message_learn_more_link">Weitere Informationen</string>

    <!-- Description in Quick Settings that tells user tracking protection is off globally for all sites, and links to Settings to turn it on -->
    <string name="preferences_tracking_protection_turned_off_globally">Global ausgeschaltet. Öffnen Sie die Einstellungen, um diesen einzuschalten.</string>

    <!-- Preference switch for Telemetry -->
    <string name="preferences_telemetry">Telemetrie</string>
    <!-- Preference switch for usage and technical data collection -->
    <string name="preference_usage_data">Nutzungs- und technische Daten</string>
    <!-- Preference description for usage and technical data collection -->
    <string name="preferences_usage_data_description">Übermittelt an Mozilla Browser-Daten wie Performanz, Nutzung, Hardware und Benutzeranpassungen des Browsers, um %1$s zu verbessern</string>
    <!-- Preference switch for marketing data collection -->
    <string name="preferences_marketing_data">Marketing-Daten</string>
    <!-- Preference description for marketing data collection, parameter is the app name (e.g. Firefox) -->
    <string name="preferences_marketing_data_description">Gibt Daten darüber, welche Funktionen Sie in %1$s verwenden, an Leanplum weiter, unseren Anbieter für mobiles Marketing.</string>
    <!-- Title for studies preferences -->
    <string name="preference_experiments_2">Studien</string>
    <!-- Summary for studies preferences -->
    <string name="preference_experiments_summary_2">Ermöglicht Mozilla die Installation und Durchführung von Studien</string>
    <!-- Title for experiments preferences -->
    <string name="preference_experiments">Experimente</string>
    <!-- Summary for experiments preferences -->
    <string name="preference_experiments_summary">Ermöglicht Mozilla die Installation von experimentellen Funktionen und Erfassung von Daten darüber</string>
    <!-- Preference switch for crash reporter -->
    <string name="preferences_crash_reporter">Absturzmelder</string>
    <!-- Preference switch for Mozilla location service -->
    <string name="preferences_mozilla_location_service">Mozilla-Standortdienst</string>
    <!-- Preference switch for app health report. The first parameter is the name of the application (For example: Fenix) -->
    <string name="preferences_fenix_health_report">%s-Statusbericht</string>

    <!-- Turn On Sync Preferences -->
    <!-- Header of the Turn on Sync preference view -->
    <string name="preferences_sync">Sync aktivieren</string>
    <!-- Preference for pairing -->
    <string name="preferences_sync_pair">Scannen Sie den Pairing-Code in Firefox</string>
    <!-- Preference for account login -->
    <string name="preferences_sync_sign_in">Anmelden</string>

    <!-- Preference for reconnecting to FxA sync -->
    <string name="preferences_sync_sign_in_to_reconnect">Melden Sie sich an, um die Verbindung wiederherzustellen</string>
    <!-- Preference for removing FxA account -->
    <string name="preferences_sync_remove_account">Konto entfernen</string>

    <!-- Pairing Feature strings -->
    <!-- Instructions on how to access pairing -->
    <string name="pair_instructions_2"><![CDATA[Scannen Sie den unter <b>firefox.com/pair</b> angezeigten QR-Code]]></string>
    <!-- Button to open camera for pairing -->
    <string name="pair_open_camera">Kamera öffnen</string>
    <!-- Button to cancel pairing -->
    <string name="pair_cancel">Abbrechen</string>

    <!-- Toolbar Preferences -->
    <!-- Preference for using top toolbar -->
    <string name="preference_top_toolbar">Oben</string>
    <!-- Preference for using bottom toolbar -->
    <string name="preference_bottom_toolbar">Unten</string>

    <!-- Theme Preferences -->
    <!-- Preference for using light theme -->
    <string name="preference_light_theme">Hell</string>
    <!-- Preference for using dark theme -->
    <string name="preference_dark_theme">Dunkel</string>
    <!-- Preference for using using dark or light theme automatically set by battery -->
    <string name="preference_auto_battery_theme">Durch Energiespareinstellungen festgelegt</string>
    <!-- Preference for using following device theme -->
    <string name="preference_follow_device_theme">Geräte-Theme beachten</string>

    <!-- Gestures Preferences-->
    <!-- Preferences for using pull to refresh in a webpage -->
    <string name="preference_gestures_website_pull_to_refresh">Zum Aktualisieren ziehen</string>
    <!-- Preference for using the dynamic toolbar -->
    <string name="preference_gestures_dynamic_toolbar">Zum Ausblenden der Symbolleiste scrollen</string>
    <!-- Preference for switching tabs by swiping horizontally on the toolbar -->
    <string name="preference_gestures_swipe_toolbar_switch_tabs">Symbolleiste zur Seite wischen, um Tabs zu wechseln</string>
    <!-- Preference for showing the opened tabs by swiping up on the toolbar-->
    <string name="preference_gestures_swipe_toolbar_show_tabs">Nach oben wischen, ob Tabs zu öffnen</string>

    <!-- Library -->
    <!-- Option in Library to open Sessions page -->
    <string name="library_sessions">Sitzungen</string>
    <!-- Option in Library to open Screenshots page -->
    <string name="library_screenshots">Bildschirmfotos</string>
    <!-- Option in Library to open Downloads page -->
    <string name="library_downloads">Downloads</string>
    <!-- Option in library to open Bookmarks page -->
    <string name="library_bookmarks">Lesezeichen</string>
    <!-- Option in library to open Desktop Bookmarks root page -->
    <string name="library_desktop_bookmarks_root">Desktop-Lesezeichen</string>
    <!-- Option in library to open Desktop Bookmarks "menu" page -->
    <string name="library_desktop_bookmarks_menu">Lesezeichen-Menü</string>
    <!-- Option in library to open Desktop Bookmarks "toolbar" page -->
    <string name="library_desktop_bookmarks_toolbar">Lesezeichen-Symbolleiste</string>
    <!-- Option in library to open Desktop Bookmarks "unfiled" page -->
    <string name="library_desktop_bookmarks_unfiled">Weitere Lesezeichen</string>
    <!-- Option in Library to open History page -->
    <string name="library_history">Chronik</string>
    <!-- Option in Library to open a new tab -->
    <string name="library_new_tab">Neuer Tab</string>
    <!-- Option in Library to find text in page -->
    <string name="library_find_in_page">In Seite suchen</string>
    <!-- Option in Library to open Synced Tabs page -->
    <string name="library_synced_tabs">Synchronisierte Tabs</string>
    <!-- Option in Library to open Reading List -->
    <string name="library_reading_list">Leseliste</string>
    <!-- Menu Item Label for Search in Library -->
    <string name="library_search">Suchen</string>
    <!-- Settings Page Title -->
    <string name="settings_title">Einstellungen</string>
    <!-- Content description (not visible, for screen readers etc.): "Menu icon for items on a history item" -->
    <string name="content_description_history_menu">Menüpunkt „Chronik“</string>
    <!-- Content description (not visible, for screen readers etc.): "Close button for library settings" -->
    <string name="content_description_close_button">Schließen</string>

    <!-- Option in library for Recently Closed Tabs -->
    <string name="library_recently_closed_tabs">Kürzlich geschlossene Tabs</string>
    <!-- Option in library to open Recently Closed Tabs page -->
    <string name="recently_closed_show_full_history">Vollständige Chronik anzeigen</string>
    <!-- Text to show users they have multiple tabs saved in the Recently Closed Tabs section of history.
    %d is a placeholder for the number of tabs selected. -->
    <string name="recently_closed_tabs">%d Tabs</string>
    <!-- Text to show users they have one tab saved in the Recently Closed Tabs section of history.
    %d is a placeholder for the number of tabs selected. -->
    <string name="recently_closed_tab">%d Tab</string>

    <!-- Recently closed tabs screen message when there are no recently closed tabs -->
    <string name="recently_closed_empty_message">Keine kürzlich geschlossenen Tabs vorhanden</string>

    <!-- Tab Management -->
    <!-- Title of preference for tabs management -->
    <string name="preferences_tabs">Tabs</string>
    <!-- Title of preference that allows a user to specify the tab view -->
    <string name="preferences_tab_view">Tab-Ansicht</string>
    <!-- Option for a list tab view -->
    <string name="tab_view_list">Liste</string>
    <!-- Option for a grid tab view -->
    <string name="tab_view_grid">Raster</string>
    <!-- Title of preference that allows a user to auto close tabs after a specified amount of time -->
    <string name="preferences_close_tabs">Tabs schließen</string>
    <!-- Option for auto closing tabs that will never auto close tabs, always allows user to manually close tabs -->
    <string name="close_tabs_manually">Manuell</string>
    <!-- Option for auto closing tabs that will auto close tabs after one day -->
    <string name="close_tabs_after_one_day">Nach einem Tag</string>
    <!-- Option for auto closing tabs that will auto close tabs after one week -->
    <string name="close_tabs_after_one_week">Nach einer Woche</string>
    <!-- Option for auto closing tabs that will auto close tabs after one month -->
    <string name="close_tabs_after_one_month">Nach einem Monat</string>

    <!-- Summary for tabs preference when auto closing tabs setting is set to manual close-->
    <string name="close_tabs_manually_summary">Manuell schließen</string>
    <!-- Summary for tabs preference when auto closing tabs setting is set to auto close tabs after one day-->
    <string name="close_tabs_after_one_day_summary">Nach einem Tag schließen</string>
    <!-- Summary for tabs preference when auto closing tabs setting is set to auto close tabs after one week-->
    <string name="close_tabs_after_one_week_summary">Nach einer Woche schließen</string>
    <!-- Summary for tabs preference when auto closing tabs setting is set to auto close tabs after one month-->
    <string name="close_tabs_after_one_month_summary">Nach einem Monat schließen</string>

    <!-- Sessions -->
    <!-- Title for the list of tabs -->
    <string name="tab_header_label">Offene Tabs</string>
    <!-- Title for the list of tabs in the current private session -->
    <string name="tabs_header_private_title">Private Sitzung</string>
    <!-- Title for the list of tabs in the current private session -->
    <string name="tabs_header_private_tabs_title">Private Tabs</string>
    <!-- Content description (not visible, for screen readers etc.): Add tab button. Adds a news tab when pressed -->
    <string name="add_tab">Tab hinzufügen</string>
    <!-- Content description (not visible, for screen readers etc.): Add tab button. Adds a news tab when pressed -->
    <string name="add_private_tab">Privaten Tab hinzufügen</string>
    <!-- Text for the new tab button to indicate adding a new private tab in the tab -->
    <string name="tab_drawer_fab_content">Privat</string>
    <!-- Text shown as the title of the open tab tray -->
    <string name="tab_tray_title">Offene Tabs</string>
    <!-- Text shown in the menu for saving tabs to a collection -->
    <string name="tab_tray_menu_item_save">In Sammlung speichern</string>
    <!-- Text shown in the menu for the collection selector -->
    <string name="tab_tray_menu_select">Auswählen</string>
    <!-- Text shown in the menu for sharing all tabs -->
    <string name="tab_tray_menu_item_share">Alle Tabs teilen</string>
    <!-- Text shown in the menu to view recently closed tabs -->
    <string name="tab_tray_menu_recently_closed">Kürzlich geschlossene Tabs</string>
    <!-- Text shown in the menu to view tab settings -->
    <string name="tab_tray_menu_tab_settings">Einstellungen zu Tabs</string>
    <!-- Text shown in the menu for closing all tabs -->
    <string name="tab_tray_menu_item_close">Alle Tabs schließen</string>
    <!-- Shortcut action to open new tab -->
    <string name="tab_tray_menu_open_new_tab">Neuer Tab</string>
    <!-- Shortcut action to open the home screen -->
    <string name="tab_tray_menu_home">Zum Startbildschirm gehen</string>
    <!-- Shortcut action to toggle private mode -->
    <string name="tab_tray_menu_toggle">Tab-Modus umschalten</string>
    <!-- Text shown in the multiselect menu for bookmarking selected tabs. -->
    <string name="tab_tray_multiselect_menu_item_bookmark">Als Lesezeichen hinzufügen</string>
    <!-- Text shown in the multiselect menu for closing selected tabs. -->
    <string name="tab_tray_multiselect_menu_item_close">Schließen</string>
    <!-- Content description for tabs tray multiselect share button -->
    <string name="tab_tray_multiselect_share_content_description">Ausgewählte Tabs teilen</string>
    <!-- Content description for tabs tray multiselect menu -->
    <string name="tab_tray_multiselect_menu_content_description">Menü „Ausgewählte Tabs“</string>
    <!-- Content description (not visible, for screen readers etc.): Removes tab from collection button. Removes the selected tab from collection when pressed -->
    <string name="remove_tab_from_collection">Tab aus Sammlung entfernen</string>
    <!-- Text for button to enter multiselect mode in tabs tray -->
    <string name="tabs_tray_select_tabs">Tabs auswählen</string>
    <!-- Content description (not visible, for screen readers etc.): Close tab button. Closes the current session when pressed -->
    <string name="close_tab">Tab schließen</string>
    <!-- Content description (not visible, for screen readers etc.): Close tab <title> button. First parameter is tab title  -->
    <string name="close_tab_title">Tab %s schließen</string>
    <!-- Content description (not visible, for screen readers etc.): Opens the open tabs menu when pressed -->
    <string name="open_tabs_menu">Offene-Tabs-Menü</string>
    <!-- Open tabs menu item to close all tabs -->
    <string name="tabs_menu_close_all_tabs">Alle Tabs schließen</string>
    <!-- Open tabs menu item to share all tabs -->
    <string name="tabs_menu_share_tabs">Tabs teilen</string>
    <!-- Open tabs menu item to save tabs to collection -->
    <string name="tabs_menu_save_to_collection1">Tabs in Sammlung speichern</string>
    <!-- Content description (not visible, for screen readers etc.): Opens the tab menu when pressed -->
    <string name="tab_menu">Tab-Menü</string>
    <!-- Tab menu item to share the tab -->
    <string name="tab_share">Tab teilen</string>
    <!-- Button in the current session menu. Deletes the session when pressed -->
    <string name="current_session_delete">Löschen</string>
    <!-- Button in the current session menu. Saves the session when pressed -->
    <string name="current_session_save">Speichern</string>
    <!-- Button in the current session menu. Opens the share menu when pressed -->
    <string name="current_session_share">Teilen</string>
    <!-- Content description (not visible, for screen readers etc.): Title icon for current session menu -->
    <string name="current_session_image">Grafik zu aktueller Sitzung</string>
    <!-- Button to save the current set of tabs into a collection -->
    <string name="save_to_collection">In Sammlung speichern</string>
    <!-- Text for the menu button to delete a collection -->
    <string name="collection_delete">Sammlung löschen</string>
    <!-- Text for the menu button to rename a collection -->
    <string name="collection_rename">Sammlung umbenennen</string>
    <!-- Text for the button to open tabs of the selected collection -->
    <string name="collection_open_tabs">Tabs öffnen</string>


    <!-- Hint for adding name of a collection -->
    <string name="collection_name_hint">Name der Sammlung</string>
    <!-- Text for the menu button to rename a top site -->
	<string name="rename_top_site">Umbenennen</string>
	<!-- Text for the menu button to remove a top site -->
	<string name="remove_top_site">Entfernen</string>

    <!-- Text for the menu button to delete a top site from history -->
    <string name="delete_from_history">Aus Chronik löschen</string>
    <!-- Postfix for private WebApp titles, placeholder is replaced with app name -->
    <string name="pwa_site_controls_title_private">%1$s (Privater Modus)</string>

    <!-- Button in the current tab tray header in multiselect mode. Saved the selected tabs to a collection when pressed. -->
    <string name="tab_tray_save_to_collection">Speichern</string>

    <!-- History -->
    <!-- Text for the button to clear all history -->
    <string name="history_delete_all">Chronik löschen</string>
    <!-- Text for the dialog to confirm clearing all history -->
    <string name="history_delete_all_dialog">Soll Ihre Chronik wirklich gelöscht werden?</string>
    <!-- Text for the snackbar to confirm that multiple browsing history items has been deleted -->
    <string name="history_delete_multiple_items_snackbar">Chronik gelöscht</string>
    <!-- Text for the snackbar to confirm that a single browsing history item has been deleted. The first parameter is the shortened URL of the deleted history item. -->
    <string name="history_delete_single_item_snackbar">%1$s gelöscht</string>
    <!-- Text for positive action to delete history in deleting history dialog -->
    <string name="history_clear_dialog">Leeren</string>
    <!-- History overflow menu copy button -->
    <string name="history_menu_copy_button">Kopieren</string>
    <!-- History overflow menu share button -->
    <string name="history_menu_share_button">Teilen</string>
    <!-- History overflow menu open in new tab button -->
    <string name="history_menu_open_in_new_tab_button">In neuem Tab öffnen</string>
    <!-- History overflow menu open in private tab button -->
    <string name="history_menu_open_in_private_tab_button">In privatem Tab öffnen</string>
    <!-- Text for the button to delete a single history item -->
    <string name="history_delete_item">Löschen</string>
    <!-- History multi select title in app bar
    The first parameter is the number of bookmarks selected -->
    <string name="history_multi_select_title">%1$d ausgewählt</string>
    <!-- Text for the button to clear selected history items. The first parameter
        is a digit showing the number of items you have selected -->
    <string name="history_delete_some">%1$d Elemente löschen</string>
    <!-- Text for the header that groups the history for today -->
    <string name="history_today">Heute</string>
    <!-- Text for the header that groups the history for yesterday -->
    <string name="history_yesterday">Gestern</string>
    <!-- Text for the header that groups the history for last 24 hours -->
    <string name="history_24_hours">Letzte 24 Stunden</string>
    <!-- Text for the header that groups the history the past 7 days -->
    <string name="history_7_days">Letzte 7 Tage</string>
    <!-- Text for the header that groups the history the past 30 days -->
    <string name="history_30_days">Letzte 30 Tage</string>
    <!-- Text for the header that groups the history older than the last month -->
    <string name="history_older">Älter</string>

    <!-- Text shown when no history exists -->
    <string name="history_empty_message">Keine Chronik vorhanden</string>

    <!-- Downloads -->
    <!-- Text for the button to clear all downloads -->
    <string name="download_delete_all">Downloads löschen</string>
    <!-- Text for the dialog to confirm clearing all downloads -->
    <string name="download_delete_all_dialog">Sollen Ihre Downloads wirklich gelöscht werden?</string>
    <!-- Text for the snackbar to confirm that multiple downloads items have been removed -->
    <string name="download_delete_multiple_items_snackbar_1">Downloads entfernt</string>
    <!-- Text for the snackbar to confirm that a single download item has been removed. The first parameter is the name of the download item. -->
    <string name="download_delete_single_item_snackbar">%1$s entfernt</string>
    <!-- Text shown when no download exists -->
    <string name="download_empty_message_1">Keine heruntergeladenen Dateien</string>
    <!-- History multi select title in app bar
    The first parameter is the number of downloads selected -->
    <string name="download_multi_select_title">%1$d ausgewählt</string>

    <!-- History overflow menu open in new tab button -->
    <string name="download_menu_open">Öffnen</string>


    <!-- Text for the button to remove a single download item -->
    <string name="download_delete_item_1">Entfernen</string>


    <!-- Crashes -->
    <!-- Title text displayed on the tab crash page. This first parameter is the name of the application (For example: Fenix) -->
    <string name="tab_crash_title_2">Es tut uns leid. %1$s kann diese Seite nicht laden.</string>

    <!-- Description text displayed on the tab crash page -->
    <string name="tab_crash_description">Sie können versuchen, diesen Tab hier wiederherzustellen oder zu schließen.</string>
    <!-- Send crash report checkbox text on the tab crash page -->
    <string name="tab_crash_send_report">Absturzbericht an Mozilla senden</string>
    <!-- Close tab button text on the tab crash page -->
    <string name="tab_crash_close">Tab schließen</string>
    <!-- Restore tab button text on the tab crash page -->
    <string name="tab_crash_restore">Tab wiederherstellen</string>

    <!-- Content Description for session item menu button -->
    <string name="content_description_session_menu">Sitzungsoptionen</string>

    <!-- Content Description for session item share button -->
    <string name="content_description_session_share">Sitzung teilen</string>

    <!-- Bookmarks -->
    <!-- Content description for bookmarks library menu -->
    <string name="bookmark_menu_content_description">Lesezeichen-Menü</string>
    <!-- Screen title for editing bookmarks -->
    <string name="bookmark_edit">Lesezeichen bearbeiten</string>
    <!-- Screen title for selecting a bookmarks folder -->
    <string name="bookmark_select_folder">Ordner auswählen</string>
    <!-- Confirmation message for a dialog confirming if the user wants to delete the selected folder -->
    <string name="bookmark_delete_folder_confirmation_dialog">Soll dieser Ordner wirklich gelöscht werden?</string>
    <!-- Confirmation message for a dialog confirming if the user wants to delete multiple items including folders. Parameter will be replaced by app name. -->
    <string name="bookmark_delete_multiple_folders_confirmation_dialog">%s wird die ausgewählten Elemente löschen.</string>
    <!-- Snackbar title shown after a folder has been deleted. This first parameter is the name of the deleted folder -->
    <string name="bookmark_delete_folder_snackbar">%1$s gelöscht</string>
    <!-- Screen title for adding a bookmarks folder -->
    <string name="bookmark_add_folder">Ordner hinzufügen</string>
    <!-- deprecated: Snackbar title shown after a bookmark has been created. -->
    <string name="bookmark_created_snackbar">Lesezeichen erstellt</string>
    <!-- Snackbar title shown after a bookmark has been created. -->
    <string name="bookmark_saved_snackbar">Lesezeichen gespeichert</string>
    <!-- Snackbar edit button shown after a bookmark has been created. -->
    <string name="edit_bookmark_snackbar_action">BEARBEITEN</string>

    <!-- Bookmark overflow menu edit button -->
    <string name="bookmark_menu_edit_button">Bearbeiten</string>
    <!-- Bookmark overflow menu select button -->
    <string name="bookmark_menu_select_button">Auswählen</string>
    <!-- Bookmark overflow menu copy button -->
    <string name="bookmark_menu_copy_button">Kopieren</string>
    <!-- Bookmark overflow menu share button -->
    <string name="bookmark_menu_share_button">Teilen</string>
    <!-- Bookmark overflow menu open in new tab button -->
    <string name="bookmark_menu_open_in_new_tab_button">In neuem Tab öffnen</string>
    <!-- Bookmark overflow menu open in private tab button -->
    <string name="bookmark_menu_open_in_private_tab_button">In privatem Tab öffnen</string>
    <!-- Bookmark overflow menu delete button -->
    <string name="bookmark_menu_delete_button">Löschen</string>
    <!--Bookmark overflow menu save button -->
    <string name="bookmark_menu_save_button">Speichern</string>
    <!-- Bookmark multi select title in app bar
     The first parameter is the number of bookmarks selected -->
    <string name="bookmarks_multi_select_title">%1$d ausgewählt</string>
    <!-- Bookmark editing screen title -->
    <string name="edit_bookmark_fragment_title">Lesezeichen bearbeiten</string>
    <!-- Bookmark folder editing screen title -->
    <string name="edit_bookmark_folder_fragment_title">Ordner bearbeiten</string>
    <!-- Bookmark sign in button message -->
    <string name="bookmark_sign_in_button">Melden Sie sich an, um die synchronisierten Lesezeichen anzuzeigen</string>


    <!-- Bookmark URL editing field label -->
    <string name="bookmark_url_label">ADRESSE</string>
    <!-- Bookmark FOLDER editing field label -->
    <string name="bookmark_folder_label">ORDNER</string>
    <!-- Bookmark NAME editing field label -->
    <string name="bookmark_name_label">NAME</string>
    <!-- Bookmark add folder screen title -->
    <string name="bookmark_add_folder_fragment_label">Ordner hinzufügen</string>
    <!-- Bookmark select folder screen title -->
    <string name="bookmark_select_folder_fragment_label">Ordner auswählen</string>
    <!-- Bookmark editing error missing title -->
    <string name="bookmark_empty_title_error">Titel muss ausgefüllt sein</string>
    <!-- Bookmark editing error missing or improper URL -->
    <string name="bookmark_invalid_url_error">Ungültige Adresse</string>
    <!-- Bookmark screen message for empty bookmarks folder -->
    <string name="bookmarks_empty_message">Hier gibt es keine Lesezeichen</string>
    <!-- Bookmark snackbar message on deletion
     The first parameter is the host part of the URL of the bookmark deleted, if any -->
    <string name="bookmark_deletion_snackbar_message">%1$s gelöscht</string>
    <!-- Bookmark snackbar message on deleting multiple bookmarks not including folders-->
    <string name="bookmark_deletion_multiple_snackbar_message_2">Lesezeichen gelöscht</string>
    <!-- Bookmark snackbar message on deleting multiple bookmarks including folders-->
    <string name="bookmark_deletion_multiple_snackbar_message_3">Ausgewählte Ordner werden gelöscht</string>
    <!-- Bookmark undo button for deletion snackbar action -->
    <string name="bookmark_undo_deletion">RÜCKGÄNGIG</string>

    <!-- Site Permissions -->
    <!-- Site permissions preferences header -->
    <string name="permissions_header">Berechtigungen</string>
    <!-- Button label that take the user to the Android App setting -->
    <string name="phone_feature_go_to_settings">Zu Einstellungen wechseln</string>

    <!-- Content description (not visible, for screen readers etc.): Quick settings sheet
        to give users access to site specific information / settings. For example:
        Secure settings status and a button to modify site permissions -->
    <string name="quick_settings_sheet">Übersicht über Schnelleinstellungen</string>
    <!-- Label that indicates that this option it the recommended one -->
    <string name="phone_feature_recommended">Empfohlen</string>
    <!-- button that allows editing site permissions settings -->
    <string name="quick_settings_sheet_manage_site_permissions">Website-Berechtigungen verwalten</string>
    <!-- Button label for clearing all the information of site permissions-->
    <string name="clear_permissions">Berechtigungen löschen</string>
    <!-- Button label for clearing a site permission-->
    <string name="clear_permission">Berechtigung löschen</string>
    <!-- Button label for clearing all the information on all sites-->
    <string name="clear_permissions_on_all_sites">Berechtigungen auf allen Websites löschen</string>
    <!-- Preference for altering video and audio autoplay for all websites -->
    <string name="preference_browser_feature_autoplay">Automatische Wiedergabe</string>
    <!-- Preference for altering the camera access for all websites -->
    <string name="preference_phone_feature_camera">Kamera</string>
    <!-- Preference for altering the microphone access for all websites -->
    <string name="preference_phone_feature_microphone">Mikrofon</string>
    <!-- Preference for altering the location access for all websites -->
    <string name="preference_phone_feature_location">Standort</string>
    <!-- Preference for altering the notification access for all websites -->
    <string name="preference_phone_feature_notification">Benachrichtigung</string>
    <!-- Preference for altering the persistent storage access for all websites -->
    <string name="preference_phone_feature_persistent_storage">Dauerhafter Speicher</string>
    <!-- Preference for altering the EME access for all websites -->
    <string name="preference_phone_feature_media_key_system_access">Inhalte mit DRM-Kopierschutz</string>
    <!-- Label that indicates that a permission must be asked always -->
    <string name="preference_option_phone_feature_ask_to_allow">Um Erlaubnis fragen</string>
    <!-- Label that indicates that a permission must be blocked -->
    <string name="preference_option_phone_feature_blocked">Blockiert</string>
    <!-- Label that indicates that a permission must be allowed -->
    <string name="preference_option_phone_feature_allowed">Erlaubt</string>
    <!--Label that indicates a permission is by the Android OS-->
    <string name="phone_feature_blocked_by_android">Von Android blockiert</string>
    <!-- Preference for showing a list of websites that the default configurations won't apply to them -->
    <string name="preference_exceptions">Ausnahmen</string>
    <!-- Summary of tracking protection preference if tracking protection is set to on -->
    <string name="tracking_protection_on">Ein</string>
    <!-- Summary of tracking protection preference if tracking protection is set to off -->
    <string name="tracking_protection_off">Aus</string>

    <!-- Label for global setting that indicates that all video and audio autoplay is allowed -->
    <string name="preference_option_autoplay_allowed2">Audio und Video erlauben</string>
    <!-- Label for site specific setting that indicates that all video and audio autoplay is allowed -->
    <string name="quick_setting_option_autoplay_allowed">Audio und Video erlauben</string>
    <!-- Label that indicates that video and audio autoplay is only allowed over Wi-Fi -->
    <string name="preference_option_autoplay_allowed_wifi_only2">Audio und Video nur bei Mobilfunkverbindung blockieren</string>
    <!-- Subtext that explains 'autoplay on Wi-Fi only' option -->
    <string name="preference_option_autoplay_allowed_wifi_subtext">Audio und Video werden bei WLAN-Verbindung wiedergegeben</string>
    <!-- Label for global setting that indicates that video autoplay is allowed, but audio autoplay is blocked -->
    <string name="preference_option_autoplay_block_audio2">Nur Audio blockieren</string>
    <!-- Label for site specific setting that indicates that video autoplay is allowed, but audio autoplay is blocked -->
    <string name="quick_setting_option_autoplay_block_audio">Nur Audio blockieren</string>
    <!-- Label for global setting that indicates that all video and audio autoplay is blocked -->
    <string name="preference_option_autoplay_blocked3">Audio und Video blockieren</string>
    <!-- Label for site specific setting that indicates that all video and audio autoplay is blocked -->
    <string name="quick_setting_option_autoplay_blocked">Audio und Video blockieren</string>
    <!-- Summary of delete browsing data on quit preference if it is set to on -->
    <string name="delete_browsing_data_quit_on">Ein</string>
    <!-- Summary of delete browsing data on quit preference if it is set to off -->
    <string name="delete_browsing_data_quit_off">Aus</string>

    <!-- Collections -->
    <!-- Collections header on home fragment -->
    <string name="collections_header">Sammlungen</string>
    <!-- Content description (not visible, for screen readers etc.): Opens the collection menu when pressed -->
    <string name="collection_menu_button_content_description">Sammlungen-Menü</string>

    <!-- Label to describe what collections are to a new user without any collections -->
    <string name="no_collections_description2">Sammeln Sie die Dinge, die für Sie wichtig sind. \nGruppieren Sie ähnliche Suchanfragen, Websites und Tabs, um später schnell darauf zugreifen zu können.</string>
    <!-- Title for the "select tabs" step of the collection creator -->
    <string name="create_collection_select_tabs">Tabs auswählen</string>

    <!-- Title for the "select collection" step of the collection creator -->
    <string name="create_collection_select_collection">Sammlung auswählen</string>

    <!-- Title for the "name collection" step of the collection creator -->
    <string name="create_collection_name_collection">Sammlung benennen</string>

    <!-- Button to add new collection for the "select collection" step of the collection creator -->
    <string name="create_collection_add_new_collection">Neue Sammlung hinzufügen</string>

    <!-- Button to select all tabs in the "select tabs" step of the collection creator -->
    <string name="create_collection_select_all">Alle auswählen</string>
    <!-- Button to deselect all tabs in the "select tabs" step of the collection creator -->
    <string name="create_collection_deselect_all">Alle abwählen</string>
    <!-- Text to prompt users to select the tabs to save in the "select tabs" step of the collection creator -->
    <string name="create_collection_save_to_collection_empty">Zu speichernde Tabs auswählen</string>

    <!-- Text to show users how many tabs they have selected in the "select tabs" step of the collection creator.
     %d is a placeholder for the number of tabs selected. -->
    <string name="create_collection_save_to_collection_tabs_selected">%d Tabs ausgewählt</string>

    <!-- Text to show users they have one tab selected in the "select tabs" step of the collection creator.
    %d is a placeholder for the number of tabs selected. -->
    <string name="create_collection_save_to_collection_tab_selected">%d Tab ausgewählt</string>

    <!-- Text shown in snackbar when multiple tabs have been saved in a collection -->
    <string name="create_collection_tabs_saved">Tabs gespeichert</string>

    <!-- Text shown in snackbar when one or multiple tabs have been saved in a new collection -->
    <string name="create_collection_tabs_saved_new_collection">Sammlung gespeichert!</string>
    <!-- Text shown in snackbar when one tab has been saved in a collection -->
    <string name="create_collection_tab_saved">Tab gespeichert</string>

    <!-- Content description (not visible, for screen readers etc.): button to close the collection creator -->
    <string name="create_collection_close">Schließen</string>

    <!-- Button to save currently selected tabs in the "select tabs" step of the collection creator-->
    <string name="create_collection_save">Speichern</string>

    <!-- Snackbar action to view the collection the user just created or updated -->
    <string name="create_collection_view">Ansehen</string>

    <!-- Default name for a new collection in "name new collection" step of the collection creator. %d is a placeholder for the number of collections-->
    <string name="create_collection_default_name">Sammlung %d</string>

    <!-- Share -->
    <!-- Share screen header -->
    <string name="share_header">Senden und Teilen</string>
    <!-- Share screen header -->
    <string name="share_header_2">Teilen</string>
    <!-- Content description (not visible, for screen readers etc.):
        "Share" button. Opens the share menu when pressed. -->
    <string name="share_button_content_description">Teilen</string>
    <!-- Sub-header in the dialog to share a link to another app -->
    <string name="share_link_subheader">Einen Link teilen</string>
    <!-- Sub-header in the dialog to share a link to another sync device -->
    <string name="share_device_subheader">An Gerät senden</string>
    <!-- Sub-header in the dialog to share a link to an app from the full list -->
    <string name="share_link_all_apps_subheader">Alle Aktionen</string>
    <!-- Sub-header in the dialog to share a link to an app from the most-recent sorted list -->
    <string name="share_link_recent_apps_subheader">Kürzlich verwendet</string>
    <!-- An string shown when an account is signed in where %1$s is a placeholder for the email-->
    <string name="sync_signed_as">Angemeldet als %1$s</string>
    <!-- An option from the three dot menu to into sync -->
    <string name="sync_menu_sign_in">Zum Synchronisieren anmelden</string>
    <!-- An option from the share dialog to sign into sync -->
    <string name="sync_sign_in">Bei Sync anmelden</string>
    <!-- An option from the share dialog to send link to all other sync devices -->
    <string name="sync_send_to_all">An alle Geräte senden</string>
    <!-- An option from the share dialog to reconnect to sync -->
    <string name="sync_reconnect">Wieder mit Sync verbinden</string>
    <!-- Text displayed when sync is offline and cannot be accessed -->
    <string name="sync_offline">Offline</string>
    <!-- An option to connect additional devices -->
    <string name="sync_connect_device">Weiteres Gerät verbinden</string>
    <!-- The dialog text shown when additional devices are not available -->
    <string name="sync_connect_device_dialog">Um einen Tab zu senden, melden Sie sich auf mindestens einem anderen Gerät bei Firefox an.</string>
    <!-- Confirmation dialog button -->
    <string name="sync_confirmation_button">Verstanden</string>

    <!-- Share error message -->
    <string name="share_error_snackbar">Kann nicht für diese App freigegeben werden</string>

    <!-- Add new device screen title -->
    <string name="sync_add_new_device_title">An Gerät senden</string>
    <!-- Text for the warning message on the Add new device screen -->
    <string name="sync_add_new_device_message">Keine Geräte verbunden</string>
    <!-- Text for the button to learn about sending tabs -->
    <string name="sync_add_new_device_learn_button">Mehr über das Senden von Tabs erfahren…</string>
    <!-- Text for the button to connect another device -->
    <string name="sync_add_new_device_connect_button">Weiteres Gerät verbinden…</string>

    <!-- Notifications -->
    <!-- The user visible name of the "notification channel" (Android 8+ feature) for the ongoing notification shown while a browsing session is active. -->
    <string name="notification_pbm_channel_name">Private Surf-Sitzung</string>
    <!-- Text shown in the notification that pops up to remind the user that a private browsing session is active. -->
    <string name="notification_pbm_delete_text">Private Tabs löschen</string>
    <!-- Text shown in the notification that pops up to remind the user that a private browsing session is active. -->
    <string name="notification_pbm_delete_text_2">Private Tabs schließen</string>
    <!-- Notification action to open Fenix and resume the current browsing session. -->
    <string name="notification_pbm_action_open">Öffnen</string>
    <!-- Notification action to delete all current private browsing sessions AND switch to Fenix (bring it to the foreground) -->
    <string name="notification_pbm_action_delete_and_open">Löschen und öffnen</string>
    <!-- Name of the "Powered by Fenix" notification channel. Displayed in the "App notifications" system settings for the app -->
    <string name="notification_powered_by_channel_name">Bereitgestellt von</string>
    <!-- Text shown in snackbar when user deletes a collection -->
    <string name="snackbar_collection_deleted">Sammlung gelöscht</string>

    <!-- Text shown in snackbar when user renames a collection -->
    <string name="snackbar_collection_renamed">Sammlung umbenannt</string>
    <!-- Text shown in snackbar when user deletes a tab -->
    <string name="snackbar_tab_deleted">Tab gelöscht</string>

    <!-- Text shown in snackbar when user deletes all tabs -->
    <string name="snackbar_tabs_deleted">Tabs gelöscht</string>
    <!-- Text shown in snackbar when user closes a tab -->
    <string name="snackbar_tab_closed">Tab geschlossen</string>
    <!-- Text shown in snackbar when user closes all tabs -->
    <string name="snackbar_tabs_closed">Tabs geschlossen</string>
    <!-- Text shown in snackbar when user closes tabs -->
    <string name="snackbar_message_tabs_closed">Tabs geschlossen!</string>
    <!-- Text shown in snackbar when user bookmarks a list of tabs -->
    <string name="snackbar_message_bookmarks_saved">Lesezeichen gespeichert!</string>
    <!-- Text shown in snackbar action for viewing bookmarks -->
    <string name="snackbar_message_bookmarks_view">Ansehen</string>
    <!-- Text shown in snackbar when user adds a site to top sites -->
    <string name="snackbar_added_to_top_sites">Zu wichtigen Seiten hinzugefügt!</string>
    <!-- Text shown in snackbar when user closes a private tab -->
    <string name="snackbar_private_tab_closed">Privater Tab geschlossen</string>
    <!-- Text shown in snackbar when user closes all private tabs -->
    <string name="snackbar_private_tabs_closed">Private Tabs geschlossen</string>
    <!-- Text shown in snackbar when user deletes all private tabs -->
    <string name="snackbar_private_tabs_deleted">Private Tabs gelöscht</string>
    <!-- Text shown in snackbar to undo deleting a tab, top site or collection -->
    <string name="snackbar_deleted_undo">RÜCKGÄNGIG</string>

    <!-- Text shown in snackbar when user removes a top site -->
    <string name="snackbar_top_site_removed">Website entfernt</string>
    <!-- Text for action to undo deleting a tab or collection shown in a11y dialog -->
    <string name="a11y_dialog_deleted_undo">Rückgängig</string>
    <!-- Text for action to confirm deleting a tab or collection shown in a11y dialog -->
    <string name="a11y_dialog_deleted_confirm">Bestätigen</string>
    <!-- QR code scanner prompt which appears after scanning a code, but before navigating to it
        First parameter is the name of the app, second parameter is the URL or text scanned-->
    <string name="qr_scanner_confirmation_dialog_message">%1$s erlauben, %2$s zu öffnen</string>
    <!-- QR code scanner prompt dialog positive option to allow navigation to scanned link -->
    <string name="qr_scanner_dialog_positive">ERLAUBEN</string>
    <!-- QR code scanner prompt dialog positive option to deny navigation to scanned link -->
    <string name="qr_scanner_dialog_negative">VERWEIGERN</string>
    <!-- Tab collection deletion prompt dialog message. Placeholder will be replaced with the collection name -->
    <string name="tab_collection_dialog_message">Soll %1$s wirklich gelöscht werden?</string>
    <!-- Collection and tab deletion prompt dialog message. This will show when the last tab from a collection is deleted -->
    <string name="delete_tab_and_collection_dialog_message">Durch Löschen dieses Tabs wird die gesamte Sammlung gelöscht. Sie können jederzeit neue Sammlungen erstellen.</string>
    <!-- Collection and tab deletion prompt dialog title. Placeholder will be replaced with the collection name. This will show when the last tab from a collection is deleted -->
    <string name="delete_tab_and_collection_dialog_title">%1$s löschen?</string>
    <!-- Tab collection deletion prompt dialog option to delete the collection -->
    <string name="tab_collection_dialog_positive">Löschen</string>
    <!-- Tab collection deletion prompt dialog option to cancel deleting the collection -->
    <string name="tab_collection_dialog_negative">Abbrechen</string>
    <!-- Text displayed in a notification when the user enters full screen mode -->
    <string name="full_screen_notification">Vollbildmodus wird gestartet</string>

    <!-- Message for copying the URL via long press on the toolbar -->
    <string name="url_copied">Adresse kopiert</string>


    <!-- Sample text for accessibility font size -->
    <string name="accessibility_text_size_sample_text_1">Dies ist ein Beispieltext. Hier sehen Sie, wie Text angezeigt wird, wenn Sie die Größe mit dieser Einstellung erhöhen oder verringern.</string>
    <!-- Summary for Accessibility Text Size Scaling Preference -->
    <string name="preference_accessibility_text_size_summary">Text auf Websites vergrößern oder verkleinern</string>
    <!-- Title for Accessibility Text Size Scaling Preference -->
    <string name="preference_accessibility_font_size_title">Schriftgröße</string>

    <!-- Title for Accessibility Text Automatic Size Scaling Preference -->
    <string name="preference_accessibility_auto_size_2">Automatische Schriftgrößenanpassung</string>
    <!-- Summary for Accessibility Text Automatic Size Scaling Preference -->
    <string name="preference_accessibility_auto_size_summary">Die Schriftgröße entspricht Ihren Android-Einstellungen. Deaktivieren Sie diese Option, um die Schriftgröße hier zu verwalten.</string>

    <!-- Title for the Delete browsing data preference -->
    <string name="preferences_delete_browsing_data">Browser-Daten löschen</string>
    <!-- Title for the tabs item in Delete browsing data -->
    <string name="preferences_delete_browsing_data_tabs_title_2">Offene Tabs</string>
    <!-- Subtitle for the tabs item in Delete browsing data, parameter will be replaced with the number of open tabs -->
    <string name="preferences_delete_browsing_data_tabs_subtitle">%d Tabs</string>
    <!-- Title for the data and history items in Delete browsing data -->
    <string name="preferences_delete_browsing_data_browsing_data_title">Browser-Chronik und Website-Daten</string>
    <!-- Subtitle for the data and history items in delete browsing data, parameter will be replaced with the
        number of history items the user has -->
    <string name="preferences_delete_browsing_data_browsing_data_subtitle">%d Adressen</string>
    <!-- Title for history items in Delete browsing data -->
    <string name="preferences_delete_browsing_data_browsing_history_title">Chronik</string>
    <!-- Subtitle for the history items in delete browsing data, parameter will be replaced with the
        number of history pages the user has -->
    <string name="preferences_delete_browsing_data_browsing_history_subtitle">%d Seiten</string>
    <!-- Title for the cookies item in Delete browsing data -->
    <string name="preferences_delete_browsing_data_cookies">Cookies</string>
    <!-- Subtitle for the cookies item in Delete browsing data -->
    <string name="preferences_delete_browsing_data_cookies_subtitle">Sie werden von den meisten Websites abgemeldet</string>
    <!-- Title for the cached images and files item in Delete browsing data -->
    <string name="preferences_delete_browsing_data_cached_files">Zwischengespeicherte Grafiken und Dateien</string>
    <!-- Subtitle for the cached images and files item in Delete browsing data -->
    <string name="preferences_delete_browsing_data_cached_files_subtitle">Gibt Speicherplatz frei</string>
    <!-- Title for the site permissions item in Delete browsing data -->
    <string name="preferences_delete_browsing_data_site_permissions">Website-Berechtigungen</string>
    <!-- Title for the downloads item in Delete browsing data -->
    <string name="preferences_delete_browsing_data_downloads">Downloads</string>
    <!-- Text for the button to delete browsing data -->
    <string name="preferences_delete_browsing_data_button">Browser-Daten löschen</string>

    <!-- Title for the Delete browsing data on quit preference -->
    <string name="preferences_delete_browsing_data_on_quit">Browser-Daten beim Beenden löschen</string>
    <!-- Summary for the Delete browsing data on quit preference. "Quit" translation should match delete_browsing_data_on_quit_action translation. -->
    <string name="preference_summary_delete_browsing_data_on_quit">Löscht die Browser-Daten automatisch, wenn Sie im Hauptmenü die Option „Beenden“ auswählen</string>
    <!-- Summary for the Delete browsing data on quit preference. "Quit" translation should match delete_browsing_data_on_quit_action translation. -->
    <string name="preference_summary_delete_browsing_data_on_quit_2">Löscht die Browser-Daten automatisch, wenn Sie im Hauptmenü die Option „Beenden“ auswählen</string>
    <!-- Action item in menu for the Delete browsing data on quit feature -->
    <string name="delete_browsing_data_on_quit_action">Beenden</string>

    <!-- Dialog message to the user asking to delete browsing data. -->
    <string name="delete_browsing_data_prompt_message">Dadurch werden alle Ihre Browser-Daten gelöscht.</string>
    <!-- Dialog message to the user asking to delete browsing data. Parameter will be replaced by app name. -->
    <string name="delete_browsing_data_prompt_message_3">%s löscht die ausgewählten Browser-Daten.</string>
    <!-- Text for the cancel button for the data deletion dialog -->
    <string name="delete_browsing_data_prompt_cancel">Abbrechen</string>
    <!-- Text for the allow button for the data deletion dialog -->
    <string name="delete_browsing_data_prompt_allow">Löschen</string>
    <!-- Text for the snackbar confirmation that the data was deleted -->
    <string name="preferences_delete_browsing_data_snackbar">Browser-Daten gelöscht</string>

    <!-- Text for the snackbar to show the user that the deletion of browsing data is in progress -->
    <string name="deleting_browsing_data_in_progress">Surf-Daten werden gelöscht…</string>

    <!-- Tips -->
    <!-- text for firefox preview moving tip header "Firefox Preview" and "Firefox Nightly" are intentionally hardcoded -->
    <string name="tip_firefox_preview_moved_header">Firefox Preview heißt jetzt Firefox Nightly</string>
    <!-- text for firefox preview moving tip description -->
    <string name="tip_firefox_preview_moved_description">Firefox Nightly wird jede Nacht aktualisiert und verfügt über experimentelle neue Funktionen.
        Es kann jedoch weniger stabil sein. Unsere Beta-Version bietet Ihnen ein stabileres Erlebnis.</string>

    <!-- text for firefox preview moving tip button. "Firefox for Android Beta" is intentionally hardcoded -->
    <string name="tip_firefox_preview_moved_button_2">Holen Sie sich Firefox für Android Beta</string>

    <!-- text for firefox preview moving tip header. "Firefox Nightly" is intentionally hardcoded -->
    <string name="tip_firefox_preview_moved_header_preview_installed">Firefox Nightly ist umgezogen</string>
    <!-- text for firefox preview moving tip description -->
    <string name="tip_firefox_preview_moved_description_preview_installed">Diese App erhält keine Sicherheitsupdates mehr. Nutzen Sie diese App nicht mehr und wechseln Sie zum neuen Nightly.
\n\nUm Ihre Lesezeichen, Zugangsdaten und Chronik auf eine andere App zu übertragen, erstellen Sie ein Firefox-Konto.</string>
    <!-- text for firefox preview moving tip button  -->
    <string name="tip_firefox_preview_moved_button_preview_installed">Wechseln Sie zum neuen Nightly</string>

    <!-- text for firefox preview moving tip header. "Firefox Nightly" is intentionally hardcoded -->
    <string name="tip_firefox_preview_moved_header_preview_not_installed">Firefox Nightly ist umgezogen</string>
    <!-- text for firefox preview moving tip description -->
    <string name="tip_firefox_preview_moved_description_preview_not_installed">Diese App erhält keine Sicherheitsupdates mehr. Holen Sie sich das neue Nightly und nutzen Sie diese App nicht mehr.
\n\nUm Ihre Lesezeichen, Zugangsdaten und Chronik auf eine andere App zu übertragen, erstellen Sie ein Firefox-Konto.</string>
    <!-- text for firefox preview moving tip button  -->
    <string name="tip_firefox_preview_moved_button_preview_not_installed">Holen Sie sich das neue Nightly</string>

    <!-- Onboarding -->
    <!-- Text for onboarding welcome message
    The first parameter is the name of the app (e.g. Firefox Preview) -->
    <string name="onboarding_header">Willkommen bei %s!</string>
    <!-- text for the Firefox Accounts section header -->
    <string name="onboarding_fxa_section_header">Haben Sie schon ein Konto?</string>
    <!-- text for the "What's New" onboarding card header -->
    <string name="onboarding_whats_new_header1">Sehen Sie sich an, was es Neues gibt</string>
    <!-- text for the "what's new" onboarding card description
    The first parameter is the short name of the app (e.g. Firefox) -->
    <string name="onboarding_whats_new_description">Haben Sie Fragen zu den neu gestalteten %s? Möchten Sie wissen, was sich geändert hat?</string>
    <!-- text for underlined clickable link that is part of "what's new" onboarding card description that links to an FAQ -->
    <string name="onboarding_whats_new_description_linktext">Hier erhalten Sie Antworten</string>
    <!-- text for the Firefox account onboarding sign in card header. The word "Firefox" should not be translated -->
    <string name="onboarding_account_sign_in_header_1">Synchronisieren Sie Firefox zwischen Geräten</string>
    <!-- Text for the button to learn more about signing in to your Firefox account -->
    <string name="onboarding_manual_sign_in_description">Übertragen Sie Lesezeichen, Chronik und Passwörter zu Firefox auf diesem Gerät.</string>
    <!-- text for the firefox account onboarding card header when we detect you're already signed in to
        another Firefox browser. (The word `Firefox` should not be translated)
        The first parameter is the email of the detected user's account -->
    <string name="onboarding_firefox_account_auto_signin_header_3">Sie sind in einem anderen Firefox-Browser auf diesem Gerät als %s angemeldet. Möchten Sie sich mit diesem Konto anmelden?</string>
    <!-- text for the button to confirm automatic sign-in -->
    <string name="onboarding_firefox_account_auto_signin_confirm">Ja, anmelden</string>
    <!-- text for the automatic sign-in button while signing in is in process -->
    <string name="onboarding_firefox_account_signing_in">Anmeldung läuft…</string>
    <!-- text for the button to manually sign into Firefox account. -->
    <string name="onboarding_firefox_account_sign_in_1">Registrieren</string>
    <!-- text for the button to stay signed out when presented with an option to automatically sign-in. -->
    <string name="onboarding_firefox_account_stay_signed_out">Abgemeldet bleiben</string>
    <!-- text to display in the snackbar once account is signed-in -->
    <string name="onboarding_firefox_account_sync_is_on">Sync ist aktiviert</string>
    <!-- text to display in the snackbar if automatic sign-in fails. user may try again -->
    <string name="onboarding_firefox_account_automatic_signin_failed">Anmeldung fehlgeschlagen</string>
    <!-- text for the tracking protection onboarding card header -->
    <string name="onboarding_tracking_protection_header_3">Privatsphäre ab Werk</string>
    <!-- text for the tracking protection card description. 'Firefox' intentionally hardcoded here -->
    <string name="onboarding_tracking_protection_description_3">Firefox verhindert automatisch, dass Unternehmen heimlich Ihre Aktivitäten im Internet verfolgen.</string>
    <!-- text for tracking protection radio button option for standard level of blocking -->
    <string name="onboarding_tracking_protection_standard_button_2">Standard</string>
    <!-- text for standard blocking option button description -->
    <string name="onboarding_tracking_protection_standard_button_description_3">Ausgewogen zwischen Datenschutz und Leistung. Seiten laden normal.</string>
    <!-- text for tracking protection radio button option for strict level of blocking -->
    <string name="onboarding_tracking_protection_strict_button">Streng (empfohlen)</string>
    <!-- text for tracking protection radio button option for strict level of blocking -->
    <string name="onboarding_tracking_protection_strict_option">Streng</string>
    <!-- text for strict blocking option button description -->
    <string name="onboarding_tracking_protection_strict_button_description_3">Blockiert weitere Elemente zur Aktivitätenverfolgung, sodass Seiten schneller geladen werden, aber einige Seiten funktionieren dann eventuell nicht richtig.</string>
    <!-- text for the toolbar position card header  -->
    <string name="onboarding_toolbar_placement_header_1">Wählen Sie die Position für Ihre Symbolleiste</string>
    <!-- text for the toolbar position card description -->
    <string name="onboarding_toolbar_placement_description_1">Platzieren Sie die Symbolleiste in Reichweite. Behalten Sie sie unten oder verschieben Sie sie nach oben.</string>
    <!-- text for the private browsing onboarding card header -->
    <string name="onboarding_private_browsing_header">Privat surfen</string>
    <!-- text for the private browsing onboarding card description
    The first parameter is an icon that represents private browsing -->
    <string name="onboarding_private_browsing_description1">Einmalig einen privaten Tab öffnen: Tippen Sie auf das %s-Symbol.</string>
    <!-- text for the private browsing onboarding card description, explaining how to always using private browsing -->
    <string name="onboarding_private_browsing_always_description">Jedes Mal private Tabs öffnen: Aktualisieren Sie Ihre Einstellungen für das private Surfen.</string>
    <!-- text for the private browsing onbording card button, that launches settings -->
    <string name="onboarding_private_browsing_button">Einstellungen öffnen</string>
    <!-- text for the privacy notice onboarding card header -->
    <string name="onboarding_privacy_notice_header">Ihre Privatsphäre</string>
    <!-- text for the privacy notice onboarding card description
    The first parameter is the name of the app (e.g. Firefox Preview) Substitute %s for long browser name. -->
    <string name="onboarding_privacy_notice_description2">Wir haben %s so konzipiert, dass Sie die Kontrolle darüber haben, was Sie im Internet und was Sie mit uns teilen.</string>
    <!-- Text for the button to read the privacy notice -->
    <string name="onboarding_privacy_notice_read_button">Lesen Sie unseren Datenschutzhinweis</string>

    <!-- Content description (not visible, for screen readers etc.): Close onboarding screen -->
    <string name="onboarding_close">Schließen</string>

    <!-- text for the button to finish onboarding -->
    <string name="onboarding_finish">Lossurfen</string>

    <!-- Onboarding theme -->
    <!-- text for the theme picker onboarding card header -->
    <string name="onboarding_theme_picker_header">Wählen Sie Ihr Theme</string>
    <!-- text for the theme picker onboarding card description -->
    <string name="onboarding_theme_picker_description_2">Schonen Sie die Batterie und Ihre Augen mit dem Dunkelmodus.</string>
    <!-- Automatic theme setting (will follow device setting) -->
    <string name="onboarding_theme_automatic_title">Automatisch</string>
    <!-- Summary of automatic theme setting (will follow device setting) -->
    <string name="onboarding_theme_automatic_summary">Passt sich Ihren Geräteeinstellungen an</string>
    <!-- Theme setting for dark mode -->
    <string name="onboarding_theme_dark_title">Dunkles Theme</string>
    <!-- Theme setting for light mode -->
    <string name="onboarding_theme_light_title">Helles Theme</string>

    <!-- Text shown in snackbar when multiple tabs have been sent to device -->
    <string name="sync_sent_tabs_snackbar">Tabs gesendet</string>
    <!-- Text shown in snackbar when one tab has been sent to device  -->
    <string name="sync_sent_tab_snackbar">Tab gesendet</string>
    <!-- Text shown in snackbar when sharing tabs failed  -->
    <string name="sync_sent_tab_error_snackbar">Senden nicht möglich</string>
    <!-- Text shown in snackbar for the "retry" action that the user has after sharing tabs failed -->
    <string name="sync_sent_tab_error_snackbar_action">WIEDERHOLEN</string>
    <!-- Title of QR Pairing Fragment -->
    <string name="sync_scan_code">Code scannen</string>
    <!-- Instructions on how to access pairing -->
    <string name="sign_in_instructions"><![CDATA[Öffnen Sie Firefox auf Ihrem Computer und besuchen Sie <b>https://firefox.com/pair</b>]]></string>
    <!-- Text shown for sign in pairing when ready -->
    <string name="sign_in_ready_for_scan">Bereit zum Scannen</string>
    <!-- Text shown for settings option for sign with pairing -->
    <string name="sign_in_with_camera">Melden Sie sich mit Ihrer Kamera an</string>
    <!-- Text shown for settings option for sign with email -->
    <string name="sign_in_with_email">Stattdessen E-Mail-Adresse verwenden</string>
    <!-- Text shown for settings option for create new account text.'Firefox' intentionally hardcoded here.-->
    <string name="sign_in_create_account_text"><![CDATA[Kein Konto? <u>Erstellen Sie eines</u>, um Firefox zwischen Geräten zu synchronisieren.]]></string>
    <!-- Text shown in confirmation dialog to sign out of account -->
    <string name="sign_out_confirmation_message">Firefox beendet die Synchronisation mit Ihrem Konto, löscht aber keine Surf-Daten auf diesem Gerät.</string>
    <!-- Text shown in confirmation dialog to sign out of account. The first parameter is the name of the app (e.g. Firefox Preview) -->
    <string name="sign_out_confirmation_message_2">%s beendet die Synchronisation mit Ihrem Konto, löscht aber keine Surf-Daten auf diesem Gerät.</string>
    <!-- Option to continue signing out of account shown in confirmation dialog to sign out of account -->
    <string name="sign_out_disconnect">Verbindung trennen</string>
    <!-- Option to cancel signing out shown in confirmation dialog to sign out of account -->
    <string name="sign_out_cancel">Abbrechen</string>
    <!-- Error message snackbar shown after the user tried to select a default folder which cannot be altered -->
    <string name="bookmark_cannot_edit_root">Standardordner können nicht bearbeitet werden</string>

    <!-- Enhanced Tracking Protection -->
    <!-- Link displayed in enhanced tracking protection panel to access tracking protection settings -->
    <string name="etp_settings">Schutzeinstellungen</string>
    <!-- Preference title for enhanced tracking protection settings -->
    <string name="preference_enhanced_tracking_protection">Verbesserter Schutz vor Aktivitätenverfolgung</string>
    <!-- Title for the description of enhanced tracking protection -->
    <string name="preference_enhanced_tracking_protection_explanation_title">Surfen Sie, ohne verfolgt zu werden</string>
    <!-- Description of enhanced tracking protection. The first parameter is the name of the application (For example: Fenix) -->
    <string name="preference_enhanced_tracking_protection_explanation">Behalten Sie Ihre Daten für sich. %s schützt Sie vor vielen der gängigsten Skripte, die Ihre Online-Aktivitäten verfolgen.</string>
    <!-- Text displayed that links to website about enhanced tracking protection -->
    <string name="preference_enhanced_tracking_protection_explanation_learn_more">Weitere Informationen</string>
    <!-- Preference for enhanced tracking protection for the standard protection settings -->
    <string name="preference_enhanced_tracking_protection_standard_default_1">Standard</string>
    <!-- Preference description for enhanced tracking protection for the standard protection settings -->
    <string name="preference_enhanced_tracking_protection_standard_description_4">Ausgewogen zwischen Datenschutz und Leistung. Seiten laden normal.</string>
    <!--  Accessibility text for the Standard protection information icon  -->
    <string name="preference_enhanced_tracking_protection_standard_info_button">Was wird durch den Standard-Tracking-Schutz blockiert?</string>
    <!-- Preference for enhanced tracking protection for the strict protection settings -->
    <string name="preference_enhanced_tracking_protection_strict">Streng</string>
    <!-- Preference description for enhanced tracking protection for the strict protection settings -->
    <string name="preference_enhanced_tracking_protection_strict_description_3">Blockiert weitere Elemente zur Aktivitätenverfolgung, sodass Seiten schneller geladen werden, aber einige Seiten funktionieren dann eventuell nicht richtig.</string>
    <!--  Accessibility text for the Strict protection information icon  -->
    <string name="preference_enhanced_tracking_protection_strict_info_button">Was wird durch den strengen Tracking-Schutz blockiert?</string>
    <!-- Preference for enhanced tracking protection for the custom protection settings -->
    <string name="preference_enhanced_tracking_protection_custom">Benutzerdefiniert</string>
    <!-- Preference description for enhanced tracking protection for the strict protection settings -->
    <string name="preference_enhanced_tracking_protection_custom_description_2">Wählen Sie, welche Art von Skripten zur Aktivitätenverfolgung und sonstige Inhalte blockiert werden.</string>
    <!--  Accessibility text for the Strict protection information icon  -->
    <string name="preference_enhanced_tracking_protection_custom_info_button">Was wird durch den benutzerdefinierten Tracking-Schutz blockiert?</string>
    <!-- Header for categories that are being blocked by current Enhanced Tracking Protection settings -->
    <!-- Preference for enhanced tracking protection for the custom protection settings for cookies-->
    <string name="preference_enhanced_tracking_protection_custom_cookies">Cookies</string>
    <!-- Option for enhanced tracking protection for the custom protection settings for cookies-->
    <string name="preference_enhanced_tracking_protection_custom_cookies_1">Zur seitenübergreifenden Aktivitätenverfolgung und von sozialen Netzwerken</string>
    <!-- Option for enhanced tracking protection for the custom protection settings for cookies-->
    <string name="preference_enhanced_tracking_protection_custom_cookies_2">Cookies von nicht besuchten Websites</string>
    <!-- Option for enhanced tracking protection for the custom protection settings for cookies-->
    <string name="preference_enhanced_tracking_protection_custom_cookies_3">Alle Cookies von Drittanbietern (einige Websites funktionieren dann eventuell nicht mehr)</string>
    <!-- Option for enhanced tracking protection for the custom protection settings for cookies-->
    <string name="preference_enhanced_tracking_protection_custom_cookies_4">Alle Cookies (einige Websites funktionieren dann nicht mehr)</string>
    <!-- Preference for enhanced tracking protection for the custom protection settings for tracking content -->
    <string name="preference_enhanced_tracking_protection_custom_tracking_content">Inhalte zur Aktivitätenverfolgung</string>
    <!-- Option for enhanced tracking protection for the custom protection settings for tracking content-->
    <string name="preference_enhanced_tracking_protection_custom_tracking_content_1">In allen Tabs</string>
    <!-- Option for enhanced tracking protection for the custom protection settings for tracking content-->
    <string name="preference_enhanced_tracking_protection_custom_tracking_content_2">Nur in privaten Tabs</string>
    <!-- Option for enhanced tracking protection for the custom protection settings for tracking content-->
    <string name="preference_enhanced_tracking_protection_custom_tracking_content_3">Nur in benutzerdefinierten Tabs</string>
    <!-- Preference for enhanced tracking protection for the custom protection settings -->
    <string name="preference_enhanced_tracking_protection_custom_cryptominers">Heimliche Digitalwährungsberechner (Krypto-Miner)</string>
    <!-- Preference for enhanced tracking protection for the custom protection settings -->
    <string name="preference_enhanced_tracking_protection_custom_fingerprinters">Identifizierer (Fingerprinter)</string>
    <string name="enhanced_tracking_protection_blocked">Blockiert</string>
    <!-- Header for categories that are being not being blocked by current Enhanced Tracking Protection settings -->
    <string name="enhanced_tracking_protection_allowed">Erlaubt</string>
    <!-- Category of trackers (social media trackers) that can be blocked by Enhanced Tracking Protection -->
    <string name="etp_social_media_trackers_title">Social Media Tracker</string>
    <!-- Description of social media trackers that can be blocked by Enhanced Tracking Protection -->
    <string name="etp_social_media_trackers_description">Beschränkt die Möglichkeiten sozialer Netzwerke, Ihre Surfaktivitäten im Internet zu verfolgen.</string>
    <!-- Category of trackers (cross-site tracking cookies) that can be blocked by Enhanced Tracking Protection -->
    <string name="etp_cookies_title">Seitenübergreifende Tracking-Cookies</string>
    <!-- Description of cross-site tracking cookies that can be blocked by Enhanced Tracking Protection -->
    <string name="etp_cookies_description">Blockiert Cookies, die von Werbenetzwerken und Analyseunternehmen verwendet werden, um Ihre Browser-Daten auf vielen Websites zusammenzustellen.</string>
    <!-- Category of trackers (cryptominers) that can be blocked by Enhanced Tracking Protection -->
    <string name="etp_cryptominers_title">Heimliche Digitalwährungsberechner (Krypto-Miner)</string>
    <!-- Description of cryptominers that can be blocked by Enhanced Tracking Protection -->
    <string name="etp_cryptominers_description">Verhindert, dass böswillige Skripte Zugriff auf Ihr Gerät erhalten, um digitale Währungen zu generieren.</string>
    <!-- Category of trackers (fingerprinters) that can be blocked by Enhanced Tracking Protection -->
    <string name="etp_fingerprinters_title">Identifizierer (Fingerprinter)</string>
    <!-- Description of fingerprinters that can be blocked by Enhanced Tracking Protection -->
    <string name="etp_fingerprinters_description">Verhindert, dass eindeutig identifizierbare Daten über Ihr Gerät erfasst werden, die zur Aktivitätenverfolgung verwendet werden können.</string>
    <!-- Category of trackers (tracking content) that can be blocked by Enhanced Tracking Protection -->
    <string name="etp_tracking_content_title">Tracking-Inhalt</string>
    <!-- Description of tracking content that can be blocked by Enhanced Tracking Protection -->
    <string name="etp_tracking_content_description">Verhindert das Laden von Werbung, Videos und anderen Inhalten, die Skripte zur Aktivitätenverfolgung enthalten. Kann einige Funktionen der Website beeinträchtigen.</string>
    <!-- Enhanced Tracking Protection Onboarding Message shown in a dialog above the toolbar. The first parameter is the name of the application (For example: Fenix) -->
    <string name="etp_onboarding_cfr_message">Immer wenn der Schild lila ist, hat %s Tracker auf einer Website blockiert. Antippen, um weitere Informationen zu erhalten.</string>
    <!-- Enhanced Tracking Protection message that protection is currently on for this site -->
    <string name="etp_panel_on">Der Schutz für diese Website ist aktiviert</string>
    <!-- Enhanced Tracking Protection message that protection is currently off for this site -->
    <string name="etp_panel_off">Der Schutz für diese Website ist deaktiviert</string>
    <!-- Header for exceptions list for which sites enhanced tracking protection is always off -->
    <string name="enhanced_tracking_protection_exceptions">Verbesserter Schutz vor Aktivitätenverfolgung ist für diese Websites deaktiviert</string>
    <!-- Content description (not visible, for screen readers etc.): Navigate
    back from ETP details (Ex: Tracking content) -->
    <string name="etp_back_button_content_description">Rückwärts navigieren</string>
    <!-- About page Your rights link text -->
    <string name="about_your_rights">Ihre Rechte</string>
    <!-- About page link text to open open source licenses screen -->
    <string name="about_open_source_licenses">Open-Source-Bibliotheken, die wir verwenden</string>
    <!-- About page link text to open what's new link -->
    <string name="about_whats_new">Was ist neu in %s</string>
    <!-- Open source licenses page title
    The first parameter is the app name -->
    <string name="open_source_licenses_title">%s | OSS-Bibliotheken</string>

    <!-- Category of trackers (redirect trackers) that can be blocked by Enhanced Tracking Protection -->
    <string name="etp_redirect_trackers_title">Weiterleitungs-Tracker</string>
    <!-- Description of redirect tracker cookies that can be blocked by Enhanced Tracking Protection -->
    <string name="etp_redirect_trackers_description">Löscht Cookies, die durch Weiterleitungen zu bekannten Tracking-Websites gesetzt wurden.</string>

    <!-- About page link text to open support link -->
    <string name="about_support">Hilfe</string>
    <!-- About page link text to list of past crashes (like about:crashes on desktop) -->
    <string name="about_crashes">Abstürze</string>
    <!-- About page link text to open privacy notice link -->
    <string name="about_privacy_notice">Datenschutzhinweis</string>
    <!-- About page link text to open know your rights link -->
    <string name="about_know_your_rights">Ihre Rechte</string>
    <!-- About page link text to open licensing information link -->
    <string name="about_licensing_information">Informationen zur Lizenzierung</string>
    <!-- About page link text to open a screen with libraries that are used -->
    <string name="about_other_open_source_libraries">Von uns verwendete Bibliotheken</string>

    <!-- Toast shown to the user when they are activating the secret dev menu
        The first parameter is number of long clicks left to enable the menu -->
    <string name="about_debug_menu_toast_progress">Debug-Menü: Noch %1$d Klick(s) zum Aktivieren</string>
    <string name="about_debug_menu_toast_done">Debug-Menü aktiviert</string>

    <!-- Content description of the tab counter toolbar button when one tab is open -->
    <string name="tab_counter_content_description_one_tab">1 Tab</string>
    <!-- Content description of the tab counter toolbar button when multiple tabs are open. First parameter will be replaced with the number of tabs (always more than one) -->
    <string name="tab_counter_content_description_multi_tab">%d Tabs</string>

    <!-- Browser long press popup menu -->
    <!-- Copy the current url -->
    <string name="browser_toolbar_long_press_popup_copy">Kopieren</string>
    <!-- Paste & go the text in the clipboard. '&amp;' is replaced with the ampersand symbol: & -->
    <string name="browser_toolbar_long_press_popup_paste_and_go">Einfügen &amp; Los</string>
    <!-- Paste the text in the clipboard -->
    <string name="browser_toolbar_long_press_popup_paste">Einfügen</string>
  
    <!-- Snackbar message shown after an URL has been copied to clipboard. -->
    <string name="browser_toolbar_url_copied_to_clipboard_snackbar">URL in Zwischenablage kopiert</string>
  
    <!-- Title text for the Add To Homescreen dialog -->
    <string name="add_to_homescreen_title">Zum Startbildschirm hinzufügen</string>
    <!-- Cancel button text for the Add to Homescreen dialog -->
    <string name="add_to_homescreen_cancel">Abbrechen</string>
    <!-- Add button text for the Add to Homescreen dialog -->
    <string name="add_to_homescreen_add">Hinzufügen</string>
    <!-- Continue to website button text for the first-time Add to Homescreen dialog -->
    <string name="add_to_homescreen_continue">Weiter zur Website</string>
    <!-- Placeholder text for the TextView in the Add to Homescreen dialog -->
    <string name="add_to_homescreen_text_placeholder">Name der Verknüpfung</string>

    <!-- Describes the add to homescreen functionality -->
    <string name="add_to_homescreen_description_2">Sie können diese Website einfach zum Startbildschirm Ihres Geräts hinzufügen, um unmittelbaren Zugriff darauf zu haben und sie wie eine App zu nutzen.</string>

    <!-- Preference for managing the settings for logins and passwords in Fenix -->
    <string name="preferences_passwords_logins_and_passwords">Zugangsdaten und Passwörter</string>
    <!-- Preference for managing the saving of logins and passwords in Fenix -->
    <string name="preferences_passwords_save_logins">Zugangsdaten und Passwörter speichern</string>
    <!-- Preference option for asking to save passwords in Fenix -->
    <string name="preferences_passwords_save_logins_ask_to_save">Zum Speichern nachfragen</string>
    <!-- Preference option for never saving passwords in Fenix -->
    <string name="preferences_passwords_save_logins_never_save">Nie speichern</string>
    <!-- Preference for autofilling saved logins in Fenix -->
    <string name="preferences_passwords_autofill">Automatisch ausfüllen</string>
    <!-- Preference for syncing saved logins in Fenix -->
    <string name="preferences_passwords_sync_logins">Zugangsdaten synchronisieren</string>
    <!-- Syncing saved logins in Fenix is on -->
    <string name="preferences_passwords_sync_logins_on">Ein</string>
    <!-- Syncing saved logins in Fenix is off -->
    <string name="preferences_passwords_sync_logins_off">Aus</string>
    <!-- Syncing saved logins in Fenix needs reconnect to sync -->
    <string name="preferences_passwords_sync_logins_reconnect">Verbindung wiederherstellen</string>
    <!-- Syncing saved logins in Fenix needs login -->
    <string name="preferences_passwords_sync_logins_sign_in">Bei Sync anmelden</string>
    <!-- Preference to access list of saved logins -->
    <string name="preferences_passwords_saved_logins">Gespeicherte Zugangsdaten</string>
    <!-- Description of empty list of saved passwords. Placeholder is replaced with app name.  -->
    <string name="preferences_passwords_saved_logins_description_empty_text">Die Zugangsdaten, die Sie speichern oder mit %s synchronisieren, werden hier angezeigt.</string>
    <!-- Preference to access list of saved logins -->
    <string name="preferences_passwords_saved_logins_description_empty_learn_more_link">Erfahren Sie mehr über Sync.</string>
    <!-- Preference to access list of login exceptions that we never save logins for -->
    <string name="preferences_passwords_exceptions">Ausnahmen</string>
    <!-- Empty description of list of login exceptions that we never save logins for -->
    <string name="preferences_passwords_exceptions_description_empty">Zugangsdaten und Passwörter, die nicht gespeichert werden, werden hier angezeigt.</string>
    <!-- Description of list of login exceptions that we never save logins for -->
    <string name="preferences_passwords_exceptions_description">Zugangsdaten und Passwörter werden für diese Websites nicht gespeichert.</string>
    <!-- Text on button to remove all saved login exceptions -->
    <string name="preferences_passwords_exceptions_remove_all">Alle Ausnahmen löschen</string>
    <!-- Hint for search box in logins list -->
    <string name="preferences_passwords_saved_logins_search">Zugangsdaten durchsuchen</string>
    <!-- Option to sort logins list A-Z, alphabetically -->
    <string name="preferences_passwords_saved_logins_alphabetically">Alphabetisch</string>
    <!-- Option to sort logins list by most recently used -->
    <string name="preferences_passwords_saved_logins_recently_used">Kürzlich verwendet</string>
    <!-- The header for the site that a login is for -->
    <string name="preferences_passwords_saved_logins_site">Website</string>
    <!-- The header for the username for a login -->
    <string name="preferences_passwords_saved_logins_username">Benutzername</string>
    <!-- The header for the password for a login -->
    <string name="preferences_passwords_saved_logins_password">Passwort</string>
    <!-- Message displayed in security prompt to reenter a secret pin to access saved logins -->
    <string name="preferences_passwords_saved_logins_enter_pin">Geben Sie Ihre PIN erneut ein</string>
    <!-- Message displayed in security prompt to access saved logins -->
    <string name="preferences_passwords_saved_logins_enter_pin_description">Zum Anzeigen Ihrer gespeicherten Zugangsdaten entsperren</string>
    <!-- Message displayed when a connection is insecure and we detect the user is entering a password -->
    <string name="logins_insecure_connection_warning">Diese Verbindung ist nicht verschlüsselt. Hier eingegebene Zugangsdaten könnten in falsche Hände geraten.</string>
    <!-- Learn more link that will link to a page with more information displayed when a connection is insecure and we detect the user is entering a password -->
    <string name="logins_insecure_connection_warning_learn_more">Weitere Informationen</string>
    <!-- Prompt message displayed when Fenix detects a user has entered a password and user decides if Fenix should save it. The first parameter is the name of the application (For example: Fenix)  -->
    <string name="logins_doorhanger_save">Soll %s diese Zugangsdaten speichern?</string>
    <!-- Positive confirmation that Fenix should save the new or updated login -->
    <string name="logins_doorhanger_save_confirmation">Speichern</string>
    <!-- Negative confirmation that Fenix should not save the new or updated login -->
    <string name="logins_doorhanger_save_dont_save">Nicht speichern</string>
    <!-- Shown in snackbar to tell user that the password has been copied -->
    <string name="logins_password_copied">Passwort in Zwischenablage kopiert</string>
    <!-- Shown in snackbar to tell user that the username has been copied -->
    <string name="logins_username_copied">Benutzername in Zwischenablage kopiert</string>
    <!-- Shown in snackbar to tell user that the site has been copied -->
    <string name="logins_site_copied">Website in Zwischenablage kopiert</string>
    <!-- Content Description (for screenreaders etc) read for the button to copy a password in logins-->
    <string name="saved_logins_copy_password">Passwort kopieren</string>
    <!-- Content Description (for screenreaders etc) read for the button to clear a password while editing a login-->
    <string name="saved_logins_clear_password">Passwort löschen</string>
    <!-- Content Description (for screenreaders etc) read for the button to copy a username in logins -->
    <string name="saved_login_copy_username">Benutzernamen kopieren</string>
    <!-- Content Description (for screenreaders etc) read for the button to clear a username while editing a login -->
    <string name="saved_login_clear_username">Benutzername löschen</string>
    <!-- Content Description (for screenreaders etc) read for the button to copy a site in logins -->
    <string name="saved_login_copy_site">Website kopieren</string>
    <!-- Content Description (for screenreaders etc) read for the button to open a site in logins -->
    <string name="saved_login_open_site">Website im Browser öffnen</string>
    <!-- Content Description (for screenreaders etc) read for the button to reveal a password in logins -->
    <string name="saved_login_reveal_password">Passwort anzeigen</string>
    <!-- Content Description (for screenreaders etc) read for the button to hide a password in logins -->
    <string name="saved_login_hide_password">Passwort verbergen</string>
    <!-- Message displayed in biometric prompt displayed for authentication before allowing users to view their logins -->
    <string name="logins_biometric_prompt_message">Zum Anzeigen Ihrer gespeicherten Zugangsdaten entsperren</string>
    <!-- Title of warning dialog if users have no device authentication set up -->
    <string name="logins_warning_dialog_title">Sichern Sie Ihre Zugangsdaten und Passwörter</string>
    <!-- Message of warning dialog if users have no device authentication set up -->
    <string name="logins_warning_dialog_message">Richten Sie ein Gerätesperrmuster, eine PIN oder ein Passwort ein, um zu verhindern, dass auf Ihre gespeicherten Zugangsdaten und Passwörter zugegriffen wird, wenn jemand anderes über Ihr Gerät verfügt.</string>
    <!-- Negative button to ignore warning dialog if users have no device authentication set up -->
    <string name="logins_warning_dialog_later">Später</string>
    <!-- Positive button to send users to set up a pin of warning dialog if users have no device authentication set up -->
    <string name="logins_warning_dialog_set_up_now">Jetzt einrichten</string>
    <!-- Title of PIN verification dialog to direct users to re-enter their device credentials to access their logins -->
    <string name="logins_biometric_prompt_message_pin">Entsperren Sie Ihr Gerät</string>
    <!-- Title for Accessibility Force Enable Zoom Preference -->
    <string name="preference_accessibility_force_enable_zoom">Zoom auf allen Websites</string>
    <!-- Summary for Accessibility Force Enable Zoom Preference -->
    <string name="preference_accessibility_force_enable_zoom_summary">Aktivieren Sie diese Option, um das Kneifen und Zoomen auch auf Websites zuzulassen, die diese Geste verhindern.</string>

    <!-- Saved logins sorting strategy menu item -by name- (if selected, it will sort saved logins alphabetically) -->
    <string name="saved_logins_sort_strategy_alphabetically">Name (A-Z)</string>
    <!-- Saved logins sorting strategy menu item -by last used- (if selected, it will sort saved logins by last used) -->
    <string name="saved_logins_sort_strategy_last_used">Zuletzt verwendet</string>

    <!-- Content description (not visible, for screen readers etc.): Sort saved logins dropdown menu chevron icon -->
    <string name="saved_logins_menu_dropdown_chevron_icon_content_description">Menü mit Zugangsdaten sortieren</string>

    <!-- Credit Cards Autofill -->
    <!-- Preference and title for managing the settings for credit cards -->
    <string name="preferences_credit_cards">Kreditkarten</string>
    <!-- Preference for saving and autofilling credit cards -->
    <string name="preferences_credit_cards_save_and_autofill_cards">Autovervollständigung für Kreditkartendaten</string>
    <!-- Preference summary for saving and autofilling credit card data -->
    <string name="preferences_credit_cards_save_and_autofill_cards_summary">Daten sind verschlüsselt</string>
    <!-- Preference option for syncing credit cards across devices. This is displayed when the user is not signed into sync -->
    <string name="preferences_credit_cards_sync_cards_across_devices">Karten zwischen Geräten synchronisieren</string>
    <!-- Preference option for adding a credit card -->
    <string name="preferences_credit_cards_add_credit_card">Kreditkarte hinzufügen</string>

    <!-- Title of the "Add card" screen -->
    <string name="credit_cards_add_card">Karte hinzufügen</string>
    <!-- The header for the card number of a credit card -->
    <string name="credit_cards_card_number">Kartennummer</string>
    <!-- The header for the expiration date of a credit card -->
    <string name="credit_cards_expiration_date">Ablaufdatum</string>
    <!-- The header for the name on the credit card -->
    <string name="credit_cards_name_on_card">Name auf Karte</string>
    <!-- The header for the nickname for a credit card -->
    <string name="credit_cards_card_nickname">Interner Name für die Karte</string>
    <!-- The text for the "Delete card" button for deleting a credit card -->
    <string name="credit_cards_delete_card_button">Karte löschen</string>
    <!-- The title for the "Save" menu item for saving a credit card -->
    <string name="credit_cards_menu_save">Speichern</string>
    <!-- The text for the "Save" button for saving a credit card -->
    <string name="credit_cards_save_button">Speichern</string>
    <!-- The text for the "Cancel" button for cancelling adding or updating a credit card -->
    <string name="credit_cards_cancel_button">Abbrechen</string>

    <!-- Title of the Add search engine screen -->
    <string name="search_engine_add_custom_search_engine_title">Suchmaschine hinzufügen</string>
    <!-- Title of the Edit search engine screen -->
    <string name="search_engine_edit_custom_search_engine_title">Suchmaschine bearbeiten</string>
    <!-- Content description (not visible, for screen readers etc.): Title for the button to add a search engine in the action bar -->
    <string name="search_engine_add_button_content_description">Hinzufügen</string>
    <!-- Content description (not visible, for screen readers etc.): Title for the button to save a search engine in the action bar -->
    <string name="search_engine_add_custom_search_engine_edit_button_content_description">Speichern</string>
    <!-- Text for the menu button to edit a search engine -->
    <string name="search_engine_edit">Bearbeiten</string>
    <!-- Text for the menu button to delete a search engine -->
    <string name="search_engine_delete">Löschen</string>

    <!-- Text for the button to create a custom search engine on the Add search engine screen -->
    <string name="search_add_custom_engine_label_other">Andere</string>
    <!-- Placeholder text shown in the Search Engine Name TextField before a user enters text -->
    <string name="search_add_custom_engine_name_hint">Name</string>
    <!-- Placeholder text shown in the Search String TextField before a user enters text -->
    <string name="search_add_custom_engine_search_string_hint">Zu verwendender Such-String</string>
    <!-- Description text for the Search String TextField. The %s is part of the string -->
    <string name="search_add_custom_engine_search_string_example">Anfrage durch „%s“ ersetzen. Beispiel:\nhttps://www.google.com/search?q=%s</string>
    <!-- Text for the button to learn more about adding a custom search engine -->
    <string name="search_add_custom_engine_learn_more_label">Weitere Informationen</string>

    <!-- Accessibility description for the form in which details about the custom search engine are entered -->
    <string name="search_add_custom_engine_form_description">Details zur benutzerdefinierten Suchmaschine</string>
    <!-- Accessibility description for the 'Learn more' link -->
    <string name="search_add_custom_engine_learn_more_description">Link zu weiteren Informationen</string>

    <!-- Text shown when a user leaves the name field empty -->
    <string name="search_add_custom_engine_error_empty_name">Name der Suchmaschine eingeben</string>
    <!-- Text shown when a user tries to add a search engine that already exists -->
    <string name="search_add_custom_engine_error_existing_name">Suchmaschine mit dem Namen „%s“ existiert bereits.</string>
    <!-- Text shown when a user leaves the search string field empty -->
    <string name="search_add_custom_engine_error_empty_search_string">Such-String eingeben</string>
    <!-- Text shown when a user leaves out the required template string -->
    <string name="search_add_custom_engine_error_missing_template">Überprüfen Sie, ob der Such-String dem Beispielformat entspricht</string>
    <!-- Text shown when we aren't able to validate the custom search query. The first parameter is the url of the custom search engine -->
    <string name="search_add_custom_engine_error_cannot_reach">Fehler beim Verbinden mit „%s“</string>
    <!-- Text shown when a user creates a new search engine -->
    <string name="search_add_custom_engine_success_message">%s erstellt</string>
    <!-- Text shown when a user successfully edits a custom search engine -->
    <string name="search_edit_custom_engine_success_message">%s gespeichert</string>
    <!-- Text shown when a user successfully deletes a custom search engine -->
    <string name="search_delete_search_engine_success_message">%s gelöscht</string>

    <!-- Title text shown for the migration screen to the new browser. Placeholder replaced with app name -->
    <string name="migration_title">Willkommen zu einem brandneuen %s</string>
    <!-- Description text followed by a list of things migrating (e.g. Bookmarks, History). Placeholder replaced with app name-->
    <string name="migration_description">Es wartet ein komplett überarbeiteter Browser mit verbesserter Leistung und Funktionen auf Sie, der Ihnen im Internet noch mehr Möglichkeiten bietet.\n\nBitte warten Sie, wir aktualisieren %s mit Ihren</string>
    <!-- Text on the disabled button while in progress. Placeholder replaced with app name -->
    <string name="migration_updating_app_button_text">%s wird aktualisiert…</string>
    <!-- Text on the enabled button. Placeholder replaced with app name-->
    <string name="migration_update_app_button">%s starten</string>
    <!-- Accessibility description text for a completed migration item -->
    <string name="migration_icon_description">Migration abgeschlossen</string>
    <!--Text on list of migrated items (e.g. Settings, History, etc.)-->
    <string name="migration_text_passwords">Passwörter</string>

    <!-- Heading for the instructions to allow a permission -->
    <string name="phone_feature_blocked_intro">Zum Erlauben:</string>
    <!-- First step for the allowing a permission -->
    <string name="phone_feature_blocked_step_settings">1. Öffnen Sie die Android-Einstellungen</string>
    <!-- Second step for the allowing a permission -->
    <string name="phone_feature_blocked_step_permissions"><![CDATA[2. Tippen Sie auf <b>Berechtigungen</b>]]></string>
    <!-- Third step for the allowing a permission (Fore example: Camera) -->
    <string name="phone_feature_blocked_step_feature"><![CDATA[3. Schalten Sie <b>%1$s</b> auf AN]]></string>

    <!-- Label that indicates a site is using a secure connection -->
    <string name="quick_settings_sheet_secure_connection">Sichere Verbindung</string>
    <!-- Label that indicates a site is using a insecure connection -->
    <string name="quick_settings_sheet_insecure_connection">Nicht gesicherte Verbindung</string>
    <!-- Confirmation message for a dialog confirming if the user wants to delete all the permissions for all sites-->
    <string name="confirm_clear_permissions_on_all_sites">Möchten Sie wirklich alle Berechtigungen für alle Websites löschen?</string>
    <!-- Confirmation message for a dialog confirming if the user wants to delete all the permissions for a site-->
    <string name="confirm_clear_permissions_site">Möchten Sie wirklich alle Berechtigungen für diese Website löschen?</string>
    <!-- Confirmation message for a dialog confirming if the user wants to set default value a permission for a site-->
    <string name="confirm_clear_permission_site">Möchten Sie wirklich diese Berechtigung für diese Website löschen?</string>
    <!-- label shown when there are not site exceptions to show in the site exception settings -->
    <string name="no_site_exceptions">Keine Ausnahmen für Websites</string>
    <!-- Label for the Pocket default top site -->
    <string name="pocket_top_articles">Wichtigste Artikel</string>
    <!-- Bookmark deletion confirmation -->
    <string name="bookmark_deletion_confirmation">Soll dieses Lesezeichen wirklich gelöscht werden?</string>
    <!-- Browser menu button that adds a top site to the home fragment -->
    <string name="browser_menu_add_to_top_sites">Zu wichtigen Seiten hinzufügen</string>
    <!-- text shown before the issuer name to indicate who its verified by, parameter is the name of
     the certificate authority that verified the ticket-->
    <string name="certificate_info_verified_by">Verifiziert von: %1$s</string>
    <!-- Login overflow menu delete button -->
    <string name="login_menu_delete_button">Entfernen</string>
    <!-- Login overflow menu edit button -->
    <string name="login_menu_edit_button">Bearbeiten</string>
    <!-- Message in delete confirmation dialog for logins -->
    <string name="login_deletion_confirmation">Sollen diese Zugangsdaten wirklich gelöscht werden?</string>
    <!-- Positive action of a dialog asking to delete  -->
    <string name="dialog_delete_positive">Löschen</string>
    <!--  The saved login options menu description. -->
    <string name="login_options_menu">Optionen für Zugangsdaten</string>
    <!--  The editable text field for a login's web address. -->
    <string name="saved_login_hostname_description">Das bearbeitbare Textfeld für die Internetadresse der Zugangsdaten.</string>
    <!--  The editable text field for a login's username. -->
    <string name="saved_login_username_description">Das bearbeitbare Textfeld für den Benutzernamen der Zugangsdaten.</string>
    <!--  The editable text field for a login's password. -->
    <string name="saved_login_password_description">Das bearbeitbare Textfeld für das Passwort der Zugangsdaten.</string>
    <!--  The button description to save changes to an edited login. -->
    <string name="save_changes_to_login">Änderungen an Zugangsdaten speichern.</string>
    <!--  The button description to discard changes to an edited login. -->
    <string name="discard_changes">Änderungen verwerfen</string>
    <!--  The page title for editing a saved login. -->
    <string name="edit">Bearbeiten</string>
    <!--  The error message in edit login view when password field is blank. -->
    <string name="saved_login_password_required">Passwort erforderlich</string>
    <!-- Voice search button content description  -->
    <string name="voice_search_content_description">Sprachsuche</string>
    <!-- Voice search prompt description displayed after the user presses the voice search button -->
    <string name="voice_search_explainer">Sprechen Sie jetzt</string>

    <!--  The error message in edit login view when a duplicate username exists. -->
    <string name="saved_login_duplicate">Es existieren bereits Zugangsdaten mit diesem Benutzernamen</string>

    <!-- Synced Tabs -->
    <!-- Text displayed to ask user to connect another device as no devices found with account -->
    <string name="synced_tabs_connect_another_device">Weiteres Gerät verbinden.</string>
    <!-- Text displayed asking user to re-authenticate -->
    <string name="synced_tabs_reauth">Bitte erneut authentifizieren.</string>
    <!-- Text displayed when user has disabled tab syncing in Firefox Sync Account -->
    <string name="synced_tabs_enable_tab_syncing">Bitte aktivieren Sie die Tab-Synchronisierung.</string>
    <!-- Text displayed when user has no tabs that have been synced -->
    <string name="synced_tabs_no_tabs">Sie haben keine offenen Tabs in Firefox auf Ihren anderen Geräten.</string>
    <!-- Text displayed in the synced tabs screen when a user is not signed in to Firefox Sync describing Synced Tabs -->
    <string name="synced_tabs_sign_in_message">Zeigt eine Liste der Tabs von Ihren anderen Geräten an.</string>
    <!-- Text displayed on a button in the synced tabs screen to link users to sign in when a user is not signed in to Firefox Sync -->
    <string name="synced_tabs_sign_in_button">Zum Synchronisieren anmelden</string>

    <!-- The text displayed when a synced device has no tabs to show in the list of Synced Tabs. -->
    <string name="synced_tabs_no_open_tabs">Keine offenen Tabs</string>

    <!-- Top Sites -->
    <!-- Title text displayed in the dialog when top sites limit is reached. -->
    <string name="top_sites_max_limit_title">Obergrenze für wichtige Seiten erreicht</string>
    <!-- Content description text displayed in the dialog when top sites limit is reached. -->
    <string name="top_sites_max_limit_content_2">Entfernen Sie eine der wichtigen Seiten, um eine neue hinzuzufügen. Tippen und halten Sie die Seite und wählen Sie „Entfernen“.</string>
    <!-- Confirmation dialog button text when top sites limit is reached. -->
    <string name="top_sites_max_limit_confirmation_button">Ok, verstanden</string>

    <!-- Label for the show most visited sites preference -->
    <string name="top_sites_toggle_top_frecent_sites">Meistbesuchte Seiten anzeigen</string>

    <!-- Title text displayed in the rename top site dialog. -->
	<string name="top_sites_rename_dialog_title">Name</string>
	<!-- Hint for renaming title of a top site -->
	<string name="top_site_name_hint">Name der meistbesuchten Seite</string>
	<!-- Button caption to confirm the renaming of the top site. -->
	<string name="top_sites_rename_dialog_ok">OK</string>
	<!-- Dialog button text for canceling the rename top site prompt. -->
	<string name="top_sites_rename_dialog_cancel">Abbrechen</string>

    <!-- Content description for close button in collection placeholder. -->
    <string name="remove_home_collection_placeholder_content_description">Entfernen</string>

    <!-- Deprecated: text for the firefox account onboarding card header
    The first parameter is the name of the app (e.g. Firefox Preview) -->
    <string name="onboarding_firefox_account_header">Machen Sie das Beste aus %s.</string>

    <!-- Content description radio buttons with a link to more information -->
    <string name="radio_preference_info_content_description">Klicken Sie hier für weitere Details</string>

    <!-- Deprecated: No Open Tabs Message Header -->
    <string name="no_collections_header1">Sammeln Sie die Dinge, die Ihnen wichtig sind</string>
    <!-- Deprecated: Label to describe what collections are to a new user without any collections -->
    <string name="no_collections_description1">Gruppieren Sie ähnliche Suchanfragen, Websites und Tabs, um später schnell darauf zugreifen zu können.</string>
    <!-- Deprecated: text for the firefox account onboarding card header when we detect you're already signed in to -->
    <string name="onboarding_firefox_account_auto_signin_header_2">Sie sind in einem anderen Firefox-Browser auf diesem Handy als %s angemeldet. Möchten Sie sich mit diesem Konto anmelden?</string>
    <!-- Deprecated: Describes the add to homescreen functionality -->
    <string name="add_to_homescreen_description">Sie können diese Website einfach zum Startbildschirm Ihres Handys hinzufügen, um unmittelbaren Zugriff darauf zu haben und sie wie eine App zu nutzen.</string>

    </resources><|MERGE_RESOLUTION|>--- conflicted
+++ resolved
@@ -183,14 +183,11 @@
 
     <!-- Browser menu button to show reader view appearance controls e.g. the used font type and size -->
     <string name="browser_menu_customize_reader_view">Leseansicht anpassen</string>
-<<<<<<< HEAD
-=======
     <!-- Browser menu label for adding a bookmark -->
     <string name="browser_menu_add">Hinzufügen</string>
     <!-- Browser menu label for editing a bookmark -->
     <string name="browser_menu_edit">Bearbeiten</string>
 
->>>>>>> a439894a
     <!-- Error message to show when the user tries to access a scheme not
         handled by the app (Ex: blob, tel etc) -->
     <string name="unknown_scheme_error_message">Verbindung nicht möglich. Nicht erkennbares URL-Schema.</string>
