<?xml version="1.0" encoding="utf-8"?>
<<<<<<< HEAD
<resources xmlns:tools="http://schemas.android.com/tools">
=======
<resources xmlns:tools="http://schemas.android.com/tools" xmlns:moz="http://mozac.org/tools">
>>>>>>> cb5708f8


    <!-- App name for private browsing mode. The first parameter is the name of the app defined in app_name (for example: Fenix)-->
    <string name="app_name_private_5">%s privat</string>
    <!-- App name for private browsing mode. The first parameter is the name of the app defined in app_name (for example: Fenix)-->
    <string name="app_name_private_4">%s (privat)</string>

    <!-- Home Fragment -->
    <!-- Content description (not visible, for screen readers etc.): "Three dot" menu button. -->
    <string name="content_description_menu">Weitere Optionen</string>
    <!-- Content description (not visible, for screen readers etc.): "Private Browsing" menu button. -->
    <string name="content_description_private_browsing_button">Privates Surfen aktivieren</string>
    <!-- Content description (not visible, for screen readers etc.): "Private Browsing" menu button. -->
    <string name="content_description_disable_private_browsing_button">Privates Surfen deaktivieren</string>
    <!-- Placeholder text shown in the search bar before a user enters text -->
    <string name="search_hint">Suche oder Adresse</string>

    <!-- No Open Tabs Message Description -->
    <string name="no_open_tabs_description">Offene Tabs werden hier angezeigt.</string>

    <!-- No Private Tabs Message Description -->
    <string name="no_private_tabs_description">Ihre privaten Tabs werden hier angezeigt.</string>

    <!-- Message announced to the user when tab tray is selected with 1 tab -->
    <string name="open_tab_tray_single">1 offener Tab. Antippen, um  Tabs zu wechseln.</string>
    <!-- Message announced to the user when tab tray is selected with 0 or 2+ tabs -->
    <string moz:removedIn="95" name="open_tab_tray_plural" tools:ignore="UnusedResources">%1$s offene Tabs. Antippen, um  Tabs zu wechseln.</string>

    <!-- Tab tray multi select title in app bar. The first parameter is the number of tabs selected -->
    <string name="tab_tray_multi_select_title">%1$d ausgewählt</string>
    <!-- Label of button in create collection dialog for creating a new collection  -->
    <string name="tab_tray_add_new_collection">Neue Sammlung hinzufügen</string>
    <!-- Label of editable text in create collection dialog for naming a new collection  -->
    <string name="tab_tray_add_new_collection_name">Name</string>
    <!-- Label of button in save to collection dialog for selecting a current collection  -->
    <string name="tab_tray_select_collection">Sammlung auswählen</string>
    <!-- Content description for close button while in multiselect mode in tab tray -->
    <string name="tab_tray_close_multiselect_content_description">Mehrfachauswahl-Modus beenden</string>
    <!-- Content description for save to collection button while in multiselect mode in tab tray -->
    <string name="tab_tray_collection_button_multiselect_content_description">Ausgewählte Tabs in Sammlung speichern</string>
    <!-- Content description for checkmark while tab is selected while in multiselect mode in tab tray. The first parameter is the title of the tab selected -->
    <string name="tab_tray_item_selected_multiselect_content_description">%1$s ausgewählt</string>
    <!-- Content description when tab is unselected while in multiselect mode in tab tray. The first parameter is the title of the tab unselected -->
    <string name="tab_tray_item_unselected_multiselect_content_description">%1$s abgewählt</string>
    <!-- Content description announcement when exiting multiselect mode in tab tray -->
    <string name="tab_tray_exit_multiselect_content_description">Mehrfachauswahl-Modus beendet</string>
    <!-- Content description announcement when entering multiselect mode in tab tray -->
    <string name="tab_tray_enter_multiselect_content_description">Mehrfachauswah-Modus aktiviert, wählen Sie Tabs zum Speichern in einer Sammlung</string>
    <!-- Content description on checkmark while tab is selected in multiselect mode in tab tray -->
    <string name="tab_tray_multiselect_selected_content_description">Ausgewählt</string>

    <!-- Home - Recently saved bookmarks -->
    <!-- Title for the home screen section with recently saved bookmarks. -->
    <string moz:removedIn="94" name="recently_saved_bookmarks" tools:ignore="UnusedResources">Kürzlich gespeichert</string>
    <!-- Title for the home screen section with recently saved bookmarks. -->
    <string moz:removedIn="94" name="recently_bookmarked" tools:ignore="UnusedResources">Kürzlich als Lesezeichen gesetzt</string>
    <!-- Title for the home screen section with recently saved bookmarks. -->
    <string name="recent_bookmarks_title">Neueste Lesezeichen</string>
    <!-- Content description for the recently saved bookmarks section on the home screen. -->
    <string name="recently_saved_bookmarks_content_description">Kürzlich gespeicherte Lesezeichen</string>
    <!-- Title for the button which navigates the user to show all of their saved bookmarks. -->
    <string name="recently_saved_show_all">Alle anzeigen</string>

    <!-- Content description for the button which navigates the user to show all of their saved bookmarks. -->
    <string name="recently_saved_show_all_content_description">Schaltfläche: Alle gespeicherten Lesezeichen anzeigen</string>

    <!-- About content. The first parameter is the name of the application. (For example: Fenix) -->
    <string name="about_content">%1$s wird von Mozilla hergestellt.</string>

    <!-- Private Browsing -->
    <!-- Title for private session option -->
    <string name="private_browsing_title">Dies ist eine private Sitzung</string>
    <!-- Explanation for private browsing displayed to users on home view when they first enable private mode
        The first parameter is the name of the app defined in app_name (for example: Fenix) -->
    <string name="private_browsing_placeholder_description_2">%1$s leert die eingegebenen Suchbegriffe und besuchten Webseiten aller privaten Tabs wenn Sie diese schließen oder die App beenden. Das macht Sie gegenüber Website-Betreibern und Internetanbietern nicht anonym, aber erleichtert es Ihnen, dass andere Nutzer dieses Geräts Ihre Aktivitäten nicht einsehen können.</string>
    <string name="private_browsing_common_myths">
       
       
    Häufige Missverständnisse über das Surfen im Privaten Modus</string>
    <!-- Delete session button to erase your history in a private session -->
    <string name="private_browsing_delete_session">Sitzung löschen</string>

    <!-- Private mode shortcut "contextual feature recommendation" (CFR) -->
    <!-- Text for the main message -->
    <string name="cfr_message">Fügen Sie eine Verknüpfung hinzu, um private Tabs vom Startbildschirm aus zu öffnen.</string>
    <!-- Text for the positive button -->
    <string name="cfr_pos_button_text">Verknüpfung hinzufügen</string>
    <!-- Text for the negative button -->
    <string name="cfr_neg_button_text">Nein, danke</string>

    <!-- Open in App "contextual feature recommendation" (CFR) -->
    <!-- Text for the info message. 'Firefox' intentionally hardcoded here.-->
    <string name="open_in_app_cfr_info_message">Sie können Firefox so einstellen, dass Links automatisch in Apps geöffnet werden.</string>
    <!-- Text for the positive action button -->
    <string name="open_in_app_cfr_positive_button_text">Einstellungen öffnen</string>
    <!-- Text for the negative action button -->
    <string name="open_in_app_cfr_negative_button_text">Schließen</string>

    <!-- Text for the info dialog when camera permissions have been denied but user tries to access a camera feature. -->
    <string name="camera_permissions_needed_message">Kamerazugriff erforderlich. Öffnen Sie die Android-Einstellungen, tippen Sie auf Berechtigungen und tippen Sie auf Erlauben.</string>
    <!-- Text for the positive action button to go to Android Settings to grant permissions. -->
    <string name="camera_permissions_needed_positive_button_text">Einstellungen öffnen</string>
    <!-- Text for the negative action button to dismiss the dialog. -->
    <string name="camera_permissions_needed_negative_button_text">Schließen</string>

    <!-- Text for the banner message to tell users about our auto close feature. -->
    <string name="tab_tray_close_tabs_banner_message">Stellen Sie geöffnete Tabs so ein, dass sie automatisch geschlossen werden, die am letzten Tag, in der letzten Woche oder im letzten Monat nicht angesehen wurden.</string>
    <!-- Text for the positive action button to go to Settings for auto close tabs. -->
    <string name="tab_tray_close_tabs_banner_positive_button_text">Optionen anzeigen</string>
    <!-- Text for the negative action button to dismiss the Close Tabs Banner. -->
    <string name="tab_tray_close_tabs_banner_negative_button_text">Schließen</string>

    <!-- Text for the banner message to tell users about our inactive tabs feature. -->
    <string name="tab_tray_inactive_onboarding_message">Tabs, die Sie zwei Wochen lang nicht angesehen haben, werden hierher verschoben.</string>
    <!-- Text for the action link to go to Settings for inactive tabs. -->
    <string name="tab_tray_inactive_onboarding_button_text">In den Einstellungen deaktivieren</string>

    <!-- Text for title for the auto-close dialog of the inactive tabs. -->
    <string name="tab_tray_inactive_auto_close_title">Nach einem Monat automatisch schließen?</string>
    <!-- Text for the body for the auto-close dialog of the inactive tabs. -->
    <string name="tab_tray_inactive_auto_close_body">Firefox kann Tabs schließen, die Sie im letzten Monat nicht angesehen haben.</string>
    <!-- Content description for close button in the auto-close dialog of the inactive tabs. -->
    <string name="tab_tray_inactive_auto_close_button_content_description">Schließen</string>
    <!-- Text for turn on auto close tabs button in the auto-close dialog of the inactive tabs. -->
    <string name="tab_tray_inactive_turn_on_auto_close_button">Automatisches Schließen aktivieren</string>

    <!-- Home screen icons - Long press shortcuts -->
    <!-- Shortcut action to open new tab -->
    <string name="home_screen_shortcut_open_new_tab_2">Neuer Tab</string>
    <!-- Shortcut action to open new private tab -->
    <string name="home_screen_shortcut_open_new_private_tab_2">Neuer privater Tab</string>

    <!-- Heading for the Top Sites block -->
    <string moz:removedIn="95" name="home_screen_top_sites_heading" tools:ignore="UnusedResources">Wichtige Seiten</string>

    <!-- Recent Tabs -->
    <!-- Header text for jumping back into the recent tab in the home screen -->
    <string name="recent_tabs_header">Zurückspringen</string>
    <!-- Button text for showing all the tabs in the tabs tray -->
    <string name="recent_tabs_show_all">Alle anzeigen</string>

<<<<<<< HEAD
    <!-- History Metadata -->
    <!-- Header text for a section on the home screen that displays grouped highlights from the
         user's browsing history, such as topics they have researched or explored on the web -->
    <string name="history_metadata_header">Früher gesuchte Themen</string>
=======
    <!-- Content description for the button which navigates the user to show all recent tabs in the tabs tray. -->
    <string name="recent_tabs_show_all_content_description">Schaltfläche „Alle zuletzt geöffneten Tabs“ anzeigen</string>
    <!-- Title for showing a group item in the 'Jump back in' section of the new tab
        The first parameter is the search term that the user used. (for example: your search for "cat")-->
    <string name="recent_tabs_search_term">Ihre Suche nach \&quot;%1$s\&quot;</string>
    <!-- Text for the number of tabs in a group in the 'Jump back in' section of the new tab
        The first parameter is the count for number of sites in the group.  This number will always be more than one. -->
    <string name="recent_tabs_search_term_count">Websites: %1$s</string>

    <!-- History Metadata -->
    <!-- Header text for a section on the home screen that displays grouped highlights from the
         user's browsing history, such as topics they have researched or explored on the web -->
    <string moz:removedIn="94" name="history_metadata_header" tools:ignore="UnusedResources">Früher gesuchte Themen</string>

    <!-- Header text for a section on the home screen that displays grouped highlights from the
         user's browsing history, such as topics they have researched or explored on the web -->
    <string moz:removedIn="94" name="history_metadata_header_2" tools:ignore="UnusedResources">Kürzlich besucht</string>
    <!-- Header text for a section on the home screen that displays grouped highlights from the
         user's browsing history, such as topics they have researched or explored on the web -->
    <string name="history_metadata_header_3">Letzte Suchanfragen</string>
    <!-- Text for the menu button to remove a grouped highlight from the user's browsing history
         in the Recently visited section -->
    <string name="recently_visited_menu_item_remove">Entfernen</string>

    <!-- Content description for the button which navigates the user to show all of their history. -->
    <string name="past_explorations_show_all_content_description">Schaltfläche „Alle vergangenen Erkundungen“ anzeigen</string>
>>>>>>> cb5708f8

    <!-- Browser Fragment -->
    <!-- Content description (not visible, for screen readers etc.): Navigate to open tabs -->
    <string name="browser_tabs_button">Offene Tabs</string>
    <!-- Content description (not visible, for screen readers etc.): Navigate backward (browsing history) -->
    <string name="browser_menu_back">Zurück</string>
    <!-- Content description (not visible, for screen readers etc.): Navigate forward (browsing history) -->
    <string name="browser_menu_forward">Vor</string>
    <!-- Content description (not visible, for screen readers etc.): Refresh current website -->
    <string name="browser_menu_refresh">Aktualisieren</string>
    <!-- Content description (not visible, for screen readers etc.): Stop loading current website -->
    <string name="browser_menu_stop">Anhalten</string>
    <!-- Content description (not visible, for screen readers etc.): Bookmark the current page -->
    <string moz:removedIn="95" name="browser_menu_bookmark" tools:ignore="UnusedResources">Zu Lesezeichen hinzufügen</string>
    <!-- Content description (not visible, for screen readers etc.): Un-bookmark the current page -->
    <string name="browser_menu_edit_bookmark">Lesezeichen bearbeiten</string>
    <!-- Browser menu button that opens the addon manager -->
    <string name="browser_menu_add_ons">Add-ons</string>
    <!-- Browser menu button that opens the addon extensions manager -->
    <string name="browser_menu_extensions">Erweiterungen</string>
    <!-- Text displayed when there are no add-ons to be shown -->
    <string name="no_add_ons">Hier sind keine Add-ons</string>
    <!-- Browser menu button that sends a user to help articles -->
    <string name="browser_menu_help">Hilfe</string>
    <!-- Browser menu button that sends a to a the what's new article -->
    <string name="browser_menu_whats_new">Was ist neu</string>
    <!-- Browser menu button that opens the settings menu -->
    <string name="browser_menu_settings">Einstellungen</string>
    <!-- Browser menu button that opens a user's library -->
    <string name="browser_menu_library">Bibliothek</string>
    <!-- Browser menu toggle that requests a desktop site -->
    <string name="browser_menu_desktop_site">Desktop-Website</string>
    <!-- Browser menu toggle that adds a shortcut to the site on the device home screen. -->
    <string name="browser_menu_add_to_homescreen">Zum Startbildschirm hinzufügen</string>
    <!-- Browser menu toggle that installs a Progressive Web App shortcut to the site on the device home screen. -->
    <string name="browser_menu_install_on_homescreen">Installieren</string>
    <!-- Menu option on the toolbar that takes you to synced tabs page-->
    <string name="synced_tabs">Synchronisierte Tabs</string>
    <!-- Content description (not visible, for screen readers etc.) for the Resync tabs button -->
    <string name="resync_button_content_description">Neu synchronisieren</string>
    <!-- Browser menu button that opens the find in page menu -->
    <string name="browser_menu_find_in_page">In Seite suchen</string>
    <!-- Browser menu button that creates a private tab -->
    <string name="browser_menu_private_tab">Privater Tab</string>
    <!-- Browser menu button that saves the current tab to a collection -->
    <string name="browser_menu_save_to_collection_2">In Sammlung speichern</string>
    <!-- Browser menu button that open a share menu to share the current site -->
    <string name="browser_menu_share">Teilen</string>
    <!-- Share menu title, displayed when a user is sharing their current site -->
    <string name="menu_share_with">Teilen mit…</string>
    <!-- Browser menu button shown in custom tabs that opens the current tab in Fenix
        The first parameter is the name of the app defined in app_name (for example: Fenix) -->
    <string name="browser_menu_open_in_fenix">In %1$s öffnen</string>
    <!-- Browser menu text shown in custom tabs to indicate this is a Fenix tab
        The first parameter is the name of the app defined in app_name (for example: Fenix) -->
    <string name="browser_menu_powered_by">BEREITGESTELLT VON %1$s</string>

    <!-- Browser menu text shown in custom tabs to indicate this is a Fenix tab
        The first parameter is the name of the app defined in app_name (for example: Fenix) -->
    <string name="browser_menu_powered_by2">Bereitgestellt von %1$s</string>

    <!-- Browser menu button to put the current page in reader mode -->
    <string name="browser_menu_read">Leseansicht</string>
    <!-- Browser menu button content description to close reader mode and return the user to the regular browser -->
    <string name="browser_menu_read_close">Leseansicht schließen</string>
    <!-- Browser menu button to open the current page in an external app -->
    <string name="browser_menu_open_app_link">Mit App öffnen</string>
    <!-- Browser menu button to configure reader mode appearance e.g. the used font type and size -->
    <string name="browser_menu_read_appearance">Erscheinungsbild</string>

    <!-- Browser menu button to show reader view appearance controls e.g. the used font type and size -->
    <string name="browser_menu_customize_reader_view">Leseansicht anpassen</string>
    <!-- Browser menu label for adding a bookmark -->
    <string name="browser_menu_add">Hinzufügen</string>
    <!-- Browser menu label for editing a bookmark -->
    <string name="browser_menu_edit">Bearbeiten</string>

    <!-- Browser menu button that opens the Customize menu -->
    <string name="browser_menu_customize_home">Startbildschirm anpassen</string>
    <!-- Button shown on the home page that opens the Customize home settings -->
    <string name="browser_menu_customize_home_1">Startbildschirm anpassen</string>
    <!-- Browser Toolbar -->
    <!-- Content description for the Home screen button on the browser toolbar -->
    <string name="browser_toolbar_home">Startbildschirm</string>

    <!-- Error message to show when the user tries to access a scheme not
        handled by the app (Ex: blob, tel etc) -->
    <string name="unknown_scheme_error_message">Verbindung nicht möglich. Nicht erkennbares URL-Schema.</string>

    <!-- Locale Settings Fragment -->
    <!-- Content description for tick mark on selected language -->
    <string name="a11y_selected_locale_content_description">Gewählte Sprache</string>
    <!-- Content description for search icon -->
    <string name="a11y_search_icon_content_description">Suche</string>
    <!-- Text for default locale item -->
    <string name="default_locale_text">Gerätesprache beachten</string>
    <!-- Placeholder text shown in the search bar before a user enters text -->
    <string name="locale_search_hint">Sprache suchen</string>

    <!-- Search Fragment -->
    <!-- Button in the search view that lets a user search by scanning a QR code -->
    <string name="search_scan_button">Scannen</string>
    <!-- Button in the search view that lets a user change their search engine -->
    <string name="search_engine_button">Suchmaschine</string>
    <!-- Button in the search view when shortcuts are displayed that takes a user to the search engine settings -->
    <string name="search_shortcuts_engine_settings">Suchmaschinen-Einstellungen</string>
    <!-- Header displayed when selecting a shortcut search engine -->
    <string name="search_engines_search_with">Einmalig suchen mit:</string>
    <!-- Button in the search view that lets a user navigate to the site in their clipboard -->
    <string name="awesomebar_clipboard_title">Link aus Zwischenablage einfügen</string>

    <!-- Button in the search suggestions onboarding that allows search suggestions in private sessions -->
    <string name="search_suggestions_onboarding_allow_button">Erlauben</string>
    <!-- Button in the search suggestions onboarding that does not allow search suggestions in private sessions -->
    <string name="search_suggestions_onboarding_do_not_allow_button">Nicht erlauben</string>
    <!-- Search suggestion onboarding hint title text -->
    <string name="search_suggestions_onboarding_title">Suchvorschläge in privaten Sitzungen erlauben?</string>
    <!-- Search suggestion onboarding hint description text, first parameter is the name of the app defined in app_name (for example: Fenix)-->
    <string name="search_suggestions_onboarding_text">%s übermittelt Ihre Eingaben in die Adressleiste an Ihre Standard-Suchmaschine.</string>
    <!-- Search suggestion onboarding hint Learn more link text -->
    <string name="search_suggestions_onboarding_learn_more_link">Weitere Informationen</string>

    <!-- Search engine suggestion title text. The first parameter is the name of teh suggested engine-->
    <string name="search_engine_suggestions_title">Suchen mit %s</string>
    <!-- Search engine suggestion description text -->
    <string name="search_engine_suggestions_description">Direkt aus der Adressleiste suchen</string>

    <!-- Home onboarding -->
    <!-- Onboarding home screen dialog title text. Firefox is intentionally hardcoded. -->
    <string name="onboarding_home_screen_title_2">Was neu ist bei Firefox</string>
    <!-- Onboarding home screen dialog description text. -->
    <string name="onboarding_home_screen_description_2">Es ist jetzt einfacher, dort weiterzumachen, wo Sie aufgehört haben.</string>
    <!-- Onboarding home screen dialog title text for the home section. Firefox is intentionally hardcoded. -->
    <string name="onboarding_home_screen_section_home_title_2">Personalisierte Firefox-Startseite</string>
    <!-- Onboarding home screen dialog description text for the home section. -->
    <string name="onboarding_home_screen_section_home_description_2">Wechseln Sie zu Ihren geöffneten Tabs, Lesezeichen und Ihrer Surf-Chronik.</string>
    <!-- Onboarding home screen dialog description text for the tab tray section. -->
    <string name="onboarding_home_screen_section_cleaner_tab_tray_title_2">Übersichtliche, organisierte Tabs</string>
    <!-- Onboarding home screen dialog description text for the tab tray section. -->
    <string name="onboarding_home_screen_section_cleaner_tab_tray_description_2">Dank verbessertem Layout und automatisch schließenden Tabs ist Schluss mit Unordnung.</string>
    <!-- Onboarding home screen dialog description text for the history section. -->
    <string name="onboarding_home_screen_section_useful_history_title_2">Letzte Suchanfragen</string>
    <!-- Onboarding home screen dialog description text for the history section. -->
    <string name="onboarding_home_screen_section_useful_history_description_2">Rufen Sie Ihre letzten Suchanfragen von Ihrer Startseite und Ihren Tabs aus erneut auf.</string>

    <!-- Onboarding home screen popup dialog, shown on top of the Jump back in section. Firefox is intentionally hardcoded. -->
    <string name="onboarding_home_screen_jump_back_contextual_hint" tools:ignore="UnusedResources">Ihre personalisierte Firefox-Startseite macht es jetzt einfacher, dort weiterzumachen, wo Sie aufgehört haben. Finden Sie Ihre letzten Tabs, Lesezeichen und Suchergebnisse.</string>

    <!-- Search Widget -->
    <!-- Content description for searching with a widget. Firefox is intentionally hardcoded.-->
    <string name="search_widget_content_description">In einem neuen Firefox-Tab öffnen</string>
    <!-- Text preview for smaller sized widgets -->
    <string name="search_widget_text_short">Suchen</string>
    <!-- Text preview for larger sized widgets -->
    <string name="search_widget_text_long">Das Web durchsuchen</string>

    <!-- Content description (not visible, for screen readers etc.): Voice search -->
    <string name="search_widget_voice">Sprachsuche</string>

    <!-- Preferences -->
    <!-- Title for the settings page-->
    <string name="settings">Einstellungen</string>

    <!-- Preference category for basic settings -->
    <string name="preferences_category_basics">Grundeinstellungen</string>
    <!-- Preference category for general settings -->
    <string name="preferences_category_general">Allgemein</string>
    <!-- Preference category for all links about Fenix -->
    <string name="preferences_category_about">Über</string>
    <!-- Preference for settings related to changing the default search engine -->
    <string name="preferences_default_search_engine">Standardsuchmaschine</string>
    <!-- Preference for settings related to Search -->
    <string name="preferences_search">Suchen</string>
    <!-- Preference for settings related to Search address bar -->
    <string name="preferences_search_address_bar">Adressleiste</string>
    <!-- Preference linking to help about Fenix -->
    <string name="preferences_help">Hilfe</string>
    <!-- Preference link to rating Fenix on the Play Store -->
    <string name="preferences_rate">Bei Google Play bewerten</string>
    <!-- Preference for giving feedback about Fenix -->
    <string name="preferences_feedback">Feedback senden</string>
    <!-- Preference linking to about page for Fenix
        The first parameter is the name of the app defined in app_name (for example: Fenix) -->
    <string name="preferences_about">Über %1$s</string>
    <!-- Preference linking to the your rights SUMO page -->
    <string name="preferences_your_rights">Ihre Rechte</string>
    <!-- Preference for settings related to saved passwords -->
    <string name="preferences_passwords">Passwörter</string>
    <!-- Preference for settings related to saved credit cards and addresses -->
    <string name="preferences_credit_cards_addresses">Kreditkarten und Adressen</string>
    <!-- Preference for settings related to changing the default browser -->
    <string name="preferences_set_as_default_browser">Als Standardbrowser festlegen</string>
    <!-- Preference category for advanced settings -->
    <string name="preferences_category_advanced">Erweitert</string>
    <!-- Preference category for privacy settings -->
    <string name="preferences_category_privacy">Datenschutz</string>
    <!-- Preference category for privacy and security settings -->
    <string name="preferences_category_privacy_security">Datenschutz und Sicherheit</string>
    <!-- Preference for advanced site permissions -->
    <string name="preferences_site_permissions">Website-Berechtigungen</string>
    <!-- Preference for private browsing options -->
    <string name="preferences_private_browsing_options">Privater Modus</string>
    <!-- Preference for opening links in a private tab-->
    <string name="preferences_open_links_in_a_private_tab">Links in privatem Tab öffnen</string>
    <!-- Preference for allowing screenshots to be taken while in a private tab-->
    <string name="preferences_allow_screenshots_in_private_mode">Bildschirmfotos im privaten Modus zulassen</string>
    <!-- Will inform the user of the risk of activating Allow screenshots in private browsing option -->
    <string name="preferences_screenshots_in_private_mode_disclaimer">Wenn erlaubt, sind auch private Tabs sichtbar, wenn mehrere Apps geöffnet sind</string>
    <!-- Preference for adding private browsing shortcut -->
    <string name="preferences_add_private_browsing_shortcut">Verknüpfung zum privaten Modus hinzufügen</string>
    <!-- Preference for accessibility -->
    <string name="preferences_accessibility">Barrierefreiheit</string>
    <!-- Preference to override the Firefox Account server -->
    <string name="preferences_override_fxa_server">Benutzerdefinierter Firefox-Kontoserver</string>
    <!-- Preference to override the Sync token server -->
    <string name="preferences_override_sync_tokenserver">Benutzerdefinierter Sync-Server</string>
    <!-- Toast shown after updating the FxA/Sync server override preferences -->
    <string name="toast_override_fxa_sync_server_done">Server für Firefox-Konto/Sync geändert. Anwendung wird beendet, um Änderungen zu übernehmen…</string>
    <!-- Preference category for account information -->
    <string name="preferences_category_account">Konto</string>
    <!-- Preference shown on banner to sign into account -->
    <string name="preferences_sign_in">Anmelden</string>
    <!-- Preference for changing where the toolbar is positioned -->
    <string name="preferences_toolbar">Symbolleiste</string>
    <!-- Preference for changing default theme to dark or light mode -->
    <string name="preferences_theme">Theme</string>
    <!-- Preference for customizing the home screen -->
    <string moz:removedIn="94" name="preferences_home" tools:ignore="UnusedResources">Startseite</string>
    <!-- Preference for customizing the home screen -->
    <string name="preferences_home_2">Startseite</string>
    <!-- Preference for gestures based actions -->
    <string name="preferences_gestures">Gesten</string>
    <!-- Preference for settings related to visual options -->
    <string name="preferences_customize">Anpassen</string>
    <!-- Preference description for banner about signing in -->
    <string name="preferences_sign_in_description">Synchronisieren Sie Lesezeichen, Chronik und mehr mit Ihrem Firefox-Konto</string>
    <!-- Preference shown instead of account display name while account profile information isn't available yet. -->
    <string name="preferences_account_default_name">Firefox-Konto</string>
    <!-- Preference text for account title when there was an error syncing FxA -->
    <string name="preferences_account_sync_error">Stellen Sie die Verbindung erneut her, um die Synchronisierung fortzusetzen</string>
    <!-- Preference for language -->
    <string name="preferences_language">Sprache</string>
    <!-- Preference for data choices -->
    <string name="preferences_data_choices">Datenübermittlung</string>
    <!-- Preference for data collection -->
    <string name="preferences_data_collection">Datenerhebung</string>
    <!-- Preference linking to the privacy notice -->
    <string name="preferences_privacy_link">Datenschutzhinweis</string>
    <!-- Preference category for developer tools -->
    <string name="developer_tools_category">Entwicklerwerkzeuge</string>
    <!-- Preference for developers -->
    <string name="preferences_remote_debugging">Externes Debugging über USB</string>
    <!-- Preference title for switch preference to show search engines -->
    <string name="preferences_show_search_engines">Suchmaschinen anzeigen</string>
    <!-- Preference title for switch preference to show search suggestions -->
    <string name="preferences_show_search_suggestions">Suchvorschläge anzeigen</string>
    <!-- Preference title for switch preference to show voice search button -->
    <string name="preferences_show_voice_search">Sprachsuche anzeigen</string>
    <!-- Preference title for switch preference to show search suggestions also in private mode -->
    <string name="preferences_show_search_suggestions_in_private">In privaten Sitzungen anzeigen</string>
    <!-- Preference title for switch preference to show a clipboard suggestion when searching -->
    <string name="preferences_show_clipboard_suggestions">Vorschläge aus der Zwischenablage anzeigen</string>
    <!-- Preference title for switch preference to suggest browsing history when searching -->
    <string name="preferences_search_browsing_history">Browser-Chronik durchsuchen</string>
    <!-- Preference title for switch preference to suggest bookmarks when searching -->
    <string name="preferences_search_bookmarks">Lesezeichen durchsuchen</string>
    <!-- Preference title for switch preference to suggest synced tabs when searching -->
    <string name="preferences_search_synced_tabs">Synchronisierte Tabs durchsuchen</string>
    <!-- Preference for account settings -->
    <string name="preferences_account_settings">Kontoeinstellungen</string>

    <!-- Preference for enabling url autocomplete-->
    <string name="preferences_enable_autocomplete_urls">Autovervollständigung von Adressen</string>
    <!-- Preference for open links in third party apps -->
    <string name="preferences_open_links_in_apps">Links in Apps öffnen</string>

    <!-- Preference for open download with an external download manager app -->
    <string name="preferences_external_download_manager">Externer Download-Manager</string>
    <!-- Preference for add_ons -->
    <string name="preferences_addons">Add-ons</string>

    <!-- Preference for notifications -->
    <string name="preferences_notifications">Benachrichtigungen</string>

    <!-- Add-on Preferences -->
    <!-- Preference to customize the configured AMO (addons.mozilla.org) collection -->
    <string name="preferences_customize_amo_collection">Benutzerdefinierte Add-on-Sammlung</string>
    <!-- Button caption to confirm the add-on collection configuration -->
    <string name="customize_addon_collection_ok">OK</string>
    <!-- Button caption to abort the add-on collection configuration -->
    <string name="customize_addon_collection_cancel">Abbrechen</string>
    <!-- Hint displayed on input field for custom collection name -->
    <string name="customize_addon_collection_hint">Name der Sammlung</string>
    <!-- Hint displayed on input field for custom collection user ID-->
    <string name="customize_addon_collection_user_hint">Sammlungsbesitzer (Benutzer-ID)</string>
    <!-- Toast shown after confirming the custom add-on collection configuration -->
    <string name="toast_customize_addon_collection_done">Add-on-Sammlung geändert. Anwendung wird beendet, um Änderungen zu übernehmen…</string>

    <!-- Customize Home -->
    <!-- Header text for jumping back into the recent tab in customize the home screen -->
    <string name="customize_toggle_jump_back_in">Zurückspringen</string>
    <!-- Title for the customize home screen section with recently saved bookmarks. -->
    <string moz:removedIn="94" name="customize_toggle_recently_saved_bookmarks" tools:ignore="UnusedResources">Kürzlich gespeichert</string>
    <!-- Title for the customize home screen section with recently saved bookmarks. -->
    <string moz:removedIn="94" name="customize_toggle_recently_bookmarked" tools:ignore="UnusedResources">Kürzlich als Lesezeichen gesetzt</string>
    <!-- Title for the customize home screen section with recently saved bookmarks. -->
    <string name="customize_toggle_recent_bookmarks">Neueste Lesezeichen</string>
    <!-- Title for the customize home screen section with recently visited. Recently visited is
    a section where users see a list of tabs that they have visited in the past few days -->
    <string moz:removedIn="94" name="customize_toggle_recently_visited" tools:ignore="UnusedResources">Kürzlich besucht</string>
    <!-- Title for the customize home screen settings section for recent searches. Recent searches
     is a section where users see a list of groups of tabs that they have visited in the past few days -->
    <string name="customize_toggle_recent_searches">Letzte Suchanfragen</string>
    <!-- Title for the customize home screen section with Pocket. -->
    <string name="customize_toggle_pocket">Pocket</string>

    <!-- Add-on Installation from AMO-->
    <!-- Error displayed when user attempts to install an add-on from AMO (addons.mozilla.org) that is not supported -->
    <string name="addon_not_supported_error">Add-on wird nicht unterstützt</string>
    <!-- Error displayed when user attempts to install an add-on from AMO (addons.mozilla.org) that is already installed -->
    <string name="addon_already_installed">Add-on ist bereits installiert</string>

    <!-- Account Preferences -->
    <!-- Preference for triggering sync -->
    <string name="preferences_sync_now">Jetzt synchronisieren</string>
    <!-- Preference category for sync -->
    <string name="preferences_sync_category">Auswählen, was synchronisiert werden soll</string>

    <!-- Preference for syncing history -->
    <string name="preferences_sync_history">Chronik</string>
    <!-- Preference for syncing bookmarks -->
    <string name="preferences_sync_bookmarks">Lesezeichen</string>
    <!-- Preference for syncing logins -->
    <string name="preferences_sync_logins">Zugangsdaten</string>
    <!-- Preference for syncing tabs -->
    <string name="preferences_sync_tabs_2">Offene Tabs</string>
    <!-- Preference for signing out -->
    <string name="preferences_sign_out">Abmelden</string>
    <!-- Preference displays and allows changing current FxA device name -->
    <string name="preferences_sync_device_name">Gerätename</string>
    <!-- Text shown when user enters empty device name -->
    <string name="empty_device_name_error">Der Gerätename darf nicht leer sein.</string>
    <!-- Label indicating that sync is in progress -->
    <string name="sync_syncing_in_progress">Synchronisation läuft…</string>
    <!-- Label summary indicating that sync failed. The first parameter is the date stamp showing last time it succeeded -->
    <string name="sync_failed_summary">Synchronisierung fehlgeschlagen. Letzte erfolgreiche Synchronisation: %s</string>
    <!-- Label summary showing never synced -->
    <string name="sync_failed_never_synced_summary">Synchronisierung fehlgeschlagen. Zuletzt synchronisiert: nie</string>
    <!-- Label summary the date we last synced. The first parameter is date stamp showing last time synced -->
    <string name="sync_last_synced_summary">Letzte Synchronisation: %s</string>
    <!-- Label summary showing never synced -->
    <string name="sync_never_synced_summary">Letzte Synchronisierung: nie</string>

    <!-- Text for displaying the default device name.
        The first parameter is the application name, the second is the device manufacturer name
        and the third is the device model. -->
    <string name="default_device_name_2">%1$s auf %2$s %3$s</string>

    <!-- Preference for syncing credit cards -->
    <string name="preferences_sync_credit_cards">Kreditkarten</string>
    <!-- Preference for syncing addresses -->
    <string name="preferences_sync_address">Adressen</string>

    <!-- Send Tab -->
    <!-- Name of the "receive tabs" notification channel. Displayed in the "App notifications" system settings for the app -->
    <string name="fxa_received_tab_channel_name">Empfangene Tabs</string>
    <!-- Description of the "receive tabs" notification channel. Displayed in the "App notifications" system settings for the app -->
    <string name="fxa_received_tab_channel_description">Benachrichtigungen für Tabs, die von anderen Firefox-Geräten empfangen wurden.</string>

    <!--  The body for these is the URL of the tab received  -->
    <string name="fxa_tab_received_notification_name">Tab empfangen</string>
    <!-- When multiple tabs have been received -->
    <string name="fxa_tabs_received_notification_name">Tabs empfangen</string>
    <!-- %s is the device name -->
    <string name="fxa_tab_received_from_notification_name">Tab von %s</string>

    <!-- Advanced Preferences -->
    <!-- Preference for tracking protection settings -->
    <string name="preferences_tracking_protection_settings">Schutz vor Aktivitätenverfolgung</string>
    <!-- Preference switch for tracking protection -->
    <string name="preferences_tracking_protection">Schutz vor Aktivitätenverfolgung</string>
    <!-- Preference switch description for tracking protection -->
    <string name="preferences_tracking_protection_description">Inhalte und Skripte blockieren, die Sie im Internet verfolgen</string>
    <!-- Preference for tracking protection exceptions -->
    <string name="preferences_tracking_protection_exceptions">Ausnahmen</string>

    <!-- Preference description for tracking protection exceptions -->
    <string name="preferences_tracking_protection_exceptions_description">Schutz vor Aktivitätenverfolgung ist für diese Websites deaktiviert</string>
    <!-- Button in Exceptions Preference to turn on tracking protection for all sites (remove all exceptions) -->
    <string name="preferences_tracking_protection_exceptions_turn_on_for_all">Für alle Websites aktivieren</string>

    <!-- Text displayed when there are no exceptions -->
    <string name="exceptions_empty_message_description">Mit Ausnahmen können Sie den Schutz vor Aktivitätenverfolgung für ausgewählte Websites deaktivieren.</string>
    <!-- Text displayed when there are no exceptions, with learn more link that brings users to a tracking protection SUMO page -->
    <string name="exceptions_empty_message_learn_more_link">Weitere Informationen</string>

    <!-- Preference switch for Telemetry -->
    <string name="preferences_telemetry">Telemetrie</string>
    <!-- Preference switch for usage and technical data collection -->
    <string name="preference_usage_data">Nutzungs- und technische Daten</string>
    <!-- Preference description for usage and technical data collection -->
    <string name="preferences_usage_data_description">Übermittelt an Mozilla Browser-Daten wie Performanz, Nutzung, Hardware und Benutzeranpassungen des Browsers, um %1$s zu verbessern</string>
    <!-- Preference switch for marketing data collection -->
    <string name="preferences_marketing_data">Marketing-Daten</string>
    <!-- Preference description for marketing data collection, parameter is the app name (e.g. Firefox) -->
    <string name="preferences_marketing_data_description">Gibt Daten darüber, welche Funktionen Sie in %1$s verwenden, an Leanplum weiter, unseren Anbieter für mobiles Marketing.</string>
    <!-- Preference description for marketing data collection -->
    <string name="preferences_marketing_data_description2">Teilt grundlegende Nutzungsdaten mit Adjust, unserem mobilen Marketing-Anbieter</string>
    <!-- Title for studies preferences -->
    <string name="preference_experiments_2">Studien</string>
    <!-- Summary for studies preferences -->
    <string name="preference_experiments_summary_2">Ermöglicht Mozilla die Installation und Durchführung von Studien</string>
    <!-- Title for experiments preferences -->
    <string name="preference_experiments">Experimente</string>
    <!-- Summary for experiments preferences -->
    <string name="preference_experiments_summary">Ermöglicht Mozilla die Installation von experimentellen Funktionen und Erfassung von Daten darüber</string>
    <!-- Preference switch for crash reporter -->
    <string name="preferences_crash_reporter">Absturzmelder</string>
    <!-- Preference switch for Mozilla location service -->
    <string name="preferences_mozilla_location_service">Mozilla-Standortdienst</string>
    <!-- Preference switch for app health report. The first parameter is the name of the application (For example: Fenix) -->
    <string name="preferences_fenix_health_report">%s-Statusbericht</string>

    <!-- Turn On Sync Preferences -->
    <!-- Header of the Turn on Sync preference view -->
    <string name="preferences_sync">Sync aktivieren</string>
    <!-- Preference for pairing -->
    <string moz:removedIn="95" name="preferences_sync_pair" tools:ignore="UnusedResources">Scannen Sie den Pairing-Code in Firefox</string>
    <!-- Preference for account login -->
    <string name="preferences_sync_sign_in">Anmelden</string>

    <!-- Preference for reconnecting to FxA sync -->
    <string name="preferences_sync_sign_in_to_reconnect">Melden Sie sich an, um die Verbindung wiederherzustellen</string>
    <!-- Preference for removing FxA account -->
    <string name="preferences_sync_remove_account">Konto entfernen</string>

    <!-- Pairing Feature strings -->
    <!-- Instructions on how to access pairing -->
    <string name="pair_instructions_2"><![CDATA[Scannen Sie den unter <b>firefox.com/pair</b> angezeigten QR-Code]]></string>
    <!-- Button to open camera for pairing -->
    <string name="pair_open_camera">Kamera öffnen</string>
    <!-- Button to cancel pairing -->
    <string name="pair_cancel">Abbrechen</string>

    <!-- Toolbar Preferences -->
    <!-- Preference for using top toolbar -->
    <string name="preference_top_toolbar">Oben</string>
    <!-- Preference for using bottom toolbar -->
    <string name="preference_bottom_toolbar">Unten</string>

    <!-- Theme Preferences -->
    <!-- Preference for using light theme -->
    <string name="preference_light_theme">Hell</string>
    <!-- Preference for using dark theme -->
    <string name="preference_dark_theme">Dunkel</string>
    <!-- Preference for using using dark or light theme automatically set by battery -->
    <string name="preference_auto_battery_theme">Durch Energiespareinstellungen festgelegt</string>
    <!-- Preference for using following device theme -->
    <string name="preference_follow_device_theme">Geräte-Theme beachten</string>

    <!-- Gestures Preferences-->
    <!-- Preferences for using pull to refresh in a webpage -->
    <string name="preference_gestures_website_pull_to_refresh">Zum Aktualisieren ziehen</string>
    <!-- Preference for using the dynamic toolbar -->
    <string name="preference_gestures_dynamic_toolbar">Zum Ausblenden der Symbolleiste scrollen</string>
    <!-- Preference for switching tabs by swiping horizontally on the toolbar -->
    <string name="preference_gestures_swipe_toolbar_switch_tabs">Symbolleiste zur Seite wischen, um Tabs zu wechseln</string>
    <!-- Preference for showing the opened tabs by swiping up on the toolbar-->
    <string name="preference_gestures_swipe_toolbar_show_tabs">Nach oben wischen, ob Tabs zu öffnen</string>

    <!-- Library -->
    <!-- Option in Library to open Sessions page -->
    <string name="library_sessions">Sitzungen</string>
    <!-- Option in Library to open Screenshots page -->
    <string name="library_screenshots">Bildschirmfotos</string>
    <!-- Option in Library to open Downloads page -->
    <string name="library_downloads">Downloads</string>
    <!-- Option in library to open Bookmarks page -->
    <string name="library_bookmarks">Lesezeichen</string>
    <!-- Option in library to open Desktop Bookmarks root page -->
    <string name="library_desktop_bookmarks_root">Desktop-Lesezeichen</string>
    <!-- Option in library to open Desktop Bookmarks "menu" page -->
    <string name="library_desktop_bookmarks_menu">Lesezeichen-Menü</string>
    <!-- Option in library to open Desktop Bookmarks "toolbar" page -->
    <string name="library_desktop_bookmarks_toolbar">Lesezeichen-Symbolleiste</string>
    <!-- Option in library to open Desktop Bookmarks "unfiled" page -->
    <string name="library_desktop_bookmarks_unfiled">Weitere Lesezeichen</string>
    <!-- Option in Library to open History page -->
    <string name="library_history">Chronik</string>
    <!-- Option in Library to open a new tab -->
    <string name="library_new_tab">Neuer Tab</string>
    <!-- Option in Library to find text in page -->
    <string name="library_find_in_page">In Seite suchen</string>
    <!-- Option in Library to open Reading List -->
    <string name="library_reading_list">Leseliste</string>
    <!-- Menu Item Label for Search in Library -->
    <string name="library_search">Suchen</string>
    <!-- Settings Page Title -->
    <string name="settings_title">Einstellungen</string>
    <!-- Content description (not visible, for screen readers etc.): "Menu icon for items on a history item" -->
    <string name="content_description_history_menu">Menüpunkt „Chronik“</string>
    <!-- Content description (not visible, for screen readers etc.): "Close button for library settings" -->
    <string name="content_description_close_button">Schließen</string>

    <!-- Text to show users they have one site in the history group section of the History fragment.
    %d is a placeholder for the number of sites in the group. -->
    <string name="history_search_group_site">%d Website</string>
    <!-- Text to show users they have multiple sites in the history group section of the History fragment.
    %d is a placeholder for the number of sites in the group. -->
    <string name="history_search_group_sites">%d Websites</string>

    <!-- Option in library for Recently Closed Tabs -->
    <string name="library_recently_closed_tabs">Kürzlich geschlossene Tabs</string>
    <!-- Option in library to open Recently Closed Tabs page -->
    <string name="recently_closed_show_full_history">Vollständige Chronik anzeigen</string>
    <!-- Text to show users they have multiple tabs saved in the Recently Closed Tabs section of history.
    %d is a placeholder for the number of tabs selected. -->
    <string name="recently_closed_tabs">%d Tabs</string>
    <!-- Text to show users they have one tab saved in the Recently Closed Tabs section of history.
    %d is a placeholder for the number of tabs selected. -->
    <string name="recently_closed_tab">%d Tab</string>

    <!-- Recently closed tabs screen message when there are no recently closed tabs -->
    <string name="recently_closed_empty_message">Keine kürzlich geschlossenen Tabs vorhanden</string>

    <!-- Tab Management -->
    <!-- Title of preference for tabs management -->
    <string name="preferences_tabs">Tabs</string>
    <!-- Title of preference that allows a user to specify the tab view -->
    <string name="preferences_tab_view">Tab-Ansicht</string>
    <!-- Option for a list tab view -->
    <string name="tab_view_list">Liste</string>
    <!-- Option for a grid tab view -->
    <string name="tab_view_grid">Raster</string>
    <!-- Option for search term tab groups -->
    <string name="tab_view_search_term_tab_groups">Gruppen durchsuchen</string>
    <!-- Summary text for search term tab groups -->
    <string name="tab_view_search_term_tab_groups_summary">Zusammengehörige Websites gruppieren</string>
    <!-- Title of preference that allows a user to auto close tabs after a specified amount of time -->
    <string name="preferences_close_tabs">Tabs schließen</string>
    <!-- Option for auto closing tabs that will never auto close tabs, always allows user to manually close tabs -->
    <string name="close_tabs_manually">Manuell</string>
    <!-- Option for auto closing tabs that will auto close tabs after one day -->
    <string name="close_tabs_after_one_day">Nach einem Tag</string>
    <!-- Option for auto closing tabs that will auto close tabs after one week -->
    <string name="close_tabs_after_one_week">Nach einer Woche</string>
    <!-- Option for auto closing tabs that will auto close tabs after one month -->
    <string name="close_tabs_after_one_month">Nach einem Monat</string>

    <!-- Title of preference that allows a user to specify the auto-close settings for open tabs -->
    <string name="preference_auto_close_tabs" tools:ignore="UnusedResources">Offene Tabs automatisch schließen</string>

    <!-- Opening screen -->
    <!-- Title of a preference that allows a user to indicate after a specified amount of time when the app should start on the home screen -->
    <string moz:removedIn="94" name="preferences_start_on_home" tools:ignore="UnusedResources">Am Startbildschirm neu beginnen</string>
    <!-- Title of a preference that allows a user to choose what screen to show after opening the app -->
    <string name="preferences_opening_screen">Startbildschirm</string>
    <!-- Option for starting on the home screen after after four hours or inactivity -->
    <string moz:removedIn="94" name="start_on_home_after_four_hours" tools:ignore="UnusedResources">Nach vier Stunden</string>
    <!-- Option for always opening the homepage when re-opening the app -->
    <string name="opening_screen_homepage">Startseite</string>
    <!-- Option for always starting on the home screen -->
    <string moz:removedIn="94" name="start_on_home_always" tools:ignore="UnusedResources">Immer</string>
    <!-- Option for always opening the user's last-open tab when re-opening the app -->
    <string name="opening_screen_last_tab">Letzter Tab</string>
    <!-- Option for never starting on the home screen -->
    <string moz:removedIn="94" name="start_on_home_never" tools:ignore="UnusedResources">Nie</string>
    <!-- Option for always opening the homepage when re-opening the app after four hours of inactivity -->
    <string name="opening_screen_after_four_hours_of_inactivity">Startseite nach vier Stunden Inaktivität</string>
    <!-- Summary for tabs preference when auto closing tabs setting is set to manual close-->
    <string name="close_tabs_manually_summary">Manuell schließen</string>
    <!-- Summary for tabs preference when auto closing tabs setting is set to auto close tabs after one day-->
    <string name="close_tabs_after_one_day_summary">Nach einem Tag schließen</string>
    <!-- Summary for tabs preference when auto closing tabs setting is set to auto close tabs after one week-->
    <string name="close_tabs_after_one_week_summary">Nach einer Woche schließen</string>
    <!-- Summary for tabs preference when auto closing tabs setting is set to auto close tabs after one month-->
    <string name="close_tabs_after_one_month_summary">Nach einem Monat schließen</string>

<<<<<<< HEAD
=======
    <!-- Inactive tabs -->
    <!-- Category header of a preference that allows a user to enable or disable the inactive tabs feature -->
    <string name="preferences_inactive_tabs">Alte Tabs zu „inaktiv“ verschieben</string>
    <!-- Title of inactive tabs preference -->
    <string name="preferences_inactive_tabs_title">Tabs, die Sie zwei Wochen lang nicht angesehen haben, werden in den inaktiven Bereich verschoben.</string>

>>>>>>> cb5708f8
    <!-- Studies -->
    <!-- Title of the remove studies button -->
    <string name="studies_remove">Entfernen</string>
    <!-- Title of the active section on the studies list -->
    <string name="studies_active">Aktiv</string>

    <!-- Description for studies, it indicates why Firefox use studies -->
    <string name="studies_description">Firefox kann von Zeit zu Zeit Studien installieren und durchführen.</string>
    <!-- Learn more link for studies, links to an article for more information about studies. -->
    <string name="studies_learn_more">Weitere Informationen</string>

    <!-- Dialog message shown after removing a study -->
    <string name="studies_restart_app">Die Anwendung wird beendet, um die Änderungen zu übernehmen</string>
    <!-- Dialog button to confirm the removing a study. -->
    <string name="studies_restart_dialog_ok">OK</string>
    <!-- Dialog button text for canceling removing a study. -->
    <string name="studies_restart_dialog_cancel">Abbrechen</string>

    <!-- Toast shown after turning on/off studies preferences -->
<<<<<<< HEAD
    <string name="studies_toast_quit_application">Beenden der Anwendung, um Änderungen zu übernehmen…</string>
=======
    <string name="studies_toast_quit_application" tools:ignore="UnusedResources">Beenden der Anwendung, um Änderungen zu übernehmen…</string>
>>>>>>> cb5708f8

    <!-- Sessions -->
    <!-- Title for the list of tabs -->
    <string name="tab_header_label">Offene Tabs</string>
    <!-- Title for the list of tabs in the current private session -->
    <string name="tabs_header_private_title">Private Sitzung</string>
    <!-- Title for the list of tabs in the current private session -->
    <string name="tabs_header_private_tabs_title">Private Tabs</string>
    <!-- Title for the list of tabs in the synced tabs -->
    <string name="tabs_header_synced_tabs_title">Synchronisierte Tabs</string>
    <!-- Content description (not visible, for screen readers etc.): Add tab button. Adds a news tab when pressed -->
    <string name="add_tab">Tab hinzufügen</string>
    <!-- Content description (not visible, for screen readers etc.): Add tab button. Adds a news tab when pressed -->
    <string name="add_private_tab">Privaten Tab hinzufügen</string>
    <!-- Text for the new tab button to indicate adding a new private tab in the tab -->
    <string name="tab_drawer_fab_content">Privat</string>
    <!-- Text for the new tab button to indicate syncing command on the synced tabs page -->
    <string name="tab_drawer_fab_sync">Synchronisieren</string>
    <!-- Text shown as the title of the open tab tray -->
    <string name="tab_tray_title">Offene Tabs</string>
    <!-- Text shown in the menu for saving tabs to a collection -->
    <string name="tab_tray_menu_item_save">In Sammlung speichern</string>
    <!-- Text shown in the menu for the collection selector -->
    <string moz:removedIn="95" name="tab_tray_menu_select" tools:ignore="UnusedResources">Auswählen</string>
    <!-- Text shown in the menu for sharing all tabs -->
    <string name="tab_tray_menu_item_share">Alle Tabs teilen</string>
    <!-- Text shown in the menu to view recently closed tabs -->
    <string name="tab_tray_menu_recently_closed">Kürzlich geschlossene Tabs</string>
    <!-- Text shown in the tabs tray inactive tabs section -->
<<<<<<< HEAD
    <string name="tab_tray_inactive_recently_closed">Kürzlich geschlossen</string>
=======
    <string name="tab_tray_inactive_recently_closed" tools:ignore="UnusedResources">Kürzlich geschlossen</string>
>>>>>>> cb5708f8
    <!-- Text shown in the menu to view account settings -->
    <string name="tab_tray_menu_account_settings">Kontoeinstellungen</string>
    <!-- Text shown in the menu to view tab settings -->
    <string name="tab_tray_menu_tab_settings">Einstellungen zu Tabs</string>
    <!-- Text shown in the menu for closing all tabs -->
    <string name="tab_tray_menu_item_close">Alle Tabs schließen</string>
    <!-- Shortcut action to open new tab -->
    <string name="tab_tray_menu_open_new_tab">Neuer Tab</string>
    <!-- Shortcut action to open the home screen -->
    <string name="tab_tray_menu_home">Zum Startbildschirm gehen</string>
    <!-- Shortcut action to toggle private mode -->
    <string name="tab_tray_menu_toggle">Tab-Modus umschalten</string>
    <!-- Text shown in the multiselect menu for bookmarking selected tabs. -->
    <string name="tab_tray_multiselect_menu_item_bookmark">Als Lesezeichen hinzufügen</string>
    <!-- Text shown in the multiselect menu for closing selected tabs. -->
    <string name="tab_tray_multiselect_menu_item_close">Schließen</string>
    <!-- Content description for tabs tray multiselect share button -->
    <string name="tab_tray_multiselect_share_content_description">Ausgewählte Tabs teilen</string>
    <!-- Content description for tabs tray multiselect menu -->
    <string name="tab_tray_multiselect_menu_content_description">Menü „Ausgewählte Tabs“</string>
    <!-- Content description (not visible, for screen readers etc.): Removes tab from collection button. Removes the selected tab from collection when pressed -->
    <string name="remove_tab_from_collection">Tab aus Sammlung entfernen</string>
    <!-- Text for button to enter multiselect mode in tabs tray -->
    <string name="tabs_tray_select_tabs">Tabs auswählen</string>
    <!-- Content description (not visible, for screen readers etc.): Close tab button. Closes the current session when pressed -->
    <string name="close_tab">Tab schließen</string>
    <!-- Content description (not visible, for screen readers etc.): Close tab <title> button. First parameter is tab title  -->
    <string name="close_tab_title">Tab %s schließen</string>
    <!-- Content description (not visible, for screen readers etc.): Opens the open tabs menu when pressed -->
    <string name="open_tabs_menu">Offene-Tabs-Menü</string>
    <!-- Open tabs menu item to close all tabs -->
    <string name="tabs_menu_close_all_tabs">Alle Tabs schließen</string>
    <!-- Open tabs menu item to share all tabs -->
    <string name="tabs_menu_share_tabs">Tabs teilen</string>
    <!-- Open tabs menu item to save tabs to collection -->
    <string name="tabs_menu_save_to_collection1">Tabs in Sammlung speichern</string>
    <!-- Content description (not visible, for screen readers etc.): Opens the tab menu when pressed -->
    <string name="tab_menu">Tab-Menü</string>
    <!-- Tab menu item to share the tab -->
    <string name="tab_share">Tab teilen</string>
    <!-- Button in the current session menu. Deletes the session when pressed -->
    <string name="current_session_delete">Löschen</string>
    <!-- Button in the current session menu. Saves the session when pressed -->
    <string name="current_session_save">Speichern</string>
    <!-- Button in the current session menu. Opens the share menu when pressed -->
    <string name="current_session_share">Teilen</string>
    <!-- Content description (not visible, for screen readers etc.): Title icon for current session menu -->
    <string name="current_session_image">Grafik zu aktueller Sitzung</string>
    <!-- Button to save the current set of tabs into a collection -->
    <string name="save_to_collection">In Sammlung speichern</string>
    <!-- Text for the menu button to delete a collection -->
    <string name="collection_delete">Sammlung löschen</string>
    <!-- Text for the menu button to rename a collection -->
    <string name="collection_rename">Sammlung umbenennen</string>
    <!-- Text for the button to open tabs of the selected collection -->
    <string name="collection_open_tabs">Tabs öffnen</string>


    <!-- Hint for adding name of a collection -->
    <string name="collection_name_hint">Name der Sammlung</string>
    <!-- Text for the menu button to rename a top site -->
	<string name="rename_top_site">Umbenennen</string>
	<!-- Text for the menu button to remove a top site -->
	<string name="remove_top_site">Entfernen</string>

    <!-- Text for the menu button to delete a top site from history -->
    <string name="delete_from_history">Aus Chronik löschen</string>
    <!-- Postfix for private WebApp titles, placeholder is replaced with app name -->
    <string name="pwa_site_controls_title_private">%1$s (Privater Modus)</string>

    <!-- Button in the current tab tray header in multiselect mode. Saved the selected tabs to a collection when pressed. -->
    <string name="tab_tray_save_to_collection">Speichern</string>

    <!-- Title text for the normal tabs header in the tabs tray which are not part of any tab grouping. -->
    <string moz:removedIn="94" name="tab_tray_header_title" tools:ignore="UnusedResources">Andere</string>

    <!-- Title text for the normal tabs header in the tabs tray which are not part of any tab grouping. -->
    <string name="tab_tray_header_title_1">Andere Tabs</string>

    <!-- History -->
    <!-- Text for the button to clear all history -->
    <string name="history_delete_all">Chronik löschen</string>
    <!-- Text for the dialog to confirm clearing all history -->
    <string name="history_delete_all_dialog">Soll Ihre Chronik wirklich gelöscht werden?</string>
    <!-- Text for the snackbar to confirm that multiple browsing history items has been deleted -->
    <string name="history_delete_multiple_items_snackbar">Chronik gelöscht</string>
    <!-- Text for the snackbar to confirm that a single browsing history item has been deleted. The first parameter is the shortened URL of the deleted history item. -->
    <string name="history_delete_single_item_snackbar">%1$s gelöscht</string>
    <!-- Text for positive action to delete history in deleting history dialog -->
    <string name="history_clear_dialog">Leeren</string>
    <!-- History overflow menu copy button -->
    <string moz:removedIn="94" name="history_menu_copy_button" tools:ignore="UnusedResources">Kopieren</string>
    <!-- History overflow menu share button -->
    <string moz:removedIn="94" name="history_menu_share_button" tools:ignore="UnusedResources">Teilen</string>
    <!-- History overflow menu open in new tab button -->
    <string moz:removedIn="94" name="history_menu_open_in_new_tab_button" tools:ignore="UnusedResources">In neuem Tab öffnen</string>
    <!-- History overflow menu open in private tab button -->
    <string moz:removedIn="94" name="history_menu_open_in_private_tab_button" tools:ignore="UnusedResources">In privatem Tab öffnen</string>
    <!-- Text for the button to delete a single history item -->
    <string moz:removedIn="94" name="history_delete_item" tools:ignore="UnusedResources">Löschen</string>
    <!-- History multi select title in app bar
    The first parameter is the number of bookmarks selected -->
    <string name="history_multi_select_title">%1$d ausgewählt</string>
    <!-- Text for the button to clear selected history items. The first parameter
        is a digit showing the number of items you have selected -->
    <string name="history_delete_some">%1$d Elemente löschen</string>
    <!-- Text for the header that groups the history for today -->
    <string name="history_today">Heute</string>
    <!-- Text for the header that groups the history for yesterday -->
    <string name="history_yesterday">Gestern</string>
    <!-- Text for the header that groups the history for last 24 hours -->
    <string name="history_24_hours">Letzte 24 Stunden</string>
    <!-- Text for the header that groups the history the past 7 days -->
    <string name="history_7_days">Letzte 7 Tage</string>
    <!-- Text for the header that groups the history the past 30 days -->
    <string name="history_30_days">Letzte 30 Tage</string>
    <!-- Text for the header that groups the history older than the last month -->
    <string name="history_older">Älter</string>

    <!-- Text shown when no history exists -->
    <string name="history_empty_message">Keine Chronik vorhanden</string>

    <!-- Downloads -->
    <!-- Text for the snackbar to confirm that multiple downloads items have been removed -->
    <string name="download_delete_multiple_items_snackbar_1">Downloads entfernt</string>
    <!-- Text for the snackbar to confirm that a single download item has been removed. The first parameter is the name of the download item. -->
    <string name="download_delete_single_item_snackbar">%1$s entfernt</string>
    <!-- Text shown when no download exists -->
    <string name="download_empty_message_1">Keine heruntergeladenen Dateien</string>
    <!-- History multi select title in app bar
    The first parameter is the number of downloads selected -->
    <string name="download_multi_select_title">%1$d ausgewählt</string>

    <!-- History overflow menu open in new tab button -->
    <string name="download_menu_open">Öffnen</string>


    <!-- Text for the button to remove a single download item -->
    <string name="download_delete_item_1">Entfernen</string>


    <!-- Crashes -->
    <!-- Title text displayed on the tab crash page. This first parameter is the name of the application (For example: Fenix) -->
    <string name="tab_crash_title_2">Es tut uns leid. %1$s kann diese Seite nicht laden.</string>

    <!-- Description text displayed on the tab crash page -->
    <string name="tab_crash_description">Sie können versuchen, diesen Tab hier wiederherzustellen oder zu schließen.</string>
    <!-- Send crash report checkbox text on the tab crash page -->
    <string name="tab_crash_send_report">Absturzbericht an Mozilla senden</string>
    <!-- Close tab button text on the tab crash page -->
    <string name="tab_crash_close">Tab schließen</string>
    <!-- Restore tab button text on the tab crash page -->
    <string name="tab_crash_restore">Tab wiederherstellen</string>

    <!-- Content Description for session item menu button -->
    <string name="content_description_session_menu">Sitzungsoptionen</string>

    <!-- Content Description for session item share button -->
    <string name="content_description_session_share">Sitzung teilen</string>

    <!-- Bookmarks -->
    <!-- Content description for bookmarks library menu -->
    <string name="bookmark_menu_content_description">Lesezeichen-Menü</string>
    <!-- Screen title for editing bookmarks -->
    <string moz:removedIn="95" name="bookmark_edit" tools:ignore="UnusedResources">Lesezeichen bearbeiten</string>
    <!-- Screen title for selecting a bookmarks folder -->
    <string name="bookmark_select_folder">Ordner auswählen</string>
    <!-- Confirmation message for a dialog confirming if the user wants to delete the selected folder -->
    <string name="bookmark_delete_folder_confirmation_dialog">Soll dieser Ordner wirklich gelöscht werden?</string>
    <!-- Confirmation message for a dialog confirming if the user wants to delete multiple items including folders. Parameter will be replaced by app name. -->
    <string name="bookmark_delete_multiple_folders_confirmation_dialog">%s wird die ausgewählten Elemente löschen.</string>
    <!-- Snackbar title shown after a folder has been deleted. This first parameter is the name of the deleted folder -->
    <string name="bookmark_delete_folder_snackbar">%1$s gelöscht</string>
    <!-- Screen title for adding a bookmarks folder -->
    <string name="bookmark_add_folder">Ordner hinzufügen</string>
    <!-- Snackbar title shown after a bookmark has been created. -->
    <string name="bookmark_saved_snackbar">Lesezeichen gespeichert</string>
    <!-- Snackbar edit button shown after a bookmark has been created. -->
    <string name="edit_bookmark_snackbar_action">BEARBEITEN</string>

    <!-- Bookmark overflow menu edit button -->
    <string name="bookmark_menu_edit_button">Bearbeiten</string>
    <!-- Bookmark overflow menu select button -->
    <string name="bookmark_menu_select_button">Auswählen</string>
    <!-- Bookmark overflow menu copy button -->
    <string name="bookmark_menu_copy_button">Kopieren</string>
    <!-- Bookmark overflow menu share button -->
    <string name="bookmark_menu_share_button">Teilen</string>
    <!-- Bookmark overflow menu open in new tab button -->
    <string name="bookmark_menu_open_in_new_tab_button">In neuem Tab öffnen</string>
    <!-- Bookmark overflow menu open in private tab button -->
    <string name="bookmark_menu_open_in_private_tab_button">In privatem Tab öffnen</string>
    <!-- Bookmark overflow menu delete button -->
    <string name="bookmark_menu_delete_button">Löschen</string>
    <!--Bookmark overflow menu save button -->
    <string name="bookmark_menu_save_button">Speichern</string>
    <!-- Bookmark multi select title in app bar
     The first parameter is the number of bookmarks selected -->
    <string name="bookmarks_multi_select_title">%1$d ausgewählt</string>
    <!-- Bookmark editing screen title -->
    <string name="edit_bookmark_fragment_title">Lesezeichen bearbeiten</string>
    <!-- Bookmark folder editing screen title -->
    <string name="edit_bookmark_folder_fragment_title">Ordner bearbeiten</string>
    <!-- Bookmark sign in button message -->
    <string name="bookmark_sign_in_button">Melden Sie sich an, um die synchronisierten Lesezeichen anzuzeigen</string>


    <!-- Bookmark URL editing field label -->
    <string name="bookmark_url_label">ADRESSE</string>
    <!-- Bookmark FOLDER editing field label -->
    <string name="bookmark_folder_label">ORDNER</string>
    <!-- Bookmark NAME editing field label -->
    <string name="bookmark_name_label">NAME</string>
    <!-- Bookmark add folder screen title -->
    <string name="bookmark_add_folder_fragment_label">Ordner hinzufügen</string>
    <!-- Bookmark select folder screen title -->
    <string name="bookmark_select_folder_fragment_label">Ordner auswählen</string>
    <!-- Bookmark editing error missing title -->
    <string name="bookmark_empty_title_error">Titel muss ausgefüllt sein</string>
    <!-- Bookmark editing error missing or improper URL -->
    <string name="bookmark_invalid_url_error">Ungültige Adresse</string>
    <!-- Bookmark screen message for empty bookmarks folder -->
    <string name="bookmarks_empty_message">Hier gibt es keine Lesezeichen</string>
    <!-- Bookmark snackbar message on deletion
     The first parameter is the host part of the URL of the bookmark deleted, if any -->
    <string name="bookmark_deletion_snackbar_message">%1$s gelöscht</string>
    <!-- Bookmark snackbar message on deleting multiple bookmarks not including folders-->
    <string name="bookmark_deletion_multiple_snackbar_message_2">Lesezeichen gelöscht</string>
    <!-- Bookmark snackbar message on deleting multiple bookmarks including folders-->
    <string name="bookmark_deletion_multiple_snackbar_message_3">Ausgewählte Ordner werden gelöscht</string>
    <!-- Bookmark undo button for deletion snackbar action -->
    <string name="bookmark_undo_deletion">RÜCKGÄNGIG</string>

    <!-- Site Permissions -->
    <!-- Site permissions preferences header -->
    <string name="permissions_header">Berechtigungen</string>
    <!-- Button label that take the user to the Android App setting -->
    <string name="phone_feature_go_to_settings">Zu Einstellungen wechseln</string>

    <!-- Content description (not visible, for screen readers etc.): Quick settings sheet
        to give users access to site specific information / settings. For example:
        Secure settings status and a button to modify site permissions -->
    <string name="quick_settings_sheet">Übersicht über Schnelleinstellungen</string>
    <!-- Label that indicates that this option it the recommended one -->
    <string name="phone_feature_recommended">Empfohlen</string>
    <!-- button that allows editing site permissions settings -->
    <string name="quick_settings_sheet_manage_site_permissions">Website-Berechtigungen verwalten</string>
    <!-- Button label for clearing all the information of site permissions-->
    <string name="clear_permissions">Berechtigungen löschen</string>
    <!-- Button label for clearing a site permission-->
    <string name="clear_permission">Berechtigung löschen</string>
    <!-- Button label for clearing all the information on all sites-->
    <string name="clear_permissions_on_all_sites">Berechtigungen auf allen Websites löschen</string>
    <!-- Preference for altering video and audio autoplay for all websites -->
    <string name="preference_browser_feature_autoplay">Automatische Wiedergabe</string>
    <!-- Preference for altering the camera access for all websites -->
    <string name="preference_phone_feature_camera">Kamera</string>
    <!-- Preference for altering the microphone access for all websites -->
    <string name="preference_phone_feature_microphone">Mikrofon</string>
    <!-- Preference for altering the location access for all websites -->
    <string name="preference_phone_feature_location">Standort</string>
    <!-- Preference for altering the notification access for all websites -->
    <string name="preference_phone_feature_notification">Benachrichtigung</string>
    <!-- Preference for altering the persistent storage access for all websites -->
    <string name="preference_phone_feature_persistent_storage">Dauerhafter Speicher</string>
    <!-- Preference for altering the EME access for all websites -->
    <string name="preference_phone_feature_media_key_system_access">Inhalte mit DRM-Kopierschutz</string>
    <!-- Label that indicates that a permission must be asked always -->
    <string name="preference_option_phone_feature_ask_to_allow">Um Erlaubnis fragen</string>
    <!-- Label that indicates that a permission must be blocked -->
    <string name="preference_option_phone_feature_blocked">Blockiert</string>
    <!-- Label that indicates that a permission must be allowed -->
    <string name="preference_option_phone_feature_allowed">Erlaubt</string>
    <!--Label that indicates a permission is by the Android OS-->
    <string name="phone_feature_blocked_by_android">Von Android blockiert</string>
    <!-- Preference for showing a list of websites that the default configurations won't apply to them -->
    <string name="preference_exceptions">Ausnahmen</string>
    <!-- Summary of tracking protection preference if tracking protection is set to on -->
    <string name="tracking_protection_on">Ein</string>
    <!-- Summary of tracking protection preference if tracking protection is set to off -->
    <string name="tracking_protection_off">Aus</string>

    <!-- Label for global setting that indicates that all video and audio autoplay is allowed -->
    <string name="preference_option_autoplay_allowed2">Audio und Video erlauben</string>
    <!-- Label for site specific setting that indicates that all video and audio autoplay is allowed -->
    <string name="quick_setting_option_autoplay_allowed">Audio und Video erlauben</string>
    <!-- Label that indicates that video and audio autoplay is only allowed over Wi-Fi -->
    <string name="preference_option_autoplay_allowed_wifi_only2">Audio und Video nur bei Mobilfunkverbindung blockieren</string>
    <!-- Subtext that explains 'autoplay on Wi-Fi only' option -->
    <string name="preference_option_autoplay_allowed_wifi_subtext">Audio und Video werden bei WLAN-Verbindung wiedergegeben</string>
    <!-- Label for global setting that indicates that video autoplay is allowed, but audio autoplay is blocked -->
    <string name="preference_option_autoplay_block_audio2">Nur Audio blockieren</string>
    <!-- Label for site specific setting that indicates that video autoplay is allowed, but audio autoplay is blocked -->
    <string name="quick_setting_option_autoplay_block_audio">Nur Audio blockieren</string>
    <!-- Label for global setting that indicates that all video and audio autoplay is blocked -->
    <string name="preference_option_autoplay_blocked3">Audio und Video blockieren</string>
    <!-- Label for site specific setting that indicates that all video and audio autoplay is blocked -->
    <string name="quick_setting_option_autoplay_blocked">Audio und Video blockieren</string>
    <!-- Summary of delete browsing data on quit preference if it is set to on -->
    <string name="delete_browsing_data_quit_on">Ein</string>
    <!-- Summary of delete browsing data on quit preference if it is set to off -->
    <string name="delete_browsing_data_quit_off">Aus</string>

    <!-- Summary of studies preference if it is set to on -->
    <string name="studies_on">Ein</string>
    <!-- Summary of studies data on quit preference if it is set to off -->
    <string name="studies_off">Aus</string>

    <!-- Collections -->
    <!-- Collections header on home fragment -->
    <string name="collections_header">Sammlungen</string>
    <!-- Content description (not visible, for screen readers etc.): Opens the collection menu when pressed -->
    <string name="collection_menu_button_content_description">Sammlungen-Menü</string>

    <!-- Label to describe what collections are to a new user without any collections -->
    <string name="no_collections_description2">Sammeln Sie die Dinge, die für Sie wichtig sind. \nGruppieren Sie ähnliche Suchanfragen, Websites und Tabs, um später schnell darauf zugreifen zu können.</string>
    <!-- Title for the "select tabs" step of the collection creator -->
    <string name="create_collection_select_tabs">Tabs auswählen</string>

    <!-- Title for the "select collection" step of the collection creator -->
    <string name="create_collection_select_collection">Sammlung auswählen</string>

    <!-- Title for the "name collection" step of the collection creator -->
    <string name="create_collection_name_collection">Sammlung benennen</string>

    <!-- Button to add new collection for the "select collection" step of the collection creator -->
    <string name="create_collection_add_new_collection">Neue Sammlung hinzufügen</string>

    <!-- Button to select all tabs in the "select tabs" step of the collection creator -->
    <string name="create_collection_select_all">Alle auswählen</string>
    <!-- Button to deselect all tabs in the "select tabs" step of the collection creator -->
    <string name="create_collection_deselect_all">Alle abwählen</string>
    <!-- Text to prompt users to select the tabs to save in the "select tabs" step of the collection creator -->
    <string name="create_collection_save_to_collection_empty">Zu speichernde Tabs auswählen</string>

    <!-- Text to show users how many tabs they have selected in the "select tabs" step of the collection creator.
     %d is a placeholder for the number of tabs selected. -->
    <string name="create_collection_save_to_collection_tabs_selected">%d Tabs ausgewählt</string>

    <!-- Text to show users they have one tab selected in the "select tabs" step of the collection creator.
    %d is a placeholder for the number of tabs selected. -->
    <string name="create_collection_save_to_collection_tab_selected">%d Tab ausgewählt</string>

    <!-- Text shown in snackbar when multiple tabs have been saved in a collection -->
    <string name="create_collection_tabs_saved">Tabs gespeichert</string>

    <!-- Text shown in snackbar when one or multiple tabs have been saved in a new collection -->
    <string name="create_collection_tabs_saved_new_collection">Sammlung gespeichert!</string>
    <!-- Text shown in snackbar when one tab has been saved in a collection -->
    <string name="create_collection_tab_saved">Tab gespeichert</string>

    <!-- Content description (not visible, for screen readers etc.): button to close the collection creator -->
    <string name="create_collection_close">Schließen</string>

    <!-- Button to save currently selected tabs in the "select tabs" step of the collection creator-->
    <string name="create_collection_save">Speichern</string>

    <!-- Snackbar action to view the collection the user just created or updated -->
    <string name="create_collection_view">Ansehen</string>

    <!-- Default name for a new collection in "name new collection" step of the collection creator. %d is a placeholder for the number of collections-->
    <string name="create_collection_default_name">Sammlung %d</string>

    <!-- Share -->
    <!-- Share screen header -->
    <string name="share_header">Senden und Teilen</string>
    <!-- Share screen header -->
    <string name="share_header_2">Teilen</string>
    <!-- Content description (not visible, for screen readers etc.):
        "Share" button. Opens the share menu when pressed. -->
    <string name="share_button_content_description">Teilen</string>
    <!-- Sub-header in the dialog to share a link to another app -->
    <string name="share_link_subheader">Einen Link teilen</string>
    <!-- Sub-header in the dialog to share a link to another sync device -->
    <string name="share_device_subheader">An Gerät senden</string>
    <!-- Sub-header in the dialog to share a link to an app from the full list -->
    <string name="share_link_all_apps_subheader">Alle Aktionen</string>
    <!-- Sub-header in the dialog to share a link to an app from the most-recent sorted list -->
    <string name="share_link_recent_apps_subheader">Kürzlich verwendet</string>
    <!-- An option from the three dot menu to into sync -->
    <string name="sync_menu_sign_in">Zum Synchronisieren anmelden</string>
    <!-- An option from the share dialog to sign into sync -->
    <string name="sync_sign_in">Bei Sync anmelden</string>
    <!-- An option from the share dialog to send link to all other sync devices -->
    <string name="sync_send_to_all">An alle Geräte senden</string>
    <!-- An option from the share dialog to reconnect to sync -->
    <string name="sync_reconnect">Wieder mit Sync verbinden</string>
    <!-- Text displayed when sync is offline and cannot be accessed -->
    <string name="sync_offline">Offline</string>
    <!-- An option to connect additional devices -->
    <string name="sync_connect_device">Weiteres Gerät verbinden</string>
    <!-- The dialog text shown when additional devices are not available -->
    <string name="sync_connect_device_dialog">Um einen Tab zu senden, melden Sie sich auf mindestens einem anderen Gerät bei Firefox an.</string>
    <!-- Confirmation dialog button -->
    <string name="sync_confirmation_button">Verstanden</string>

    <!-- Share error message -->
    <string name="share_error_snackbar">Kann nicht für diese App freigegeben werden</string>

    <!-- Add new device screen title -->
    <string name="sync_add_new_device_title">An Gerät senden</string>
    <!-- Text for the warning message on the Add new device screen -->
    <string name="sync_add_new_device_message">Keine Geräte verbunden</string>
    <!-- Text for the button to learn about sending tabs -->
    <string name="sync_add_new_device_learn_button">Mehr über das Senden von Tabs erfahren…</string>
    <!-- Text for the button to connect another device -->
    <string name="sync_add_new_device_connect_button">Weiteres Gerät verbinden…</string>

    <!-- Notifications -->
    <!-- The user visible name of the "notification channel" (Android 8+ feature) for the ongoing notification shown while a browsing session is active. -->
    <string name="notification_pbm_channel_name">Private Surf-Sitzung</string>
    <!-- Text shown in the notification that pops up to remind the user that a private browsing session is active. -->
    <string name="notification_pbm_delete_text">Private Tabs löschen</string>
    <!-- Text shown in the notification that pops up to remind the user that a private browsing session is active. -->
    <string name="notification_pbm_delete_text_2">Private Tabs schließen</string>
    <!-- Notification action to open Fenix and resume the current browsing session. -->
    <string name="notification_pbm_action_open">Öffnen</string>
    <!-- Notification action to delete all current private browsing sessions AND switch to Fenix (bring it to the foreground) -->
    <string name="notification_pbm_action_delete_and_open">Löschen und öffnen</string>
    <!-- Name of the "Powered by Fenix" notification channel. Displayed in the "App notifications" system settings for the app -->
    <string name="notification_powered_by_channel_name">Bereitgestellt von</string>
    <!-- Name of the marketing notification channel. Displayed in the "App notifications" system settings for the app -->
    <string name="notification_marketing_channel_name">Marketing</string>
    <!-- Title shown in the notification that pops up to remind the user to set fenix as default browser.
    %1$s is a placeholder that will be replaced by the app name (Fenix). -->
    <string name="notification_default_browser_title">%1$s ist schnell und privat</string>
    <!-- Text shown in the notification that pops up to remind the user to set fenix as default browser.
    %1$s is a placeholder that will be replaced by the app name (Fenix). -->
    <string name="notification_default_browser_text">%1$s als Ihren Standardbrowser festlegen</string>

    <!-- Snackbar -->
    <!-- Text shown in snackbar when user deletes a collection -->
    <string name="snackbar_collection_deleted">Sammlung gelöscht</string>

    <!-- Text shown in snackbar when user renames a collection -->
    <string name="snackbar_collection_renamed">Sammlung umbenannt</string>
    <!-- Text shown in snackbar when user deletes a tab -->
    <string name="snackbar_tab_deleted">Tab gelöscht</string>

    <!-- Text shown in snackbar when user deletes all tabs -->
    <string name="snackbar_tabs_deleted">Tabs gelöscht</string>
    <!-- Text shown in snackbar when user closes a tab -->
    <string name="snackbar_tab_closed">Tab geschlossen</string>
    <!-- Text shown in snackbar when user closes all tabs -->
    <string name="snackbar_tabs_closed">Tabs geschlossen</string>
    <!-- Text shown in snackbar when user closes tabs -->
    <string name="snackbar_message_tabs_closed">Tabs geschlossen!</string>
    <!-- Text shown in snackbar when user bookmarks a list of tabs -->
    <string name="snackbar_message_bookmarks_saved">Lesezeichen gespeichert!</string>
    <!-- Text shown in snackbar action for viewing bookmarks -->
    <string name="snackbar_message_bookmarks_view">Ansehen</string>
    <!-- Text shown in snackbar when user adds a site to top sites -->
    <string name="snackbar_added_to_top_sites">Zu wichtigen Seiten hinzugefügt!</string>
    <!-- Text shown in snackbar when user closes a private tab -->
    <string name="snackbar_private_tab_closed">Privater Tab geschlossen</string>
    <!-- Text shown in snackbar when user closes all private tabs -->
    <string name="snackbar_private_tabs_closed">Private Tabs geschlossen</string>
    <!-- Text shown in snackbar when user deletes all private tabs -->
    <string name="snackbar_private_tabs_deleted">Private Tabs gelöscht</string>
    <!-- Text shown in snackbar to undo deleting a tab, top site or collection -->
    <string name="snackbar_deleted_undo">RÜCKGÄNGIG</string>

    <!-- Text shown in snackbar when user removes a top site -->
    <string name="snackbar_top_site_removed">Website entfernt</string>
    <!-- Text for action to undo deleting a tab or collection shown in a11y dialog -->
    <string name="a11y_dialog_deleted_undo">Rückgängig</string>
    <!-- Text for action to confirm deleting a tab or collection shown in a11y dialog -->
    <string name="a11y_dialog_deleted_confirm">Bestätigen</string>
    <!-- QR code scanner prompt which appears after scanning a code, but before navigating to it
        First parameter is the name of the app, second parameter is the URL or text scanned-->
    <string name="qr_scanner_confirmation_dialog_message">%1$s erlauben, %2$s zu öffnen</string>
    <!-- QR code scanner prompt dialog positive option to allow navigation to scanned link -->
    <string name="qr_scanner_dialog_positive">ERLAUBEN</string>
    <!-- QR code scanner prompt dialog positive option to deny navigation to scanned link -->
    <string name="qr_scanner_dialog_negative">VERWEIGERN</string>
    <!-- Tab collection deletion prompt dialog message. Placeholder will be replaced with the collection name -->
    <string name="tab_collection_dialog_message">Soll %1$s wirklich gelöscht werden?</string>
    <!-- Collection and tab deletion prompt dialog message. This will show when the last tab from a collection is deleted -->
    <string name="delete_tab_and_collection_dialog_message">Durch Löschen dieses Tabs wird die gesamte Sammlung gelöscht. Sie können jederzeit neue Sammlungen erstellen.</string>
    <!-- Collection and tab deletion prompt dialog title. Placeholder will be replaced with the collection name. This will show when the last tab from a collection is deleted -->
    <string name="delete_tab_and_collection_dialog_title">%1$s löschen?</string>
    <!-- Tab collection deletion prompt dialog option to delete the collection -->
    <string name="tab_collection_dialog_positive">Löschen</string>
    <!-- Tab collection deletion prompt dialog option to cancel deleting the collection -->
<<<<<<< HEAD
    <string name="tab_collection_dialog_negative" tools:ignore="UnusedResources">Abbrechen</string>
=======
    <string moz:removedIn="93" name="tab_collection_dialog_negative" tools:ignore="UnusedResources">Abbrechen</string>
>>>>>>> cb5708f8
    <!-- Text displayed in a notification when the user enters full screen mode -->
    <string name="full_screen_notification">Vollbildmodus wird gestartet</string>

    <!-- Message for copying the URL via long press on the toolbar -->
    <string name="url_copied">Adresse kopiert</string>


    <!-- Sample text for accessibility font size -->
    <string name="accessibility_text_size_sample_text_1">Dies ist ein Beispieltext. Hier sehen Sie, wie Text angezeigt wird, wenn Sie die Größe mit dieser Einstellung erhöhen oder verringern.</string>
    <!-- Summary for Accessibility Text Size Scaling Preference -->
    <string name="preference_accessibility_text_size_summary">Text auf Websites vergrößern oder verkleinern</string>
    <!-- Title for Accessibility Text Size Scaling Preference -->
    <string name="preference_accessibility_font_size_title">Schriftgröße</string>

    <!-- Title for Accessibility Text Automatic Size Scaling Preference -->
    <string name="preference_accessibility_auto_size_2">Automatische Schriftgrößenanpassung</string>
    <!-- Summary for Accessibility Text Automatic Size Scaling Preference -->
    <string name="preference_accessibility_auto_size_summary">Die Schriftgröße entspricht Ihren Android-Einstellungen. Deaktivieren Sie diese Option, um die Schriftgröße hier zu verwalten.</string>

    <!-- Title for the Delete browsing data preference -->
    <string name="preferences_delete_browsing_data">Browser-Daten löschen</string>
    <!-- Title for the tabs item in Delete browsing data -->
    <string name="preferences_delete_browsing_data_tabs_title_2">Offene Tabs</string>
    <!-- Subtitle for the tabs item in Delete browsing data, parameter will be replaced with the number of open tabs -->
    <string name="preferences_delete_browsing_data_tabs_subtitle">%d Tabs</string>
    <!-- Title for the data and history items in Delete browsing data -->
    <string name="preferences_delete_browsing_data_browsing_data_title">Browser-Chronik und Website-Daten</string>
    <!-- Subtitle for the data and history items in delete browsing data, parameter will be replaced with the
        number of history items the user has -->
    <string name="preferences_delete_browsing_data_browsing_data_subtitle">%d Adressen</string>
    <!-- Title for history items in Delete browsing data -->
    <string name="preferences_delete_browsing_data_browsing_history_title">Chronik</string>
    <!-- Subtitle for the history items in delete browsing data, parameter will be replaced with the
        number of history pages the user has -->
    <string name="preferences_delete_browsing_data_browsing_history_subtitle">%d Seiten</string>
    <!-- Title for the cookies item in Delete browsing data -->
    <string name="preferences_delete_browsing_data_cookies">Cookies</string>
    <!-- Subtitle for the cookies item in Delete browsing data -->
    <string name="preferences_delete_browsing_data_cookies_subtitle">Sie werden von den meisten Websites abgemeldet</string>
    <!-- Title for the cached images and files item in Delete browsing data -->
    <string name="preferences_delete_browsing_data_cached_files">Zwischengespeicherte Grafiken und Dateien</string>
    <!-- Subtitle for the cached images and files item in Delete browsing data -->
    <string name="preferences_delete_browsing_data_cached_files_subtitle">Gibt Speicherplatz frei</string>
    <!-- Title for the site permissions item in Delete browsing data -->
    <string name="preferences_delete_browsing_data_site_permissions">Website-Berechtigungen</string>
    <!-- Title for the downloads item in Delete browsing data -->
    <string name="preferences_delete_browsing_data_downloads">Downloads</string>
    <!-- Text for the button to delete browsing data -->
    <string name="preferences_delete_browsing_data_button">Browser-Daten löschen</string>

    <!-- Title for the Delete browsing data on quit preference -->
    <string name="preferences_delete_browsing_data_on_quit">Browser-Daten beim Beenden löschen</string>
    <!-- Summary for the Delete browsing data on quit preference. "Quit" translation should match delete_browsing_data_on_quit_action translation. -->
    <string name="preference_summary_delete_browsing_data_on_quit">Löscht die Browser-Daten automatisch, wenn Sie im Hauptmenü die Option „Beenden“ auswählen</string>
    <!-- Summary for the Delete browsing data on quit preference. "Quit" translation should match delete_browsing_data_on_quit_action translation. -->
    <string name="preference_summary_delete_browsing_data_on_quit_2">Löscht die Browser-Daten automatisch, wenn Sie im Hauptmenü die Option „Beenden“ auswählen</string>
    <!-- Action item in menu for the Delete browsing data on quit feature -->
    <string name="delete_browsing_data_on_quit_action">Beenden</string>

    <!-- Dialog message to the user asking to delete browsing data. -->
    <string name="delete_browsing_data_prompt_message">Dadurch werden alle Ihre Browser-Daten gelöscht.</string>
    <!-- Dialog message to the user asking to delete browsing data. Parameter will be replaced by app name. -->
    <string name="delete_browsing_data_prompt_message_3">%s löscht die ausgewählten Browser-Daten.</string>
    <!-- Text for the cancel button for the data deletion dialog -->
    <string name="delete_browsing_data_prompt_cancel">Abbrechen</string>
    <!-- Text for the allow button for the data deletion dialog -->
    <string name="delete_browsing_data_prompt_allow">Löschen</string>
    <!-- Text for the snackbar confirmation that the data was deleted -->
    <string name="preferences_delete_browsing_data_snackbar">Browser-Daten gelöscht</string>

    <!-- Text for the snackbar to show the user that the deletion of browsing data is in progress -->
    <string name="deleting_browsing_data_in_progress">Surf-Daten werden gelöscht…</string>

    <!-- Tips -->
    <!-- text for firefox preview moving tip header "Firefox Preview" and "Firefox Nightly" are intentionally hardcoded -->
    <string name="tip_firefox_preview_moved_header">Firefox Preview heißt jetzt Firefox Nightly</string>
    <!-- text for firefox preview moving tip description -->
    <string name="tip_firefox_preview_moved_description">Firefox Nightly wird jede Nacht aktualisiert und verfügt über experimentelle neue Funktionen.
        Es kann jedoch weniger stabil sein. Unsere Beta-Version bietet Ihnen ein stabileres Erlebnis.</string>

    <!-- text for firefox preview moving tip button. "Firefox for Android Beta" is intentionally hardcoded -->
    <string name="tip_firefox_preview_moved_button_2">Holen Sie sich Firefox für Android Beta</string>

    <!-- text for firefox preview moving tip header. "Firefox Nightly" is intentionally hardcoded -->
    <string name="tip_firefox_preview_moved_header_preview_installed">Firefox Nightly ist umgezogen</string>
    <!-- text for firefox preview moving tip description -->
    <string name="tip_firefox_preview_moved_description_preview_installed">Diese App erhält keine Sicherheitsupdates mehr. Nutzen Sie diese App nicht mehr und wechseln Sie zum neuen Nightly.
\n\nUm Ihre Lesezeichen, Zugangsdaten und Chronik auf eine andere App zu übertragen, erstellen Sie ein Firefox-Konto.</string>
    <!-- text for firefox preview moving tip button  -->
    <string name="tip_firefox_preview_moved_button_preview_installed">Wechseln Sie zum neuen Nightly</string>

    <!-- text for firefox preview moving tip header. "Firefox Nightly" is intentionally hardcoded -->
    <string name="tip_firefox_preview_moved_header_preview_not_installed">Firefox Nightly ist umgezogen</string>
    <!-- text for firefox preview moving tip description -->
    <string name="tip_firefox_preview_moved_description_preview_not_installed">Diese App erhält keine Sicherheitsupdates mehr. Holen Sie sich das neue Nightly und nutzen Sie diese App nicht mehr.
\n\nUm Ihre Lesezeichen, Zugangsdaten und Chronik auf eine andere App zu übertragen, erstellen Sie ein Firefox-Konto.</string>
    <!-- text for firefox preview moving tip button  -->
    <string name="tip_firefox_preview_moved_button_preview_not_installed">Holen Sie sich das neue Nightly</string>

    <!-- Onboarding -->
    <!-- Text for onboarding welcome message
    The first parameter is the name of the app (e.g. Firefox Preview) -->
    <string name="onboarding_header">Willkommen bei %s!</string>
    <!-- text for the Firefox Accounts section header -->
    <string name="onboarding_fxa_section_header">Haben Sie schon ein Konto?</string>
    <!-- text for the "What's New" onboarding card header -->
    <string moz:removedIn="94" name="onboarding_whats_new_header1" tools:ignore="UnusedResources">Sehen Sie sich an, was es Neues gibt</string>
    <!-- text for the "what's new" onboarding card description
    The first parameter is the short name of the app (e.g. Firefox) -->
    <string moz:removedIn="94" name="onboarding_whats_new_description" tools:ignore="UnusedResources">Haben Sie Fragen zu den neu gestalteten %s? Möchten Sie wissen, was sich geändert hat?</string>
    <!-- text for underlined clickable link that is part of "what's new" onboarding card description that links to an FAQ -->
    <string moz:removedIn="94" name="onboarding_whats_new_description_linktext" tools:ignore="UnusedResources">Hier erhalten Sie Antworten</string>
    <!-- text for the Firefox account onboarding sign in card header. The word "Firefox" should not be translated -->
    <string name="onboarding_account_sign_in_header_1">Synchronisieren Sie Firefox zwischen Geräten</string>
    <!-- Text for the button to learn more about signing in to your Firefox account -->
    <string name="onboarding_manual_sign_in_description">Übertragen Sie Lesezeichen, Chronik und Passwörter zu Firefox auf diesem Gerät.</string>
    <!-- text for the firefox account onboarding card header when we detect you're already signed in to
        another Firefox browser. (The word `Firefox` should not be translated)
        The first parameter is the email of the detected user's account -->
    <string name="onboarding_firefox_account_auto_signin_header_3">Sie sind in einem anderen Firefox-Browser auf diesem Gerät als %s angemeldet. Möchten Sie sich mit diesem Konto anmelden?</string>
    <!-- text for the button to confirm automatic sign-in -->
    <string name="onboarding_firefox_account_auto_signin_confirm">Ja, anmelden</string>
    <!-- text for the automatic sign-in button while signing in is in process -->
    <string name="onboarding_firefox_account_signing_in">Anmeldung läuft…</string>
    <!-- text for the button to manually sign into Firefox account. -->
    <string name="onboarding_firefox_account_sign_in_1">Registrieren</string>
    <!-- text for the button to stay signed out when presented with an option to automatically sign-in. -->
    <string name="onboarding_firefox_account_stay_signed_out">Abgemeldet bleiben</string>
    <!-- text to display in the snackbar once account is signed-in -->
    <string name="onboarding_firefox_account_sync_is_on">Sync ist aktiviert</string>
    <!-- text to display in the snackbar if automatic sign-in fails. user may try again -->
    <string name="onboarding_firefox_account_automatic_signin_failed">Anmeldung fehlgeschlagen</string>
    <!-- text for the tracking protection onboarding card header -->
    <string name="onboarding_tracking_protection_header_3">Privatsphäre ab Werk</string>
    <!-- text for the tracking protection card description. 'Firefox' intentionally hardcoded here -->
    <string name="onboarding_tracking_protection_description_3">Firefox verhindert automatisch, dass Unternehmen heimlich Ihre Aktivitäten im Internet verfolgen.</string>
    <!-- text for tracking protection radio button option for standard level of blocking -->
    <string name="onboarding_tracking_protection_standard_button_2">Standard</string>
    <!-- text for standard blocking option button description -->
    <string name="onboarding_tracking_protection_standard_button_description_3">Ausgewogen zwischen Datenschutz und Leistung. Seiten laden normal.</string>
    <!-- text for tracking protection radio button option for strict level of blocking -->
    <string name="onboarding_tracking_protection_strict_button">Streng (empfohlen)</string>
    <!-- text for tracking protection radio button option for strict level of blocking -->
    <string name="onboarding_tracking_protection_strict_option">Streng</string>
    <!-- text for strict blocking option button description -->
    <string name="onboarding_tracking_protection_strict_button_description_3">Blockiert weitere Elemente zur Aktivitätenverfolgung, sodass Seiten schneller geladen werden, aber einige Seiten funktionieren dann eventuell nicht richtig.</string>
    <!-- text for the toolbar position card header  -->
    <string name="onboarding_toolbar_placement_header_1">Wählen Sie die Position für Ihre Symbolleiste</string>
    <!-- text for the toolbar position card description -->
    <string name="onboarding_toolbar_placement_description_1">Platzieren Sie die Symbolleiste in Reichweite. Behalten Sie sie unten oder verschieben Sie sie nach oben.</string>
    <!-- text for the private browsing onboarding card header -->
    <string moz:removedIn="94" name="onboarding_private_browsing_header" tools:ignore="UnusedResources">Privat surfen</string>
    <!-- text for the private browsing onboarding card description
    The first parameter is an icon that represents private browsing -->
    <string moz:removedIn="94" name="onboarding_private_browsing_description1" tools:ignore="UnusedResources">Einmalig einen privaten Tab öffnen: Tippen Sie auf das %s-Symbol.</string>
    <!-- text for the private browsing onboarding card description, explaining how to always using private browsing -->
    <string moz:removedIn="94" name="onboarding_private_browsing_always_description" tools:ignore="UnusedResources">Jedes Mal private Tabs öffnen: Aktualisieren Sie Ihre Einstellungen für das private Surfen.</string>
    <!-- text for the private browsing onbording card button, that launches settings -->
    <string moz:removedIn="94" name="onboarding_private_browsing_button" tools:ignore="UnusedResources">Einstellungen öffnen</string>
    <!-- text for the privacy notice onboarding card header -->
    <string name="onboarding_privacy_notice_header">Ihre Privatsphäre</string>
    <!-- text for the privacy notice onboarding card description
    The first parameter is the name of the app (e.g. Firefox Preview) Substitute %s for long browser name. -->
    <string name="onboarding_privacy_notice_description2">Wir haben %s so konzipiert, dass Sie die Kontrolle darüber haben, was Sie im Internet und was Sie mit uns teilen.</string>
    <!-- Text for the button to read the privacy notice -->
    <string name="onboarding_privacy_notice_read_button">Lesen Sie unseren Datenschutzhinweis</string>

    <!-- Content description (not visible, for screen readers etc.): Close onboarding screen -->
<<<<<<< HEAD
    <string name="onboarding_close" tools:ignore="UnusedResources">Schließen</string>
=======
    <string moz:removedIn="93" name="onboarding_close" tools:ignore="UnusedResources">Schließen</string>
>>>>>>> cb5708f8

    <!-- text for the button to finish onboarding -->
    <string name="onboarding_finish">Lossurfen</string>

    <!-- Onboarding theme -->
    <!-- text for the theme picker onboarding card header -->
    <string name="onboarding_theme_picker_header">Wählen Sie Ihr Theme</string>
    <!-- text for the theme picker onboarding card description -->
    <string name="onboarding_theme_picker_description_2">Schonen Sie die Batterie und Ihre Augen mit dem Dunkelmodus.</string>
    <!-- Automatic theme setting (will follow device setting) -->
    <string name="onboarding_theme_automatic_title">Automatisch</string>
    <!-- Summary of automatic theme setting (will follow device setting) -->
    <string name="onboarding_theme_automatic_summary">Passt sich Ihren Geräteeinstellungen an</string>
    <!-- Theme setting for dark mode -->
    <string name="onboarding_theme_dark_title">Dunkles Theme</string>
    <!-- Theme setting for light mode -->
    <string name="onboarding_theme_light_title">Helles Theme</string>

    <!-- Text shown in snackbar when multiple tabs have been sent to device -->
    <string name="sync_sent_tabs_snackbar">Tabs gesendet</string>
    <!-- Text shown in snackbar when one tab has been sent to device  -->
    <string name="sync_sent_tab_snackbar">Tab gesendet</string>
    <!-- Text shown in snackbar when sharing tabs failed  -->
    <string name="sync_sent_tab_error_snackbar">Senden nicht möglich</string>
    <!-- Text shown in snackbar for the "retry" action that the user has after sharing tabs failed -->
    <string name="sync_sent_tab_error_snackbar_action">WIEDERHOLEN</string>
    <!-- Title of QR Pairing Fragment -->
    <string name="sync_scan_code">Code scannen</string>
    <!-- Instructions on how to access pairing -->
    <string name="sign_in_instructions"><![CDATA[Öffnen Sie Firefox auf Ihrem Computer und besuchen Sie <b>https://firefox.com/pair</b>]]></string>
    <!-- Text shown for sign in pairing when ready -->
    <string name="sign_in_ready_for_scan">Bereit zum Scannen</string>
    <!-- Text shown for settings option for sign with pairing -->
    <string name="sign_in_with_camera">Melden Sie sich mit Ihrer Kamera an</string>
    <!-- Text shown for settings option for sign with email -->
    <string name="sign_in_with_email">Stattdessen E-Mail-Adresse verwenden</string>
    <!-- Text shown for settings option for create new account text.'Firefox' intentionally hardcoded here.-->
    <string name="sign_in_create_account_text"><![CDATA[Kein Konto? <u>Erstellen Sie eines</u>, um Firefox zwischen Geräten zu synchronisieren.]]></string>
    <!-- Text shown in confirmation dialog to sign out of account -->
    <string name="sign_out_confirmation_message">Firefox beendet die Synchronisation mit Ihrem Konto, löscht aber keine Surf-Daten auf diesem Gerät.</string>
    <!-- Text shown in confirmation dialog to sign out of account. The first parameter is the name of the app (e.g. Firefox Preview) -->
    <string name="sign_out_confirmation_message_2">%s beendet die Synchronisation mit Ihrem Konto, löscht aber keine Surf-Daten auf diesem Gerät.</string>
    <!-- Option to continue signing out of account shown in confirmation dialog to sign out of account -->
    <string name="sign_out_disconnect">Verbindung trennen</string>
    <!-- Option to cancel signing out shown in confirmation dialog to sign out of account -->
    <string name="sign_out_cancel">Abbrechen</string>
    <!-- Error message snackbar shown after the user tried to select a default folder which cannot be altered -->
    <string name="bookmark_cannot_edit_root">Standardordner können nicht bearbeitet werden</string>

    <!-- Enhanced Tracking Protection -->
    <!-- Link displayed in enhanced tracking protection panel to access tracking protection settings -->
    <string name="etp_settings">Schutzeinstellungen</string>
    <!-- Preference title for enhanced tracking protection settings -->
    <string name="preference_enhanced_tracking_protection">Verbesserter Schutz vor Aktivitätenverfolgung</string>
    <!-- Title for the description of enhanced tracking protection -->
    <string name="preference_enhanced_tracking_protection_explanation_title">Surfen Sie, ohne verfolgt zu werden</string>
    <!-- Description of enhanced tracking protection. The first parameter is the name of the application (For example: Fenix) -->
    <string name="preference_enhanced_tracking_protection_explanation">Behalten Sie Ihre Daten für sich. %s schützt Sie vor vielen der gängigsten Skripte, die Ihre Online-Aktivitäten verfolgen.</string>
    <!-- Text displayed that links to website about enhanced tracking protection -->
    <string name="preference_enhanced_tracking_protection_explanation_learn_more">Weitere Informationen</string>
    <!-- Preference for enhanced tracking protection for the standard protection settings -->
    <string name="preference_enhanced_tracking_protection_standard_default_1">Standard</string>
    <!-- Preference description for enhanced tracking protection for the standard protection settings -->
    <string name="preference_enhanced_tracking_protection_standard_description_4">Ausgewogen zwischen Datenschutz und Leistung. Seiten laden normal.</string>
    <!--  Accessibility text for the Standard protection information icon  -->
    <string name="preference_enhanced_tracking_protection_standard_info_button">Was wird durch den Standard-Tracking-Schutz blockiert?</string>
    <!-- Preference for enhanced tracking protection for the strict protection settings -->
    <string name="preference_enhanced_tracking_protection_strict">Streng</string>
    <!-- Preference description for enhanced tracking protection for the strict protection settings -->
    <string name="preference_enhanced_tracking_protection_strict_description_3">Blockiert weitere Elemente zur Aktivitätenverfolgung, sodass Seiten schneller geladen werden, aber einige Seiten funktionieren dann eventuell nicht richtig.</string>
    <!--  Accessibility text for the Strict protection information icon  -->
    <string name="preference_enhanced_tracking_protection_strict_info_button">Was wird durch den strengen Tracking-Schutz blockiert?</string>
    <!-- Preference for enhanced tracking protection for the custom protection settings -->
    <string name="preference_enhanced_tracking_protection_custom">Benutzerdefiniert</string>
    <!-- Preference description for enhanced tracking protection for the strict protection settings -->
    <string name="preference_enhanced_tracking_protection_custom_description_2">Wählen Sie, welche Art von Skripten zur Aktivitätenverfolgung und sonstige Inhalte blockiert werden.</string>
    <!--  Accessibility text for the Strict protection information icon  -->
    <string name="preference_enhanced_tracking_protection_custom_info_button">Was wird durch den benutzerdefinierten Tracking-Schutz blockiert?</string>
    <!-- Header for categories that are being blocked by current Enhanced Tracking Protection settings -->
    <!-- Preference for enhanced tracking protection for the custom protection settings for cookies-->
    <string name="preference_enhanced_tracking_protection_custom_cookies">Cookies</string>
    <!-- Option for enhanced tracking protection for the custom protection settings for cookies-->
    <string name="preference_enhanced_tracking_protection_custom_cookies_1">Zur seitenübergreifenden Aktivitätenverfolgung und von sozialen Netzwerken</string>
    <!-- Option for enhanced tracking protection for the custom protection settings for cookies-->
    <string name="preference_enhanced_tracking_protection_custom_cookies_2">Cookies von nicht besuchten Websites</string>
    <!-- Option for enhanced tracking protection for the custom protection settings for cookies-->
    <string name="preference_enhanced_tracking_protection_custom_cookies_3">Alle Cookies von Drittanbietern (einige Websites funktionieren dann eventuell nicht mehr)</string>
    <!-- Option for enhanced tracking protection for the custom protection settings for cookies-->
    <string name="preference_enhanced_tracking_protection_custom_cookies_4">Alle Cookies (einige Websites funktionieren dann nicht mehr)</string>
    <!-- Preference for enhanced tracking protection for the custom protection settings for tracking content -->
    <string name="preference_enhanced_tracking_protection_custom_tracking_content">Inhalte zur Aktivitätenverfolgung</string>
    <!-- Option for enhanced tracking protection for the custom protection settings for tracking content-->
    <string name="preference_enhanced_tracking_protection_custom_tracking_content_1">In allen Tabs</string>
    <!-- Option for enhanced tracking protection for the custom protection settings for tracking content-->
    <string name="preference_enhanced_tracking_protection_custom_tracking_content_2">Nur in privaten Tabs</string>
    <!-- Option for enhanced tracking protection for the custom protection settings for tracking content-->
    <string name="preference_enhanced_tracking_protection_custom_tracking_content_3">Nur in benutzerdefinierten Tabs</string>
    <!-- Preference for enhanced tracking protection for the custom protection settings -->
    <string name="preference_enhanced_tracking_protection_custom_cryptominers">Heimliche Digitalwährungsberechner (Krypto-Miner)</string>
    <!-- Preference for enhanced tracking protection for the custom protection settings -->
    <string name="preference_enhanced_tracking_protection_custom_fingerprinters">Identifizierer (Fingerprinter)</string>
    <!-- Button label for navigating to the Enhanced Tracking Protection details -->
    <string name="enhanced_tracking_protection_details">Details</string>
    <!-- Header for categories that are being being blocked by current Enhanced Tracking Protection settings -->
    <string name="enhanced_tracking_protection_blocked">Blockiert</string>
    <!-- Header for categories that are being not being blocked by current Enhanced Tracking Protection settings -->
    <string name="enhanced_tracking_protection_allowed">Erlaubt</string>
    <!-- Category of trackers (social media trackers) that can be blocked by Enhanced Tracking Protection -->
    <string name="etp_social_media_trackers_title">Social Media Tracker</string>
    <!-- Description of social media trackers that can be blocked by Enhanced Tracking Protection -->
    <string name="etp_social_media_trackers_description">Beschränkt die Möglichkeiten sozialer Netzwerke, Ihre Surfaktivitäten im Internet zu verfolgen.</string>
    <!-- Category of trackers (cross-site tracking cookies) that can be blocked by Enhanced Tracking Protection -->
    <string name="etp_cookies_title">Seitenübergreifende Tracking-Cookies</string>
    <!-- Description of cross-site tracking cookies that can be blocked by Enhanced Tracking Protection -->
    <string name="etp_cookies_description">Blockiert Cookies, die von Werbenetzwerken und Analyseunternehmen verwendet werden, um Ihre Browser-Daten auf vielen Websites zusammenzustellen.</string>
    <!-- Category of trackers (cryptominers) that can be blocked by Enhanced Tracking Protection -->
    <string name="etp_cryptominers_title">Heimliche Digitalwährungsberechner (Krypto-Miner)</string>
    <!-- Description of cryptominers that can be blocked by Enhanced Tracking Protection -->
    <string name="etp_cryptominers_description">Verhindert, dass böswillige Skripte Zugriff auf Ihr Gerät erhalten, um digitale Währungen zu generieren.</string>
    <!-- Category of trackers (fingerprinters) that can be blocked by Enhanced Tracking Protection -->
    <string name="etp_fingerprinters_title">Identifizierer (Fingerprinter)</string>
    <!-- Description of fingerprinters that can be blocked by Enhanced Tracking Protection -->
    <string name="etp_fingerprinters_description">Verhindert, dass eindeutig identifizierbare Daten über Ihr Gerät erfasst werden, die zur Aktivitätenverfolgung verwendet werden können.</string>
    <!-- Category of trackers (tracking content) that can be blocked by Enhanced Tracking Protection -->
    <string name="etp_tracking_content_title">Tracking-Inhalt</string>
    <!-- Description of tracking content that can be blocked by Enhanced Tracking Protection -->
    <string name="etp_tracking_content_description">Verhindert das Laden von Werbung, Videos und anderen Inhalten, die Skripte zur Aktivitätenverfolgung enthalten. Kann einige Funktionen der Website beeinträchtigen.</string>
    <!-- Enhanced Tracking Protection Onboarding Message shown in a dialog above the toolbar. The first parameter is the name of the application (For example: Fenix) -->
<<<<<<< HEAD
    <string name="etp_onboarding_cfr_message" tools:ignore="UnusedResources">Immer wenn der Schild lila ist, hat %s Tracker auf einer Website blockiert. Antippen, um weitere Informationen zu erhalten.</string>
=======
    <string moz:removedIn="93" name="etp_onboarding_cfr_message" tools:ignore="UnusedResources">Immer wenn der Schild lila ist, hat %s Tracker auf einer Website blockiert. Antippen, um weitere Informationen zu erhalten.</string>
>>>>>>> cb5708f8
    <!-- Enhanced Tracking Protection message that protection is currently on for this site -->
    <string name="etp_panel_on">Der Schutz für diese Website ist aktiviert</string>
    <!-- Enhanced Tracking Protection message that protection is currently off for this site -->
    <string name="etp_panel_off">Der Schutz für diese Website ist deaktiviert</string>
    <!-- Header for exceptions list for which sites enhanced tracking protection is always off -->
    <string name="enhanced_tracking_protection_exceptions">Verbesserter Schutz vor Aktivitätenverfolgung ist für diese Websites deaktiviert</string>
    <!-- Content description (not visible, for screen readers etc.): Navigate
    back from ETP details (Ex: Tracking content) -->
    <string name="etp_back_button_content_description">Rückwärts navigieren</string>
    <!-- About page Your rights link text -->
    <string name="about_your_rights">Ihre Rechte</string>
    <!-- About page link text to open open source licenses screen -->
    <string name="about_open_source_licenses">Open-Source-Bibliotheken, die wir verwenden</string>
    <!-- About page link text to open what's new link -->
    <string name="about_whats_new">Was ist neu in %s</string>
    <!-- Open source licenses page title
    The first parameter is the app name -->
    <string name="open_source_licenses_title">%s | OSS-Bibliotheken</string>

    <!-- Category of trackers (redirect trackers) that can be blocked by Enhanced Tracking Protection -->
    <string name="etp_redirect_trackers_title">Weiterleitungs-Tracker</string>
    <!-- Description of redirect tracker cookies that can be blocked by Enhanced Tracking Protection -->
    <string name="etp_redirect_trackers_description">Löscht Cookies, die durch Weiterleitungen zu bekannten Tracking-Websites gesetzt wurden.</string>

    <!-- Description of the SmartBlock Enhanced Tracking Protection feature. The * symbol is intentionally hardcoded here,
         as we use it on the UI to indicate which trackers have been partially unblocked.  -->
    <string name="preference_etp_smartblock_description">Die Blockierung von einigen der unten markierten Skripte zur Aktivitätenverfolgung wurde teilweise aufgehoben, weil Sie mit diesen interagiert haben *.</string>
    <!-- Text displayed that links to website about enhanced tracking protection SmartBlock -->
    <string name="preference_etp_smartblock_learn_more">Weitere Informationen</string>

    <!-- About page link text to open support link -->
    <string name="about_support">Hilfe</string>
    <!-- About page link text to list of past crashes (like about:crashes on desktop) -->
    <string name="about_crashes">Abstürze</string>
    <!-- About page link text to open privacy notice link -->
    <string name="about_privacy_notice">Datenschutzhinweis</string>
    <!-- About page link text to open know your rights link -->
    <string name="about_know_your_rights">Ihre Rechte</string>
    <!-- About page link text to open licensing information link -->
    <string name="about_licensing_information">Informationen zur Lizenzierung</string>
    <!-- About page link text to open a screen with libraries that are used -->
    <string name="about_other_open_source_libraries">Von uns verwendete Bibliotheken</string>

    <!-- Toast shown to the user when they are activating the secret dev menu
        The first parameter is number of long clicks left to enable the menu -->
    <string name="about_debug_menu_toast_progress">Debug-Menü: Noch %1$d Klick(s) zum Aktivieren</string>
    <string name="about_debug_menu_toast_done">Debug-Menü aktiviert</string>

    <!-- Content description of the tab counter toolbar button when one tab is open -->
    <string name="tab_counter_content_description_one_tab">1 Tab</string>
    <!-- Content description of the tab counter toolbar button when multiple tabs are open. First parameter will be replaced with the number of tabs (always more than one) -->
    <string name="tab_counter_content_description_multi_tab">%d Tabs</string>

    <!-- Browser long press popup menu -->
    <!-- Copy the current url -->
    <string name="browser_toolbar_long_press_popup_copy">Kopieren</string>
    <!-- Paste & go the text in the clipboard. '&amp;' is replaced with the ampersand symbol: & -->
    <string name="browser_toolbar_long_press_popup_paste_and_go">Einfügen &amp; Los</string>
    <!-- Paste the text in the clipboard -->
    <string name="browser_toolbar_long_press_popup_paste">Einfügen</string>
  
    <!-- Snackbar message shown after an URL has been copied to clipboard. -->
    <string name="browser_toolbar_url_copied_to_clipboard_snackbar">URL in Zwischenablage kopiert</string>
  
    <!-- Title text for the Add To Homescreen dialog -->
    <string name="add_to_homescreen_title">Zum Startbildschirm hinzufügen</string>
    <!-- Cancel button text for the Add to Homescreen dialog -->
    <string name="add_to_homescreen_cancel">Abbrechen</string>
    <!-- Add button text for the Add to Homescreen dialog -->
    <string name="add_to_homescreen_add">Hinzufügen</string>
    <!-- Continue to website button text for the first-time Add to Homescreen dialog -->
    <string name="add_to_homescreen_continue">Weiter zur Website</string>
    <!-- Placeholder text for the TextView in the Add to Homescreen dialog -->
    <string name="add_to_homescreen_text_placeholder">Name der Verknüpfung</string>

    <!-- Describes the add to homescreen functionality -->
    <string name="add_to_homescreen_description_2">Sie können diese Website einfach zum Startbildschirm Ihres Geräts hinzufügen, um unmittelbaren Zugriff darauf zu haben und sie wie eine App zu nutzen.</string>

    <!-- Preference for managing the settings for logins and passwords in Fenix -->
    <string name="preferences_passwords_logins_and_passwords">Zugangsdaten und Passwörter</string>
    <!-- Preference for managing the saving of logins and passwords in Fenix -->
    <string name="preferences_passwords_save_logins">Zugangsdaten und Passwörter speichern</string>
    <!-- Preference option for asking to save passwords in Fenix -->
    <string name="preferences_passwords_save_logins_ask_to_save">Zum Speichern nachfragen</string>
    <!-- Preference option for never saving passwords in Fenix -->
    <string name="preferences_passwords_save_logins_never_save">Nie speichern</string>
    <!-- Preference for autofilling saved logins in Fenix -->
<<<<<<< HEAD
    <string name="preferences_passwords_autofill" tools:ignore="UnusedResources">Automatisch ausfüllen</string>
=======
    <string moz:removedIn="93" name="preferences_passwords_autofill" tools:ignore="UnusedResources">Automatisch ausfüllen</string>
>>>>>>> cb5708f8

    <!-- Preference for autofilling saved logins in Firefox (in web content), %1$s will be replaced with the app name -->
    <string name="preferences_passwords_autofill2">Automatisches Ausfüllen in %1$s</string>
    <!-- Description for the preference for autofilling saved logins in Firefox (in web content), %1$s will be replaced with the app name -->
    <string name="preferences_passwords_autofill_description">Benutzernamen und Passwörter auf Webseite bei Nutzung von %1$s automatisch ausfüllen.</string>
    <!-- Preference for autofilling logins from Fenix in other apps (e.g. autofilling the Twitter app) -->
    <string name="preferences_android_autofill">Automatisches Ausfüllen in anderen Apps</string>
    <!-- Description for the preference for autofilling logins from Fenix in other apps (e.g. autofilling the Twitter app) -->
    <string name="preferences_android_autofill_description">Benutzernamen und Passwörter auf Webseite bei Nutzung von anderen Apps auf Ihrem Gerät automatisch ausfüllen.</string>

<<<<<<< HEAD
=======
    <!-- Preference option for adding a login -->
    <string name="preferences_logins_add_login">Zugangsdaten hinzufügen</string>

>>>>>>> cb5708f8
    <!-- Preference for syncing saved logins in Fenix -->
    <string name="preferences_passwords_sync_logins">Zugangsdaten synchronisieren</string>
    <!-- Preference for syncing saved logins in Fenix, when not signed in-->
    <string name="preferences_passwords_sync_logins_across_devices">Zugangsdaten zwischen Geräten synchronisieren</string>
    <!-- Syncing saved logins in Fenix needs reconnect to sync -->
    <string name="preferences_passwords_sync_logins_reconnect">Verbindung wiederherstellen</string>
    <!-- Syncing saved logins in Fenix needs login -->
    <string name="preferences_passwords_sync_logins_sign_in">Bei Sync anmelden</string>
    <!-- Preference to access list of saved logins -->
    <string name="preferences_passwords_saved_logins">Gespeicherte Zugangsdaten</string>
    <!-- Description of empty list of saved passwords. Placeholder is replaced with app name.  -->
    <string name="preferences_passwords_saved_logins_description_empty_text">Die Zugangsdaten, die Sie speichern oder mit %s synchronisieren, werden hier angezeigt.</string>
    <!-- Preference to access list of saved logins -->
    <string name="preferences_passwords_saved_logins_description_empty_learn_more_link">Erfahren Sie mehr über Sync.</string>
    <!-- Preference to access list of login exceptions that we never save logins for -->
    <string name="preferences_passwords_exceptions">Ausnahmen</string>
    <!-- Empty description of list of login exceptions that we never save logins for -->
    <string name="preferences_passwords_exceptions_description_empty">Zugangsdaten und Passwörter, die nicht gespeichert werden, werden hier angezeigt.</string>
    <!-- Description of list of login exceptions that we never save logins for -->
    <string name="preferences_passwords_exceptions_description">Zugangsdaten und Passwörter werden für diese Websites nicht gespeichert.</string>
    <!-- Text on button to remove all saved login exceptions -->
    <string name="preferences_passwords_exceptions_remove_all">Alle Ausnahmen löschen</string>
    <!-- Hint for search box in logins list -->
    <string name="preferences_passwords_saved_logins_search">Zugangsdaten durchsuchen</string>
    <!-- Option to sort logins list A-Z, alphabetically -->
    <string name="preferences_passwords_saved_logins_alphabetically">Alphabetisch</string>
    <!-- Option to sort logins list by most recently used -->
    <string name="preferences_passwords_saved_logins_recently_used">Kürzlich verwendet</string>
    <!-- The header for the site that a login is for -->
    <string name="preferences_passwords_saved_logins_site">Website</string>
    <!-- The header for the username for a login -->
    <string name="preferences_passwords_saved_logins_username">Benutzername</string>
    <!-- The header for the password for a login -->
    <string name="preferences_passwords_saved_logins_password">Passwort</string>
    <!-- Message displayed in security prompt to reenter a secret pin to access saved logins -->
    <string name="preferences_passwords_saved_logins_enter_pin">Geben Sie Ihre PIN erneut ein</string>
    <!-- Message displayed in security prompt to access saved logins -->
    <string name="preferences_passwords_saved_logins_enter_pin_description">Zum Anzeigen Ihrer gespeicherten Zugangsdaten entsperren</string>
    <!-- Message displayed when a connection is insecure and we detect the user is entering a password -->
    <string name="logins_insecure_connection_warning">Diese Verbindung ist nicht verschlüsselt. Hier eingegebene Zugangsdaten könnten in falsche Hände geraten.</string>
    <!-- Learn more link that will link to a page with more information displayed when a connection is insecure and we detect the user is entering a password -->
    <string name="logins_insecure_connection_warning_learn_more">Weitere Informationen</string>
    <!-- Prompt message displayed when Fenix detects a user has entered a password and user decides if Fenix should save it. The first parameter is the name of the application (For example: Fenix)  -->
    <string name="logins_doorhanger_save">Soll %s diese Zugangsdaten speichern?</string>
    <!-- Positive confirmation that Fenix should save the new or updated login -->
    <string name="logins_doorhanger_save_confirmation">Speichern</string>
    <!-- Negative confirmation that Fenix should not save the new or updated login -->
    <string name="logins_doorhanger_save_dont_save">Nicht speichern</string>
    <!-- Shown in snackbar to tell user that the password has been copied -->
    <string name="logins_password_copied">Passwort in Zwischenablage kopiert</string>
    <!-- Shown in snackbar to tell user that the username has been copied -->
    <string name="logins_username_copied">Benutzername in Zwischenablage kopiert</string>
    <!-- Shown in snackbar to tell user that the site has been copied -->
    <string name="logins_site_copied">Website in Zwischenablage kopiert</string>
    <!-- Content Description (for screenreaders etc) read for the button to copy a password in logins-->
    <string name="saved_logins_copy_password">Passwort kopieren</string>
    <!-- Content Description (for screenreaders etc) read for the button to clear a password while editing a login-->
    <string name="saved_logins_clear_password">Passwort löschen</string>
    <!-- Content Description (for screenreaders etc) read for the button to copy a username in logins -->
    <string name="saved_login_copy_username">Benutzernamen kopieren</string>
    <!-- Content Description (for screenreaders etc) read for the button to clear a username while editing a login -->
    <string name="saved_login_clear_username">Benutzername löschen</string>
    <!-- Content Description (for screenreaders etc) read for the button to clear the hostname field while creating a login -->
    <string name="saved_login_clear_hostname">Hostname löschen</string>
    <!-- Content Description (for screenreaders etc) read for the button to copy a site in logins -->
    <string name="saved_login_copy_site">Website kopieren</string>
    <!-- Content Description (for screenreaders etc) read for the button to open a site in logins -->
    <string name="saved_login_open_site">Website im Browser öffnen</string>
    <!-- Content Description (for screenreaders etc) read for the button to reveal a password in logins -->
    <string name="saved_login_reveal_password">Passwort anzeigen</string>
    <!-- Content Description (for screenreaders etc) read for the button to hide a password in logins -->
    <string name="saved_login_hide_password">Passwort verbergen</string>
    <!-- Message displayed in biometric prompt displayed for authentication before allowing users to view their logins -->
    <string name="logins_biometric_prompt_message">Zum Anzeigen Ihrer gespeicherten Zugangsdaten entsperren</string>
    <!-- Title of warning dialog if users have no device authentication set up -->
    <string name="logins_warning_dialog_title">Sichern Sie Ihre Zugangsdaten und Passwörter</string>
    <!-- Message of warning dialog if users have no device authentication set up -->
    <string name="logins_warning_dialog_message">Richten Sie ein Gerätesperrmuster, eine PIN oder ein Passwort ein, um zu verhindern, dass auf Ihre gespeicherten Zugangsdaten und Passwörter zugegriffen wird, wenn jemand anderes über Ihr Gerät verfügt.</string>
    <!-- Negative button to ignore warning dialog if users have no device authentication set up -->
    <string name="logins_warning_dialog_later">Später</string>
    <!-- Positive button to send users to set up a pin of warning dialog if users have no device authentication set up -->
    <string name="logins_warning_dialog_set_up_now">Jetzt einrichten</string>
    <!-- Title of PIN verification dialog to direct users to re-enter their device credentials to access their logins -->
    <string name="logins_biometric_prompt_message_pin">Entsperren Sie Ihr Gerät</string>
    <!-- Title for Accessibility Force Enable Zoom Preference -->
    <string name="preference_accessibility_force_enable_zoom">Zoom auf allen Websites</string>
    <!-- Summary for Accessibility Force Enable Zoom Preference -->
    <string name="preference_accessibility_force_enable_zoom_summary">Aktivieren Sie diese Option, um das Kneifen und Zoomen auch auf Websites zuzulassen, die diese Geste verhindern.</string>

    <!-- Saved logins sorting strategy menu item -by name- (if selected, it will sort saved logins alphabetically) -->
    <string name="saved_logins_sort_strategy_alphabetically">Name (A-Z)</string>
    <!-- Saved logins sorting strategy menu item -by last used- (if selected, it will sort saved logins by last used) -->
    <string name="saved_logins_sort_strategy_last_used">Zuletzt verwendet</string>

    <!-- Content description (not visible, for screen readers etc.): Sort saved logins dropdown menu chevron icon -->
    <string name="saved_logins_menu_dropdown_chevron_icon_content_description">Menü mit Zugangsdaten sortieren</string>

    <!-- Credit Cards Autofill -->
    <!-- Preference and title for managing the settings for credit cards -->
    <string name="preferences_credit_cards">Kreditkarten</string>
    <!-- Preference for saving and autofilling credit cards -->
    <string name="preferences_credit_cards_save_and_autofill_cards">Autovervollständigung für Kreditkartendaten</string>
    <!-- Preference summary for saving and autofilling credit card data -->
    <string name="preferences_credit_cards_save_and_autofill_cards_summary">Daten sind verschlüsselt</string>
    <!-- Preference option for syncing credit cards across devices. This is displayed when the user is not signed into sync -->
    <string name="preferences_credit_cards_sync_cards_across_devices">Karten zwischen Geräten synchronisieren</string>
    <!-- Preference option for syncing credit cards across devices. This is displayed when the user is signed into sync -->
    <string name="preferences_credit_cards_sync_cards">Kreditkarten synchronisieren</string>
    <!-- Preference option for adding a credit card -->
    <string name="preferences_credit_cards_add_credit_card">Kreditkarte hinzufügen</string>

    <!-- Preference option for managing saved credit cards -->
    <string name="preferences_credit_cards_manage_saved_cards">Gespeicherte Karten verwalten</string>
    <!-- Title of the "Add card" screen -->
    <string name="credit_cards_add_card">Karte hinzufügen</string>
    <!-- Title of the "Edit card" screen -->
    <string name="credit_cards_edit_card">Karte bearbeiten</string>
    <!-- The header for the card number of a credit card -->
    <string name="credit_cards_card_number">Kartennummer</string>
    <!-- The header for the expiration date of a credit card -->
    <string name="credit_cards_expiration_date">Ablaufdatum</string>
    <!-- The label for the expiration date month of a credit card to be used by a11y services-->
    <string name="credit_cards_expiration_date_month">Monat des Ablaufdatums</string>
    <!-- The label for the expiration date year of a credit card to be used by a11y services-->
    <string name="credit_cards_expiration_date_year">Jahr des Ablaufdatums</string>
    <!-- The header for the name on the credit card -->
    <string name="credit_cards_name_on_card">Name auf Karte</string>
    <!-- The header for the nickname for a credit card -->
    <string name="credit_cards_card_nickname">Interner Name für die Karte</string>
    <!-- The text for the "Delete card" menu item for deleting a credit card -->
    <string name="credit_cards_menu_delete_card">Karte löschen</string>
    <!-- The text for the "Delete card" button for deleting a credit card -->
    <string name="credit_cards_delete_card_button">Karte löschen</string>
    <!-- The title for the "Save" menu item for saving a credit card -->
    <string name="credit_cards_menu_save">Speichern</string>
    <!-- The text for the "Save" button for saving a credit card -->
    <string name="credit_cards_save_button">Speichern</string>
    <!-- The text for the "Cancel" button for cancelling adding or updating a credit card -->
    <string name="credit_cards_cancel_button">Abbrechen</string>

    <!-- Title of the "Saved cards" screen -->
    <string name="credit_cards_saved_cards">Gespeicherte Karten</string>

    <!-- Error message for credit card number validation -->
    <string name="credit_cards_number_validation_error_message">Bitte geben Sie eine gültige Kreditkartennummer ein</string>

    <!-- Error message for credit card name on card validation -->
    <string name="credit_cards_name_on_card_validation_error_message">Bitte füllen Sie dieses Feld aus</string>
    <!-- Message displayed in biometric prompt displayed for authentication before allowing users to view their saved credit cards -->
    <string name="credit_cards_biometric_prompt_message">Zum Anzeigen Ihrer gespeicherten Karten entsperren</string>
    <!-- Title of warning dialog if users have no device authentication set up -->
    <string name="credit_cards_warning_dialog_title">Sichern Sie Ihre Kreditkarten</string>
    <!-- Message of warning dialog if users have no device authentication set up -->
    <string name="credit_cards_warning_dialog_message">Richten Sie ein Gerätesperrmuster, eine PIN oder ein Passwort ein, um zu verhindern, dass auf Ihre gespeicherten Karten zugegriffen wird, wenn jemand anderes über Ihr Gerät verfügt.</string>
    <!-- Positive button to send users to set up a pin of warning dialog if users have no device authentication set up -->
    <string name="credit_cards_warning_dialog_set_up_now">Jetzt einrichten</string>
    <!-- Negative button to ignore warning dialog if users have no device authentication set up -->
    <string name="credit_cards_warning_dialog_later">Später</string>
    <!-- Title of PIN verification dialog to direct users to re-enter their device credentials to access their credit cards -->
    <string name="credit_cards_biometric_prompt_message_pin">Entsperren Sie Ihr Gerät</string>

    <!-- Message displayed in biometric prompt for authentication, before allowing users to use their stored credit card information -->
    <string name="credit_cards_biometric_prompt_unlock_message">Entsperren, um gespeicherte Kreditkartendaten zu verwenden</string>

    <!-- Title of the Add search engine screen -->
    <string name="search_engine_add_custom_search_engine_title">Suchmaschine hinzufügen</string>
    <!-- Title of the Edit search engine screen -->
    <string name="search_engine_edit_custom_search_engine_title">Suchmaschine bearbeiten</string>
    <!-- Content description (not visible, for screen readers etc.): Title for the button to add a search engine in the action bar -->
    <string name="search_engine_add_button_content_description">Hinzufügen</string>
    <!-- Content description (not visible, for screen readers etc.): Title for the button to save a search engine in the action bar -->
    <string name="search_engine_add_custom_search_engine_edit_button_content_description">Speichern</string>
    <!-- Text for the menu button to edit a search engine -->
    <string name="search_engine_edit">Bearbeiten</string>
    <!-- Text for the menu button to delete a search engine -->
    <string name="search_engine_delete">Löschen</string>

    <!-- Text for the button to create a custom search engine on the Add search engine screen -->
    <string name="search_add_custom_engine_label_other">Andere</string>
    <!-- Placeholder text shown in the Search Engine Name TextField before a user enters text -->
    <string name="search_add_custom_engine_name_hint">Name</string>
    <!-- Placeholder text shown in the Search String TextField before a user enters text -->
    <string name="search_add_custom_engine_search_string_hint">Zu verwendender Such-String</string>
    <!-- Description text for the Search String TextField. The %s is part of the string -->
    <string formatted="false" name="search_add_custom_engine_search_string_example">Anfrage durch „%s“ ersetzen. Beispiel:\nhttps://www.google.com/search?q=%s</string>
    <!-- Text for the button to learn more about adding a custom search engine -->
    <string name="search_add_custom_engine_learn_more_label">Weitere Informationen</string>

    <!-- Accessibility description for the form in which details about the custom search engine are entered -->
    <string name="search_add_custom_engine_form_description">Details zur benutzerdefinierten Suchmaschine</string>
    <!-- Accessibility description for the 'Learn more' link -->
    <string name="search_add_custom_engine_learn_more_description">Link zu weiteren Informationen</string>

    <!-- Text shown when a user leaves the name field empty -->
    <string name="search_add_custom_engine_error_empty_name">Name der Suchmaschine eingeben</string>
    <!-- Text shown when a user tries to add a search engine that already exists -->
    <string name="search_add_custom_engine_error_existing_name">Suchmaschine mit dem Namen „%s“ existiert bereits.</string>
    <!-- Text shown when a user leaves the search string field empty -->
    <string name="search_add_custom_engine_error_empty_search_string">Such-String eingeben</string>
    <!-- Text shown when a user leaves out the required template string -->
    <string name="search_add_custom_engine_error_missing_template">Überprüfen Sie, ob der Such-String dem Beispielformat entspricht</string>
    <!-- Text shown when we aren't able to validate the custom search query. The first parameter is the url of the custom search engine -->
    <string name="search_add_custom_engine_error_cannot_reach">Fehler beim Verbinden mit „%s“</string>
    <!-- Text shown when a user creates a new search engine -->
    <string name="search_add_custom_engine_success_message">%s erstellt</string>
    <!-- Text shown when a user successfully edits a custom search engine -->
    <string name="search_edit_custom_engine_success_message">%s gespeichert</string>
    <!-- Text shown when a user successfully deletes a custom search engine -->
    <string name="search_delete_search_engine_success_message">%s gelöscht</string>

    <!-- Title text shown for the migration screen to the new browser. Placeholder replaced with app name -->
    <string name="migration_title">Willkommen zu einem brandneuen %s</string>
    <!-- Description text followed by a list of things migrating (e.g. Bookmarks, History). Placeholder replaced with app name-->
    <string name="migration_description">Es wartet ein komplett überarbeiteter Browser mit verbesserter Leistung und Funktionen auf Sie, der Ihnen im Internet noch mehr Möglichkeiten bietet.\n\nBitte warten Sie, wir aktualisieren %s mit Ihren</string>
    <!-- Text on the disabled button while in progress. Placeholder replaced with app name -->
    <string name="migration_updating_app_button_text">%s wird aktualisiert…</string>
    <!-- Text on the enabled button. Placeholder replaced with app name-->
    <string name="migration_update_app_button">%s starten</string>
    <!-- Accessibility description text for a completed migration item -->
    <string name="migration_icon_description">Migration abgeschlossen</string>
    <!--Text on list of migrated items (e.g. Settings, History, etc.)-->
    <string name="migration_text_passwords">Passwörter</string>

    <!-- Heading for the instructions to allow a permission -->
    <string name="phone_feature_blocked_intro">Zum Erlauben:</string>
    <!-- First step for the allowing a permission -->
    <string name="phone_feature_blocked_step_settings">1. Öffnen Sie die Android-Einstellungen</string>
    <!-- Second step for the allowing a permission -->
    <string name="phone_feature_blocked_step_permissions"><![CDATA[2. Tippen Sie auf <b>Berechtigungen</b>]]></string>
    <!-- Third step for the allowing a permission (Fore example: Camera) -->
    <string name="phone_feature_blocked_step_feature"><![CDATA[3. Schalten Sie <b>%1$s</b> auf AN]]></string>

    <!-- Label that indicates a site is using a secure connection -->
    <string name="quick_settings_sheet_secure_connection_2">Verbindung ist sicher</string>
    <!-- Label that indicates a site is using a insecure connection -->
    <string name="quick_settings_sheet_insecure_connection_2">Verbindung ist nicht sicher</string>
    <!-- Label that indicates a site is using a secure connection -->
    <string moz:removedIn="94" name="quick_settings_sheet_secure_connection" tools:ignore="UnusedResources">Sichere Verbindung</string>
    <!-- Label that indicates a site is using a insecure connection -->
    <string moz:removedIn="94" name="quick_settings_sheet_insecure_connection" tools:ignore="UnusedResources">Nicht gesicherte Verbindung</string>
    <!-- Confirmation message for a dialog confirming if the user wants to delete all the permissions for all sites-->
    <string name="confirm_clear_permissions_on_all_sites">Möchten Sie wirklich alle Berechtigungen für alle Websites löschen?</string>
    <!-- Confirmation message for a dialog confirming if the user wants to delete all the permissions for a site-->
    <string name="confirm_clear_permissions_site">Möchten Sie wirklich alle Berechtigungen für diese Website löschen?</string>
    <!-- Confirmation message for a dialog confirming if the user wants to set default value a permission for a site-->
    <string name="confirm_clear_permission_site">Möchten Sie wirklich diese Berechtigung für diese Website löschen?</string>
    <!-- label shown when there are not site exceptions to show in the site exception settings -->
    <string name="no_site_exceptions">Keine Ausnahmen für Websites</string>
    <!-- Label for the Pocket default top site -->
    <string name="pocket_top_articles">Wichtigste Artikel</string>
    <!-- Bookmark deletion confirmation -->
    <string name="bookmark_deletion_confirmation">Soll dieses Lesezeichen wirklich gelöscht werden?</string>
    <!-- Browser menu button that adds a top site to the home fragment -->
    <string name="browser_menu_add_to_top_sites">Zu wichtigen Seiten hinzufügen</string>
    <!-- text shown before the issuer name to indicate who its verified by, parameter is the name of
     the certificate authority that verified the ticket-->
    <string name="certificate_info_verified_by">Verifiziert von: %1$s</string>
    <!-- Login overflow menu delete button -->
    <string name="login_menu_delete_button">Entfernen</string>
    <!-- Login overflow menu edit button -->
    <string name="login_menu_edit_button">Bearbeiten</string>
    <!-- Message in delete confirmation dialog for logins -->
    <string name="login_deletion_confirmation">Sollen diese Zugangsdaten wirklich gelöscht werden?</string>
    <!-- Positive action of a dialog asking to delete  -->
    <string name="dialog_delete_positive">Löschen</string>
    <!--  The saved login options menu description. -->
    <string name="login_options_menu">Optionen für Zugangsdaten</string>
    <!--  The editable text field for a login's web address. -->
    <string name="saved_login_hostname_description">Das bearbeitbare Textfeld für die Internetadresse der Zugangsdaten.</string>
    <!--  The editable text field for a login's username. -->
    <string name="saved_login_username_description">Das bearbeitbare Textfeld für den Benutzernamen der Zugangsdaten.</string>
    <!--  The editable text field for a login's password. -->
    <string name="saved_login_password_description">Das bearbeitbare Textfeld für das Passwort der Zugangsdaten.</string>
    <!--  The button description to save changes to an edited login. -->
    <string name="save_changes_to_login">Änderungen an Zugangsdaten speichern.</string>
    <!--  The button description to discard changes to an edited login. -->
    <string name="discard_changes">Änderungen verwerfen</string>
    <!--  The page title for editing a saved login. -->
    <string name="edit">Bearbeiten</string>
    <!--  The page title for adding new login. -->
    <string name="add_login">Neue Zugangsdaten hinzufügen</string>
    <!--  The error message in add/edit login view when password field is blank. -->
    <string name="saved_login_password_required">Passwort erforderlich</string>
    <!--  The error message in add login view when username field is blank. -->
    <string name="saved_login_username_required">Benutzername erforderlich</string>
    <!--  The error message in add login view when hostname field is blank. -->
    <string name="saved_login_hostname_required" tools:ignore="UnusedResources">Hostname erforderlich</string>
    <!-- Voice search button content description  -->
    <string name="voice_search_content_description">Sprachsuche</string>
    <!-- Voice search prompt description displayed after the user presses the voice search button -->
    <string name="voice_search_explainer">Sprechen Sie jetzt</string>

    <!--  The error message in edit login view when a duplicate username exists. -->
    <string name="saved_login_duplicate">Es existieren bereits Zugangsdaten mit diesem Benutzernamen</string>

    <!-- This is the hint text that is shown inline on the hostname field of the create new login page. 'https://www.example.com' intentionally hardcoded here -->
    <string name="add_login_hostname_hint_text">https://www.example.com</string>
    <!-- This is an error message shown below the hostname field of the add login page when a hostname does not contain http or https. -->
    <string moz:removedIn="94" name="add_login_hostname_invalid_text_1" tools:ignore="UnusedResources">Die Internetadresse muss \„https://\“ oder \„http://\“ enthalten</string>
    <!-- This is an error message shown below the hostname field of the add login page when a hostname does not contain http or https. -->
    <string name="add_login_hostname_invalid_text_3">Die Internetadresse muss „https://“ oder „http://“ enthalten</string>
    <!-- This is an error message shown below the hostname field of the add login page when a hostname is invalid. -->
    <string name="add_login_hostname_invalid_text_2">Gültiger Hostname erforderlich</string>

    <!-- Synced Tabs -->
    <!-- Text displayed to ask user to connect another device as no devices found with account -->
    <string name="synced_tabs_connect_another_device">Weiteres Gerät verbinden.</string>
    <!-- Text displayed asking user to re-authenticate -->
    <string name="synced_tabs_reauth">Bitte erneut authentifizieren.</string>
    <!-- Text displayed when user has disabled tab syncing in Firefox Sync Account -->
    <string name="synced_tabs_enable_tab_syncing">Bitte aktivieren Sie die Tab-Synchronisierung.</string>
    <!-- Text displayed when user has no tabs that have been synced -->
    <string name="synced_tabs_no_tabs">Sie haben keine offenen Tabs in Firefox auf Ihren anderen Geräten.</string>
    <!-- Text displayed in the synced tabs screen when a user is not signed in to Firefox Sync describing Synced Tabs -->
    <string name="synced_tabs_sign_in_message">Zeigt eine Liste der Tabs von Ihren anderen Geräten an.</string>
    <!-- Text displayed on a button in the synced tabs screen to link users to sign in when a user is not signed in to Firefox Sync -->
    <string name="synced_tabs_sign_in_button">Zum Synchronisieren anmelden</string>

    <!-- The text displayed when a synced device has no tabs to show in the list of Synced Tabs. -->
    <string name="synced_tabs_no_open_tabs">Keine offenen Tabs</string>

    <!-- Top Sites -->
    <!-- Title text displayed in the dialog when top sites limit is reached. -->
    <string name="top_sites_max_limit_title">Obergrenze für wichtige Seiten erreicht</string>
    <!-- Content description text displayed in the dialog when top sites limit is reached. -->
    <string name="top_sites_max_limit_content_2">Entfernen Sie eine der wichtigen Seiten, um eine neue hinzuzufügen. Tippen und halten Sie die Seite und wählen Sie „Entfernen“.</string>
    <!-- Confirmation dialog button text when top sites limit is reached. -->
    <string name="top_sites_max_limit_confirmation_button">Ok, verstanden</string>

    <!-- Label for the preference to show the most visited top sites on the homepage -->
    <string name="top_sites_toggle_top_recent_sites_3">Meistbesuchte wichtige Seiten</string>
    <!-- Label for the show most visited top sites preference -->
    <string moz:removedIn="94" name="top_sites_toggle_top_frecent_sites_2" tools:ignore="UnusedResources">Meistbesuchte Seiten anzeigen</string>
    <!-- Label for the show most visited sites preference -->
    <string moz:removedIn="93" name="top_sites_toggle_top_frecent_sites" tools:ignore="UnusedResources">Meistbesuchte Seiten anzeigen</string>

    <!-- Title text displayed in the rename top site dialog. -->
	<string name="top_sites_rename_dialog_title">Name</string>
	<!-- Hint for renaming title of a top site -->
	<string name="top_site_name_hint">Name der meistbesuchten Seite</string>
	<!-- Button caption to confirm the renaming of the top site. -->
	<string name="top_sites_rename_dialog_ok">OK</string>
	<!-- Dialog button text for canceling the rename top site prompt. -->
	<string name="top_sites_rename_dialog_cancel">Abbrechen</string>

<<<<<<< HEAD
    <!-- In-activate tabs in the tabs tray -->
    <!-- Title text displayed in the tabs tray when a tab has been unused for 4 days. -->
    <string name="inactive_tabs_title">Inaktive Tabs</string>
    <!-- A description below the section of "inactive" tabs to notify the user when those tabs will be closed, if appropriate. See strings inactive_tabs_30_days and inactive_tabs_7_days for placeholders options. -->
    <string name="inactive_tabs_description">Tabs sind hier für %s Tage verfügbar. Danach werden Tabs automatisch geschlossen.</string>
    <!-- The amount of time until a tab in the "inactive" section of the tabs tray will be closed. See string inactive_tabs_description as well -->
    <string name="inactive_tabs_30_days">30 Tage</string>
    <!-- The amount of time until a tab in the "inactive" section of the tabs tray will be closed. See string inactive_tabs_description as well -->
    <string name="inactive_tabs_7_days">1 Woche</string>
=======
    <!-- Inactive tabs in the tabs tray -->
    <!-- Title text displayed in the tabs tray when a tab has been unused for 14 days. -->
    <string name="inactive_tabs_title">Inaktive Tabs</string>
    <!-- Content description for closing all inactive tabs -->
    <string name="inactive_tabs_delete_all">Alle inaktiven Tabs schließen</string>
    <!-- A description below the section of "inactive" tabs to notify the user when those tabs will be closed, if appropriate. See strings inactive_tabs_30_days and inactive_tabs_7_days for placeholders options. -->
    <string moz:removedIn="93" name="inactive_tabs_description" tools:ignore="UnusedResources">Tabs sind hier für %s Tage verfügbar. Danach werden Tabs automatisch geschlossen.</string>
    <!-- The amount of time until a tab in the "inactive" section of the tabs tray will be closed. See string inactive_tabs_description as well -->
    <string moz:removedIn="93" name="inactive_tabs_30_days" tools:ignore="UnusedResources">30 Tage</string>
    <!-- The amount of time until a tab in the "inactive" section of the tabs tray will be closed. See string inactive_tabs_description as well -->
    <string moz:removedIn="93" name="inactive_tabs_7_days" tools:ignore="UnusedResources">1 Woche</string>

    <!-- Inactive tabs auto-close message in the tabs tray -->
    <!-- The header text of the auto-close message when the user is asked if they want to turn on the auto-closing of inactive tabs. -->
    <string name="inactive_tabs_auto_close_message_header" tools:ignore="UnusedResources">Nach einem Monat automatisch schließen?</string>
    <!-- A description below the header to notify the user what the inactive tabs auto-close feature is. -->
    <string name="inactive_tabs_auto_close_message_description" tools:ignore="UnusedResources">Firefox kann Tabs schließen, die Sie im letzten Monat nicht angesehen haben.</string>
    <!-- A call to action below the description to allow the user to turn on the auto closing of inactive tabs. -->
    <string name="inactive_tabs_auto_close_message_action" tools:ignore="UnusedResources">AUTOMATISCHES SCHLIESSEN AKTIVIEREN</string>

    <!-- Inactive tabs survey -->
    <!-- Header text for the inactive tabs survey asking for feedback to improve the inactive tabs feature. -->
    <string name="inactive_tabs_survey_header" tools:ignore="UnusedResources">Bitte helfen Sie uns, besser zu werden</string>
    <!-- Content text for the inactive tabs survey asking the primary survey feedback question. -->
    <string name="inactive_tabs_survey_content" tools:ignore="UnusedResources">Warum haben Sie die inaktiven Tabs deaktiviert?</string>
    <!-- One of the feedback option that can be selected as a responses to the inactive tabs survey question. -->
    <string name="inactive_tabs_survey_not_interested_option" tools:ignore="UnusedResources">Kein Interesse an der Funktion</string>
    <!-- One of the feedback option that can be selected as a responses to the inactive tabs survey question. -->
    <string name="inactive_tabs_survey_time_too_long_option" tools:ignore="UnusedResources">Die Zeit bis zur Inaktivität ist zu lang</string>
    <!-- One of the feedback option that can be selected as a responses to the inactive tabs survey question. -->
    <string name="inactive_tabs_survey_time_too_short_option" tools:ignore="UnusedResources">Die Zeit bis zur Inaktivität ist zu kurz</string>
    <!-- Confirmation button text to submit the feedback for the inactive tabs survey. -->
    <string name="inactive_tabs_survey_send_button" tools:ignore="UnusedResources">Absenden</string>
    <!-- Content description for inactive tabs survey close button -->
    <string name="inactive_tabs_survey_close_button_content_description" tools:ignore="UnusedResources">Schließen</string>
>>>>>>> cb5708f8

    <!-- Default browser experiment -->
    <string name="default_browser_experiment_card_text">Stellen Sie Links von Websites, E-Mails und Nachrichten so ein, dass sie in Firefox automatisch geöffnet werden.</string>

    <!-- Content description for close button in collection placeholder. -->
    <string name="remove_home_collection_placeholder_content_description">Entfernen</string>

    <!-- Content description radio buttons with a link to more information -->
    <string name="radio_preference_info_content_description">Klicken Sie hier für weitere Details</string>

    <!-- Content description for the action bar "up" button -->
    <string name="action_bar_up_description">Nach oben navigieren</string>

    <!-- Content description for privacy content close button -->
    <string name="privacy_content_close_button_content_description">Schließen</string>

    <!-- Pocket recommended stories -->
    <!-- Header text for a section on the home screen. -->
    <string moz:removedIn="94" name="pocket_stories_header" tools:ignore="UnusedResources">Geschichten, die zum Nachdenken anregen</string>
    <!-- Header text for a section on the home screen. -->
    <string name="pocket_stories_header_1">Geschichten, die zum Nachdenken anregen</string>
    <!-- Header text for a section on the home screen. -->
    <string name="pocket_stories_categories_header">Geschichten nach Thema</string>
    <!-- Text of a button allowing users to access an external url for more Pocket recommendations. -->
    <string name="pocket_stories_placeholder_text">Mehr entdecken</string>
    <!-- Title of an app feature. Smaller than a heading.-->
    <string name="pocket_stories_feature_title">Bereitgestellt von Pocket</string>
    <!-- Caption for describing a certain feature. The placeholder is for a clickable text (eg: Learn more) which will load an url in a new tab when clicked.  -->
    <string name="pocket_stories_feature_caption">Teil der Firefox-Familie. %s</string>
    <!-- Clickable text for opening an external link for more information about Pocket. -->
    <string name="pocket_stories_feature_learn_more">Weitere Informationen</string>
</resources><|MERGE_RESOLUTION|>--- conflicted
+++ resolved
@@ -1,9 +1,5 @@
 <?xml version="1.0" encoding="utf-8"?>
-<<<<<<< HEAD
-<resources xmlns:tools="http://schemas.android.com/tools">
-=======
 <resources xmlns:tools="http://schemas.android.com/tools" xmlns:moz="http://mozac.org/tools">
->>>>>>> cb5708f8
 
 
     <!-- App name for private browsing mode. The first parameter is the name of the app defined in app_name (for example: Fenix)-->
@@ -145,12 +141,6 @@
     <!-- Button text for showing all the tabs in the tabs tray -->
     <string name="recent_tabs_show_all">Alle anzeigen</string>
 
-<<<<<<< HEAD
-    <!-- History Metadata -->
-    <!-- Header text for a section on the home screen that displays grouped highlights from the
-         user's browsing history, such as topics they have researched or explored on the web -->
-    <string name="history_metadata_header">Früher gesuchte Themen</string>
-=======
     <!-- Content description for the button which navigates the user to show all recent tabs in the tabs tray. -->
     <string name="recent_tabs_show_all_content_description">Schaltfläche „Alle zuletzt geöffneten Tabs“ anzeigen</string>
     <!-- Title for showing a group item in the 'Jump back in' section of the new tab
@@ -177,7 +167,6 @@
 
     <!-- Content description for the button which navigates the user to show all of their history. -->
     <string name="past_explorations_show_all_content_description">Schaltfläche „Alle vergangenen Erkundungen“ anzeigen</string>
->>>>>>> cb5708f8
 
     <!-- Browser Fragment -->
     <!-- Content description (not visible, for screen readers etc.): Navigate to open tabs -->
@@ -756,15 +745,12 @@
     <!-- Summary for tabs preference when auto closing tabs setting is set to auto close tabs after one month-->
     <string name="close_tabs_after_one_month_summary">Nach einem Monat schließen</string>
 
-<<<<<<< HEAD
-=======
     <!-- Inactive tabs -->
     <!-- Category header of a preference that allows a user to enable or disable the inactive tabs feature -->
     <string name="preferences_inactive_tabs">Alte Tabs zu „inaktiv“ verschieben</string>
     <!-- Title of inactive tabs preference -->
     <string name="preferences_inactive_tabs_title">Tabs, die Sie zwei Wochen lang nicht angesehen haben, werden in den inaktiven Bereich verschoben.</string>
 
->>>>>>> cb5708f8
     <!-- Studies -->
     <!-- Title of the remove studies button -->
     <string name="studies_remove">Entfernen</string>
@@ -784,11 +770,7 @@
     <string name="studies_restart_dialog_cancel">Abbrechen</string>
 
     <!-- Toast shown after turning on/off studies preferences -->
-<<<<<<< HEAD
-    <string name="studies_toast_quit_application">Beenden der Anwendung, um Änderungen zu übernehmen…</string>
-=======
     <string name="studies_toast_quit_application" tools:ignore="UnusedResources">Beenden der Anwendung, um Änderungen zu übernehmen…</string>
->>>>>>> cb5708f8
 
     <!-- Sessions -->
     <!-- Title for the list of tabs -->
@@ -818,11 +800,7 @@
     <!-- Text shown in the menu to view recently closed tabs -->
     <string name="tab_tray_menu_recently_closed">Kürzlich geschlossene Tabs</string>
     <!-- Text shown in the tabs tray inactive tabs section -->
-<<<<<<< HEAD
-    <string name="tab_tray_inactive_recently_closed">Kürzlich geschlossen</string>
-=======
     <string name="tab_tray_inactive_recently_closed" tools:ignore="UnusedResources">Kürzlich geschlossen</string>
->>>>>>> cb5708f8
     <!-- Text shown in the menu to view account settings -->
     <string name="tab_tray_menu_account_settings">Kontoeinstellungen</string>
     <!-- Text shown in the menu to view tab settings -->
@@ -1307,11 +1285,7 @@
     <!-- Tab collection deletion prompt dialog option to delete the collection -->
     <string name="tab_collection_dialog_positive">Löschen</string>
     <!-- Tab collection deletion prompt dialog option to cancel deleting the collection -->
-<<<<<<< HEAD
-    <string name="tab_collection_dialog_negative" tools:ignore="UnusedResources">Abbrechen</string>
-=======
     <string moz:removedIn="93" name="tab_collection_dialog_negative" tools:ignore="UnusedResources">Abbrechen</string>
->>>>>>> cb5708f8
     <!-- Text displayed in a notification when the user enters full screen mode -->
     <string name="full_screen_notification">Vollbildmodus wird gestartet</string>
 
@@ -1480,11 +1454,7 @@
     <string name="onboarding_privacy_notice_read_button">Lesen Sie unseren Datenschutzhinweis</string>
 
     <!-- Content description (not visible, for screen readers etc.): Close onboarding screen -->
-<<<<<<< HEAD
-    <string name="onboarding_close" tools:ignore="UnusedResources">Schließen</string>
-=======
     <string moz:removedIn="93" name="onboarding_close" tools:ignore="UnusedResources">Schließen</string>
->>>>>>> cb5708f8
 
     <!-- text for the button to finish onboarding -->
     <string name="onboarding_finish">Lossurfen</string>
@@ -1613,11 +1583,7 @@
     <!-- Description of tracking content that can be blocked by Enhanced Tracking Protection -->
     <string name="etp_tracking_content_description">Verhindert das Laden von Werbung, Videos und anderen Inhalten, die Skripte zur Aktivitätenverfolgung enthalten. Kann einige Funktionen der Website beeinträchtigen.</string>
     <!-- Enhanced Tracking Protection Onboarding Message shown in a dialog above the toolbar. The first parameter is the name of the application (For example: Fenix) -->
-<<<<<<< HEAD
-    <string name="etp_onboarding_cfr_message" tools:ignore="UnusedResources">Immer wenn der Schild lila ist, hat %s Tracker auf einer Website blockiert. Antippen, um weitere Informationen zu erhalten.</string>
-=======
     <string moz:removedIn="93" name="etp_onboarding_cfr_message" tools:ignore="UnusedResources">Immer wenn der Schild lila ist, hat %s Tracker auf einer Website blockiert. Antippen, um weitere Informationen zu erhalten.</string>
->>>>>>> cb5708f8
     <!-- Enhanced Tracking Protection message that protection is currently on for this site -->
     <string name="etp_panel_on">Der Schutz für diese Website ist aktiviert</string>
     <!-- Enhanced Tracking Protection message that protection is currently off for this site -->
@@ -1705,11 +1671,7 @@
     <!-- Preference option for never saving passwords in Fenix -->
     <string name="preferences_passwords_save_logins_never_save">Nie speichern</string>
     <!-- Preference for autofilling saved logins in Fenix -->
-<<<<<<< HEAD
-    <string name="preferences_passwords_autofill" tools:ignore="UnusedResources">Automatisch ausfüllen</string>
-=======
     <string moz:removedIn="93" name="preferences_passwords_autofill" tools:ignore="UnusedResources">Automatisch ausfüllen</string>
->>>>>>> cb5708f8
 
     <!-- Preference for autofilling saved logins in Firefox (in web content), %1$s will be replaced with the app name -->
     <string name="preferences_passwords_autofill2">Automatisches Ausfüllen in %1$s</string>
@@ -1720,12 +1682,9 @@
     <!-- Description for the preference for autofilling logins from Fenix in other apps (e.g. autofilling the Twitter app) -->
     <string name="preferences_android_autofill_description">Benutzernamen und Passwörter auf Webseite bei Nutzung von anderen Apps auf Ihrem Gerät automatisch ausfüllen.</string>
 
-<<<<<<< HEAD
-=======
     <!-- Preference option for adding a login -->
     <string name="preferences_logins_add_login">Zugangsdaten hinzufügen</string>
 
->>>>>>> cb5708f8
     <!-- Preference for syncing saved logins in Fenix -->
     <string name="preferences_passwords_sync_logins">Zugangsdaten synchronisieren</string>
     <!-- Preference for syncing saved logins in Fenix, when not signed in-->
@@ -2071,17 +2030,6 @@
 	<!-- Dialog button text for canceling the rename top site prompt. -->
 	<string name="top_sites_rename_dialog_cancel">Abbrechen</string>
 
-<<<<<<< HEAD
-    <!-- In-activate tabs in the tabs tray -->
-    <!-- Title text displayed in the tabs tray when a tab has been unused for 4 days. -->
-    <string name="inactive_tabs_title">Inaktive Tabs</string>
-    <!-- A description below the section of "inactive" tabs to notify the user when those tabs will be closed, if appropriate. See strings inactive_tabs_30_days and inactive_tabs_7_days for placeholders options. -->
-    <string name="inactive_tabs_description">Tabs sind hier für %s Tage verfügbar. Danach werden Tabs automatisch geschlossen.</string>
-    <!-- The amount of time until a tab in the "inactive" section of the tabs tray will be closed. See string inactive_tabs_description as well -->
-    <string name="inactive_tabs_30_days">30 Tage</string>
-    <!-- The amount of time until a tab in the "inactive" section of the tabs tray will be closed. See string inactive_tabs_description as well -->
-    <string name="inactive_tabs_7_days">1 Woche</string>
-=======
     <!-- Inactive tabs in the tabs tray -->
     <!-- Title text displayed in the tabs tray when a tab has been unused for 14 days. -->
     <string name="inactive_tabs_title">Inaktive Tabs</string>
@@ -2117,7 +2065,6 @@
     <string name="inactive_tabs_survey_send_button" tools:ignore="UnusedResources">Absenden</string>
     <!-- Content description for inactive tabs survey close button -->
     <string name="inactive_tabs_survey_close_button_content_description" tools:ignore="UnusedResources">Schließen</string>
->>>>>>> cb5708f8
 
     <!-- Default browser experiment -->
     <string name="default_browser_experiment_card_text">Stellen Sie Links von Websites, E-Mails und Nachrichten so ein, dass sie in Firefox automatisch geöffnet werden.</string>
