--- conflicted
+++ resolved
@@ -1611,8 +1611,6 @@
     <!-- Error message for credit card number validation -->
     <string name="credit_cards_number_validation_error_message">Несиелік картаның жарамды нөмірін енгізіңіз</string>
 
-<<<<<<< HEAD
-=======
     <!-- Error message for credit card name on card validation -->
     <string name="credit_cards_name_on_card_validation_error_message">Бұл өрісті толтырыңыз</string>
     <!-- Message displayed in biometric prompt displayed for authentication before allowing users to view their saved credit cards -->
@@ -1631,7 +1629,6 @@
     <!-- Message displayed in biometric prompt for authentication, before allowing users to use their stored credit card information -->
     <string name="credit_cards_biometric_prompt_unlock_message">Сақталған несиелік карта ақпаратын қолдану үшін бұғаттауын ашыңыз</string>
 
->>>>>>> 3dc8ef80
     <!-- Title of the Add search engine screen -->
     <string name="search_engine_add_custom_search_engine_title">Іздеу жүйесін қосу</string>
     <!-- Title of the Edit search engine screen -->
