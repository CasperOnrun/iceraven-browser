<?xml version="1.0" encoding="utf-8"?>
<resources>
    <!-- App name for private browsing mode. The first parameter is the name of the app defined in app_name (for example: Fenix)-->
    <string name="app_name_private_5">Жекелік %s</string>
    <!-- App name for private browsing mode. The first parameter is the name of the app defined in app_name (for example: Fenix)-->
    <string name="app_name_private_4">%s (Жекелік)</string>
    <!-- Home Fragment -->
    <!-- Content description (not visible, for screen readers etc.): "Three dot" menu button. -->
    <string name="content_description_menu">Көбірек опциялар</string>
    <!-- Content description (not visible, for screen readers etc.): "Private Browsing" menu button. -->
    <string name="content_description_private_browsing_button">Жекелік шолу режимін іске қосу</string>
    <!-- Content description (not visible, for screen readers etc.): "Private Browsing" menu button. -->
    <string name="content_description_disable_private_browsing_button">Жекелік шолу режимін сөндіру</string>
    <!-- Placeholder text shown in the search bar before a user enters text -->
    <string name="search_hint">Іздеу немесе адресті енгізу</string>

    <!-- No Open Tabs Message Description -->
    <string name="no_open_tabs_description">Сіздің ашық беттеріңіз осында көрсетілетін болады.</string>
    <!-- No Private Tabs Message Description -->
    <string name="no_private_tabs_description">Сіздің жекелік беттеріңіз осында көрсетілетін болады.</string>

    <!-- Message announced to the user when tab tray is selected with 1 tab -->
    <string name="open_tab_tray_single">1 ашық бет. Беттерді ауыстыру үшін шертіңіз.</string>
    <!-- Message announced to the user when tab tray is selected with 0 or 2+ tabs -->
    <string name="open_tab_tray_plural">%1$s ашық бет. Беттерді ауыстыру үшін шертіңіз.</string>

    <!-- Tab tray multi select title in app bar. The first parameter is the number of tabs selected -->
    <string name="tab_tray_multi_select_title">%1$d таңдалды</string>
    <!-- Label of button in create collection dialog for creating a new collection  -->
    <string name="tab_tray_add_new_collection">Жаңа жинақты қосу</string>
    <!-- Label of editable text in create collection dialog for naming a new collection  -->
    <string name="tab_tray_add_new_collection_name">Аты</string>
    <!-- Label of button in save to collection dialog for selecting a current collection  -->
    <string name="tab_tray_select_collection">Жинақты таңдау</string>
    <!-- Content description for close button while in multiselect mode in tab tray -->
    <string name="tab_tray_close_multiselect_content_description">Көп таңдау режимінен шығу</string>
    <!-- Content description for save to collection button while in multiselect mode in tab tray -->
    <string name="tab_tray_collection_button_multiselect_content_description">Таңдалған беттерді жинаққа сақтау</string>
    <!-- Content description for checkmark while tab is selected while in multiselect mode in tab tray. The first parameter is the title of the tab selected -->
    <string name="tab_tray_item_selected_multiselect_content_description">Таңдалды %1$s</string>
    <!-- Content description when tab is unselected while in multiselect mode in tab tray. The first parameter is the title of the tab unselected -->
    <string name="tab_tray_item_unselected_multiselect_content_description">Таңдау алынды %1$s</string>
    <!-- Content description announcement when exiting multiselect mode in tab tray -->
    <string name="tab_tray_exit_multiselect_content_description">Көп таңдау режимінен шығу</string>
    <!-- Content description announcement when entering multiselect mode in tab tray -->
    <string name="tab_tray_enter_multiselect_content_description">Көп таңдау режиміне кірдік, жинаққа сақтау үшін беттерді таңдаңыз</string>
    <!-- Content description on checkmark while tab is selected in multiselect mode in tab tray -->
    <string name="tab_tray_multiselect_selected_content_description">Таңдалған</string>

    <!-- About content. The first parameter is the name of the application. (For example: Fenix) -->
    <string name="about_content">%1$s жасаған @fork-maintainers.</string>

    <!-- Private Browsing -->
    <!-- Title for private session option -->
    <string name="private_browsing_title">Сіз жекелік шолу режиміндесіз</string>
    <!-- Explanation for private browsing displayed to users on home view when they first enable private mode
        The first parameter is the name of the app defined in app_name (for example: Fenix) -->
    <string name="private_browsing_placeholder_description_2">%1$s қолданба немесе барлық жекелік шолу беттері жабылғанда іздеулер және шолу тарихын өшіреді. Бұл сізді веб-сайттар немесе интернет қызметін ұсынушысына анонимды етпесе де, бұл компьютерді қолданатын басқа адамдардан сіздің интернеттегі белсенділікті жасырын сақтауға жол береді.</string>
    <string name="private_browsing_common_myths">Жекелік шолу туралы кең тараған аңыздар</string>
    <!-- Delete session button to erase your history in a private session -->
    <string name="private_browsing_delete_session">Сессияны өшіру</string>

    <!-- Private mode shortcut "contextual feature recommendation" (CFR) -->
    <!-- Text for the main message -->
    <string name="cfr_message">Үй экранынан жекелік беттерді ашу үшін жарлықты қосыңыз.</string>

    <!-- Text for the positive button -->
    <string name="cfr_pos_button_text">Жарлықты қосу</string>
    <!-- Text for the negative button -->
    <string name="cfr_neg_button_text">Жоқ, рахмет</string>

    <!-- Open in App "contextual feature recommendation" (CFR) -->
    <!-- Text for the info message. 'Firefox' intentionally hardcoded here.-->
    <string name="open_in_app_cfr_info_message">Firefox-ты сілтемелерді қолданбаларда автоматты түрде ашатын етіп баптауға болады.</string>
    <!-- Text for the positive action button -->
    <string name="open_in_app_cfr_positive_button_text">Баптауларға өту</string>
    <!-- Text for the negative action button -->
    <string name="open_in_app_cfr_negative_button_text">Тайдыру</string>

    <!-- Text for the info dialog when camera permissions have been denied but user tries to access a camera feature. -->
    <string name="camera_permissions_needed_message">Камера рұқсаты керек. Android баптауларына өтіп, Рұқсаттарды ашып, &quot;Рұқсат ету&quot; таңдаңыз.</string>
    <!-- Text for the positive action button to go to Android Settings to grant permissions. -->
    <string name="camera_permissions_needed_positive_button_text">Баптауларға өту</string>
    <!-- Text for the negative action button to dismiss the dialog. -->
    <string name="camera_permissions_needed_negative_button_text">Тайдыру</string>

    <!-- Text for the banner message to tell users about our auto close feature. -->
    <string name="tab_tray_close_tabs_banner_message">Ашық беттер өткен күнде, аптада немесе айда қаралмаған болса, автоматты түрде жабылатынын баптау.</string>
    <!-- Text for the positive action button to go to Settings for auto close tabs. -->
    <string name="tab_tray_close_tabs_banner_positive_button_text">Опцияларды қарау</string>
    <!-- Text for the negative action button to dismiss the Close Tabs Banner. -->
    <string name="tab_tray_close_tabs_banner_negative_button_text">Тайдыру</string>

    <!-- Text for the banner message to tell users about our grid view feature. -->
    <string name="tab_tray_grid_view_banner_message">Ашық беттер жаймасын өзгерту. Баптауларға өтіп, беттер көрінісі астындағы торды таңдаңыз.</string>
    <!-- Text for the positive action button to go to Settings for auto close tabs. -->
    <string name="tab_tray_grid_view_banner_positive_button_text">Баптауларға өту</string>
    <!-- Text for the negative action button to dismiss the Close Tabs Banner. -->
    <string name="tab_tray_grid_view_banner_negative_button_text">Тайдыру</string>

    <!-- Home screen icons - Long press shortcuts -->
    <!-- Shortcut action to open new tab -->
    <string name="home_screen_shortcut_open_new_tab_2">Жаңа бет</string>
    <!-- Shortcut action to open new private tab -->
    <string name="home_screen_shortcut_open_new_private_tab_2">Жаңа жекелік беті</string>
    <!-- Heading for the Top Sites block -->
    <string name="home_screen_top_sites_heading">Үздік сайттар</string>

    <!-- Browser Fragment -->
    <!-- Content description (not visible, for screen readers etc.): Navigate to open tabs -->
    <string name="browser_tabs_button">Ашық беттер</string>
    <!-- Content description (not visible, for screen readers etc.): Navigate backward (browsing history) -->
    <string name="browser_menu_back">Артқа</string>
    <!-- Content description (not visible, for screen readers etc.): Navigate forward (browsing history) -->
    <string name="browser_menu_forward">Алға</string>
    <!-- Content description (not visible, for screen readers etc.): Refresh current website -->
    <string name="browser_menu_refresh">Жаңарту</string>
    <!-- Content description (not visible, for screen readers etc.): Stop loading current website -->
    <string name="browser_menu_stop">Тоқтату</string>
    <!-- Content description (not visible, for screen readers etc.): Bookmark the current page -->
    <string name="browser_menu_bookmark">Бетбелгілерге қосу</string>
    <!-- Content description (not visible, for screen readers etc.): Un-bookmark the current page -->
    <string name="browser_menu_edit_bookmark">Бетбелгіні түзету</string>
    <!-- Browser menu button that opens the addon manager -->
    <string name="browser_menu_add_ons">Қосымшалар</string>
    <!-- Browser menu button that opens the addon extensions manager -->
    <string name="browser_menu_extensions">Кеңейтулер</string>
    <!-- Text displayed when there are no add-ons to be shown -->
    <string name="no_add_ons">Осында қосымшалар жоқ</string>
    <!-- Browser menu button that sends a user to help articles -->
    <string name="browser_menu_help">Көмек</string>
    <!-- Browser menu button that sends a to a the what's new article -->
    <string name="browser_menu_whats_new">Не жаңалық</string>
    <!-- Browser menu button that opens the settings menu -->
    <string name="browser_menu_settings">Баптаулар</string>
    <!-- Browser menu button that opens a user's library -->
    <string name="browser_menu_library">Кітапхана</string>
    <!-- Browser menu toggle that requests a desktop site -->
    <string name="browser_menu_desktop_site">Жұмыс үстелі сайты</string>
    <!-- Browser menu toggle that adds a shortcut to the site on the device home screen. -->
    <string name="browser_menu_add_to_homescreen">Үй экранына қосу</string>
    <!-- Browser menu toggle that installs a Progressive Web App shortcut to the site on the device home screen. -->
    <string name="browser_menu_install_on_homescreen">Орнату</string>
    <!-- Menu option on the toolbar that takes you to synced tabs page-->
    <string name="synced_tabs">Синхрондалған беттер</string>
    <!-- Content description (not visible, for screen readers etc.) for the Resync tabs button -->
    <string name="resync_button_content_description">Қайта синхрондау</string>
    <!-- Browser menu button that opens the find in page menu -->
    <string name="browser_menu_find_in_page">Беттен табу</string>
    <!-- Browser menu button that creates a private tab -->
    <string name="browser_menu_private_tab">Жекелік бет</string>
    <!-- Browser menu button that saves the current tab to a collection -->
    <string name="browser_menu_save_to_collection_2">Жинаққа сақтау</string>
    <!-- Browser menu button that open a share menu to share the current site -->
    <string name="browser_menu_share">Бөлісу</string>
    <!-- Share menu title, displayed when a user is sharing their current site -->
    <string name="menu_share_with">Көмегімен бөлісу…</string>
    <!-- Browser menu button shown in custom tabs that opens the current tab in Fenix
        The first parameter is the name of the app defined in app_name (for example: Fenix) -->
    <string name="browser_menu_open_in_fenix">%1$s көмегімен ашу</string>
    <!-- Browser menu text shown in custom tabs to indicate this is a Fenix tab
        The first parameter is the name of the app defined in app_name (for example: Fenix) -->
    <string name="browser_menu_powered_by">%1$s қозғалтқышы негізінде</string>
    <!-- Browser menu text shown in custom tabs to indicate this is a Fenix tab
        The first parameter is the name of the app defined in app_name (for example: Fenix) -->
    <string name="browser_menu_powered_by2">%1$s қозғалтқышы негізінде</string>
    <!-- Browser menu button to put the current page in reader mode -->
    <string name="browser_menu_read">Оқу көрінісі</string>
    <!-- Browser menu button content description to close reader mode and return the user to the regular browser -->
    <string name="browser_menu_read_close">Оқу режимін жабу</string>
    <!-- Browser menu button to open the current page in an external app -->
    <string name="browser_menu_open_app_link">Қолданбада ашу</string>
    <!-- Browser menu button to configure reader mode appearance e.g. the used font type and size -->
    <string name="browser_menu_read_appearance">Сыртқы түрі</string>
    <!-- Browser menu button to show reader view appearance controls e.g. the used font type and size -->
    <string name="browser_menu_customize_reader_view">Оқу режимін баптау</string>
    <!-- Browser menu label for adding a bookmark -->
    <string name="browser_menu_add">Қосу</string>
    <!-- Browser menu label for editing a bookmark -->
    <string name="browser_menu_edit">Түзету</string>

    <!-- Error message to show when the user tries to access a scheme not
        handled by the app (Ex: blob, tel etc) -->
    <string name="unknown_scheme_error_message">Байланысу мүмкін емес. URL схемасы белгісіз.</string>

    <!-- Locale Settings Fragment -->
    <!-- Content description for tick mark on selected language -->
    <string name="a11y_selected_locale_content_description">Таңдалған тіл</string>
    <!-- Content description for search icon -->
    <string name="a11y_search_icon_content_description">Іздеу</string>
    <!-- Text for default locale item -->
    <string name="default_locale_text">Құрылғы тіліне сүйену</string>

    <!-- Placeholder text shown in the search bar before a user enters text -->
    <string name="locale_search_hint">Тілді іздеу</string>

    <!-- Search Fragment -->
    <!-- Button in the search view that lets a user search by scanning a QR code -->
    <string name="search_scan_button">Сканерлеу</string>
    <!-- Button in the search view that lets a user change their search engine -->
    <string name="search_engine_button">Іздеу жүйесі</string>
    <!-- Button in the search view when shortcuts are displayed that takes a user to the search engine settings -->
    <string name="search_shortcuts_engine_settings">Іздеу жүйесінің параметрлері</string>
    <!-- Header displayed when selecting a shortcut search engine -->
    <string name="search_engines_search_with">Осы рет, келесімен іздеу:</string>
    <!-- Button in the search view that lets a user navigate to the site in their clipboard -->
    <string name="awesomebar_clipboard_title">Алмасу буферінен сілтемені кірістіру</string>
    <!-- Button in the search suggestions onboarding that allows search suggestions in private sessions -->
    <string name="search_suggestions_onboarding_allow_button">Рұқсат ету</string>
    <!-- Button in the search suggestions onboarding that does not allow search suggestions in private sessions -->
    <string name="search_suggestions_onboarding_do_not_allow_button">Рұқсат етпеу</string>
    <!-- Search suggestion onboarding hint title text -->
    <string name="search_suggestions_onboarding_title">Жекелік терезелерінде іздеу жүйелерінің ұсыныстарын рұқсат ету керек пе?</string>
    <!-- Search suggestion onboarding hint description text, first parameter is the name of the app defined in app_name (for example: Fenix)-->
    <string name="search_suggestions_onboarding_text">%s сіз адрестік жолақта терген барлық нәрсемен сіздің іздеу жүйеңізбен бөлісетін болады.</string>
    <!-- Search suggestion onboarding hint Learn more link text -->
    <string name="search_suggestions_onboarding_learn_more_link">Көбірек білу</string>

    <!-- Search engine suggestion title text. The first parameter is the name of teh suggested engine-->
    <string name="search_engine_suggestions_title">%s ішінен іздеу</string>
    <!-- Search engine suggestion description text -->
    <string name="search_engine_suggestions_description">Адрестік жолақтан тікелей іздеу</string>

    <!-- Search Widget -->
    <!-- Content description for searching with a widget. Firefox is intentionally hardcoded.-->
    <string name="search_widget_content_description">Жаңа Firefox бетін ашу</string>
    <!-- Text preview for smaller sized widgets -->
    <string name="search_widget_text_short">Іздеу</string>
    <!-- Text preview for larger sized widgets -->
    <string name="search_widget_text_long">Интернетте іздеу</string>
    <!-- Content description (not visible, for screen readers etc.): Voice search -->
    <string name="search_widget_voice"></string>

    <!-- Preferences -->
    <!-- Title for the settings page-->
    <string name="settings">Баптаулар</string>
    <!-- Preference category for basic settings -->
    <string name="preferences_category_basics">Негізгілер</string>
    <!-- Preference category for general settings -->
    <string name="preferences_category_general">Жалпы</string>
    <!-- Preference category for all links about Fenix -->
    <string name="preferences_category_about">Осы туралы</string>
    <!-- Preference for settings related to changing the default search engine -->
    <string name="preferences_default_search_engine"></string>
    <!-- Preference for settings related to Search -->
    <string name="preferences_search">Іздеу</string>

    <!-- Preference for settings related to Search address bar -->
    <string name="preferences_search_address_bar">Адрес жолағы</string>
    <!-- Preference linking to help about Fenix -->
    <string name="preferences_help">Көмек</string>
    <!-- Preference link to rating Fenix on the Play Store -->
    <string name="preferences_rate">Google Play ішінде бағалау</string>
    <!-- Preference for giving feedback about Fenix -->
    <string name="preferences_feedback">Кері байланыс хабарламасын беру</string>
    <!-- Preference linking to about page for Fenix
        The first parameter is the name of the app defined in app_name (for example: Fenix) -->
    <string name="preferences_about">%1$s туралы</string>
    <!-- Preference linking to the your rights SUMO page -->
    <string name="preferences_your_rights">Сіздің құқықтарыңыз</string>
    <!-- Preference for settings related to saved passwords -->
    <string name="preferences_passwords">Парольдер</string>
    <!-- Preference for settings related to saved credit cards and addresses -->
    <string name="preferences_credit_cards_addresses">Несиелік карталар және адрестер</string>
    <!-- Preference for settings related to changing the default browser -->
    <string name="preferences_set_as_default_browser">Негізгі браузер қылу</string>
    <!-- Preference category for advanced settings -->
    <string name="preferences_category_advanced">Кеңейтілген</string>
    <!-- Preference category for privacy settings -->
    <string name="preferences_category_privacy">Жекелік</string>
    <!-- Preference category for privacy and security settings -->
    <string name="preferences_category_privacy_security">Жекелік және қауіпсіздік</string>
    <!-- Preference for advanced site permissions -->
    <string name="preferences_site_permissions">Сайт рұқсаттары</string>
    <!-- Preference for private browsing options -->
    <string name="preferences_private_browsing_options">Жекелік шолу режимі</string>
    <!-- Preference for opening links in a private tab-->
    <string name="preferences_open_links_in_a_private_tab">Сілтемелерді жекелік беттерде ашу</string>
    <!-- Preference for allowing screenshots to be taken while in a private tab-->
    <string name="preferences_allow_screenshots_in_private_mode">Жекелік шолу режимінде скриншоттарды рұқсат ету</string>
    <!-- Will inform the user of the risk of activating Allow screenshots in private browsing option -->
    <string name="preferences_screenshots_in_private_mode_disclaimer">Рұқсат етілсе, жеке беттер бірнеше қолданба ашық болған кезде де көрінеді</string>
    <!-- Preference for adding private browsing shortcut -->
    <string name="preferences_add_private_browsing_shortcut">Жеке шолу жарлығын қосу</string>
    <!-- Preference for accessibility -->
    <string name="preferences_accessibility">Қолжетерлілік</string>
    <!-- Preference to override the Firefox Account server -->
    <string name="preferences_override_fxa_server">Таңдауыңызша Firefox тіркелгісі сервері</string>
    <!-- Preference to override the Sync token server -->
    <string name="preferences_override_sync_tokenserver">Таңдауыңызша синхрондау сервері</string>
    <!-- Toast shown after updating the FxA/Sync server override preferences -->
    <string name="toast_override_fxa_sync_server_done">Firefox тіркелгісі/синхрондау сервері өзгертілген. Өзгерістерді іске асыру үшін қолданба жұмысын аяқтау…</string>
    <!-- Preference category for account information -->
    <string name="preferences_category_account">Тіркелгі</string>
    <!-- Preference shown on banner to sign into account -->
    <string name="preferences_sign_in">Кіру</string>
    <!-- Preference for changing where the toolbar is positioned -->
    <string name="preferences_toolbar">Құралдар панелі</string>
    <!-- Preference for changing default theme to dark or light mode -->
    <string name="preferences_theme">Тема</string>
    <!-- Preference for customizing the home screen -->
    <string name="preferences_home">Үйге</string>
    <!-- Preference for gestures based actions -->
    <string name="preferences_gestures">Ым қимылдар</string>
    <!-- Preference for settings related to visual options -->
    <string name="preferences_customize">Баптау</string>
    <!-- Preference description for banner about signing in -->
    <string name="preferences_sign_in_description">Firefox тіркелгісімен бетбелгілер, шолу тарихы және т.б. синхрондау</string>
    <!-- Preference shown instead of account display name while account profile information isn't available yet. -->
    <string name="preferences_account_default_name">Firefox тіркелгісі</string>
    <!-- Preference text for account title when there was an error syncing FxA -->
    <string name="preferences_account_sync_error">Синхрондауды жалғастыру үшін қайта байланысыңыз</string>
    <!-- Preference for language -->
    <string name="preferences_language">Тіл</string>
    <!-- Preference for data choices -->
    <string name="preferences_data_choices">Деректер таңдауы</string>
    <!-- Preference for data collection -->
    <string name="preferences_data_collection">Деректер жинау</string>
    <!-- Preference linking to the privacy notice -->
    <string name="preferences_privacy_link">Жекелік ескертуі</string>
    <!-- Preference category for developer tools -->
    <string name="developer_tools_category">Әзірлеуші құралдары</string>
    <!-- Preference for developers -->
    <string name="preferences_remote_debugging">USB арқылы қашықтан жөндеу</string>
    <!-- Preference title for switch preference to show search engines -->
    <string name="preferences_show_search_engines">Іздеу жүйелерін көрсету</string>
    <!-- Preference title for switch preference to show search suggestions -->
    <string name="preferences_show_search_suggestions">Іздеу ұсыныстарын көрсету</string>
    <!-- Preference title for switch preference to show voice search button -->
    <string name="preferences_show_voice_search">Дауыспен іздеуді көрсету</string>
    <!-- Preference title for switch preference to show search suggestions also in private mode -->
    <string name="preferences_show_search_suggestions_in_private">Жекелік сессияларды көрсету</string>
    <!-- Preference title for switch preference to show a clipboard suggestion when searching -->
    <string name="preferences_show_clipboard_suggestions">Алмасу буфері ұсыныстарын көрсету</string>
    <!-- Preference title for switch preference to suggest browsing history when searching -->
    <string name="preferences_search_browsing_history">Шолу тарихынан іздеу</string>
    <!-- Preference title for switch preference to suggest bookmarks when searching -->
    <string name="preferences_search_bookmarks">Бетбелгілерден іздеу</string>
    <!-- Preference title for switch preference to suggest synced tabs when searching -->
    <string name="preferences_search_synced_tabs">Синхрондалған беттерден іздеу</string>
    <!-- Preference for account settings -->
    <string name="preferences_account_settings">Тіркелгі баптаулары</string>
    <!-- Preference for enabling url autocomplete-->
    <string name="preferences_enable_autocomplete_urls">URL адрестерін автотолықтыру</string>
    <!-- Preference for open links in third party apps -->
    <string name="preferences_open_links_in_apps">Сілтемелерді қолданбаларда ашу</string>
    <!-- Preference for open download with an external download manager app -->
    <string name="preferences_external_download_manager">Сыртқы жүктеу менеджері</string>
    <!-- Preference for add_ons -->
    <string name="preferences_addons">Қосымшалар</string>

    <!-- Preference for notifications -->
    <string name="preferences_notifications">Хабарламалар</string>

    <!-- Add-on Preferences -->
    <!-- Preference to customize the configured AMO (addons.mozilla.org) collection -->
    <string name="preferences_customize_amo_collection">Таңдауыңызша қосымшалар жинағы</string>
    <!-- Button caption to confirm the add-on collection configuration -->
    <string name="customize_addon_collection_ok">ОК</string>
    <!-- Button caption to abort the add-on collection configuration -->
    <string name="customize_addon_collection_cancel">Бас тарту</string>
    <!-- Hint displayed on input field for custom collection name -->
    <string name="customize_addon_collection_hint">Жинақ атауы</string>
    <!-- Hint displayed on input field for custom collection user ID-->
    <string name="customize_addon_collection_user_hint">Жинақ иесі (Пайдаланушы идентификаторы)</string>
    <!-- Toast shown after confirming the custom add-on collection configuration -->
    <string name="toast_customize_addon_collection_done">Қосымшалар жинағы өзгертілген. Өзгерістерді іске асыру үшін қолданба жұмысын аяқтау…</string>

    <!-- Add-on Installation from AMO-->
    <!-- Error displayed when user attempts to install an add-on from AMO (addons.mozilla.org) that is not supported -->
    <string name="addon_not_supported_error">Қосымшаға қолдау жоқ</string>
    <!-- Error displayed when user attempts to install an add-on from AMO (addons.mozilla.org) that is already installed -->
    <string name="addon_already_installed">Қосымша орнатылған болып тұр</string>

    <!-- Account Preferences -->
    <!-- Preference for triggering sync -->
    <string name="preferences_sync_now">Қазір синхрондау</string>
    <!-- Preference category for sync -->
    <string name="preferences_sync_category">Нені синхрондауды таңдаңыз</string>
    <!-- Preference for syncing history -->
    <string name="preferences_sync_history">Шолу тарихы</string>
    <!-- Preference for syncing bookmarks -->
    <string name="preferences_sync_bookmarks">Бетбелгілер</string>
    <!-- Preference for syncing logins -->
    <string name="preferences_sync_logins">Логиндер</string>
    <!-- Preference for syncing tabs -->
    <string name="preferences_sync_tabs_2">Ашық беттер</string>
    <!-- Preference for signing out -->
    <string name="preferences_sign_out">Шығу</string>
    <!-- Preference displays and allows changing current FxA device name -->
    <string name="preferences_sync_device_name">Құрылғы атауы</string>
    <!-- Text shown when user enters empty device name -->
    <string name="empty_device_name_error">Құрылғы атауы бос болмауы тиіс.</string>
    <!-- Label indicating that sync is in progress -->
    <string name="sync_syncing_in_progress">Синхрондау…</string>
    <!-- Label summary indicating that sync failed. The first parameter is the date stamp showing last time it succeeded -->
    <string name="sync_failed_summary">Синхрондау сәтсіз аяқталды. Соңғы сәтті синхрондау: %s</string>
    <!-- Label summary showing never synced -->
    <string name="sync_failed_never_synced_summary">Синхрондау сәтсіз аяқталды. Соңғы синхрондау: ешқашан</string>
    <!-- Label summary the date we last synced. The first parameter is date stamp showing last time synced -->
    <string name="sync_last_synced_summary">Соңғы синхрондау: %s</string>
    <!-- Label summary showing never synced -->
    <string name="sync_never_synced_summary">Соңғы синхрондау: ешқашан</string>
    <!-- Text for displaying the default device name.
        The first parameter is the application name, the second is the device manufacturer name
        and the third is the device model. -->
    <string name="default_device_name_2">%1$s, %2$s %3$s</string>

    <!-- Preference for syncing credit cards -->
    <string name="preferences_sync_credit_cards">Несиелік карталар</string>
    <!-- Preference for syncing addresses -->
    <string name="preferences_sync_address">Адрестер</string>

    <!-- Send Tab -->
    <!-- Name of the "receive tabs" notification channel. Displayed in the "App notifications" system settings for the app -->
    <string name="fxa_received_tab_channel_name">Алынған беттер</string>
    <!-- Description of the "receive tabs" notification channel. Displayed in the "App notifications" system settings for the app -->
    <string name="fxa_received_tab_channel_description">Басқа Firefox құрылғыларынан алынған беттер туралы хабарландырулар.</string>
    <!--  The body for these is the URL of the tab received  -->
    <string name="fxa_tab_received_notification_name">Бет алынды</string>
    <!-- When multiple tabs have been received -->
    <string name="fxa_tabs_received_notification_name">Беттер алынды</string>
    <!-- %s is the device name -->
    <string name="fxa_tab_received_from_notification_name">%s құрылғысынан бет</string>

    <!-- Advanced Preferences -->
    <!-- Preference for tracking protection settings -->
    <string name="preferences_tracking_protection_settings">Бақылаудан қорғаныс</string>
    <!-- Preference switch for tracking protection -->
    <string name="preferences_tracking_protection">Бақылаудан қорғаныс</string>

    <!-- Preference switch description for tracking protection -->
    <string name="preferences_tracking_protection_description">Сізді Интернетте бақылайтын мазмұн мен скрипттерді бұғаттау</string>
    <!-- Preference for tracking protection exceptions -->
    <string name="preferences_tracking_protection_exceptions">Ережеден бөлек</string>
    <!-- Preference description for tracking protection exceptions -->
    <string name="preferences_tracking_protection_exceptions_description">Бақылаудан қорғаныс бұл сайттар үшін сөндірілген</string>
    <!-- Button in Exceptions Preference to turn on tracking protection for all sites (remove all exceptions) -->
    <string name="preferences_tracking_protection_exceptions_turn_on_for_all">Барлық сайттар үшін іске қосу</string>
    <!-- Text displayed when there are no exceptions -->
    <string name="exceptions_empty_message_description">Ережеден тыс жазбалар таңдалған сайттар үшін бақылаудан қорғанысты сөндіруді мүмкін етеді.</string>
    <!-- Text displayed when there are no exceptions, with learn more link that brings users to a tracking protection SUMO page -->
    <string name="exceptions_empty_message_learn_more_link">Көбірек білу</string>

    <!-- Preference switch for Telemetry -->
    <string name="preferences_telemetry">Телеметрия</string>
    <!-- Preference switch for usage and technical data collection -->
    <string name="preference_usage_data">Пайдалану және техникалық мәліметтер</string>
    <!-- Preference description for usage and technical data collection -->
    <string name="preferences_usage_data_description">Өнімділік, қолдану, құрылғылар және баптаулар мәліметін Mozilla-ға жіберіп, бізге %1$s жақсартуға көмектеседі</string>
    <!-- Preference switch for marketing data collection -->
    <string name="preferences_marketing_data">Маркетингтік мәліметтер</string>
    <!-- Preference description for marketing data collection, parameter is the app name (e.g. Firefox) -->
    <string name="preferences_marketing_data_description">Leanplum, біздің мобильді маркетинг өндірушісімен, %1$s ішінде қандай мүмкіндіктерді пайдаланғаныңыз туралы деректермен бөліседі.</string>
    <!-- Preference description for marketing data collection -->
    <string name="preferences_marketing_data_description2">Біздің мобильді маркетинг вендоры Adjust-пен негізгі пайдалану деректерін бөліседі</string>
    <!-- Title for studies preferences -->
    <string name="preference_experiments_2">Зерттеулер</string>
    <!-- Summary for studies preferences -->
    <string name="preference_experiments_summary_2">Mozilla-ға зерттеулерді орнатуға және жүргізуге рұқсат ету</string>
    <!-- Title for experiments preferences -->
    <string name="preference_experiments">Эксперименттер</string>
    <!-- Summary for experiments preferences -->
    <string name="preference_experiments_summary">Mozilla-ға эксперимерталды мүмкіндіктер үшін деректерді орнатуға және жинауға мүмкіндік береді</string>
    <!-- Preference switch for crash reporter -->
    <string name="preferences_crash_reporter">Құлаулар хабаршысы</string>
    <!-- Preference switch for Mozilla location service -->
    <string name="preferences_mozilla_location_service">Mozilla орналасулар қызметі</string>
    <!-- Preference switch for app health report. The first parameter is the name of the application (For example: Fenix) -->
    <string name="preferences_fenix_health_report">%s денсаулық есептемесі</string>

    <!-- Turn On Sync Preferences -->
    <!-- Header of the Turn on Sync preference view -->
    <string name="preferences_sync">Синхрондауды іске қосу</string>
    <!-- Preference for pairing -->
    <string name="preferences_sync_pair">Жұмыс үстеліндегі Firefox-та жұптау кодын сканерлеңіз</string>
    <!-- Preference for account login -->
    <string name="preferences_sync_sign_in">Кіру</string>
    <!-- Preference for reconnecting to FxA sync -->
    <string name="preferences_sync_sign_in_to_reconnect">Қайта байланысу үшін кіру</string>
    <!-- Preference for removing FxA account -->
    <string name="preferences_sync_remove_account">Тіркелгіні өшіру</string>

    <!-- Pairing Feature strings -->
    <!-- Instructions on how to access pairing -->
    <string name="pair_instructions_2"><![CDATA[<b>firefox.com/pair</b> жерінде көрсетілген QR кодын сканерлеңіз]]></string>
    <!-- Button to open camera for pairing -->
    <string name="pair_open_camera">Камераны ашу</string>
    <!-- Button to cancel pairing -->
    <string name="pair_cancel">Бас тарту</string>

    <!-- Toolbar Preferences -->
    <!-- Preference for using top toolbar -->
    <string name="preference_top_toolbar">Жоғары</string>
    <!-- Preference for using bottom toolbar -->
    <string name="preference_bottom_toolbar">Төмен</string>

    <!-- Theme Preferences -->
    <!-- Preference for using light theme -->
    <string name="preference_light_theme">Ашық түсті</string>
    <!-- Preference for using dark theme -->
    <string name="preference_dark_theme">Күңгірт</string>
    <!-- Preference for using using dark or light theme automatically set by battery -->
    <string name="preference_auto_battery_theme">Батареяны үнемдеу режимін ескеру</string>
    <!-- Preference for using following device theme -->
    <string name="preference_follow_device_theme">Құрылғы темасына сүйену</string>

    <!-- Gestures Preferences-->
    <!-- Preferences for using pull to refresh in a webpage -->
    <string name="preference_gestures_website_pull_to_refresh">Жаңарту үшін тартыңыз</string>
    <!-- Preference for using the dynamic toolbar -->
    <string name="preference_gestures_dynamic_toolbar">Құралдар тақтасын жасыру үшін айналдырыңыз</string>
    <!-- Preference for switching tabs by swiping horizontally on the toolbar -->
    <string name="preference_gestures_swipe_toolbar_switch_tabs">Беттерді ауыстыру үшін құралдар тақтасын сырғытыңыз</string>
    <!-- Preference for showing the opened tabs by swiping up on the toolbar-->
    <string name="preference_gestures_swipe_toolbar_show_tabs">Беттерді ашу үшін құралдар тақтасын жоғары қарай сырғытыңыз</string>

    <!-- Library -->
    <!-- Option in Library to open Sessions page -->
    <string name="library_sessions">Сессиялар</string>
    <!-- Option in Library to open Screenshots page -->
    <string name="library_screenshots">Скриншоттар</string>
    <!-- Option in Library to open Downloads page -->
    <string name="library_downloads">Жүктемелер</string>
    <!-- Option in library to open Bookmarks page -->
    <string name="library_bookmarks">Бетбелгілер</string>
    <!-- Option in library to open Desktop Bookmarks root page -->
    <string name="library_desktop_bookmarks_root">Жұмыс үстел бетбелгілері</string>
    <!-- Option in library to open Desktop Bookmarks "menu" page -->
    <string name="library_desktop_bookmarks_menu">Бетбелгілер мәзірі</string>
    <!-- Option in library to open Desktop Bookmarks "toolbar" page -->
    <string name="library_desktop_bookmarks_toolbar">Бетбелгілер панелі</string>
    <!-- Option in library to open Desktop Bookmarks "unfiled" page -->
    <string name="library_desktop_bookmarks_unfiled">Басқа бетбелгілер</string>
    <!-- Option in Library to open History page -->
    <string name="library_history">Шолу тарихы</string>
    <!-- Option in Library to open a new tab -->
    <string name="library_new_tab">Жаңа бет</string>
    <!-- Option in Library to find text in page -->
    <string name="library_find_in_page">Беттен табу</string>
    <!-- Option in Library to open Synced Tabs page -->
    <string name="library_synced_tabs">Синхрондалған беттер</string>
    <!-- Option in Library to open Reading List -->
    <string name="library_reading_list">Оқу тізімі</string>
    <!-- Menu Item Label for Search in Library -->
    <string name="library_search">Іздеу</string>
    <!-- Settings Page Title -->
    <string name="settings_title">Баптаулар</string>
    <!-- Content description (not visible, for screen readers etc.): "Menu icon for items on a history item" -->
    <string name="content_description_history_menu">Шолу тарихы элементінің мәзірі</string>
    <!-- Content description (not visible, for screen readers etc.): "Close button for library settings" -->
    <string name="content_description_close_button">Жабу</string>

    <!-- Option in library for Recently Closed Tabs -->
    <string name="library_recently_closed_tabs">Жуырда жабылған беттер</string>
    <!-- Option in library to open Recently Closed Tabs page -->
    <string name="recently_closed_show_full_history">Бүкіл тарихты көрсету</string>
    <!-- Text to show users they have multiple tabs saved in the Recently Closed Tabs section of history.
    %d is a placeholder for the number of tabs selected. -->
    <string name="recently_closed_tabs">%d бет</string>
    <!-- Text to show users they have one tab saved in the Recently Closed Tabs section of history.
    %d is a placeholder for the number of tabs selected. -->
    <string name="recently_closed_tab">%d бет</string>
    <!-- Recently closed tabs screen message when there are no recently closed tabs -->
    <string name="recently_closed_empty_message">Осында жуырда жабылған беттер жоқ</string>

    <!-- Tab Management -->
    <!-- Title of preference for tabs management -->
    <string name="preferences_tabs">Беттер</string>
    <!-- Title of preference that allows a user to specify the tab view -->
    <string name="preferences_tab_view">Бет көрінісі</string>
    <!-- Option for a list tab view -->
    <string name="tab_view_list">Тізім</string>
    <!-- Option for a grid tab view -->
    <string name="tab_view_grid">Тор</string>
    <!-- Title of preference that allows a user to auto close tabs after a specified amount of time -->
    <string name="preferences_close_tabs">Беттерді жабу</string>
    <!-- Option for auto closing tabs that will never auto close tabs, always allows user to manually close tabs -->
    <string name="close_tabs_manually">Қолмен</string>
    <!-- Option for auto closing tabs that will auto close tabs after one day -->
    <string name="close_tabs_after_one_day">Бір күннен кейін</string>
    <!-- Option for auto closing tabs that will auto close tabs after one week -->
    <string name="close_tabs_after_one_week">Бір аптадан кейін</string>
    <!-- Option for auto closing tabs that will auto close tabs after one month -->
    <string name="close_tabs_after_one_month">Бір айдан кейін</string>

    <!-- Summary for tabs preference when auto closing tabs setting is set to manual close-->
    <string name="close_tabs_manually_summary">Қолмен жабу</string>
    <!-- Summary for tabs preference when auto closing tabs setting is set to auto close tabs after one day-->
    <string name="close_tabs_after_one_day_summary">Бір күннен кейін жабу</string>
    <!-- Summary for tabs preference when auto closing tabs setting is set to auto close tabs after one week-->
    <string name="close_tabs_after_one_week_summary">Бір аптадан кейін жабу</string>
    <!-- Summary for tabs preference when auto closing tabs setting is set to auto close tabs after one month-->
    <string name="close_tabs_after_one_month_summary">Бір айдан кейін жабу</string>

    <!-- Sessions -->
    <!-- Title for the list of tabs -->
    <string name="tab_header_label">Ашық беттер</string>
    <!-- Title for the list of tabs in the current private session -->
    <string name="tabs_header_private_title">Жекелік сессиясы</string>
    <!-- Title for the list of tabs in the current private session -->
    <string name="tabs_header_private_tabs_title">Жекелік беттер</string>
    <!-- Title for the list of tabs in the synced tabs -->
    <string name="tabs_header_synced_tabs_title">Синхрондалған беттер</string>
    <!-- Content description (not visible, for screen readers etc.): Add tab button. Adds a news tab when pressed -->
    <string name="add_tab">Жаңа бетті қосу</string>
    <!-- Content description (not visible, for screen readers etc.): Add tab button. Adds a news tab when pressed -->
    <string name="add_private_tab">Жекелік бетін қосу</string>
    <!-- Text for the new tab button to indicate adding a new private tab in the tab -->
    <string name="tab_drawer_fab_content">Жеке</string>
    <!-- Text for the new tab button to indicate syncing command on the synced tabs page -->
    <string name="tab_drawer_fab_sync">Синхрондау</string>
    <!-- Text shown as the title of the open tab tray -->
    <string name="tab_tray_title">Ашық беттер</string>
    <!-- Text shown in the menu for saving tabs to a collection -->
    <string name="tab_tray_menu_item_save">Жинаққа сақтау</string>
    <!-- Text shown in the menu for the collection selector -->
    <string name="tab_tray_menu_select">Таңдау</string>
    <!-- Text shown in the menu for sharing all tabs -->
    <string name="tab_tray_menu_item_share">Барлық беттермен бөлісу</string>
    <!-- Text shown in the menu to view recently closed tabs -->
    <string name="tab_tray_menu_recently_closed">Жуырда жабылған беттер</string>
    <!-- Text shown in the menu to view account settings -->
    <string name="tab_tray_menu_account_settings">Тіркелгі баптаулары</string>
    <!-- Text shown in the menu to view tab settings -->
    <string name="tab_tray_menu_tab_settings">Бет баптаулары</string>
    <!-- Text shown in the menu for closing all tabs -->
    <string name="tab_tray_menu_item_close">Барлық беттерді жабу</string>
    <!-- Shortcut action to open new tab -->
    <string name="tab_tray_menu_open_new_tab">Жаңа бет</string>
    <!-- Shortcut action to open the home screen -->
    <string name="tab_tray_menu_home">Үй парағына өту</string>
    <!-- Shortcut action to toggle private mode -->
    <string name="tab_tray_menu_toggle">Бет режимін ауыстыру</string>
    <!-- Text shown in the multiselect menu for bookmarking selected tabs. -->
    <string name="tab_tray_multiselect_menu_item_bookmark">Бетбелгілерге қосу</string>
    <!-- Text shown in the multiselect menu for closing selected tabs. -->
    <string name="tab_tray_multiselect_menu_item_close">Жабу</string>
    <!-- Content description for tabs tray multiselect share button -->
    <string name="tab_tray_multiselect_share_content_description">Таңдалған беттермен бөлісу</string>
    <!-- Content description for tabs tray multiselect menu -->
    <string name="tab_tray_multiselect_menu_content_description">Таңдалған беттер мәзірі</string>
    <!-- Content description (not visible, for screen readers etc.): Removes tab from collection button. Removes the selected tab from collection when pressed -->
    <string name="remove_tab_from_collection">Бетті жинақтан өшіру</string>
    <!-- Text for button to enter multiselect mode in tabs tray -->
    <string name="tabs_tray_select_tabs">Беттерді таңдау</string>
    <!-- Content description (not visible, for screen readers etc.): Close tab button. Closes the current session when pressed -->
    <string name="close_tab">Бетті жабу</string>
    <!-- Content description (not visible, for screen readers etc.): Close tab <title> button. First parameter is tab title  -->
    <string name="close_tab_title">%s бетін жабу</string>
    <!-- Content description (not visible, for screen readers etc.): Opens the open tabs menu when pressed -->
    <string name="open_tabs_menu">Беттер мәзірін ашу</string>
    <!-- Open tabs menu item to close all tabs -->
    <string name="tabs_menu_close_all_tabs">Барлық беттерді жабу</string>
    <!-- Open tabs menu item to share all tabs -->
    <string name="tabs_menu_share_tabs">Беттермен бөлісу</string>
    <!-- Open tabs menu item to save tabs to collection -->
    <string name="tabs_menu_save_to_collection1">Беттерді жинаққа сақтау</string>
    <!-- Content description (not visible, for screen readers etc.): Opens the tab menu when pressed -->
    <string name="tab_menu">Бет мәзірі</string>
    <!-- Tab menu item to share the tab -->
    <string name="tab_share">Бетпен бөлісу</string>
    <!-- Button in the current session menu. Deletes the session when pressed -->
    <string name="current_session_delete">Өшіру</string>
    <!-- Button in the current session menu. Saves the session when pressed -->
    <string name="current_session_save">Сақтау</string>
    <!-- Button in the current session menu. Opens the share menu when pressed -->
    <string name="current_session_share">Бөлісу</string>
    <!-- Content description (not visible, for screen readers etc.): Title icon for current session menu -->
    <string name="current_session_image">Ағымдағы сессия суреті</string>
    <!-- Button to save the current set of tabs into a collection -->
    <string name="save_to_collection">Жинаққа сақтау</string>

    <!-- Text for the menu button to delete a collection -->
    <string name="collection_delete">Жинақты өшіру</string>
    <!-- Text for the menu button to rename a collection -->
    <string name="collection_rename">Жинақ атын өзгерту</string>
    <!-- Text for the button to open tabs of the selected collection -->
    <string name="collection_open_tabs">Беттерді ашу</string>
    <!-- Hint for adding name of a collection -->
    <string name="collection_name_hint">Жинақ атауы</string>
    <!-- Text for the menu button to rename a top site -->
	<string name="rename_top_site">Атын өзгерту</string>
	<!-- Text for the menu button to remove a top site -->
	<string name="remove_top_site">Өшіру</string>

    <!-- Text for the menu button to delete a top site from history -->
    <string name="delete_from_history">Тарихтан өшіру</string>
    <!-- Postfix for private WebApp titles, placeholder is replaced with app name -->
    <string name="pwa_site_controls_title_private">%1$s (жекелік режимі)</string>

    <!-- Button in the current tab tray header in multiselect mode. Saved the selected tabs to a collection when pressed. -->
    <string name="tab_tray_save_to_collection">Сақтау</string>

    <!-- History -->
    <!-- Text for the button to clear all history -->
    <string name="history_delete_all">Тарихты өшіру</string>
    <!-- Text for the dialog to confirm clearing all history -->
    <string name="history_delete_all_dialog">Тарихты өшіруді шынымен қалайсыз ба?</string>
    <!-- Text for the snackbar to confirm that multiple browsing history items has been deleted -->
    <string name="history_delete_multiple_items_snackbar">Тарих өшірілді</string>
    <!-- Text for the snackbar to confirm that a single browsing history item has been deleted. The first parameter is the shortened URL of the deleted history item. -->
    <string name="history_delete_single_item_snackbar">%1$s өшірілді</string>
    <!-- Text for positive action to delete history in deleting history dialog -->
    <string name="history_clear_dialog">Тазарту</string>
    <!-- History overflow menu copy button -->
    <string name="history_menu_copy_button">Көшіріп алу</string>
    <!-- History overflow menu share button -->
    <string name="history_menu_share_button">Бөлісу</string>
    <!-- History overflow menu open in new tab button -->
    <string name="history_menu_open_in_new_tab_button">Жаңа бетте ашу</string>
    <!-- History overflow menu open in private tab button -->
    <string name="history_menu_open_in_private_tab_button">Жекелік бетте ашу</string>
    <!-- Text for the button to delete a single history item -->
    <string name="history_delete_item">Өшіру</string>
    <!-- History multi select title in app bar
    The first parameter is the number of bookmarks selected -->
    <string name="history_multi_select_title">%1$d таңдалды</string>
    <!-- Text for the button to clear selected history items. The first parameter
        is a digit showing the number of items you have selected -->
    <string name="history_delete_some">%1$d элементті өшіру</string>
    <!-- Text for the header that groups the history for today -->
    <string name="history_today">Бүгін</string>
    <!-- Text for the header that groups the history for yesterday -->
    <string name="history_yesterday">Кеше</string>
    <!-- Text for the header that groups the history for last 24 hours -->
    <string name="history_24_hours">Соңғы 24 сағат</string>
    <!-- Text for the header that groups the history the past 7 days -->
    <string name="history_7_days">Соңғы 7 күн</string>
    <!-- Text for the header that groups the history the past 30 days -->
    <string name="history_30_days">Соңғы 30 күн</string>
    <!-- Text for the header that groups the history older than the last month -->
    <string name="history_older">Ескілеу</string>
    <!-- Text shown when no history exists -->
    <string name="history_empty_message">Осында тарих жоқ</string>

    <!-- Downloads -->
    <!-- Text for the button to clear all downloads -->
    <string name="download_delete_all">Жүктемелерді тазарту</string>
    <!-- Text for the dialog to confirm clearing all downloads -->
    <string name="download_delete_all_dialog">Жүктемелеріңізді өшіруді шынымен қалайсыз ба?</string>
    <!-- Text for the snackbar to confirm that multiple downloads items have been removed -->
    <string name="download_delete_multiple_items_snackbar_1">Жүктемелер өшірілді</string>
    <!-- Text for the snackbar to confirm that a single download item has been removed. The first parameter is the name of the download item. -->
    <string name="download_delete_single_item_snackbar">%1$s өшірілді</string>
    <!-- Text shown when no download exists -->
    <string name="download_empty_message_1">Жүктеліп алынған файлдар жоқ</string>
    <!-- History multi select title in app bar
    The first parameter is the number of downloads selected -->
    <string name="download_multi_select_title">%1$d таңдалды</string>

    <!-- History overflow menu open in new tab button -->
    <string name="download_menu_open">Ашу</string>


    <!-- Text for the button to remove a single download item -->
    <string name="download_delete_item_1">Өшіру</string>


    <!-- Crashes -->
    <!-- Title text displayed on the tab crash page. This first parameter is the name of the application (For example: Fenix) -->
    <string name="tab_crash_title_2">Кешіріңіз. %1$s бұл бетті жүктей алмайды.</string>
    <!-- Description text displayed on the tab crash page -->
    <string name="tab_crash_description">Төменде бетті қалпына келтіру немесе жабу талабын жасай аласыз,</string>
    <!-- Send crash report checkbox text on the tab crash page -->
    <string name="tab_crash_send_report">Mozilla-ға құлау хабарламасын жіберу</string>
    <!-- Close tab button text on the tab crash page -->
    <string name="tab_crash_close">Бетті жабу</string>
    <!-- Restore tab button text on the tab crash page -->
    <string name="tab_crash_restore">Бетті қалпына келтіру</string>

    <!-- Content Description for session item menu button -->
    <string name="content_description_session_menu">Сессия баптаулары</string>

    <!-- Content Description for session item share button -->
    <string name="content_description_session_share">Сессиямен бөлісу</string>

    <!-- Bookmarks -->
    <!-- Content description for bookmarks library menu -->
    <string name="bookmark_menu_content_description">Бетбелгілер мәзірі</string>
    <!-- Screen title for editing bookmarks -->
    <string name="bookmark_edit">Бетбелгіні түзету</string>
    <!-- Screen title for selecting a bookmarks folder -->
    <string name="bookmark_select_folder">Буманы таңдау</string>
    <!-- Confirmation message for a dialog confirming if the user wants to delete the selected folder -->
    <string name="bookmark_delete_folder_confirmation_dialog">Бұл буманы өшіруді шынымен қалайсыз ба?</string>
    <!-- Confirmation message for a dialog confirming if the user wants to delete multiple items including folders. Parameter will be replaced by app name. -->
    <string name="bookmark_delete_multiple_folders_confirmation_dialog">%s таңдалған элементтерді өшіреді.</string>
    <!-- Snackbar title shown after a folder has been deleted. This first parameter is the name of the deleted folder -->
    <string name="bookmark_delete_folder_snackbar">%1$s өшірілді</string>
    <!-- Screen title for adding a bookmarks folder -->
    <string name="bookmark_add_folder">Буманы қосу</string>
    <!-- Snackbar title shown after a bookmark has been created. -->
    <string name="bookmark_saved_snackbar">Бетбелгі сақталды!</string>
    <!-- Snackbar edit button shown after a bookmark has been created. -->
    <string name="edit_bookmark_snackbar_action">ТҮЗЕТУ</string>
    <!-- Bookmark overflow menu edit button -->
    <string name="bookmark_menu_edit_button">Түзету</string>
    <!-- Bookmark overflow menu select button -->
    <string name="bookmark_menu_select_button">Таңдау</string>
    <!-- Bookmark overflow menu copy button -->
    <string name="bookmark_menu_copy_button">Көшіріп алу</string>
    <!-- Bookmark overflow menu share button -->
    <string name="bookmark_menu_share_button">Бөлісу</string>
    <!-- Bookmark overflow menu open in new tab button -->
    <string name="bookmark_menu_open_in_new_tab_button">Жаңа бетте ашу</string>
    <!-- Bookmark overflow menu open in private tab button -->
    <string name="bookmark_menu_open_in_private_tab_button">Жекелік бетте ашу</string>
    <!-- Bookmark overflow menu delete button -->
    <string name="bookmark_menu_delete_button">Өшіру</string>
    <!--Bookmark overflow menu save button -->
    <string name="bookmark_menu_save_button">Сақтау</string>
    <!-- Bookmark multi select title in app bar
     The first parameter is the number of bookmarks selected -->
    <string name="bookmarks_multi_select_title">%1$d таңдалды</string>
    <!-- Bookmark editing screen title -->
    <string name="edit_bookmark_fragment_title">Бетбелгіні түзету</string>
    <!-- Bookmark folder editing screen title -->
    <string name="edit_bookmark_folder_fragment_title">Буманы түзету</string>
    <!-- Bookmark sign in button message -->
    <string name="bookmark_sign_in_button">Синхрондалған бетбелгілерді көру үшін жүйеге кіріңіз</string>
    <!-- Bookmark URL editing field label -->
    <string name="bookmark_url_label">URL</string>
    <!-- Bookmark FOLDER editing field label -->
    <string name="bookmark_folder_label">БУМА</string>
    <!-- Bookmark NAME editing field label -->
    <string name="bookmark_name_label">АТЫ</string>
    <!-- Bookmark add folder screen title -->
    <string name="bookmark_add_folder_fragment_label">Буманы қосу</string>
    <!-- Bookmark select folder screen title -->
    <string name="bookmark_select_folder_fragment_label">Буманы таңдау</string>
    <!-- Bookmark editing error missing title -->
    <string name="bookmark_empty_title_error">Атауы болуы тиіс</string>
    <!-- Bookmark editing error missing or improper URL -->
    <string name="bookmark_invalid_url_error">Жарамсыз URL</string>
    <!-- Bookmark screen message for empty bookmarks folder -->
    <string name="bookmarks_empty_message">Осында бетбелгілер жоқ</string>
    <!-- Bookmark snackbar message on deletion
     The first parameter is the host part of the URL of the bookmark deleted, if any -->
    <string name="bookmark_deletion_snackbar_message">%1$s өшірілді</string>
    <!-- Bookmark snackbar message on deleting multiple bookmarks not including folders-->
    <string name="bookmark_deletion_multiple_snackbar_message_2">Бетбелгілер өшірілді</string>
    <!-- Bookmark snackbar message on deleting multiple bookmarks including folders-->
    <string name="bookmark_deletion_multiple_snackbar_message_3">Таңдалған бумаларды өшіру</string>
    <!-- Bookmark undo button for deletion snackbar action -->
    <string name="bookmark_undo_deletion">БОЛДЫРМАУ</string>

    <!-- Site Permissions -->
    <!-- Site permissions preferences header -->
    <string name="permissions_header">Рұқсаттар</string>
    <!-- Button label that take the user to the Android App setting -->
    <string name="phone_feature_go_to_settings">Баптауларға өту</string>
    <!-- Content description (not visible, for screen readers etc.): Quick settings sheet
        to give users access to site specific information / settings. For example:
        Secure settings status and a button to modify site permissions -->
    <string name="quick_settings_sheet">Жылдам баптаулар парағы</string>
    <!-- Label that indicates that this option it the recommended one -->
    <string name="phone_feature_recommended">Ұсынылатын</string>
    <!-- button that allows editing site permissions settings -->
    <string name="quick_settings_sheet_manage_site_permissions">Сайт рұқсаттарын басқару</string>
    <!-- Button label for clearing all the information of site permissions-->
    <string name="clear_permissions">Рұқсаттарды тазарту</string>
    <!-- Button label for clearing a site permission-->
    <string name="clear_permission">Рұқсатты тазарту</string>
    <!-- Button label for clearing all the information on all sites-->
    <string name="clear_permissions_on_all_sites">Барлық сайттар рұқсаттарын тазарту</string>
    <!-- Preference for altering video and audio autoplay for all websites -->
    <string name="preference_browser_feature_autoplay">Автоойнату</string>
    <!-- Preference for altering the camera access for all websites -->
    <string name="preference_phone_feature_camera">Камера</string>
    <!-- Preference for altering the microphone access for all websites -->
    <string name="preference_phone_feature_microphone">Микрофон</string>
    <!-- Preference for altering the location access for all websites -->
    <string name="preference_phone_feature_location">Орналасу</string>
    <!-- Preference for altering the notification access for all websites -->
    <string name="preference_phone_feature_notification">Хабарлама</string>
    <!-- Preference for altering the persistent storage access for all websites -->
    <string name="preference_phone_feature_persistent_storage">Тұрақты қойма</string>
    <!-- Preference for altering the EME access for all websites -->
    <string name="preference_phone_feature_media_key_system_access">DRM-мен басқарылатын құрама</string>
    <!-- Label that indicates that a permission must be asked always -->
    <string name="preference_option_phone_feature_ask_to_allow">Рұқсат ету үшін сұрау</string>
    <!-- Label that indicates that a permission must be blocked -->
    <string name="preference_option_phone_feature_blocked">Бұғатталған</string>
    <!-- Label that indicates that a permission must be allowed -->
    <string name="preference_option_phone_feature_allowed">Рұқсат етілген</string>
    <!--Label that indicates a permission is by the Android OS-->
    <string name="phone_feature_blocked_by_android">Android бұғаттаған</string>
    <!-- Preference for showing a list of websites that the default configurations won't apply to them -->
    <string name="preference_exceptions">Ережеден бөлек</string>
    <!-- Summary of tracking protection preference if tracking protection is set to on -->
    <string name="tracking_protection_on">Іске қосулы</string>
    <!-- Summary of tracking protection preference if tracking protection is set to off -->
    <string name="tracking_protection_off">Сөндірулі</string>
    <!-- Label for global setting that indicates that all video and audio autoplay is allowed -->
    <string name="preference_option_autoplay_allowed2">Аудио мен видеоны рұқсат ету</string>
    <!-- Label for site specific setting that indicates that all video and audio autoplay is allowed -->
    <string name="quick_setting_option_autoplay_allowed">Аудио мен видеоны рұқсат ету</string>
    <!-- Label that indicates that video and audio autoplay is only allowed over Wi-Fi -->
    <string name="preference_option_autoplay_allowed_wifi_only2">Аудио мен видеоны тек ұялы деректерде бұғаттау</string>
    <!-- Subtext that explains 'autoplay on Wi-Fi only' option -->
    <string name="preference_option_autoplay_allowed_wifi_subtext">Аудио және видео Wi-Fi арқылы ойнатылады</string>
    <!-- Label for global setting that indicates that video autoplay is allowed, but audio autoplay is blocked -->
    <string name="preference_option_autoplay_block_audio2">Тек аудионы бұғаттау</string>
    <!-- Label for site specific setting that indicates that video autoplay is allowed, but audio autoplay is blocked -->
    <string name="quick_setting_option_autoplay_block_audio">Тек аудионы бұғаттау</string>
    <!-- Label for global setting that indicates that all video and audio autoplay is blocked -->
    <string name="preference_option_autoplay_blocked3">Аудио мен видеоны бұғаттау</string>
    <!-- Label for site specific setting that indicates that all video and audio autoplay is blocked -->
    <string name="quick_setting_option_autoplay_blocked">Аудио мен видеоны бұғаттау</string>
    <!-- Summary of delete browsing data on quit preference if it is set to on -->
    <string name="delete_browsing_data_quit_on">Іске қосулы</string>
    <!-- Summary of delete browsing data on quit preference if it is set to off -->
    <string name="delete_browsing_data_quit_off">Сөндірулі</string>

    <!-- Collections -->
    <!-- Collections header on home fragment -->
    <string name="collections_header">Жинақтар</string>
    <!-- Content description (not visible, for screen readers etc.): Opens the collection menu when pressed -->
    <string name="collection_menu_button_content_description">Жинақ мәзірі</string>

    <!-- Label to describe what collections are to a new user without any collections -->
    <string name="no_collections_description2">Өзіңізге маңызды заттарды жинаңыз.\nКейінірек жылдам қол жеткізу үшін ұқсас іздеулерді, сайттарды және беттерді біріктіріңіз.</string>
    <!-- Title for the "select tabs" step of the collection creator -->
    <string name="create_collection_select_tabs">Беттерді таңдау</string>
    <!-- Title for the "select collection" step of the collection creator -->
    <string name="create_collection_select_collection">Жинақты таңдау</string>
    <!-- Title for the "name collection" step of the collection creator -->
    <string name="create_collection_name_collection">Жинақ атауы</string>
    <!-- Button to add new collection for the "select collection" step of the collection creator -->
    <string name="create_collection_add_new_collection">Жаңа жинақты қосу</string>
    <!-- Button to select all tabs in the "select tabs" step of the collection creator -->
    <string name="create_collection_select_all">Барлығын таңдау</string>
    <!-- Button to deselect all tabs in the "select tabs" step of the collection creator -->
    <string name="create_collection_deselect_all">Таңдауды алып тастау</string>
    <!-- Text to prompt users to select the tabs to save in the "select tabs" step of the collection creator -->
    <string name="create_collection_save_to_collection_empty">Сақтау үшін беттерді таңдаңыз</string>
    <!-- Text to show users how many tabs they have selected in the "select tabs" step of the collection creator.
     %d is a placeholder for the number of tabs selected. -->
    <string name="create_collection_save_to_collection_tabs_selected">%d бет таңдалды</string>
    <!-- Text to show users they have one tab selected in the "select tabs" step of the collection creator.
    %d is a placeholder for the number of tabs selected. -->
    <string name="create_collection_save_to_collection_tab_selected">%d бет таңдалды</string>
    <!-- Text shown in snackbar when multiple tabs have been saved in a collection -->
    <string name="create_collection_tabs_saved">Беттер сақталды!</string>
    <!-- Text shown in snackbar when one or multiple tabs have been saved in a new collection -->
    <string name="create_collection_tabs_saved_new_collection">Жинақ сақталды!</string>
    <!-- Text shown in snackbar when one tab has been saved in a collection -->
    <string name="create_collection_tab_saved">Бет сақталды!</string>
    <!-- Content description (not visible, for screen readers etc.): button to close the collection creator -->
    <string name="create_collection_close">Жабу</string>
    <!-- Button to save currently selected tabs in the "select tabs" step of the collection creator-->
    <string name="create_collection_save">Сақтау</string>

    <!-- Snackbar action to view the collection the user just created or updated -->
    <string name="create_collection_view">Қарау</string>

    <!-- Default name for a new collection in "name new collection" step of the collection creator. %d is a placeholder for the number of collections-->
    <string name="create_collection_default_name">Жинақ %d</string>

    <!-- Share -->
    <!-- Share screen header -->
    <string name="share_header">Жіберу және бөлісу</string>
    <!-- Share screen header -->
    <string name="share_header_2">Бөлісу</string>
    <!-- Content description (not visible, for screen readers etc.):
        "Share" button. Opens the share menu when pressed. -->
    <string name="share_button_content_description">Бөлісу</string>
    <!-- Sub-header in the dialog to share a link to another app -->
    <string name="share_link_subheader">Сілтемемен бөлісу</string>
    <!-- Sub-header in the dialog to share a link to another sync device -->
    <string name="share_device_subheader">Құрылғыға жіберу</string>
    <!-- Sub-header in the dialog to share a link to an app from the full list -->
    <string name="share_link_all_apps_subheader">Барлық әрекеттер</string>
    <!-- Sub-header in the dialog to share a link to an app from the most-recent sorted list -->
    <string name="share_link_recent_apps_subheader">Жуырда қолданылған</string>
<<<<<<< HEAD
    <!-- An string shown when an account is signed in where %1$s is a placeholder for the email-->
    <string name="sync_signed_as">%1$s ретінде кірген</string>
=======
>>>>>>> edea181c
    <!-- An option from the three dot menu to into sync -->
    <string name="sync_menu_sign_in">Синхрондау ішіне кіру</string>
    <!-- An option from the share dialog to sign into sync -->
    <string name="sync_sign_in">Синхрондау ішіне кіру</string>
    <!-- An option from the share dialog to send link to all other sync devices -->
    <string name="sync_send_to_all">Барлық құрылғыларға жіберу</string>
    <!-- An option from the share dialog to reconnect to sync -->
    <string name="sync_reconnect">Синхрондауға қайта байланысу</string>
    <!-- Text displayed when sync is offline and cannot be accessed -->
    <string name="sync_offline">Желіде емес</string>
    <!-- An option to connect additional devices -->
    <string name="sync_connect_device">Басқа құрылғыны байланыстыру</string>
    <!-- The dialog text shown when additional devices are not available -->
    <string name="sync_connect_device_dialog">Бетті жіберу үшін, кемінде бір басқа құрылғыдан Firefox-қа кіріңіз.</string>
    <!-- Confirmation dialog button -->
    <string name="sync_confirmation_button">Түсіндім</string>
    <!-- Share error message -->
    <string name="share_error_snackbar">Бұл қолданбамен бөлісу мүмкін емес</string>
    <!-- Add new device screen title -->
    <string name="sync_add_new_device_title">Құрылғыға жіберу</string>
    <!-- Text for the warning message on the Add new device screen -->
    <string name="sync_add_new_device_message">Құрылғылар байланыспаған</string>
    <!-- Text for the button to learn about sending tabs -->
    <string name="sync_add_new_device_learn_button">Беттерді жіберу туралы көбірек білу…</string>
    <!-- Text for the button to connect another device -->
    <string name="sync_add_new_device_connect_button">Басқа құрылғыны байланыстыру…</string>

    <!-- Notifications -->
    <!-- The user visible name of the "notification channel" (Android 8+ feature) for the ongoing notification shown while a browsing session is active. -->
    <string name="notification_pbm_channel_name">Жекелік шолу сессиясы</string>
    <!-- Text shown in the notification that pops up to remind the user that a private browsing session is active. -->
    <string name="notification_pbm_delete_text">Жекелік беттерді өшіру</string>
    <!-- Text shown in the notification that pops up to remind the user that a private browsing session is active. -->
    <string name="notification_pbm_delete_text_2">Жекелік беттерді жабу</string>
    <!-- Notification action to open Fenix and resume the current browsing session. -->
    <string name="notification_pbm_action_open"></string>
    <!-- Notification action to delete all current private browsing sessions AND switch to Fenix (bring it to the foreground) -->
    <string name="notification_pbm_action_delete_and_open">Өшіру және ашу</string>
    <!-- Name of the "Powered by Fenix" notification channel. Displayed in the "App notifications" system settings for the app -->
    <string name="notification_powered_by_channel_name">Келесінің негізінде:</string>
    <!-- Text shown in snackbar when user deletes a collection -->
    <string name="snackbar_collection_deleted">Жинақ өшірілді</string>
    <!-- Text shown in snackbar when user renames a collection -->
    <string name="snackbar_collection_renamed">Жинақ атауы өзгертілді</string>
    <!-- Text shown in snackbar when user deletes a tab -->
    <string name="snackbar_tab_deleted">Бет өшірілді</string>
    <!-- Text shown in snackbar when user deletes all tabs -->
    <string name="snackbar_tabs_deleted">Беттер өшірілді</string>
    <!-- Text shown in snackbar when user closes a tab -->
    <string name="snackbar_tab_closed">Бет жабылды</string>
    <!-- Text shown in snackbar when user closes all tabs -->
    <string name="snackbar_tabs_closed">Беттер жабылды</string>
    <!-- Text shown in snackbar when user closes tabs -->
    <string name="snackbar_message_tabs_closed">Беттер жабылды!</string>
    <!-- Text shown in snackbar when user bookmarks a list of tabs -->
    <string name="snackbar_message_bookmarks_saved">Бетбелгілер сақталды!</string>
    <!-- Text shown in snackbar action for viewing bookmarks -->
    <string name="snackbar_message_bookmarks_view">Қарап шығу</string>
    <!-- Text shown in snackbar when user adds a site to top sites -->
    <string name="snackbar_added_to_top_sites">Үздік сайттарға қосылды!</string>
    <!-- Text shown in snackbar when user closes a private tab -->
    <string name="snackbar_private_tab_closed">Жекелік беті жабылды</string>
    <!-- Text shown in snackbar when user closes all private tabs -->
    <string name="snackbar_private_tabs_closed">Жекелік беттер жабылды</string>
    <!-- Text shown in snackbar when user deletes all private tabs -->
    <string name="snackbar_private_tabs_deleted">Жекелік беттер өшірілді</string>
    <!-- Text shown in snackbar to undo deleting a tab, top site or collection -->
    <string name="snackbar_deleted_undo">БОЛДЫРМАУ</string>
    <!-- Text shown in snackbar when user removes a top site -->
    <string name="snackbar_top_site_removed">Сайт өшірілді</string>
    <!-- Text for action to undo deleting a tab or collection shown in a11y dialog -->
    <string name="a11y_dialog_deleted_undo">Болдырмау</string>
    <!-- Text for action to confirm deleting a tab or collection shown in a11y dialog -->
    <string name="a11y_dialog_deleted_confirm">Растау</string>
    <!-- QR code scanner prompt which appears after scanning a code, but before navigating to it
        First parameter is the name of the app, second parameter is the URL or text scanned-->
    <string name="qr_scanner_confirmation_dialog_message">%1$s үшін %2$s ашуды рұқсат ету</string>
    <!-- QR code scanner prompt dialog positive option to allow navigation to scanned link -->
    <string name="qr_scanner_dialog_positive">РҰҚСАТ ЕТУ</string>
    <!-- QR code scanner prompt dialog positive option to deny navigation to scanned link -->
    <string name="qr_scanner_dialog_negative">ТЫЙЫМ САЛУ</string>
    <!-- Tab collection deletion prompt dialog message. Placeholder will be replaced with the collection name -->
    <string name="tab_collection_dialog_message">%1$s өшіруді шынымен қалайсыз ба?</string>
    <!-- Collection and tab deletion prompt dialog message. This will show when the last tab from a collection is deleted -->
    <string name="delete_tab_and_collection_dialog_message">Бұл бетті өшіру жинақты толығымен өшіреді. Жаңа жинақтарды кез келген уақытта жасауға болады.</string>
    <!-- Collection and tab deletion prompt dialog title. Placeholder will be replaced with the collection name. This will show when the last tab from a collection is deleted -->
    <string name="delete_tab_and_collection_dialog_title">%1$s өшіру керек пе?</string>
    <!-- Tab collection deletion prompt dialog option to delete the collection -->
    <string name="tab_collection_dialog_positive">Өшіру</string>
    <!-- Tab collection deletion prompt dialog option to cancel deleting the collection -->
    <string name="tab_collection_dialog_negative">Бас тарту</string>

    <!-- Text displayed in a notification when the user enters full screen mode -->
    <string name="full_screen_notification">Толық экран режиміне өту</string>
    <!-- Message for copying the URL via long press on the toolbar -->
    <string name="url_copied">URL көшірілді</string>
    <!-- Sample text for accessibility font size -->
    <string name="accessibility_text_size_sample_text_1">Бұл мәтіндік үлгі. Осы параметрмен өлшемді ұлғайту немесе кішірейту кезінде мәтіннің қалай көрінетінін көруге болады.</string>
    <!-- Summary for Accessibility Text Size Scaling Preference -->
    <string name="preference_accessibility_text_size_summary">Веб-сайттардағы мәтінді үлкенірек немесе кішірек ету</string>
    <!-- Title for Accessibility Text Size Scaling Preference -->
    <string name="preference_accessibility_font_size_title">Қаріп өлшемі</string>

    <!-- Title for Accessibility Text Automatic Size Scaling Preference -->
    <string name="preference_accessibility_auto_size_2">Автоматты қаріп өлшемі</string>
    <!-- Summary for Accessibility Text Automatic Size Scaling Preference -->
    <string name="preference_accessibility_auto_size_summary">Қаріп өлшемі сіздің Android параметрлеріңізге сәйкес келеді. Бұл жерде қаріп өлшемін басқару үшін оны сөндіріңіз.</string>

    <!-- Title for the Delete browsing data preference -->
    <string name="preferences_delete_browsing_data">Шолу деректерін өшіру</string>
    <!-- Title for the tabs item in Delete browsing data -->
    <string name="preferences_delete_browsing_data_tabs_title_2">Ашық беттер</string>
    <!-- Subtitle for the tabs item in Delete browsing data, parameter will be replaced with the number of open tabs -->
    <string name="preferences_delete_browsing_data_tabs_subtitle">%d бет</string>
    <!-- Title for the data and history items in Delete browsing data -->
    <string name="preferences_delete_browsing_data_browsing_data_title">Шолу тарихы және сайт деректері</string>
    <!-- Subtitle for the data and history items in delete browsing data, parameter will be replaced with the
        number of history items the user has -->
    <string name="preferences_delete_browsing_data_browsing_data_subtitle">%d адрес</string>
    <!-- Title for history items in Delete browsing data -->
    <string name="preferences_delete_browsing_data_browsing_history_title">Шолу тарихы</string>
    <!-- Subtitle for the history items in delete browsing data, parameter will be replaced with the
        number of history pages the user has -->
    <string name="preferences_delete_browsing_data_browsing_history_subtitle">%d бет</string>
    <!-- Title for the cookies item in Delete browsing data -->
    <string name="preferences_delete_browsing_data_cookies">Cookies файлдары</string>
    <!-- Subtitle for the cookies item in Delete browsing data -->
    <string name="preferences_delete_browsing_data_cookies_subtitle">Сіз сайттардың көбінен шығасыз</string>
    <!-- Title for the cached images and files item in Delete browsing data -->
    <string name="preferences_delete_browsing_data_cached_files">Кэштелген суреттер мен файлдар</string>
    <!-- Subtitle for the cached images and files item in Delete browsing data -->
    <string name="preferences_delete_browsing_data_cached_files_subtitle">Жинақтауыш орнын босатады</string>
    <!-- Title for the site permissions item in Delete browsing data -->
    <string name="preferences_delete_browsing_data_site_permissions">Сайт рұқсаттары</string>
    <!-- Title for the downloads item in Delete browsing data -->
    <string name="preferences_delete_browsing_data_downloads">Жүктемелер</string>
    <!-- Text for the button to delete browsing data -->
    <string name="preferences_delete_browsing_data_button">Шолу деректерін өшіру</string>
    <!-- Title for the Delete browsing data on quit preference -->
    <string name="preferences_delete_browsing_data_on_quit">Шығу кезінде шолу деректерін өшіру</string>

    <!-- Summary for the Delete browsing data on quit preference. "Quit" translation should match delete_browsing_data_on_quit_action translation. -->
    <string name="preference_summary_delete_browsing_data_on_quit">Негізгі мәзірден &quot;Шығу&quot; таңдау кезінде, шолу деректерін автоматты түрде өшіреді</string>
    <!-- Summary for the Delete browsing data on quit preference. "Quit" translation should match delete_browsing_data_on_quit_action translation. -->
    <string name="preference_summary_delete_browsing_data_on_quit_2">Негізгі мәзірден \&quot;Шығу\&quot; таңдау кезінде, шолу деректерін автоматты түрде өшіреді</string>
    <!-- Action item in menu for the Delete browsing data on quit feature -->
    <string name="delete_browsing_data_on_quit_action">Шығу</string>

    <!-- Dialog message to the user asking to delete browsing data. -->
    <string name="delete_browsing_data_prompt_message">Бұл сіздің барлық шолу деректеріңізді өшіреді.</string>
    <!-- Dialog message to the user asking to delete browsing data. Parameter will be replaced by app name. -->
    <string name="delete_browsing_data_prompt_message_3">%s таңдалған шолу деректерін өшіреді.</string>
    <!-- Text for the cancel button for the data deletion dialog -->
    <string name="delete_browsing_data_prompt_cancel">Бас тарту</string>
    <!-- Text for the allow button for the data deletion dialog -->
    <string name="delete_browsing_data_prompt_allow">Өшіру</string>
    <!-- Text for the snackbar confirmation that the data was deleted -->
    <string name="preferences_delete_browsing_data_snackbar">Шолу деректері өшірілді</string>
    <!-- Text for the snackbar to show the user that the deletion of browsing data is in progress -->
    <string name="deleting_browsing_data_in_progress">Шолу деректерін өшіру…</string>

    <!-- Tips -->
    <!-- text for firefox preview moving tip header "Firefox Preview" and "Firefox Nightly" are intentionally hardcoded -->
    <string name="tip_firefox_preview_moved_header">Firefox Preview енді Firefox Night болып табылады</string>

    <!-- text for firefox preview moving tip description -->
    <string name="tip_firefox_preview_moved_description">Firefox Nightly әр түн сайын жаңартылып отырады және тәжірибелік жаңа мүмкіндіктерге ие.
        Алайда, түрақтылығы аздау болуы мүмкін. Тұрақты тәжірибе алу үшін біздің бета-браузерімізді жүктеп алыңыз.</string>

    <!-- text for firefox preview moving tip button. "Firefox for Android Beta" is intentionally hardcoded -->
    <string name="tip_firefox_preview_moved_button_2">Android үшін Firefox Beta алу</string>

    <!-- text for firefox preview moving tip header. "Firefox Nightly" is intentionally hardcoded -->
    <string name="tip_firefox_preview_moved_header_preview_installed">Firefox Nightly көшіп кетті</string>

    <!-- text for firefox preview moving tip description -->
    <string name="tip_firefox_preview_moved_description_preview_installed">Бұл қолданба енді қауіпсіздік жаңартуларын алмайды. Оны пайдалануды тоқтатыңыз және жаңа Nightly өніміне ауысыңыз.
        \n\nБетбелгілер, логиндер және тарихыңызды басқа қолданбаға тасымалдау үшін Firefox тіркелгісін жасаңыз.</string>

    <!-- text for firefox preview moving tip button  -->
    <string name="tip_firefox_preview_moved_button_preview_installed">Жаңа Nightly өніміне ауысу</string>

    <!-- text for firefox preview moving tip header. "Firefox Nightly" is intentionally hardcoded -->
    <string name="tip_firefox_preview_moved_header_preview_not_installed">Firefox Nightly көшіп кетті</string>
    <!-- text for firefox preview moving tip description -->
    <string name="tip_firefox_preview_moved_description_preview_not_installed">Бұл қолданба енді қауіпсіздік жаңартуларын алмайды. Жаңа Nightly өніміне ауысып, осы қолданбаны пайдалануды тоқтатыңыз.
        \n\nБетбелгілер, логиндер және тарихыңызды басқа қолданбаға тасымалдау үшін Firefox тіркелгісін жасаңыз.</string>
    <!-- text for firefox preview moving tip button  -->
    <string name="tip_firefox_preview_moved_button_preview_not_installed">Жаңа Nightly өнімін алу</string>

    <!-- Onboarding -->
    <!-- Text for onboarding welcome message
    The first parameter is the name of the app (e.g. Firefox Preview) -->
    <string name="onboarding_header">%s өніміне қош келдіңіз!</string>
    <!-- text for the Firefox Accounts section header -->
    <string name="onboarding_fxa_section_header">Тіркелгіңіз бар ма?</string>
    <!-- text for the "What's New" onboarding card header -->
    <string name="onboarding_whats_new_header1">Жаңалықтарын біліңіз</string>
    <!-- text for the "what's new" onboarding card description
    The first parameter is the short name of the app (e.g. Firefox) -->
    <string name="onboarding_whats_new_description">Қайта жасалған %s туралы сұрақтарыңыз бар ма? Не өзгертілгенін білуді қалайсыз ба?</string>
    <!-- text for underlined clickable link that is part of "what's new" onboarding card description that links to an FAQ -->
    <string name="onboarding_whats_new_description_linktext">Осы жерден жауап алыңыз</string>
    <!-- text for the Firefox account onboarding sign in card header. The word "Firefox" should not be translated -->
    <string name="onboarding_account_sign_in_header_1">Firefox-ты құрылғылар арасында синхрондау</string>
    <!-- Text for the button to learn more about signing in to your Firefox account -->
    <string name="onboarding_manual_sign_in_description">Осы құрылғыдағы Firefox-қа бетбелгілер, шолу тарихын және парольдерді әкелу.</string>
    <!-- text for the firefox account onboarding card header when we detect you're already signed in to
        another Firefox browser. (The word `Firefox` should not be translated)
        The first parameter is the email of the detected user's account -->
    <string name="onboarding_firefox_account_auto_signin_header_3">Сіз осы құрылғыда басқа Firefox браузерінде %s ретінде кірдіңіз. Осы тіркелгімен кіргіңіз келе ме?</string>
    <!-- text for the button to confirm automatic sign-in -->
    <string name="onboarding_firefox_account_auto_signin_confirm">Иә, авторизациялау</string>
    <!-- text for the automatic sign-in button while signing in is in process -->
    <string name="onboarding_firefox_account_signing_in">Кіру…</string>
    <!-- text for the button to manually sign into Firefox account. -->
    <string name="onboarding_firefox_account_sign_in_1">Тіркелу</string>
    <!-- text for the button to stay signed out when presented with an option to automatically sign-in. -->
    <string name="onboarding_firefox_account_stay_signed_out">Жүйеге кірмей тұра беру</string>
    <!-- text to display in the snackbar once account is signed-in -->
    <string name="onboarding_firefox_account_sync_is_on">Синхрондау іске қосулы</string>
    <!-- text to display in the snackbar if automatic sign-in fails. user may try again -->
    <string name="onboarding_firefox_account_automatic_signin_failed">Кіру сәтсіз аяқталды</string>

    <!-- text for the tracking protection onboarding card header -->
    <string name="onboarding_tracking_protection_header_3">Үздіксіз құпиялылық</string>
    <!-- text for the tracking protection card description. 'Firefox' intentionally hardcoded here -->
    <string name="onboarding_tracking_protection_description_3">Firefox компанияларды интернетте сізді жасырын түрде бақылауын автоматты түрде тоқтатады.</string>
    <!-- text for tracking protection radio button option for standard level of blocking -->
    <string name="onboarding_tracking_protection_standard_button_2">Стандартты (бастапқы)</string>
    <!-- text for standard blocking option button description -->
    <string name="onboarding_tracking_protection_standard_button_description_3">Жекелік және өнімділік теңгерімі. Беттер әдеттегідей жүктеледі.</string>
    <!-- text for tracking protection radio button option for strict level of blocking -->
    <string name="onboarding_tracking_protection_strict_button">Қатаң (ұсынылады)</string>
    <!-- text for tracking protection radio button option for strict level of blocking -->
    <string name="onboarding_tracking_protection_strict_option">Қатаң</string>
    <!-- text for strict blocking option button description -->
    <string name="onboarding_tracking_protection_strict_button_description_3">Беттерді тезірек жүктеу үшін көбірек трекерлерді блоктайды, бірақ кейбір беттер функционалдылығы бұзылуы мүмкін.</string>
    <!-- text for the toolbar position card header  -->
    <string name="onboarding_toolbar_placement_header_1">Құралдар панелінің орналасуын таңдау</string>
    <!-- text for the toolbar position card description -->
    <string name="onboarding_toolbar_placement_description_1">Құралдар панелін қолжетімді жерге орнату. Оны төменгі жағында ұстаңыз немесе оны жоғарыға қарай жылжытыңыз.</string>
    <!-- text for the private browsing onboarding card header -->
    <string name="onboarding_private_browsing_header">Жекелік түрде шолыңыз</string>
    <!-- text for the private browsing onboarding card description
    The first parameter is an icon that represents private browsing -->
    <string name="onboarding_private_browsing_description1">Жекелік бетін бір рет ашу: %s таңбашасын шертіңіз.</string>
    <!-- text for the private browsing onboarding card description, explaining how to always using private browsing -->
    <string name="onboarding_private_browsing_always_description">Жекелік беттерді әрқашан ашу: Жекелік шолу баптауларын жаңартыңыз.</string>
    <!-- text for the private browsing onbording card button, that launches settings -->
    <string name="onboarding_private_browsing_button">Баптаулары ашу</string>
    <!-- text for the privacy notice onboarding card header -->
    <string name="onboarding_privacy_notice_header">Сіздің жекелігіңіз</string>
    <!-- text for the privacy notice onboarding card description
    The first parameter is the name of the app (e.g. Firefox Preview) Substitute %s for long browser name. -->
    <string name="onboarding_privacy_notice_description2">Біз %s өнімін сіз желіде және бізбен немен бөлісетіңізді басқаруды өз қолыңызға беретіндей етіп жасадық.</string>
    <!-- Text for the button to read the privacy notice -->
    <string name="onboarding_privacy_notice_read_button">Біздің жекелік ескертуімізді оқыңыз</string>
    <!-- Content description (not visible, for screen readers etc.): Close onboarding screen -->
    <string name="onboarding_close">Жабу</string>

    <!-- text for the button to finish onboarding -->
    <string name="onboarding_finish">Шолуды бастау</string>

    <!-- Onboarding theme -->
    <!-- text for the theme picker onboarding card header -->
    <string name="onboarding_theme_picker_header">Теманы таңдау</string>
    <!-- text for the theme picker onboarding card description -->
    <string name="onboarding_theme_picker_description_2">Күңгірт режимді көмегімен батареяны және көздің көру қабілетін үнемдеңіз.</string>
    <!-- Automatic theme setting (will follow device setting) -->
    <string name="onboarding_theme_automatic_title">Автоматты түрде</string>
    <!-- Summary of automatic theme setting (will follow device setting) -->
    <string name="onboarding_theme_automatic_summary">Құрылғы параметрлеріне бейімделеді</string>
    <!-- Theme setting for dark mode -->
    <string name="onboarding_theme_dark_title">Күңгірт тема</string>
    <!-- Theme setting for light mode -->
    <string name="onboarding_theme_light_title">Ашық түсті тема</string>

    <!-- Text shown in snackbar when multiple tabs have been sent to device -->
    <string name="sync_sent_tabs_snackbar">Беттер жіберілді</string>
    <!-- Text shown in snackbar when one tab has been sent to device  -->
    <string name="sync_sent_tab_snackbar">Бет жіберілді</string>
    <!-- Text shown in snackbar when sharing tabs failed  -->
    <string name="sync_sent_tab_error_snackbar">Жіберу мүмкін емес</string>
    <!-- Text shown in snackbar for the "retry" action that the user has after sharing tabs failed -->
    <string name="sync_sent_tab_error_snackbar_action">ҚАЙТАЛАУ</string>
    <!-- Title of QR Pairing Fragment -->
    <string name="sync_scan_code">Кодты сканерлеу</string>
    <!-- Instructions on how to access pairing -->
    <string name="sign_in_instructions"><![CDATA[Компьютеріңізде Firefox ашып, <b>https://firefox.com/pair</b> адресіне өтіңіз]]></string>
    <!-- Text shown for sign in pairing when ready -->
    <string name="sign_in_ready_for_scan">Сканерлеуге дайын</string>
    <!-- Text shown for settings option for sign with pairing -->
    <string name="sign_in_with_camera">Камерамен кіріңіз</string>
    <!-- Text shown for settings option for sign with email -->
    <string name="sign_in_with_email">Оның орнына эл. поштаны пайдалану</string>
    <!-- Text shown for settings option for create new account text.'Firefox' intentionally hardcoded here.-->
    <string name="sign_in_create_account_text"><![CDATA[Тіркелгіңіз жоқ па? Firefox-ты құрылғылар арасында синхрондау үшін, <u>тіркелгі жасаңыз</u>.]]></string>
    <!-- Text shown in confirmation dialog to sign out of account -->
    <string name="sign_out_confirmation_message">Firefox тіркелгіңізбен синхрондауды тоқтатады, бірақ, бұл құрылғыда барлық шолу деректері қалады.</string>
    <!-- Text shown in confirmation dialog to sign out of account. The first parameter is the name of the app (e.g. Firefox Preview) -->
    <string name="sign_out_confirmation_message_2">%sтіркелгіңізбен синхрондауды тоқтатады, бірақ, бұл құрылғыда барлық шолу деректері қалады.</string>
    <!-- Option to continue signing out of account shown in confirmation dialog to sign out of account -->
    <string name="sign_out_disconnect">Байланысты үзу</string>
    <!-- Option to cancel signing out shown in confirmation dialog to sign out of account -->
    <string name="sign_out_cancel">Бас тарту</string>

    <!-- Error message snackbar shown after the user tried to select a default folder which cannot be altered -->
    <string name="bookmark_cannot_edit_root">Үнсіз келісім бумаларын түзету мүмкін емес</string>

    <!-- Enhanced Tracking Protection -->
    <!-- Link displayed in enhanced tracking protection panel to access tracking protection settings -->
    <string name="etp_settings">Қорғаныс баптаулары</string>
    <!-- Preference title for enhanced tracking protection settings -->
    <string name="preference_enhanced_tracking_protection">Бақылаудан кеңейтілген қорғаныс</string>
    <!-- Title for the description of enhanced tracking protection -->
    <string name="preference_enhanced_tracking_protection_explanation_title">Бақылаусыз шолу</string>
    <!-- Description of enhanced tracking protection. The first parameter is the name of the application (For example: Fenix) -->
    <string name="preference_enhanced_tracking_protection_explanation">Деректеріңізді тек өзіңіз үшін қалдырыңыз. %s желіде сіздің соңыңыздан еретін ең кең тараған трекерлердің көбінен қорғайды.</string>
    <!-- Text displayed that links to website about enhanced tracking protection -->
    <string name="preference_enhanced_tracking_protection_explanation_learn_more">Көбірек білу</string>

    <!-- Preference for enhanced tracking protection for the standard protection settings -->
    <string name="preference_enhanced_tracking_protection_standard_default_1">Стандартты (бастапқы)</string>
    <!-- Preference description for enhanced tracking protection for the standard protection settings -->
    <string name="preference_enhanced_tracking_protection_standard_description_4">Жекелік және өнімділік теңгерімі. Беттер әдеттегідей жүктеледі.</string>
    <!--  Accessibility text for the Standard protection information icon  -->
    <string name="preference_enhanced_tracking_protection_standard_info_button">Бақылаудан қалыпты қорғаныс нені бұғаттайды</string>
    <!-- Preference for enhanced tracking protection for the strict protection settings -->
    <string name="preference_enhanced_tracking_protection_strict">Қатаң</string>

    <!-- Preference description for enhanced tracking protection for the strict protection settings -->
    <string name="preference_enhanced_tracking_protection_strict_description_3">Беттерді тезірек жүктеу үшін көбірек трекерлерді блоктайды, бірақ кейбір беттер функционалдылығы бұзылуы мүмкін.</string>
    <!--  Accessibility text for the Strict protection information icon  -->
    <string name="preference_enhanced_tracking_protection_strict_info_button">Бақылаудан қатаң қорғаныс нені бұғаттайды</string>

    <!-- Preference for enhanced tracking protection for the custom protection settings -->
    <string name="preference_enhanced_tracking_protection_custom">Таңдауыңызша</string>
    <!-- Preference description for enhanced tracking protection for the strict protection settings -->
    <string name="preference_enhanced_tracking_protection_custom_description_2">Қай трекерлер мен скрипттерді блоктауды таңдаңыз.</string>
    <!--  Accessibility text for the Strict protection information icon  -->
    <string name="preference_enhanced_tracking_protection_custom_info_button">Бақылаудан таңдауыңызша қорғаныс нені бұғаттайды</string>
    <!-- Header for categories that are being blocked by current Enhanced Tracking Protection settings -->
    <!-- Preference for enhanced tracking protection for the custom protection settings for cookies-->
    <string name="preference_enhanced_tracking_protection_custom_cookies">Cookies файлдары</string>
    <!-- Option for enhanced tracking protection for the custom protection settings for cookies-->
    <string name="preference_enhanced_tracking_protection_custom_cookies_1">Сайтаралық және әлеуметтік желілер трекерлері</string>
    <!-- Option for enhanced tracking protection for the custom protection settings for cookies-->
    <string name="preference_enhanced_tracking_protection_custom_cookies_2">Қаралмаған сайттардың cookies файлдары</string>
    <!-- Option for enhanced tracking protection for the custom protection settings for cookies-->
    <string name="preference_enhanced_tracking_protection_custom_cookies_3">Барлық үшінші жақты cookies файлдары (веб-сайттар жұмысы бұзылуы мүмкін)</string>
    <!-- Option for enhanced tracking protection for the custom protection settings for cookies-->
    <string name="preference_enhanced_tracking_protection_custom_cookies_4">Барлық cookies файлдары (веб-сайттар жұмысы бұзылады)</string>
    <!-- Preference for enhanced tracking protection for the custom protection settings for tracking content -->
    <string name="preference_enhanced_tracking_protection_custom_tracking_content">Бақылайтын құрама</string>
    <!-- Option for enhanced tracking protection for the custom protection settings for tracking content-->
    <string name="preference_enhanced_tracking_protection_custom_tracking_content_1">Барлық беттерде</string>
    <!-- Option for enhanced tracking protection for the custom protection settings for tracking content-->
    <string name="preference_enhanced_tracking_protection_custom_tracking_content_2">Тек жекелік беттерінде</string>
    <!-- Option for enhanced tracking protection for the custom protection settings for tracking content-->
    <string name="preference_enhanced_tracking_protection_custom_tracking_content_3">Тек таңдауыңызша беттерінде</string>
    <!-- Preference for enhanced tracking protection for the custom protection settings -->
    <string name="preference_enhanced_tracking_protection_custom_cryptominers">Криптомайнерлер</string>

    <!-- Preference for enhanced tracking protection for the custom protection settings -->
    <string name="preference_enhanced_tracking_protection_custom_fingerprinters">Баспаны жинаушылар</string>
    <string name="enhanced_tracking_protection_blocked">Бұғатталған</string>
    <!-- Header for categories that are being not being blocked by current Enhanced Tracking Protection settings -->
    <string name="enhanced_tracking_protection_allowed">Рұқсат етілген</string>
    <!-- Category of trackers (social media trackers) that can be blocked by Enhanced Tracking Protection -->
    <string name="etp_social_media_trackers_title">Әлеуметтік желілер трекерлері</string>
    <!-- Description of social media trackers that can be blocked by Enhanced Tracking Protection -->
    <string name="etp_social_media_trackers_description">Әлеуметтік желілердің сіздің интернеттегі шолу әрекеттеріңізді бақылау мүмкіндігін шектейді.</string>
    <!-- Category of trackers (cross-site tracking cookies) that can be blocked by Enhanced Tracking Protection -->
    <string name="etp_cookies_title">Сайтаралық бақылайтын cookie файлдары</string>
    <!-- Description of cross-site tracking cookies that can be blocked by Enhanced Tracking Protection -->
    <string name="etp_cookies_description">Көптеген сайттарда сіздің шолу деректерін жинақтау үшін жарнамалық желілер мен аналитикалық компаниялар пайдаланатын cookie файлдарын бұғаттайды.</string>
    <!-- Category of trackers (cryptominers) that can be blocked by Enhanced Tracking Protection -->
    <string name="etp_cryptominers_title">Криптомайнерлер</string>
    <!-- Description of cryptominers that can be blocked by Enhanced Tracking Protection -->
    <string name="etp_cryptominers_description">Цифрлық валютаны өндіретін зиянкес скрипттерге сіздің құрылғыңызға қатынауды бұғаттайды.</string>
    <!-- Category of trackers (fingerprinters) that can be blocked by Enhanced Tracking Protection -->
    <string name="etp_fingerprinters_title">Баспаны жинаушылар</string>
    <!-- Description of fingerprinters that can be blocked by Enhanced Tracking Protection -->
    <string name="etp_fingerprinters_description">Бақылау мақсатында пайдалануға болатын құрылғыңыз туралы бірегей деректер жиналуын тоқтатады.</string>
    <!-- Category of trackers (tracking content) that can be blocked by Enhanced Tracking Protection -->
    <string name="etp_tracking_content_title">Бақылайтын құрама</string>
    <!-- Description of tracking content that can be blocked by Enhanced Tracking Protection -->
    <string name="etp_tracking_content_description">Бақылау коды бар сыртқы жарнама, видео және басқа жа мазмұннын жүктеуіне жол бермейді. Кейбір веб-сайттардың жұмысына әсер етуі мүмкін.</string>
    <!-- Enhanced Tracking Protection Onboarding Message shown in a dialog above the toolbar. The first parameter is the name of the application (For example: Fenix) -->
    <string name="etp_onboarding_cfr_message">Әр рет қалқан күлгін болған сайын, %s сайттағы трекерлерді бұғаттаған. Қосымша ақпарат алу үшін шертіңіз.</string>
    <!-- Enhanced Tracking Protection message that protection is currently on for this site -->
    <string name="etp_panel_on">Бұл сайт үшін қорғаныс ІСКЕ ҚОСЫЛҒАН</string>
    <!-- Enhanced Tracking Protection message that protection is currently off for this site -->
    <string name="etp_panel_off">Бұл сайт үшін қорғаныс СӨНДІРІЛГЕН</string>
    <!-- Header for exceptions list for which sites enhanced tracking protection is always off -->
    <string name="enhanced_tracking_protection_exceptions">Бақылаудан кеңейтілген қорғаныс бұл сайттар үшін сөндірілген</string>
    <!-- Content description (not visible, for screen readers etc.): Navigate
    back from ETP details (Ex: Tracking content) -->
    <string name="etp_back_button_content_description">Артқа өту</string>
    <!-- About page Your rights link text -->
    <string name="about_your_rights">Сіздің құқықтарыңыз</string>
    <!-- About page link text to open open source licenses screen -->
    <string name="about_open_source_licenses">Біз пайдаланатын ашық библиотекалар</string>
    <!-- About page link text to open what's new link -->
    <string name="about_whats_new">%s ішінде не жаңалық</string>
    <!-- Open source licenses page title
    The first parameter is the app name -->
    <string name="open_source_licenses_title">%s | Ашық библиотекалар</string>

    <!-- Category of trackers (redirect trackers) that can be blocked by Enhanced Tracking Protection -->
    <string name="etp_redirect_trackers_title">Қайта бағыттайтын трекерлер</string>
    <!-- Description of redirect tracker cookies that can be blocked by Enhanced Tracking Protection -->
    <string name="etp_redirect_trackers_description">Белгілі бақылайтын веб-сайттарға қайта бағыттау арқылы орнатылған cookie файлдарын тазарту.</string>

    <!-- About page link text to open support link -->
    <string name="about_support">Қолдау</string>
    <!-- About page link text to list of past crashes (like about:crashes on desktop) -->
    <string name="about_crashes">Құлаулар</string>
    <!-- About page link text to open privacy notice link -->
    <string name="about_privacy_notice">Жекелік ескертуі</string>
    <!-- About page link text to open know your rights link -->
    <string name="about_know_your_rights">Құқықтарыңыз жөнінде біліңіз</string>
    <!-- About page link text to open licensing information link -->
    <string name="about_licensing_information">Лицензиялық ақпарат</string>
    <!-- About page link text to open a screen with libraries that are used -->
    <string name="about_other_open_source_libraries">Біз пайдаланатын библиотекалар</string>
    <!-- Toast shown to the user when they are activating the secret dev menu
        The first parameter is number of long clicks left to enable the menu -->
    <string name="about_debug_menu_toast_progress">Жөндеу мәзірі: Іске қосуға дейін %1$d шерту қалды</string>
    <string name="about_debug_menu_toast_done">Жөнде мәзірі іске қосылған</string>

    <!-- Content description of the tab counter toolbar button when one tab is open -->
    <string name="tab_counter_content_description_one_tab">1 бет</string>
    <!-- Content description of the tab counter toolbar button when multiple tabs are open. First parameter will be replaced with the number of tabs (always more than one) -->
    <string name="tab_counter_content_description_multi_tab">%d бет</string>

    <!-- Browser long press popup menu -->
    <!-- Copy the current url -->
    <string name="browser_toolbar_long_press_popup_copy">Көшіріп алу</string>
    <!-- Paste & go the text in the clipboard. '&amp;' is replaced with the ampersand symbol: & -->
    <string name="browser_toolbar_long_press_popup_paste_and_go">Кірістіру және өту</string>
    <!-- Paste the text in the clipboard -->
    <string name="browser_toolbar_long_press_popup_paste">Кірістіру</string>
    <!-- Snackbar message shown after an URL has been copied to clipboard. -->
    <string name="browser_toolbar_url_copied_to_clipboard_snackbar">URL алмасу буферіне көшірілді</string>

    <!-- Title text for the Add To Homescreen dialog -->
    <string name="add_to_homescreen_title">Үй экранына қосу</string>
    <!-- Cancel button text for the Add to Homescreen dialog -->
    <string name="add_to_homescreen_cancel">Бас тарту</string>
    <!-- Add button text for the Add to Homescreen dialog -->
    <string name="add_to_homescreen_add">Қосу</string>
    <!-- Continue to website button text for the first-time Add to Homescreen dialog -->
    <string name="add_to_homescreen_continue">Веб-сайтқа өту</string>
    <!-- Placeholder text for the TextView in the Add to Homescreen dialog -->
    <string name="add_to_homescreen_text_placeholder">Жарлық атауы</string>

    <!-- Describes the add to homescreen functionality -->
    <string name="add_to_homescreen_description_2">Бұл веб-сайтты жылдам қатынау және қолданба тектес режимде жылдам шолу мақсатымен құрылғыңыздың үй бетіңізге қосуға болады.</string>

    <!-- Preference for managing the settings for logins and passwords in Fenix -->
    <string name="preferences_passwords_logins_and_passwords">Логиндер және парольдер</string>
    <!-- Preference for managing the saving of logins and passwords in Fenix -->
    <string name="preferences_passwords_save_logins">Логиндер және парольдерді сақтау</string>
    <!-- Preference option for asking to save passwords in Fenix -->
    <string name="preferences_passwords_save_logins_ask_to_save">Сақтау алдында сұрау</string>
    <!-- Preference option for never saving passwords in Fenix -->
    <string name="preferences_passwords_save_logins_never_save">Ешқашан сақтамау</string>
    <!-- Preference for autofilling saved logins in Fenix -->
    <string name="preferences_passwords_autofill">Автотолтыру</string>

    <!-- Preference for syncing saved logins in Fenix -->
    <string name="preferences_passwords_sync_logins">Логиндерді синхрондау</string>
    <!-- Preference for syncing saved logins in Fenix, when not signed in-->
    <string name="preferences_passwords_sync_logins_across_devices">Логиндерді құрылғылар арасында синхрондау</string>
    <!-- Syncing saved logins in Fenix needs reconnect to sync -->
    <string name="preferences_passwords_sync_logins_reconnect">Қайта байланысу</string>
    <!-- Syncing saved logins in Fenix needs login -->
    <string name="preferences_passwords_sync_logins_sign_in">Синхрондау ішіне кіру</string>
    <!-- Preference to access list of saved logins -->
    <string name="preferences_passwords_saved_logins">Сақталған логиндер</string>
    <!-- Description of empty list of saved passwords. Placeholder is replaced with app name.  -->
    <string name="preferences_passwords_saved_logins_description_empty_text">Сіз %s ішінде сақтаған немесе синхрондаған логиндер осында көрсетіледі.</string>
    <!-- Preference to access list of saved logins -->
    <string name="preferences_passwords_saved_logins_description_empty_learn_more_link">Синхрондау туралы көбірек біліңіз.</string>
    <!-- Preference to access list of login exceptions that we never save logins for -->
    <string name="preferences_passwords_exceptions">Ережеден бөлек</string>
    <!-- Empty description of list of login exceptions that we never save logins for -->
    <string name="preferences_passwords_exceptions_description_empty">Сақталмаған логиндер мен парольдер осында көрсетіледі.</string>
    <!-- Description of list of login exceptions that we never save logins for -->
    <string name="preferences_passwords_exceptions_description">Бұл сайттар үшін логиндер мен парольдер сақталмайды.</string>
    <!-- Text on button to remove all saved login exceptions -->
    <string name="preferences_passwords_exceptions_remove_all">Барлық ережеден тыс жағдайларды өшіру</string>
    <!-- Hint for search box in logins list -->
    <string name="preferences_passwords_saved_logins_search">Логиндерден іздеу</string>
    <!-- Option to sort logins list A-Z, alphabetically -->
    <string name="preferences_passwords_saved_logins_alphabetically">Әліпби бойынша</string>
    <!-- Option to sort logins list by most recently used -->
    <string name="preferences_passwords_saved_logins_recently_used">Жуырда қолданылған</string>
    <!-- The header for the site that a login is for -->
    <string name="preferences_passwords_saved_logins_site">Сайт</string>
    <!-- The header for the username for a login -->
    <string name="preferences_passwords_saved_logins_username">Пайдаланушы аты</string>
    <!-- The header for the password for a login -->
    <string name="preferences_passwords_saved_logins_password">Пароль</string>
    <!-- Message displayed in security prompt to reenter a secret pin to access saved logins -->
    <string name="preferences_passwords_saved_logins_enter_pin">PIN-кодты қайта енгізіңіз</string>
    <!-- Message displayed in security prompt to access saved logins -->
    <string name="preferences_passwords_saved_logins_enter_pin_description">Сақталған логиндеріңізді көру үшін бұғаттауын ашыңыз</string>
    <!-- Message displayed when a connection is insecure and we detect the user is entering a password -->
    <string name="logins_insecure_connection_warning">Бұл байланыс қауіпсіз емес. Осында енгізілген логиндер ұрлануы мүмкін.</string>
    <!-- Learn more link that will link to a page with more information displayed when a connection is insecure and we detect the user is entering a password -->
    <string name="logins_insecure_connection_warning_learn_more">Көбірек білу</string>
    <!-- Prompt message displayed when Fenix detects a user has entered a password and user decides if Fenix should save it. The first parameter is the name of the application (For example: Fenix)  -->
    <string name="logins_doorhanger_save">%s осы логинді сақтауды қалайсыз ба?</string>
    <!-- Positive confirmation that Fenix should save the new or updated login -->
    <string name="logins_doorhanger_save_confirmation">Сақтау</string>
    <!-- Negative confirmation that Fenix should not save the new or updated login -->
    <string name="logins_doorhanger_save_dont_save">Сақтамау</string>
    <!-- Shown in snackbar to tell user that the password has been copied -->
    <string name="logins_password_copied">Пароль алмасу буферіне көшірілді</string>
    <!-- Shown in snackbar to tell user that the username has been copied -->
    <string name="logins_username_copied">Пайдаланушы аты алмасу буферіне көшірілді</string>
    <!-- Shown in snackbar to tell user that the site has been copied -->
    <string name="logins_site_copied">Сайт алмасу буферіне көшірілді</string>
    <!-- Content Description (for screenreaders etc) read for the button to copy a password in logins-->
    <string name="saved_logins_copy_password">Парольді көшіріп алу</string>
    <!-- Content Description (for screenreaders etc) read for the button to clear a password while editing a login-->
    <string name="saved_logins_clear_password">Парольді тазарту</string>
    <!-- Content Description (for screenreaders etc) read for the button to copy a username in logins -->
    <string name="saved_login_copy_username">Пайдаланушы атын көшіріп алу</string>
    <!-- Content Description (for screenreaders etc) read for the button to clear a username while editing a login -->
    <string name="saved_login_clear_username">Пайдаланушы атын тазарту</string>
    <!-- Content Description (for screenreaders etc) read for the button to copy a site in logins -->
    <string name="saved_login_copy_site">Сайтты көшіріп алу</string>
    <!-- Content Description (for screenreaders etc) read for the button to open a site in logins -->
    <string name="saved_login_open_site">Сайтты браузерде ашу</string>
    <!-- Content Description (for screenreaders etc) read for the button to reveal a password in logins -->
    <string name="saved_login_reveal_password">Парольді көрсету</string>
    <!-- Content Description (for screenreaders etc) read for the button to hide a password in logins -->
    <string name="saved_login_hide_password">Парольді жасыру</string>
    <!-- Message displayed in biometric prompt displayed for authentication before allowing users to view their logins -->
    <string name="logins_biometric_prompt_message">Сақталған логиндеріңізді көру үшін бұғаттауын ашыңыз</string>
    <!-- Title of warning dialog if users have no device authentication set up -->
    <string name="logins_warning_dialog_title">Логиндер және парольдерді қорғаңыз</string>
    <!-- Message of warning dialog if users have no device authentication set up -->
    <string name="logins_warning_dialog_message">Бөтен адам сіздің құрылғыңызда болса, одан сақталған логиндер мен парольдерді қорғау үшін құрылғының бұғаттау үлгісін, PIN-кодын немесе парольді орнатыңыз.</string>
    <!-- Negative button to ignore warning dialog if users have no device authentication set up -->
    <string name="logins_warning_dialog_later">Кейінірек</string>

    <!-- Positive button to send users to set up a pin of warning dialog if users have no device authentication set up -->
    <string name="logins_warning_dialog_set_up_now">Қазір баптау</string>
    <!-- Title of PIN verification dialog to direct users to re-enter their device credentials to access their logins -->
    <string name="logins_biometric_prompt_message_pin">Құрылғының бұғаттауын ашыңыз</string>
    <!-- Title for Accessibility Force Enable Zoom Preference -->
    <string name="preference_accessibility_force_enable_zoom">Барлық веб-сайттарда масштабтау</string>
    <!-- Summary for Accessibility Force Enable Zoom Preference -->
    <string name="preference_accessibility_force_enable_zoom_summary">Бұл әрекетті рұқсат етпейтін веб-сайттарда да масштабтауды іске қосу үшін шертіңіз.</string>
    <!-- Saved logins sorting strategy menu item -by name- (if selected, it will sort saved logins alphabetically) -->
    <string name="saved_logins_sort_strategy_alphabetically">Аты (А-Я)</string>
    <!-- Saved logins sorting strategy menu item -by last used- (if selected, it will sort saved logins by last used) -->
    <string name="saved_logins_sort_strategy_last_used">Соңғы қолданылған</string>
    <!-- Content description (not visible, for screen readers etc.): Sort saved logins dropdown menu chevron icon -->
    <string name="saved_logins_menu_dropdown_chevron_icon_content_description">Логиндерді сұрыптау мәзірі</string>

    <!-- Credit Cards Autofill -->
    <!-- Preference and title for managing the settings for credit cards -->
    <string name="preferences_credit_cards">Несиелік карталар</string>
    <!-- Preference for saving and autofilling credit cards -->
    <string name="preferences_credit_cards_save_and_autofill_cards">Карталарды сақтау және автотолтыру</string>
    <!-- Preference summary for saving and autofilling credit card data -->
    <string name="preferences_credit_cards_save_and_autofill_cards_summary">Деректер шифрленген</string>
    <!-- Preference option for syncing credit cards across devices. This is displayed when the user is not signed into sync -->
    <string name="preferences_credit_cards_sync_cards_across_devices">Карталарды құрылғылар арасында синхрондау</string>
<<<<<<< HEAD
=======
    <!-- Preference option for syncing credit cards across devices. This is displayed when the user is signed into sync -->
    <string name="preferences_credit_cards_sync_cards">Карталарды синхрондау</string>
>>>>>>> edea181c
    <!-- Preference option for adding a credit card -->
    <string name="preferences_credit_cards_add_credit_card">Несиелік картаны қосу</string>

    <!-- Preference option for managing saved credit cards -->
    <string name="preferences_credit_cards_manage_saved_cards">Сақталған карталарды басқару</string>
    <!-- Title of the "Add card" screen -->
    <string name="credit_cards_add_card">Картаны қосу</string>
<<<<<<< HEAD
=======
    <!-- Title of the "Edit card" screen -->
    <string name="credit_cards_edit_card">Картаны түзету</string>
>>>>>>> edea181c
    <!-- The header for the card number of a credit card -->
    <string name="credit_cards_card_number">Карта нөмірі</string>
    <!-- The header for the expiration date of a credit card -->
    <string name="credit_cards_expiration_date">Мерзімнің біту күні</string>
    <!-- The header for the name on the credit card -->
    <string name="credit_cards_name_on_card">Картадағы аты</string>
    <!-- The header for the nickname for a credit card -->
    <string name="credit_cards_card_nickname">Картаның бүркеншік аты</string>
<<<<<<< HEAD
=======
    <!-- The text for the "Delete card" menu item for deleting a credit card -->
    <string name="credit_cards_menu_delete_card">Картаны өшіру</string>
>>>>>>> edea181c
    <!-- The text for the "Delete card" button for deleting a credit card -->
    <string name="credit_cards_delete_card_button">Картаны өшіру</string>
    <!-- The title for the "Save" menu item for saving a credit card -->
    <string name="credit_cards_menu_save">Сақтау</string>
    <!-- The text for the "Save" button for saving a credit card -->
    <string name="credit_cards_save_button">Сақтау</string>
    <!-- The text for the "Cancel" button for cancelling adding or updating a credit card -->
    <string name="credit_cards_cancel_button">Бас тарту</string>

    <!-- Title of the "Saved cards" screen -->
    <string name="credit_cards_saved_cards">Сақталған карталар</string>

<<<<<<< HEAD
=======
    <!-- Error message for credit card number validation -->
    <string name="credit_cards_number_validation_error_message">Несиелік картаның жарамды нөмірін енгізіңіз</string>

>>>>>>> edea181c
    <!-- Title of the Add search engine screen -->
    <string name="search_engine_add_custom_search_engine_title">Іздеу жүйесін қосу</string>
    <!-- Title of the Edit search engine screen -->
    <string name="search_engine_edit_custom_search_engine_title">Іздеу жүйесін түзету</string>
    <!-- Content description (not visible, for screen readers etc.): Title for the button to add a search engine in the action bar -->
    <string name="search_engine_add_button_content_description">Қосу</string>
    <!-- Content description (not visible, for screen readers etc.): Title for the button to save a search engine in the action bar -->
    <string name="search_engine_add_custom_search_engine_edit_button_content_description">Сақтау</string>
    <!-- Text for the menu button to edit a search engine -->
    <string name="search_engine_edit">Түзету</string>
    <!-- Text for the menu button to delete a search engine -->
    <string name="search_engine_delete">Өшіру</string>

    <!-- Text for the button to create a custom search engine on the Add search engine screen -->
    <string name="search_add_custom_engine_label_other">Басқа</string>
    <!-- Placeholder text shown in the Search Engine Name TextField before a user enters text -->
    <string name="search_add_custom_engine_name_hint">Атауы</string>
    <!-- Placeholder text shown in the Search String TextField before a user enters text -->
    <string name="search_add_custom_engine_search_string_hint">Қолданылатын іздеу жолы</string>
    <!-- Description text for the Search String TextField. The %s is part of the string -->
    <string name="search_add_custom_engine_search_string_example">Сұранымды &quot;%s&quot; жолымен алмастырыңыз. Мысалы:\nhttps://www.google.com/search?q=%s</string>
    <!-- Text for the button to learn more about adding a custom search engine -->
    <string name="search_add_custom_engine_learn_more_label">Көбірек білу</string>
    <!-- Accessibility description for the form in which details about the custom search engine are entered -->
    <string name="search_add_custom_engine_form_description">Таңдауыңызша іздеу жүйесінің ақпараты</string>
    <!-- Accessibility description for the 'Learn more' link -->
    <string name="search_add_custom_engine_learn_more_description">Көбірек білу сілтемесі</string>

    <!-- Text shown when a user leaves the name field empty -->
    <string name="search_add_custom_engine_error_empty_name">Іздеу жүйесінің атауын енгізіңіз</string>
    <!-- Text shown when a user tries to add a search engine that already exists -->
    <string name="search_add_custom_engine_error_existing_name">&quot;%s&quot; деп аталатын іздеу жүйесі бар болып тұр.</string>
    <!-- Text shown when a user leaves the search string field empty -->
    <string name="search_add_custom_engine_error_empty_search_string">Іздеу жолын енгізіңіз</string>
    <!-- Text shown when a user leaves out the required template string -->
    <string name="search_add_custom_engine_error_missing_template">Іздеу жолы мысал пішіміне сай келетінін тексеріңіз</string>
    <!-- Text shown when we aren't able to validate the custom search query. The first parameter is the url of the custom search engine -->
    <string name="search_add_custom_engine_error_cannot_reach">&quot;%s&quot; адресіне байланысу қатесі</string>
    <!-- Text shown when a user creates a new search engine -->
    <string name="search_add_custom_engine_success_message">%s қосылды</string>
    <!-- Text shown when a user successfully edits a custom search engine -->
    <string name="search_edit_custom_engine_success_message">%s сақталды</string>
    <!-- Text shown when a user successfully deletes a custom search engine -->
    <string name="search_delete_search_engine_success_message">%s өшірілді</string>

    <!-- Title text shown for the migration screen to the new browser. Placeholder replaced with app name -->
    <string name="migration_title">Су жаңа %s ішіне қош келдіңіз</string>
    <!-- Description text followed by a list of things migrating (e.g. Bookmarks, History). Placeholder replaced with app name-->
    <string name="migration_description">Желіде көбірек бітіруге көмектесетін, жетілдірілген өнімділік пен мүмкіндіктермен толығымен қайта өңделген браузер сізді күтеді.\n\n%s жаңартып болғанша күте тұрыңыз, соның ішінде:</string>
    <!-- Text on the disabled button while in progress. Placeholder replaced with app name -->
    <string name="migration_updating_app_button_text">%s жаңарту…</string>
    <!-- Text on the enabled button. Placeholder replaced with app name-->
    <string name="migration_update_app_button">%s іске қосу</string>
    <!-- Accessibility description text for a completed migration item -->
    <string name="migration_icon_description">Көшіру аяқталды</string>
    <!--Text on list of migrated items (e.g. Settings, History, etc.)-->
    <string name="migration_text_passwords">Парольдер</string>

    <!-- Heading for the instructions to allow a permission -->
    <string name="phone_feature_blocked_intro">Рұқсат ету үшін:</string>
    <!-- First step for the allowing a permission -->
    <string name="phone_feature_blocked_step_settings">1. Android баптауларына өтіңіз</string>
    <!-- Second step for the allowing a permission -->
    <string name="phone_feature_blocked_step_permissions"><![CDATA[2. <b>Рұқсаттар</b> басыңыз]]></string>
    <!-- Third step for the allowing a permission (Fore example: Camera) -->
    <string name="phone_feature_blocked_step_feature"><![CDATA[3. <b>%1$s</b> ауыстырғышын іске қосыңыз]]></string>

    <!-- Label that indicates a site is using a secure connection -->
    <string name="quick_settings_sheet_secure_connection">Қауіпсіз байланыс</string>
    <!-- Label that indicates a site is using a insecure connection -->
    <string name="quick_settings_sheet_insecure_connection">Қауіпсіз емес байланыс</string>
    <!-- Confirmation message for a dialog confirming if the user wants to delete all the permissions for all sites-->
    <string name="confirm_clear_permissions_on_all_sites">Барлық сайттардағы барлық рұқсаттарды өшіруді шынымен қалайсыз ба?</string>
    <!-- Confirmation message for a dialog confirming if the user wants to delete all the permissions for a site-->
    <string name="confirm_clear_permissions_site">Бұл сайт үшін барлық рұқсаттарды өшіруді шынымен қалайсыз ба?</string>
    <!-- Confirmation message for a dialog confirming if the user wants to set default value a permission for a site-->
    <string name="confirm_clear_permission_site">Бұл сайт үшін бұл рұқсатты өшіруді шынымен қалайсыз ба?</string>
    <!-- label shown when there are not site exceptions to show in the site exception settings -->
    <string name="no_site_exceptions">Сайт үшін ережеден тыс жағдайлар жоқ</string>
    <!-- Label for the Pocket default top site -->
    <string name="pocket_top_articles">Үздік мақалалар</string>
    <!-- Bookmark deletion confirmation -->
    <string name="bookmark_deletion_confirmation">Бұл бетбелгіні өшіруді шынымен қалайсыз ба?</string>
    <!-- Browser menu button that adds a top site to the home fragment -->
    <string name="browser_menu_add_to_top_sites">Үздік сайттарға қосу</string>
    <!-- text shown before the issuer name to indicate who its verified by, parameter is the name of
     the certificate authority that verified the ticket-->
    <string name="certificate_info_verified_by">Растаған: %1$s</string>
    <!-- Login overflow menu delete button -->
    <string name="login_menu_delete_button">Өшіру</string>
    <!-- Login overflow menu edit button -->
    <string name="login_menu_edit_button">Түзету</string>
    <!-- Message in delete confirmation dialog for logins -->
    <string name="login_deletion_confirmation">Бұл логинді өшіруді қалайсыз ба?</string>
    <!-- Positive action of a dialog asking to delete  -->
    <string name="dialog_delete_positive">Өшіру</string>
    <!--  The saved login options menu description. -->
    <string name="login_options_menu">Логин баптаулары</string>
    <!--  The editable text field for a login's web address. -->
    <string name="saved_login_hostname_description">Логиннің веб-адресі үшін түзетуге болатын мәтіндік өрісі.</string>
    <!--  The editable text field for a login's username. -->
    <string name="saved_login_username_description">Логиннің пайдаланушы аты үшін түзетуге болатын мәтіндік өрісі.</string>
    <!--  The editable text field for a login's password. -->
    <string name="saved_login_password_description">Логиннің паролі үшін түзетуге болатын мәтіндік өрісі.</string>

    <!--  The button description to save changes to an edited login. -->
    <string name="save_changes_to_login">Логин өзгерістерін сақтау.</string>
    <!--  The button description to discard changes to an edited login. -->
    <string name="discard_changes">Өзгерістерді елемеу</string>
    <!--  The page title for editing a saved login. -->
    <string name="edit">Түзету</string>
    <!--  The error message in edit login view when password field is blank. -->
    <string name="saved_login_password_required">Пароль керек</string>
    <!-- Voice search button content description  -->
    <string name="voice_search_content_description">Дауыстық іздеу</string>
    <!-- Voice search prompt description displayed after the user presses the voice search button -->
    <string name="voice_search_explainer">Қазір сөйлеңіз</string>

    <!--  The error message in edit login view when a duplicate username exists. -->
    <string name="saved_login_duplicate">Бұл пайдаланушы атын қолданатын логин бар болып тұр</string>

    <!-- Synced Tabs -->
    <!-- Text displayed to ask user to connect another device as no devices found with account -->
    <string name="synced_tabs_connect_another_device">Басқа құрылғыны байланыстыру.</string>
    <!-- Text displayed asking user to re-authenticate -->
    <string name="synced_tabs_reauth">Қайта аутентификациялаңыз.</string>
    <!-- Text displayed when user has disabled tab syncing in Firefox Sync Account -->
    <string name="synced_tabs_enable_tab_syncing">Беттер синхрондауын іске қосыңыз.</string>
    <!-- Text displayed when user has no tabs that have been synced -->
    <string name="synced_tabs_no_tabs">Сізде басқа құрылғыларыңызда Firefox-та ашық беттер жоқ.</string>
    <!-- Text displayed in the synced tabs screen when a user is not signed in to Firefox Sync describing Synced Tabs -->
    <string name="synced_tabs_sign_in_message">Басқа құрылғыларыңыздан беттер тізімін қарау.</string>
    <!-- Text displayed on a button in the synced tabs screen to link users to sign in when a user is not signed in to Firefox Sync -->
    <string name="synced_tabs_sign_in_button">Синхрондау үшін кіру</string>

    <!-- The text displayed when a synced device has no tabs to show in the list of Synced Tabs. -->
    <string name="synced_tabs_no_open_tabs">Ашық беттер жоқ</string>

    <!-- Top Sites -->
    <!-- Title text displayed in the dialog when top sites limit is reached. -->
    <string name="top_sites_max_limit_title">Үздік сайттар саны шегіне жетті</string>
    <!-- Content description text displayed in the dialog when top sites limit is reached. -->
    <string name="top_sites_max_limit_content_2">Жаңа үздік сайтын қосу үшін, біреуін өшіріңіз. Сайтқа басып, басулы ұстаңыз және өшіру таңдаңыз.</string>
    <!-- Confirmation dialog button text when top sites limit is reached. -->
    <string name="top_sites_max_limit_confirmation_button">Жақсы, түсіндім</string>

    <!-- Label for the show most visited sites preference -->
    <string name="top_sites_toggle_top_frecent_sites">Ең көп қаралған сайттарды көрсету</string>

    <!-- Title text displayed in the rename top site dialog. -->
	<string name="top_sites_rename_dialog_title">Аты</string>
	<!-- Hint for renaming title of a top site -->
	<string name="top_site_name_hint">Үздік сайт атауы</string>
	<!-- Button caption to confirm the renaming of the top site. -->
	<string name="top_sites_rename_dialog_ok">ОК</string>
	<!-- Dialog button text for canceling the rename top site prompt. -->
	<string name="top_sites_rename_dialog_cancel">Бас тарту</string>

    <!-- Default browser experiment -->
    <string name="default_browser_experiment_card_text">Веб-сайттар, эл. пошта хаттары және хабарламалардан сілтемелерді Firefox-та автоматты түрде ашылатындай етіп баптау.</string>

    <!-- Content description for close button in collection placeholder. -->
    <string name="remove_home_collection_placeholder_content_description">Өшіру</string>

    <!-- Content description radio buttons with a link to more information -->
    <string name="radio_preference_info_content_description">Көбірек білу үшін шертіңіз</string>

    <!-- Content description for the action bar "up" button -->
    <string name="action_bar_up_description">Жоғары жылжу</string>

    <!-- Content description for privacy content close button -->
    <string name="privacy_content_close_button_content_description">Жабу</string>

</resources><|MERGE_RESOLUTION|>--- conflicted
+++ resolved
@@ -48,7 +48,7 @@
     <string name="tab_tray_multiselect_selected_content_description">Таңдалған</string>
 
     <!-- About content. The first parameter is the name of the application. (For example: Fenix) -->
-    <string name="about_content">%1$s жасаған @fork-maintainers.</string>
+    <string name="about_content">%1$s жасаған Mozilla.</string>
 
     <!-- Private Browsing -->
     <!-- Title for private session option -->
@@ -974,11 +974,6 @@
     <string name="share_link_all_apps_subheader">Барлық әрекеттер</string>
     <!-- Sub-header in the dialog to share a link to an app from the most-recent sorted list -->
     <string name="share_link_recent_apps_subheader">Жуырда қолданылған</string>
-<<<<<<< HEAD
-    <!-- An string shown when an account is signed in where %1$s is a placeholder for the email-->
-    <string name="sync_signed_as">%1$s ретінде кірген</string>
-=======
->>>>>>> edea181c
     <!-- An option from the three dot menu to into sync -->
     <string name="sync_menu_sign_in">Синхрондау ішіне кіру</string>
     <!-- An option from the share dialog to sign into sync -->
@@ -1554,11 +1549,8 @@
     <string name="preferences_credit_cards_save_and_autofill_cards_summary">Деректер шифрленген</string>
     <!-- Preference option for syncing credit cards across devices. This is displayed when the user is not signed into sync -->
     <string name="preferences_credit_cards_sync_cards_across_devices">Карталарды құрылғылар арасында синхрондау</string>
-<<<<<<< HEAD
-=======
     <!-- Preference option for syncing credit cards across devices. This is displayed when the user is signed into sync -->
     <string name="preferences_credit_cards_sync_cards">Карталарды синхрондау</string>
->>>>>>> edea181c
     <!-- Preference option for adding a credit card -->
     <string name="preferences_credit_cards_add_credit_card">Несиелік картаны қосу</string>
 
@@ -1566,11 +1558,8 @@
     <string name="preferences_credit_cards_manage_saved_cards">Сақталған карталарды басқару</string>
     <!-- Title of the "Add card" screen -->
     <string name="credit_cards_add_card">Картаны қосу</string>
-<<<<<<< HEAD
-=======
     <!-- Title of the "Edit card" screen -->
     <string name="credit_cards_edit_card">Картаны түзету</string>
->>>>>>> edea181c
     <!-- The header for the card number of a credit card -->
     <string name="credit_cards_card_number">Карта нөмірі</string>
     <!-- The header for the expiration date of a credit card -->
@@ -1579,11 +1568,8 @@
     <string name="credit_cards_name_on_card">Картадағы аты</string>
     <!-- The header for the nickname for a credit card -->
     <string name="credit_cards_card_nickname">Картаның бүркеншік аты</string>
-<<<<<<< HEAD
-=======
     <!-- The text for the "Delete card" menu item for deleting a credit card -->
     <string name="credit_cards_menu_delete_card">Картаны өшіру</string>
->>>>>>> edea181c
     <!-- The text for the "Delete card" button for deleting a credit card -->
     <string name="credit_cards_delete_card_button">Картаны өшіру</string>
     <!-- The title for the "Save" menu item for saving a credit card -->
@@ -1596,12 +1582,9 @@
     <!-- Title of the "Saved cards" screen -->
     <string name="credit_cards_saved_cards">Сақталған карталар</string>
 
-<<<<<<< HEAD
-=======
     <!-- Error message for credit card number validation -->
     <string name="credit_cards_number_validation_error_message">Несиелік картаның жарамды нөмірін енгізіңіз</string>
 
->>>>>>> edea181c
     <!-- Title of the Add search engine screen -->
     <string name="search_engine_add_custom_search_engine_title">Іздеу жүйесін қосу</string>
     <!-- Title of the Edit search engine screen -->
