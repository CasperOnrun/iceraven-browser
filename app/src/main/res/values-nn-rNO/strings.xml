<?xml version="1.0" encoding="utf-8"?>
<resources xmlns:tools="http://schemas.android.com/tools" xmlns:moz="http://mozac.org/tools">

    <!-- App name for private browsing mode. The first parameter is the name of the app defined in app_name (for example: Fenix)-->
    <string name="app_name_private_5">Privat %s</string>
    <!-- App name for private browsing mode. The first parameter is the name of the app defined in app_name (for example: Fenix)-->
    <string name="app_name_private_4">%s (privat)</string>

    <!-- Home Fragment -->
    <!-- Content description (not visible, for screen readers etc.): "Three dot" menu button. -->
    <string name="content_description_menu">Fleire innstillingar</string>
    <!-- Content description (not visible, for screen readers etc.): "Private Browsing" menu button. -->
    <string name="content_description_private_browsing_button">Slå på privat nettlesing</string>

    <!-- Content description (not visible, for screen readers etc.): "Private Browsing" menu button. -->
    <string name="content_description_disable_private_browsing_button">Slå av privat nettlesing</string>
    <!-- Placeholder text shown in the search bar before a user enters text -->
    <string name="search_hint">Søk eller skriv inn ei adresse</string>

    <!-- Placeholder text shown in search bar when using history search -->
    <string name="history_search_hint">Søkjehistorikk</string>
    <!-- Placeholder text shown in search bar when using bookmarks search -->
    <string name="bookmark_search_hint">Søk i bokmerke</string>
    <!-- Placeholder text shown in search bar when using tabs search -->
    <string name="tab_search_hint">Søk i faner</string>
    <!-- Placeholder text shown in the search bar when using application search engines -->
    <string name="application_search_hint">Skriv inn søkjetekst</string>
    <!-- No Open Tabs Message Description -->
    <string name="no_open_tabs_description">Dei opne fanene dine vert viste her.</string>

    <!-- No Private Tabs Message Description -->
    <string name="no_private_tabs_description">Dine private faner vil visast her.</string>

    <!-- Tab tray multi select title in app bar. The first parameter is the number of tabs selected -->
    <string name="tab_tray_multi_select_title">%1$d valde</string>
    <!-- Label of button in create collection dialog for creating a new collection  -->
    <string name="tab_tray_add_new_collection">Legg til ny samling</string>
    <!-- Label of editable text in create collection dialog for naming a new collection  -->
    <string name="tab_tray_add_new_collection_name">Namn</string>
    <!-- Label of button in save to collection dialog for selecting a current collection  -->
    <string name="tab_tray_select_collection">Vel samling</string>
    <!-- Content description for close button while in multiselect mode in tab tray -->
    <string name="tab_tray_close_multiselect_content_description">Avslutt fleirvalsmodus</string>
    <!-- Content description for save to collection button while in multiselect mode in tab tray -->
    <string name="tab_tray_collection_button_multiselect_content_description">Lagre valde faner i samlinga</string>

    <!-- Content description on checkmark while tab is selected in multiselect mode in tab tray -->
    <string name="tab_tray_multiselect_selected_content_description">Vald</string>

    <!-- Home - Recently saved bookmarks -->
    <!-- Title for the home screen section with recently saved bookmarks. -->
    <string name="recently_saved_title">Nyleg lagra</string>
    <!-- Content description for the button which navigates the user to show all of their saved bookmarks. -->
    <string name="recently_saved_show_all_content_description_2">Vis alle lagra bokmerke</string>

    <!-- Text for the menu button to remove a recently saved bookmark from the user's home screen -->
    <string name="recently_saved_menu_item_remove">Fjern</string>

    <!-- About content. The first parameter is the name of the application. (For example: Fenix) -->
    <string name="about_content">%1$s er produsert av @fork-maintainers.</string>

    <!-- Private Browsing -->
    <!-- Explanation for private browsing displayed to users on home view when they first enable private mode
        The first parameter is the name of the app defined in app_name (for example: Fenix) -->
    <string name="private_browsing_placeholder_description_2">%1$s fjernar søk- og nettlesarhistorikken frå private nettlesingsfaner når du lèt dei att eller avsluttar appen. Sjølv om dette ikkje gjer deg anonym for nettstadar eller internett-leverandøren din, vil det gjere det lettare
        å behalde det du gjer på nettet privat frå alle andre som brukar denne eininga.</string>
    <string name="private_browsing_common_myths">Vanlege mytar om privat nettlesing</string>

    <!-- Private mode shortcut "contextual feature recommendation" (CFR) -->
    <!-- Text for the main message -->
    <string moz:removedIn="109" name="cfr_message" tools:ignore="UnusedResources">Legg til ein snarveg for å opne private faner frå startskjermen.</string>
    <!-- Text for the positive button -->
    <string moz:removedIn="109" name="cfr_pos_button_text" tools:ignore="UnusedResources">Legg til snarveg</string>
    <!-- Text for the positive button to accept adding a Private Browsing shortcut to the Home screen -->
    <string name="private_mode_cfr_pos_button_text">Legg til på startskjermen</string>
    <!-- Text for the negative button to decline adding a Private Browsing shortcut to the Home screen -->
    <string name="cfr_neg_button_text">Nei takk</string>

    <!-- Open in App "contextual feature recommendation" (CFR) -->
    <!-- Text for the info message. The first parameter is the name of the application.-->
    <string name="open_in_app_cfr_info_message_2">Du kan stille inn %1$s til å automatisk opne lenker i appar.</string>
    <!-- Text for the positive action button -->
    <string name="open_in_app_cfr_positive_button_text">Gå til Innstillingar</string>
    <!-- Text for the negative action button -->
    <string name="open_in_app_cfr_negative_button_text">Ignorer</string>

    <!-- Content description for close button used in "contextual feature recommendation" (CFR) popups -->
    <string name="cfr_dismiss_button_default_content_description">Ignorer</string>

    <!-- Total cookie protection "contextual feature recommendation" (CFR) -->
    <!-- Text for the message displayed in the contextual feature recommendation popup promoting the total cookie protection feature. -->
    <string name="tcp_cfr_message">Vår kraftigaste personvernfunksjon til no isolerer sporarar på tvers av nettstadar.</string>

    <!-- Text displayed that links to website containing documentation about the "Total cookie protection" feature. -->
    <string name="tcp_cfr_learn_more">Les meir om totalt vern mot infokapslar</string>

    <!-- Text for the info dialog when camera permissions have been denied but user tries to access a camera feature. -->
    <string name="camera_permissions_needed_message">Kameratilgang er nødvendig. Gå til Android-innstillingar, trykk på løyve, og trykk på tillat.</string>
    <!-- Text for the positive action button to go to Android Settings to grant permissions. -->
    <string name="camera_permissions_needed_positive_button_text">Gå til Innstillingar</string>
    <!-- Text for the negative action button to dismiss the dialog. -->
    <string name="camera_permissions_needed_negative_button_text">Ignorer</string>

    <!-- Text for the banner message to tell users about our auto close feature. -->
    <string name="tab_tray_close_tabs_banner_message">Still inn at opne faner som ikkje har blitt viste den siste dagen, veka eller månaden skal latast att automatisk.</string>
    <!-- Text for the positive action button to go to Settings for auto close tabs. -->
    <string name="tab_tray_close_tabs_banner_positive_button_text">Vis alternativ</string>
    <!-- Text for the negative action button to dismiss the Close Tabs Banner. -->
    <string name="tab_tray_close_tabs_banner_negative_button_text">Ignorer</string>

    <!-- Text for the banner message to tell users about our inactive tabs feature. -->
    <string name="tab_tray_inactive_onboarding_message">Faner du ikkje har vist på to veker vert flytta hit.</string>
    <!-- Text for the action link to go to Settings for inactive tabs. -->
    <string name="tab_tray_inactive_onboarding_button_text">Slå av i innstillingar</string>

    <!-- Text for title for the auto-close dialog of the inactive tabs. -->
    <string name="tab_tray_inactive_auto_close_title">Late att automatisk etter ein månad?</string>
    <!-- Text for the body for the auto-close dialog of the inactive tabs.
        The first parameter is the name of the application.-->
    <string name="tab_tray_inactive_auto_close_body_2">%1$s kan late att faner du ikkje har sett den siste månaden.</string>
    <!-- Content description for close button in the auto-close dialog of the inactive tabs. -->
    <string name="tab_tray_inactive_auto_close_button_content_description">Lat att</string>


    <!-- Text for turn on auto close tabs button in the auto-close dialog of the inactive tabs. -->
    <string name="tab_tray_inactive_turn_on_auto_close_button_2">Slå på auto-attlating</string>


    <!-- Home screen icons - Long press shortcuts -->
    <!-- Shortcut action to open new tab -->
    <string name="home_screen_shortcut_open_new_tab_2">Ny fane</string>
    <!-- Shortcut action to open new private tab -->
    <string name="home_screen_shortcut_open_new_private_tab_2">Ny privat fane</string>

    <!-- Recent Tabs -->
    <!-- Header text for jumping back into the recent tab in the home screen -->
    <string name="recent_tabs_header">Hopp inn igjen</string>
    <!-- Button text for showing all the tabs in the tabs tray -->
    <string name="recent_tabs_show_all">Vis alle</string>

    <!-- Content description for the button which navigates the user to show all recent tabs in the tabs tray. -->
    <string name="recent_tabs_show_all_content_description_2">Vis alle nylege faner-knappen</string>

    <!-- Text for button in synced tab card that opens synced tabs tray -->
    <string name="recent_tabs_see_all_synced_tabs_button_text">Vis alle synkroniserte faner</string>
    <!-- Accessibility description for device icon used for recent synced tab -->
    <string name="recent_tabs_synced_device_icon_content_description">Synkronisert eining</string>
    <!-- Text for the dropdown menu to remove a recent synced tab from the homescreen -->
    <string name="recent_synced_tab_menu_item_remove">Fjern</string>
    <!-- Text for the menu button to remove a grouped highlight from the user's browsing history
         in the Recently visited section -->
    <string name="recent_tab_menu_item_remove">Fjern</string>

    <!-- History Metadata -->
    <!-- Header text for a section on the home screen that displays grouped highlights from the
         user's browsing history, such as topics they have researched or explored on the web -->
    <string name="history_metadata_header_2">Nyleg besøkte</string>
    <!-- Text for the menu button to remove a grouped highlight from the user's browsing history
         in the Recently visited section -->
    <string name="recently_visited_menu_item_remove">Fjern</string>

    <!-- Content description for the button which navigates the user to show all of their history. -->
    <string name="past_explorations_show_all_content_description_2">Vis alle tidlegare utforskningar</string>

    <!-- Browser Fragment -->
    <!-- Content description (not visible, for screen readers etc.): Navigate backward (browsing history) -->
    <string name="browser_menu_back">Tilbake</string>
    <!-- Content description (not visible, for screen readers etc.): Navigate forward (browsing history) -->
    <string name="browser_menu_forward">Fram</string>
    <!-- Content description (not visible, for screen readers etc.): Refresh current website -->
    <string name="browser_menu_refresh">Oppdater</string>
    <!-- Content description (not visible, for screen readers etc.): Stop loading current website -->
    <string name="browser_menu_stop">Stopp</string>
    <!-- Browser menu button that opens the addon manager -->
    <string name="browser_menu_add_ons">Tillegg</string>
    <!-- Text displayed when there are no add-ons to be shown -->
    <string name="no_add_ons">Ingen tillegg her</string>
    <!-- Browser menu button that sends a user to help articles -->
    <string name="browser_menu_help">Hjelp</string>
    <!-- Browser menu button that sends a to a the what's new article -->
    <string name="browser_menu_whats_new">Kva er nytt</string>
    <!-- Browser menu button that opens the settings menu -->
    <string name="browser_menu_settings">Innstillingar</string>
    <!-- Browser menu button that opens a user's library -->
    <string name="browser_menu_library">Bibliotek</string>
    <!-- Browser menu toggle that requests a desktop site -->
    <string name="browser_menu_desktop_site">Datamaskinversjon</string>
    <!-- Browser menu toggle that adds a shortcut to the site on the device home screen. -->
    <string name="browser_menu_add_to_homescreen">Legg til på startskjermen</string>
    <!-- Browser menu toggle that installs a Progressive Web App shortcut to the site on the device home screen. -->
    <string name="browser_menu_install_on_homescreen">Installer</string>
    <!-- Content description (not visible, for screen readers etc.) for the Resync tabs button -->
    <string name="resync_button_content_description">Synkroniser på nytt</string>
    <!-- Browser menu button that opens the find in page menu -->
    <string name="browser_menu_find_in_page">Finn på sida</string>
    <!-- Browser menu button that saves the current tab to a collection -->
    <string name="browser_menu_save_to_collection_2">Lagre i samling</string>
    <!-- Browser menu button that open a share menu to share the current site -->
    <string name="browser_menu_share">Del</string>
    <!-- Browser menu button shown in custom tabs that opens the current tab in Fenix
        The first parameter is the name of the app defined in app_name (for example: Fenix) -->
    <string name="browser_menu_open_in_fenix">Opne i %1$s</string>
    <!-- Browser menu text shown in custom tabs to indicate this is a Fenix tab
        The first parameter is the name of the app defined in app_name (for example: Fenix) -->
    <string name="browser_menu_powered_by">DRIVEN AV %1$s</string>
    <!-- Browser menu text shown in custom tabs to indicate this is a Fenix tab
        The first parameter is the name of the app defined in app_name (for example: Fenix) -->
    <string name="browser_menu_powered_by2">Driven av %1$s</string>
    <!-- Browser menu button to put the current page in reader mode -->
    <string name="browser_menu_read">Lesevising</string>
    <!-- Browser menu button content description to close reader mode and return the user to the regular browser -->
    <string name="browser_menu_read_close">Lat att lesevising</string>
    <!-- Browser menu button to open the current page in an external app -->
    <string name="browser_menu_open_app_link">Opne i app</string>

    <!-- Browser menu button to show reader view appearance controls e.g. the used font type and size -->
    <string name="browser_menu_customize_reader_view">Tilpass lesevising</string>
    <!-- Browser menu label for adding a bookmark -->
    <string name="browser_menu_add">Legg til</string>
    <!-- Browser menu label for editing a bookmark -->
    <string name="browser_menu_edit">Rediger</string>

    <!-- Button shown on the home page that opens the Customize home settings -->
    <string name="browser_menu_customize_home_1">Tilpasse startsida</string>
    <!-- Browser Toolbar -->
    <!-- Content description for the Home screen button on the browser toolbar -->
    <string name="browser_toolbar_home">Startskjerm</string>

    <!-- Locale Settings Fragment -->
    <!-- Content description for tick mark on selected language -->
    <string name="a11y_selected_locale_content_description">Valt språk</string>
    <!-- Text for default locale item -->
    <string name="default_locale_text">Følg språket til eininga</string>
    <!-- Placeholder text shown in the search bar before a user enters text -->
    <string name="locale_search_hint">Søk etter språk</string>

    <!-- Search Fragment -->
    <!-- Button in the search view that lets a user search by scanning a QR code -->
    <string name="search_scan_button">Skann</string>
    <!-- Button in the search view that lets a user change their search engine -->
    <string name="search_engine_button">Søkjemotor</string>
    <!-- Button in the search view when shortcuts are displayed that takes a user to the search engine settings -->
    <string name="search_shortcuts_engine_settings">Innstillingar for søkjemotor</string>
    <!-- Button in the search view that lets a user navigate to the site in their clipboard -->
    <string name="awesomebar_clipboard_title">Fyll inn lenke frå utklippstavla</string>
    <!-- Button in the search suggestions onboarding that allows search suggestions in private sessions -->
    <string name="search_suggestions_onboarding_allow_button">Tillat</string>
    <!-- Button in the search suggestions onboarding that does not allow search suggestions in private sessions -->
    <string name="search_suggestions_onboarding_do_not_allow_button">Ikkje tillat</string>
    <!-- Search suggestion onboarding hint title text -->
    <string name="search_suggestions_onboarding_title">Tillate søkjeforslag i private økter?</string>
    <!-- Search suggestion onboarding hint description text, first parameter is the name of the app defined in app_name (for example: Fenix)-->
    <string name="search_suggestions_onboarding_text">%s deler alt du skriv i adressefeltet med standard søkjemotor.</string>

    <!-- Search engine suggestion title text. The first parameter is the name of teh suggested engine-->
    <string name="search_engine_suggestions_title">Søk med %s</string>
    <!-- Search engine suggestion description text -->
    <string name="search_engine_suggestions_description">Søk direkte frå adresselinja</string>

    <!-- Menu option in the search selector menu to open the search settings -->
    <string name="search_settings_menu_item">Søkjeinnstillingar</string>

    <!-- Header text for the search selector menu -->
    <string moz:RemovedIn="109" name="search_header_menu_item" tools:ignore="UnusedResources">Søk denne gongen med:</string>

    <!-- Home onboarding -->
    <!-- Onboarding home screen popup dialog, shown on top of the Jump back in section. -->
    <string name="onboarding_home_screen_jump_back_contextual_hint_2">Møt den personlege heimesida di. Nylege faner, bokmerke og søkjeresultat vert viste her.</string>
    <!-- Home onboarding dialog welcome screen title text. -->
    <string name="onboarding_home_welcome_title_2">Velkomen til eit meir personleg internett</string>
    <!-- Home onboarding dialog welcome screen description text. -->
    <string name="onboarding_home_welcome_description">Fleire fargar. Betre personvern. Same forplikting til menneske over forteneste.</string>
    <!-- Home onboarding dialog sign into sync screen title text. -->
    <string name="onboarding_home_sync_title_3">Det er enklare enn nokon gong g å byte skjerm</string>
    <!-- Home onboarding dialog sign into sync screen description text. -->
    <string name="onboarding_home_sync_description">Hald fram der du slapp med faner frå andre einingar - no på startsida di.</string>
    <!-- Text for the button to continue the onboarding on the home onboarding dialog. -->
    <string name="onboarding_home_get_started_button">Kom i gang</string>

    <!-- Text for the button to navigate to the sync sign in screen on the home onboarding dialog. -->
    <string name="onboarding_home_sign_in_button">Logg inn</string>
    <!-- Text for the button to skip the onboarding on the home onboarding dialog. -->
    <string name="onboarding_home_skip_button">Hopp over</string>

    <!-- Onboarding home screen sync popup dialog message, shown on top of Recent Synced Tabs in the Jump back in section. -->
    <string name="sync_cfr_message">Fanene dine synkroniserer no! Hald fram der du slutta på den andre eininga.</string>
    <!-- Content description (not visible, for screen readers etc.): Close button for the home onboarding dialog -->
    <string name="onboarding_home_content_description_close_button">Lat att</string>

    <!-- Search Widget -->
    <!-- Content description for searching with a widget. The first parameter is the name of the application.-->
    <string name="search_widget_content_description_2">Opne ei ny %1$s-fane</string>
    <!-- Text preview for smaller sized widgets -->
    <string name="search_widget_text_short">Søk</string>
    <!-- Text preview for larger sized widgets -->
    <string name="search_widget_text_long">Søk på nettet</string>

    <!-- Content description (not visible, for screen readers etc.): Voice search -->
    <string name="search_widget_voice">Stemmesøk</string>

    <!-- Preferences -->
    <!-- Title for the settings page-->
    <string name="settings">Innstillingar</string>

    <!-- Preference category for general settings -->
    <string name="preferences_category_general">Generelt</string>
    <!-- Preference category for all links about Fenix -->
    <string name="preferences_category_about">Om</string>
    <!-- Preference for settings related to changing the default search engine -->
    <string name="preferences_default_search_engine">Standardsøkjemotor</string>
    <!-- Preference for settings related to Search -->
    <string name="preferences_search">Søk</string>
    <!-- Preference for settings related to Search address bar -->
    <string name="preferences_search_address_bar">Adresselinje</string>
    <!-- Preference link to rating Fenix on the Play Store -->
    <string name="preferences_rate">Vurder på Google Play</string>
    <!-- Preference linking to about page for Fenix
        The first parameter is the name of the app defined in app_name (for example: Fenix) -->
    <string name="preferences_about">Om %1$s</string>
    <!-- Preference for settings related to changing the default browser -->
    <string name="preferences_set_as_default_browser">Vel som standardnettlesar</string>
    <!-- Preference category for advanced settings -->
    <string name="preferences_category_advanced">Avansert</string>
    <!-- Preference category for privacy and security settings -->
    <string name="preferences_category_privacy_security">Personvern og sikkerheit</string>
    <!-- Preference for advanced site permissions -->
    <string name="preferences_site_permissions">Nettstadløyve</string>
    <!-- Preference for private browsing options -->
    <string name="preferences_private_browsing_options">Privat nettlesing</string>
    <!-- Preference for opening links in a private tab-->
    <string name="preferences_open_links_in_a_private_tab">Opne lenker i ei privat fane</string>
    <!-- Preference for allowing screenshots to be taken while in a private tab-->
    <string name="preferences_allow_screenshots_in_private_mode">Tillat å ta skjermbilde i privat nettlesing</string>
    <!-- Will inform the user of the risk of activating Allow screenshots in private browsing option -->
    <string name="preferences_screenshots_in_private_mode_disclaimer">Dersom tillate, vil private faner òg vere synlege når fleire appar er opne</string>
    <!-- Preference for adding private browsing shortcut -->
    <string name="preferences_add_private_browsing_shortcut">Legg til snarveg for privat nettlesing</string>
    <!-- Preference for enabling "HTTPS-Only" mode -->
    <string name="preferences_https_only_title">Berre HTTPS-modus</string>

<<<<<<< HEAD
=======
    <!-- Preference for removing cookie/consent banners from sites automatically. See reduce_cookie_banner_summary for additional context. -->
    <string name="preferences_cookie_banner_reduction">Redusering av infoskapselbanner</string>
    <!-- Preference for rejecting or removing as many cookie/consent banners as possible on sites. See reduce_cookie_banner_summary for additional context. -->
    <string name="reduce_cookie_banner_option">Reduser infoskapselbanner</string>
    <!-- Summary for the preference for rejecting all cookies whenever possible. -->
    <string name="reduce_cookie_banner_summary">Firefox prøver automatisk å avvise infokapselførespurnadar på infoskapselbanner. Dersom eit avvisningsalternativ ikkje er tilgjengeleg, kan Firefox godta alle infokapslar for å avvise banneret.</string>
    <!-- Text for indicating cookie banner handling is off this site, this is shown as part of the protections panel with the tracking protection toggle -->
    <string name="reduce_cookie_banner_off_for_site">Av for denne nettstaden</string>
    <!-- Text for indicating cookie banner handling is on this site, this is shown as part of the protections panel with the tracking protection toggle -->
    <string name="reduce_cookie_banner_on_for_site">På for denne nettstaden</string>

>>>>>>> 8f4899e3
    <!-- Description of the preference to enable "HTTPS-Only" mode. -->
    <string name="preferences_https_only_summary">Prøver automatisk å kople til nettstadar ved hjelp av HTTPS-krypteringsprotokollen for auka sikkerheit.</string>
    <!-- Summary of tracking protection preference if tracking protection is set to on -->
    <string name="preferences_https_only_on">På</string>
    <!-- Summary of tracking protection preference if tracking protection is set to off -->
    <string name="preferences_https_only_off">Av</string>
    <!-- Text displayed that links to website containing documentation about "HTTPS-Only" mode -->
    <string name="preferences_http_only_learn_more">Les meir</string>
    <!-- Option for the https only setting -->
    <string name="preferences_https_only_in_all_tabs">Aktiver i alle faner</string>
    <!-- Option for the https only setting -->
    <string name="preferences_https_only_in_private_tabs">Aktiver berre i private faner</string>
    <!-- Title shown in the error page for when trying to access a http website while https only mode is enabled. -->
    <string name="errorpage_httpsonly_title">Sikker nettstad ikkje tilgjengeleg</string>
    <!-- Message shown in the error page for when trying to access a http website while https only mode is enabled. The message has two paragraphs. This is the first. -->
    <string name="errorpage_httpsonly_message_title">Mest sannsynleg støttar nettstaden rett og slett ikkje HTTPS.</string>
    <!-- Message shown in the error page for when trying to access a http website while https only mode is enabled. The message has two paragraphs. This is the second. -->
    <string name="errorpage_httpsonly_message_summary">Det er òg mogleg at ein angripar er involvert. Dersom du fortset til nettstaden, bør du ikkje skrive inn sensitiv informasjon. Dersom du fortset, vil berre HTTPS-modus bli slått av mellombels for nettstaden.</string>
    <!-- Preference for accessibility -->
    <string name="preferences_accessibility">Tilgjenge</string>
    <!-- Preference to override the Firefox Account server -->
    <string name="preferences_override_fxa_server">Tilpassa server for Firefox-konto</string>
    <!-- Preference to override the Sync token server -->
    <string name="preferences_override_sync_tokenserver">Tilpassa synkroniseringsserver</string>
    <!-- Toast shown after updating the FxA/Sync server override preferences -->
    <string name="toast_override_fxa_sync_server_done">Firefox-konto/synkroniseringsserver endra. Avsluttar applikasjonen for å bruke endringar…</string>
    <!-- Preference category for account information -->
    <string name="preferences_category_account">Konto</string>

    <!-- Preference for changing where the toolbar is positioned -->
    <string name="preferences_toolbar">Verktøylinje</string>
    <!-- Preference for changing default theme to dark or light mode -->
    <string name="preferences_theme">Tema</string>
    <!-- Preference for customizing the home screen -->
    <string name="preferences_home_2">Startside</string>
    <!-- Preference for gestures based actions -->
    <string name="preferences_gestures">Rørsler</string>
    <!-- Preference for settings related to visual options -->
    <string name="preferences_customize">Tilpass</string>
    <!-- Preference description for banner about signing in -->
    <string name="preferences_sign_in_description_2">Logg inn for å synkronisere faner, bokmerke, passord med meir.</string>
    <!-- Preference shown instead of account display name while account profile information isn't available yet. -->
    <string name="preferences_account_default_name">Firefox-konto</string>
    <!-- Preference text for account title when there was an error syncing FxA -->
    <string name="preferences_account_sync_error">Kople til igjen for å halde fram synkroniseringa</string>
    <!-- Preference for language -->
    <string name="preferences_language">Språk</string>
    <!-- Preference for data choices -->
    <string name="preferences_data_choices">Dataval</string>
    <!-- Preference for data collection -->
    <string name="preferences_data_collection">Datainnsamling</string>

    <!-- Preference for developers -->
    <string name="preferences_remote_debugging">Fjernfeilsøking via USB</string>
    <!-- Preference title for switch preference to show search engines -->
    <string name="preferences_show_search_engines">Vis søkjemotorar</string>
    <!-- Preference title for switch preference to show search suggestions -->
    <string name="preferences_show_search_suggestions">Vis søkjeforslag</string>
    <!-- Preference title for switch preference to show voice search button -->
    <string name="preferences_show_voice_search">Vis stemmesøk</string>
    <!-- Preference title for switch preference to show search suggestions also in private mode -->
    <string name="preferences_show_search_suggestions_in_private">Vis i private økter</string>
    <!-- Preference title for switch preference to show a clipboard suggestion when searching -->
    <string name="preferences_show_clipboard_suggestions">Vis utklippstavleforslag</string>
    <!-- Preference title for switch preference to suggest browsing history when searching -->
    <string name="preferences_search_browsing_history">Søk i nettlesarhistorikk</string>
    <!-- Preference title for switch preference to suggest bookmarks when searching -->
    <string name="preferences_search_bookmarks">Søk i bokmerke</string>
    <!-- Preference title for switch preference to suggest synced tabs when searching -->
    <string name="preferences_search_synced_tabs">Søk i synkroniserte faner</string>
    <!-- Preference for account settings -->
    <string name="preferences_account_settings">Kontoinnstillingar</string>
    <!-- Preference for enabling url autocomplete-->
    <string name="preferences_enable_autocomplete_urls">Autofullfør nettadresser</string>
    <!-- Preference for open links in third party apps -->
    <string name="preferences_open_links_in_apps">Opne lenker i appar</string>
    <!-- Preference for open download with an external download manager app -->
    <string name="preferences_external_download_manager">Ekstern nedlastingshandsamar</string>
    <!-- Preference for add_ons -->
    <string name="preferences_addons">Tillegg</string>

    <!-- Preference for notifications -->
    <string name="preferences_notifications">Varsel</string>

    <!-- Add-on Preferences -->
    <!-- Preference to customize the configured AMO (addons.mozilla.org) collection -->
    <string name="preferences_customize_amo_collection">Tilpassa tilleggssamling</string>
    <!-- Button caption to confirm the add-on collection configuration -->
    <string name="customize_addon_collection_ok">OK</string>
    <!-- Button caption to abort the add-on collection configuration -->
    <string name="customize_addon_collection_cancel">Avbryt</string>
    <!-- Hint displayed on input field for custom collection name -->
    <string name="customize_addon_collection_hint">Samlingsnamn</string>
    <!-- Hint displayed on input field for custom collection user ID-->
    <string name="customize_addon_collection_user_hint">Samlingseigar (brukar-ID)</string>
    <!-- Toast shown after confirming the custom add-on collection configuration -->
    <string name="toast_customize_addon_collection_done">Tilleggssamling endra. Avsluttar applikasjonen for å bruke endringar…</string>

    <!-- Customize Home -->
    <!-- Header text for jumping back into the recent tab in customize the home screen -->
    <string name="customize_toggle_jump_back_in">Hopp inn igjen</string>
    <!-- Title for the customize home screen section with recently saved bookmarks. -->
    <string name="customize_toggle_recent_bookmarks">Nylege bokmerke</string>
    <!-- Title for the customize home screen section with recently visited. Recently visited is
    a section where users see a list of tabs that they have visited in the past few days -->
    <string name="customize_toggle_recently_visited">Nyleg besøkte</string>
    <!-- Title for the customize home screen section with Pocket. -->
    <string moz:RemovedIn="108" name="customize_toggle_pocket" tools:ignore="UnusedResources">Pocket</string>

    <!-- Title for the customize home screen section with Pocket. -->
    <string name="customize_toggle_pocket_2">Tankevekkjande artiklar</string>
    <!-- Summary for the customize home screen section with Pocket. The first parameter is product name Pocket -->
    <string name="customize_toggle_pocket_summary">Artiklar levert av %s</string>
    <!-- Title for the customize home screen section with sponsored Pocket stories. -->
    <string name="customize_toggle_pocket_sponsored">Sponsa historier</string>
    <!-- Title for the opening wallpaper settings screen -->
    <string name="customize_wallpapers">Bakgrunnsbilde</string>
    <!-- Title for the customize home screen section with sponsored shortcuts. -->
    <string name="customize_toggle_contile">Sponsa snarvegar</string>

    <!-- Wallpapers -->
    <!-- Content description for various wallpapers. The first parameter is the name of the wallpaper -->
    <string name="wallpapers_item_name_content_description">Bakgrunnsbildeelement: %1$s</string>
    <!-- Snackbar message for when wallpaper is selected -->
    <string name="wallpaper_updated_snackbar_message">Bakgrunnsbilde oppdatert!</string>
    <!-- Snackbar label for action to view selected wallpaper -->
    <string name="wallpaper_updated_snackbar_action">Vis</string>

    <!-- Snackbar message for when wallpaper couldn't be downloaded -->
    <string name="wallpaper_download_error_snackbar_message">Klarte ikkje å laste ned bakgrunnsbildet</string>
    <!-- Snackbar label for action to retry downloading the wallpaper -->
    <string name="wallpaper_download_error_snackbar_action">Prøv igjen</string>
    <!-- Snackbar message for when wallpaper couldn't be selected because of the disk error -->
    <string name="wallpaper_select_error_snackbar_message">Klarte ikkje å endre bakgrunnsbildet</string>
    <!-- Text displayed that links to website containing documentation about the "Limited Edition" wallpapers. -->
    <string name="wallpaper_learn_more">Les meir</string>

    <!-- Text for classic wallpapers title. The first parameter is the Firefox name. -->
    <string name="wallpaper_classic_title">Klassisk %s</string>
    <!-- Text for limited edition wallpapers title. -->
    <string name="wallpaper_limited_edition_title">Avgrensa utgåve</string>
    <!-- Description text for the limited edition wallpapers with learn more link. The first parameter is the learn more string defined in wallpaper_learn_more-->
    <string name="wallpaper_limited_edition_description_with_learn_more">Den nye kolleksjonen Uavhengige røyster. %s</string>
    <!-- Description text for the limited edition wallpapers. -->
    <string name="wallpaper_limited_edition_description">Den nye kolleksjonen uavhengige røyster.</string>
    <!-- Wallpaper onboarding dialog header text. -->
    <string name="wallpapers_onboarding_dialog_title_text">Prøv ein fargeklatt</string>
    <!-- Wallpaper onboarding dialog body text. -->
    <string name="wallpapers_onboarding_dialog_body_text">Vel det perfekte bakgrunnsbildet for deg.</string>
    <!-- Wallpaper onboarding dialog learn more button text. The button navigates to the wallpaper settings screen. -->
    <string name="wallpapers_onboarding_dialog_explore_more_button_text">Utforsk fleire bakgrunnsbilde</string>

    <!-- Add-on Installation from AMO-->
    <!-- Error displayed when user attempts to install an add-on from AMO (addons.mozilla.org) that is not supported -->
    <string name="addon_not_supported_error">Tillegget er ikkje støtta</string>
    <!-- Error displayed when user attempts to install an add-on from AMO (addons.mozilla.org) that is already installed -->
    <string name="addon_already_installed">Tillegget er allereie installert</string>

    <!-- Account Preferences -->
    <!-- Preference for triggering sync -->
    <string name="preferences_sync_now">Synkroniser no</string>
    <!-- Preference category for sync -->
    <string name="preferences_sync_category">Vel kva som skal synkroniserast</string>
    <!-- Preference for syncing history -->
    <string name="preferences_sync_history">Historikk</string>
    <!-- Preference for syncing bookmarks -->
    <string name="preferences_sync_bookmarks">Bokmerke</string>
    <!-- Preference for syncing logins -->
    <string name="preferences_sync_logins">Innloggingar</string>
    <!-- Preference for syncing tabs -->
    <string name="preferences_sync_tabs_2">Opne faner</string>
    <!-- Preference for signing out -->
    <string name="preferences_sign_out">Logg ut</string>
    <!-- Preference displays and allows changing current FxA device name -->
    <string name="preferences_sync_device_name">Einingsnamn</string>
    <!-- Text shown when user enters empty device name -->
    <string name="empty_device_name_error">Einingsnamn kan ikkje stå tomt.</string>
    <!-- Label indicating that sync is in progress -->
    <string name="sync_syncing_in_progress">Synkroniserer…</string>
    <!-- Label summary indicating that sync failed. The first parameter is the date stamp showing last time it succeeded -->
    <string name="sync_failed_summary">Mislykka synkronisering. Sist vellykka: %s</string>
    <!-- Label summary showing never synced -->
    <string name="sync_failed_never_synced_summary">Mislykka synkronisering. Sist synkronisert: Aldri</string>
    <!-- Label summary the date we last synced. The first parameter is date stamp showing last time synced -->
    <string name="sync_last_synced_summary">Sist synkronisert: %s</string>
    <!-- Label summary showing never synced -->
    <string name="sync_never_synced_summary">Sist synkronisert: Aldri</string>

    <!-- Text for displaying the default device name.
        The first parameter is the application name, the second is the device manufacturer name
        and the third is the device model. -->
    <string name="default_device_name_2">%1$s på %2$s %3$s</string>

    <!-- Preference for syncing credit cards -->
    <string name="preferences_sync_credit_cards">Betalingskort</string>
    <!-- Preference for syncing addresses -->
    <string name="preferences_sync_address">Adresser</string>

    <!-- Send Tab -->
    <!-- Name of the "receive tabs" notification channel. Displayed in the "App notifications" system settings for the app -->
    <string name="fxa_received_tab_channel_name">Mottekne faner</string>
    <!-- Description of the "receive tabs" notification channel. Displayed in the "App notifications" system settings for the app -->
    <string name="fxa_received_tab_channel_description">Varsel for faner mottekne frå andre Firefox-einingar.</string>
    <!--  The body for these is the URL of the tab received  -->
    <string name="fxa_tab_received_notification_name">Fane motteken</string>
    <!-- %s is the device name -->
    <string name="fxa_tab_received_from_notification_name">Fane frå %s</string>

    <!-- Advanced Preferences -->
    <!-- Preference for tracking protection exceptions -->
    <string name="preferences_tracking_protection_exceptions">Unntak</string>

    <!-- Button in Exceptions Preference to turn on tracking protection for all sites (remove all exceptions) -->
    <string name="preferences_tracking_protection_exceptions_turn_on_for_all">Slå på for alle nettstadar</string>
    <!-- Text displayed when there are no exceptions -->
    <string name="exceptions_empty_message_description">Unntak lar deg slå av sporingsvern for utvalde nettstadar.</string>
    <!-- Text displayed when there are no exceptions, with learn more link that brings users to a tracking protection SUMO page -->
    <string name="exceptions_empty_message_learn_more_link">Les meir</string>

    <!-- Preference switch for usage and technical data collection -->
    <string name="preference_usage_data">Bruk og tekniske data</string>
    <!-- Preference description for usage and technical data collection -->
    <string name="preferences_usage_data_description">Deler data om yting, bruksmønster, maskinvare og tilpassingar i nettlesaren din med Mozilla, for å hjelpe oss å gjere %1$s betre</string>
    <!-- Preference switch for marketing data collection -->
    <string name="preferences_marketing_data">Marknadsføringsdata</string>
    <!-- Preference description for marketing data collection -->
    <string name="preferences_marketing_data_description2">Deler grunnleggjande bruksdata med Adjust, leverandøren vår av mobil marknadsføring</string>
    <!-- Title for studies preferences -->
    <string name="preference_experiments_2">undersøking</string>
    <!-- Summary for studies preferences -->
    <string name="preference_experiments_summary_2">Tillèt Mozilla å installere og køyre undersøkingar</string>

    <!-- Turn On Sync Preferences -->
    <!-- Header of the Sync and save your data preference view -->
    <string name="preferences_sync_2">Synkroniser og lagre dataa dine</string>
    <!-- Preference for reconnecting to FxA sync -->
    <string name="preferences_sync_sign_in_to_reconnect">Logg inn for å kople til på nytt</string>
    <!-- Preference for removing FxA account -->
    <string name="preferences_sync_remove_account">Fjern kontoen</string>

    <!-- Pairing Feature strings -->
    <!-- Instructions on how to access pairing -->
    <string name="pair_instructions_2"><![CDATA[Skann QR-koden som vert vist på <b>firefox.com/pair</b>]]></string>

    <!-- Toolbar Preferences -->
    <!-- Preference for using top toolbar -->
    <string name="preference_top_toolbar">Øvst</string>
    <!-- Preference for using bottom toolbar -->
    <string name="preference_bottom_toolbar">Nedst</string>

    <!-- Theme Preferences -->
    <!-- Preference for using light theme -->
    <string name="preference_light_theme">Lyst</string>
    <!-- Preference for using dark theme -->
    <string name="preference_dark_theme">Mørkt</string>

    <!-- Preference for using using dark or light theme automatically set by battery -->
    <string name="preference_auto_battery_theme">Innstilt av straumstyring</string>
    <!-- Preference for using following device theme -->
    <string name="preference_follow_device_theme">Same som tema til eininga</string>

    <!-- Gestures Preferences-->
    <!-- Preferences for using pull to refresh in a webpage -->
    <string name="preference_gestures_website_pull_to_refresh">Trekk for å oppdatere</string>
    <!-- Preference for using the dynamic toolbar -->
    <string name="preference_gestures_dynamic_toolbar">Bla for å gøyme verktøylinja</string>

    <!-- Preference for switching tabs by swiping horizontally on the toolbar -->
    <string name="preference_gestures_swipe_toolbar_switch_tabs">Sveip verktøylinja sidelengs for å byte fane</string>
    <!-- Preference for showing the opened tabs by swiping up on the toolbar-->
    <string name="preference_gestures_swipe_toolbar_show_tabs">Sveip verktøylinja opp for å opne faner</string>

    <!-- Library -->
    <!-- Option in Library to open Downloads page -->
    <string name="library_downloads">Nedlastingar</string>
    <!-- Option in library to open Bookmarks page -->
    <string name="library_bookmarks">Bokmerke</string>
    <!-- Option in library to open Desktop Bookmarks root page -->
    <string name="library_desktop_bookmarks_root">Bokmerke på PC-en</string>
    <!-- Option in library to open Desktop Bookmarks "menu" page -->
    <string name="library_desktop_bookmarks_menu">Bokmerkemeny</string>
    <!-- Option in library to open Desktop Bookmarks "toolbar" page -->
    <string name="library_desktop_bookmarks_toolbar">Bokmerkelinje</string>
    <!-- Option in library to open Desktop Bookmarks "unfiled" page -->
    <string name="library_desktop_bookmarks_unfiled">Andre bokmerke</string>
    <!-- Option in Library to open History page -->
    <string name="library_history">Historikk</string>
    <!-- Option in Library to open a new tab -->
    <string name="library_new_tab">Ny fane</string>
    <!-- Settings Page Title -->
    <string name="settings_title">Innstillingar</string>
    <!-- Content description (not visible, for screen readers etc.): "Close button for library settings" -->
    <string name="content_description_close_button">Lat att</string>

    <!-- Title to show in alert when a lot of tabs are to be opened
    %d is a placeholder for the number of tabs that will be opened -->
    <string name="open_all_warning_title">Opne %d faner?</string>
    <!-- Message to warn users that a large number of tabs will be opened
    %s will be replaced by app name. -->
    <string name="open_all_warning_message">Å opne så mange faner kan seinke %s medan sidene vert lasta. Er du sikker på at du vil halde fram?</string>
    <!-- Dialog button text for confirming open all tabs -->
    <string name="open_all_warning_confirm">Opne faner</string>
    <!-- Dialog button text for canceling open all tabs -->
    <string name="open_all_warning_cancel">Avbryt</string>

    <!-- Text to show users they have one site in the history group section of the History fragment.
    %d is a placeholder for the number of sites in the group. -->
    <string name="history_search_group_site">%d nettstad</string>

    <!-- Text to show users they have multiple sites in the history group section of the History fragment.
    %d is a placeholder for the number of sites in the group. -->
    <string name="history_search_group_sites">%d nettstadar</string>

    <!-- Option in library for Recently Closed Tabs -->
    <string name="library_recently_closed_tabs">Nyleg attlatne faner</string>
    <!-- Option in library to open Recently Closed Tabs page -->
    <string name="recently_closed_show_full_history">Vis all historikk</string>
    <!-- Text to show users they have multiple tabs saved in the Recently Closed Tabs section of history.
    %d is a placeholder for the number of tabs selected. -->
    <string name="recently_closed_tabs">%d faner</string>
    <!-- Text to show users they have one tab saved in the Recently Closed Tabs section of history.
    %d is a placeholder for the number of tabs selected. -->
    <string name="recently_closed_tab">%d fane</string>

    <!-- Recently closed tabs screen message when there are no recently closed tabs -->
    <string name="recently_closed_empty_message">Ingen nylege attlatne faner</string>

    <!-- Tab Management -->
    <!-- Title of preference for tabs management -->
    <string name="preferences_tabs">Faner</string>
    <!-- Title of preference that allows a user to specify the tab view -->
    <string name="preferences_tab_view">Fanevising</string>
    <!-- Option for a list tab view -->
    <string name="tab_view_list">Liste</string>
    <!-- Option for a grid tab view -->
    <string name="tab_view_grid">Rutenett</string>
    <!-- Title of preference that allows a user to auto close tabs after a specified amount of time -->
    <string name="preferences_close_tabs">Lat att faner</string>
    <!-- Option for auto closing tabs that will never auto close tabs, always allows user to manually close tabs -->
    <string name="close_tabs_manually">Manuelt</string>
    <!-- Option for auto closing tabs that will auto close tabs after one day -->
    <string name="close_tabs_after_one_day">Etter ein dag</string>
    <!-- Option for auto closing tabs that will auto close tabs after one week -->
    <string name="close_tabs_after_one_week">Etter ei veke</string>
    <!-- Option for auto closing tabs that will auto close tabs after one month -->
    <string name="close_tabs_after_one_month">Etter ein månad</string>

    <!-- Title of preference that allows a user to specify the auto-close settings for open tabs -->
    <string name="preference_auto_close_tabs" tools:ignore="UnusedResources">Lat att opne faner automatisk</string>

    <!-- Opening screen -->
    <!-- Title of a preference that allows a user to choose what screen to show after opening the app -->
    <string name="preferences_opening_screen">Opningsskjerm</string>
    <!-- Option for always opening the homepage when re-opening the app -->
    <string name="opening_screen_homepage">Startside</string>
    <!-- Option for always opening the user's last-open tab when re-opening the app -->
    <string name="opening_screen_last_tab">Siste fane</string>
    <!-- Option for always opening the homepage when re-opening the app after four hours of inactivity -->
    <string name="opening_screen_after_four_hours_of_inactivity">Startside etter fire timar inaktivitet</string>
    <!-- Summary for tabs preference when auto closing tabs setting is set to manual close-->
    <string name="close_tabs_manually_summary">Lat att manuelt</string>

    <!-- Summary for tabs preference when auto closing tabs setting is set to auto close tabs after one day-->
    <string name="close_tabs_after_one_day_summary">Lat att etter ein dag</string>
    <!-- Summary for tabs preference when auto closing tabs setting is set to auto close tabs after one week-->
    <string name="close_tabs_after_one_week_summary">Lat att etter ei veke</string>
    <!-- Summary for tabs preference when auto closing tabs setting is set to auto close tabs after one month-->
    <string name="close_tabs_after_one_month_summary">Lat att etter ein månad</string>

    <!-- Inactive tabs -->
    <!-- Category header of a preference that allows a user to enable or disable the inactive tabs feature -->
    <string name="preferences_inactive_tabs">Flytt gamle faner til inaktive</string>
    <!-- Title of inactive tabs preference -->
    <string name="preferences_inactive_tabs_title">Faner du ikkje har vist på to veker, vert flytta til den inaktive delen.</string>

    <!-- Studies -->
    <!-- Title of the remove studies button -->
    <string name="studies_remove">Fjern</string>
    <!-- Title of the active section on the studies list -->
    <string name="studies_active">Aktiv</string>
    <!-- Description for studies, it indicates why Firefox use studies. The first parameter is the name of the application. -->
    <string name="studies_description_2">%1$s kan installere og køyre studiar frå tid til annan.</string>
    <!-- Learn more link for studies, links to an article for more information about studies. -->
    <string name="studies_learn_more">Les meir</string>
    <!-- Dialog message shown after removing a study -->
    <string name="studies_restart_app">Applikasjonen vil avslutte for å setje i verk endringar</string>
    <!-- Dialog button to confirm the removing a study. -->
    <string name="studies_restart_dialog_ok">OK</string>
    <!-- Dialog button text for canceling removing a study. -->
    <string name="studies_restart_dialog_cancel">Avbryt</string>

    <!-- Toast shown after turning on/off studies preferences -->
    <string name="studies_toast_quit_application" tools:ignore="UnusedResources">Avsluttar applikasjonen for å setje i verk endringar…</string>

    <!-- Sessions -->
    <!-- Title for the list of tabs -->
    <string name="tab_header_label">Opne faner</string>
    <!-- Title for the list of tabs in the current private session -->
    <string name="tabs_header_private_tabs_title">Private faner</string>
    <!-- Title for the list of tabs in the synced tabs -->
    <string name="tabs_header_synced_tabs_title">Synkroniserte faner</string>
    <!-- Content description (not visible, for screen readers etc.): Add tab button. Adds a news tab when pressed -->
    <string name="add_tab">Legg til fane</string>
    <!-- Content description (not visible, for screen readers etc.): Add tab button. Adds a news tab when pressed -->
    <string name="add_private_tab">Legg til privat fane</string>
    <!-- Text for the new tab button to indicate adding a new private tab in the tab -->
    <string name="tab_drawer_fab_content">Privat</string>
    <!-- Text for the new tab button to indicate syncing command on the synced tabs page -->
    <string name="tab_drawer_fab_sync">Synkroniser</string>
    <!-- Text shown in the menu for sharing all tabs -->
    <string name="tab_tray_menu_item_share">Del alle faner</string>
    <!-- Text shown in the menu to view recently closed tabs -->
    <string name="tab_tray_menu_recently_closed">Nyleg attlatne faner</string>
    <!-- Text shown in the tabs tray inactive tabs section -->
    <string name="tab_tray_inactive_recently_closed" tools:ignore="UnusedResources">Nyleg attlatne</string>
    <!-- Text shown in the menu to view account settings -->
    <string name="tab_tray_menu_account_settings">Kontoinnstillingar</string>
    <!-- Text shown in the menu to view tab settings -->
    <string name="tab_tray_menu_tab_settings">Fane-innstillinger</string>
    <!-- Text shown in the menu for closing all tabs -->
    <string name="tab_tray_menu_item_close">Lat att alle faner</string>
    <!-- Text shown in the multiselect menu for bookmarking selected tabs. -->
    <string name="tab_tray_multiselect_menu_item_bookmark">Bokmerke</string>
    <!-- Text shown in the multiselect menu for closing selected tabs. -->
    <string name="tab_tray_multiselect_menu_item_close">Lat att</string>
    <!-- Content description for tabs tray multiselect share button -->
    <string name="tab_tray_multiselect_share_content_description">Del valde faner</string>
    <!-- Content description for tabs tray multiselect menu -->
    <string name="tab_tray_multiselect_menu_content_description">Meny for valde faner</string>
    <!-- Content description (not visible, for screen readers etc.): Removes tab from collection button. Removes the selected tab from collection when pressed -->
    <string name="remove_tab_from_collection">Fjern fane frå samlinga</string>
    <!-- Text for button to enter multiselect mode in tabs tray -->
    <string name="tabs_tray_select_tabs">Vel faner</string>
    <!-- Content description (not visible, for screen readers etc.): Close tab button. Closes the current session when pressed -->
    <string name="close_tab">Lat att fane</string>
    <!-- Content description (not visible, for screen readers etc.): Close tab <title> button. First parameter is tab title  -->
    <string name="close_tab_title">Lat att fane %s</string>
    <!-- Content description (not visible, for screen readers etc.): Opens the open tabs menu when pressed -->
    <string name="open_tabs_menu">Opne fanemenyen</string>

    <!-- Open tabs menu item to save tabs to collection -->
    <string name="tabs_menu_save_to_collection1">Lagre faner til samling</string>
    <!-- Text for the menu button to delete a collection -->
    <string name="collection_delete">Slett samling</string>
    <!-- Text for the menu button to rename a collection -->
    <string name="collection_rename">Byt namn på samling</string>
    <!-- Text for the button to open tabs of the selected collection -->
    <string name="collection_open_tabs">Opne faner</string>

    <!-- Hint for adding name of a collection -->
    <string name="collection_name_hint">Samlingsnamn</string>
    <!-- Text for the menu button to rename a top site -->
	<string name="rename_top_site">Byt namn</string>
	<!-- Text for the menu button to remove a top site -->
	<string name="remove_top_site">Fjern</string>

    <!-- Text for the menu button to delete a top site from history -->
    <string name="delete_from_history">Slett frå historikk</string>
    <!-- Postfix for private WebApp titles, placeholder is replaced with app name -->
    <string name="pwa_site_controls_title_private">%1$s (privatmodus)</string>

    <!-- History -->
    <!-- Text for the button to search all history -->
    <string name="history_search_1">Skriv inn søkjetekst</string>
    <!-- Text for the button to clear all history -->
    <string name="history_delete_all">Slett historikk</string>
    <!-- Text for the snackbar to confirm that multiple browsing history items has been deleted -->
    <string name="history_delete_multiple_items_snackbar">Historikk sletta</string>
    <!-- Text for the snackbar to confirm that a single browsing history item has been deleted. The first parameter is the shortened URL of the deleted history item. -->
    <string name="history_delete_single_item_snackbar">Sletta %1$s</string>
    <!-- Context description text for the button to delete a single history item -->
    <string name="history_delete_item">Slett</string>
    <!-- History multi select title in app bar
    The first parameter is the number of bookmarks selected -->
    <string name="history_multi_select_title">%1$d valde</string>
    <!-- Text for the header that groups the history for today -->
    <string name="history_today">I dag</string>
    <!-- Text for the header that groups the history for yesterday -->
    <string name="history_yesterday">I går</string>
    <!-- Text for the header that groups the history the past 7 days -->
    <string name="history_7_days">Siste 7 dagar</string>
    <!-- Text for the header that groups the history the past 30 days -->
    <string name="history_30_days">Siste 30 dagar</string>
    <!-- Text for the header that groups the history older than the last month -->
    <string name="history_older">Eldre</string>
    <!-- Text shown when no history exists -->
    <string name="history_empty_message">Ingen historikk her</string>

    <!-- Downloads -->
    <!-- Text for the snackbar to confirm that multiple downloads items have been removed -->
    <string name="download_delete_multiple_items_snackbar_1">Nedlastingar fjerna</string>
    <!-- Text for the snackbar to confirm that a single download item has been removed. The first parameter is the name of the download item. -->
    <string name="download_delete_single_item_snackbar">Fjerna %1$s</string>
    <!-- Text shown when no download exists -->
    <string name="download_empty_message_1">Ingen nedlasta filer</string>
    <!-- History multi select title in app bar
    The first parameter is the number of downloads selected -->
    <string name="download_multi_select_title">%1$d valde</string>


    <!-- Text for the button to remove a single download item -->
    <string name="download_delete_item_1">Fjern</string>


    <!-- Crashes -->
    <!-- Title text displayed on the tab crash page. This first parameter is the name of the application (For example: Fenix) -->
    <string name="tab_crash_title_2">Orsak. %1$s klarer ikkje å laste inn denne sida.</string>
    <!-- Send crash report checkbox text on the tab crash page -->
    <string name="tab_crash_send_report">Send krasjrapport til Mozilla</string>
    <!-- Close tab button text on the tab crash page -->
    <string name="tab_crash_close">Lat att fane</string>
    <!-- Restore tab button text on the tab crash page -->
    <string name="tab_crash_restore">Gjenopprett fane</string>

    <!-- Bookmarks -->
    <!-- Confirmation message for a dialog confirming if the user wants to delete the selected folder -->
    <string name="bookmark_delete_folder_confirmation_dialog">Er du sikker på at du vil slette denne mappa?</string>
    <!-- Confirmation message for a dialog confirming if the user wants to delete multiple items including folders. Parameter will be replaced by app name. -->
    <string name="bookmark_delete_multiple_folders_confirmation_dialog">%s vil slette dei valde elementa.</string>
    <!-- Text for the cancel button on delete bookmark dialog -->
    <string name="bookmark_delete_negative">Avbryt</string>
    <!-- Screen title for adding a bookmarks folder -->
    <string name="bookmark_add_folder">Legg til mappe</string>
    <!-- Snackbar title shown after a bookmark has been created. -->
    <string name="bookmark_saved_snackbar">Bokmerke lagra!</string>
    <!-- Snackbar edit button shown after a bookmark has been created. -->
    <string name="edit_bookmark_snackbar_action">REDIGER</string>
    <!-- Bookmark overflow menu edit button -->
    <string name="bookmark_menu_edit_button">Rediger</string>
    <!-- Bookmark overflow menu copy button -->
    <string name="bookmark_menu_copy_button">Kopier</string>
    <!-- Bookmark overflow menu share button -->
    <string name="bookmark_menu_share_button">Del</string>
    <!-- Bookmark overflow menu open in new tab button -->
    <string name="bookmark_menu_open_in_new_tab_button">Opne i ny fane</string>
    <!-- Bookmark overflow menu open in private tab button -->
    <string name="bookmark_menu_open_in_private_tab_button">Opne i privat fane</string>
    <!-- Bookmark overflow menu open all in tabs button -->
    <string name="bookmark_menu_open_all_in_tabs_button">Opne alle i nye faner</string>
    <!-- Bookmark overflow menu open all in private tabs button -->
    <string name="bookmark_menu_open_all_in_private_tabs_button">Opne alle i private faner</string>
    <!-- Bookmark overflow menu delete button -->
    <string name="bookmark_menu_delete_button">Slett</string>
    <!--Bookmark overflow menu save button -->
    <string name="bookmark_menu_save_button">Lagre</string>

    <!-- Bookmark multi select title in app bar
     The first parameter is the number of bookmarks selected -->
    <string name="bookmarks_multi_select_title">%1$d valde</string>
    <!-- Bookmark editing screen title -->
    <string name="edit_bookmark_fragment_title">Rediger bokmerke</string>
    <!-- Bookmark folder editing screen title -->
    <string name="edit_bookmark_folder_fragment_title">Rediger mappe</string>
    <!-- Bookmark sign in button message -->
    <string name="bookmark_sign_in_button">Logg inn for å sjå synkroniserte bokmerke</string>
    <!-- Bookmark URL editing field label -->
    <string name="bookmark_url_label">URL</string>
    <!-- Bookmark FOLDER editing field label -->
    <string name="bookmark_folder_label">MAPPE</string>
    <!-- Bookmark NAME editing field label -->
    <string name="bookmark_name_label">NAMN</string>
    <!-- Bookmark add folder screen title -->
    <string name="bookmark_add_folder_fragment_label">Legg til mappe</string>
    <!-- Bookmark select folder screen title -->
    <string name="bookmark_select_folder_fragment_label">Vel mappe</string>
    <!-- Bookmark editing error missing title -->
    <string name="bookmark_empty_title_error">Må ha ein tittel</string>
    <!-- Bookmark editing error missing or improper URL -->
    <string name="bookmark_invalid_url_error">Ugyldig URL</string>
    <!-- Bookmark screen message for empty bookmarks folder -->
    <string name="bookmarks_empty_message">Ingen bokmerke her</string>
    <!-- Bookmark snackbar message on deletion
     The first parameter is the host part of the URL of the bookmark deleted, if any -->
    <string name="bookmark_deletion_snackbar_message">Sletta %1$s</string>
    <!-- Bookmark snackbar message on deleting multiple bookmarks not including folders-->
    <string name="bookmark_deletion_multiple_snackbar_message_2">Bokmerke sletta</string>
    <!-- Bookmark snackbar message on deleting multiple bookmarks including folders-->
    <string name="bookmark_deletion_multiple_snackbar_message_3">Slettar valde mapper</string>
    <!-- Bookmark undo button for deletion snackbar action -->
    <string name="bookmark_undo_deletion">ANGRE</string>

    <!-- Text for the button to search all bookmarks -->
    <string name="bookmark_search">Skriv inn søkjeord</string>

    <!-- Site Permissions -->
    <!-- Button label that take the user to the Android App setting -->
    <string name="phone_feature_go_to_settings">Gå til Innstillingar</string>
    <!-- Content description (not visible, for screen readers etc.): Quick settings sheet
        to give users access to site specific information / settings. For example:
        Secure settings status and a button to modify site permissions -->
    <string name="quick_settings_sheet">Oversikt over hurtig-innstillingr</string>
    <!-- Label that indicates that this option it the recommended one -->
    <string name="phone_feature_recommended">Tilrådd</string>
    <!-- Button label for clearing all the information of site permissions-->
    <string name="clear_permissions">Fjern løyve</string>
    <!-- Text for the OK button on Clear permissions dialog -->
    <string name="clear_permissions_positive">OK</string>
    <!-- Text for the cancel button on Clear permissions dialog -->
    <string name="clear_permissions_negative">Avbryt</string>
    <!-- Button label for clearing a site permission-->
    <string name="clear_permission">Fjern løyve</string>
    <!-- Text for the OK button on Clear permission dialog -->
    <string name="clear_permission_positive">OK</string>
    <!-- Text for the cancel button on Clear permission dialog -->
    <string name="clear_permission_negative">Avbryt</string>
    <!-- Button label for clearing all the information on all sites-->
    <string name="clear_permissions_on_all_sites">Fjern løyve på alle nettstadar</string>
    <!-- Preference for altering video and audio autoplay for all websites -->
    <string name="preference_browser_feature_autoplay">Automatisk avspeling</string>
    <!-- Preference for altering the camera access for all websites -->
    <string name="preference_phone_feature_camera">Kamera</string>
    <!-- Preference for altering the microphone access for all websites -->
    <string name="preference_phone_feature_microphone">Mikrofon</string>
    <!-- Preference for altering the location access for all websites -->
    <string name="preference_phone_feature_location">Plassering</string>
    <!-- Preference for altering the notification access for all websites -->
    <string name="preference_phone_feature_notification">Varsel</string>

    <!-- Preference for altering the persistent storage access for all websites -->
    <string name="preference_phone_feature_persistent_storage">Vedvarande lagring</string>
    <!-- Preference for altering the storage access setting for all websites -->
    <string name="preference_phone_feature_cross_origin_storage_access">Infokapslar på tvers av nettstadar</string>
    <!-- Preference for altering the EME access for all websites -->
    <string name="preference_phone_feature_media_key_system_access">DRM-kontrollert innhald</string>
    <!-- Label that indicates that a permission must be asked always -->
    <string name="preference_option_phone_feature_ask_to_allow">Spør om løyve</string>
    <!-- Label that indicates that a permission must be blocked -->
    <string name="preference_option_phone_feature_blocked">Blokkert</string>
    <!-- Label that indicates that a permission must be allowed -->
    <string name="preference_option_phone_feature_allowed">Har løyve</string>
    <!--Label that indicates a permission is by the Android OS-->
    <string name="phone_feature_blocked_by_android">Blokkert av Android</string>
    <!-- Preference for showing a list of websites that the default configurations won't apply to them -->
    <string name="preference_exceptions">Unntak</string>
    <!-- Summary of tracking protection preference if tracking protection is set to on -->
    <string name="tracking_protection_on">På</string>
    <!-- Summary of tracking protection preference if tracking protection is set to off -->
    <string name="tracking_protection_off">Av</string>
    <!-- Label for global setting that indicates that all video and audio autoplay is allowed -->
    <string name="preference_option_autoplay_allowed2">Tillat lyd og video</string>
    <!-- Label for site specific setting that indicates that all video and audio autoplay is allowed -->
    <string name="quick_setting_option_autoplay_allowed">Tillat lyd og video</string>
    <!-- Label that indicates that video and audio autoplay is only allowed over Wi-Fi -->
    <string name="preference_option_autoplay_allowed_wifi_only2">Blokker lyd og video berre på mobildata</string>
    <!-- Subtext that explains 'autoplay on Wi-Fi only' option -->
    <string name="preference_option_autoplay_allowed_wifi_subtext">Lyd og video vert spela av på Wi-Fi</string>
    <!-- Label for global setting that indicates that video autoplay is allowed, but audio autoplay is blocked -->
    <string name="preference_option_autoplay_block_audio2">Blokker berre lyd</string>
    <!-- Label for site specific setting that indicates that video autoplay is allowed, but audio autoplay is blocked -->
    <string name="quick_setting_option_autoplay_block_audio">Blokker berre lyd</string>
    <!-- Label for global setting that indicates that all video and audio autoplay is blocked -->
    <string name="preference_option_autoplay_blocked3">Blokker lyd og video</string>
    <!-- Label for site specific setting that indicates that all video and audio autoplay is blocked -->
    <string name="quick_setting_option_autoplay_blocked">Blokker lyd og video</string>
    <!-- Summary of delete browsing data on quit preference if it is set to on -->
    <string name="delete_browsing_data_quit_on">På</string>
    <!-- Summary of delete browsing data on quit preference if it is set to off -->
    <string name="delete_browsing_data_quit_off">Av</string>

    <!-- Summary of studies preference if it is set to on -->
    <string name="studies_on">På</string>
    <!-- Summary of studies data on quit preference if it is set to off -->
    <string name="studies_off">Av</string>

    <!-- Collections -->
    <!-- Collections header on home fragment -->
    <string name="collections_header">Samlingar</string>
    <!-- Content description (not visible, for screen readers etc.): Opens the collection menu when pressed -->
    <string name="collection_menu_button_content_description">Samlingsmeny</string>
    <!-- Label to describe what collections are to a new user without any collections -->
    <string name="no_collections_description2">Samle tinga som betyr noko for deg.\nGrupper liknande søk, nettstadar og faner for rask tilgang seinare.</string>
    <!-- Title for the "select tabs" step of the collection creator -->
    <string name="create_collection_select_tabs">Vel faner</string>
    <!-- Title for the "select collection" step of the collection creator -->
    <string name="create_collection_select_collection">Vel samling</string>
    <!-- Title for the "name collection" step of the collection creator -->
    <string name="create_collection_name_collection">Gi namn til samling</string>
    <!-- Button to add new collection for the "select collection" step of the collection creator -->
    <string name="create_collection_add_new_collection">Legg til ny samling</string>
    <!-- Button to select all tabs in the "select tabs" step of the collection creator -->
    <string name="create_collection_select_all">Merk alt</string>
    <!-- Button to deselect all tabs in the "select tabs" step of the collection creator -->
    <string name="create_collection_deselect_all">Merk ingen</string>
    <!-- Text to prompt users to select the tabs to save in the "select tabs" step of the collection creator -->
    <string name="create_collection_save_to_collection_empty">Vel faner du vil lagre</string>

    <!-- Text to show users how many tabs they have selected in the "select tabs" step of the collection creator.
     %d is a placeholder for the number of tabs selected. -->
    <string name="create_collection_save_to_collection_tabs_selected">%d faner valde</string>
    <!-- Text to show users they have one tab selected in the "select tabs" step of the collection creator.
    %d is a placeholder for the number of tabs selected. -->
    <string name="create_collection_save_to_collection_tab_selected">%d fane vald</string>
    <!-- Text shown in snackbar when multiple tabs have been saved in a collection -->
    <string name="create_collection_tabs_saved">Faner lagra!</string>
    <!-- Text shown in snackbar when one or multiple tabs have been saved in a new collection -->
    <string name="create_collection_tabs_saved_new_collection">Samling lagra!</string>
    <!-- Text shown in snackbar when one tab has been saved in a collection -->
    <string name="create_collection_tab_saved">Fane lagra!</string>
    <!-- Content description (not visible, for screen readers etc.): button to close the collection creator -->
    <string name="create_collection_close">Lat att</string>
    <!-- Button to save currently selected tabs in the "select tabs" step of the collection creator-->
    <string name="create_collection_save">Lagre</string>

    <!-- Snackbar action to view the collection the user just created or updated -->
    <string name="create_collection_view">Vis</string>

    <!-- Text for the OK button from collection dialogs -->
    <string name="create_collection_positive">OK</string>
    <!-- Text for the cancel button from collection dialogs -->
    <string name="create_collection_negative">Avbryt</string>

    <!-- Default name for a new collection in "name new collection" step of the collection creator. %d is a placeholder for the number of collections-->
    <string name="create_collection_default_name">Samling %d</string>

    <!-- Share -->
    <!-- Share screen header -->
    <string name="share_header_2">Del</string>
    <!-- Content description (not visible, for screen readers etc.):
        "Share" button. Opens the share menu when pressed. -->
    <string name="share_button_content_description">Del</string>
    <!-- Text for the Save to PDF feature in the share menu -->
    <string name="share_save_to_pdf">Lagre som PDF</string>
    <!-- Text for error message when generating a PDF file Text for error message when generating a PDF file. -->
    <string name="unable_to_save_to_pdf_error">Klarte ikkje å generere PDF</string>
    <!-- Sub-header in the dialog to share a link to another sync device -->
    <string name="share_device_subheader">Send til eining</string>
    <!-- Sub-header in the dialog to share a link to an app from the full list -->
    <string name="share_link_all_apps_subheader">Alle handlingar</string>
    <!-- Sub-header in the dialog to share a link to an app from the most-recent sorted list -->
    <string name="share_link_recent_apps_subheader">Nyleg brukt</string>
    <!-- Text for the copy link action in the share screen. -->
    <string name="share_copy_link_to_clipboard">Kopier til utklippstavla</string>
    <!-- Toast shown after copying link to clipboard -->
    <string name="toast_copy_link_to_clipboard">Kopier til utklippstavla</string>
    <!-- An option from the share dialog to sign into sync -->
    <string name="sync_sign_in">Logg inn på Sync</string>
     <!-- An option from the three dot menu to sync and save data -->
    <string name="sync_menu_sync_and_save_data">Synkroniser og lagre data</string>
    <!-- An option from the share dialog to send link to all other sync devices -->
    <string name="sync_send_to_all">Send til alle einingar</string>
    <!-- An option from the share dialog to reconnect to sync -->
    <string name="sync_reconnect">Kople til Sync på nytt</string>
    <!-- Text displayed when sync is offline and cannot be accessed -->
    <string name="sync_offline">Fråkopla</string>
    <!-- An option to connect additional devices -->
    <string name="sync_connect_device">Kople til ei anna eining</string>

    <!-- The dialog text shown when additional devices are not available -->
    <string name="sync_connect_device_dialog">For å sende ei fane, logg deg på Firefox på minst ei anna eining.</string>
    <!-- Confirmation dialog button -->
    <string name="sync_confirmation_button">Skjønar</string>
    <!-- Share error message -->
    <string name="share_error_snackbar">Kan ikke dele med denne appen</string>

    <!-- Add new device screen title -->
    <string name="sync_add_new_device_title">Send til eining</string>
    <!-- Text for the warning message on the Add new device screen -->
    <string name="sync_add_new_device_message">Ingen einingar tilkopla</string>
    <!-- Text for the button to learn about sending tabs -->
    <string name="sync_add_new_device_learn_button">Les meir om sending av faner…</string>
    <!-- Text for the button to connect another device -->
    <string name="sync_add_new_device_connect_button">Kople til ei anna eining…</string>

    <!-- Notifications -->
    <!-- Text shown in the notification that pops up to remind the user that a private browsing session is active. -->
    <string name="notification_pbm_delete_text_2">Lat att private faner</string>
    <!-- Name of the marketing notification channel. Displayed in the "App notifications" system settings for the app -->
    <string name="notification_marketing_channel_name">Marknadsføring</string>
    <!-- Title shown in the notification that pops up to remind the user to set fenix as default browser.
    %1$s is a placeholder that will be replaced by the app name (Fenix). -->
    <string name="notification_default_browser_title">%1$s er rask og privat</string>
    <!-- Text shown in the notification that pops up to remind the user to set fenix as default browser.
    %1$s is a placeholder that will be replaced by the app name (Fenix). -->
    <string name="notification_default_browser_text">Bruk %1$s som standard nettlesar</string>

    <!-- Title shown in the notification that pops up to re-engage the user -->
    <string name="notification_re_engagement_title">Prøv privat nettlesing</string>
    <!-- Text shown in the notification that pops up to re-engage the user.
    %1$s is a placeholder that will be replaced by the app name. -->
    <string name="notification_re_engagement_text">Surf utan lagra infokapslar eller historikk med %1$s</string>

    <!-- Snackbar -->
    <!-- Text shown in snackbar when user deletes a collection -->
    <string name="snackbar_collection_deleted">Samling sletta</string>
    <!-- Text shown in snackbar when user renames a collection -->
    <string name="snackbar_collection_renamed">Samlinga omdøypt</string>
    <!-- Text shown in snackbar when user closes a tab -->
    <string name="snackbar_tab_closed">Fane attlaten</string>
    <!-- Text shown in snackbar when user closes all tabs -->
    <string name="snackbar_tabs_closed">Faner attlatne</string>
    <!-- Text shown in snackbar when user bookmarks a list of tabs -->
    <string name="snackbar_message_bookmarks_saved">Bokmerke lagra!</string>
    <!-- Text shown in snackbar when user adds a site to shortcuts -->
    <string name="snackbar_added_to_shortcuts">Lagt til i snarvegar!</string>
    <!-- Text shown in snackbar when user closes a private tab -->
    <string name="snackbar_private_tab_closed">Privat fane attlaten</string>
    <!-- Text shown in snackbar when user closes all private tabs -->
    <string name="snackbar_private_tabs_closed">Private faner attlatne</string>
    <!-- Text shown in snackbar to undo deleting a tab, top site or collection -->
    <string name="snackbar_deleted_undo">ANGRE</string>
    <!-- Text shown in snackbar when user removes a top site -->
    <string name="snackbar_top_site_removed">Nettstad fjerna</string>
    <!-- QR code scanner prompt which appears after scanning a code, but before navigating to it
        First parameter is the name of the app, second parameter is the URL or text scanned-->
    <string name="qr_scanner_confirmation_dialog_message">Tillat %1$s å opne %2$s</string>
    <!-- QR code scanner prompt dialog positive option to allow navigation to scanned link -->
    <string name="qr_scanner_dialog_positive">TILLAT</string>
    <!-- QR code scanner prompt dialog positive option to deny navigation to scanned link -->
    <string name="qr_scanner_dialog_negative">AVSLÅ</string>
    <!-- QR code scanner prompt dialog error message shown when a hostname does not contain http or https. -->
    <string name="qr_scanner_dialog_invalid">Nettadressa er ikkje gyldig.</string>
    <!-- QR code scanner prompt dialog positive option when there is an error -->
    <string name="qr_scanner_dialog_invalid_ok">OK</string>
    <!-- Tab collection deletion prompt dialog message. Placeholder will be replaced with the collection name -->
    <string name="tab_collection_dialog_message">Er du sikker på at du vil slette %1$s?</string>
    <!-- Collection and tab deletion prompt dialog message. This will show when the last tab from a collection is deleted -->
    <string name="delete_tab_and_collection_dialog_message">Dersom du slettar denne fana, blir heile samlinga sletta. Du kan når som helst lage nye samlingar.</string>
    <!-- Collection and tab deletion prompt dialog title. Placeholder will be replaced with the collection name. This will show when the last tab from a collection is deleted -->
    <string name="delete_tab_and_collection_dialog_title">Vil du slette %1$s?</string>
    <!-- Tab collection deletion prompt dialog option to delete the collection -->
    <string name="tab_collection_dialog_positive">Slett</string>
    <!-- Text displayed in a notification when the user enters full screen mode -->
    <string name="full_screen_notification">Startar fullskjermmodus</string>
    <!-- Message for copying the URL via long press on the toolbar -->
    <string name="url_copied">URL kopiert</string>
    <!-- Sample text for accessibility font size -->
    <string name="accessibility_text_size_sample_text_1">Dette er eksempeltekst. Han er her for å vise korleis tekst vil visast når du aukar eller reduserer storleiken med denne innstillinga.</string>
    <!-- Summary for Accessibility Text Size Scaling Preference -->
    <string name="preference_accessibility_text_size_summary">Gjer tekst på nettstadar større eller mindre</string>
    <!-- Title for Accessibility Text Size Scaling Preference -->
    <string name="preference_accessibility_font_size_title">Skriftstorleik</string>

    <!-- Title for Accessibility Text Automatic Size Scaling Preference -->
    <string name="preference_accessibility_auto_size_2">Automatisk skriftstorleik</string>

    <!-- Summary for Accessibility Text Automatic Size Scaling Preference -->
    <string name="preference_accessibility_auto_size_summary">Skriftstorleik vil samsvare med Android-innstillingane dine. Slå av for å handsame skriftstorleik her.</string>

    <!-- Title for the Delete browsing data preference -->
    <string name="preferences_delete_browsing_data">Slett nettlesardata</string>
    <!-- Title for the tabs item in Delete browsing data -->
    <string name="preferences_delete_browsing_data_tabs_title_2">Opne faner</string>
    <!-- Subtitle for the tabs item in Delete browsing data, parameter will be replaced with the number of open tabs -->
    <string name="preferences_delete_browsing_data_tabs_subtitle">%d faner</string>
    <!-- Title for the data and history items in Delete browsing data -->
    <string name="preferences_delete_browsing_data_browsing_data_title">Nettlesarhistorikk og nettstad-data</string>
    <!-- Subtitle for the data and history items in delete browsing data, parameter will be replaced with the
        number of history items the user has -->
    <string name="preferences_delete_browsing_data_browsing_data_subtitle">%d adresser</string>
    <!-- Title for the cookies item in Delete browsing data -->
    <string name="preferences_delete_browsing_data_cookies">Infokapslar</string>
    <!-- Subtitle for the cookies item in Delete browsing data -->
    <string name="preferences_delete_browsing_data_cookies_subtitle">Du blir logga ut frå dei fleste nettstadar</string>
    <!-- Title for the cached images and files item in Delete browsing data -->
    <string name="preferences_delete_browsing_data_cached_files">Hurtiglagra (cached) bilde og filer</string>
    <!-- Subtitle for the cached images and files item in Delete browsing data -->
    <string name="preferences_delete_browsing_data_cached_files_subtitle">Frigjer lagringsplass</string>
    <!-- Title for the site permissions item in Delete browsing data -->
    <string name="preferences_delete_browsing_data_site_permissions">Nettstadløyve</string>
    <!-- Title for the downloads item in Delete browsing data -->
    <string name="preferences_delete_browsing_data_downloads">Nedlastingar</string>
    <!-- Text for the button to delete browsing data -->
    <string name="preferences_delete_browsing_data_button">Slett nettlesardata</string>
    <!-- Title for the Delete browsing data on quit preference -->
    <string name="preferences_delete_browsing_data_on_quit">Slett nettlesardata når du avsluttar</string>

    <!-- Summary for the Delete browsing data on quit preference. "Quit" translation should match delete_browsing_data_on_quit_action translation. -->
    <string name="preference_summary_delete_browsing_data_on_quit_2">Slettar nettlesardata automatisk når du vel «Avslutt» frå hovudmenyen</string>
    <!-- Action item in menu for the Delete browsing data on quit feature -->
    <string name="delete_browsing_data_on_quit_action">Avslutt</string>

    <!-- Title text of a delete browsing data dialog. -->
    <string name="delete_history_prompt_title">Tidsrom for sletting</string>
    <!-- Body text of a delete browsing data dialog. -->
    <string name="delete_history_prompt_body">Fjernar historikk (inkludert historikk synkronisert frå andre einingar), infokapslar og andre nettlesingsdata.</string>
    <!-- Radio button in the delete browsing data dialog to delete history items for the last hour. -->
    <string name="delete_history_prompt_button_last_hour">Den siste timen</string>
    <!-- Radio button in the delete browsing data dialog to delete history items for today and yesterday. -->
    <string name="delete_history_prompt_button_today_and_yesterday">I dag og i går</string>
    <!-- Radio button in the delete browsing data dialog to delete all history. -->
    <string name="delete_history_prompt_button_everything">Alt</string>

    <!-- Dialog message to the user asking to delete browsing data. Parameter will be replaced by app name. -->
    <string name="delete_browsing_data_prompt_message_3">%s vil slette valde nettlesardata.</string>
    <!-- Text for the cancel button for the data deletion dialog -->
    <string name="delete_browsing_data_prompt_cancel">Avbryt</string>
    <!-- Text for the allow button for the data deletion dialog -->
    <string name="delete_browsing_data_prompt_allow">Slett</string>
    <!-- Text for the snackbar confirmation that the data was deleted -->
    <string name="preferences_delete_browsing_data_snackbar">Nettlesardata sletta</string>
    <!-- Text for the snackbar to show the user that the deletion of browsing data is in progress -->
    <string name="deleting_browsing_data_in_progress">Slettar nettlesardata…</string>

    <!-- Dialog message to the user asking to delete all history items inside the opened group. Parameter will be replaced by a history group name. -->
    <string name="delete_all_history_group_prompt_message">Slett alle nettsteder i «%s»</string>
    <!-- Text for the cancel button for the history group deletion dialog -->
    <string name="delete_history_group_prompt_cancel">Avbryt</string>
    <!-- Text for the allow button for the history group dialog -->
    <string name="delete_history_group_prompt_allow">Slett</string>
    <!-- Text for the snackbar confirmation that the history group was deleted -->
    <string name="delete_history_group_snackbar">Gruppe sletta</string>

    <!-- Onboarding -->
    <!-- Text for onboarding welcome header. -->
    <string name="onboarding_header_2">Velkomen til eit betre internett</string>
    <!-- Text for the onboarding welcome message. -->
    <string name="onboarding_message">Ein nettlesar bygd for personar, ikkje profitt.</string>

    <!-- Text for the Firefox account onboarding sign in card header. -->
    <string name="onboarding_account_sign_in_header">Hald fram der du slutta</string>
    <!-- Text for the button to learn more about signing in to your Firefox account. -->
    <string name="onboarding_manual_sign_in_description">Synkroniser faner og passord på tvers av einingar for saumlaus byte av skjerm.</string>
    <!-- Text for the button to manually sign into Firefox account. -->
    <string name="onboarding_firefox_account_sign_in">Logg inn</string>
    <!-- text to display in the snackbar once account is signed-in -->
    <string name="onboarding_firefox_account_sync_is_on">Synkronisering er på</string>

    <!-- Text for the tracking protection onboarding card header -->
    <string name="onboarding_tracking_protection_header">Personvernsikring som standard</string>
    <!-- Text for the tracking protection card description. -->
    <string name="onboarding_tracking_protection_description">Totalt vern mot infokapslar stoppar sporarar frå å bruke infokapslar til å forfølgje deg på tvers av nettstadar.</string>
    <!-- text for tracking protection radio button option for standard level of blocking -->
    <string name="onboarding_tracking_protection_standard_button_2">Standard (standard)</string>
    <!-- text for standard blocking option button description -->
    <string name="onboarding_tracking_protection_standard_button_description_3">Balansert mellom privatliv og yting. Sider vert lasta inn normalt.</string>
    <!-- text for tracking protection radio button option for strict level of blocking -->
    <string name="onboarding_tracking_protection_strict_option">Streng</string>
    <!-- text for strict blocking option button description -->
    <string name="onboarding_tracking_protection_strict_button_description_3">Blokkerer fleire sporings-mekanismar. Sider vert leste inn raskare, men enkelte sider fungerer kanskje ikkje.</string>
    <!-- text for the toolbar position card header  -->
    <string name="onboarding_toolbar_placement_header_1">Vel plassering for verktøylinja</string>
    <!-- Text for the toolbar position card description -->
    <string name="onboarding_toolbar_placement_description">Behald i botnen, eller flytt til toppen.</string>
    <!-- Text for the privacy notice onboarding card header -->
    <string name="onboarding_privacy_notice_header_1">Du kontrollerer dine data</string>
    <!-- Text for the privacy notice onboarding card description. -->
    <string name="onboarding_privacy_notice_description">Firefox gir deg kontroll over kva du deler på nettet og kva du deler med oss.</string>
    <!-- Text for the button to read the privacy notice -->
    <string name="onboarding_privacy_notice_read_button">Les personvernmerknaden vår</string>

    <!-- Text for the conclusion onboarding message -->
    <string name="onboarding_conclusion_header">Klar til å oppdage eit fantastisk internett?</string>
    <!-- text for the button to finish onboarding -->
    <string name="onboarding_finish">Start nettlesinga</string>

    <!-- Onboarding theme -->
    <!-- text for the theme picker onboarding card header -->
    <string name="onboarding_theme_picker_header">Vel tema</string>
    <!-- text for the theme picker onboarding card description -->
    <string name="onboarding_theme_picker_description_2">Skån batteriet og augene dine med eit mørkt tema.</string>
    <!-- Automatic theme setting (will follow device setting) -->
    <string name="onboarding_theme_automatic_title">Automatisk</string>
    <!-- Summary of automatic theme setting (will follow device setting) -->
    <string name="onboarding_theme_automatic_summary">Tilpassar seg til einingsinnstillingane dine</string>
    <!-- Theme setting for dark mode -->
    <string name="onboarding_theme_dark_title">Mørkt tema</string>
    <!-- Theme setting for light mode -->
    <string name="onboarding_theme_light_title">Lyst tema</string>

    <!-- Text shown in snackbar when multiple tabs have been sent to device -->
    <string name="sync_sent_tabs_snackbar">Faner sende!</string>
    <!-- Text shown in snackbar when one tab has been sent to device  -->
    <string name="sync_sent_tab_snackbar">Fane sendt!</string>
    <!-- Text shown in snackbar when sharing tabs failed  -->
    <string name="sync_sent_tab_error_snackbar">Klarte ikkje å sende</string>
    <!-- Text shown in snackbar for the "retry" action that the user has after sharing tabs failed -->
    <string name="sync_sent_tab_error_snackbar_action">PRØV IGJEN</string>
    <!-- Title of QR Pairing Fragment -->
    <string name="sync_scan_code">Skann QR-kode</string>
    <!-- Instructions on how to access pairing -->
    <string name="sign_in_instructions"><![CDATA[Opne Firefox på datamaskinea di og gå til <b>https://firefox.com/pair</b>]]></string>
    <!-- Text shown for sign in pairing when ready -->
    <string name="sign_in_ready_for_scan">Klar for å skanne</string>
    <!-- Text shown for settings option for sign with pairing -->
    <string name="sign_in_with_camera">Logg inn med kameraet ditt</string>
    <!-- Text shown for settings option for sign with email -->
    <string name="sign_in_with_email">Bruk e-post i staden</string>
    <!-- Text shown for settings option for create new account text.'Firefox' intentionally hardcoded here.-->
    <string name="sign_in_create_account_text"><![CDATA[Ingen konto? <u>Lag ein</u> for å synkronisere Firefox mellom einingar.]]></string>
    <!-- Text shown in confirmation dialog to sign out of account. The first parameter is the name of the app (e.g. Firefox Preview) -->
    <string name="sign_out_confirmation_message_2">%s vil stoppe synkroniseringa med kontoen din, men vil ikkje slette nettleserdataa dine på denne eiinga.</string>
    <!-- Option to continue signing out of account shown in confirmation dialog to sign out of account -->
    <string name="sign_out_disconnect">Kople frå</string>
    <!-- Option to cancel signing out shown in confirmation dialog to sign out of account -->
    <string name="sign_out_cancel">Avbryt</string>

    <!-- Error message snackbar shown after the user tried to select a default folder which cannot be altered -->
    <string name="bookmark_cannot_edit_root">Klarte ikkje å redigere standardmappe</string>

    <!-- Enhanced Tracking Protection -->
    <!-- Link displayed in enhanced tracking protection panel to access tracking protection settings -->
    <string name="etp_settings">Innstillingar for vern</string>
    <!-- Preference title for enhanced tracking protection settings -->
    <string name="preference_enhanced_tracking_protection">Utvida sporingsvern</string>
    <!-- Title for the description of enhanced tracking protection -->
    <string name="preference_enhanced_tracking_protection_explanation_title">Bruk nettet utan å bli overvaka</string>
    <!-- Description of enhanced tracking protection. The first parameter is the name of the application (For example: Fenix) -->
    <string name="preference_enhanced_tracking_protection_explanation">Behald dine data for deg sjølv. %s beskyttear deg mot mange av dei vanlegaste sporingsteknologiar som følgjer det du gjer på nettet.</string>
    <!-- Text displayed that links to website about enhanced tracking protection -->
    <string name="preference_enhanced_tracking_protection_explanation_learn_more">Les meir</string>
    <!-- Preference for enhanced tracking protection for the standard protection settings -->
    <string name="preference_enhanced_tracking_protection_standard_default_1">Standard (standard)</string>
    <!-- Preference description for enhanced tracking protection for the standard protection settings -->
    <string name="preference_enhanced_tracking_protection_standard_description_4">Balansert mellom privatliv og yting. Sider vil laste normalt.</string>
    <!--  Accessibility text for the Standard protection information icon  -->
    <string name="preference_enhanced_tracking_protection_standard_info_button">Kva er blokkert av standard sporingsvern</string>
    <!-- Preference for enhanced tracking protection for the strict protection settings -->
    <string name="preference_enhanced_tracking_protection_strict">Streng</string>
    <!-- Preference description for enhanced tracking protection for the strict protection settings -->
    <string name="preference_enhanced_tracking_protection_strict_description_3">Blokkerer fleire sporings-mekanismar. Sider vert lasta inn raskare, men enkelte sider fungerer kanskje ikkje skikkeleg.</string>
    <!--  Accessibility text for the Strict protection information icon  -->
    <string name="preference_enhanced_tracking_protection_strict_info_button">Kva er blokkert av strengt sporingsvern?</string>
    <!-- Preference for enhanced tracking protection for the custom protection settings -->
    <string name="preference_enhanced_tracking_protection_custom">Tilpassa</string>
    <!-- Preference description for enhanced tracking protection for the strict protection settings -->
    <string name="preference_enhanced_tracking_protection_custom_description_2">Vel kva for sporarar og skript som skal blokkerast.</string>
    <!--  Accessibility text for the Strict protection information icon  -->
    <string name="preference_enhanced_tracking_protection_custom_info_button">Kva er blokkert av tilpassa sporingsvern</string>
    <!-- Header for categories that are being blocked by current Enhanced Tracking Protection settings -->
    <!-- Preference for enhanced tracking protection for the custom protection settings for cookies-->
    <string name="preference_enhanced_tracking_protection_custom_cookies">Infokapslar</string>
    <!-- Option for enhanced tracking protection for the custom protection settings for cookies-->
    <string name="preference_enhanced_tracking_protection_custom_cookies_1">Sporing på tvers av nettstadar og sporing via sosiale medium</string>
    <!-- Option for enhanced tracking protection for the custom protection settings for cookies-->
    <string name="preference_enhanced_tracking_protection_custom_cookies_2">Infokapslar frå ubesøkte nettstadar</string>
    <!-- Option for enhanced tracking protection for the custom protection settings for cookies-->
    <string name="preference_enhanced_tracking_protection_custom_cookies_3">Alle tredjeparts-infokapslar (kan lage feil på nettstadar)</string>
    <!-- Option for enhanced tracking protection for the custom protection settings for cookies-->
    <string name="preference_enhanced_tracking_protection_custom_cookies_4">Alle infokapslar (vil føre til feil på nettstadar)</string>
    <!-- Option for enhanced tracking protection for the custom protection settings for cookies-->
    <string name="preference_enhanced_tracking_protection_custom_cookies_5">Isoler infokapslar på tvers av nettstadar</string>
    <!-- Preference for enhanced tracking protection for the custom protection settings for tracking content -->
    <string name="preference_enhanced_tracking_protection_custom_tracking_content">Sporingsinnhald</string>
    <!-- Option for enhanced tracking protection for the custom protection settings for tracking content-->
    <string name="preference_enhanced_tracking_protection_custom_tracking_content_1">I alle faner</string>
    <!-- Option for enhanced tracking protection for the custom protection settings for tracking content-->
    <string name="preference_enhanced_tracking_protection_custom_tracking_content_2">Berre i private faner</string>
    <!-- Preference for enhanced tracking protection for the custom protection settings -->
    <string name="preference_enhanced_tracking_protection_custom_cryptominers">Kryptoutvinnarar</string>
    <!-- Preference for enhanced tracking protection for the custom protection settings -->
    <string name="preference_enhanced_tracking_protection_custom_fingerprinters">Fingerprinters</string>
    <!-- Button label for navigating to the Enhanced Tracking Protection details -->
    <string name="enhanced_tracking_protection_details">Detaljar</string>
    <!-- Header for categories that are being being blocked by current Enhanced Tracking Protection settings -->
    <string name="enhanced_tracking_protection_blocked">Blokkert</string>
    <!-- Header for categories that are being not being blocked by current Enhanced Tracking Protection settings -->
    <string name="enhanced_tracking_protection_allowed">Tillatne</string>
    <!-- Category of trackers (social media trackers) that can be blocked by Enhanced Tracking Protection -->
    <string name="etp_social_media_trackers_title">Sporing via sosiale medium</string>
    <!-- Description of social media trackers that can be blocked by Enhanced Tracking Protection -->
    <string name="etp_social_media_trackers_description">Avgrenser evna sosiale nettverk har til å spore surfe-aktiviteten din rundt om på nettet.</string>
    <!-- Category of trackers (cross-site tracking cookies) that can be blocked by Enhanced Tracking Protection -->
    <string name="etp_cookies_title">Sporingsinfokapslar på tvers av nettstadar</string>
    <!-- Category of trackers (cross-site tracking cookies) that can be blocked by Enhanced Tracking Protection -->
    <string name="etp_cookies_title_2">Infokapslar på tvers av nettstadar</string>
    <!-- Description of cross-site tracking cookies that can be blocked by Enhanced Tracking Protection -->
    <string name="etp_cookies_description">Blokkerer informasjonskapslar som annonsenettverk og analyseselskap brukar for å samanstille aktiviteten din på nettet på tvers av nettstadar.</string>
    <!-- Description of cross-site tracking cookies that can be blocked by Enhanced Tracking Protection -->
    <string name="etp_cookies_description_2">Totalt vern mot infokapslar isolerer infokapslar til nettstaden du er på, så sporarar som annonsenettverk ikkje kan bruke dei til å følgje deg mellom nettstadar.</string>
    <!-- Category of trackers (cryptominers) that can be blocked by Enhanced Tracking Protection -->
    <string name="etp_cryptominers_title">Kryptoutvinnarar</string>
    <!-- Description of cryptominers that can be blocked by Enhanced Tracking Protection -->
    <string name="etp_cryptominers_description">Hindrar vondsinna skript i å få tilgang til eininga di for å utvinne digitale valutaer.</string>
    <!-- Category of trackers (fingerprinters) that can be blocked by Enhanced Tracking Protection -->
    <string name="etp_fingerprinters_title">Fingerprinters</string>
    <!-- Description of fingerprinters that can be blocked by Enhanced Tracking Protection -->
    <string name="etp_fingerprinters_description">Stoppar innsamling av unikt identifiserbare data om eininga di som kan brukast til å spore deg rundt om på nettet.</string>
    <!-- Category of trackers (tracking content) that can be blocked by Enhanced Tracking Protection -->
    <string name="etp_tracking_content_title">Sporingsinnhald</string>
    <!-- Description of tracking content that can be blocked by Enhanced Tracking Protection -->
    <string name="etp_tracking_content_description">Stoppar innlasting av eksterne annonsar, videoar og anna innhald, då dei kan innehalde sporingskode. Kan påverke visse nettstadfunksjonar.</string>
    <!-- Enhanced Tracking Protection message that protection is currently on for this site -->
    <string name="etp_panel_on">Vern er slått PÅ for denne nettstaden</string>
    <!-- Enhanced Tracking Protection message that protection is currently off for this site -->
    <string name="etp_panel_off">Vern er slått AV for denne nettstaden</string>
    <!-- Header for exceptions list for which sites enhanced tracking protection is always off -->
    <string name="enhanced_tracking_protection_exceptions">Utvida sporingsvern er slått av for desse nettstadane</string>
    <!-- Content description (not visible, for screen readers etc.): Navigate
    back from ETP details (Ex: Tracking content) -->
    <string name="etp_back_button_content_description">Naviger tilbake</string>

    <!-- About page link text to open what's new link -->
    <string name="about_whats_new">Kva er nytt i %s</string>
    <!-- Open source licenses page title
    The first parameter is the app name -->
    <string name="open_source_licenses_title">%s | OSS-bibliotek</string>

    <!-- Category of trackers (redirect trackers) that can be blocked by Enhanced Tracking Protection -->
    <string name="etp_redirect_trackers_title">Omdirigeringssporarar</string>
    <!-- Description of redirect tracker cookies that can be blocked by Enhanced Tracking Protection -->
    <string name="etp_redirect_trackers_description">Fjernar infokapslar stilte inn av omdirigeringar til kjende sporingsnettstadar.</string>

    <!-- Description of the SmartBlock Enhanced Tracking Protection feature. The * symbol is intentionally hardcoded here,
         as we use it on the UI to indicate which trackers have been partially unblocked.  -->
    <string name="preference_etp_smartblock_description">Nokre sporarar som er merkte nedanfor, er delvis blitt avblokkert på denne sida fordi du samhandla med dei *.</string>
    <!-- Text displayed that links to website about enhanced tracking protection SmartBlock -->
    <string name="preference_etp_smartblock_learn_more">Les meir</string>

    <!-- About page link text to open support link -->
    <string name="about_support">Brukarstøtte</string>
    <!-- About page link text to list of past crashes (like about:crashes on desktop) -->
    <string name="about_crashes">Krasj</string>
    <!-- About page link text to open privacy notice link -->
    <string name="about_privacy_notice">Personvernmerknad</string>
    <!-- About page link text to open know your rights link -->
    <string name="about_know_your_rights">Kjenn rettane dine</string>
    <!-- About page link text to open licensing information link -->
    <string name="about_licensing_information">Lisensinformasjon</string>
    <!-- About page link text to open a screen with libraries that are used -->
    <string name="about_other_open_source_libraries">Bibliotek som vi brukar</string>

    <!-- Toast shown to the user when they are activating the secret dev menu
        The first parameter is number of long clicks left to enable the menu -->
    <string name="about_debug_menu_toast_progress">Feilsøkingsmeny: %1$d klikk igjen for å slå på</string>
    <string name="about_debug_menu_toast_done">Feilsøkingsmeny aktivert</string>

    <!-- Browser long press popup menu -->
    <!-- Copy the current url -->
    <string name="browser_toolbar_long_press_popup_copy">Kopier</string>
    <!-- Paste & go the text in the clipboard. '&amp;' is replaced with the ampersand symbol: & -->
    <string name="browser_toolbar_long_press_popup_paste_and_go">Lim inn og opne</string>
    <!-- Paste the text in the clipboard -->
    <string name="browser_toolbar_long_press_popup_paste">Lim inn</string>

    <!-- Snackbar message shown after an URL has been copied to clipboard. -->
    <string name="browser_toolbar_url_copied_to_clipboard_snackbar">URL kopiert til utklippstavla</string>

    <!-- Title text for the Add To Homescreen dialog -->
    <string name="add_to_homescreen_title">Legg til på startskjermen</string>
    <!-- Cancel button text for the Add to Homescreen dialog -->
    <string name="add_to_homescreen_cancel">Avbryt</string>
    <!-- Add button text for the Add to Homescreen dialog -->
    <string name="add_to_homescreen_add">Legg til</string>
    <!-- Continue to website button text for the first-time Add to Homescreen dialog -->
    <string name="add_to_homescreen_continue">Fortset til nettstaden</string>
    <!-- Placeholder text for the TextView in the Add to Homescreen dialog -->
    <string name="add_to_homescreen_text_placeholder">Namn på snarveg</string>

    <!-- Describes the add to homescreen functionality -->
    <string name="add_to_homescreen_description_2">Du kan enkelt leggje til denne nettstaden på startskjermen til eininga for å, med ein gong, få tilgang og surfe raskare med ei app-liknande oppleving.</string>

    <!-- Preference for managing the settings for logins and passwords in Fenix -->
    <string name="preferences_passwords_logins_and_passwords">Innloggingar og passord</string>
    <!-- Preference for managing the saving of logins and passwords in Fenix -->
    <string name="preferences_passwords_save_logins">Lagre innloggingar og passord</string>
    <!-- Preference option for asking to save passwords in Fenix -->
    <string name="preferences_passwords_save_logins_ask_to_save">Spør om å lagre</string>
    <!-- Preference option for never saving passwords in Fenix -->
    <string name="preferences_passwords_save_logins_never_save">Lagre aldri</string>

    <!-- Preference for autofilling saved logins in Firefox (in web content), %1$s will be replaced with the app name -->
    <string name="preferences_passwords_autofill2">Autofyll i %1$s</string>
    <!-- Description for the preference for autofilling saved logins in Firefox (in web content), %1$s will be replaced with the app name -->
    <string name="preferences_passwords_autofill_description">Fyll inn og lagre brukarnamn og passord på nettstadar mens du brukar %1$s.</string>
    <!-- Preference for autofilling logins from Fenix in other apps (e.g. autofilling the Twitter app) -->
    <string name="preferences_android_autofill">Autofyll i andre appar</string>

    <!-- Description for the preference for autofilling logins from Fenix in other apps (e.g. autofilling the Twitter app) -->
    <string name="preferences_android_autofill_description">Fyll inn brukarnamn og passord i andre appar på eininga di.</string>

    <!-- Preference option for adding a login -->
    <string name="preferences_logins_add_login">Legg til innlogging</string>

    <!-- Preference for syncing saved logins in Fenix -->
    <string name="preferences_passwords_sync_logins">Synkroniser innloggingar</string>
    <!-- Preference for syncing saved logins in Fenix, when not signed in-->
    <string name="preferences_passwords_sync_logins_across_devices">Synkroniser innloggingar på tvers av einingar</string>
    <!-- Preference to access list of saved logins -->
    <string name="preferences_passwords_saved_logins">Lagra innloggingar</string>
    <!-- Description of empty list of saved passwords. Placeholder is replaced with app name.  -->
    <string name="preferences_passwords_saved_logins_description_empty_text">Innloggingane du lagrar eller synkroniserer til %s vil visast her.</string>
    <!-- Preference to access list of saved logins -->
    <string name="preferences_passwords_saved_logins_description_empty_learn_more_link">Les meir om Sync.</string>
    <!-- Preference to access list of login exceptions that we never save logins for -->
    <string name="preferences_passwords_exceptions">Unntak</string>
    <!-- Empty description of list of login exceptions that we never save logins for -->
    <string name="preferences_passwords_exceptions_description_empty">Innloggingar og passord som ikkje er lagra vil visast her.</string>
    <!-- Description of list of login exceptions that we never save logins for -->
    <string name="preferences_passwords_exceptions_description">Innloggingar og passord vil ikkje bli lagra for desse nettstadane.</string>
    <!-- Text on button to remove all saved login exceptions -->
    <string name="preferences_passwords_exceptions_remove_all">Slett alle unntak</string>
    <!-- Hint for search box in logins list -->
    <string name="preferences_passwords_saved_logins_search">Søk innloggingar</string>
    <!-- The header for the site that a login is for -->
    <string name="preferences_passwords_saved_logins_site">Nettstad</string>
    <!-- The header for the username for a login -->
    <string name="preferences_passwords_saved_logins_username">Brukarnamn</string>
    <!-- The header for the password for a login -->
    <string name="preferences_passwords_saved_logins_password">Passord</string>

    <!-- Shown in snackbar to tell user that the password has been copied -->
    <string name="logins_password_copied">Passord kopiert til utklippstavle</string>
    <!-- Shown in snackbar to tell user that the username has been copied -->
    <string name="logins_username_copied">Brukarnamn kopiert til utklippstavle</string>
    <!-- Content Description (for screenreaders etc) read for the button to copy a password in logins-->
    <string name="saved_logins_copy_password">Kopier passord</string>
    <!-- Content Description (for screenreaders etc) read for the button to clear a password while editing a login-->
    <string name="saved_logins_clear_password">Tøm passord</string>
    <!-- Content Description (for screenreaders etc) read for the button to copy a username in logins -->
    <string name="saved_login_copy_username">Kopier brukarnamn</string>
    <!-- Content Description (for screenreaders etc) read for the button to clear a username while editing a login -->
    <string name="saved_login_clear_username">Tøm brukarnamn</string>
    <!-- Content Description (for screenreaders etc) read for the button to clear the hostname field while creating a login -->
    <string name="saved_login_clear_hostname">Tøm servarnamn</string>
    <!-- Content Description (for screenreaders etc) read for the button to open a site in logins -->
    <string name="saved_login_open_site">Opne nettstad i nettlesaren</string>
    <!-- Content Description (for screenreaders etc) read for the button to reveal a password in logins -->
    <string name="saved_login_reveal_password">Vis passord</string>
    <!-- Content Description (for screenreaders etc) read for the button to hide a password in logins -->
    <string name="saved_login_hide_password">Gøym passord</string>
    <!-- Message displayed in biometric prompt displayed for authentication before allowing users to view their logins -->
    <string name="logins_biometric_prompt_message">Lås opp for å sjå dei lagra innloggingane dine</string>
    <!-- Title of warning dialog if users have no device authentication set up -->
    <string name="logins_warning_dialog_title">Gjer innloggingane og passorda dine trygge</string>
    <!-- Message of warning dialog if users have no device authentication set up -->
    <string name="logins_warning_dialog_message">Lag ein PIN-kode, eit passord eller eit låsemønster for å hindre at andre får tilgang dei lagra innloggingane og passorda dine, dersom dei har tilgang til eininga di.</string>
    <!-- Negative button to ignore warning dialog if users have no device authentication set up -->
    <string name="logins_warning_dialog_later">Seinare</string>
    <!-- Positive button to send users to set up a pin of warning dialog if users have no device authentication set up -->
    <string name="logins_warning_dialog_set_up_now">Konfigurer no</string>
    <!-- Title of PIN verification dialog to direct users to re-enter their device credentials to access their logins -->
    <string name="logins_biometric_prompt_message_pin">Lås opp eininga di</string>

    <!-- Title for Accessibility Force Enable Zoom Preference -->
    <string name="preference_accessibility_force_enable_zoom">Zoom på alle nettstadar</string>
    <!-- Summary for Accessibility Force Enable Zoom Preference -->
    <string name="preference_accessibility_force_enable_zoom_summary">Aktiver for å tillate klyping og zooming, sjølv på nettstadar som hindrar denne gesten.</string>
    <!-- Saved logins sorting strategy menu item -by name- (if selected, it will sort saved logins alphabetically) -->
    <string name="saved_logins_sort_strategy_alphabetically">Namn (A-Å)</string>
    <!-- Saved logins sorting strategy menu item -by last used- (if selected, it will sort saved logins by last used) -->
    <string name="saved_logins_sort_strategy_last_used">Sist brukt</string>
    <!-- Content description (not visible, for screen readers etc.): Sort saved logins dropdown menu chevron icon -->
    <string name="saved_logins_menu_dropdown_chevron_icon_content_description">Sorter inloggningsmenyen</string>

    <!-- Autofill -->
    <!-- Preference and title for managing the autofill settings -->
    <string name="preferences_autofill">Autofyll</string>
    <!-- Preference and title for managing the settings for addresses -->
    <string name="preferences_addresses">Adresser</string>
    <!-- Preference and title for managing the settings for credit cards -->
    <string name="preferences_credit_cards">Betalingskort</string>
    <!-- Preference for saving and autofilling credit cards -->
    <string name="preferences_credit_cards_save_and_autofill_cards">Lagre og fyll ut kort automatisk</string>
    <!-- Preference summary for saving and autofilling credit card data -->
    <string name="preferences_credit_cards_save_and_autofill_cards_summary">Data er kryptert</string>
    <!-- Preference option for syncing credit cards across devices. This is displayed when the user is not signed into sync -->
    <string name="preferences_credit_cards_sync_cards_across_devices">Synkroniser kort på tvers av einingar</string>
    <!-- Preference option for syncing credit cards across devices. This is displayed when the user is signed into sync -->
    <string name="preferences_credit_cards_sync_cards">Synkroniser kort</string>
    <!-- Preference option for adding a credit card -->
    <string name="preferences_credit_cards_add_credit_card">Legg til betalingskort</string>

    <!-- Preference option for managing saved credit cards -->
    <string name="preferences_credit_cards_manage_saved_cards">Handsam lagra kort</string>
    <!-- Preference option for adding an address -->
    <string name="preferences_addresses_add_address">Legg til adresse</string>
    <!-- Preference option for managing saved addresses -->
    <string name="preferences_addresses_manage_addresses">Handsam adresser</string>

    <!-- Preference for saving and autofilling addresses -->
    <string name="preferences_addresses_save_and_autofill_addresses">Lagre og fyll ut adresser automatisk</string>
    <!-- Preference summary for saving and autofilling address data -->
    <string name="preferences_addresses_save_and_autofill_addresses_summary">Inkluderer informasjon som telefonnummer, e-post og leveringsadresser</string>

    <!-- Title of the "Add card" screen -->
    <string name="credit_cards_add_card">Legg til betalingskort</string>
    <!-- Title of the "Edit card" screen -->
    <string name="credit_cards_edit_card">Rediger kort</string>
    <!-- The header for the card number of a credit card -->
    <string name="credit_cards_card_number">Kortnummer</string>
    <!-- The header for the expiration date of a credit card -->
    <string name="credit_cards_expiration_date">Går ut-dato</string>
    <!-- The label for the expiration date month of a credit card to be used by a11y services-->
    <string name="credit_cards_expiration_date_month">Går ut-dato, månad</string>
    <!-- The label for the expiration date year of a credit card to be used by a11y services-->
    <string name="credit_cards_expiration_date_year">Går ut-dato, år</string>
    <!-- The header for the name on the credit card -->
    <string name="credit_cards_name_on_card">Namn på kort</string>
    <!-- The text for the "Delete card" menu item for deleting a credit card -->
    <string name="credit_cards_menu_delete_card">Slett kort</string>
    <!-- The text for the "Delete card" button for deleting a credit card -->
    <string name="credit_cards_delete_card_button">Slett kort</string>
    <!-- The text for the confirmation message of "Delete card" dialog -->
    <string name="credit_cards_delete_dialog_confirmation">Er du sikker på at du vil slette dette bankkortet?</string>
    <!-- The text for the positive button on "Delete card" dialog -->
    <string name="credit_cards_delete_dialog_button">Slett</string>
    <!-- The title for the "Save" menu item for saving a credit card -->
    <string name="credit_cards_menu_save">Lagre</string>
    <!-- The text for the "Save" button for saving a credit card -->
    <string name="credit_cards_save_button">Lagre</string>
    <!-- The text for the "Cancel" button for cancelling adding, updating or deleting a credit card -->
    <string name="credit_cards_cancel_button">Avbryt</string>

    <!-- Title of the "Saved cards" screen -->
    <string name="credit_cards_saved_cards">Lagra bankkort</string>

    <!-- Error message for credit card number validation -->
    <string name="credit_cards_number_validation_error_message">Skriv inn eit gyldig betalingskortnummer</string>

    <!-- Error message for credit card name on card validation -->
    <string name="credit_cards_name_on_card_validation_error_message">Fyll ut dette feltet</string>
    <!-- Message displayed in biometric prompt displayed for authentication before allowing users to view their saved credit cards -->
    <string name="credit_cards_biometric_prompt_message">Lås opp for å sjå lagra betalingskort</string>
    <!-- Title of warning dialog if users have no device authentication set up -->
    <string name="credit_cards_warning_dialog_title">Sikre betalingskorta dine</string>
    <!-- Message of warning dialog if users have no device authentication set up -->
    <string name="credit_cards_warning_dialog_message">Konfigurer eit låsemønster for eininga, PIN, eller passord, for å beskytte dei lagra betalingskorta dine om nokon andre skulle få tak i eininga di.</string>
    <!-- Positive button to send users to set up a pin of warning dialog if users have no device authentication set up -->
    <string name="credit_cards_warning_dialog_set_up_now">Konfigurer no</string>
    <!-- Negative button to ignore warning dialog if users have no device authentication set up -->
    <string name="credit_cards_warning_dialog_later">Seinare</string>
    <!-- Title of PIN verification dialog to direct users to re-enter their device credentials to access their credit cards -->
    <string name="credit_cards_biometric_prompt_message_pin">Lås opp eininga di</string>

    <!-- Message displayed in biometric prompt for authentication, before allowing users to use their stored credit card information -->
    <string name="credit_cards_biometric_prompt_unlock_message">Lås opp for å bruke lagra betalingskortinformasjon</string>

    <!-- Title of the "Add address" screen -->
    <string name="addresses_add_address">Legg til adresse</string>
    <!-- Title of the "Edit address" screen -->
    <string name="addresses_edit_address">Rediger adresse</string>
    <!-- Title of the "Manage addresses" screen -->
    <string name="addresses_manage_addresses">Handsam adresser</string>
    <!-- The header for the first name of an address -->
    <string name="addresses_first_name">Fornamn</string>
    <!-- The header for the middle name of an address -->
    <string name="addresses_middle_name">Mellomnamn</string>
    <!-- The header for the last name of an address -->
    <string name="addresses_last_name">Etternamn</string>
    <!-- The header for the street address of an address -->
    <string name="addresses_street_address">Gateadresse</string>
    <!-- The header for the city of an address -->
    <string name="addresses_city">Stad</string>
    <!-- The header for the subregion of an address when "state" should be used -->
    <string name="addresses_state">Stat</string>
    <!-- The header for the subregion of an address when "province" should be used -->
    <string name="addresses_province">Fylke</string>
    <!-- The header for the zip code of an address -->
    <string name="addresses_zip">Postnummer</string>
    <!-- The header for the country or region of an address -->
    <string name="addresses_country">Land eller region</string>
    <!-- The header for the phone number of an address -->
    <string name="addresses_phone">Telefon</string>
    <!-- The header for the email of an address -->
    <string name="addresses_email">E-post</string>
    <!-- The text for the "Save" button for saving an address -->
    <string name="addresses_save_button">Lagre</string>
    <!-- The text for the "Cancel" button for cancelling adding, updating or deleting an address -->
    <string name="addresses_cancel_button">Avbryt</string>
    <!-- The text for the "Delete address" button for deleting an address -->
    <string name="addressess_delete_address_button">Slett adresse</string>
    <!-- The title for the "Delete address" confirmation dialog -->
    <string name="addressess_confirm_dialog_message">Er du sikker på at du vil slette denne adressa?</string>
    <!-- The text for the positive button on "Delete address" dialog -->
    <string name="addressess_confirm_dialog_ok_button">Slett</string>
    <!-- The text for the negative button on "Delete address" dialog -->
    <string name="addressess_confirm_dialog_cancel_button">Avbryt</string>

    <!-- The text for the "Save address" menu item for saving an address -->
    <string name="address_menu_save_address">Lagre adresser</string>

    <!-- The text for the "Delete address" menu item for deleting an address -->
    <string name="address_menu_delete_address">Slett adresser</string>

    <!-- Title of the Add search engine screen -->
    <string name="search_engine_add_custom_search_engine_title">Legg til søkjemotor</string>
    <!-- Title of the Edit search engine screen -->
    <string name="search_engine_edit_custom_search_engine_title">Rediger søkjemotor</string>
    <!-- Content description (not visible, for screen readers etc.): Title for the button to add a search engine in the action bar -->
    <string name="search_engine_add_button_content_description">Legg til</string>
    <!-- Content description (not visible, for screen readers etc.): Title for the button to save a search engine in the action bar -->
    <string name="search_engine_add_custom_search_engine_edit_button_content_description">Lagre</string>
    <!-- Text for the menu button to edit a search engine -->
    <string name="search_engine_edit">Rediger</string>
    <!-- Text for the menu button to delete a search engine -->
    <string name="search_engine_delete">Slett</string>

    <!-- Text for the button to create a custom search engine on the Add search engine screen -->
    <string name="search_add_custom_engine_label_other">Andre</string>
    <!-- Placeholder text shown in the Search Engine Name TextField before a user enters text -->
    <string name="search_add_custom_engine_name_hint">Namn</string>
    <!-- Placeholder text shown in the Search String TextField before a user enters text -->
    <string name="search_add_custom_engine_search_string_hint">Søkjestreng å bruke</string>
    <!-- Description text for the Search String TextField. The %s is part of the string -->
    <string formatted="false" name="search_add_custom_engine_search_string_example">Byt ut spørjinga med «%s». Eksempel:\nhttps://www.google.com/search?q=%s</string>

    <!-- Accessibility description for the form in which details about the custom search engine are entered -->
    <string name="search_add_custom_engine_form_description">Detaljar om tilpassa søkjeteneste</string>

    <!-- Text shown when a user leaves the name field empty -->
    <string name="search_add_custom_engine_error_empty_name">Skriv inn namn på søkjemotor</string>

    <!-- Text shown when a user leaves the search string field empty -->
    <string name="search_add_custom_engine_error_empty_search_string">Skriv inn ein søkjestreng</string>
    <!-- Text shown when a user leaves out the required template string -->
    <string name="search_add_custom_engine_error_missing_template">Kontroller at søkjestrengen passar med eksempelformatet</string>
    <!-- Text shown when we aren't able to validate the custom search query. The first parameter is the url of the custom search engine -->
    <string name="search_add_custom_engine_error_cannot_reach">Feil ved tilkopling til «%s»</string>
    <!-- Text shown when a user creates a new search engine -->
    <string name="search_add_custom_engine_success_message">%s vart oppretta</string>
    <!-- Text shown when a user successfully edits a custom search engine -->
    <string name="search_edit_custom_engine_success_message">%s vart lagra</string>
    <!-- Text shown when a user successfully deletes a custom search engine -->
    <string name="search_delete_search_engine_success_message">%s vart sletta</string>

    <!-- Heading for the instructions to allow a permission -->
    <string name="phone_feature_blocked_intro">For å tillate det:</string>

    <!-- First step for the allowing a permission -->
    <string name="phone_feature_blocked_step_settings">1. Gå til Android-innstillingar</string>
    <!-- Second step for the allowing a permission -->
    <string name="phone_feature_blocked_step_permissions"><![CDATA[2. Trykk på <b>Løyve</b>]]></string>
    <!-- Third step for the allowing a permission (Fore example: Camera) -->
    <string name="phone_feature_blocked_step_feature"><![CDATA[3. Slå <b>%1$s</b> PÅ]]></string>

    <!-- Label that indicates a site is using a secure connection -->
    <string name="quick_settings_sheet_secure_connection_2">Tilkoplinga er trygg</string>
    <!-- Label that indicates a site is using a insecure connection -->
    <string name="quick_settings_sheet_insecure_connection_2">Tilkoplinga er ikkje trygg</string>
    <!-- Label to clear site data -->
    <string name="clear_site_data">Slett infokapslar og nettstaddata</string>
    <!-- Confirmation message for a dialog confirming if the user wants to delete all data for current site -->
    <string name="confirm_clear_site_data"><![CDATA[Er du sikker på at du vil fjerne alle infokapslar og data på nettstaden <b>%s</b>?]]></string>
    <!-- Confirmation message for a dialog confirming if the user wants to delete all the permissions for all sites-->
    <string name="confirm_clear_permissions_on_all_sites">Er du sikker på at du vil fjerne alle løyve på alle nettstadar?</string>
    <!-- Confirmation message for a dialog confirming if the user wants to delete all the permissions for a site-->
    <string name="confirm_clear_permissions_site">Er du sikker på at du vil fjerne alle løyve for denne nettstaden?</string>
    <!-- Confirmation message for a dialog confirming if the user wants to set default value a permission for a site-->
    <string name="confirm_clear_permission_site">Er du sikker på at du vil fjerne dette løyvet for denne nettstaden?</string>
    <!-- label shown when there are not site exceptions to show in the site exception settings -->
    <string name="no_site_exceptions">Ingen unntak frå nettstaden</string>
    <!-- Bookmark deletion confirmation -->
    <string name="bookmark_deletion_confirmation">Er du sikker på at du vil slette dette bokmerket?</string>
    <!-- Browser menu button that adds a shortcut to the home fragment -->
    <string name="browser_menu_add_to_shortcuts">Legg til i snarvegar</string>
    <!-- Browser menu button that removes a shortcut from the home fragment -->
    <string name="browser_menu_remove_from_shortcuts">Fjern frå snarvegar</string>
    <!-- text shown before the issuer name to indicate who its verified by, parameter is the name of
     the certificate authority that verified the ticket-->
    <string name="certificate_info_verified_by">Stadfesta av: %1$s</string>
    <!-- Login overflow menu delete button -->
    <string name="login_menu_delete_button">Slett</string>
    <!-- Login overflow menu edit button -->
    <string name="login_menu_edit_button">Rediger</string>
    <!-- Message in delete confirmation dialog for logins -->
    <string name="login_deletion_confirmation">Er du sikker på at du ønskjer å slette denne innlogginga?</string>
    <!-- Positive action of a dialog asking to delete  -->
    <string name="dialog_delete_positive">Slett</string>
    <!-- Negative action of a dialog asking to delete login -->
    <string name="dialog_delete_negative">Avbryt</string>
    <!--  The saved login options menu description. -->
    <string name="login_options_menu">Innloggingsalternativ</string>
    <!--  The editable text field for a login's web address. -->
    <string name="saved_login_hostname_description">Det redigerbare tekstfeltet for innloggings-nettadressa.</string>
    <!--  The editable text field for a login's username. -->
    <string name="saved_login_username_description">Det redigerbare tekstfeltet for innloggings-brukarnamnet.</string>
    <!--  The editable text field for a login's password. -->
    <string name="saved_login_password_description">Det redigerbare tekstfeltet for innloggings-passordet.</string>
    <!--  The button description to save changes to an edited login. -->
    <string name="save_changes_to_login">Lagre endringar for innlogging.</string>
    <!--  The page title for editing a saved login. -->
    <string name="edit">Rediger</string>
    <!--  The page title for adding new login. -->
    <string name="add_login">Legg til ny innlogging</string>
    <!--  The error message in add/edit login view when password field is blank. -->
    <string name="saved_login_password_required">Passord påkravd</string>
    <!--  The error message in add login view when username field is blank. -->
    <string name="saved_login_username_required">Brukarnamn påkravd</string>
    <!--  The error message in add login view when hostname field is blank. -->
    <string name="saved_login_hostname_required" tools:ignore="UnusedResources">Vertsnamn påkravd</string>
    <!-- Voice search button content description  -->
    <string name="voice_search_content_description">Stemmesøk</string>
    <!-- Voice search prompt description displayed after the user presses the voice search button -->
    <string name="voice_search_explainer">Snakk no</string>

    <!--  The error message in edit login view when a duplicate username exists. -->
    <string name="saved_login_duplicate">Ei innlogging med dette brukarnamnet finst allereie</string>

    <!-- This is the hint text that is shown inline on the hostname field of the create new login page. 'https://www.example.com' intentionally hardcoded here -->
    <string name="add_login_hostname_hint_text">https://www.example.com</string>

    <!-- This is an error message shown below the hostname field of the add login page when a hostname does not contain http or https. -->
    <string name="add_login_hostname_invalid_text_3">Nettadressa må innehalde &quot;https://&quot; eller &quot;http://&quot;</string>
    <!-- This is an error message shown below the hostname field of the add login page when a hostname is invalid. -->
    <string name="add_login_hostname_invalid_text_2">Gyldig servernamn påkravd</string>

    <!-- Synced Tabs -->
    <!-- Text displayed to ask user to connect another device as no devices found with account -->
    <string name="synced_tabs_connect_another_device">Kople til ei anna eining.</string>
    <!-- Text displayed asking user to re-authenticate -->
    <string name="synced_tabs_reauth">Godkjenn på nytt.</string>
    <!-- Text displayed when user has disabled tab syncing in Firefox Sync Account -->
    <string name="synced_tabs_enable_tab_syncing">Slå på fane-synkronisering.</string>
    <!-- Text displayed when user has no tabs that have been synced -->
    <string name="synced_tabs_no_tabs">Du har ingen faner opne i Firefox på andre einingar.</string>
    <!-- Text displayed in the synced tabs screen when a user is not signed in to Firefox Sync describing Synced Tabs -->
    <string name="synced_tabs_sign_in_message">Vis ei liste over faner frå andre einingar.</string>
    <!-- Text displayed on a button in the synced tabs screen to link users to sign in when a user is not signed in to Firefox Sync -->
    <string name="synced_tabs_sign_in_button">Logg inn for å synkronisere</string>

    <!-- The text displayed when a synced device has no tabs to show in the list of Synced Tabs. -->
    <string name="synced_tabs_no_open_tabs">Ingen opne faner</string>

    <!-- Content description for expanding a group of synced tabs. -->
    <string name="synced_tabs_expand_group">Utvid gruppa med synkroniserte faner</string>
    <!-- Content description for collapsing a group of synced tabs. -->
    <string name="synced_tabs_collapse_group">Skjul gruppa med synkroniserte faner</string>

    <!-- Top Sites -->
    <!-- Title text displayed in the dialog when shortcuts limit is reached. -->
    <string name="shortcut_max_limit_title">Grensa for antal snarvegar er nådd</string>
    <!-- Content description text displayed in the dialog when shortcut limit is reached. -->
    <string name="shortcut_max_limit_content">For å leggje til ein ny snarveg, må du fjerne ein annan. Trykk og hald på nettstaden, og vel fjern.</string>
    <!-- Confirmation dialog button text when top sites limit is reached. -->
    <string name="top_sites_max_limit_confirmation_button">OK, eg forstår det</string>

    <!-- Label for the preference to show the shortcuts for the most visited top sites on the homepage -->
    <string name="top_sites_toggle_top_recent_sites_4">Snarvegar</string>
	<!-- Title text displayed in the rename top site dialog. -->
	<string name="top_sites_rename_dialog_title">Namn</string>

    <!-- Hint for renaming title of a shortcut -->
    <string name="shortcut_name_hint">Namn på snarveg</string>
	<!-- Button caption to confirm the renaming of the top site. -->
	<string name="top_sites_rename_dialog_ok">OK</string>
	<!-- Dialog button text for canceling the rename top site prompt. -->
	<string name="top_sites_rename_dialog_cancel">Avbryt</string>

    <!-- Text for the menu button to open the homepage settings. -->
    <string name="top_sites_menu_settings">Innstillingar</string>
    <!-- Text for the menu button to navigate to sponsors and privacy support articles. '&amp;' is replaced with the ampersand symbol: & -->
    <string name="top_sites_menu_sponsor_privacy">Våre sponsorar og ditt personvern</string>
    <!-- Label text displayed for a sponsored top site. -->
    <string name="top_sites_sponsored_label">Sponsa</string>

    <!-- Inactive tabs in the tabs tray -->
    <!-- Title text displayed in the tabs tray when a tab has been unused for 14 days. -->
    <string name="inactive_tabs_title">Inaktive faner</string>
    <!-- Content description for closing all inactive tabs -->
    <string name="inactive_tabs_delete_all">Lat att alle inaktive faner</string>

    <!-- Content description for expanding the inactive tabs section. -->
    <string name="inactive_tabs_expand_content_description">Utvid inaktive faner</string>

    <!-- Content description for collapsing the inactive tabs section. -->
    <string name="inactive_tabs_collapse_content_description">Fald saman inaktive faner</string>

    <!-- Inactive tabs auto-close message in the tabs tray -->
    <!-- The header text of the auto-close message when the user is asked if they want to turn on the auto-closing of inactive tabs. -->
    <string name="inactive_tabs_auto_close_message_header" tools:ignore="UnusedResources">Late att automatisk etter ein måned?</string>

    <!-- A description below the header to notify the user what the inactive tabs auto-close feature is. -->
    <string name="inactive_tabs_auto_close_message_description" tools:ignore="UnusedResources">Firefox kan late att faner du ikkje har sett den siste månaden.</string>
    <!-- A call to action below the description to allow the user to turn on the auto closing of inactive tabs. -->
    <string name="inactive_tabs_auto_close_message_action" tools:ignore="UnusedResources">SLÅ PÅ AUTO-ATTLATING</string>
    <!-- Text for the snackbar to confirm auto-close is enabled for inactive tabs -->
    <string name="inactive_tabs_auto_close_message_snackbar">Automatisk attlating aktivert</string>

    <!-- Awesome bar suggestion's headers -->
    <!-- Search suggestions title for Firefox Suggest. -->
    <string name="firefox_suggest_header">Firefox-forslag</string>

    <!-- Title for search suggestions when Google is the default search suggestion engine. -->
    <string name="google_search_engine_suggestion_header">Søk med Google</string>
    <!-- Title for search suggestions when the default search suggestion engine is anything other than Google. The first parameter is default search engine name. -->
    <string name="other_default_search_engine_suggestion_header">Søk med %s</string>

    <!-- Default browser experiment -->
    <string name="default_browser_experiment_card_text">Vel at lenker frå nettstadar, e-postmeldingar og meldingar skal opnast automatisk i Firefox.</string>

    <!-- Content description for close button in collection placeholder. -->
    <string name="remove_home_collection_placeholder_content_description">Fjern</string>

    <!-- Content description radio buttons with a link to more information -->
    <string name="radio_preference_info_content_description">Trykk her for meir informasjon</string>

    <!-- Content description for the action bar "up" button -->
    <string name="action_bar_up_description">Naviger opp</string>

    <!-- Content description for privacy content close button -->
    <string name="privacy_content_close_button_content_description">Lat att</string>

    <!-- Pocket recommended stories -->
    <!-- Header text for a section on the home screen. -->
    <string name="pocket_stories_header_1">Tankevekkjande artiklar</string>
    <!-- Header text for a section on the home screen. -->
    <string name="pocket_stories_categories_header">Artiklar etter emne</string>
    <!-- Text of a button allowing users to access an external url for more Pocket recommendations. -->
    <string name="pocket_stories_placeholder_text">Oppdag meir</string>
    <!-- Title of an app feature. Smaller than a heading.-->
    <string moz:removedIn="108" name="pocket_stories_feature_title" tools:ignore="UnusedResources">Levert av Pocket.</string>
    <!-- Title of an app feature. Smaller than a heading. The first parameter is product name Pocket -->
    <string name="pocket_stories_feature_title_2">Driven av %s.</string>
    <!-- Caption for describing a certain feature. The placeholder is for a clickable text (eg: Learn more) which will load an url in a new tab when clicked.  -->
    <string name="pocket_stories_feature_caption">Del av Firefox-familien. %s</string>
    <!-- Clickable text for opening an external link for more information about Pocket. -->
    <string name="pocket_stories_feature_learn_more">Les meir</string>

    <!-- Text indicating that the Pocket story that also displays this text is a sponsored story by other 3rd party entity. -->
    <string name="pocket_stories_sponsor_indication">Sponsa</string>

    <!-- Snackbar message for enrolling in a Nimbus experiment from the secret settings when Studies preference is Off.-->
    <string name="experiments_snackbar">Aktiver telemetri for å sende data.</string>
    <!-- Snackbar button text to navigate to telemetry settings.-->
    <string name="experiments_snackbar_button">Gå til innstillingar</string>

    <!-- Accessibility services actions labels. These will be appended to accessibility actions like "Double tap to.." but not by or applications but by services like Talkback. -->
    <!-- Action label for elements that can be collapsed if interacting with them. Talkback will append this to say "Double tap to collapse". -->
    <string name="a11y_action_label_collapse">slå saman</string>
    <!-- Action label for elements that can be expanded if interacting with them. Talkback will append this to say "Double tap to expand". -->
    <string name="a11y_action_label_expand">fald ut</string>
    <!-- Action label for links to a website containing documentation about a wallpaper collection. Talkback will append this to say "Double tap to open link to learn more about this collection". -->
    <string name="a11y_action_label_wallpaper_collection_learn_more">opne lenka for å lære meir om denne samlinga</string>
    <!-- Action label for links that point to an article. Talkback will append this to say "Double tap to read the article". -->
    <string name="a11y_action_label_read_article">les artikkelen</string>
</resources><|MERGE_RESOLUTION|>--- conflicted
+++ resolved
@@ -338,8 +338,6 @@
     <!-- Preference for enabling "HTTPS-Only" mode -->
     <string name="preferences_https_only_title">Berre HTTPS-modus</string>
 
-<<<<<<< HEAD
-=======
     <!-- Preference for removing cookie/consent banners from sites automatically. See reduce_cookie_banner_summary for additional context. -->
     <string name="preferences_cookie_banner_reduction">Redusering av infoskapselbanner</string>
     <!-- Preference for rejecting or removing as many cookie/consent banners as possible on sites. See reduce_cookie_banner_summary for additional context. -->
@@ -351,7 +349,6 @@
     <!-- Text for indicating cookie banner handling is on this site, this is shown as part of the protections panel with the tracking protection toggle -->
     <string name="reduce_cookie_banner_on_for_site">På for denne nettstaden</string>
 
->>>>>>> 8f4899e3
     <!-- Description of the preference to enable "HTTPS-Only" mode. -->
     <string name="preferences_https_only_summary">Prøver automatisk å kople til nettstadar ved hjelp av HTTPS-krypteringsprotokollen for auka sikkerheit.</string>
     <!-- Summary of tracking protection preference if tracking protection is set to on -->
