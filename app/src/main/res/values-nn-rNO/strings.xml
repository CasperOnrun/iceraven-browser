<?xml version="1.0" encoding="utf-8"?>
<resources xmlns:tools="http://schemas.android.com/tools" xmlns:moz="http://mozac.org/tools">

    <!-- App name for private browsing mode. The first parameter is the name of the app defined in app_name (for example: Fenix)-->
    <string name="app_name_private_5">Privat %s</string>
    <!-- App name for private browsing mode. The first parameter is the name of the app defined in app_name (for example: Fenix)-->
    <string name="app_name_private_4">%s (privat)</string>

    <!-- Home Fragment -->
    <!-- Content description (not visible, for screen readers etc.): "Three dot" menu button. -->
    <string name="content_description_menu">Fleire innstillingar</string>
    <!-- Content description (not visible, for screen readers etc.): "Private Browsing" menu button. -->
    <string name="content_description_private_browsing_button">Slå på privat nettlesing</string>

    <!-- Content description (not visible, for screen readers etc.): "Private Browsing" menu button. -->
    <string name="content_description_disable_private_browsing_button">Slå av privat nettlesing</string>
    <!-- Placeholder text shown in the search bar before a user enters text -->
    <string name="search_hint">Søk eller skriv inn ei adresse</string>

    <!-- No Open Tabs Message Description -->
    <string name="no_open_tabs_description">Dei opne fanene dine vert viste her.</string>

    <!-- No Private Tabs Message Description -->
    <string name="no_private_tabs_description">Dine private faner vil visast her.</string>

    <!-- Message announced to the user when tab tray is selected with 1 tab -->
    <string moz:removedIn="96" name="open_tab_tray_single" tools:ignore="UnusedResources">1 open fane. Trykk for å byte fane.</string>
    <!-- Message announced to the user when tab tray is selected with 0 or 2+ tabs -->
    <string moz:removedIn="95" name="open_tab_tray_plural" tools:ignore="UnusedResources">%1$s opne faner. Trykk for å byte fane.</string>

    <!-- Tab tray multi select title in app bar. The first parameter is the number of tabs selected -->
    <string name="tab_tray_multi_select_title">%1$d valde</string>
    <!-- Label of button in create collection dialog for creating a new collection  -->
    <string name="tab_tray_add_new_collection">Legg til ny samling</string>
    <!-- Label of editable text in create collection dialog for naming a new collection  -->
    <string name="tab_tray_add_new_collection_name">Namn</string>
    <!-- Label of button in save to collection dialog for selecting a current collection  -->
    <string name="tab_tray_select_collection">Vel samling</string>
    <!-- Content description for close button while in multiselect mode in tab tray -->
    <string name="tab_tray_close_multiselect_content_description">Avslutt fleirvalsmodus</string>
    <!-- Content description for save to collection button while in multiselect mode in tab tray -->
    <string name="tab_tray_collection_button_multiselect_content_description">Lagre valde faner i samlinga</string>
    <!-- Content description for checkmark while tab is selected while in multiselect mode in tab tray. The first parameter is the title of the tab selected -->
    <string moz:removedIn="96" name="tab_tray_item_selected_multiselect_content_description" tools:ignore="UnusedResources">Valde %1$s</string>

    <!-- Content description when tab is unselected while in multiselect mode in tab tray. The first parameter is the title of the tab unselected -->
    <string moz:removedIn="96" name="tab_tray_item_unselected_multiselect_content_description" tools:ignore="UnusedResources">Oppheva merking av %1$s</string>
    <!-- Content description announcement when exiting multiselect mode in tab tray -->
    <string moz:removedIn="96" name="tab_tray_exit_multiselect_content_description" tools:ignore="UnusedResources">Avslutta fleirvalmodus</string>

    <!-- Content description announcement when entering multiselect mode in tab tray -->
    <string moz:removedIn="96" name="tab_tray_enter_multiselect_content_description" tools:ignore="UnusedResources">Opna fleirvalmodus, vel faner for å lagre i ei samling</string>
    <!-- Content description on checkmark while tab is selected in multiselect mode in tab tray -->
    <string name="tab_tray_multiselect_selected_content_description">Vald</string>

    <!-- Home - Recently saved bookmarks -->
    <!-- Title for the home screen section with recently saved bookmarks. -->
<<<<<<< HEAD
    <string moz:removedIn="94" name="recently_saved_bookmarks" tools:ignore="UnusedResources">Nyleg lagra</string>
    <!-- Title for the home screen section with recently saved bookmarks. -->
    <string moz:removedIn="94" name="recently_bookmarked" tools:ignore="UnusedResources">Nyleg bokmerkte</string>
    <!-- Title for the home screen section with recently saved bookmarks. -->
=======
>>>>>>> 5a685e67
    <string name="recent_bookmarks_title">Nylege bokmerke</string>
    <!-- Content description for the recently saved bookmarks section on the home screen. -->
    <string name="recently_saved_bookmarks_content_description">Nylig lagra bokmerke</string>
    <!-- Title for the button which navigates the user to show all of their saved bookmarks. -->
    <string name="recently_saved_show_all">Vis alle</string>
    <!-- Content description for the button which navigates the user to show all of their saved bookmarks. -->
    <string name="recently_saved_show_all_content_description">Vis alle lagra bokmerke-knapp</string>

    <!-- About content. The first parameter is the name of the application. (For example: Fenix) -->
    <string name="about_content">%1$s er produsert av Mozilla.</string>

    <!-- Private Browsing -->
    <!-- Title for private session option -->
    <string moz:removedIn="96" name="private_browsing_title" tools:ignore="UnusedResources">Du er i ei privat økt</string>
    <!-- Explanation for private browsing displayed to users on home view when they first enable private mode
        The first parameter is the name of the app defined in app_name (for example: Fenix) -->
    <string name="private_browsing_placeholder_description_2">%1$s fjernar søk- og nettlesarhistorikken frå private nettlesingsfaner når du lèt dei att eller avsluttar appen. Sjølv om dette ikkje gjer deg anonym for nettstadar eller internett-leverandøren din, vil det gjere det lettare
        å behalde det du gjer på nettet privat frå alle andre som brukar denne eininga.</string>
    <string name="private_browsing_common_myths">Vanlege mytar om privat nettlesing</string>
    <!-- Delete session button to erase your history in a private session -->
    <string moz:removedIn="96" name="private_browsing_delete_session" tools:ignore="UnusedResources">Slett økt</string>

    <!-- Private mode shortcut "contextual feature recommendation" (CFR) -->
    <!-- Text for the main message -->
    <string name="cfr_message">Legg til ein snarveg for å opne private faner frå startskjermen.</string>
    <!-- Text for the positive button -->
    <string name="cfr_pos_button_text">Legg til snarveg</string>
    <!-- Text for the negative button -->
    <string name="cfr_neg_button_text">Nei takk</string>

    <!-- Open in App "contextual feature recommendation" (CFR) -->
    <!-- Text for the info message. 'Firefox' intentionally hardcoded here.-->
    <string name="open_in_app_cfr_info_message">Du kan stille inn Firefox til å automatisk opne lenker i appar.</string>
    <!-- Text for the positive action button -->
    <string name="open_in_app_cfr_positive_button_text">Gå til Innstillingar</string>
    <!-- Text for the negative action button -->
    <string name="open_in_app_cfr_negative_button_text">Ignorer</string>

    <!-- Text for the info dialog when camera permissions have been denied but user tries to access a camera feature. -->
    <string name="camera_permissions_needed_message">Kameratilgang er nødvendig. Gå til Android-innstillingar, trykk på løyve, og trykk på tillat.</string>
    <!-- Text for the positive action button to go to Android Settings to grant permissions. -->
    <string name="camera_permissions_needed_positive_button_text">Gå til Innstillingar</string>
    <!-- Text for the negative action button to dismiss the dialog. -->
    <string name="camera_permissions_needed_negative_button_text">Ignorer</string>

    <!-- Text for the banner message to tell users about our auto close feature. -->
    <string name="tab_tray_close_tabs_banner_message">Still inn at opne faner som ikkje har blitt viste den siste dagen, veka eller månaden skal latast att automatisk.</string>
    <!-- Text for the positive action button to go to Settings for auto close tabs. -->
    <string name="tab_tray_close_tabs_banner_positive_button_text">Vis alternativ</string>
    <!-- Text for the negative action button to dismiss the Close Tabs Banner. -->
    <string name="tab_tray_close_tabs_banner_negative_button_text">Ignorer</string>

    <!-- Text for the banner message to tell users about our inactive tabs feature. -->
<<<<<<< HEAD
    <string name="tab_tray_inactive_onboarding_message" tools:ignore="UnusedResources">Faner du ikkje har vist på to veker vert flytta hit.</string>
    <!-- Text for the action link to go to Settings for inactive tabs. -->
    <string name="tab_tray_inactive_onboarding_button_text" tools:ignore="UnusedResources">Slå av i innstillingar</string>
=======
    <string name="tab_tray_inactive_onboarding_message">Faner du ikkje har vist på to veker vert flytta hit.</string>
    <!-- Text for the action link to go to Settings for inactive tabs. -->
    <string name="tab_tray_inactive_onboarding_button_text">Slå av i innstillingar</string>

    <!-- Text for title for the auto-close dialog of the inactive tabs. -->
    <string name="tab_tray_inactive_auto_close_title">Late att automatisk etter ein månad?</string>
    <!-- Text for the body for the auto-close dialog of the inactive tabs. -->
    <string name="tab_tray_inactive_auto_close_body">Firefox kan late att faner du ikkje har sett den siste månaden.</string>
    <!-- Content description for close button in the auto-close dialog of the inactive tabs. -->
    <string name="tab_tray_inactive_auto_close_button_content_description">Lat att</string>


    <!-- Text for turn on auto close tabs button in the auto-close dialog of the inactive tabs. -->
    <string moz:removedIn="95" name="tab_tray_inactive_turn_on_auto_close_button" tools:ignore="UnusedResources">Slå på auto-attlating</string>


    <!-- Text for turn on auto close tabs button in the auto-close dialog of the inactive tabs. -->
    <string name="tab_tray_inactive_turn_on_auto_close_button_2">Slå på auto-attlating</string>

>>>>>>> 5a685e67

    <!-- Home screen icons - Long press shortcuts -->
    <!-- Shortcut action to open new tab -->
    <string name="home_screen_shortcut_open_new_tab_2">Ny fane</string>
    <!-- Shortcut action to open new private tab -->
    <string name="home_screen_shortcut_open_new_private_tab_2">Ny privat fane</string>

    <!-- Heading for the Top Sites block -->
    <string moz:removedIn="95" name="home_screen_top_sites_heading" tools:ignore="UnusedResources">Mest besøkte nettstadar</string>

    <!-- Recent Tabs -->
    <!-- Header text for jumping back into the recent tab in the home screen -->
    <string name="recent_tabs_header">Hopp inn igjen</string>
    <!-- Button text for showing all the tabs in the tabs tray -->
    <string name="recent_tabs_show_all">Vis alle</string>

    <!-- Content description for the button which navigates the user to show all recent tabs in the tabs tray. -->
    <string name="recent_tabs_show_all_content_description">Vis alle nylege faner-knappen</string>
    <!-- Title for showing a group item in the 'Jump back in' section of the new tab
        The first parameter is the search term that the user used. (for example: your search for "cat")-->
    <string name="recent_tabs_search_term">Du søkte etter «%1$s»</string>
    <!-- Text for the number of tabs in a group in the 'Jump back in' section of the new tab
<<<<<<< HEAD
        The first parameter is the count for number of sites in the group.  This number will always be more than one. -->
    <string name="recent_tabs_search_term_count">Nettstadar: %1$s</string>
=======
    The first parameter is the count for number of sites in the group.  This number will always be more than one. -->
    <string moz:removedIn="96" name="recent_tabs_search_term_count" tools:ignore="UnusedResources">Nettstadar: %1$s</string>

    <!-- Text for the number of tabs in a group in the 'Jump back in' section of the new tab
        %d is a placeholder for the number of sites in the group. This number will always be more than one. -->
    <string name="recent_tabs_search_term_count_2">%d nettstadar</string>
>>>>>>> 5a685e67

    <!-- History Metadata -->
    <!-- Header text for a section on the home screen that displays grouped highlights from the
         user's browsing history, such as topics they have researched or explored on the web -->
    <string name="history_metadata_header_2">Nyleg besøkte</string>
    <!-- Header text for a section on the home screen that displays grouped highlights from the
         user's browsing history, such as topics they have researched or explored on the web -->
<<<<<<< HEAD
    <string moz:removedIn="94" name="history_metadata_header_2" tools:ignore="UnusedResources">Nyleg besøkte</string>
    <!-- Header text for a section on the home screen that displays grouped highlights from the
         user's browsing history, such as topics they have researched or explored on the web -->
    <string name="history_metadata_header_3">Nylege søk</string>
=======
    <string moz:removedIn="96" name="history_metadata_header_3" tools:ignore="UnusedResources">Nylege søk</string>
>>>>>>> 5a685e67
    <!-- Text for the menu button to remove a grouped highlight from the user's browsing history
         in the Recently visited section -->
    <string name="recently_visited_menu_item_remove">Fjern</string>

    <!-- Content description for the button which navigates the user to show all of their history. -->
    <string name="past_explorations_show_all_content_description">Vis alle tidlegare utforskningar-knappen</string>

    <!-- Browser Fragment -->
    <!-- Content description (not visible, for screen readers etc.): Navigate to open tabs -->
    <string moz:removedIn="96" name="browser_tabs_button" tools:ignore="UnusedResources">Opne faner</string>
    <!-- Content description (not visible, for screen readers etc.): Navigate backward (browsing history) -->
    <string name="browser_menu_back">Tilbake</string>
    <!-- Content description (not visible, for screen readers etc.): Navigate forward (browsing history) -->
    <string name="browser_menu_forward">Fram</string>
    <!-- Content description (not visible, for screen readers etc.): Refresh current website -->
    <string name="browser_menu_refresh">Oppdater</string>
    <!-- Content description (not visible, for screen readers etc.): Stop loading current website -->
    <string name="browser_menu_stop">Stopp</string>
    <!-- Content description (not visible, for screen readers etc.): Bookmark the current page -->
    <string moz:removedIn="95" name="browser_menu_bookmark" tools:ignore="UnusedResources">Bokmerk</string>
    <!-- Content description (not visible, for screen readers etc.): Un-bookmark the current page -->
    <string moz:removedIn="96" name="browser_menu_edit_bookmark" tools:ignore="UnusedResources">Rediger bokmerke</string>
    <!-- Browser menu button that opens the addon manager -->
    <string name="browser_menu_add_ons">Tillegg</string>
    <!-- Browser menu button that opens the addon extensions manager -->
    <string moz:removedIn="96" name="browser_menu_extensions" tools:ignore="UnusedResources">Utvidingar</string>
    <!-- Text displayed when there are no add-ons to be shown -->
    <string name="no_add_ons">Ingen tillegg her</string>
    <!-- Browser menu button that sends a user to help articles -->
    <string name="browser_menu_help">Hjelp</string>
    <!-- Browser menu button that sends a to a the what's new article -->
    <string name="browser_menu_whats_new">Kva er nytt</string>
    <!-- Browser menu button that opens the settings menu -->
    <string name="browser_menu_settings">Innstillingar</string>
    <!-- Browser menu button that opens a user's library -->
    <string name="browser_menu_library">Bibliotek</string>
    <!-- Browser menu toggle that requests a desktop site -->
    <string name="browser_menu_desktop_site">Datamaskinversjon</string>
    <!-- Browser menu toggle that adds a shortcut to the site on the device home screen. -->
    <string name="browser_menu_add_to_homescreen">Legg til på startskjermen</string>
    <!-- Browser menu toggle that installs a Progressive Web App shortcut to the site on the device home screen. -->
    <string name="browser_menu_install_on_homescreen">Installer</string>
    <!-- Menu option on the toolbar that takes you to synced tabs page-->
    <string name="synced_tabs">Synkroniserte faner</string>
    <!-- Content description (not visible, for screen readers etc.) for the Resync tabs button -->
    <string name="resync_button_content_description">Synkroniser på nytt</string>
    <!-- Browser menu button that opens the find in page menu -->
    <string name="browser_menu_find_in_page">Finn på sida</string>
    <!-- Browser menu button that creates a private tab -->
    <string moz:removedIn="96" name="browser_menu_private_tab" tools:ignore="UnusedResources">Privat fane</string>
    <!-- Browser menu button that saves the current tab to a collection -->
    <string name="browser_menu_save_to_collection_2">Lagre i samling</string>
    <!-- Browser menu button that open a share menu to share the current site -->
    <string name="browser_menu_share">Del</string>
    <!-- Share menu title, displayed when a user is sharing their current site -->
    <string moz:removedIn="96" name="menu_share_with" tools:ignore="UnusedResources">Del med…</string>
    <!-- Browser menu button shown in custom tabs that opens the current tab in Fenix
        The first parameter is the name of the app defined in app_name (for example: Fenix) -->
    <string name="browser_menu_open_in_fenix">Opne i %1$s</string>
    <!-- Browser menu text shown in custom tabs to indicate this is a Fenix tab
        The first parameter is the name of the app defined in app_name (for example: Fenix) -->
    <string name="browser_menu_powered_by">DRIVEN AV %1$s</string>
    <!-- Browser menu text shown in custom tabs to indicate this is a Fenix tab
        The first parameter is the name of the app defined in app_name (for example: Fenix) -->
    <string name="browser_menu_powered_by2">Driven av %1$s</string>
    <!-- Browser menu button to put the current page in reader mode -->
    <string name="browser_menu_read">Lesevising</string>
    <!-- Browser menu button content description to close reader mode and return the user to the regular browser -->
    <string name="browser_menu_read_close">Lat att lesevising</string>
    <!-- Browser menu button to open the current page in an external app -->
    <string name="browser_menu_open_app_link">Opne i app</string>
    <!-- Browser menu button to configure reader mode appearance e.g. the used font type and size -->
    <string moz:removedIn="96" name="browser_menu_read_appearance" tools:ignore="UnusedResources">Utsjånad</string>

    <!-- Browser menu button to show reader view appearance controls e.g. the used font type and size -->
    <string name="browser_menu_customize_reader_view">Tilpass lesevising</string>
    <!-- Browser menu label for adding a bookmark -->
    <string name="browser_menu_add">Legg til</string>
    <!-- Browser menu label for editing a bookmark -->
    <string name="browser_menu_edit">Rediger</string>

    <!-- Browser menu button that opens the Customize menu -->
    <string name="browser_menu_customize_home">Tilpass heime</string>
    <!-- Button shown on the home page that opens the Customize home settings -->
    <string name="browser_menu_customize_home_1">Tilpasse startsida</string>
    <!-- Browser Toolbar -->
    <!-- Content description for the Home screen button on the browser toolbar -->
    <string name="browser_toolbar_home">Startskjerm</string>

    <!-- Error message to show when the user tries to access a scheme not
        handled by the app (Ex: blob, tel etc) -->
    <string moz:removedIn="96" name="unknown_scheme_error_message" tools:ignore="UnusedResources">Klarte ikkje å kople til. Ukjenneleg URL-skjema.</string>

    <!-- Locale Settings Fragment -->
    <!-- Content description for tick mark on selected language -->
    <string name="a11y_selected_locale_content_description">Valt språk</string>
    <!-- Content description for search icon -->
    <string moz:removedIn="96" name="a11y_search_icon_content_description" tools:ignore="UnusedResources">Søk</string>
    <!-- Text for default locale item -->
    <string name="default_locale_text">Følg språket til eininga</string>
    <!-- Placeholder text shown in the search bar before a user enters text -->
    <string name="locale_search_hint">Søk etter språk</string>

    <!-- Search Fragment -->
    <!-- Button in the search view that lets a user search by scanning a QR code -->
    <string name="search_scan_button">Skann</string>
    <!-- Button in the search view that lets a user change their search engine -->
    <string name="search_engine_button">Søkjemotor</string>
    <!-- Button in the search view when shortcuts are displayed that takes a user to the search engine settings -->
    <string name="search_shortcuts_engine_settings">Innstillingar for søkjemotor</string>
    <!-- Header displayed when selecting a shortcut search engine -->
    <string moz:removedIn="96" name="search_engines_search_with" tools:ignore="UnusedResources">Denne gongen, søk med:</string>
    <!-- Button in the search view that lets a user navigate to the site in their clipboard -->
    <string name="awesomebar_clipboard_title">Fyll inn lenke frå utklippstavla</string>
    <!-- Button in the search suggestions onboarding that allows search suggestions in private sessions -->
    <string name="search_suggestions_onboarding_allow_button">Tillat</string>
    <!-- Button in the search suggestions onboarding that does not allow search suggestions in private sessions -->
    <string name="search_suggestions_onboarding_do_not_allow_button">Ikkje tillat</string>
    <!-- Search suggestion onboarding hint title text -->
    <string name="search_suggestions_onboarding_title">Tillate søkjeforslag i private økter?</string>
    <!-- Search suggestion onboarding hint description text, first parameter is the name of the app defined in app_name (for example: Fenix)-->
    <string name="search_suggestions_onboarding_text">%s deler alt du skriv i adressefeltet med standard søkjemotor.</string>
    <!-- Search suggestion onboarding hint Learn more link text -->
    <string name="search_suggestions_onboarding_learn_more_link">Les meir</string>

    <!-- Search engine suggestion title text. The first parameter is the name of teh suggested engine-->
    <string name="search_engine_suggestions_title">Søk med %s</string>
    <!-- Search engine suggestion description text -->
    <string name="search_engine_suggestions_description">Søk direkte frå adresselinja</string>

    <!-- Home onboarding -->
    <!-- Onboarding home screen dialog title text. Firefox is intentionally hardcoded. -->
    <string name="onboarding_home_screen_title_2">Kva er nytt i Firefox</string>

    <!-- Onboarding home screen dialog description text. -->
    <string name="onboarding_home_screen_description_2">Det er no enklare å fortsetje der du slutta.</string>
    <!-- Onboarding home screen dialog title text for the home section. Firefox is intentionally hardcoded. -->
    <string name="onboarding_home_screen_section_home_title_2">Tilpassa Firefox-startside</string>

    <!-- Onboarding home screen dialog description text for the home section. -->
    <string name="onboarding_home_screen_section_home_description_2">Gå til dei opne fanene, bokmerka og nettlesarhistorikken.</string>
    <!-- Onboarding home screen dialog description text for the tab tray section. -->
    <string name="onboarding_home_screen_section_cleaner_tab_tray_title_2">Reine, organiserte faner</string>
    <!-- Onboarding home screen dialog description text for the tab tray section. -->
    <string name="onboarding_home_screen_section_cleaner_tab_tray_description_2">Fjern rot i fanene med forbetra layout og faner som automatisk lèt seg att.</string>
    <!-- Onboarding home screen dialog description text for the history section. -->
    <string name="onboarding_home_screen_section_useful_history_title_2">Nylege søk</string>

    <!-- Onboarding home screen dialog description text for the history section. -->
    <string name="onboarding_home_screen_section_useful_history_description_2">Gå tilbake til dei siste søka dine frå startsida og fanene.</string>

<<<<<<< HEAD
=======
    <!-- Onboarding home screen popup dialog, shown on top of the Jump back in section. Firefox is intentionally hardcoded. -->
    <string name="onboarding_home_screen_jump_back_contextual_hint" tools:ignore="UnusedResources">Den personlege Firefox-startsida di gjer det no lettare å fortsetje der du slutta. Finn dei siste fanene, bokmerka og søkjeresultata.</string>

>>>>>>> 5a685e67
    <!-- Search Widget -->
    <!-- Content description for searching with a widget. Firefox is intentionally hardcoded.-->
    <string name="search_widget_content_description">Opne ei ny Firefox-fane</string>
    <!-- Text preview for smaller sized widgets -->
    <string name="search_widget_text_short">Søk</string>
    <!-- Text preview for larger sized widgets -->
    <string name="search_widget_text_long">Søk på nettet</string>

    <!-- Content description (not visible, for screen readers etc.): Voice search -->
    <string name="search_widget_voice">Stemmesøk</string>

    <!-- Preferences -->
    <!-- Title for the settings page-->
    <string name="settings">Innstillingar</string>

    <!-- Preference category for basic settings -->
    <string moz:removedIn="96" name="preferences_category_basics" tools:ignore="UnusedResources">Grunnleggande</string>
    <!-- Preference category for general settings -->
    <string name="preferences_category_general">Generelt</string>
    <!-- Preference category for all links about Fenix -->
    <string name="preferences_category_about">Om</string>
    <!-- Preference for settings related to changing the default search engine -->
    <string name="preferences_default_search_engine">Standardsøkjemotor</string>
    <!-- Preference for settings related to Search -->
    <string name="preferences_search">Søk</string>
    <!-- Preference for settings related to Search address bar -->
    <string name="preferences_search_address_bar">Adresselinje</string>
    <!-- Preference linking to help about Fenix -->
    <string moz:removedIn="96" name="preferences_help" tools:ignore="UnusedResources">Hjelp</string>
    <!-- Preference link to rating Fenix on the Play Store -->
    <string name="preferences_rate">Vurder på Google Play</string>
    <!-- Preference for giving feedback about Fenix -->
    <string moz:removedIn="96" name="preferences_feedback" tools:ignore="UnusedResources">Gi tilbakemelding</string>
    <!-- Preference linking to about page for Fenix
        The first parameter is the name of the app defined in app_name (for example: Fenix) -->
    <string name="preferences_about">Om %1$s</string>
    <!-- Preference linking to the your rights SUMO page -->
    <string moz:removedIn="96" name="preferences_your_rights" tools:ignore="UnusedResources">Dine rettar</string>
    <!-- Preference for settings related to saved passwords -->
    <string moz:removedIn="96" name="preferences_passwords" tools:ignore="UnusedResources">Passord</string>
    <!-- Preference for settings related to saved credit cards and addresses -->
    <string moz:removedIn="96" name="preferences_credit_cards_addresses" tools:ignore="UnusedResources">Kredittkort og adresser</string>
    <!-- Preference for settings related to changing the default browser -->
    <string name="preferences_set_as_default_browser">Vel som standardnettlesar</string>
    <!-- Preference category for advanced settings -->
    <string name="preferences_category_advanced">Avansert</string>
    <!-- Preference category for privacy settings -->
    <string moz:removedIn="96" name="preferences_category_privacy" tools:ignore="UnusedResources">Personvern</string>
    <!-- Preference category for privacy and security settings -->
    <string name="preferences_category_privacy_security">Personvern og sikkerheit</string>
    <!-- Preference for advanced site permissions -->
    <string name="preferences_site_permissions">Nettstadløyve</string>
    <!-- Preference for private browsing options -->
    <string name="preferences_private_browsing_options">Privat nettlesing</string>
    <!-- Preference for opening links in a private tab-->
    <string name="preferences_open_links_in_a_private_tab">Opne lenker i ei privat fane</string>
    <!-- Preference for allowing screenshots to be taken while in a private tab-->
    <string name="preferences_allow_screenshots_in_private_mode">Tillat å ta skjermbilde i privat nettlesing</string>
    <!-- Will inform the user of the risk of activating Allow screenshots in private browsing option -->
    <string name="preferences_screenshots_in_private_mode_disclaimer">Dersom tillate, vil private faner òg vere synlege når fleire appar er opne</string>
    <!-- Preference for adding private browsing shortcut -->
    <string name="preferences_add_private_browsing_shortcut">Legg til snarveg for privat nettlesing</string>
    <!-- Preference for accessibility -->
    <string name="preferences_accessibility">Tilgjenge</string>
    <!-- Preference to override the Firefox Account server -->
    <string name="preferences_override_fxa_server">Tilpassa server for Firefox-konto</string>
    <!-- Preference to override the Sync token server -->
    <string name="preferences_override_sync_tokenserver">Tilpassa synkroniseringsserver</string>
    <!-- Toast shown after updating the FxA/Sync server override preferences -->
    <string name="toast_override_fxa_sync_server_done">Firefox-konto/synkroniseringsserver endra. Avsluttar applikasjonen for å bruke endringar…</string>
    <!-- Preference category for account information -->
    <string name="preferences_category_account">Konto</string>
    <!-- Preference shown on banner to sign into account -->
    <string moz:removedIn="96" name="preferences_sign_in" tools:ignore="UnusedResources">Logg inn</string>

    <!-- Preference for changing where the toolbar is positioned -->
    <string name="preferences_toolbar">Verktøylinje</string>
    <!-- Preference for changing default theme to dark or light mode -->
    <string name="preferences_theme">Tema</string>
    <!-- Preference for customizing the home screen -->
    <string name="preferences_home_2">Startside</string>
    <!-- Preference for gestures based actions -->
    <string name="preferences_gestures">Rørsler</string>
    <!-- Preference for settings related to visual options -->
    <string name="preferences_customize">Tilpass</string>
    <!-- Preference description for banner about signing in -->
    <string name="preferences_sign_in_description">Synkroniser bokmerke, historikk og meir med Firefox-kontoen din</string>
    <!-- Preference shown instead of account display name while account profile information isn't available yet. -->
    <string name="preferences_account_default_name">Firefox-konto</string>
    <!-- Preference text for account title when there was an error syncing FxA -->
    <string name="preferences_account_sync_error">Kople til igjen for å halde fram synkroniseringa</string>
    <!-- Preference for language -->
    <string name="preferences_language">Språk</string>
    <!-- Preference for data choices -->
    <string name="preferences_data_choices">Dataval</string>
    <!-- Preference for data collection -->
    <string name="preferences_data_collection">Datainnsamling</string>
    <!-- Preference linking to the privacy notice -->
    <string moz:removedIn="96" name="preferences_privacy_link" tools:ignore="UnusedResources">Personvernmerknad</string>
    <!-- Preference category for developer tools -->
    <string moz:removedIn="96" name="developer_tools_category" tools:ignore="UnusedResources">Utviklarverktøy</string>

    <!-- Preference for developers -->
    <string name="preferences_remote_debugging">Fjernfeilsøking via USB</string>
    <!-- Preference title for switch preference to show search engines -->
    <string name="preferences_show_search_engines">Vis søkjemotorar</string>
    <!-- Preference title for switch preference to show search suggestions -->
    <string name="preferences_show_search_suggestions">Vis søkjeforslag</string>
    <!-- Preference title for switch preference to show voice search button -->
    <string name="preferences_show_voice_search">Vis stemmesøk</string>
    <!-- Preference title for switch preference to show search suggestions also in private mode -->
    <string name="preferences_show_search_suggestions_in_private">Vis i private økter</string>
    <!-- Preference title for switch preference to show a clipboard suggestion when searching -->
    <string name="preferences_show_clipboard_suggestions">Vis utklippstavleforslag</string>
    <!-- Preference title for switch preference to suggest browsing history when searching -->
    <string name="preferences_search_browsing_history">Søk i nettlesarhistorikk</string>
    <!-- Preference title for switch preference to suggest bookmarks when searching -->
    <string name="preferences_search_bookmarks">Søk i bokmerke</string>
    <!-- Preference title for switch preference to suggest synced tabs when searching -->
    <string name="preferences_search_synced_tabs">Søk i synkroniserte faner</string>
    <!-- Preference for account settings -->
    <string name="preferences_account_settings">Kontoinnstillingar</string>
    <!-- Preference for enabling url autocomplete-->
    <string name="preferences_enable_autocomplete_urls">Autofullfør nettadresser</string>
    <!-- Preference for open links in third party apps -->
    <string name="preferences_open_links_in_apps">Opne lenker i appar</string>
    <!-- Preference for open download with an external download manager app -->
    <string name="preferences_external_download_manager">Ekstern nedlastingshandterar</string>
    <!-- Preference for add_ons -->
    <string name="preferences_addons">Tillegg</string>

    <!-- Preference for notifications -->
    <string name="preferences_notifications">Varsel</string>

    <!-- Add-on Preferences -->
    <!-- Preference to customize the configured AMO (addons.mozilla.org) collection -->
    <string name="preferences_customize_amo_collection">Tilpassa tilleggssamling</string>
    <!-- Button caption to confirm the add-on collection configuration -->
    <string name="customize_addon_collection_ok">OK</string>
    <!-- Button caption to abort the add-on collection configuration -->
    <string name="customize_addon_collection_cancel">Avbryt</string>
    <!-- Hint displayed on input field for custom collection name -->
    <string name="customize_addon_collection_hint">Samlingsnamn</string>
    <!-- Hint displayed on input field for custom collection user ID-->
    <string name="customize_addon_collection_user_hint">Samlingseigar (brukar-ID)</string>
    <!-- Toast shown after confirming the custom add-on collection configuration -->
    <string name="toast_customize_addon_collection_done">Tilleggssamling endra. Avsluttar applikasjonen for å bruke endringar…</string>

    <!-- Customize Home -->
    <!-- Header text for jumping back into the recent tab in customize the home screen -->
    <string name="customize_toggle_jump_back_in">Hopp inn igjen</string>
    <!-- Title for the customize home screen section with recently saved bookmarks. -->
<<<<<<< HEAD
    <string moz:removedIn="94" name="customize_toggle_recently_saved_bookmarks" tools:ignore="UnusedResources">Nyleg lagra</string>
    <!-- Title for the customize home screen section with recently saved bookmarks. -->
    <string moz:removedIn="94" name="customize_toggle_recently_bookmarked" tools:ignore="UnusedResources">Nyleg bokmerkte</string>
    <!-- Title for the customize home screen section with recently saved bookmarks. -->
    <string name="customize_toggle_recent_bookmarks">Nylege bokmerke</string>
    <!-- Title for the customize home screen section with recently visited. Recently visited is
    a section where users see a list of tabs that they have visited in the past few days -->
    <string moz:removedIn="94" name="customize_toggle_recently_visited" tools:ignore="UnusedResources">Nyleg besøkte</string>
    <!-- Title for the customize home screen settings section for recent searches. Recent searches
     is a section where users see a list of groups of tabs that they have visited in the past few days -->
    <string name="customize_toggle_recent_searches">Nylege søk</string>
=======
    <string name="customize_toggle_recent_bookmarks">Nylege bokmerke</string>
    <!-- Title for the customize home screen section with recently visited. Recently visited is
    a section where users see a list of tabs that they have visited in the past few days -->
    <string name="customize_toggle_recently_visited">Nyleg besøkte</string>
    <!-- Title for the customize home screen settings section for recent searches. Recent searches
     is a section where users see a list of groups of tabs that they have visited in the past few days -->
    <string moz:removedIn="96" name="customize_toggle_recent_searches" tools:ignore="UnusedResources">Nylege søk</string>
>>>>>>> 5a685e67
    <!-- Title for the customize home screen section with Pocket. -->
    <string name="customize_toggle_pocket">Pocket</string>

    <!-- Add-on Installation from AMO-->
    <!-- Error displayed when user attempts to install an add-on from AMO (addons.mozilla.org) that is not supported -->
    <string name="addon_not_supported_error">Tillegget er ikkje støtta</string>
    <!-- Error displayed when user attempts to install an add-on from AMO (addons.mozilla.org) that is already installed -->
    <string name="addon_already_installed">Tillegget er allereie installert</string>

    <!-- Account Preferences -->
    <!-- Preference for triggering sync -->
    <string name="preferences_sync_now">Synkroniser no</string>
    <!-- Preference category for sync -->
    <string name="preferences_sync_category">Vel kva som skal synkroniserast</string>
    <!-- Preference for syncing history -->
    <string name="preferences_sync_history">Historikk</string>
    <!-- Preference for syncing bookmarks -->
    <string name="preferences_sync_bookmarks">Bokmerke</string>
    <!-- Preference for syncing logins -->
    <string name="preferences_sync_logins">Innloggingar</string>
    <!-- Preference for syncing tabs -->
    <string name="preferences_sync_tabs_2">Opne faner</string>
    <!-- Preference for signing out -->
    <string name="preferences_sign_out">Logg ut</string>
    <!-- Preference displays and allows changing current FxA device name -->
    <string name="preferences_sync_device_name">Einingsnamn</string>
    <!-- Text shown when user enters empty device name -->
    <string name="empty_device_name_error">Einingsnamn kan ikkje stå tomt.</string>
    <!-- Label indicating that sync is in progress -->
    <string name="sync_syncing_in_progress">Synkroniserer…</string>
    <!-- Label summary indicating that sync failed. The first parameter is the date stamp showing last time it succeeded -->
    <string name="sync_failed_summary">Mislykka synkronisering. Sist vellykka: %s</string>
    <!-- Label summary showing never synced -->
    <string name="sync_failed_never_synced_summary">Mislykka synkronisering. Sist synkronisert: Aldri</string>
    <!-- Label summary the date we last synced. The first parameter is date stamp showing last time synced -->
    <string name="sync_last_synced_summary">Sist synkronisert: %s</string>
    <!-- Label summary showing never synced -->
    <string name="sync_never_synced_summary">Sist synkronisert: Aldri</string>

    <!-- Text for displaying the default device name.
        The first parameter is the application name, the second is the device manufacturer name
        and the third is the device model. -->
    <string name="default_device_name_2">%1$s på %2$s %3$s</string>

    <!-- Preference for syncing credit cards -->
    <string name="preferences_sync_credit_cards">Betalingskort</string>
    <!-- Preference for syncing addresses -->
    <string name="preferences_sync_address">Adresser</string>

    <!-- Send Tab -->
    <!-- Name of the "receive tabs" notification channel. Displayed in the "App notifications" system settings for the app -->
    <string name="fxa_received_tab_channel_name">Mottekne faner</string>
    <!-- Description of the "receive tabs" notification channel. Displayed in the "App notifications" system settings for the app -->
    <string name="fxa_received_tab_channel_description">Varsel for faner mottekne frå andre Firefox-einingar.</string>
    <!--  The body for these is the URL of the tab received  -->
    <string name="fxa_tab_received_notification_name">Fane motteken</string>
    <!-- When multiple tabs have been received -->
    <string moz:removedIn="96" name="fxa_tabs_received_notification_name" tools:ignore="UnusedResources">Faner mottekne</string>
    <!-- %s is the device name -->
    <string name="fxa_tab_received_from_notification_name">Fane frå %s</string>

    <!-- Advanced Preferences -->
    <!-- Preference for tracking protection settings -->
    <string moz:removedIn="96" name="preferences_tracking_protection_settings" tools:ignore="UnusedResources">Sporingsvern</string>
    <!-- Preference switch for tracking protection -->
    <string moz:removedIn="96" name="preferences_tracking_protection" tools:ignore="UnusedResources">Sporingsvern</string>
    <!-- Preference switch description for tracking protection -->
    <string moz:removedIn="96" name="preferences_tracking_protection_description" tools:ignore="UnusedResources">Blokker innhald og skript som sporar deg på nettet</string>
    <!-- Preference for tracking protection exceptions -->
    <string name="preferences_tracking_protection_exceptions">Unntak</string>

    <!-- Preference description for tracking protection exceptions -->
    <string moz:removedIn="96" name="preferences_tracking_protection_exceptions_description" tools:ignore="UnusedResources">Sporingsvern er slått av for desse nettstadane</string>
    <!-- Button in Exceptions Preference to turn on tracking protection for all sites (remove all exceptions) -->
    <string name="preferences_tracking_protection_exceptions_turn_on_for_all">Slå på for alle nettstadar</string>
    <!-- Text displayed when there are no exceptions -->
    <string name="exceptions_empty_message_description">Unntak lar deg slå av sporingsvern for utvalde nettstadar.</string>
    <!-- Text displayed when there are no exceptions, with learn more link that brings users to a tracking protection SUMO page -->
    <string name="exceptions_empty_message_learn_more_link">Les meir</string>

    <!-- Preference switch for Telemetry -->
    <string moz:removedIn="96" name="preferences_telemetry" tools:ignore="UnusedResources">Telemetri</string>
    <!-- Preference switch for usage and technical data collection -->
    <string name="preference_usage_data">Bruk og tekniske data</string>
    <!-- Preference description for usage and technical data collection -->
    <string name="preferences_usage_data_description">Deler data om yting, bruksmønster, maskinvare og tilpassingar i nettlesaren din med Mozilla, for å hjelpe oss å gjere %1$s betre</string>
    <!-- Preference switch for marketing data collection -->
    <string name="preferences_marketing_data">Marknadsføringsdata</string>
    <!-- Preference description for marketing data collection, parameter is the app name (e.g. Firefox) -->
    <string moz:removedIn="96" name="preferences_marketing_data_description" tools:ignore="UnusedResources">Deler data om kva for funksjonar du brukar i %1$s med Leanplum, den mobile marknadsføringsleverandøren vår.</string>
    <!-- Preference description for marketing data collection -->
    <string name="preferences_marketing_data_description2">Deler grunnleggjande bruksdata med Adjust, leverandøren vår av mobil marknadsføring</string>
    <!-- Title for studies preferences -->
    <string name="preference_experiments_2">undersøking</string>
    <!-- Summary for studies preferences -->
    <string name="preference_experiments_summary_2">Tillèt Mozilla å installere og køyre undersøkingar</string>
    <!-- Title for experiments preferences -->
    <string moz:removedIn="96" name="preference_experiments" tools:ignore="UnusedResources">Eksperiment</string>
    <!-- Summary for experiments preferences -->
    <string moz:removedIn="96" name="preference_experiments_summary" tools:ignore="UnusedResources">Tillèt Mozilla å installere og samle inn data for eksperimentelle funksjonar</string>
    <!-- Preference switch for crash reporter -->
    <string moz:removedIn="96" name="preferences_crash_reporter" tools:ignore="UnusedResources">Krasjrapporterar</string>
    <!-- Preference switch for Mozilla location service -->
    <string moz:removedIn="96" name="preferences_mozilla_location_service" tools:ignore="UnusedResources">Mozilla plasseringsteneste</string>
    <!-- Preference switch for app health report. The first parameter is the name of the application (For example: Fenix) -->
    <string moz:removedIn="96" name="preferences_fenix_health_report" tools:ignore="UnusedResources">%s helserapport</string>

    <!-- Turn On Sync Preferences -->
    <!-- Header of the Turn on Sync preference view -->
    <string name="preferences_sync">Slå på Sync</string>
    <!-- Preference for pairing -->
    <string moz:removedIn="95" name="preferences_sync_pair" tools:ignore="UnusedResources">Skann paringskode i Firefox på datamaskina di</string>
    <!-- Preference for account login -->
    <string moz:removedIn="96" name="preferences_sync_sign_in" tools:ignore="UnusedResources">Logg inn</string>

    <!-- Preference for reconnecting to FxA sync -->
    <string name="preferences_sync_sign_in_to_reconnect">Logg inn for å kople til på nytt</string>
    <!-- Preference for removing FxA account -->
    <string name="preferences_sync_remove_account">Fjern kontoen</string>

    <!-- Pairing Feature strings -->
    <!-- Instructions on how to access pairing -->
    <string name="pair_instructions_2"><![CDATA[Skann QR-koden som vert vist på <b>firefox.com/pair</b>]]></string>
    <!-- Button to open camera for pairing -->
    <string moz:removedIn="96" name="pair_open_camera" tools:ignore="UnusedResources">Opne kamera</string>
    <!-- Button to cancel pairing -->
    <string moz:removedIn="96" name="pair_cancel" tools:ignore="UnusedResources">Avbryt</string>

    <!-- Toolbar Preferences -->
    <!-- Preference for using top toolbar -->
    <string name="preference_top_toolbar">Øvst</string>
    <!-- Preference for using bottom toolbar -->
    <string name="preference_bottom_toolbar">Nedst</string>

    <!-- Theme Preferences -->
    <!-- Preference for using light theme -->
    <string name="preference_light_theme">Lyst</string>
    <!-- Preference for using dark theme -->
    <string name="preference_dark_theme">Mørkt</string>

    <!-- Preference for using using dark or light theme automatically set by battery -->
    <string name="preference_auto_battery_theme">Innstilt av straumstyring</string>
    <!-- Preference for using following device theme -->
    <string name="preference_follow_device_theme">Same som tema til eininga</string>

    <!-- Gestures Preferences-->
    <!-- Preferences for using pull to refresh in a webpage -->
    <string name="preference_gestures_website_pull_to_refresh">Trekk for å oppdatere</string>
    <!-- Preference for using the dynamic toolbar -->
    <string name="preference_gestures_dynamic_toolbar">Bla for å gøyme verktøylinja</string>

    <!-- Preference for switching tabs by swiping horizontally on the toolbar -->
    <string name="preference_gestures_swipe_toolbar_switch_tabs">Sveip verktøylinja sidelengs for å byte fane</string>
    <!-- Preference for showing the opened tabs by swiping up on the toolbar-->
    <string name="preference_gestures_swipe_toolbar_show_tabs">Sveip verktøylinja opp for å opne faner</string>

    <!-- Library -->
    <!-- Option in Library to open Sessions page -->
    <string moz:removedIn="96" name="library_sessions" tools:ignore="UnusedResources">Økter</string>
    <!-- Option in Library to open Screenshots page -->
    <string moz:removedIn="96" name="library_screenshots" tools:ignore="UnusedResources">Skjermbilde</string>
    <!-- Option in Library to open Downloads page -->
    <string name="library_downloads">Nedlastngar</string>
    <!-- Option in library to open Bookmarks page -->
    <string name="library_bookmarks">Bokmerke</string>
    <!-- Option in library to open Desktop Bookmarks root page -->
    <string name="library_desktop_bookmarks_root">Bokmerke på PC-en</string>
    <!-- Option in library to open Desktop Bookmarks "menu" page -->
    <string name="library_desktop_bookmarks_menu">Bokmerkemeny</string>
    <!-- Option in library to open Desktop Bookmarks "toolbar" page -->
    <string name="library_desktop_bookmarks_toolbar">Bokmerkelinje</string>
    <!-- Option in library to open Desktop Bookmarks "unfiled" page -->
    <string name="library_desktop_bookmarks_unfiled">Andre bokmerke</string>
    <!-- Option in Library to open History page -->
    <string name="library_history">Historikk</string>
    <!-- Option in Library to open a new tab -->
    <string name="library_new_tab">Ny fane</string>
    <!-- Option in Library to find text in page -->
    <string moz:removedIn="96" name="library_find_in_page" tools:ignore="UnusedResources">Finn på sida</string>
    <!-- Option in Library to open Reading List -->
    <string moz:removedIn="96" name="library_reading_list" tools:ignore="UnusedResources">Leseliste</string>
    <!-- Menu Item Label for Search in Library -->
    <string moz:removedIn="96" name="library_search" tools:ignore="UnusedResources">Søk</string>
    <!-- Settings Page Title -->
    <string name="settings_title">Innstillingar</string>
    <!-- Content description (not visible, for screen readers etc.): "Menu icon for items on a history item" -->
    <string moz:removedIn="96" name="content_description_history_menu" tools:ignore="UnusedResources">Meny for historikk-objekt</string>
    <!-- Content description (not visible, for screen readers etc.): "Close button for library settings" -->
    <string name="content_description_close_button">Lat att</string>

    <!-- Text to show users they have one site in the history group section of the History fragment.
    %d is a placeholder for the number of sites in the group. -->
    <string name="history_search_group_site">%d nettstad</string>

    <!-- Text to show users they have multiple sites in the history group section of the History fragment.
    %d is a placeholder for the number of sites in the group. -->
    <string name="history_search_group_sites">%d nettstadar</string>

    <!-- Option in library for Recently Closed Tabs -->
    <string name="library_recently_closed_tabs">Nyleg attlatne faner</string>
    <!-- Option in library to open Recently Closed Tabs page -->
    <string name="recently_closed_show_full_history">Vis all historikk</string>
    <!-- Text to show users they have multiple tabs saved in the Recently Closed Tabs section of history.
    %d is a placeholder for the number of tabs selected. -->
    <string name="recently_closed_tabs">%d faner</string>
    <!-- Text to show users they have one tab saved in the Recently Closed Tabs section of history.
    %d is a placeholder for the number of tabs selected. -->
    <string name="recently_closed_tab">%d fane</string>

    <!-- Recently closed tabs screen message when there are no recently closed tabs -->
    <string name="recently_closed_empty_message">Ingen nylege attlatne faner</string>

    <!-- Tab Management -->
    <!-- Title of preference for tabs management -->
    <string name="preferences_tabs">Faner</string>
    <!-- Title of preference that allows a user to specify the tab view -->
    <string name="preferences_tab_view">Fanevising</string>
    <!-- Option for a list tab view -->
    <string name="tab_view_list">Liste</string>
    <!-- Option for a grid tab view -->
    <string name="tab_view_grid">Rutenett</string>
    <!-- Option for search term tab groups -->
    <string name="tab_view_search_term_tab_groups">Søkjegrupper</string>
<<<<<<< HEAD
=======
    <!-- Summary text for search term tab groups -->
    <string name="tab_view_search_term_tab_groups_summary">Grupper relaterte nettstadar saman</string>
>>>>>>> 5a685e67
    <!-- Title of preference that allows a user to auto close tabs after a specified amount of time -->
    <string name="preferences_close_tabs">Lat att faner</string>
    <!-- Option for auto closing tabs that will never auto close tabs, always allows user to manually close tabs -->
    <string name="close_tabs_manually">Manuelt</string>
    <!-- Option for auto closing tabs that will auto close tabs after one day -->
    <string name="close_tabs_after_one_day">Etter ein dag</string>
    <!-- Option for auto closing tabs that will auto close tabs after one week -->
    <string name="close_tabs_after_one_week">Etter ei veke</string>
    <!-- Option for auto closing tabs that will auto close tabs after one month -->
    <string name="close_tabs_after_one_month">Etter ein månad</string>

    <!-- Title of preference that allows a user to specify the auto-close settings for open tabs -->
    <string name="preference_auto_close_tabs" tools:ignore="UnusedResources">Lat att opne faner automatisk</string>

    <!-- Opening screen -->
    <!-- Title of a preference that allows a user to choose what screen to show after opening the app -->
    <string name="preferences_opening_screen">Opningsskjerm</string>
    <!-- Option for always opening the homepage when re-opening the app -->
    <string name="opening_screen_homepage">Startside</string>
    <!-- Option for always opening the user's last-open tab when re-opening the app -->
    <string name="opening_screen_last_tab">Siste fane</string>
    <!-- Option for always opening the homepage when re-opening the app after four hours of inactivity -->
    <string name="opening_screen_after_four_hours_of_inactivity">Startside etter fire timar inaktivitet</string>
    <!-- Summary for tabs preference when auto closing tabs setting is set to manual close-->
    <string name="close_tabs_manually_summary">Lat att manuelt</string>

    <!-- Summary for tabs preference when auto closing tabs setting is set to auto close tabs after one day-->
    <string name="close_tabs_after_one_day_summary">Lat att etter ein dag</string>
    <!-- Summary for tabs preference when auto closing tabs setting is set to auto close tabs after one week-->
    <string name="close_tabs_after_one_week_summary">Lat att etter ei veke</string>
    <!-- Summary for tabs preference when auto closing tabs setting is set to auto close tabs after one month-->
    <string name="close_tabs_after_one_month_summary">Lat att etter ein månad</string>

    <!-- Inactive tabs -->
    <!-- Category header of a preference that allows a user to enable or disable the inactive tabs feature -->
    <string name="preferences_inactive_tabs">Flytt gamle faner til inaktive</string>
    <!-- Title of inactive tabs preference -->
    <string name="preferences_inactive_tabs_title">Faner du ikkje har vist på to veker, vert flytta til den inaktive delen.</string>

    <!-- Studies -->
    <!-- Title of the remove studies button -->
    <string name="studies_remove">Fjern</string>
    <!-- Title of the active section on the studies list -->
    <string name="studies_active">Aktiv</string>
    <!-- Description for studies, it indicates why Firefox use studies -->
    <string name="studies_description">Firefox kan installere og køyre undersøkingar frå tid til anna.</string>
    <!-- Learn more link for studies, links to an article for more information about studies. -->
    <string name="studies_learn_more">Les meir</string>
    <!-- Dialog message shown after removing a study -->
    <string name="studies_restart_app">Applikasjonen vil avslutte for å setje i verk endringar</string>
    <!-- Dialog button to confirm the removing a study. -->
    <string name="studies_restart_dialog_ok">OK</string>
    <!-- Dialog button text for canceling removing a study. -->
    <string name="studies_restart_dialog_cancel">Avbryt</string>

    <!-- Toast shown after turning on/off studies preferences -->
    <string name="studies_toast_quit_application" tools:ignore="UnusedResources">Avsluttar applikasjonen for å setje i verk endringar…</string>

    <!-- Sessions -->
    <!-- Title for the list of tabs -->
    <string name="tab_header_label">Opne faner</string>
    <!-- Title for the list of tabs in the current private session -->
    <string moz:removedIn="96" name="tabs_header_private_title" tools:ignore="UnusedResources">Privat økt</string>
    <!-- Title for the list of tabs in the current private session -->
    <string name="tabs_header_private_tabs_title">Private faner</string>
    <!-- Title for the list of tabs in the synced tabs -->
    <string name="tabs_header_synced_tabs_title">Synkroniserte faner</string>
    <!-- Content description (not visible, for screen readers etc.): Add tab button. Adds a news tab when pressed -->
    <string name="add_tab">Legg til fane</string>
    <!-- Content description (not visible, for screen readers etc.): Add tab button. Adds a news tab when pressed -->
    <string name="add_private_tab">Legg til privat fane</string>
    <!-- Text for the new tab button to indicate adding a new private tab in the tab -->
    <string name="tab_drawer_fab_content">Privat</string>
    <!-- Text for the new tab button to indicate syncing command on the synced tabs page -->
    <string name="tab_drawer_fab_sync">Synkroniser</string>
    <!-- Text shown as the title of the open tab tray -->
    <string moz:removedIn="96" name="tab_tray_title" tools:ignore="UnusedResources">Opne faner</string>
    <!-- Text shown in the menu for saving tabs to a collection -->
    <string moz:removedIn="96" name="tab_tray_menu_item_save" tools:ignore="UnusedResources">Lagre i samling</string>
    <!-- Text shown in the menu for the collection selector -->
    <string moz:removedIn="95" name="tab_tray_menu_select" tools:ignore="UnusedResources">Vel</string>
    <!-- Text shown in the menu for sharing all tabs -->
    <string name="tab_tray_menu_item_share">Del alle faner</string>
    <!-- Text shown in the menu to view recently closed tabs -->
    <string name="tab_tray_menu_recently_closed">Nyleg attlatne faner</string>
    <!-- Text shown in the tabs tray inactive tabs section -->
    <string name="tab_tray_inactive_recently_closed" tools:ignore="UnusedResources">Nyleg attlatne</string>
    <!-- Text shown in the menu to view account settings -->
    <string name="tab_tray_menu_account_settings">Kontoinnstillingar</string>
    <!-- Text shown in the menu to view tab settings -->
    <string name="tab_tray_menu_tab_settings">Fane-innstillinger</string>
    <!-- Text shown in the menu for closing all tabs -->
    <string name="tab_tray_menu_item_close">Lat att alle faner</string>
    <!-- Shortcut action to open new tab -->
    <string moz:removedIn="96" name="tab_tray_menu_open_new_tab" tools:ignore="UnusedResources">Ny fane</string>
    <!-- Shortcut action to open the home screen -->
    <string moz:removedIn="96" name="tab_tray_menu_home" tools:ignore="UnusedResources">Gå til startskjerm</string>
    <!-- Shortcut action to toggle private mode -->
    <string moz:removedIn="96" name="tab_tray_menu_toggle" tools:ignore="UnusedResources">Veksle fanemodus</string>
    <!-- Text shown in the multiselect menu for bookmarking selected tabs. -->
    <string name="tab_tray_multiselect_menu_item_bookmark">Bokmerke</string>
    <!-- Text shown in the multiselect menu for closing selected tabs. -->
    <string name="tab_tray_multiselect_menu_item_close">Lat att</string>
    <!-- Content description for tabs tray multiselect share button -->
    <string name="tab_tray_multiselect_share_content_description">Del valde faner</string>
    <!-- Content description for tabs tray multiselect menu -->
    <string name="tab_tray_multiselect_menu_content_description">Meny for valde faner</string>
    <!-- Content description (not visible, for screen readers etc.): Removes tab from collection button. Removes the selected tab from collection when pressed -->
    <string name="remove_tab_from_collection">Fjern fane frå samlinga</string>
    <!-- Text for button to enter multiselect mode in tabs tray -->
    <string name="tabs_tray_select_tabs">Vel faner</string>
    <!-- Content description (not visible, for screen readers etc.): Close tab button. Closes the current session when pressed -->
    <string name="close_tab">Lat att fane</string>
    <!-- Content description (not visible, for screen readers etc.): Close tab <title> button. First parameter is tab title  -->
    <string name="close_tab_title">Lat att fane %s</string>
    <!-- Content description (not visible, for screen readers etc.): Opens the open tabs menu when pressed -->
    <string name="open_tabs_menu">Opne fanemenyen</string>
    <!-- Open tabs menu item to close all tabs -->
    <string moz:removedIn="96" name="tabs_menu_close_all_tabs" tools:ignore="UnusedResources">Lat att alle faner</string>

    <!-- Open tabs menu item to share all tabs -->
    <string moz:removedIn="96" name="tabs_menu_share_tabs" tools:ignore="UnusedResources">Del faner</string>
    <!-- Open tabs menu item to save tabs to collection -->
    <string name="tabs_menu_save_to_collection1">Lagre faner til samling</string>
    <!-- Content description (not visible, for screen readers etc.): Opens the tab menu when pressed -->
    <string name="tab_menu">Fanemeny</string>
    <!-- Tab menu item to share the tab -->
    <string moz:removedIn="96" name="tab_share" tools:ignore="UnusedResources">Del fane</string>
    <!-- Button in the current session menu. Deletes the session when pressed -->
    <string moz:removedIn="96" name="current_session_delete" tools:ignore="UnusedResources">Slett</string>
    <!-- Button in the current session menu. Saves the session when pressed -->
    <string moz:removedIn="96" name="current_session_save" tools:ignore="UnusedResources">Lagre</string>
    <!-- Button in the current session menu. Opens the share menu when pressed -->
    <string moz:removedIn="96" name="current_session_share" tools:ignore="UnusedResources">Del</string>
    <!-- Content description (not visible, for screen readers etc.): Title icon for current session menu -->
    <string moz:removedIn="96" name="current_session_image" tools:ignore="UnusedResources">Gjeldande øktbilde</string>
    <!-- Button to save the current set of tabs into a collection -->
    <string moz:removedIn="96" name="save_to_collection" tools:ignore="UnusedResources">Lagre i samling</string>
    <!-- Text for the menu button to delete a collection -->
    <string name="collection_delete">Slett samling</string>
    <!-- Text for the menu button to rename a collection -->
    <string name="collection_rename">Byt namn på samling</string>
    <!-- Text for the button to open tabs of the selected collection -->
    <string name="collection_open_tabs">Opne faner</string>

    <!-- Hint for adding name of a collection -->
    <string name="collection_name_hint">Samlingsnamn</string>
    <!-- Text for the menu button to rename a top site -->
	<string name="rename_top_site">Byt namn</string>
	<!-- Text for the menu button to remove a top site -->
	<string name="remove_top_site">Fjern</string>

    <!-- Text for the menu button to delete a top site from history -->
    <string name="delete_from_history">Slett frå historikk</string>
    <!-- Postfix for private WebApp titles, placeholder is replaced with app name -->
    <string name="pwa_site_controls_title_private">%1$s (privatmodus)</string>

    <!-- Button in the current tab tray header in multiselect mode. Saved the selected tabs to a collection when pressed. -->
    <string moz:removedIn="96" name="tab_tray_save_to_collection" tools:ignore="UnusedResources">Lagre</string>

    <!-- Title text for the normal tabs header in the tabs tray which are not part of any tab grouping. -->
<<<<<<< HEAD
    <string moz:removedIn="94" name="tab_tray_header_title" tools:ignore="UnusedResources">Anna</string>
=======
    <string name="tab_tray_header_title_1">Andre faner</string>
>>>>>>> 5a685e67

    <!-- History -->
    <!-- Text for the button to clear all history -->
    <string name="history_delete_all">Slett historikk</string>
    <!-- Text for the dialog to confirm clearing all history -->
    <string moz:removedIn="96" name="history_delete_all_dialog" tools:ignore="UnusedResources">Er du sikker på at du vil slette historikken din?</string>
    <!-- Text for the snackbar to confirm that multiple browsing history items has been deleted -->
    <string name="history_delete_multiple_items_snackbar">Historikk sletta</string>
    <!-- Text for the snackbar to confirm that a single browsing history item has been deleted. The first parameter is the shortened URL of the deleted history item. -->
    <string name="history_delete_single_item_snackbar">Sletta %1$s</string>
    <!-- Text for positive action to delete history in deleting history dialog -->
    <string moz:removedIn="96" name="history_clear_dialog" tools:ignore="UnusedResources">Tøm</string>
    <!-- Context description text for the button to delete a single history item -->
    <string name="history_delete_item">Slett</string>
    <!-- History multi select title in app bar
    The first parameter is the number of bookmarks selected -->
    <string name="history_multi_select_title">%1$d valde</string>
    <!-- Text for the button to clear selected history items. The first parameter
        is a digit showing the number of items you have selected -->
    <string moz:removedIn="96" name="history_delete_some" tools:ignore="UnusedResources">Slett %1$d element</string>
    <!-- Text for the header that groups the history for today -->
    <string name="history_today">I dag</string>
    <!-- Text for the header that groups the history for yesterday -->
    <string name="history_yesterday">I går</string>
    <!-- Text for the header that groups the history for last 24 hours -->
    <string moz:removedIn="96" name="history_24_hours" tools:ignore="UnusedResources">Siste 24 timar</string>
    <!-- Text for the header that groups the history the past 7 days -->
    <string name="history_7_days">Siste 7 dagar</string>
    <!-- Text for the header that groups the history the past 30 days -->
    <string name="history_30_days">Siste 30 dagar</string>
    <!-- Text for the header that groups the history older than the last month -->
    <string name="history_older">Eldre</string>
    <!-- Text shown when no history exists -->
    <string name="history_empty_message">Ingen historikk her</string>

    <!-- Downloads -->
    <!-- Text for the snackbar to confirm that multiple downloads items have been removed -->
    <string name="download_delete_multiple_items_snackbar_1">Nedlastingar fjerna</string>
    <!-- Text for the snackbar to confirm that a single download item has been removed. The first parameter is the name of the download item. -->
    <string name="download_delete_single_item_snackbar">Fjerna %1$s</string>
    <!-- Text shown when no download exists -->
    <string name="download_empty_message_1">Ingen nedlasta filer</string>
    <!-- History multi select title in app bar
    The first parameter is the number of downloads selected -->
    <string name="download_multi_select_title">%1$d valde</string>


    <!-- History overflow menu open in new tab button -->
    <string moz:removedIn="96" name="download_menu_open" tools:ignore="UnusedResources">Opne</string>


    <!-- Text for the button to remove a single download item -->
    <string name="download_delete_item_1">Fjern</string>


    <!-- Crashes -->
    <!-- Title text displayed on the tab crash page. This first parameter is the name of the application (For example: Fenix) -->
    <string name="tab_crash_title_2">Orsak. %1$s klarer ikkje å laste inn denne sida.</string>
    <!-- Description text displayed on the tab crash page -->
    <string moz:removedIn="96" name="tab_crash_description" tools:ignore="UnusedResources">Du kan prøve å rette oppatt eller late att denne fana nedanfor.</string>
    <!-- Send crash report checkbox text on the tab crash page -->
    <string name="tab_crash_send_report">Send krasjrapport til Mozilla</string>
    <!-- Close tab button text on the tab crash page -->
    <string name="tab_crash_close">Lat att fane</string>
    <!-- Restore tab button text on the tab crash page -->
    <string name="tab_crash_restore">Gjenopprett fane</string>

    <!-- Content Description for session item menu button -->
    <string moz:removedIn="96" name="content_description_session_menu" tools:ignore="UnusedResources">Innstillingar for økt</string>

    <!-- Content Description for session item share button -->
    <string moz:removedIn="96" name="content_description_session_share" tools:ignore="UnusedResources">Del økt</string>

    <!-- Bookmarks -->
    <!-- Content description for bookmarks library menu -->
    <string moz:removedIn="96" name="bookmark_menu_content_description" tools:ignore="UnusedResources">Bokmerkemeny</string>
    <!-- Screen title for editing bookmarks -->
    <string moz:removedIn="95" name="bookmark_edit" tools:ignore="UnusedResources">Rediger bokmerke</string>
    <!-- Screen title for selecting a bookmarks folder -->
    <string moz:removedIn="96" name="bookmark_select_folder" tools:ignore="UnusedResources">Vel mappe</string>

    <!-- Confirmation message for a dialog confirming if the user wants to delete the selected folder -->
    <string name="bookmark_delete_folder_confirmation_dialog">Er du sikker på at du vil slette denne mappa?</string>
    <!-- Confirmation message for a dialog confirming if the user wants to delete multiple items including folders. Parameter will be replaced by app name. -->
    <string name="bookmark_delete_multiple_folders_confirmation_dialog">%s vil slette dei valde elementa.</string>
    <!-- Snackbar title shown after a folder has been deleted. This first parameter is the name of the deleted folder -->
    <string moz:removedIn="96" name="bookmark_delete_folder_snackbar" tools:ignore="UnusedResources">Sletta %1$s</string>
    <!-- Screen title for adding a bookmarks folder -->
    <string name="bookmark_add_folder">Legg til mappe</string>
    <!-- Snackbar title shown after a bookmark has been created. -->
    <string name="bookmark_saved_snackbar">Bokmerke lagra!</string>
    <!-- Snackbar edit button shown after a bookmark has been created. -->
    <string name="edit_bookmark_snackbar_action">REDIGER</string>
    <!-- Bookmark overflow menu edit button -->
    <string name="bookmark_menu_edit_button">Rediger</string>
    <!-- Bookmark overflow menu select button -->
    <string moz:removedIn="96" name="bookmark_menu_select_button" tools:ignore="UnusedResources">Vel</string>
    <!-- Bookmark overflow menu copy button -->
    <string name="bookmark_menu_copy_button">Kopier</string>
    <!-- Bookmark overflow menu share button -->
    <string name="bookmark_menu_share_button">Del</string>
    <!-- Bookmark overflow menu open in new tab button -->
    <string name="bookmark_menu_open_in_new_tab_button">Opne i ny fane</string>
    <!-- Bookmark overflow menu open in private tab button -->
    <string name="bookmark_menu_open_in_private_tab_button">Opne i privat fane</string>
    <!-- Bookmark overflow menu delete button -->
    <string name="bookmark_menu_delete_button">Slett</string>
    <!--Bookmark overflow menu save button -->
    <string name="bookmark_menu_save_button">Lagre</string>

    <!-- Bookmark multi select title in app bar
     The first parameter is the number of bookmarks selected -->
    <string name="bookmarks_multi_select_title">%1$d valde</string>
    <!-- Bookmark editing screen title -->
    <string name="edit_bookmark_fragment_title">Rediger bokmerke</string>
    <!-- Bookmark folder editing screen title -->
    <string name="edit_bookmark_folder_fragment_title">Rediger mappe</string>
    <!-- Bookmark sign in button message -->
    <string name="bookmark_sign_in_button">Logg inn for å sjå synkroniserte bokmerke</string>
    <!-- Bookmark URL editing field label -->
    <string name="bookmark_url_label">URL</string>
    <!-- Bookmark FOLDER editing field label -->
    <string name="bookmark_folder_label">MAPPE</string>
    <!-- Bookmark NAME editing field label -->
    <string name="bookmark_name_label">NAMN</string>
    <!-- Bookmark add folder screen title -->
    <string name="bookmark_add_folder_fragment_label">Legg til mappe</string>
    <!-- Bookmark select folder screen title -->
    <string name="bookmark_select_folder_fragment_label">Vel mappe</string>
    <!-- Bookmark editing error missing title -->
    <string name="bookmark_empty_title_error">Må ha ein tittel</string>
    <!-- Bookmark editing error missing or improper URL -->
    <string name="bookmark_invalid_url_error">Ugyldig URL</string>
    <!-- Bookmark screen message for empty bookmarks folder -->
    <string name="bookmarks_empty_message">Ingen bokmerke her</string>
    <!-- Bookmark snackbar message on deletion
     The first parameter is the host part of the URL of the bookmark deleted, if any -->
    <string name="bookmark_deletion_snackbar_message">Sletta %1$s</string>
    <!-- Bookmark snackbar message on deleting multiple bookmarks not including folders-->
    <string name="bookmark_deletion_multiple_snackbar_message_2">Bokmerke sletta</string>
    <!-- Bookmark snackbar message on deleting multiple bookmarks including folders-->
    <string name="bookmark_deletion_multiple_snackbar_message_3">Slettar valde mapper</string>
    <!-- Bookmark undo button for deletion snackbar action -->
    <string name="bookmark_undo_deletion">ANGRE</string>

    <!-- Site Permissions -->
    <!-- Site permissions preferences header -->
    <string moz:removedIn="96" name="permissions_header" tools:ignore="UnusedResources">Løyve</string>
    <!-- Button label that take the user to the Android App setting -->
    <string name="phone_feature_go_to_settings">Gå til Innstillingar</string>
    <!-- Content description (not visible, for screen readers etc.): Quick settings sheet
        to give users access to site specific information / settings. For example:
        Secure settings status and a button to modify site permissions -->
    <string name="quick_settings_sheet">Oversikt over hurtig-innstillingr</string>
    <!-- Label that indicates that this option it the recommended one -->
    <string name="phone_feature_recommended">Tilrådd</string>
    <!-- button that allows editing site permissions settings -->
    <string moz:removedIn="96" name="quick_settings_sheet_manage_site_permissions" tools:ignore="UnusedResources">Handter nettstadløyve</string>
    <!-- Button label for clearing all the information of site permissions-->
    <string name="clear_permissions">Fjern løyve</string>
    <!-- Button label for clearing a site permission-->
    <string name="clear_permission">Fjern løyve</string>
    <!-- Button label for clearing all the information on all sites-->
    <string name="clear_permissions_on_all_sites">Fjern løyve på alle nettstadar</string>
    <!-- Preference for altering video and audio autoplay for all websites -->
    <string name="preference_browser_feature_autoplay">Automatisk avspeling</string>
    <!-- Preference for altering the camera access for all websites -->
    <string name="preference_phone_feature_camera">Kamera</string>
    <!-- Preference for altering the microphone access for all websites -->
    <string name="preference_phone_feature_microphone">Mikrofon</string>
    <!-- Preference for altering the location access for all websites -->
    <string name="preference_phone_feature_location">Plassering</string>
    <!-- Preference for altering the notification access for all websites -->
    <string name="preference_phone_feature_notification">Varsel</string>

    <!-- Preference for altering the persistent storage access for all websites -->
    <string name="preference_phone_feature_persistent_storage">Vedvarande lagring</string>
    <!-- Preference for altering the EME access for all websites -->
    <string name="preference_phone_feature_media_key_system_access">DRM-kontrollert innhald</string>
    <!-- Label that indicates that a permission must be asked always -->
    <string name="preference_option_phone_feature_ask_to_allow">Spør om løyve</string>
    <!-- Label that indicates that a permission must be blocked -->
    <string name="preference_option_phone_feature_blocked">Blokkert</string>
    <!-- Label that indicates that a permission must be allowed -->
    <string name="preference_option_phone_feature_allowed">Har løyve</string>
    <!--Label that indicates a permission is by the Android OS-->
    <string name="phone_feature_blocked_by_android">Blokkert av Android</string>
    <!-- Preference for showing a list of websites that the default configurations won't apply to them -->
    <string name="preference_exceptions">Unntak</string>
    <!-- Summary of tracking protection preference if tracking protection is set to on -->
    <string name="tracking_protection_on">På</string>
    <!-- Summary of tracking protection preference if tracking protection is set to off -->
    <string name="tracking_protection_off">Av</string>
    <!-- Label for global setting that indicates that all video and audio autoplay is allowed -->
    <string name="preference_option_autoplay_allowed2">Tillat lyd og video</string>
    <!-- Label for site specific setting that indicates that all video and audio autoplay is allowed -->
    <string name="quick_setting_option_autoplay_allowed">Tillat lyd og video</string>
    <!-- Label that indicates that video and audio autoplay is only allowed over Wi-Fi -->
    <string name="preference_option_autoplay_allowed_wifi_only2">Blokker lyd og video berre på mobildata</string>
    <!-- Subtext that explains 'autoplay on Wi-Fi only' option -->
    <string name="preference_option_autoplay_allowed_wifi_subtext">Lyd og video vert spela av på Wi-Fi</string>
    <!-- Label for global setting that indicates that video autoplay is allowed, but audio autoplay is blocked -->
    <string name="preference_option_autoplay_block_audio2">Blokker berre lyd</string>
    <!-- Label for site specific setting that indicates that video autoplay is allowed, but audio autoplay is blocked -->
    <string name="quick_setting_option_autoplay_block_audio">Blokker berre lyd</string>
    <!-- Label for global setting that indicates that all video and audio autoplay is blocked -->
    <string name="preference_option_autoplay_blocked3">Blokker lyd og video</string>
    <!-- Label for site specific setting that indicates that all video and audio autoplay is blocked -->
    <string name="quick_setting_option_autoplay_blocked">Blokker lyd og video</string>
    <!-- Summary of delete browsing data on quit preference if it is set to on -->
    <string name="delete_browsing_data_quit_on">På</string>
    <!-- Summary of delete browsing data on quit preference if it is set to off -->
    <string name="delete_browsing_data_quit_off">Av</string>

    <!-- Summary of studies preference if it is set to on -->
    <string name="studies_on">På</string>
    <!-- Summary of studies data on quit preference if it is set to off -->
    <string name="studies_off">Av</string>

    <!-- Collections -->
    <!-- Collections header on home fragment -->
    <string name="collections_header">Samlingar</string>
    <!-- Content description (not visible, for screen readers etc.): Opens the collection menu when pressed -->
    <string name="collection_menu_button_content_description">Samlingsmeny</string>
    <!-- Label to describe what collections are to a new user without any collections -->
    <string name="no_collections_description2">Samle tinga som betyr noko for deg.\nGrupper liknande søk, nettstadar og faner for rask tilgang seinare.</string>
    <!-- Title for the "select tabs" step of the collection creator -->
    <string name="create_collection_select_tabs">Vel faner</string>
    <!-- Title for the "select collection" step of the collection creator -->
    <string name="create_collection_select_collection">Vel samling</string>
    <!-- Title for the "name collection" step of the collection creator -->
    <string name="create_collection_name_collection">Gi namn til samling</string>
    <!-- Button to add new collection for the "select collection" step of the collection creator -->
    <string name="create_collection_add_new_collection">Legg til ny samling</string>
    <!-- Button to select all tabs in the "select tabs" step of the collection creator -->
    <string name="create_collection_select_all">Merk alt</string>
    <!-- Button to deselect all tabs in the "select tabs" step of the collection creator -->
    <string name="create_collection_deselect_all">Merk ingen</string>
    <!-- Text to prompt users to select the tabs to save in the "select tabs" step of the collection creator -->
    <string name="create_collection_save_to_collection_empty">Vel faner du vil lagre</string>

    <!-- Text to show users how many tabs they have selected in the "select tabs" step of the collection creator.
     %d is a placeholder for the number of tabs selected. -->
    <string name="create_collection_save_to_collection_tabs_selected">%d faner valde</string>
    <!-- Text to show users they have one tab selected in the "select tabs" step of the collection creator.
    %d is a placeholder for the number of tabs selected. -->
    <string name="create_collection_save_to_collection_tab_selected">%d fane vald</string>
    <!-- Text shown in snackbar when multiple tabs have been saved in a collection -->
    <string name="create_collection_tabs_saved">Faner lagra!</string>
    <!-- Text shown in snackbar when one or multiple tabs have been saved in a new collection -->
    <string name="create_collection_tabs_saved_new_collection">Samling lagra!</string>
    <!-- Text shown in snackbar when one tab has been saved in a collection -->
    <string name="create_collection_tab_saved">Fane lagra!</string>
    <!-- Content description (not visible, for screen readers etc.): button to close the collection creator -->
    <string name="create_collection_close">Lat att</string>
    <!-- Button to save currently selected tabs in the "select tabs" step of the collection creator-->
    <string name="create_collection_save">Lagre</string>

    <!-- Snackbar action to view the collection the user just created or updated -->
    <string name="create_collection_view">Vis</string>

    <!-- Default name for a new collection in "name new collection" step of the collection creator. %d is a placeholder for the number of collections-->
    <string name="create_collection_default_name">Samling %d</string>

    <!-- Share -->
    <!-- Share screen header -->
    <string moz:removedIn="96" name="share_header" tools:ignore="UnusedResources">Send og del</string>
    <!-- Share screen header -->
    <string name="share_header_2">Del</string>
    <!-- Content description (not visible, for screen readers etc.):
        "Share" button. Opens the share menu when pressed. -->
    <string name="share_button_content_description">Del</string>
    <!-- Sub-header in the dialog to share a link to another app -->
    <string moz:removedIn="96" name="share_link_subheader" tools:ignore="UnusedResources">Del ei lenke</string>
    <!-- Sub-header in the dialog to share a link to another sync device -->
    <string name="share_device_subheader">Send til eining</string>
    <!-- Sub-header in the dialog to share a link to an app from the full list -->
    <string name="share_link_all_apps_subheader">Alle handlingar</string>
    <!-- Sub-header in the dialog to share a link to an app from the most-recent sorted list -->
    <string name="share_link_recent_apps_subheader">Nyleg brukt</string>
    <!-- An option from the three dot menu to into sync -->
    <string name="sync_menu_sign_in">Logg inn for å synkronisere</string>
    <!-- An option from the share dialog to sign into sync -->
    <string name="sync_sign_in">Logg inn på Sync</string>
    <!-- An option from the share dialog to send link to all other sync devices -->
    <string name="sync_send_to_all">Send til alle einingar</string>
    <!-- An option from the share dialog to reconnect to sync -->
    <string name="sync_reconnect">Kople til Sync på nytt</string>
    <!-- Text displayed when sync is offline and cannot be accessed -->
    <string name="sync_offline">Fråkopla</string>
    <!-- An option to connect additional devices -->
    <string name="sync_connect_device">Kople til ei anna eining</string>

    <!-- The dialog text shown when additional devices are not available -->
    <string name="sync_connect_device_dialog">For å sende ei fane, logg deg på Firefox på minst ei anna eining.</string>
    <!-- Confirmation dialog button -->
    <string name="sync_confirmation_button">Skjønar</string>
    <!-- Share error message -->
    <string name="share_error_snackbar">Kan ikke dele med denne appen</string>

    <!-- Add new device screen title -->
    <string name="sync_add_new_device_title">Send til eining</string>
    <!-- Text for the warning message on the Add new device screen -->
    <string name="sync_add_new_device_message">Ingen einingar tilkopla</string>
    <!-- Text for the button to learn about sending tabs -->
    <string name="sync_add_new_device_learn_button">Les meir om sending av faner…</string>
    <!-- Text for the button to connect another device -->
    <string name="sync_add_new_device_connect_button">Kople til ei anna eining…</string>

    <!-- Notifications -->
    <!-- The user visible name of the "notification channel" (Android 8+ feature) for the ongoing notification shown while a browsing session is active. -->
    <string moz:removedIn="96" name="notification_pbm_channel_name" tools:ignore="UnusedResources">Privat nettlesingsøkt</string>
    <!-- Text shown in the notification that pops up to remind the user that a private browsing session is active. -->
    <string moz:removedIn="96" name="notification_pbm_delete_text" tools:ignore="UnusedResources">Slett private faner</string>
    <!-- Text shown in the notification that pops up to remind the user that a private browsing session is active. -->
    <string name="notification_pbm_delete_text_2">Lat att private faner</string>
    <!-- Notification action to open Fenix and resume the current browsing session. -->
    <string moz:removedIn="96" name="notification_pbm_action_open" tools:ignore="UnusedResources">Opne</string>
    <!-- Notification action to delete all current private browsing sessions AND switch to Fenix (bring it to the foreground) -->
    <string moz:removedIn="96" name="notification_pbm_action_delete_and_open" tools:ignore="UnusedResources">Slett og opne</string>
    <!-- Name of the "Powered by Fenix" notification channel. Displayed in the "App notifications" system settings for the app -->
    <string moz:removedIn="96" name="notification_powered_by_channel_name" tools:ignore="UnusedResources">Driven av</string>
    <!-- Name of the marketing notification channel. Displayed in the "App notifications" system settings for the app -->
    <string name="notification_marketing_channel_name">Marknadsføring</string>
    <!-- Title shown in the notification that pops up to remind the user to set fenix as default browser.
    %1$s is a placeholder that will be replaced by the app name (Fenix). -->
    <string name="notification_default_browser_title">%1$s er rask og privat</string>
    <!-- Text shown in the notification that pops up to remind the user to set fenix as default browser.
    %1$s is a placeholder that will be replaced by the app name (Fenix). -->
    <string name="notification_default_browser_text">Bruk %1$s som standard nettlesar</string>

    <!-- Snackbar -->
    <!-- Text shown in snackbar when user deletes a collection -->
    <string name="snackbar_collection_deleted">Samling sletta</string>
    <!-- Text shown in snackbar when user renames a collection -->
    <string name="snackbar_collection_renamed">Samlinga omdøypt</string>
    <!-- Text shown in snackbar when user deletes a tab -->
    <string moz:removedIn="96" name="snackbar_tab_deleted" tools:ignore="UnusedResources">Fane sletta</string>
    <!-- Text shown in snackbar when user deletes all tabs -->
    <string moz:removedIn="96" name="snackbar_tabs_deleted" tools:ignore="UnusedResources">Faner sletta</string>
    <!-- Text shown in snackbar when user closes a tab -->
    <string name="snackbar_tab_closed">Fane attlaten</string>
    <!-- Text shown in snackbar when user closes all tabs -->
    <string name="snackbar_tabs_closed">Faner attlatne</string>
    <!-- Text shown in snackbar when user closes tabs -->
    <string moz:removedIn="96" name="snackbar_message_tabs_closed" tools:ignore="UnusedResources">Faner attlatne</string>
    <!-- Text shown in snackbar when user bookmarks a list of tabs -->
    <string name="snackbar_message_bookmarks_saved">Bokmerke lagra!</string>
    <!-- Text shown in snackbar action for viewing bookmarks -->
    <string moz:removedIn="96" name="snackbar_message_bookmarks_view" tools:ignore="UnusedResources">Vis</string>
    <!-- Text shown in snackbar when user adds a site to top sites -->
    <string name="snackbar_added_to_top_sites">Lagt til i føretrekte netttadar!</string>
    <!-- Text shown in snackbar when user closes a private tab -->
    <string name="snackbar_private_tab_closed">Privat fane attlaten</string>
    <!-- Text shown in snackbar when user closes all private tabs -->
    <string name="snackbar_private_tabs_closed">Private faner attlatne</string>
    <!-- Text shown in snackbar when user deletes all private tabs -->
    <string moz:removedIn="96" name="snackbar_private_tabs_deleted" tools:ignore="UnusedResources">Private faner sletta</string>
    <!-- Text shown in snackbar to undo deleting a tab, top site or collection -->
    <string name="snackbar_deleted_undo">ANGRE</string>
    <!-- Text shown in snackbar when user removes a top site -->
    <string moz:removedIn="96" name="snackbar_top_site_removed" tools:ignore="UnusedResources">Nettstad fjerna</string>
    <!-- Text for action to undo deleting a tab or collection shown in a11y dialog -->
    <string moz:removedIn="96" name="a11y_dialog_deleted_undo" tools:ignore="UnusedResources">Angre</string>
    <!-- Text for action to confirm deleting a tab or collection shown in a11y dialog -->
    <string moz:removedIn="96" name="a11y_dialog_deleted_confirm" tools:ignore="UnusedResources">Stadfest</string>
    <!-- QR code scanner prompt which appears after scanning a code, but before navigating to it
        First parameter is the name of the app, second parameter is the URL or text scanned-->
    <string name="qr_scanner_confirmation_dialog_message">Tillat %1$s å opne %2$s</string>
    <!-- QR code scanner prompt dialog positive option to allow navigation to scanned link -->
    <string name="qr_scanner_dialog_positive">TILLAT</string>
    <!-- QR code scanner prompt dialog positive option to deny navigation to scanned link -->
    <string name="qr_scanner_dialog_negative">AVSLÅ</string>
    <!-- QR code scanner prompt dialog error message shown when a hostname does not contain http or https. -->
    <string name="qr_scanner_dialog_invalid">Nettadressa er ikkje gyldig.</string>
    <!-- QR code scanner prompt dialog positive option when there is an error -->
    <string name="qr_scanner_dialog_invalid_ok">OK</string>
    <!-- Tab collection deletion prompt dialog message. Placeholder will be replaced with the collection name -->
    <string name="tab_collection_dialog_message">Er du sikker på at du vil slette %1$s?</string>
    <!-- Collection and tab deletion prompt dialog message. This will show when the last tab from a collection is deleted -->
    <string name="delete_tab_and_collection_dialog_message">Dersom du slettar denne fana, blir heile samlinga sletta. Du kan når som helst lage nye samlingar.</string>
    <!-- Collection and tab deletion prompt dialog title. Placeholder will be replaced with the collection name. This will show when the last tab from a collection is deleted -->
    <string name="delete_tab_and_collection_dialog_title">Vil du slette %1$s?</string>
    <!-- Tab collection deletion prompt dialog option to delete the collection -->
    <string name="tab_collection_dialog_positive">Slett</string>
    <!-- Text displayed in a notification when the user enters full screen mode -->
    <string name="full_screen_notification">Startar fullskjermmodus</string>
    <!-- Message for copying the URL via long press on the toolbar -->
    <string name="url_copied">URL kopiert</string>
    <!-- Sample text for accessibility font size -->
    <string name="accessibility_text_size_sample_text_1">Dette er eksempeltekst. Han er her for å vise korleis tekst vil visast når du aukar eller reduserer storleiken med denne innstillinga.</string>
    <!-- Summary for Accessibility Text Size Scaling Preference -->
    <string name="preference_accessibility_text_size_summary">Gjer tekst på nettstadar større eller mindre</string>
    <!-- Title for Accessibility Text Size Scaling Preference -->
    <string name="preference_accessibility_font_size_title">Skriftstorleik</string>

    <!-- Title for Accessibility Text Automatic Size Scaling Preference -->
    <string name="preference_accessibility_auto_size_2">Automatisk skriftstorleik</string>

    <!-- Summary for Accessibility Text Automatic Size Scaling Preference -->
    <string name="preference_accessibility_auto_size_summary">Skriftstorleik vil samsvare med Android-innstillingane dine. Slå av for å handtere skriftstorleik her.</string>

    <!-- Title for the Delete browsing data preference -->
    <string name="preferences_delete_browsing_data">Slett nettlesardata</string>
    <!-- Title for the tabs item in Delete browsing data -->
    <string name="preferences_delete_browsing_data_tabs_title_2">Opne faner</string>
    <!-- Subtitle for the tabs item in Delete browsing data, parameter will be replaced with the number of open tabs -->
    <string name="preferences_delete_browsing_data_tabs_subtitle">%d faner</string>
    <!-- Title for the data and history items in Delete browsing data -->
    <string name="preferences_delete_browsing_data_browsing_data_title">Nettlesarhistorikk og nettstad-data</string>
    <!-- Subtitle for the data and history items in delete browsing data, parameter will be replaced with the
        number of history items the user has -->
    <string name="preferences_delete_browsing_data_browsing_data_subtitle">%d adresser</string>
    <!-- Title for history items in Delete browsing data -->
    <string moz:removedIn="96" name="preferences_delete_browsing_data_browsing_history_title" tools:ignore="UnusedResources">Historikk</string>
    <!-- Subtitle for the history items in delete browsing data, parameter will be replaced with the
        number of history pages the user has -->
    <string moz:removedIn="96" name="preferences_delete_browsing_data_browsing_history_subtitle" tools:ignore="UnusedResources">%d sider</string>
    <!-- Title for the cookies item in Delete browsing data -->
    <string name="preferences_delete_browsing_data_cookies">Infokapslar</string>
    <!-- Subtitle for the cookies item in Delete browsing data -->
    <string name="preferences_delete_browsing_data_cookies_subtitle">Du blir logga ut frå dei fleste nettstadar</string>
    <!-- Title for the cached images and files item in Delete browsing data -->
    <string name="preferences_delete_browsing_data_cached_files">Hurtiglagra (cached) bilde og filer</string>
    <!-- Subtitle for the cached images and files item in Delete browsing data -->
    <string name="preferences_delete_browsing_data_cached_files_subtitle">Frigjer lagringsplass</string>
    <!-- Title for the site permissions item in Delete browsing data -->
    <string name="preferences_delete_browsing_data_site_permissions">Nettstadløyve</string>
    <!-- Title for the downloads item in Delete browsing data -->
    <string name="preferences_delete_browsing_data_downloads">Nedlastingar</string>
    <!-- Text for the button to delete browsing data -->
    <string name="preferences_delete_browsing_data_button">Slett nettlesardata</string>
    <!-- Title for the Delete browsing data on quit preference -->
    <string name="preferences_delete_browsing_data_on_quit">Slett nettlesardata når du avsluttar</string>

    <!-- Summary for the Delete browsing data on quit preference. "Quit" translation should match delete_browsing_data_on_quit_action translation. -->
    <string moz:removedIn="96" name="preference_summary_delete_browsing_data_on_quit" tools:ignore="UnusedResources">Sletter nettlesardata automatisk når du vel «Avslutt» frå hovudmenyen</string>
    <!-- Summary for the Delete browsing data on quit preference. "Quit" translation should match delete_browsing_data_on_quit_action translation. -->
    <string name="preference_summary_delete_browsing_data_on_quit_2">Slettar nettlesardata automatisk når du vel «Avslutt» frå hovudmenyen</string>
    <!-- Action item in menu for the Delete browsing data on quit feature -->
    <string name="delete_browsing_data_on_quit_action">Avslutt</string>

    <!-- Dialog message to the user asking to delete browsing data. -->
    <string name="delete_browsing_data_prompt_message">Dette vil slette alle nettleserdataa dine.</string>
    <!-- Dialog message to the user asking to delete browsing data. Parameter will be replaced by app name. -->
    <string name="delete_browsing_data_prompt_message_3">%s vil slette valde nettlesardata.</string>
    <!-- Text for the cancel button for the data deletion dialog -->
    <string name="delete_browsing_data_prompt_cancel">Avbryt</string>
    <!-- Text for the allow button for the data deletion dialog -->
    <string name="delete_browsing_data_prompt_allow">Slett</string>
    <!-- Text for the snackbar confirmation that the data was deleted -->
    <string name="preferences_delete_browsing_data_snackbar">Nettlesardata sletta</string>
    <!-- Text for the snackbar to show the user that the deletion of browsing data is in progress -->
    <string name="deleting_browsing_data_in_progress">Slettar nettlesardata…</string>

    <!-- Tips -->
    <!-- text for firefox preview moving tip header "Firefox Preview" and "Firefox Nightly" are intentionally hardcoded -->
    <string name="tip_firefox_preview_moved_header">Firefox Preview er no Firefox Nightly</string>
    <!-- text for firefox preview moving tip description -->
    <string name="tip_firefox_preview_moved_description">Firefox Nightly vert oppdatert kvar natt og har eksperimentelle nye funksjonar.
        Lkevel kan hann vere mindre stabil. Last ned betaversjonen vår for ei meir stabil oppleving.</string>

    <!-- text for firefox preview moving tip button. "Firefox for Android Beta" is intentionally hardcoded -->
    <string name="tip_firefox_preview_moved_button_2">Last ned Firefox for Android Beta</string>

    <!-- text for firefox preview moving tip header. "Firefox Nightly" is intentionally hardcoded -->
    <string name="tip_firefox_preview_moved_header_preview_installed">Firefox Nightly har flytta</string>
    <!-- text for firefox preview moving tip description -->
    <string name="tip_firefox_preview_moved_description_preview_installed">Denne appen vil ikkje lenger ta imot tryggingsoppdateringar. Slutt å bruke denne appen og byt til den nye Nightly.
        \n\nFor å overføre bokmerka, innloggingane og historikken til ein annen app, lagar du deg ein Firefox-konto.</string>
    <!-- text for firefox preview moving tip button  -->
    <string name="tip_firefox_preview_moved_button_preview_installed">Byt til den nye Nightly</string>

    <!-- text for firefox preview moving tip header. "Firefox Nightly" is intentionally hardcoded -->
    <string name="tip_firefox_preview_moved_header_preview_not_installed">Firefox Nightly har flytta</string>
    <!-- text for firefox preview moving tip description -->
    <string name="tip_firefox_preview_moved_description_preview_not_installed">Denne appen vil ikkje lenger ta imot tryggingsoppdateringar. Få den nye Nightly og slutt å bruke denne appen.
        \n\nFor å overføre bokmerka, innloggingeane og historikken til ein annen app, lagar du deg ein Firefox-konto.</string>
    <!-- text for firefox preview moving tip button  -->
    <string name="tip_firefox_preview_moved_button_preview_not_installed">Last ned den nye Nightly</string>

    <!-- Onboarding -->
    <!-- Text for onboarding welcome message
    The first parameter is the name of the app (e.g. Firefox Preview) -->
    <string name="onboarding_header">Velkomen til %s!</string>
    <!-- text for the Firefox Accounts section header -->
    <string moz:removedIn="96" name="onboarding_fxa_section_header" tools:ignore="UnusedResources">Har du allereie ein konto?</string>

    <!-- text for the Firefox account onboarding sign in card header. The word "Firefox" should not be translated -->
    <string name="onboarding_account_sign_in_header_1">Synkroniser Firefox mellom einingar</string>
    <!-- Text for the button to learn more about signing in to your Firefox account -->
    <string name="onboarding_manual_sign_in_description">Ta med bokmerke, historikk og passord til Firefox på denne eininga.</string>
    <!-- text for the firefox account onboarding card header when we detect you're already signed in to
        another Firefox browser. (The word `Firefox` should not be translated)
        The first parameter is the email of the detected user's account -->
    <string moz:removedIn="96" name="onboarding_firefox_account_auto_signin_header_3" tools:ignore="UnusedResources">Du er logga inn som %s på ein annan Firefox-nettlesar på denne eininga. Vil du logge inn med denne kontoen?</string>
    <!-- text for the button to confirm automatic sign-in -->
    <string moz:removedIn="96" name="onboarding_firefox_account_auto_signin_confirm" tools:ignore="UnusedResources">Ja, logg meg inn</string>
    <!-- text for the automatic sign-in button while signing in is in process -->
    <string moz:removedIn="96" name="onboarding_firefox_account_signing_in" tools:ignore="UnusedResources">Loggar inn…</string>

    <!-- text for the button to manually sign into Firefox account. -->
    <string name="onboarding_firefox_account_sign_in_1">Registrer deg</string>
    <!-- text for the button to stay signed out when presented with an option to automatically sign-in. -->
    <string moz:removedIn="96" name="onboarding_firefox_account_stay_signed_out" tools:ignore="UnusedResources">Bli verande utlogga</string>
    <!-- text to display in the snackbar once account is signed-in -->
    <string name="onboarding_firefox_account_sync_is_on">Synkronisering er på</string>
    <!-- text to display in the snackbar if automatic sign-in fails. user may try again -->
    <string moz:removedIn="96" name="onboarding_firefox_account_automatic_signin_failed" tools:ignore="UnusedResources">Klarte ikkje å logge inn</string>

    <!-- text for the tracking protection onboarding card header -->
    <string name="onboarding_tracking_protection_header_3">Alltid med personvern</string>
    <!-- text for the tracking protection card description. 'Firefox' intentionally hardcoded here -->
    <string name="onboarding_tracking_protection_description_3">Firefox hindrar automatisk verksemder i å følgje deg i løynd på nettet.</string>
    <!-- text for tracking protection radio button option for standard level of blocking -->
    <string name="onboarding_tracking_protection_standard_button_2">Standard (standard)</string>
    <!-- text for standard blocking option button description -->
    <string name="onboarding_tracking_protection_standard_button_description_3">Balansert mellom privatliv og yting. Sider vert lasta inn normalt.</string>
    <!-- text for tracking protection radio button option for strict level of blocking -->
    <string moz:removedIn="96" name="onboarding_tracking_protection_strict_button" tools:ignore="UnusedResources">Streng (tilrådd)</string>
    <!-- text for tracking protection radio button option for strict level of blocking -->
    <string name="onboarding_tracking_protection_strict_option">Streng</string>
    <!-- text for strict blocking option button description -->
    <string name="onboarding_tracking_protection_strict_button_description_3">Blokkerer fleire sporings-mekanismar. Sider vert leste inn raskare, men enkelte sider fungerer kanskje ikkje.</string>
    <!-- text for the toolbar position card header  -->
    <string name="onboarding_toolbar_placement_header_1">Vel plassering for verktøylinja</string>
    <!-- text for the toolbar position card description -->
    <string name="onboarding_toolbar_placement_description_1">Plassere verktøylinja innanfor rekkjevidde. Ha henne i botn eller topp.</string>
    <!-- text for the privacy notice onboarding card header -->
    <string name="onboarding_privacy_notice_header">Ditt personvern</string>
    <!-- text for the privacy notice onboarding card description
    The first parameter is the name of the app (e.g. Firefox Preview) Substitute %s for long browser name. -->
    <string name="onboarding_privacy_notice_description2">Vi har utvikla %s for å gi deg kontroll over det du deler på nettet og kva du deler med oss.</string>
    <!-- Text for the button to read the privacy notice -->
    <string name="onboarding_privacy_notice_read_button">Les personvernmerknaden vår</string>

    <!-- text for the button to finish onboarding -->
    <string name="onboarding_finish">Start nettlesinga</string>

    <!-- Onboarding theme -->
    <!-- text for the theme picker onboarding card header -->
    <string name="onboarding_theme_picker_header">Vel tema</string>
    <!-- text for the theme picker onboarding card description -->
    <string name="onboarding_theme_picker_description_2">Skån batteriet og augene dine med eit mørkt tema.</string>
    <!-- Automatic theme setting (will follow device setting) -->
    <string name="onboarding_theme_automatic_title">Automatisk</string>
    <!-- Summary of automatic theme setting (will follow device setting) -->
    <string name="onboarding_theme_automatic_summary">Tilpassar seg til einingsinnstillingane dine</string>
    <!-- Theme setting for dark mode -->
    <string name="onboarding_theme_dark_title">Mørkt tema</string>
    <!-- Theme setting for light mode -->
    <string name="onboarding_theme_light_title">Lyst tema</string>

    <!-- Text shown in snackbar when multiple tabs have been sent to device -->
    <string name="sync_sent_tabs_snackbar">Faner sende!</string>
    <!-- Text shown in snackbar when one tab has been sent to device  -->
    <string name="sync_sent_tab_snackbar">Fane sendt!</string>
    <!-- Text shown in snackbar when sharing tabs failed  -->
    <string name="sync_sent_tab_error_snackbar">Klarte ikkje å sende</string>
    <!-- Text shown in snackbar for the "retry" action that the user has after sharing tabs failed -->
    <string name="sync_sent_tab_error_snackbar_action">PRØV IGJEN</string>
    <!-- Title of QR Pairing Fragment -->
    <string name="sync_scan_code">Skann QR-kode</string>
    <!-- Instructions on how to access pairing -->
    <string name="sign_in_instructions"><![CDATA[Opne Firefox på datamaskinea di og gå til <b>https://firefox.com/pair</b>]]></string>
    <!-- Text shown for sign in pairing when ready -->
    <string name="sign_in_ready_for_scan">Klar for å skanne</string>
    <!-- Text shown for settings option for sign with pairing -->
    <string name="sign_in_with_camera">Logg inn med kameraet ditt</string>
    <!-- Text shown for settings option for sign with email -->
    <string name="sign_in_with_email">Bruk e-post i staden</string>
    <!-- Text shown for settings option for create new account text.'Firefox' intentionally hardcoded here.-->
    <string name="sign_in_create_account_text"><![CDATA[Ingen konto? <u>Lag ein</u> for å synkronisere Firefox mellom einingar.]]></string>
    <!-- Text shown in confirmation dialog to sign out of account -->
    <string moz:removedIn="96" name="sign_out_confirmation_message" tools:ignore="UnusedResources">Firefox vil stoppe synkroniseringa med kontoen din, men vil ikkje slette nettleserdataa dine på denne eininga.</string>
    <!-- Text shown in confirmation dialog to sign out of account. The first parameter is the name of the app (e.g. Firefox Preview) -->
    <string name="sign_out_confirmation_message_2">%s vil stoppe synkroniseringa med kontoen din, men vil ikkje slette nettleserdataa dine på denne eiinga.</string>
    <!-- Option to continue signing out of account shown in confirmation dialog to sign out of account -->
    <string name="sign_out_disconnect">Kople frå</string>
    <!-- Option to cancel signing out shown in confirmation dialog to sign out of account -->
    <string name="sign_out_cancel">Avbryt</string>

    <!-- Error message snackbar shown after the user tried to select a default folder which cannot be altered -->
    <string name="bookmark_cannot_edit_root">Klarte ikkje å redigere standardmappe</string>

    <!-- Enhanced Tracking Protection -->
    <!-- Link displayed in enhanced tracking protection panel to access tracking protection settings -->
    <string name="etp_settings">Innstillingar for vern</string>
    <!-- Preference title for enhanced tracking protection settings -->
    <string name="preference_enhanced_tracking_protection">Utvida sporingsvern</string>
    <!-- Title for the description of enhanced tracking protection -->
    <string name="preference_enhanced_tracking_protection_explanation_title">Bruk nettet utan å bli overvaka</string>
    <!-- Description of enhanced tracking protection. The first parameter is the name of the application (For example: Fenix) -->
    <string name="preference_enhanced_tracking_protection_explanation">Behald dine data for deg sjølv. %s beskyttear deg mot mange av dei vanlegaste sporingsteknologiar som følgjer det du gjer på nettet.</string>
    <!-- Text displayed that links to website about enhanced tracking protection -->
    <string name="preference_enhanced_tracking_protection_explanation_learn_more">Les meir</string>
    <!-- Preference for enhanced tracking protection for the standard protection settings -->
    <string name="preference_enhanced_tracking_protection_standard_default_1">Standard (standard)</string>
    <!-- Preference description for enhanced tracking protection for the standard protection settings -->
    <string name="preference_enhanced_tracking_protection_standard_description_4">Balansert mellom privatliv og yting. Sider vil laste normalt.</string>
    <!--  Accessibility text for the Standard protection information icon  -->
    <string name="preference_enhanced_tracking_protection_standard_info_button">Kva er blokkert av standard sporingsvern</string>
    <!-- Preference for enhanced tracking protection for the strict protection settings -->
    <string name="preference_enhanced_tracking_protection_strict">Streng</string>
    <!-- Preference description for enhanced tracking protection for the strict protection settings -->
    <string name="preference_enhanced_tracking_protection_strict_description_3">Blokkerer fleire sporings-mekanismar. Sider vert lasta inn raskare, men enkelte sider fungerer kanskje ikkje skikkeleg.</string>
    <!--  Accessibility text for the Strict protection information icon  -->
    <string name="preference_enhanced_tracking_protection_strict_info_button">Kva er blokkert av strengt sporingsvern?</string>
    <!-- Preference for enhanced tracking protection for the custom protection settings -->
    <string name="preference_enhanced_tracking_protection_custom">Tilpassa</string>
    <!-- Preference description for enhanced tracking protection for the strict protection settings -->
    <string name="preference_enhanced_tracking_protection_custom_description_2">Vel kva for sporarar og skript som skal blokkerast.</string>
    <!--  Accessibility text for the Strict protection information icon  -->
    <string name="preference_enhanced_tracking_protection_custom_info_button">Kva er blokkert av tilpassa sporingsvern</string>
    <!-- Header for categories that are being blocked by current Enhanced Tracking Protection settings -->
    <!-- Preference for enhanced tracking protection for the custom protection settings for cookies-->
    <string name="preference_enhanced_tracking_protection_custom_cookies">Infokapslar</string>
    <!-- Option for enhanced tracking protection for the custom protection settings for cookies-->
    <string name="preference_enhanced_tracking_protection_custom_cookies_1">Sporing på tvers av nettstadar og sporing via sosiale medium</string>
    <!-- Option for enhanced tracking protection for the custom protection settings for cookies-->
    <string name="preference_enhanced_tracking_protection_custom_cookies_2">Infokapslar frå ubesøkte nettstadar</string>
    <!-- Option for enhanced tracking protection for the custom protection settings for cookies-->
    <string name="preference_enhanced_tracking_protection_custom_cookies_3">Alle tredjeparts-infokapslar (kan lage feil på nettstadar)</string>
    <!-- Option for enhanced tracking protection for the custom protection settings for cookies-->
    <string name="preference_enhanced_tracking_protection_custom_cookies_4">Alle infokapslar (vil føre til feil på nettstadar)</string>
    <!-- Preference for enhanced tracking protection for the custom protection settings for tracking content -->
    <string name="preference_enhanced_tracking_protection_custom_tracking_content">Sporingsinnhald</string>
    <!-- Option for enhanced tracking protection for the custom protection settings for tracking content-->
    <string name="preference_enhanced_tracking_protection_custom_tracking_content_1">I alle faner</string>
    <!-- Option for enhanced tracking protection for the custom protection settings for tracking content-->
    <string name="preference_enhanced_tracking_protection_custom_tracking_content_2">Berre i private faner</string>
    <!-- Option for enhanced tracking protection for the custom protection settings for tracking content-->
    <string moz:removedIn="96" name="preference_enhanced_tracking_protection_custom_tracking_content_3" tools:ignore="UnusedResources">Berre i tilpassa faner</string>
    <!-- Preference for enhanced tracking protection for the custom protection settings -->
    <string name="preference_enhanced_tracking_protection_custom_cryptominers">Kryptoutvinnarar</string>
    <!-- Preference for enhanced tracking protection for the custom protection settings -->
    <string name="preference_enhanced_tracking_protection_custom_fingerprinters">Fingerprinters</string>
    <!-- Button label for navigating to the Enhanced Tracking Protection details -->
    <string name="enhanced_tracking_protection_details">Detaljar</string>
    <!-- Header for categories that are being being blocked by current Enhanced Tracking Protection settings -->
    <string name="enhanced_tracking_protection_blocked">Blokkert</string>
    <!-- Header for categories that are being not being blocked by current Enhanced Tracking Protection settings -->
    <string name="enhanced_tracking_protection_allowed">Tillatne</string>
    <!-- Category of trackers (social media trackers) that can be blocked by Enhanced Tracking Protection -->
    <string name="etp_social_media_trackers_title">Sporing via sosiale medium</string>
    <!-- Description of social media trackers that can be blocked by Enhanced Tracking Protection -->
    <string name="etp_social_media_trackers_description">Avgrenser evna sosiale nettverk har til å spore surfe-aktiviteten din rundt om på nettet.</string>
    <!-- Category of trackers (cross-site tracking cookies) that can be blocked by Enhanced Tracking Protection -->
    <string name="etp_cookies_title">Sporingsinfokapslar på tvers av nettstadar</string>
    <!-- Description of cross-site tracking cookies that can be blocked by Enhanced Tracking Protection -->
    <string name="etp_cookies_description">Blokkerer informasjonskapslar som annonsenettverk og analyseselskap brukar for å samanstille aktiviteten din på nettet på tvers av nettstadar.</string>
    <!-- Category of trackers (cryptominers) that can be blocked by Enhanced Tracking Protection -->
    <string name="etp_cryptominers_title">Kryptoutvinnarar</string>
    <!-- Description of cryptominers that can be blocked by Enhanced Tracking Protection -->
    <string name="etp_cryptominers_description">Hindrar vondsinna skript i å få tilgang til eininga di for å utvinne digitale valutaer.</string>
    <!-- Category of trackers (fingerprinters) that can be blocked by Enhanced Tracking Protection -->
    <string name="etp_fingerprinters_title">Fingerprinters</string>
    <!-- Description of fingerprinters that can be blocked by Enhanced Tracking Protection -->
    <string name="etp_fingerprinters_description">Stoppar innsamling av unikt identifiserbare data om eininga di som kan brukast til å spore deg rundt om på nettet.</string>
    <!-- Category of trackers (tracking content) that can be blocked by Enhanced Tracking Protection -->
    <string name="etp_tracking_content_title">Sporingsinnhald</string>
    <!-- Description of tracking content that can be blocked by Enhanced Tracking Protection -->
    <string name="etp_tracking_content_description">Stoppar innlasting av eksterne annonsar, videoar og anna innhald, då dei kan innehalde sporingskode. Kan påverke visse nettstadfunksjonar.</string>
    <!-- Enhanced Tracking Protection message that protection is currently on for this site -->
    <string name="etp_panel_on">Vern er slått PÅ for denne nettstaden</string>
    <!-- Enhanced Tracking Protection message that protection is currently off for this site -->
    <string name="etp_panel_off">Vern er slått AV for denne nettstaden</string>
    <!-- Header for exceptions list for which sites enhanced tracking protection is always off -->
    <string name="enhanced_tracking_protection_exceptions">Utvida sporingsvern er slått av for desse nettstadane</string>
    <!-- Content description (not visible, for screen readers etc.): Navigate
    back from ETP details (Ex: Tracking content) -->
    <string name="etp_back_button_content_description">Naviger tilbake</string>
    <!-- About page Your rights link text -->
    <string moz:removedIn="96" name="about_your_rights" tools:ignore="UnusedResources">Dine rettar</string>

    <!-- About page link text to open open source licenses screen -->
    <string moz:removedIn="96" name="about_open_source_licenses" tools:ignore="UnusedResources">Open kjeldekode-bibliotek som vi brukar</string>
    <!-- About page link text to open what's new link -->
    <string name="about_whats_new">Kva er nytt i %s</string>
    <!-- Open source licenses page title
    The first parameter is the app name -->
    <string name="open_source_licenses_title">%s | OSS-bibliotek</string>

    <!-- Category of trackers (redirect trackers) that can be blocked by Enhanced Tracking Protection -->
    <string name="etp_redirect_trackers_title">Omdirigeringssporarar</string>
    <!-- Description of redirect tracker cookies that can be blocked by Enhanced Tracking Protection -->
    <string name="etp_redirect_trackers_description">Fjernar infokapslar stilte inn av omdirigeringar til kjende sporingsnettstadar.</string>

    <!-- Description of the SmartBlock Enhanced Tracking Protection feature. The * symbol is intentionally hardcoded here,
         as we use it on the UI to indicate which trackers have been partially unblocked.  -->
    <string name="preference_etp_smartblock_description">Nokre sporarar som er merkte nedanfor, er delvis blitt avblokkert på denne sida fordi du samhandla med dei *.</string>
    <!-- Text displayed that links to website about enhanced tracking protection SmartBlock -->
    <string name="preference_etp_smartblock_learn_more">Les meir</string>

    <!-- About page link text to open support link -->
    <string name="about_support">Brukarstøtte</string>
    <!-- About page link text to list of past crashes (like about:crashes on desktop) -->
    <string name="about_crashes">Krasj</string>
    <!-- About page link text to open privacy notice link -->
    <string name="about_privacy_notice">Personvernmerknad</string>
    <!-- About page link text to open know your rights link -->
    <string name="about_know_your_rights">Kjenn rettane dine</string>
    <!-- About page link text to open licensing information link -->
    <string name="about_licensing_information">Lisensinformasjon</string>
    <!-- About page link text to open a screen with libraries that are used -->
    <string name="about_other_open_source_libraries">Bibliotek som vi brukar</string>

    <!-- Toast shown to the user when they are activating the secret dev menu
        The first parameter is number of long clicks left to enable the menu -->
    <string name="about_debug_menu_toast_progress">Feilsøkingsmeny: %1$d klikk igjen for å slå på</string>
    <string name="about_debug_menu_toast_done">Feilsøkingsmeny aktivert</string>

    <!-- Content description of the tab counter toolbar button when one tab is open -->
    <string moz:removedIn="96" name="tab_counter_content_description_one_tab" tools:ignore="UnusedResources">1 fane</string>
    <!-- Content description of the tab counter toolbar button when multiple tabs are open. First parameter will be replaced with the number of tabs (always more than one) -->
    <string moz:removedIn="96" name="tab_counter_content_description_multi_tab" tools:ignore="UnusedResources">%d faner</string>

    <!-- Browser long press popup menu -->
    <!-- Copy the current url -->
    <string name="browser_toolbar_long_press_popup_copy">Kopier</string>
    <!-- Paste & go the text in the clipboard. '&amp;' is replaced with the ampersand symbol: & -->
    <string name="browser_toolbar_long_press_popup_paste_and_go">Lim inn og opne</string>
    <!-- Paste the text in the clipboard -->
    <string name="browser_toolbar_long_press_popup_paste">Lim inn</string>

    <!-- Snackbar message shown after an URL has been copied to clipboard. -->
    <string name="browser_toolbar_url_copied_to_clipboard_snackbar">URL kopiert til utklippstavla</string>

    <!-- Title text for the Add To Homescreen dialog -->
    <string name="add_to_homescreen_title">Legg til på startskjermen</string>
    <!-- Cancel button text for the Add to Homescreen dialog -->
    <string name="add_to_homescreen_cancel">Avbryt</string>
    <!-- Add button text for the Add to Homescreen dialog -->
    <string name="add_to_homescreen_add">Legg til</string>
    <!-- Continue to website button text for the first-time Add to Homescreen dialog -->
    <string name="add_to_homescreen_continue">Fortset til nettstaden</string>
    <!-- Placeholder text for the TextView in the Add to Homescreen dialog -->
    <string name="add_to_homescreen_text_placeholder">Namn på snarveg</string>

    <!-- Describes the add to homescreen functionality -->
    <string name="add_to_homescreen_description_2">Du kan enkelt leggje til denne nettstaden på startskjermen til eininga for å, med ein gong, få tilgang og surfe raskare med ei app-liknande oppleving.</string>

    <!-- Preference for managing the settings for logins and passwords in Fenix -->
    <string name="preferences_passwords_logins_and_passwords">Innloggingar og passord</string>
    <!-- Preference for managing the saving of logins and passwords in Fenix -->
    <string name="preferences_passwords_save_logins">Lagre innloggingar og passord</string>
    <!-- Preference option for asking to save passwords in Fenix -->
    <string name="preferences_passwords_save_logins_ask_to_save">Spør om å lagre</string>
    <!-- Preference option for never saving passwords in Fenix -->
    <string name="preferences_passwords_save_logins_never_save">Lagre aldri</string>

    <!-- Preference for autofilling saved logins in Firefox (in web content), %1$s will be replaced with the app name -->
    <string name="preferences_passwords_autofill2">Autofyll i %1$s</string>
    <!-- Description for the preference for autofilling saved logins in Firefox (in web content), %1$s will be replaced with the app name -->
    <string name="preferences_passwords_autofill_description">Fyll inn og lagre brukarnamn og passord på nettstadar mens du brukar %1$s.</string>
    <!-- Preference for autofilling logins from Fenix in other apps (e.g. autofilling the Twitter app) -->
    <string name="preferences_android_autofill">Autofyll i andre appar</string>

    <!-- Description for the preference for autofilling logins from Fenix in other apps (e.g. autofilling the Twitter app) -->
    <string name="preferences_android_autofill_description">Fyll inn brukarnamn og passord i andre appar på eininga di.</string>

    <!-- Preference option for adding a login -->
    <string name="preferences_logins_add_login">Legg til innlogging</string>

    <!-- Preference for syncing saved logins in Fenix -->
    <string name="preferences_passwords_sync_logins">Synkroniser innloggingar</string>
    <!-- Preference for syncing saved logins in Fenix, when not signed in-->
    <string name="preferences_passwords_sync_logins_across_devices">Synkroniser innloggingar på tvers av einingar</string>
    <!-- Syncing saved logins in Fenix needs reconnect to sync -->
    <string moz:removedIn="96" name="preferences_passwords_sync_logins_reconnect" tools:ignore="UnusedResources">Kople til på nytt</string>
    <!-- Syncing saved logins in Fenix needs login -->
    <string moz:removedIn="96" name="preferences_passwords_sync_logins_sign_in" tools:ignore="UnusedResources">Logg inn på Sync</string>
    <!-- Preference to access list of saved logins -->
    <string name="preferences_passwords_saved_logins">Lagra innloggingar</string>
    <!-- Description of empty list of saved passwords. Placeholder is replaced with app name.  -->
    <string name="preferences_passwords_saved_logins_description_empty_text">Innloggingane du lagrar eller synkroniserer til %s vil visast her.</string>
    <!-- Preference to access list of saved logins -->
    <string name="preferences_passwords_saved_logins_description_empty_learn_more_link">Les meir om Sync.</string>
    <!-- Preference to access list of login exceptions that we never save logins for -->
    <string name="preferences_passwords_exceptions">Unntak</string>
    <!-- Empty description of list of login exceptions that we never save logins for -->
    <string name="preferences_passwords_exceptions_description_empty">Innloggingar og passord som ikkje er lagra vil visast her.</string>
    <!-- Description of list of login exceptions that we never save logins for -->
    <string name="preferences_passwords_exceptions_description">Innloggingar og passord vil ikkje bli lagra for desse nettstadane.</string>
    <!-- Text on button to remove all saved login exceptions -->
    <string name="preferences_passwords_exceptions_remove_all">Slett alle unntak</string>
    <!-- Hint for search box in logins list -->
    <string name="preferences_passwords_saved_logins_search">Søk innloggingar</string>
    <!-- Option to sort logins list A-Z, alphabetically -->
    <string moz:removedIn="96" name="preferences_passwords_saved_logins_alphabetically" tools:ignore="UnusedResources">Alfabetisk</string>
    <!-- Option to sort logins list by most recently used -->
    <string moz:removedIn="96" name="preferences_passwords_saved_logins_recently_used" tools:ignore="UnusedResources">Nyleg brukt</string>
    <!-- The header for the site that a login is for -->
    <string name="preferences_passwords_saved_logins_site">Nettstad</string>
    <!-- The header for the username for a login -->
    <string name="preferences_passwords_saved_logins_username">Brukarnamn</string>
    <!-- The header for the password for a login -->
    <string name="preferences_passwords_saved_logins_password">Passord</string>
    <!-- Message displayed in security prompt to reenter a secret pin to access saved logins -->
    <string moz:removedIn="96" name="preferences_passwords_saved_logins_enter_pin" tools:ignore="UnusedResources">Skriv inn PIN-kode på nytt</string>
    <!-- Message displayed in security prompt to access saved logins -->
    <string moz:removedIn="96" name="preferences_passwords_saved_logins_enter_pin_description" tools:ignore="UnusedResources">Lås opp for å sjå dei lagra innloggingane dine</string>
    <!-- Message displayed when a connection is insecure and we detect the user is entering a password -->
    <string moz:removedIn="96" name="logins_insecure_connection_warning" tools:ignore="UnusedResources">Dette sambandet er ikkje trygt. Innloggingar skrivne inn her kan bli kompromitterte</string>
    <!-- Learn more link that will link to a page with more information displayed when a connection is insecure and we detect the user is entering a password -->
    <string moz:removedIn="96" name="logins_insecure_connection_warning_learn_more" tools:ignore="UnusedResources">Les meir</string>
    <!-- Prompt message displayed when Fenix detects a user has entered a password and user decides if Fenix should save it. The first parameter is the name of the application (For example: Fenix)  -->
    <string moz:removedIn="96" name="logins_doorhanger_save" tools:ignore="UnusedResources">Vil du at %s skal lagre denne innlogginga?</string>
    <!-- Positive confirmation that Fenix should save the new or updated login -->
    <string moz:removedIn="96" name="logins_doorhanger_save_confirmation" tools:ignore="UnusedResources">Lagre</string>
    <!-- Negative confirmation that Fenix should not save the new or updated login -->
    <string moz:removedIn="96" name="logins_doorhanger_save_dont_save" tools:ignore="UnusedResources">Ikkje lagre</string>

    <!-- Shown in snackbar to tell user that the password has been copied -->
    <string name="logins_password_copied">Passord kopiert til utklippstavle</string>
    <!-- Shown in snackbar to tell user that the username has been copied -->
    <string name="logins_username_copied">Brukarnamn kopiert til utklippstavle</string>
    <!-- Shown in snackbar to tell user that the site has been copied -->
    <string moz:removedIn="96" name="logins_site_copied" tools:ignore="UnusedResources">Nettstad kopiert til utklippstavle</string>
    <!-- Content Description (for screenreaders etc) read for the button to copy a password in logins-->
    <string name="saved_logins_copy_password">Kopier passord</string>
    <!-- Content Description (for screenreaders etc) read for the button to clear a password while editing a login-->
    <string name="saved_logins_clear_password">Tøm passord</string>
    <!-- Content Description (for screenreaders etc) read for the button to copy a username in logins -->
    <string name="saved_login_copy_username">Kopier brukarnamn</string>
    <!-- Content Description (for screenreaders etc) read for the button to clear a username while editing a login -->
    <string name="saved_login_clear_username">Tøm brukarnamn</string>
    <!-- Content Description (for screenreaders etc) read for the button to clear the hostname field while creating a login -->
    <string name="saved_login_clear_hostname">Tøm servarnamn</string>
    <!-- Content Description (for screenreaders etc) read for the button to copy a site in logins -->
    <string moz:removedIn="96" name="saved_login_copy_site" tools:ignore="UnusedResources">Kopier nettstad</string>
    <!-- Content Description (for screenreaders etc) read for the button to open a site in logins -->
    <string name="saved_login_open_site">Opne nettstad i nettlesaren</string>
    <!-- Content Description (for screenreaders etc) read for the button to reveal a password in logins -->
    <string name="saved_login_reveal_password">Vis passord</string>
    <!-- Content Description (for screenreaders etc) read for the button to hide a password in logins -->
    <string name="saved_login_hide_password">Gøym passord</string>
    <!-- Message displayed in biometric prompt displayed for authentication before allowing users to view their logins -->
    <string name="logins_biometric_prompt_message">Lås opp for å sjå dei lagra innloggingane dine</string>
    <!-- Title of warning dialog if users have no device authentication set up -->
    <string name="logins_warning_dialog_title">Gjer innloggingane og passorda dine trygge</string>
    <!-- Message of warning dialog if users have no device authentication set up -->
    <string name="logins_warning_dialog_message">Lag ein PIN-kode, eit passord eller eit låsemønster for å hindre at andre får tilgang dei lagra innloggingane og passorda dine, dersom dei har tilgang til eininga di.</string>
    <!-- Negative button to ignore warning dialog if users have no device authentication set up -->
    <string name="logins_warning_dialog_later">Seinare</string>
    <!-- Positive button to send users to set up a pin of warning dialog if users have no device authentication set up -->
    <string name="logins_warning_dialog_set_up_now">Konfigurer no</string>
    <!-- Title of PIN verification dialog to direct users to re-enter their device credentials to access their logins -->
    <string name="logins_biometric_prompt_message_pin">Lås opp eininga di</string>

    <!-- Title for Accessibility Force Enable Zoom Preference -->
    <string name="preference_accessibility_force_enable_zoom">Zoom på alle nettstadar</string>
    <!-- Summary for Accessibility Force Enable Zoom Preference -->
    <string name="preference_accessibility_force_enable_zoom_summary">Aktiver for å tillate klyping og zooming, sjølv på nettstadar som hindrar denne gesten.</string>
    <!-- Saved logins sorting strategy menu item -by name- (if selected, it will sort saved logins alphabetically) -->
    <string name="saved_logins_sort_strategy_alphabetically">Namn (A-Å)</string>
    <!-- Saved logins sorting strategy menu item -by last used- (if selected, it will sort saved logins by last used) -->
    <string name="saved_logins_sort_strategy_last_used">Sist brukt</string>
    <!-- Content description (not visible, for screen readers etc.): Sort saved logins dropdown menu chevron icon -->
    <string name="saved_logins_menu_dropdown_chevron_icon_content_description">Sorter inloggningsmenyen</string>

    <!-- Credit Cards Autofill -->
    <!-- Preference and title for managing the settings for credit cards -->
    <string name="preferences_credit_cards">Betalingskort</string>
    <!-- Preference for saving and autofilling credit cards -->
    <string name="preferences_credit_cards_save_and_autofill_cards">Lagre og fyll ut kort automatisk</string>
    <!-- Preference summary for saving and autofilling credit card data -->
    <string name="preferences_credit_cards_save_and_autofill_cards_summary">Data er kryptert</string>
    <!-- Preference option for syncing credit cards across devices. This is displayed when the user is not signed into sync -->
    <string name="preferences_credit_cards_sync_cards_across_devices">Synkroniser kort på tvers av einingar</string>
    <!-- Preference option for syncing credit cards across devices. This is displayed when the user is signed into sync -->
    <string name="preferences_credit_cards_sync_cards">Synkroniser kort</string>
    <!-- Preference option for adding a credit card -->
    <string name="preferences_credit_cards_add_credit_card">Legg til betalingskort</string>

    <!-- Preference option for managing saved credit cards -->
    <string name="preferences_credit_cards_manage_saved_cards">Handter lagra kort</string>
    <!-- Title of the "Add card" screen -->
    <string name="credit_cards_add_card">Legg til betalingskort</string>
    <!-- Title of the "Edit card" screen -->
    <string name="credit_cards_edit_card">Rediger kort</string>
    <!-- The header for the card number of a credit card -->
    <string name="credit_cards_card_number">Kortnummer</string>
    <!-- The header for the expiration date of a credit card -->
    <string name="credit_cards_expiration_date">Går ut-dato</string>
    <!-- The label for the expiration date month of a credit card to be used by a11y services-->
    <string name="credit_cards_expiration_date_month">Går ut-dato, månad</string>
    <!-- The label for the expiration date year of a credit card to be used by a11y services-->
    <string name="credit_cards_expiration_date_year">Går ut-dato, år</string>
    <!-- The header for the name on the credit card -->
    <string name="credit_cards_name_on_card">Namn på kort</string>
    <!-- The header for the nickname for a credit card -->
    <string moz:removedIn="96" name="credit_cards_card_nickname" tools:ignore="UnusedResources">Kallenamn på kort</string>
    <!-- The text for the "Delete card" menu item for deleting a credit card -->
    <string name="credit_cards_menu_delete_card">Slett kort</string>
    <!-- The text for the "Delete card" button for deleting a credit card -->
    <string name="credit_cards_delete_card_button">Slett kort</string>
    <!-- The title for the "Save" menu item for saving a credit card -->
    <string name="credit_cards_menu_save">Lagre</string>
    <!-- The text for the "Save" button for saving a credit card -->
    <string name="credit_cards_save_button">Lagre</string>
    <!-- The text for the "Cancel" button for cancelling adding or updating a credit card -->
    <string name="credit_cards_cancel_button">Avbryt</string>

    <!-- Title of the "Saved cards" screen -->
    <string name="credit_cards_saved_cards">Lagra bankkort</string>

    <!-- Error message for credit card number validation -->
    <string name="credit_cards_number_validation_error_message">Skriv inn eit gyldig betalingskortnummer</string>

    <!-- Error message for credit card name on card validation -->
    <string name="credit_cards_name_on_card_validation_error_message">Fyll ut dette feltet</string>
    <!-- Message displayed in biometric prompt displayed for authentication before allowing users to view their saved credit cards -->
    <string name="credit_cards_biometric_prompt_message">Lås opp for å sjå lagra betalingskort</string>
    <!-- Title of warning dialog if users have no device authentication set up -->
    <string name="credit_cards_warning_dialog_title">Sikre betalingskorta dine</string>
    <!-- Message of warning dialog if users have no device authentication set up -->
    <string name="credit_cards_warning_dialog_message">Konfigurer eit låsemønster for eininga, PIN, eller passord, for å beskytte dei lagra betalingskorta dine om nokon andre skulle få tak i eininga di.</string>
    <!-- Positive button to send users to set up a pin of warning dialog if users have no device authentication set up -->
    <string name="credit_cards_warning_dialog_set_up_now">Konfigurer no</string>
    <!-- Negative button to ignore warning dialog if users have no device authentication set up -->
    <string name="credit_cards_warning_dialog_later">Seinare</string>
    <!-- Title of PIN verification dialog to direct users to re-enter their device credentials to access their credit cards -->
    <string name="credit_cards_biometric_prompt_message_pin">Lås opp eininga di</string>

    <!-- Message displayed in biometric prompt for authentication, before allowing users to use their stored credit card information -->
    <string name="credit_cards_biometric_prompt_unlock_message">Lås opp for å bruke lagra betalingskortinformasjon</string>

    <!-- Title of the Add search engine screen -->
    <string name="search_engine_add_custom_search_engine_title">Legg til søkjemotor</string>
    <!-- Title of the Edit search engine screen -->
    <string name="search_engine_edit_custom_search_engine_title">Rediger søkjemotor</string>
    <!-- Content description (not visible, for screen readers etc.): Title for the button to add a search engine in the action bar -->
    <string name="search_engine_add_button_content_description">Legg til</string>
    <!-- Content description (not visible, for screen readers etc.): Title for the button to save a search engine in the action bar -->
    <string name="search_engine_add_custom_search_engine_edit_button_content_description">Lagre</string>
    <!-- Text for the menu button to edit a search engine -->
    <string name="search_engine_edit">Rediger</string>
    <!-- Text for the menu button to delete a search engine -->
    <string name="search_engine_delete">Slett</string>

    <!-- Text for the button to create a custom search engine on the Add search engine screen -->
    <string name="search_add_custom_engine_label_other">Andre</string>
    <!-- Placeholder text shown in the Search Engine Name TextField before a user enters text -->
    <string name="search_add_custom_engine_name_hint">Namn</string>
    <!-- Placeholder text shown in the Search String TextField before a user enters text -->
    <string name="search_add_custom_engine_search_string_hint">Søkjestreng å bruke</string>
    <!-- Description text for the Search String TextField. The %s is part of the string -->
    <string formatted="false" name="search_add_custom_engine_search_string_example">Byt ut spørjinga med «%s». Eksempel:\nhttps://www.google.com/search?q=%s</string>
    <!-- Text for the button to learn more about adding a custom search engine -->
    <string moz:removedIn="96" name="search_add_custom_engine_learn_more_label" tools:ignore="UnusedResources">Les meir</string>

    <!-- Accessibility description for the form in which details about the custom search engine are entered -->
    <string name="search_add_custom_engine_form_description">Detaljar om tilpassa søkjeteneste</string>
    <!-- Accessibility description for the 'Learn more' link -->
    <string moz:removedIn="96" name="search_add_custom_engine_learn_more_description" tools:ignore="UnusedResources">Lenke til les meir</string>

    <!-- Text shown when a user leaves the name field empty -->
    <string name="search_add_custom_engine_error_empty_name">Skriv inn namn på søkjemotor</string>

    <!-- Text shown when a user tries to add a search engine that already exists -->
    <string moz:removedIn="96" name="search_add_custom_engine_error_existing_name" tools:ignore="UnusedResources">Søkjemotor med namnet «%» finst allereie.</string>
    <!-- Text shown when a user leaves the search string field empty -->
    <string name="search_add_custom_engine_error_empty_search_string">Skriv inn ein søkjestreng</string>
    <!-- Text shown when a user leaves out the required template string -->
    <string name="search_add_custom_engine_error_missing_template">Kontroller at søkjestrengen passar med eksempelformatet</string>
    <!-- Text shown when we aren't able to validate the custom search query. The first parameter is the url of the custom search engine -->
    <string name="search_add_custom_engine_error_cannot_reach">Feil ved tilkopling til «%s»</string>
    <!-- Text shown when a user creates a new search engine -->
    <string name="search_add_custom_engine_success_message">%s vart oppretta</string>
    <!-- Text shown when a user successfully edits a custom search engine -->
    <string name="search_edit_custom_engine_success_message">%s vart lagra</string>
    <!-- Text shown when a user successfully deletes a custom search engine -->
    <string name="search_delete_search_engine_success_message">%s vart sletta</string>

    <!-- Title text shown for the migration screen to the new browser. Placeholder replaced with app name -->
    <string name="migration_title">Velkomen til ein heilt ny %s</string>
    <!-- Description text followed by a list of things migrating (e.g. Bookmarks, History). Placeholder replaced with app name-->
    <string name="migration_description">Ein heilt nyutforma nettlesar ventarpå deg! Du får både forbetra yting og nye funksjonar, slik at du får meir ut av nettet.\n\n Vent medan vi oppdaterer %s med dine</string>

    <!-- Text on the disabled button while in progress. Placeholder replaced with app name -->
    <string name="migration_updating_app_button_text">Oppdaterer %s…</string>
    <!-- Text on the enabled button. Placeholder replaced with app name-->
    <string name="migration_update_app_button">Start %s</string>
    <!-- Accessibility description text for a completed migration item -->
    <string name="migration_icon_description">Migreringa er ferdig</string>
    <!--Text on list of migrated items (e.g. Settings, History, etc.)-->
    <string name="migration_text_passwords">Passord</string>

    <!-- Heading for the instructions to allow a permission -->
    <string name="phone_feature_blocked_intro">For å tillate det:</string>

    <!-- First step for the allowing a permission -->
    <string name="phone_feature_blocked_step_settings">1. Gå til Android-innstillingar</string>
    <!-- Second step for the allowing a permission -->
    <string name="phone_feature_blocked_step_permissions"><![CDATA[2. Trykk på <b>Løyve</b>]]></string>
    <!-- Third step for the allowing a permission (Fore example: Camera) -->
    <string name="phone_feature_blocked_step_feature"><![CDATA[3. Slå <b>%1$s</b> PÅ]]></string>

    <!-- Label that indicates a site is using a secure connection -->
    <string name="quick_settings_sheet_secure_connection_2">Tilkoplinga er trygg</string>
    <!-- Label that indicates a site is using a insecure connection -->
    <string name="quick_settings_sheet_insecure_connection_2">Tilkoplinga er ikkje trygg</string>
    <!-- Label to clear site data -->
    <string name="clear_site_data">Slett infokapslar og nettstaddata</string>
    <!-- Confirmation message for a dialog confirming if the user wants to delete all data for current site -->
    <string name="confirm_clear_site_data"><![CDATA[Er du sikker på at du vil fjerne alle infokapslar og data på nettstaden <b>%s</b>?]]></string>
    <!-- Confirmation message for a dialog confirming if the user wants to delete all the permissions for all sites-->
    <string name="confirm_clear_permissions_on_all_sites">Er du sikker på at du vil fjerne alle løyve på alle nettstadar?</string>
    <!-- Confirmation message for a dialog confirming if the user wants to delete all the permissions for a site-->
    <string name="confirm_clear_permissions_site">Er du sikker på at du vil fjerne alle løyve for denne nettstaden?</string>
    <!-- Confirmation message for a dialog confirming if the user wants to set default value a permission for a site-->
    <string name="confirm_clear_permission_site">Er du sikker på at du vil fjerne dette løyvet for denne nettstaden?</string>
    <!-- label shown when there are not site exceptions to show in the site exception settings -->
    <string name="no_site_exceptions">Ingen unntak frå nettstaden</string>
    <!-- Label for the Pocket default top site -->
    <string moz:removedIn="96" name="pocket_top_articles" tools:ignore="UnusedResources">Populære artiklar</string>
    <!-- Bookmark deletion confirmation -->
    <string name="bookmark_deletion_confirmation">Er du sikker på at du vil slette dette bokmerket?</string>
    <!-- Browser menu button that adds a top site to the home fragment -->
    <string name="browser_menu_add_to_top_sites">Legg til i føretrekte nettstadar</string>
    <!-- text shown before the issuer name to indicate who its verified by, parameter is the name of
     the certificate authority that verified the ticket-->
    <string name="certificate_info_verified_by">Stadfesta av: %1$s</string>
    <!-- Login overflow menu delete button -->
    <string name="login_menu_delete_button">Slett</string>
    <!-- Login overflow menu edit button -->
    <string name="login_menu_edit_button">Rediger</string>
    <!-- Message in delete confirmation dialog for logins -->
    <string name="login_deletion_confirmation">Er du sikker på at du ønskjer å slette denne innlogginga?</string>
    <!-- Positive action of a dialog asking to delete  -->
    <string name="dialog_delete_positive">Slett</string>
    <!--  The saved login options menu description. -->
    <string name="login_options_menu">Innloggingsalternativ</string>
    <!--  The editable text field for a login's web address. -->
    <string name="saved_login_hostname_description">Det redigerbare tekstfeltet for innloggings-nettadressa.</string>
    <!--  The editable text field for a login's username. -->
    <string name="saved_login_username_description">Det redigerbare tekstfeltet for innloggings-brukarnamnet.</string>
    <!--  The editable text field for a login's password. -->
    <string name="saved_login_password_description">Det redigerbare tekstfeltet for innloggings-passordet.</string>
    <!--  The button description to save changes to an edited login. -->
    <string name="save_changes_to_login">Lagre endringar for innlogging.</string>
    <!--  The button description to discard changes to an edited login. -->
    <string moz:removedIn="96" name="discard_changes" tools:ignore="UnusedResources">Forkast endringane</string>
    <!--  The page title for editing a saved login. -->
    <string name="edit">Rediger</string>
    <!--  The page title for adding new login. -->
    <string name="add_login">Legg til ny innlogging</string>
    <!--  The error message in add/edit login view when password field is blank. -->
    <string name="saved_login_password_required">Passord påkravd</string>
    <!--  The error message in add login view when username field is blank. -->
    <string name="saved_login_username_required">Brukarnamn påkravd</string>
    <!--  The error message in add login view when hostname field is blank. -->
    <string name="saved_login_hostname_required" tools:ignore="UnusedResources">Vertsnamn påkravd</string>
    <!-- Voice search button content description  -->
    <string name="voice_search_content_description">Stemmesøk</string>
    <!-- Voice search prompt description displayed after the user presses the voice search button -->
    <string name="voice_search_explainer">Snakk no</string>

    <!--  The error message in edit login view when a duplicate username exists. -->
    <string name="saved_login_duplicate">Ei innlogging med dette brukarnamnet finst allereie</string>

    <!-- This is the hint text that is shown inline on the hostname field of the create new login page. 'https://www.example.com' intentionally hardcoded here -->
    <string name="add_login_hostname_hint_text">https://www.example.com</string>

    <!-- This is an error message shown below the hostname field of the add login page when a hostname does not contain http or https. -->
    <string name="add_login_hostname_invalid_text_3">Nettadressa må innehalde &quot;https://&quot; eller &quot;http://&quot;</string>
    <!-- This is an error message shown below the hostname field of the add login page when a hostname is invalid. -->
    <string name="add_login_hostname_invalid_text_2">Gyldig servernamn påkravd</string>

    <!-- Synced Tabs -->
    <!-- Text displayed to ask user to connect another device as no devices found with account -->
    <string name="synced_tabs_connect_another_device">Kople til ei anna eining.</string>
    <!-- Text displayed asking user to re-authenticate -->
    <string name="synced_tabs_reauth">Godkjenn på nytt.</string>
    <!-- Text displayed when user has disabled tab syncing in Firefox Sync Account -->
    <string name="synced_tabs_enable_tab_syncing">Slå på fane-synkronisering.</string>
    <!-- Text displayed when user has no tabs that have been synced -->
    <string name="synced_tabs_no_tabs">Du har ingen faner opne i Firefox på andre einingar.</string>
    <!-- Text displayed in the synced tabs screen when a user is not signed in to Firefox Sync describing Synced Tabs -->
    <string name="synced_tabs_sign_in_message">Vis ei liste over faner frå andre einingar.</string>
    <!-- Text displayed on a button in the synced tabs screen to link users to sign in when a user is not signed in to Firefox Sync -->
    <string name="synced_tabs_sign_in_button">Logg inn for å synkronisere</string>

    <!-- The text displayed when a synced device has no tabs to show in the list of Synced Tabs. -->
    <string name="synced_tabs_no_open_tabs">Ingen opne faner</string>

    <!-- Top Sites -->
    <!-- Title text displayed in the dialog when top sites limit is reached. -->
    <string name="top_sites_max_limit_title">Grense for populære nettstadar nådd</string>
    <!-- Content description text displayed in the dialog when top sites limit is reached. -->
    <string name="top_sites_max_limit_content_2">For å leggje til ein ny populær nettstad må du fjerne ein annan. Trykk og hald på nettstaden, og vel fjern.</string>
    <!-- Confirmation dialog button text when top sites limit is reached. -->
    <string name="top_sites_max_limit_confirmation_button">OK, eg forstår det</string>

    <!-- Label for the preference to show the most visited top sites on the homepage -->
    <string name="top_sites_toggle_top_recent_sites_3">Mest besøkte nettstadar</string>

    <!-- Title text displayed in the rename top site dialog. -->
	<string name="top_sites_rename_dialog_title">Namn</string>

    <!-- Hint for renaming title of a top site -->
	<string name="top_site_name_hint">Namn på mest besøkte</string>
	<!-- Button caption to confirm the renaming of the top site. -->
	<string name="top_sites_rename_dialog_ok">OK</string>
	<!-- Dialog button text for canceling the rename top site prompt. -->
	<string name="top_sites_rename_dialog_cancel">Avbryt</string>

    <!-- Inactive tabs in the tabs tray -->
    <!-- Title text displayed in the tabs tray when a tab has been unused for 14 days. -->
    <string name="inactive_tabs_title">Inaktive faner</string>
    <!-- Content description for closing all inactive tabs -->
    <string name="inactive_tabs_delete_all">Lat att alle inaktive faner</string>
    <!-- A description below the section of "inactive" tabs to notify the user when those tabs will be closed, if appropriate. See strings inactive_tabs_30_days and inactive_tabs_7_days for placeholders options. -->
    <string moz:removedIn="95" name="inactive_tabs_description" tools:ignore="UnusedResources">Faner er tilgjengelege her i %s. Etter det vert fanene automatisk attlatne.</string>
    <!-- The amount of time until a tab in the "inactive" section of the tabs tray will be closed. See string inactive_tabs_description as well -->
    <string moz:removedIn="95" name="inactive_tabs_30_days" tools:ignore="UnusedResources">30 dagar</string>
    <!-- The amount of time until a tab in the "inactive" section of the tabs tray will be closed. See string inactive_tabs_description as well -->
    <string moz:removedIn="95" name="inactive_tabs_7_days" tools:ignore="UnusedResources">1 veke</string>

    <!-- Inactive tabs auto-close message in the tabs tray -->
    <!-- The header text of the auto-close message when the user is asked if they want to turn on the auto-closing of inactive tabs. -->
    <string name="inactive_tabs_auto_close_message_header" tools:ignore="UnusedResources">Late att automatisk etter ein måned?</string>

    <!-- A description below the header to notify the user what the inactive tabs auto-close feature is. -->
    <string name="inactive_tabs_auto_close_message_description" tools:ignore="UnusedResources">Firefox kan late att faner du ikkje har sett den siste månaden.</string>
    <!-- A call to action below the description to allow the user to turn on the auto closing of inactive tabs. -->
    <string name="inactive_tabs_auto_close_message_action" tools:ignore="UnusedResources">SLÅ PÅ AUTO-ATTLATING</string>
    <!-- Text for the snackbar to confirm auto-close is enabled for inactive tabs -->
    <string name="inactive_tabs_auto_close_message_snackbar">Automatisk attlating aktivert</string>

    <!-- Inactive tabs survey -->
    <!-- Header text for the inactive tabs survey asking for feedback to improve the inactive tabs feature. -->
    <string moz:removedIn="95" name="inactive_tabs_survey_header" tools:ignore="UnusedResources">Hjelp oss med å forbetre</string>

    <!-- Header text for the inactive tabs survey asking for feedback to improve the inactive tabs feature. -->
    <string name="inactive_tabs_survey_header_1">Hjelp til med å forbetre Firefox</string>

    <!-- Content text for the inactive tabs survey asking the primary survey feedback question. -->
    <string name="inactive_tabs_survey_content">Kvifor deaktiverte du inaktive faner?</string>
    <!-- One of the feedback option that can be selected as a responses to the inactive tabs survey question. -->
    <string name="inactive_tabs_survey_do_not_understand">Eg forstår ikkje korleis det fungerer</string>
    <!-- One of the feedback option that can be selected as a responses to the inactive tabs survey question. -->
    <string name="inactive_tabs_survey_do_it_myself">Eg likar å rydde ut gamle faner sjølv</string>
    <!-- One of the feedback option that can be selected as a responses to the inactive tabs survey question. -->
    <string moz:removedIn="95" name="inactive_tabs_survey_time_too_long_option" tools:ignore="UnusedResources">Tida til inaktiv er for lang</string>
    <!-- One of the feedback option that can be selected as a responses to the inactive tabs survey question. -->
    <string name="inactive_tabs_survey_time_too_long_option_1">Tidsperioden på to veker er for lang</string>
    <!-- One of the feedback option that can be selected as a responses to the inactive tabs survey question. -->
    <string moz:removedIn="95" name="inactive_tabs_survey_time_too_short_option" tools:ignore="UnusedResources">Tida til inaktiv er for kort</string>
    <!-- One of the feedback option that can be selected as a responses to the inactive tabs survey question. -->
    <string name="inactive_tabs_survey_time_too_short_option_1">Tidsperioden på to veker er for kort</string>
    <!-- Confirmation button text to submit the feedback for the inactive tabs survey. -->
    <string name="inactive_tabs_survey_send_button">Send</string>
    <!-- Content description for inactive tabs survey close button -->
    <string name="inactive_tabs_survey_close_button_content_description">Lat att</string>

    <!-- Confirmation button text to submit the feedback for the inactive tabs survey. -->
    <string name="inactive_tabs_survey_send_button" tools:ignore="UnusedResources">Send</string>
    <!-- Content description for inactive tabs survey close button -->
    <string name="inactive_tabs_survey_close_button_content_description" tools:ignore="UnusedResources">Lat att</string>

    <!-- Default browser experiment -->
    <string name="default_browser_experiment_card_text">Vel at lenker frå nettstadar, e-postmeldingar og meldingar skal opnast automatisk i Firefox.</string>

    <!-- Content description for close button in collection placeholder. -->
    <string name="remove_home_collection_placeholder_content_description">Fjern</string>

    <!-- Content description radio buttons with a link to more information -->
    <string name="radio_preference_info_content_description">Trykk her for meir informasjon</string>

    <!-- Content description for the action bar "up" button -->
    <string name="action_bar_up_description">Naviger opp</string>

    <!-- Content description for privacy content close button -->
    <string name="privacy_content_close_button_content_description">Lat att</string>

<<<<<<< HEAD
=======
    <!-- Pocket recommended stories -->
    <!-- Header text for a section on the home screen. -->
    <string name="pocket_stories_header_1">Tankevekkjande artiklar</string>
    <!-- Header text for a section on the home screen. -->
    <string name="pocket_stories_categories_header">Artiklar etter emne</string>
>>>>>>> 5a685e67
    <!-- Text of a button allowing users to access an external url for more Pocket recommendations. -->
    <string name="pocket_stories_placeholder_text">Oppdag meir</string>
    <!-- Title of an app feature. Smaller than a heading.-->
    <string name="pocket_stories_feature_title">Levert av Pocket.</string>
    <!-- Caption for describing a certain feature. The placeholder is for a clickable text (eg: Learn more) which will load an url in a new tab when clicked.  -->
    <string name="pocket_stories_feature_caption">Del av Firefox-familien. %s</string>
    <!-- Clickable text for opening an external link for more information about Pocket. -->
    <string name="pocket_stories_feature_learn_more">Les meir</string>
</resources><|MERGE_RESOLUTION|>--- conflicted
+++ resolved
@@ -55,13 +55,6 @@
 
     <!-- Home - Recently saved bookmarks -->
     <!-- Title for the home screen section with recently saved bookmarks. -->
-<<<<<<< HEAD
-    <string moz:removedIn="94" name="recently_saved_bookmarks" tools:ignore="UnusedResources">Nyleg lagra</string>
-    <!-- Title for the home screen section with recently saved bookmarks. -->
-    <string moz:removedIn="94" name="recently_bookmarked" tools:ignore="UnusedResources">Nyleg bokmerkte</string>
-    <!-- Title for the home screen section with recently saved bookmarks. -->
-=======
->>>>>>> 5a685e67
     <string name="recent_bookmarks_title">Nylege bokmerke</string>
     <!-- Content description for the recently saved bookmarks section on the home screen. -->
     <string name="recently_saved_bookmarks_content_description">Nylig lagra bokmerke</string>
@@ -115,11 +108,6 @@
     <string name="tab_tray_close_tabs_banner_negative_button_text">Ignorer</string>
 
     <!-- Text for the banner message to tell users about our inactive tabs feature. -->
-<<<<<<< HEAD
-    <string name="tab_tray_inactive_onboarding_message" tools:ignore="UnusedResources">Faner du ikkje har vist på to veker vert flytta hit.</string>
-    <!-- Text for the action link to go to Settings for inactive tabs. -->
-    <string name="tab_tray_inactive_onboarding_button_text" tools:ignore="UnusedResources">Slå av i innstillingar</string>
-=======
     <string name="tab_tray_inactive_onboarding_message">Faner du ikkje har vist på to veker vert flytta hit.</string>
     <!-- Text for the action link to go to Settings for inactive tabs. -->
     <string name="tab_tray_inactive_onboarding_button_text">Slå av i innstillingar</string>
@@ -139,7 +127,6 @@
     <!-- Text for turn on auto close tabs button in the auto-close dialog of the inactive tabs. -->
     <string name="tab_tray_inactive_turn_on_auto_close_button_2">Slå på auto-attlating</string>
 
->>>>>>> 5a685e67
 
     <!-- Home screen icons - Long press shortcuts -->
     <!-- Shortcut action to open new tab -->
@@ -162,17 +149,12 @@
         The first parameter is the search term that the user used. (for example: your search for "cat")-->
     <string name="recent_tabs_search_term">Du søkte etter «%1$s»</string>
     <!-- Text for the number of tabs in a group in the 'Jump back in' section of the new tab
-<<<<<<< HEAD
-        The first parameter is the count for number of sites in the group.  This number will always be more than one. -->
-    <string name="recent_tabs_search_term_count">Nettstadar: %1$s</string>
-=======
     The first parameter is the count for number of sites in the group.  This number will always be more than one. -->
     <string moz:removedIn="96" name="recent_tabs_search_term_count" tools:ignore="UnusedResources">Nettstadar: %1$s</string>
 
     <!-- Text for the number of tabs in a group in the 'Jump back in' section of the new tab
         %d is a placeholder for the number of sites in the group. This number will always be more than one. -->
     <string name="recent_tabs_search_term_count_2">%d nettstadar</string>
->>>>>>> 5a685e67
 
     <!-- History Metadata -->
     <!-- Header text for a section on the home screen that displays grouped highlights from the
@@ -180,14 +162,7 @@
     <string name="history_metadata_header_2">Nyleg besøkte</string>
     <!-- Header text for a section on the home screen that displays grouped highlights from the
          user's browsing history, such as topics they have researched or explored on the web -->
-<<<<<<< HEAD
-    <string moz:removedIn="94" name="history_metadata_header_2" tools:ignore="UnusedResources">Nyleg besøkte</string>
-    <!-- Header text for a section on the home screen that displays grouped highlights from the
-         user's browsing history, such as topics they have researched or explored on the web -->
-    <string name="history_metadata_header_3">Nylege søk</string>
-=======
     <string moz:removedIn="96" name="history_metadata_header_3" tools:ignore="UnusedResources">Nylege søk</string>
->>>>>>> 5a685e67
     <!-- Text for the menu button to remove a grouped highlight from the user's browsing history
          in the Recently visited section -->
     <string name="recently_visited_menu_item_remove">Fjern</string>
@@ -339,12 +314,9 @@
     <!-- Onboarding home screen dialog description text for the history section. -->
     <string name="onboarding_home_screen_section_useful_history_description_2">Gå tilbake til dei siste søka dine frå startsida og fanene.</string>
 
-<<<<<<< HEAD
-=======
     <!-- Onboarding home screen popup dialog, shown on top of the Jump back in section. Firefox is intentionally hardcoded. -->
     <string name="onboarding_home_screen_jump_back_contextual_hint" tools:ignore="UnusedResources">Den personlege Firefox-startsida di gjer det no lettare å fortsetje der du slutta. Finn dei siste fanene, bokmerka og søkjeresultata.</string>
 
->>>>>>> 5a685e67
     <!-- Search Widget -->
     <!-- Content description for searching with a widget. Firefox is intentionally hardcoded.-->
     <string name="search_widget_content_description">Opne ei ny Firefox-fane</string>
@@ -497,19 +469,6 @@
     <!-- Header text for jumping back into the recent tab in customize the home screen -->
     <string name="customize_toggle_jump_back_in">Hopp inn igjen</string>
     <!-- Title for the customize home screen section with recently saved bookmarks. -->
-<<<<<<< HEAD
-    <string moz:removedIn="94" name="customize_toggle_recently_saved_bookmarks" tools:ignore="UnusedResources">Nyleg lagra</string>
-    <!-- Title for the customize home screen section with recently saved bookmarks. -->
-    <string moz:removedIn="94" name="customize_toggle_recently_bookmarked" tools:ignore="UnusedResources">Nyleg bokmerkte</string>
-    <!-- Title for the customize home screen section with recently saved bookmarks. -->
-    <string name="customize_toggle_recent_bookmarks">Nylege bokmerke</string>
-    <!-- Title for the customize home screen section with recently visited. Recently visited is
-    a section where users see a list of tabs that they have visited in the past few days -->
-    <string moz:removedIn="94" name="customize_toggle_recently_visited" tools:ignore="UnusedResources">Nyleg besøkte</string>
-    <!-- Title for the customize home screen settings section for recent searches. Recent searches
-     is a section where users see a list of groups of tabs that they have visited in the past few days -->
-    <string name="customize_toggle_recent_searches">Nylege søk</string>
-=======
     <string name="customize_toggle_recent_bookmarks">Nylege bokmerke</string>
     <!-- Title for the customize home screen section with recently visited. Recently visited is
     a section where users see a list of tabs that they have visited in the past few days -->
@@ -517,7 +476,6 @@
     <!-- Title for the customize home screen settings section for recent searches. Recent searches
      is a section where users see a list of groups of tabs that they have visited in the past few days -->
     <string moz:removedIn="96" name="customize_toggle_recent_searches" tools:ignore="UnusedResources">Nylege søk</string>
->>>>>>> 5a685e67
     <!-- Title for the customize home screen section with Pocket. -->
     <string name="customize_toggle_pocket">Pocket</string>
 
@@ -741,11 +699,8 @@
     <string name="tab_view_grid">Rutenett</string>
     <!-- Option for search term tab groups -->
     <string name="tab_view_search_term_tab_groups">Søkjegrupper</string>
-<<<<<<< HEAD
-=======
     <!-- Summary text for search term tab groups -->
     <string name="tab_view_search_term_tab_groups_summary">Grupper relaterte nettstadar saman</string>
->>>>>>> 5a685e67
     <!-- Title of preference that allows a user to auto close tabs after a specified amount of time -->
     <string name="preferences_close_tabs">Lat att faner</string>
     <!-- Option for auto closing tabs that will never auto close tabs, always allows user to manually close tabs -->
@@ -907,11 +862,7 @@
     <string moz:removedIn="96" name="tab_tray_save_to_collection" tools:ignore="UnusedResources">Lagre</string>
 
     <!-- Title text for the normal tabs header in the tabs tray which are not part of any tab grouping. -->
-<<<<<<< HEAD
-    <string moz:removedIn="94" name="tab_tray_header_title" tools:ignore="UnusedResources">Anna</string>
-=======
     <string name="tab_tray_header_title_1">Andre faner</string>
->>>>>>> 5a685e67
 
     <!-- History -->
     <!-- Text for the button to clear all history -->
@@ -2069,11 +2020,6 @@
     <!-- Content description for inactive tabs survey close button -->
     <string name="inactive_tabs_survey_close_button_content_description">Lat att</string>
 
-    <!-- Confirmation button text to submit the feedback for the inactive tabs survey. -->
-    <string name="inactive_tabs_survey_send_button" tools:ignore="UnusedResources">Send</string>
-    <!-- Content description for inactive tabs survey close button -->
-    <string name="inactive_tabs_survey_close_button_content_description" tools:ignore="UnusedResources">Lat att</string>
-
     <!-- Default browser experiment -->
     <string name="default_browser_experiment_card_text">Vel at lenker frå nettstadar, e-postmeldingar og meldingar skal opnast automatisk i Firefox.</string>
 
@@ -2089,14 +2035,11 @@
     <!-- Content description for privacy content close button -->
     <string name="privacy_content_close_button_content_description">Lat att</string>
 
-<<<<<<< HEAD
-=======
     <!-- Pocket recommended stories -->
     <!-- Header text for a section on the home screen. -->
     <string name="pocket_stories_header_1">Tankevekkjande artiklar</string>
     <!-- Header text for a section on the home screen. -->
     <string name="pocket_stories_categories_header">Artiklar etter emne</string>
->>>>>>> 5a685e67
     <!-- Text of a button allowing users to access an external url for more Pocket recommendations. -->
     <string name="pocket_stories_placeholder_text">Oppdag meir</string>
     <!-- Title of an app feature. Smaller than a heading.-->
