--- conflicted
+++ resolved
@@ -265,11 +265,6 @@
     <!-- Onboarding home screen popup dialog, shown on top of the Jump back in section. -->
     <string name="onboarding_home_screen_jump_back_contextual_hint_2">Møt den personlege heimesida di. Nylege faner, bokmerke og søkjeresultat vert viste her.</string>
     <!-- Home onboarding dialog welcome screen title text. -->
-<<<<<<< HEAD
-    <string moz:RemovedIn="106" name="onboarding_home_welcome_title" tools:ignore="UnusedResources">Velkomen til eit uavhengig internett</string>
-    <!-- Home onboarding dialog sign into sync screen title text. -->
-    <string moz:RemovedIn="106" name="onboarding_home_sync_title_2" tools:ignore="UnusedResources">Byt frå telefonen til datamaskina og tilbake</string>
-=======
     <string name="onboarding_home_welcome_title_2">Velkomen til eit meir personleg internett</string>
     <!-- Home onboarding dialog welcome screen description text. -->
     <string name="onboarding_home_welcome_description">Fleire fargar. Betre personvern. Same forplikting til menneske over forteneste.</string>
@@ -277,7 +272,6 @@
     <string name="onboarding_home_sync_title_3">Det er enklare enn nokon gong g å byte skjerm</string>
     <!-- Home onboarding dialog sign into sync screen description text. -->
     <string name="onboarding_home_sync_description">Hald fram der du slapp med faner frå andre einingar - no på startsida di.</string>
->>>>>>> 68970841
     <!-- Text for the button to continue the onboarding on the home onboarding dialog. -->
     <string name="onboarding_home_get_started_button">Kom i gang</string>
 
@@ -470,18 +464,6 @@
     <!-- Snackbar label for action to view selected wallpaper -->
     <string name="wallpaper_updated_snackbar_action">Vis</string>
 
-<<<<<<< HEAD
-    <!-- Snackbar label for action to retry downloading the wallpaper -->
-    <string name="wallpaper_download_error_snackbar_action">Prøv igjen</string>
-    <!-- Text displayed that links to website containing documentation about the "Limited Edition" wallpapers. -->
-    <string name="wallpaper_learn_more">Les meir</string>
-    <!-- Label for switch which toggles the "tap-to-switch" behavior on home screen logo -->
-    <string moz:removedIn="105" name="wallpaper_tap_to_change_switch_label_1" tools:ignore="UnusedResources">Endre bakgrunnsbilde ved å trykkje på Firefox-logoen på startsida</string>
-
-    <!-- This is the accessibility content description for the wallpapers functionality. Users are
-    able to tap on the app logo in the home screen and can switch to different wallpapers by tapping. -->
-    <string moz:removedIn="105" name="wallpaper_logo_content_description" tools:ignore="UnusedResources">Firefox-logo - knapp for å endre bakgrunnsbilde</string>
-=======
     <!-- Snackbar message for when wallpaper couldn't be downloaded -->
     <string name="wallpaper_download_error_snackbar_message">Klarte ikkje å laste ned bakgrunnsbildet</string>
     <!-- Snackbar label for action to retry downloading the wallpaper -->
@@ -499,18 +481,6 @@
     <string name="wallpaper_limited_edition_description_with_learn_more">Den nye kolleksjonen Uavhengige røyster. %s</string>
     <!-- Description text for the limited edition wallpapers. -->
     <string name="wallpaper_limited_edition_description">Den nye kolleksjonen uavhengige røyster.</string>
-    <!-- Wallpaper onboarding dialog header text. -->
-    <string name="wallpapers_onboarding_dialog_title_text">Prøv ein fargeklatt</string>
-    <!-- Wallpaper onboarding dialog body text. -->
-    <string name="wallpapers_onboarding_dialog_body_text">Vel det perfekte bakgrunnsbildet for deg.</string>
-    <!-- Wallpaper onboarding dialog learn more button text. The button navigates to the wallpaper settings screen. -->
-    <string name="wallpapers_onboarding_dialog_explore_more_button_text">Utforsk fleire bakgrunnsbilde</string>
->>>>>>> 68970841
-
-    <!-- Text for classic wallpapers title. The first parameter is the Firefox name. -->
-    <string name="wallpaper_classic_title">Klassisk %s</string>
-    <!-- Text for limited edition wallpapers title. -->
-    <string name="wallpaper_limited_edition_title">Avgrensa utgåve</string>
     <!-- Wallpaper onboarding dialog header text. -->
     <string name="wallpapers_onboarding_dialog_title_text">Prøv ein fargeklatt</string>
     <!-- Wallpaper onboarding dialog body text. -->
@@ -1265,21 +1235,6 @@
     <string name="delete_history_group_snackbar">Gruppe sletta</string>
 
     <!-- Onboarding -->
-<<<<<<< HEAD
-    <!-- Text for onboarding welcome message
-    The first parameter is the name of the app (e.g. Firefox Preview) -->
-    <string moz:RemovedIn="106" name="onboarding_header" tools:ignore="UnusedResources">Velkomen til %s!</string>
-
-    <!-- text for the Firefox account onboarding sign in card header. The word "Firefox" should not be translated -->
-    <string moz:removedIn="106" name="onboarding_account_sign_in_header_1" tools:ignore="UnusedResources">Synkroniser Firefox mellom einingar</string>
-
-    <!-- Text for the Firefox account onboarding sign in card header. -->
-    <string name="onboarding_account_sign_in_header">Hald fram der du slutta</string>
-    <!-- Text for the button to learn more about signing in to your Firefox account. The first parameter is the name of the application.-->
-    <string moz:removedIn="106" name="onboarding_manual_sign_in_description_2" tools:ignore="UnusedResources">Ta med bokmerke, historikk og passord til %1$s på denne eininga.</string>
-    <!-- text for the button to manually sign into Firefox account. -->
-    <string moz:removedIn="106" name="onboarding_firefox_account_sign_in_1" tools:ignore="UnusedResources">Registrer deg</string>
-=======
     <!-- Text for onboarding welcome header. -->
     <string name="onboarding_header_2">Velkomen til eit betre internett</string>
     <!-- Text for the onboarding welcome message. -->
@@ -1289,25 +1244,15 @@
     <string name="onboarding_account_sign_in_header">Hald fram der du slutta</string>
     <!-- Text for the button to learn more about signing in to your Firefox account. -->
     <string name="onboarding_manual_sign_in_description">Synkroniser faner og passord på tvers av einingar for saumlaus byte av skjerm.</string>
->>>>>>> 68970841
     <!-- Text for the button to manually sign into Firefox account. -->
     <string name="onboarding_firefox_account_sign_in">Logg inn</string>
     <!-- text to display in the snackbar once account is signed-in -->
     <string name="onboarding_firefox_account_sync_is_on">Synkronisering er på</string>
 
-<<<<<<< HEAD
-    <!-- text for the tracking protection onboarding card header -->
-    <string moz:removedIn="106" name="onboarding_tracking_protection_header_3" tools:ignore="UnusedResources">Alltid med personvern</string>
-    <!-- Text for the tracking protection onboarding card header -->
-    <string name="onboarding_tracking_protection_header">Personvernsikring som standard</string>
-    <!-- text for the tracking protection card description. The first parameter is the name of the application.-->
-    <string moz:removedIn="106" name="onboarding_tracking_protection_description_4" tools:ignore="UnusedResources">%1$s stoppar selskap automatisk frå å spore aktivitetane dine på nettet i det skjulte.</string>
-=======
     <!-- Text for the tracking protection onboarding card header -->
     <string name="onboarding_tracking_protection_header">Personvernsikring som standard</string>
     <!-- Text for the tracking protection card description. -->
     <string name="onboarding_tracking_protection_description">Totalt vern mot infokapslar stoppar sporarar frå å bruke infokapslar til å forfølgje deg på tvers av nettstadar.</string>
->>>>>>> 68970841
     <!-- text for tracking protection radio button option for standard level of blocking -->
     <string name="onboarding_tracking_protection_standard_button_2">Standard (standard)</string>
     <!-- text for standard blocking option button description -->
@@ -1318,22 +1263,12 @@
     <string name="onboarding_tracking_protection_strict_button_description_3">Blokkerer fleire sporings-mekanismar. Sider vert leste inn raskare, men enkelte sider fungerer kanskje ikkje.</string>
     <!-- text for the toolbar position card header  -->
     <string name="onboarding_toolbar_placement_header_1">Vel plassering for verktøylinja</string>
-<<<<<<< HEAD
-    <!-- text for the toolbar position card description -->
-    <string moz:removedIn="106" name="onboarding_toolbar_placement_description_1" tools:ignore="UnusedResources">Plassere verktøylinja innanfor rekkjevidde. Ha henne i botn eller topp.</string>
-    <!-- text for the privacy notice onboarding card header -->
-    <string moz:removedIn="106" name="onboarding_privacy_notice_header" tools:ignore="UnusedResources">Ditt personvern</string>
-    <!-- text for the privacy notice onboarding card description
-    The first parameter is the name of the app (e.g. Firefox Preview) Substitute %s for long browser name. -->
-    <string moz:removedIn="106" name="onboarding_privacy_notice_description2" tools:ignore="UnusedResources">Vi har utvikla %s for å gi deg kontroll over det du deler på nettet og kva du deler med oss.</string>
-=======
     <!-- Text for the toolbar position card description -->
     <string name="onboarding_toolbar_placement_description">Behald i botnen, eller flytt til toppen.</string>
     <!-- Text for the privacy notice onboarding card header -->
     <string name="onboarding_privacy_notice_header_1">Du kontrollerer dine data</string>
     <!-- Text for the privacy notice onboarding card description. -->
     <string name="onboarding_privacy_notice_description">Firefox gir deg kontroll over kva du deler på nettet og kva du deler med oss.</string>
->>>>>>> 68970841
     <!-- Text for the button to read the privacy notice -->
     <string name="onboarding_privacy_notice_read_button">Les personvernmerknaden vår</string>
 
