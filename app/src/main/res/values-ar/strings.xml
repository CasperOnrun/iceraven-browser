--- conflicted
+++ resolved
@@ -53,15 +53,11 @@
 
     <!-- Home - Recently saved bookmarks -->
     <!-- Title for the home screen section with recently saved bookmarks. -->
-<<<<<<< HEAD
-    <string name="recently_saved_bookmarks">المحفوظة حديثًا</string>
-=======
     <string moz:removedIn="94" name="recently_saved_bookmarks" tools:ignore="UnusedResources">المحفوظة حديثًا</string>
     <!-- Title for the home screen section with recently saved bookmarks. -->
     <string moz:removedIn="94" name="recently_bookmarked" tools:ignore="UnusedResources">أحدث العلامات</string>
     <!-- Title for the home screen section with recently saved bookmarks. -->
     <string name="recent_bookmarks_title">أحدث العلامات</string>
->>>>>>> cb5708f8
     <!-- Content description for the recently saved bookmarks section on the home screen. -->
     <string name="recently_saved_bookmarks_content_description">العلامات المحفوظة حديثًا</string>
     <!-- Title for the button which navigates the user to show all of their saved bookmarks. -->
@@ -70,7 +66,7 @@
     <string name="recently_saved_show_all_content_description">أظهر زر كل العلامات المحفوظة</string>
 
     <!-- About content. The first parameter is the name of the application. (For example: Fenix) -->
-    <string name="about_content">‏%1$s من @fork-maintainers.</string>
+    <string name="about_content">‏%1$s من Mozilla.</string>
 
     <!-- Private Browsing -->
     <!-- Title for private session option -->
@@ -113,8 +109,6 @@
     <!-- Text for the negative action button to dismiss the Close Tabs Banner. -->
     <string name="tab_tray_close_tabs_banner_negative_button_text">أهمِل</string>
 
-<<<<<<< HEAD
-=======
     <!-- Text for the banner message to tell users about our inactive tabs feature. -->
     <string name="tab_tray_inactive_onboarding_message">ستُنقل الألسنة التي لم تعرضها منذ أسبوعين إلى هنا.</string>
     <!-- Text for title for the auto-close dialog of the inactive tabs. -->
@@ -126,7 +120,6 @@
     <!-- Text for turn on auto close tabs button in the auto-close dialog of the inactive tabs. -->
     <string name="tab_tray_inactive_turn_on_auto_close_button">شغّل الإغلاق التلقائي</string>
 
->>>>>>> cb5708f8
     <!-- Home screen icons - Long press shortcuts -->
     <!-- Shortcut action to open new tab -->
     <string name="home_screen_shortcut_open_new_tab_2">لسان جديد</string>
@@ -159,9 +152,6 @@
     <!-- Text for the menu button to remove a grouped highlight from the user's browsing history
          in the Recently visited section -->
     <string name="recently_visited_menu_item_remove">أزِل</string>
-
-    <!-- Button text for showing all the tabs in the tabs tray -->
-    <string name="recent_tabs_show_all">أظهر الكل</string>
 
     <!-- Browser Fragment -->
     <!-- Content description (not visible, for screen readers etc.): Navigate to open tabs -->
@@ -237,13 +227,10 @@
     <!-- Browser menu label for editing a bookmark -->
     <string name="browser_menu_edit">حرّر</string>
 
-<<<<<<< HEAD
-=======
     <!-- Browser menu button that opens the Customize menu -->
     <string name="browser_menu_customize_home">خصّص البداية</string>
     <!-- Button shown on the home page that opens the Customize home settings -->
     <string name="browser_menu_customize_home_1">خصّص صفحة البداية</string>
->>>>>>> cb5708f8
     <!-- Browser Toolbar -->
     <!-- Content description for the Home screen button on the browser toolbar -->
     <string name="browser_toolbar_home">الشاشة الرئيسية</string>
@@ -698,17 +685,6 @@
     <!-- Option for auto closing tabs that will auto close tabs after one month -->
     <string name="close_tabs_after_one_month">بعد شهر واحد</string>
 
-<<<<<<< HEAD
-    <!-- Start on Home -->
-    <!-- Title of a preference that allows a user to indicate after a specified amount of time when the app should start on the home screen -->
-    <string name="preferences_start_on_home">ابدأ من الرئيسية</string>
-    <!-- Option for starting on the home screen after after four hours or inactivity -->
-    <string name="start_on_home_after_four_hours">بعد أربع ساعات</string>
-    <!-- Option for always starting on the home screen -->
-    <string name="start_on_home_always">دائمًا</string>
-    <!-- Option for never starting on the home screen -->
-    <string name="start_on_home_never">أبدًا</string>
-=======
     <!-- Title of preference that allows a user to specify the auto-close settings for open tabs -->
     <string name="preference_auto_close_tabs" tools:ignore="UnusedResources">الإغلاق التلقائي للألسنة المفتوحة</string>
 
@@ -729,7 +705,6 @@
     <string moz:removedIn="94" name="start_on_home_never" tools:ignore="UnusedResources">أبدًا</string>
     <!-- Option for always opening the homepage when re-opening the app after four hours of inactivity -->
     <string name="opening_screen_after_four_hours_of_inactivity">صفحة البداية بعد أربع ساعات من عدم النشاط</string>
->>>>>>> cb5708f8
     <!-- Summary for tabs preference when auto closing tabs setting is set to manual close-->
     <string name="close_tabs_manually_summary">أغلِق يدويًا</string>
 
@@ -1193,8 +1168,6 @@
     <!-- Name of the "Powered by Fenix" notification channel. Displayed in the "App notifications" system settings for the app -->
     <string name="notification_powered_by_channel_name">تدعمه</string>
 
-<<<<<<< HEAD
-=======
     <!-- Name of the marketing notification channel. Displayed in the "App notifications" system settings for the app -->
     <string name="notification_marketing_channel_name">التسويق</string>
     <!-- Title shown in the notification that pops up to remind the user to set fenix as default browser.
@@ -1204,7 +1177,6 @@
     %1$s is a placeholder that will be replaced by the app name (Fenix). -->
     <string name="notification_default_browser_text">اجعل %1$s متصفّحك المبدئي</string>
 
->>>>>>> cb5708f8
     <!-- Snackbar -->
     <!-- Text shown in snackbar when user deletes a collection -->
     <string name="snackbar_collection_deleted">حُذفت التجميعة</string>
@@ -1791,11 +1763,8 @@
     <string name="credit_cards_biometric_prompt_message">ألغِ القفل لعرض بطاقاتك المحفوظة</string>
     <!-- Title of warning dialog if users have no device authentication set up -->
     <string name="credit_cards_warning_dialog_title">أمّن بطاقات ائتمانك</string>
-<<<<<<< HEAD
-=======
     <!-- Message of warning dialog if users have no device authentication set up -->
     <string name="credit_cards_warning_dialog_message">اضبط نمطًا أو رمزًا أو كلمة سر لقفل الجهاز ذلك لحماية بطاقات الائتمان المحفوظة ضد الوصول إليها ضد من يستعمل جهازك.</string>
->>>>>>> cb5708f8
     <!-- Positive button to send users to set up a pin of warning dialog if users have no device authentication set up -->
     <string name="credit_cards_warning_dialog_set_up_now">اضبط ذلك الآن</string>
     <!-- Negative button to ignore warning dialog if users have no device authentication set up -->
@@ -2028,13 +1997,10 @@
     <!-- Content description for privacy content close button -->
     <string name="privacy_content_close_button_content_description">أغلِق</string>
 
-<<<<<<< HEAD
-=======
     <!-- Text of a button allowing users to access an external url for more Pocket recommendations. -->
     <string name="pocket_stories_placeholder_text">اكتشف المزيد</string>
     <!-- Caption for describing a certain feature. The placeholder is for a clickable text (eg: Learn more) which will load an url in a new tab when clicked.  -->
     <string name="pocket_stories_feature_caption">جزء من عائلة Firefox. ‏%s</string>
     <!-- Clickable text for opening an external link for more information about Pocket. -->
     <string name="pocket_stories_feature_learn_more">اطّلع على المزيد</string>
->>>>>>> cb5708f8
 </resources>