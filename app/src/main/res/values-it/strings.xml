--- conflicted
+++ resolved
@@ -1239,11 +1239,8 @@
     <string name="unable_to_save_to_pdf_error">Impossibile generare il PDF</string>
     <!-- Text for standard error snackbar dismiss button. -->
     <string name="standard_snackbar_error_dismiss">Chiudi</string>
-<<<<<<< HEAD
-=======
     <!-- Text for error message when printing a page and it fails. -->
     <string name="unable_to_print_error" moz:removedIn="121" tools:ignore="UnusedResources">Impossibile stampare</string>
->>>>>>> 0ada6ff2
     <!-- Text for error message when printing a page and it fails. -->
     <string name="unable_to_print_page_error">Impossibile stampare questa pagina</string>
     <!-- Text for the print feature in the share and browser menu -->
