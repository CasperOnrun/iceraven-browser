<?xml version="1.0" encoding="utf-8"?>
<resources xmlns:tools="http://schemas.android.com/tools" xmlns:moz="http://mozac.org/tools">


    <!-- App name for private browsing mode. The first parameter is the name of the app defined in app_name (for example: Fenix)-->
    <string name="app_name_private_5">%s anonimo</string>
    <!-- App name for private browsing mode. The first parameter is the name of the app defined in app_name (for example: Fenix)-->
    <string name="app_name_private_4">%s (nav. anonima)</string>

    <!-- Home Fragment -->
    <!-- Content description (not visible, for screen readers etc.): "Three dot" menu button. -->
    <string name="content_description_menu">Altre opzioni</string>
    <!-- Content description (not visible, for screen readers etc.): "Private Browsing" menu button. -->
    <string name="content_description_private_browsing_button">Attiva navigazione anonima</string>
    <!-- Content description (not visible, for screen readers etc.): "Private Browsing" menu button. -->
    <string name="content_description_disable_private_browsing_button">Disattiva navigazione anonima</string>
    <!-- Placeholder text shown in the search bar before a user enters text -->
    <string name="search_hint">Cerca o scrivi un indirizzo</string>

    <!-- Placeholder text shown in search bar when using history search -->
    <string name="history_search_hint">Cerca nella cronologia</string>
    <!-- Placeholder text shown in search bar when using bookmarks search -->
    <string name="bookmark_search_hint">Cerca nei segnalibri</string>
    <!-- Placeholder text shown in search bar when using tabs search -->
    <string name="tab_search_hint">Cerca nelle schede</string>
    <!-- Placeholder text shown in the search bar when using application search engines -->
    <string name="application_search_hint">Immetti i termini di ricerca</string>
    <!-- No Open Tabs Message Description -->
    <string name="no_open_tabs_description">Le schede aperte verranno mostrate qui.</string>

    <!-- No Private Tabs Message Description -->
    <string name="no_private_tabs_description">Le schede anonime verranno mostrate qui.</string>

    <!-- Tab tray multi select title in app bar. The first parameter is the number of tabs selected -->
    <string name="tab_tray_multi_select_title">%1$d selezionate</string>
    <!-- Label of button in create collection dialog for creating a new collection  -->
    <string name="tab_tray_add_new_collection">Aggiungi nuova raccolta</string>
    <!-- Label of editable text in create collection dialog for naming a new collection  -->
    <string name="tab_tray_add_new_collection_name">Nome</string>
    <!-- Label of button in save to collection dialog for selecting a current collection  -->
    <string name="tab_tray_select_collection">Seleziona raccolta</string>
    <!-- Content description for close button while in multiselect mode in tab tray -->
    <string name="tab_tray_close_multiselect_content_description">Esci dalla modalità di selezione multipla</string>
    <!-- Content description for save to collection button while in multiselect mode in tab tray -->
    <string name="tab_tray_collection_button_multiselect_content_description">Salva le schede selezionate in una raccolta</string>
    <!-- Content description on checkmark while tab is selected in multiselect mode in tab tray -->
    <string name="tab_tray_multiselect_selected_content_description">Selezionata</string>

    <!-- Home - Recently saved bookmarks -->
    <!-- Title for the home screen section with recently saved bookmarks. -->
    <string name="recently_saved_title">Aggiunti di recente</string>
    <!-- Content description for the button which navigates the user to show all of their saved bookmarks. -->
    <string name="recently_saved_show_all_content_description_2">Visualizza tutti i segnalibri salvati</string>

    <!-- Text for the menu button to remove a recently saved bookmark from the user's home screen -->
    <string name="recently_saved_menu_item_remove">Rimuovi</string>

    <!-- About content. The first parameter is the name of the application. (For example: Fenix) -->
    <string name="about_content">%1$s è sviluppato da @fork-maintainers.</string>

    <!-- Private Browsing -->
    <!-- Explanation for private browsing displayed to users on home view when they first enable private mode
        The first parameter is the name of the app defined in app_name (for example: Fenix) -->
    <string name="private_browsing_placeholder_description_2">%1$s cancella la cronologia di ricerca e di navigazione dalle schede anonime quando le chiudi o esci dall’app. Questo non ti rende anonimo nei confronti dei siti web o del tuo fornitore di servizi internet, ma è utile per impedire a chi usa il tuo stesso dispositivo di vedere la tua attività online.</string>
    <string name="private_browsing_common_myths">Miti da sfatare sulla navigazione anonima</string>

    <!-- Private mode shortcut "contextual feature recommendation" (CFR) -->
    <!-- Text for the main message -->
    <string moz:removedIn="109" name="cfr_message" tools:ignore="UnusedResources">Aggiungi una scorciatoia per aprire schede anonime dalla schermata principale.</string>
    <!-- Text for the Private mode shortcut CFR message for adding a private mode shortcut to open private tabs from the Home screen -->
    <string name="private_mode_cfr_message">Apri la prossima scheda anonima con un solo tocco.</string>
    <!-- Text for the positive button -->
    <string moz:removedIn="109" name="cfr_pos_button_text" tools:ignore="UnusedResources">Agg. scorciatoia</string>
    <!-- Text for the positive button to accept adding a Private Browsing shortcut to the Home screen -->
    <string name="private_mode_cfr_pos_button_text">Agg. a schermata principale</string>
    <!-- Text for the negative button to decline adding a Private Browsing shortcut to the Home screen -->
    <string name="cfr_neg_button_text">No grazie</string>

    <!-- Open in App "contextual feature recommendation" (CFR) -->
    <!-- Text for the info message. The first parameter is the name of the application.-->
    <string name="open_in_app_cfr_info_message_2">È possibile impostare %1$s come browser predefinito per aprire i link nelle app.</string>
    <!-- Text for the positive action button -->
    <string name="open_in_app_cfr_positive_button_text">Vai alle impostazioni</string>
    <!-- Text for the negative action button -->
    <string name="open_in_app_cfr_negative_button_text">Ignora</string>

    <!-- Content description for close button used in "contextual feature recommendation" (CFR) popups -->
    <string name="cfr_dismiss_button_default_content_description">Chiudi</string>

    <!-- Total cookie protection "contextual feature recommendation" (CFR) -->
    <!-- Text for the message displayed in the contextual feature recommendation popup promoting the total cookie protection feature. -->
    <string name="tcp_cfr_message">La funzione per la protezione della privacy più potente che abbiamo mai realizzato isola gli elementi traccianti tra i siti.</string>
    <!-- Text displayed that links to website containing documentation about the "Total cookie protection" feature. -->
    <string name="tcp_cfr_learn_more">Ulteriori informazioni sulla Protezione totale per i cookie</string>

    <!-- Text for the info dialog when camera permissions have been denied but user tries to access a camera feature. -->
    <string name="camera_permissions_needed_message">È richiesto l’accesso alla fotocamera. Puoi acconsentire all’accesso dalla scheda dei permessi nelle impostazioni di Android.</string>
    <!-- Text for the positive action button to go to Android Settings to grant permissions. -->
    <string name="camera_permissions_needed_positive_button_text">Vai alle impostazioni</string>
    <!-- Text for the negative action button to dismiss the dialog. -->
    <string name="camera_permissions_needed_negative_button_text">Chiudi</string>

    <!-- Text for the banner message to tell users about our auto close feature. -->
    <string name="tab_tray_close_tabs_banner_message">Imposta la chiusura automatica delle schede aperte che non sono state visualizzate nell’ultimo giorno, settimana o mese.</string>
    <!-- Text for the positive action button to go to Settings for auto close tabs. -->
    <string name="tab_tray_close_tabs_banner_positive_button_text">Visualizza opzioni</string>
    <!-- Text for the negative action button to dismiss the Close Tabs Banner. -->
    <string name="tab_tray_close_tabs_banner_negative_button_text">Chiudi</string>

    <!-- Text for the banner message to tell users about our inactive tabs feature. -->
    <string name="tab_tray_inactive_onboarding_message">Le schede che non visualizzi da due settimane vengono spostate qui.</string>
    <!-- Text for the action link to go to Settings for inactive tabs. -->
    <string name="tab_tray_inactive_onboarding_button_text">Disattiva nelle impostazioni</string>

    <!-- Text for title for the auto-close dialog of the inactive tabs. -->
    <string name="tab_tray_inactive_auto_close_title">Chiudi automaticamente dopo un mese?</string>
    <!-- Text for the body for the auto-close dialog of the inactive tabs.
        The first parameter is the name of the application.-->
    <string name="tab_tray_inactive_auto_close_body_2">%1$s può chiudere le schede che non hai visualizzato nell’ultimo mese.</string>
    <!-- Content description for close button in the auto-close dialog of the inactive tabs. -->
    <string name="tab_tray_inactive_auto_close_button_content_description">Chiudi</string>

    <!-- Text for turn on auto close tabs button in the auto-close dialog of the inactive tabs. -->
    <string name="tab_tray_inactive_turn_on_auto_close_button_2">Attiva chiusura automatica</string>


    <!-- Home screen icons - Long press shortcuts -->
    <!-- Shortcut action to open new tab -->
    <string name="home_screen_shortcut_open_new_tab_2">Nuova scheda</string>
    <!-- Shortcut action to open new private tab -->
    <string name="home_screen_shortcut_open_new_private_tab_2">Nuova scheda anonima</string>

    <!-- Recent Tabs -->
    <!-- Header text for jumping back into the recent tab in the home screen -->
    <string name="recent_tabs_header">Torna a questa scheda</string>
    <!-- Button text for showing all the tabs in the tabs tray -->
    <string name="recent_tabs_show_all">Visualizza tutte</string>

    <!-- Content description for the button which navigates the user to show all recent tabs in the tabs tray. -->
    <string name="recent_tabs_show_all_content_description_2">Pulsante per mostrare tutte le schede recenti</string>

    <!-- Text for button in synced tab card that opens synced tabs tray -->
    <string name="recent_tabs_see_all_synced_tabs_button_text">Mostra tutte le schede sincronizzate</string>
    <!-- Accessibility description for device icon used for recent synced tab -->
    <string name="recent_tabs_synced_device_icon_content_description">Dispositivo sincronizzato</string>
    <!-- Text for the dropdown menu to remove a recent synced tab from the homescreen -->
    <string name="recent_synced_tab_menu_item_remove">Rimuovi</string>
    <!-- Text for the menu button to remove a grouped highlight from the user's browsing history
         in the Recently visited section -->
    <string name="recent_tab_menu_item_remove">Rimuovi</string>

    <!-- History Metadata -->
    <!-- Header text for a section on the home screen that displays grouped highlights from the
         user's browsing history, such as topics they have researched or explored on the web -->
    <string name="history_metadata_header_2">Visitati di recente</string>
    <!-- Text for the menu button to remove a grouped highlight from the user's browsing history
         in the Recently visited section -->
    <string name="recently_visited_menu_item_remove">Rimuovi</string>

    <!-- Content description for the button which navigates the user to show all of their history. -->
    <string name="past_explorations_show_all_content_description_2">Visualizza tutti gli argomenti già esplorati</string>

    <!-- Browser Fragment -->
    <!-- Content description (not visible, for screen readers etc.): Navigate backward (browsing history) -->
    <string name="browser_menu_back">Indietro</string>
    <!-- Content description (not visible, for screen readers etc.): Navigate forward (browsing history) -->
    <string name="browser_menu_forward">Avanti</string>
    <!-- Content description (not visible, for screen readers etc.): Refresh current website -->
    <string name="browser_menu_refresh">Aggiorna</string>
    <!-- Content description (not visible, for screen readers etc.): Stop loading current website -->
    <string name="browser_menu_stop">Interrompi</string>
    <!-- Browser menu button that opens the addon manager -->
    <string name="browser_menu_add_ons">Componenti aggiuntivi</string>
    <!-- Text displayed when there are no add-ons to be shown -->
    <string name="no_add_ons">Nessun componente aggiuntivo</string>
    <!-- Browser menu button that sends a user to help articles -->
    <string name="browser_menu_help">Aiuto</string>
    <!-- Browser menu button that sends a to a the what's new article -->
    <string name="browser_menu_whats_new">Novità</string>
    <!-- Browser menu button that opens the settings menu -->
    <string name="browser_menu_settings">Impostazioni</string>
    <!-- Browser menu button that opens a user's library -->
    <string name="browser_menu_library">Libreria</string>
    <!-- Browser menu toggle that requests a desktop site -->
    <string name="browser_menu_desktop_site">Sito desktop</string>
    <!-- Browser menu toggle that adds a shortcut to the site on the device home screen. -->
    <string name="browser_menu_add_to_homescreen">Agg. a schermata principale</string>
    <!-- Browser menu toggle that installs a Progressive Web App shortcut to the site on the device home screen. -->
    <string name="browser_menu_install_on_homescreen">Installa</string>
    <!-- Content description (not visible, for screen readers etc.) for the Resync tabs button -->
    <string name="resync_button_content_description">Risincronizza</string>
    <!-- Browser menu button that opens the find in page menu -->
    <string name="browser_menu_find_in_page">Trova nella pagina</string>
    <!-- Browser menu button that saves the current tab to a collection -->
    <string name="browser_menu_save_to_collection_2">Salva in una raccolta</string>
    <!-- Browser menu button that open a share menu to share the current site -->
    <string name="browser_menu_share">Condividi</string>

    <!-- Browser menu button shown in custom tabs that opens the current tab in Fenix
        The first parameter is the name of the app defined in app_name (for example: Fenix) -->
    <string name="browser_menu_open_in_fenix">Apri in %1$s</string>
    <!-- Browser menu text shown in custom tabs to indicate this is a Fenix tab
        The first parameter is the name of the app defined in app_name (for example: Fenix) -->
    <string name="browser_menu_powered_by">CON TECNOLOGIA %1$s</string>

    <!-- Browser menu text shown in custom tabs to indicate this is a Fenix tab
        The first parameter is the name of the app defined in app_name (for example: Fenix) -->
    <string name="browser_menu_powered_by2">Con tecnologia %1$s</string>

    <!-- Browser menu button to put the current page in reader mode -->
    <string name="browser_menu_read">Modalità lettura</string>
    <!-- Browser menu button content description to close reader mode and return the user to the regular browser -->
    <string name="browser_menu_read_close">Chiudi Modalità lettura</string>
    <!-- Browser menu button to open the current page in an external app -->
    <string name="browser_menu_open_app_link">Apri in un’app</string>

    <!-- Browser menu button to show reader view appearance controls e.g. the used font type and size -->
    <string name="browser_menu_customize_reader_view">Personalizza modalità lettura</string>
    <!-- Browser menu label for adding a bookmark -->
    <string name="browser_menu_add">Aggiungi</string>
    <!-- Browser menu label for editing a bookmark -->
    <string name="browser_menu_edit">Modifica</string>

    <!-- Button shown on the home page that opens the Customize home settings -->
    <string name="browser_menu_customize_home_1">Personalizza pagina iniziale</string>
    <!-- Browser Toolbar -->
    <!-- Content description for the Home screen button on the browser toolbar -->
    <string name="browser_toolbar_home">Schermata principale</string>

    <!-- Locale Settings Fragment -->
    <!-- Content description for tick mark on selected language -->
    <string name="a11y_selected_locale_content_description">Lingua selezionata</string>
    <!-- Text for default locale item -->
    <string name="default_locale_text">Usa la lingua del dispositivo</string>
    <!-- Placeholder text shown in the search bar before a user enters text -->
    <string name="locale_search_hint">Cerca lingua</string>

    <!-- Search Fragment -->
    <!-- Button in the search view that lets a user search by scanning a QR code -->
    <string name="search_scan_button">Leggi</string>
    <!-- Button in the search view that lets a user change their search engine -->
    <string name="search_engine_button">Motore di ricerca</string>
    <!-- Button in the search view when shortcuts are displayed that takes a user to the search engine settings -->
    <string name="search_shortcuts_engine_settings">Impostazioni motori di ricerca</string>
    <!-- Button in the search view that lets a user navigate to the site in their clipboard -->
    <string name="awesomebar_clipboard_title">Incolla il link dagli appunti</string>

    <!-- Button in the search suggestions onboarding that allows search suggestions in private sessions -->
    <string name="search_suggestions_onboarding_allow_button">Consenti</string>
    <!-- Button in the search suggestions onboarding that does not allow search suggestions in private sessions -->
    <string name="search_suggestions_onboarding_do_not_allow_button">Non consentire</string>
    <!-- Search suggestion onboarding hint title text -->
    <string name="search_suggestions_onboarding_title">Consentire suggerimenti di ricerca in sessioni anonime?</string>
    <!-- Search suggestion onboarding hint description text, first parameter is the name of the app defined in app_name (for example: Fenix)-->
    <string name="search_suggestions_onboarding_text">Qualsiasi testo digitato nella barra degli indirizzi di %s verrà condiviso con il motore di ricerca predefinito.</string>

    <!-- Search engine suggestion title text. The first parameter is the name of teh suggested engine-->
    <string name="search_engine_suggestions_title">Cerca in %s</string>
    <!-- Search engine suggestion description text -->
    <string name="search_engine_suggestions_description">Cerca direttamente dalla barra degli indirizzi</string>

    <!-- Menu option in the search selector menu to open the search settings -->
    <string name="search_settings_menu_item">Impostazioni ricerca</string>

    <!-- Header text for the search selector menu -->
    <string moz:RemovedIn="109" name="search_header_menu_item" tools:ignore="UnusedResources">Questa volta cerca con:</string>

    <!-- Header text for the search selector menu -->
    <string name="search_header_menu_item_2">Questa volta cerca in:</string>

    <!-- Home onboarding -->
    <!-- Onboarding home screen popup dialog, shown on top of the Jump back in section. -->
    <string name="onboarding_home_screen_jump_back_contextual_hint_2">Scopri la tua pagina iniziale personalizzata. Le schede recenti, i segnalibri e i risultati di ricerca verranno visualizzati qui.</string>
    <!-- Home onboarding dialog welcome screen title text. -->
    <string name="onboarding_home_welcome_title_2">Benvenuto in un Internet più personale</string>
    <!-- Home onboarding dialog welcome screen description text. -->
    <string name="onboarding_home_welcome_description">Più colori. Ancora più protezione per la privacy. Stesso impegno nell’anteporre le persone ai profitti.</string>
    <!-- Home onboarding dialog sign into sync screen title text. -->
    <string name="onboarding_home_sync_title_3">Passare da uno schermo all’altro è più facile che mai</string>
    <!-- Home onboarding dialog sign into sync screen description text. -->
    <string name="onboarding_home_sync_description">Riprendi da dove eri rimasto con le schede di altri dispositivi, ora disponibili direttamente dalla pagina iniziale.</string>
    <!-- Text for the button to continue the onboarding on the home onboarding dialog. -->
    <string name="onboarding_home_get_started_button">Inizia</string>
    <!-- Text for the button to navigate to the sync sign in screen on the home onboarding dialog. -->
    <string name="onboarding_home_sign_in_button">Accedi</string>
    <!-- Text for the button to skip the onboarding on the home onboarding dialog. -->
    <string name="onboarding_home_skip_button">Salta</string>

    <!-- Onboarding home screen sync popup dialog message, shown on top of Recent Synced Tabs in the Jump back in section. -->
    <string name="sync_cfr_message">La sincronizzazione delle tue schede è in corso. Riprendi da dove eri rimasto sull’altro dispositivo.</string>

    <!-- Content description (not visible, for screen readers etc.): Close button for the home onboarding dialog -->
    <string name="onboarding_home_content_description_close_button">Chiudi</string>

    <!-- Search Widget -->
    <!-- Content description for searching with a widget. The first parameter is the name of the application.-->
    <string name="search_widget_content_description_2">Apri una nuova scheda in %1$s</string>
    <!-- Text preview for smaller sized widgets -->
    <string name="search_widget_text_short">Cerca</string>

    <!-- Text preview for larger sized widgets -->
    <string name="search_widget_text_long">Cerca sul Web</string>

    <!-- Content description (not visible, for screen readers etc.): Voice search -->
    <string name="search_widget_voice">Ricerca vocale</string>

    <!-- Preferences -->
    <!-- Title for the settings page-->
    <string name="settings">Impostazioni</string>

    <!-- Preference category for general settings -->
    <string name="preferences_category_general">Generale</string>
    <!-- Preference category for all links about Fenix -->
    <string name="preferences_category_about">Informazioni</string>
    <!-- Preference for settings related to changing the default search engine -->
    <string name="preferences_default_search_engine">Motore di ricerca predefinito</string>
    <!-- Preference for settings related to Search -->
    <string name="preferences_search">Ricerca</string>
    <!-- Preference for settings related to Search address bar -->
    <string name="preferences_search_address_bar">Barra degli indirizzi</string>
    <!-- Preference link to rating Fenix on the Play Store -->
    <string name="preferences_rate">Vota su Google Play</string>
    <!-- Preference linking to about page for Fenix
        The first parameter is the name of the app defined in app_name (for example: Fenix) -->
    <string name="preferences_about">Informazioni su %1$s</string>
    <!-- Preference for settings related to changing the default browser -->
    <string name="preferences_set_as_default_browser">Imposta come browser predefinito</string>
    <!-- Preference category for advanced settings -->
    <string name="preferences_category_advanced">Avanzate</string>
    <!-- Preference category for privacy and security settings -->
    <string name="preferences_category_privacy_security">Privacy e sicurezza</string>
    <!-- Preference for advanced site permissions -->
    <string name="preferences_site_permissions">Permessi dei siti</string>
    <!-- Preference for private browsing options -->
    <string name="preferences_private_browsing_options">Navigazione anonima</string>
    <!-- Preference for opening links in a private tab-->
    <string name="preferences_open_links_in_a_private_tab">Apri i link in una scheda anonima</string>
    <!-- Preference for allowing screenshots to be taken while in a private tab-->
    <string name="preferences_allow_screenshots_in_private_mode">Consenti screenshot in navigazione anonima</string>
    <!-- Will inform the user of the risk of activating Allow screenshots in private browsing option -->
    <string name="preferences_screenshots_in_private_mode_disclaimer">Se consentito, le schede anonime saranno visibili anche quando sono aperte più app</string>
    <!-- Preference for adding private browsing shortcut -->
    <string name="preferences_add_private_browsing_shortcut">Aggiungi scorciatoia navigazione anonima</string>
    <!-- Preference for enabling "HTTPS-Only" mode -->
    <string name="preferences_https_only_title">Modalità solo HTTPS</string>

    <!-- Preference for removing cookie/consent banners from sites automatically. See reduce_cookie_banner_summary for additional context. -->
    <string name="preferences_cookie_banner_reduction">Riduzione banner per i cookie</string>
    <!-- Preference for rejecting or removing as many cookie/consent banners as possible on sites. See reduce_cookie_banner_summary for additional context. -->
    <string name="reduce_cookie_banner_option">Riduci i banner per i cookie</string>
    <!-- Summary for the preference for rejecting all cookies whenever possible. -->
    <string name="reduce_cookie_banner_summary">Firefox cerca automaticamente di rifiutare le richieste di cookie quando viene visualizzato un banner per i cookie. Se l’opzione per rifiutarli non è disponibile, Firefox potrebbe accettare tutti i cookie per chiudere il banner.</string>

<<<<<<< HEAD
=======
    <!-- Text for indicating cookie banner handling is off this site, this is shown as part of the protections panel with the tracking protection toggle -->
    <string name="reduce_cookie_banner_off_for_site">Disattivata per questo sito</string>
    <!-- Text for indicating cookie banner handling is on this site, this is shown as part of the protections panel with the tracking protection toggle -->
    <string name="reduce_cookie_banner_on_for_site">Attiva per questo sito</string>
    <!-- Title text for a detail explanation indicating cookie banner handling is on this site, this is shown as part of the cookie banner panel in the toolbar. The first parameter is a shortened URL of the current site-->
    <string name="reduce_cookie_banner_details_panel_title_on_for_site">Attivare la riduzione banner per i cookie su %1$s?</string>
    <!-- Title text for a detail explanation indicating cookie banner handling is off this site, this is shown as part of the cookie banner panel in the toolbar. The first parameter is a shortened URL of the current site-->
    <string name="reduce_cookie_banner_details_panel_title_off_for_site">Disattivare la riduzione banner per i cookie su %1$s?</string>
    <!-- Long text for a detail explanation indicating what will happen if cookie banner handling is off for a site, this is shown as part of the cookie banner panel in the toolbar. The first parameter is the application name -->
    <string name="reduce_cookie_banner_details_panel_description_off_for_site">%1$s eliminerà i cookie per questo sito e aggiornerà la pagina. L’eliminazione dei cookie potrebbe disconnetterti dal sito o svuotare eventuali carrelli in sospeso.</string>
    <!-- Long text for a detail explanation indicating what will happen if cookie banner handling is on for a site, this is shown as part of the cookie banner panel in the toolbar. The first and second parameter are the application name -->
    <string name="reduce_cookie_banner_details_panel_description_on_for_site">%1$s può cercare di rifiutare automaticamente le richieste di cookie. Se l’opzione per rifiutarli non è disponibile, %2$s potrebbe accettare tutti i cookie per chiudere il banner.</string>

>>>>>>> 8f4899e3
    <!-- Description of the preference to enable "HTTPS-Only" mode. -->
    <string name="preferences_https_only_summary">Tenta automaticamente la connessione ai siti utilizzando il protocollo di crittografia HTTPS per una maggiore sicurezza.</string>
    <!-- Summary of tracking protection preference if tracking protection is set to on -->
    <string name="preferences_https_only_on">Attiva</string>
    <!-- Summary of tracking protection preference if tracking protection is set to off -->
    <string name="preferences_https_only_off">Disattivata</string>
    <!-- Text displayed that links to website containing documentation about "HTTPS-Only" mode -->
    <string name="preferences_http_only_learn_more">Ulteriori informazioni</string>
    <!-- Option for the https only setting -->
    <string name="preferences_https_only_in_all_tabs">Attiva in tutte le schede</string>
    <!-- Option for the https only setting -->
    <string name="preferences_https_only_in_private_tabs">Attiva solo in schede anonime</string>
    <!-- Title shown in the error page for when trying to access a http website while https only mode is enabled. -->
    <string name="errorpage_httpsonly_title">Versione sicura del sito non disponibile</string>
    <!-- Message shown in the error page for when trying to access a http website while https only mode is enabled. The message has two paragraphs. This is the first. -->
    <string name="errorpage_httpsonly_message_title">Molto probabilmente il sito non supporta HTTPS.</string>
    <!-- Message shown in the error page for when trying to access a http website while https only mode is enabled. The message has two paragraphs. This is the second. -->
    <string name="errorpage_httpsonly_message_summary">Esiste tuttavia la possibilità che si tratti di un tentativo di attacco. Se decidi di accedere comunque al sito web, dovresti evitare di inserire informazioni sensibili. Proseguendo, la modalità solo HTTPS verrà temporaneamente disattivata per questo sito.</string>
    <!-- Preference for accessibility -->
    <string name="preferences_accessibility">Accessibilità</string>
    <!-- Preference to override the Firefox Account server -->
    <string name="preferences_override_fxa_server">Server personalizzato per account Firefox</string>
    <!-- Preference to override the Sync token server -->
    <string name="preferences_override_sync_tokenserver">Server personalizzato per Sync</string>
    <!-- Toast shown after updating the FxA/Sync server override preferences -->
    <string name="toast_override_fxa_sync_server_done">Server per account Firefox/Sync modificato. L’app verrà chiusa per applicare le modifiche…</string>
    <!-- Preference category for account information -->
    <string name="preferences_category_account">Account</string>
    <!-- Preference for changing where the toolbar is positioned -->
    <string name="preferences_toolbar">Barra degli strumenti</string>
    <!-- Preference for changing default theme to dark or light mode -->
    <string name="preferences_theme">Tema</string>
    <!-- Preference for customizing the home screen -->
    <string name="preferences_home_2">Pagina iniziale</string>
    <!-- Preference for gestures based actions -->
    <string name="preferences_gestures">Gesti</string>
    <!-- Preference for settings related to visual options -->
    <string name="preferences_customize">Personalizza</string>
    <!-- Preference description for banner about signing in -->
    <string name="preferences_sign_in_description_2">Accedi per sincronizzare schede, segnalibri, password e altro ancora.</string>
    <!-- Preference shown instead of account display name while account profile information isn't available yet. -->
    <string name="preferences_account_default_name">Account Firefox</string>
    <!-- Preference text for account title when there was an error syncing FxA -->
    <string name="preferences_account_sync_error">Riconnetti per riprendere la sincronizzazione</string>
    <!-- Preference for language -->
    <string name="preferences_language">Lingua</string>
    <!-- Preference for data choices -->
    <string name="preferences_data_choices">Condivisione dati</string>
    <!-- Preference for data collection -->
    <string name="preferences_data_collection">Raccolta dati</string>
    <!-- Preference for developers -->
    <string name="preferences_remote_debugging">Debug remoto tramite USB</string>

    <!-- Preference title for switch preference to show search engines -->
    <string name="preferences_show_search_engines">Visualizza i motori di ricerca</string>
    <!-- Preference title for switch preference to show search suggestions -->
    <string name="preferences_show_search_suggestions">Mostra suggerimenti di ricerca</string>
    <!-- Preference title for switch preference to show voice search button -->
    <string name="preferences_show_voice_search">Mostra ricerca vocale</string>
    <!-- Preference title for switch preference to show search suggestions also in private mode -->
    <string name="preferences_show_search_suggestions_in_private">Mostra in sessioni anonime</string>
    <!-- Preference title for switch preference to show a clipboard suggestion when searching -->
    <string name="preferences_show_clipboard_suggestions">Mostra suggerimenti dagli appunti</string>
    <!-- Preference title for switch preference to suggest browsing history when searching -->
    <string name="preferences_search_browsing_history">Cerca nella cronologia</string>
    <!-- Preference title for switch preference to suggest bookmarks when searching -->
    <string name="preferences_search_bookmarks">Cerca nei segnalibri</string>
    <!-- Preference title for switch preference to suggest synced tabs when searching -->
    <string name="preferences_search_synced_tabs">Cerca nelle schede sincronizzate</string>
    <!-- Preference for account settings -->
    <string name="preferences_account_settings">Impostazioni account</string>

    <!-- Preference for enabling url autocomplete-->
    <string name="preferences_enable_autocomplete_urls">Completamento automatico degli URL</string>
    <!-- Preference for open links in third party apps -->
    <string name="preferences_open_links_in_apps">Apri i link nelle app</string>

    <!-- Preference for open download with an external download manager app -->
    <string name="preferences_external_download_manager">Gestore download esterno</string>
    <!-- Preference for add_ons -->
    <string name="preferences_addons">Componenti aggiuntivi</string>

    <!-- Preference for notifications -->
    <string name="preferences_notifications">Notifiche</string>

    <!-- Add-on Preferences -->
    <!-- Preference to customize the configured AMO (addons.mozilla.org) collection -->
    <string name="preferences_customize_amo_collection">Raccolta di componenti aggiuntivi personalizzata</string>
    <!-- Button caption to confirm the add-on collection configuration -->
    <string name="customize_addon_collection_ok">OK</string>
    <!-- Button caption to abort the add-on collection configuration -->
    <string name="customize_addon_collection_cancel">Annulla</string>
    <!-- Hint displayed on input field for custom collection name -->
    <string name="customize_addon_collection_hint">Nome della raccolta</string>
    <!-- Hint displayed on input field for custom collection user ID-->
    <string name="customize_addon_collection_user_hint">Proprietario della raccolta (ID utente)</string>

    <!-- Toast shown after confirming the custom add-on collection configuration -->
    <string name="toast_customize_addon_collection_done">Raccolta di componenti aggiuntivi modificata. L’app verrà chiusa per applicare le modifiche…</string>

    <!-- Customize Home -->
    <!-- Header text for jumping back into the recent tab in customize the home screen -->
    <string name="customize_toggle_jump_back_in">Riprendi da qui</string>
    <!-- Title for the customize home screen section with recently saved bookmarks. -->
    <string name="customize_toggle_recent_bookmarks">Segnalibri recenti</string>
    <!-- Title for the customize home screen section with recently visited. Recently visited is
    a section where users see a list of tabs that they have visited in the past few days -->
    <string name="customize_toggle_recently_visited">Visitati di recente</string>
    <!-- Title for the customize home screen section with Pocket. -->
    <string moz:RemovedIn="108" name="customize_toggle_pocket" tools:ignore="UnusedResources">Pocket</string>

    <!-- Title for the customize home screen section with Pocket. -->
    <string name="customize_toggle_pocket_2">Storie che fanno riflettere</string>
    <!-- Summary for the customize home screen section with Pocket. The first parameter is product name Pocket -->
    <string name="customize_toggle_pocket_summary">Articoli selezionati da %s</string>
    <!-- Title for the customize home screen section with sponsored Pocket stories. -->
    <string name="customize_toggle_pocket_sponsored">Storie sponsorizzate</string>
    <!-- Title for the opening wallpaper settings screen -->
    <string name="customize_wallpapers">Sfondi</string>
    <!-- Title for the customize home screen section with sponsored shortcuts. -->
    <string name="customize_toggle_contile">Scorciatoie sponsorizzate</string>

    <!-- Wallpapers -->
    <!-- Content description for various wallpapers. The first parameter is the name of the wallpaper -->
    <string name="wallpapers_item_name_content_description">Elemento sfondo: %1$s</string>
    <!-- Snackbar message for when wallpaper is selected -->
    <string name="wallpaper_updated_snackbar_message">Sfondo aggiornato.</string>
    <!-- Snackbar label for action to view selected wallpaper -->
    <string name="wallpaper_updated_snackbar_action">Visualizza</string>

    <!-- Snackbar message for when wallpaper couldn't be downloaded -->
    <string name="wallpaper_download_error_snackbar_message">Impossibile scaricare lo sfondo</string>
    <!-- Snackbar label for action to retry downloading the wallpaper -->
    <string name="wallpaper_download_error_snackbar_action">Riprova</string>
    <!-- Snackbar message for when wallpaper couldn't be selected because of the disk error -->
    <string name="wallpaper_select_error_snackbar_message">Impossibile cambiare lo sfondo</string>
    <!-- Text displayed that links to website containing documentation about the "Limited Edition" wallpapers. -->
    <string name="wallpaper_learn_more">Ulteriori informazioni</string>

    <!-- Text for classic wallpapers title. The first parameter is the Firefox name. -->
    <string name="wallpaper_classic_title">%s classico</string>
    <!-- Text for limited edition wallpapers title. -->
    <string name="wallpaper_limited_edition_title">Edizione limitata</string>
    <!-- Description text for the limited edition wallpapers with learn more link. The first parameter is the learn more string defined in wallpaper_learn_more-->
    <string name="wallpaper_limited_edition_description_with_learn_more">La nuova raccolta Voci indipendenti. %s</string>
    <!-- Description text for the limited edition wallpapers. -->
    <string name="wallpaper_limited_edition_description">La nuova raccolta Voci indipendenti.</string>
    <!-- Wallpaper onboarding dialog header text. -->
    <string name="wallpapers_onboarding_dialog_title_text">Prova un tocco di colore</string>
    <!-- Wallpaper onboarding dialog body text. -->
    <string name="wallpapers_onboarding_dialog_body_text">Scegli lo sfondo perfetto per te.</string>
    <!-- Wallpaper onboarding dialog learn more button text. The button navigates to the wallpaper settings screen. -->
    <string name="wallpapers_onboarding_dialog_explore_more_button_text">Scopri altri sfondi</string>

    <!-- Add-on Installation from AMO-->
    <!-- Error displayed when user attempts to install an add-on from AMO (addons.mozilla.org) that is not supported -->
    <string name="addon_not_supported_error">Il componente aggiuntivo non è supportato</string>
    <!-- Error displayed when user attempts to install an add-on from AMO (addons.mozilla.org) that is already installed -->
    <string name="addon_already_installed">Il componente aggiuntivo è già installato</string>

    <!-- Account Preferences -->
    <!-- Preference for triggering sync -->
    <string name="preferences_sync_now">Sincronizza adesso</string>
    <!-- Preference category for sync -->
    <string name="preferences_sync_category">Scegli cosa sincronizzare</string>
    <!-- Preference for syncing history -->
    <string name="preferences_sync_history">Cronologia</string>

    <!-- Preference for syncing bookmarks -->
    <string name="preferences_sync_bookmarks">Segnalibri</string>
    <!-- Preference for syncing logins -->
    <string name="preferences_sync_logins">Credenziali</string>
    <!-- Preference for syncing tabs -->
    <string name="preferences_sync_tabs_2">Schede aperte</string>
    <!-- Preference for signing out -->
    <string name="preferences_sign_out">Disconnetti</string>
    <!-- Preference displays and allows changing current FxA device name -->
    <string name="preferences_sync_device_name">Nome dispositivo</string>
    <!-- Text shown when user enters empty device name -->
    <string name="empty_device_name_error">Inserire un nome per il dispositivo.</string>
    <!-- Label indicating that sync is in progress -->
    <string name="sync_syncing_in_progress">Sincronizzazione in corso…</string>
    <!-- Label summary indicating that sync failed. The first parameter is the date stamp showing last time it succeeded -->
    <string name="sync_failed_summary">Sincronizzazione non riuscita. Ultima sincronizzazione: %s</string>
    <!-- Label summary showing never synced -->
    <string name="sync_failed_never_synced_summary">Sincronizzazione non riuscita. Ultima sincronizzazione: mai</string>
    <!-- Label summary the date we last synced. The first parameter is date stamp showing last time synced -->
    <string name="sync_last_synced_summary">Ultima sincronizzazione: %s</string>
    <!-- Label summary showing never synced -->
    <string name="sync_never_synced_summary">Ultima sincronizzazione: mai</string>

    <!-- Text for displaying the default device name.
        The first parameter is the application name, the second is the device manufacturer name
        and the third is the device model. -->
    <string name="default_device_name_2">%1$s su %2$s %3$s</string>

    <!-- Preference for syncing credit cards -->
    <string name="preferences_sync_credit_cards">Carte di credito</string>
    <!-- Preference for syncing addresses -->
    <string name="preferences_sync_address">Indirizzi</string>

    <!-- Send Tab -->
    <!-- Name of the "receive tabs" notification channel. Displayed in the "App notifications" system settings for the app -->
    <string name="fxa_received_tab_channel_name">Schede ricevute</string>
    <!-- Description of the "receive tabs" notification channel. Displayed in the "App notifications" system settings for the app -->
    <string name="fxa_received_tab_channel_description">Notifiche per schede ricevute da altri dispositivi Firefox.</string>

    <!--  The body for these is the URL of the tab received  -->
    <string name="fxa_tab_received_notification_name">Scheda ricevuta</string>
    <!-- %s is the device name -->
    <string name="fxa_tab_received_from_notification_name">Scheda da %s</string>

    <!-- Advanced Preferences -->
    <!-- Preference for tracking protection exceptions -->
    <string name="preferences_tracking_protection_exceptions">Eccezioni</string>

    <!-- Button in Exceptions Preference to turn on tracking protection for all sites (remove all exceptions) -->
    <string name="preferences_tracking_protection_exceptions_turn_on_for_all">Attiva per tutti i siti</string>

    <!-- Text displayed when there are no exceptions -->
    <string name="exceptions_empty_message_description">Con Eccezioni puoi disattivare la protezione antitracciamento per i siti selezionati.</string>
    <!-- Text displayed when there are no exceptions, with learn more link that brings users to a tracking protection SUMO page -->
    <string name="exceptions_empty_message_learn_more_link">Ulteriori informazioni</string>

    <!-- Preference switch for usage and technical data collection -->
    <string name="preference_usage_data">Dati tecnici e statistiche di utilizzo</string>
    <!-- Preference description for usage and technical data collection -->
    <string name="preferences_usage_data_description">Condividi con Mozilla informazioni relative a prestazioni, utilizzo, hardware e personalizzazioni del browser per contribuire al miglioramento di %1$s</string>
    <!-- Preference switch for marketing data collection -->
    <string name="preferences_marketing_data">Dati di marketing</string>
    <!-- Preference description for marketing data collection -->
    <string name="preferences_marketing_data_description2">Condivide i dati di utilizzo di base con Adjust, il nostro fornitore di mobile marketing</string>
    <!-- Title for studies preferences -->
    <string name="preference_experiments_2">Studi</string>
    <!-- Summary for studies preferences -->
    <string name="preference_experiments_summary_2">Consenti a Mozilla di installare e condurre studi</string>

    <!-- Turn On Sync Preferences -->
    <!-- Header of the Sync and save your data preference view -->
    <string name="preferences_sync_2">Sincronizza e salva i tuoi dati</string>
    <!-- Preference for reconnecting to FxA sync -->
    <string name="preferences_sync_sign_in_to_reconnect">Accedi per riconnetterti</string>
    <!-- Preference for removing FxA account -->
    <string name="preferences_sync_remove_account">Rimuovi account</string>

    <!-- Pairing Feature strings -->
    <!-- Instructions on how to access pairing -->
    <string name="pair_instructions_2"><![CDATA[Scansiona il codice QR visualizzato su <b>firefox.com/pair</b>]]></string>

    <!-- Toolbar Preferences -->
    <!-- Preference for using top toolbar -->
    <string name="preference_top_toolbar">In alto</string>
    <!-- Preference for using bottom toolbar -->
    <string name="preference_bottom_toolbar">In basso</string>

    <!-- Theme Preferences -->
    <!-- Preference for using light theme -->
    <string name="preference_light_theme">Chiaro</string>
    <!-- Preference for using dark theme -->
    <string name="preference_dark_theme">Scuro</string>

    <!-- Preference for using using dark or light theme automatically set by battery -->
    <string name="preference_auto_battery_theme">Impostato da Risparmio energetico</string>
    <!-- Preference for using following device theme -->
    <string name="preference_follow_device_theme">Usa il tema del dispositivo</string>

    <!-- Gestures Preferences-->
    <!-- Preferences for using pull to refresh in a webpage -->
    <string name="preference_gestures_website_pull_to_refresh">Trascina per aggiornare</string>
    <!-- Preference for using the dynamic toolbar -->
    <string name="preference_gestures_dynamic_toolbar">Scorri per nascondere la barra degli strumenti</string>
    <!-- Preference for switching tabs by swiping horizontally on the toolbar -->
    <string name="preference_gestures_swipe_toolbar_switch_tabs">Scorri la barra degli strumenti lateralmente per cambiare scheda</string>
    <!-- Preference for showing the opened tabs by swiping up on the toolbar-->
    <string name="preference_gestures_swipe_toolbar_show_tabs">Scorri la barra degli strumenti verso l’alto per aprire le schede</string>

    <!-- Library -->
    <!-- Option in Library to open Downloads page -->
    <string name="library_downloads">Download</string>
    <!-- Option in library to open Bookmarks page -->
    <string name="library_bookmarks">Segnalibri</string>
    <!-- Option in library to open Desktop Bookmarks root page -->
    <string name="library_desktop_bookmarks_root">Segnalibri PC desktop</string>
    <!-- Option in library to open Desktop Bookmarks "menu" page -->
    <string name="library_desktop_bookmarks_menu">Menu segnalibri</string>
    <!-- Option in library to open Desktop Bookmarks "toolbar" page -->
    <string name="library_desktop_bookmarks_toolbar">Barra dei segnalibri</string>
    <!-- Option in library to open Desktop Bookmarks "unfiled" page -->
    <string name="library_desktop_bookmarks_unfiled">Altri segnalibri</string>
    <!-- Option in Library to open History page -->
    <string name="library_history">Cronologia</string>
    <!-- Option in Library to open a new tab -->
    <string name="library_new_tab">Nuova scheda</string>
    <!-- Settings Page Title -->
    <string name="settings_title">Impostazioni</string>
    <!-- Content description (not visible, for screen readers etc.): "Close button for library settings" -->
    <string name="content_description_close_button">Chiudi</string>

    <!-- Title to show in alert when a lot of tabs are to be opened
    %d is a placeholder for the number of tabs that will be opened -->
    <string name="open_all_warning_title">Aprire %d schede?</string>
    <!-- Message to warn users that a large number of tabs will be opened
    %s will be replaced by app name. -->
    <string name="open_all_warning_message">L’apertura di così tante schede potrebbe rallentare %s durante il caricamento delle pagine. Procedere comunque?</string>
    <!-- Dialog button text for confirming open all tabs -->
    <string name="open_all_warning_confirm">Apri schede</string>
    <!-- Dialog button text for canceling open all tabs -->
    <string name="open_all_warning_cancel">Annulla</string>

    <!-- Text to show users they have one site in the history group section of the History fragment.
    %d is a placeholder for the number of sites in the group. -->
    <string name="history_search_group_site">%d sito</string>
    <!-- Text to show users they have multiple sites in the history group section of the History fragment.
    %d is a placeholder for the number of sites in the group. -->
    <string name="history_search_group_sites">%d siti</string>

    <!-- Option in library for Recently Closed Tabs -->
    <string name="library_recently_closed_tabs">Schede chiuse di recente</string>
    <!-- Option in library to open Recently Closed Tabs page -->
    <string name="recently_closed_show_full_history">Visualizza cronologia completa</string>
    <!-- Text to show users they have multiple tabs saved in the Recently Closed Tabs section of history.
    %d is a placeholder for the number of tabs selected. -->
    <string name="recently_closed_tabs">%d schede</string>
    <!-- Text to show users they have one tab saved in the Recently Closed Tabs section of history.
    %d is a placeholder for the number of tabs selected. -->
    <string name="recently_closed_tab">%d scheda</string>

    <!-- Recently closed tabs screen message when there are no recently closed tabs -->
    <string name="recently_closed_empty_message">Nessuna scheda chiusa di recente</string>

    <!-- Tab Management -->
    <!-- Title of preference for tabs management -->
    <string name="preferences_tabs">Schede</string>
    <!-- Title of preference that allows a user to specify the tab view -->
    <string name="preferences_tab_view">Visualizzazione schede</string>
    <!-- Option for a list tab view -->
    <string name="tab_view_list">Elenco</string>
    <!-- Option for a grid tab view -->
    <string name="tab_view_grid">Griglia</string>
    <!-- Title of preference that allows a user to auto close tabs after a specified amount of time -->
    <string name="preferences_close_tabs">Chiudi schede</string>
    <!-- Option for auto closing tabs that will never auto close tabs, always allows user to manually close tabs -->
    <string name="close_tabs_manually">Manualmente</string>
    <!-- Option for auto closing tabs that will auto close tabs after one day -->
    <string name="close_tabs_after_one_day">Dopo un giorno</string>
    <!-- Option for auto closing tabs that will auto close tabs after one week -->
    <string name="close_tabs_after_one_week">Dopo una settimana</string>
    <!-- Option for auto closing tabs that will auto close tabs after one month -->
    <string name="close_tabs_after_one_month">Dopo un mese</string>

    <!-- Title of preference that allows a user to specify the auto-close settings for open tabs -->
    <string name="preference_auto_close_tabs" tools:ignore="UnusedResources">Chiudi automaticamente le schede aperte</string>

    <!-- Opening screen -->
    <!-- Title of a preference that allows a user to choose what screen to show after opening the app -->
    <string name="preferences_opening_screen">Schermata di apertura</string>
    <!-- Option for always opening the homepage when re-opening the app -->
    <string name="opening_screen_homepage">Pagina iniziale</string>
    <!-- Option for always opening the user's last-open tab when re-opening the app -->
    <string name="opening_screen_last_tab">Ultima scheda</string>
    <!-- Option for always opening the homepage when re-opening the app after four hours of inactivity -->
    <string name="opening_screen_after_four_hours_of_inactivity">Pagina iniziale dopo quattro ore di inattività</string>
    <!-- Summary for tabs preference when auto closing tabs setting is set to manual close-->
    <string name="close_tabs_manually_summary">Chiudi manualmente</string>
    <!-- Summary for tabs preference when auto closing tabs setting is set to auto close tabs after one day-->
    <string name="close_tabs_after_one_day_summary">Chiudi dopo un giorno</string>
    <!-- Summary for tabs preference when auto closing tabs setting is set to auto close tabs after one week-->
    <string name="close_tabs_after_one_week_summary">Chiudi dopo una settimana</string>
    <!-- Summary for tabs preference when auto closing tabs setting is set to auto close tabs after one month-->
    <string name="close_tabs_after_one_month_summary">Chiudi dopo un mese</string>

    <!-- Inactive tabs -->
    <!-- Category header of a preference that allows a user to enable or disable the inactive tabs feature -->
    <string name="preferences_inactive_tabs">Sposta le vecchie schede nella sezione Inattive</string>
    <!-- Title of inactive tabs preference -->
    <string name="preferences_inactive_tabs_title">La schede che non visualizzi da due settimane vengono spostate nella sezione Inattive.</string>

    <!-- Studies -->
    <!-- Title of the remove studies button -->
    <string name="studies_remove">Rimuovi</string>

    <!-- Title of the active section on the studies list -->
    <string name="studies_active">Attivi</string>
    <!-- Description for studies, it indicates why Firefox use studies. The first parameter is the name of the application. -->
    <string name="studies_description_2">%1$s può installare e condurre degli studi di tanto in tanto.</string>
    <!-- Learn more link for studies, links to an article for more information about studies. -->
    <string name="studies_learn_more">Ulteriori informazioni</string>

    <!-- Dialog message shown after removing a study -->
    <string name="studies_restart_app">Per applicare le modifiche l’applicazione verrà chiusa</string>
    <!-- Dialog button to confirm the removing a study. -->
    <string name="studies_restart_dialog_ok">OK</string>
    <!-- Dialog button text for canceling removing a study. -->
    <string name="studies_restart_dialog_cancel">Annulla</string>

    <!-- Toast shown after turning on/off studies preferences -->
    <string name="studies_toast_quit_application" tools:ignore="UnusedResources">Chiusura in corso per applicare le modifiche…</string>

    <!-- Sessions -->
    <!-- Title for the list of tabs -->
    <string name="tab_header_label">Schede aperte</string>
    <!-- Title for the list of tabs in the current private session -->
    <string name="tabs_header_private_tabs_title">Schede anonime</string>
    <!-- Title for the list of tabs in the synced tabs -->
    <string name="tabs_header_synced_tabs_title">Schede sincronizzate</string>
    <!-- Content description (not visible, for screen readers etc.): Add tab button. Adds a news tab when pressed -->
    <string name="add_tab">Aggiungi scheda</string>
    <!-- Content description (not visible, for screen readers etc.): Add tab button. Adds a news tab when pressed -->
    <string name="add_private_tab">Aggiungi scheda anonima</string>
    <!-- Text for the new tab button to indicate adding a new private tab in the tab -->
    <string name="tab_drawer_fab_content">Anonima</string>
    <!-- Text for the new tab button to indicate syncing command on the synced tabs page -->
    <string name="tab_drawer_fab_sync">Sincronizza</string>
    <!-- Text shown in the menu for sharing all tabs -->
    <string name="tab_tray_menu_item_share">Condividi tutte le schede</string>
    <!-- Text shown in the menu to view recently closed tabs -->
    <string name="tab_tray_menu_recently_closed">Schede chiuse di recente</string>
    <!-- Text shown in the tabs tray inactive tabs section -->
    <string name="tab_tray_inactive_recently_closed" tools:ignore="UnusedResources">Chiuse di recente</string>
    <!-- Text shown in the menu to view account settings -->
    <string name="tab_tray_menu_account_settings">Impostazioni account</string>
    <!-- Text shown in the menu to view tab settings -->
    <string name="tab_tray_menu_tab_settings">Impostazioni schede</string>
    <!-- Text shown in the menu for closing all tabs -->
    <string name="tab_tray_menu_item_close">Chiudi tutte le schede</string>
    <!-- Text shown in the multiselect menu for bookmarking selected tabs. -->
    <string name="tab_tray_multiselect_menu_item_bookmark">Segnalibro</string>
    <!-- Text shown in the multiselect menu for closing selected tabs. -->
    <string name="tab_tray_multiselect_menu_item_close">Chiudi</string>
    <!-- Content description for tabs tray multiselect share button -->
    <string name="tab_tray_multiselect_share_content_description">Condividi le schede selezionate</string>
    <!-- Content description for tabs tray multiselect menu -->
    <string name="tab_tray_multiselect_menu_content_description">Menu schede selezionate</string>
    <!-- Content description (not visible, for screen readers etc.): Removes tab from collection button. Removes the selected tab from collection when pressed -->
    <string name="remove_tab_from_collection">Rimuovi scheda dalla raccolta</string>
    <!-- Text for button to enter multiselect mode in tabs tray -->
    <string name="tabs_tray_select_tabs">Seleziona schede</string>
    <!-- Content description (not visible, for screen readers etc.): Close tab button. Closes the current session when pressed -->
    <string name="close_tab">Chiudi scheda</string>
    <!-- Content description (not visible, for screen readers etc.): Close tab <title> button. First parameter is tab title  -->
    <string name="close_tab_title">Chiudi scheda %s</string>
    <!-- Content description (not visible, for screen readers etc.): Opens the open tabs menu when pressed -->
    <string name="open_tabs_menu">Menu schede aperte</string>
    <!-- Open tabs menu item to save tabs to collection -->
    <string name="tabs_menu_save_to_collection1">Salva schede in una raccolta</string>
    <!-- Text for the menu button to delete a collection -->
    <string name="collection_delete">Elimina raccolta</string>
    <!-- Text for the menu button to rename a collection -->
    <string name="collection_rename">Rinomina raccolta</string>
    <!-- Text for the button to open tabs of the selected collection -->
    <string name="collection_open_tabs">Apri schede</string>


    <!-- Hint for adding name of a collection -->
    <string name="collection_name_hint">Nome della raccolta</string>
    <!-- Text for the menu button to rename a top site -->
	<string name="rename_top_site">Rinomina</string>
	<!-- Text for the menu button to remove a top site -->
	<string name="remove_top_site">Rimuovi</string>

    <!-- Text for the menu button to delete a top site from history -->
    <string name="delete_from_history">Elimina dalla cronologia</string>
    <!-- Postfix for private WebApp titles, placeholder is replaced with app name -->
    <string name="pwa_site_controls_title_private">%1$s (modalità Navigazione anonima)</string>

    <!-- History -->
    <!-- Text for the button to search all history -->
    <string name="history_search_1">Immetti i termini di ricerca</string>
    <!-- Text for the button to clear all history -->
    <string name="history_delete_all">Cancella cronologia</string>
    <!-- Text for the snackbar to confirm that multiple browsing history items has been deleted -->
    <string name="history_delete_multiple_items_snackbar">Cronologia eliminata</string>
    <!-- Text for the snackbar to confirm that a single browsing history item has been deleted. The first parameter is the shortened URL of the deleted history item. -->
    <string name="history_delete_single_item_snackbar">%1$s eliminato</string>
    <!-- Context description text for the button to delete a single history item -->
    <string name="history_delete_item">Elimina</string>
    <!-- History multi select title in app bar
    The first parameter is the number of bookmarks selected -->
    <string name="history_multi_select_title">%1$d selezionati</string>
    <!-- Text for the header that groups the history for today -->
    <string name="history_today">Oggi</string>
    <!-- Text for the header that groups the history for yesterday -->
    <string name="history_yesterday">Ieri</string>
    <!-- Text for the header that groups the history the past 7 days -->
    <string name="history_7_days">Ultimi 7 giorni</string>
    <!-- Text for the header that groups the history the past 30 days -->
    <string name="history_30_days">Ultimi 30 giorni</string>
    <!-- Text for the header that groups the history older than the last month -->
    <string name="history_older">Più vecchi</string>

    <!-- Text shown when no history exists -->
    <string name="history_empty_message">Nessuna cronologia disponibile.</string>

    <!-- Downloads -->
    <!-- Text for the snackbar to confirm that multiple downloads items have been removed -->
    <string name="download_delete_multiple_items_snackbar_1">Download eliminati</string>
    <!-- Text for the snackbar to confirm that a single download item has been removed. The first parameter is the name of the download item. -->
    <string name="download_delete_single_item_snackbar">È stato eliminato %1$s</string>
    <!-- Text shown when no download exists -->
    <string name="download_empty_message_1">Nessun file scaricato</string>
    <!-- History multi select title in app bar
    The first parameter is the number of downloads selected -->
    <string name="download_multi_select_title">%1$d selezionati</string>


    <!-- Text for the button to remove a single download item -->
    <string name="download_delete_item_1">Elimina</string>


    <!-- Crashes -->
    <!-- Title text displayed on the tab crash page. This first parameter is the name of the application (For example: Fenix) -->
    <string name="tab_crash_title_2">Siamo spiacenti, non è possibile caricare la pagina in %1$s.</string>

    <!-- Send crash report checkbox text on the tab crash page -->
    <string name="tab_crash_send_report">Invia la segnalazione di arresto anomalo a Mozilla</string>
    <!-- Close tab button text on the tab crash page -->
    <string name="tab_crash_close">Chiudi scheda</string>
    <!-- Restore tab button text on the tab crash page -->
    <string name="tab_crash_restore">Ripristina scheda</string>

    <!-- Bookmarks -->
    <!-- Confirmation message for a dialog confirming if the user wants to delete the selected folder -->
    <string name="bookmark_delete_folder_confirmation_dialog">Eliminare questa cartella?</string>
    <!-- Confirmation message for a dialog confirming if the user wants to delete multiple items including folders. Parameter will be replaced by app name. -->
    <string name="bookmark_delete_multiple_folders_confirmation_dialog">%s eliminerà gli elementi selezionati.</string>
    <!-- Text for the cancel button on delete bookmark dialog -->
    <string name="bookmark_delete_negative">Annulla</string>
    <!-- Screen title for adding a bookmarks folder -->
    <string name="bookmark_add_folder">Aggiungi cartella</string>
    <!-- Snackbar title shown after a bookmark has been created. -->
    <string name="bookmark_saved_snackbar">Segnalibro salvato</string>
    <!-- Snackbar edit button shown after a bookmark has been created. -->
    <string name="edit_bookmark_snackbar_action">MODIFICA</string>

    <!-- Bookmark overflow menu edit button -->
    <string name="bookmark_menu_edit_button">Modifica</string>
    <!-- Bookmark overflow menu copy button -->
    <string name="bookmark_menu_copy_button">Copia</string>
    <!-- Bookmark overflow menu share button -->
    <string name="bookmark_menu_share_button">Condividi</string>
    <!-- Bookmark overflow menu open in new tab button -->
    <string name="bookmark_menu_open_in_new_tab_button">Apri in una nuova scheda</string>
    <!-- Bookmark overflow menu open in private tab button -->
    <string name="bookmark_menu_open_in_private_tab_button">Apri in scheda anonima</string>
    <!-- Bookmark overflow menu open all in tabs button -->
    <string name="bookmark_menu_open_all_in_tabs_button">Apri tutti in nuove schede</string>
    <!-- Bookmark overflow menu open all in private tabs button -->
    <string name="bookmark_menu_open_all_in_private_tabs_button">Apri tutti in schede anonime</string>
    <!-- Bookmark overflow menu delete button -->
    <string name="bookmark_menu_delete_button">Elimina</string>
    <!--Bookmark overflow menu save button -->
    <string name="bookmark_menu_save_button">Salva</string>
    <!-- Bookmark multi select title in app bar
     The first parameter is the number of bookmarks selected -->
    <string name="bookmarks_multi_select_title">%1$d selezionati</string>
    <!-- Bookmark editing screen title -->
    <string name="edit_bookmark_fragment_title">Modifica segnalibro</string>
    <!-- Bookmark folder editing screen title -->
    <string name="edit_bookmark_folder_fragment_title">Modifica cartella</string>
    <!-- Bookmark sign in button message -->
    <string name="bookmark_sign_in_button">Accedi per visualizzare i segnalibri sincronizzati</string>
    <!-- Bookmark URL editing field label -->
    <string name="bookmark_url_label">INDIRIZZO</string>
    <!-- Bookmark FOLDER editing field label -->
    <string name="bookmark_folder_label">CARTELLA</string>
    <!-- Bookmark NAME editing field label -->
    <string name="bookmark_name_label">NOME</string>
    <!-- Bookmark add folder screen title -->
    <string name="bookmark_add_folder_fragment_label">Aggiungi cartella</string>
    <!-- Bookmark select folder screen title -->
    <string name="bookmark_select_folder_fragment_label">Seleziona cartella</string>
    <!-- Bookmark editing error missing title -->
    <string name="bookmark_empty_title_error">Il titolo è obbligatorio</string>
    <!-- Bookmark editing error missing or improper URL -->
    <string name="bookmark_invalid_url_error">Indirizzo non valido</string>
    <!-- Bookmark screen message for empty bookmarks folder -->
    <string name="bookmarks_empty_message">Nessun segnalibro qui</string>
    <!-- Bookmark snackbar message on deletion
     The first parameter is the host part of the URL of the bookmark deleted, if any -->
    <string name="bookmark_deletion_snackbar_message">Eliminato %1$s</string>
    <!-- Bookmark snackbar message on deleting multiple bookmarks not including folders-->
    <string name="bookmark_deletion_multiple_snackbar_message_2">Segnalibri eliminati</string>
    <!-- Bookmark snackbar message on deleting multiple bookmarks including folders-->
    <string name="bookmark_deletion_multiple_snackbar_message_3">Eliminazione cartelle selezionate</string>
    <!-- Bookmark undo button for deletion snackbar action -->
    <string name="bookmark_undo_deletion">ANNULLA</string>

    <!-- Text for the button to search all bookmarks -->
    <string name="bookmark_search">Immetti i termini di ricerca</string>

    <!-- Site Permissions -->
    <!-- Button label that take the user to the Android App setting -->
    <string name="phone_feature_go_to_settings">Vai alle impostazioni</string>

    <!-- Content description (not visible, for screen readers etc.): Quick settings sheet
        to give users access to site specific information / settings. For example:
        Secure settings status and a button to modify site permissions -->
    <string name="quick_settings_sheet">Scheda delle impostazioni rapide</string>
    <!-- Label that indicates that this option it the recommended one -->
    <string name="phone_feature_recommended">Consigliato</string>
    <!-- Button label for clearing all the information of site permissions-->
    <string name="clear_permissions">Cancella permessi</string>
    <!-- Text for the OK button on Clear permissions dialog -->
    <string name="clear_permissions_positive">OK</string>
    <!-- Text for the cancel button on Clear permissions dialog -->
    <string name="clear_permissions_negative">Annulla</string>
    <!-- Button label for clearing a site permission-->
    <string name="clear_permission">Cancella permesso</string>
    <!-- Text for the OK button on Clear permission dialog -->
    <string name="clear_permission_positive">OK</string>
    <!-- Text for the cancel button on Clear permission dialog -->
    <string name="clear_permission_negative">Annulla</string>
    <!-- Button label for clearing all the information on all sites-->
    <string name="clear_permissions_on_all_sites">Cancella permessi per tutti i siti</string>
    <!-- Preference for altering video and audio autoplay for all websites -->
    <string name="preference_browser_feature_autoplay">Riproduzione automatica</string>
    <!-- Preference for altering the camera access for all websites -->
    <string name="preference_phone_feature_camera">Fotocamera</string>
    <!-- Preference for altering the microphone access for all websites -->
    <string name="preference_phone_feature_microphone">Microfono</string>
    <!-- Preference for altering the location access for all websites -->
    <string name="preference_phone_feature_location">Posizione</string>
    <!-- Preference for altering the notification access for all websites -->
    <string name="preference_phone_feature_notification">Notifica</string>
    <!-- Preference for altering the persistent storage access for all websites -->
    <string name="preference_phone_feature_persistent_storage">Archiviazione permanente</string>
    <!-- Preference for altering the storage access setting for all websites -->
    <string name="preference_phone_feature_cross_origin_storage_access">Cookie intersito</string>
    <!-- Preference for altering the EME access for all websites -->
    <string name="preference_phone_feature_media_key_system_access">Contenuti protetti da DRM</string>
    <!-- Label that indicates that a permission must be asked always -->
    <string name="preference_option_phone_feature_ask_to_allow">Chiedi il consenso</string>
    <!-- Label that indicates that a permission must be blocked -->
    <string name="preference_option_phone_feature_blocked">Bloccato</string>
    <!-- Label that indicates that a permission must be allowed -->
    <string name="preference_option_phone_feature_allowed">Consentito</string>
    <!--Label that indicates a permission is by the Android OS-->
    <string name="phone_feature_blocked_by_android">Bloccato da Android</string>
    <!-- Preference for showing a list of websites that the default configurations won't apply to them -->
    <string name="preference_exceptions">Eccezioni</string>
    <!-- Summary of tracking protection preference if tracking protection is set to on -->
    <string name="tracking_protection_on">Attiva</string>
    <!-- Summary of tracking protection preference if tracking protection is set to off -->
    <string name="tracking_protection_off">Disattivata</string>

    <!-- Label for global setting that indicates that all video and audio autoplay is allowed -->
    <string name="preference_option_autoplay_allowed2">Consenti audio e video</string>
    <!-- Label for site specific setting that indicates that all video and audio autoplay is allowed -->
    <string name="quick_setting_option_autoplay_allowed">Consenti audio e video</string>
    <!-- Label that indicates that video and audio autoplay is only allowed over Wi-Fi -->
    <string name="preference_option_autoplay_allowed_wifi_only2">Blocca audio e video solo con connessione dati</string>
    <!-- Subtext that explains 'autoplay on Wi-Fi only' option -->
    <string name="preference_option_autoplay_allowed_wifi_subtext">Audio e video saranno riprodotti con una connessione Wi-Fi</string>
    <!-- Label for global setting that indicates that video autoplay is allowed, but audio autoplay is blocked -->
    <string name="preference_option_autoplay_block_audio2">Blocca solo l’audio</string>
    <!-- Label for site specific setting that indicates that video autoplay is allowed, but audio autoplay is blocked -->
    <string name="quick_setting_option_autoplay_block_audio">Blocca solo l’audio</string>
    <!-- Label for global setting that indicates that all video and audio autoplay is blocked -->
    <string name="preference_option_autoplay_blocked3">Blocca audio e video</string>
    <!-- Label for site specific setting that indicates that all video and audio autoplay is blocked -->
    <string name="quick_setting_option_autoplay_blocked">Blocca audio e video</string>
    <!-- Summary of delete browsing data on quit preference if it is set to on -->
    <string name="delete_browsing_data_quit_on">Attivato</string>
    <!-- Summary of delete browsing data on quit preference if it is set to off -->
    <string name="delete_browsing_data_quit_off">Disattivato</string>

    <!-- Summary of studies preference if it is set to on -->
    <string name="studies_on">Attivo</string>
    <!-- Summary of studies data on quit preference if it is set to off -->
    <string name="studies_off">Disattivato</string>

    <!-- Collections -->
    <!-- Collections header on home fragment -->
    <string name="collections_header">Raccolte</string>
    <!-- Content description (not visible, for screen readers etc.): Opens the collection menu when pressed -->
    <string name="collection_menu_button_content_description">Menu raccolta</string>

    <!-- Label to describe what collections are to a new user without any collections -->
    <string name="no_collections_description2">Raccogli gli argomenti che ti interessano.\nRaggruppa ricerche, siti e schede simili per accedervi rapidamente in seguito.</string>
    <!-- Title for the "select tabs" step of the collection creator -->
    <string name="create_collection_select_tabs">Seleziona schede</string>

    <!-- Title for the "select collection" step of the collection creator -->
    <string name="create_collection_select_collection">Seleziona raccolta</string>

    <!-- Title for the "name collection" step of the collection creator -->
    <string name="create_collection_name_collection">Nome raccolta</string>

    <!-- Button to add new collection for the "select collection" step of the collection creator -->
    <string name="create_collection_add_new_collection">Aggiungi nuova raccolta</string>

    <!-- Button to select all tabs in the "select tabs" step of the collection creator -->
    <string name="create_collection_select_all">Seleziona tutto</string>
    <!-- Button to deselect all tabs in the "select tabs" step of the collection creator -->
    <string name="create_collection_deselect_all">Deseleziona tutto</string>
    <!-- Text to prompt users to select the tabs to save in the "select tabs" step of the collection creator -->
    <string name="create_collection_save_to_collection_empty">Seleziona le schede da salvare</string>

    <!-- Text to show users how many tabs they have selected in the "select tabs" step of the collection creator.
     %d is a placeholder for the number of tabs selected. -->
    <string name="create_collection_save_to_collection_tabs_selected">%d schede selezionate</string>

    <!-- Text to show users they have one tab selected in the "select tabs" step of the collection creator.
    %d is a placeholder for the number of tabs selected. -->
    <string name="create_collection_save_to_collection_tab_selected">%d scheda selezionata</string>

    <!-- Text shown in snackbar when multiple tabs have been saved in a collection -->
    <string name="create_collection_tabs_saved">Schede salvate.</string>

    <!-- Text shown in snackbar when one or multiple tabs have been saved in a new collection -->
    <string name="create_collection_tabs_saved_new_collection">Raccolta salvata.</string>
    <!-- Text shown in snackbar when one tab has been saved in a collection -->
    <string name="create_collection_tab_saved">Scheda salvata.</string>

    <!-- Content description (not visible, for screen readers etc.): button to close the collection creator -->
    <string name="create_collection_close">Chiudi</string>

    <!-- Button to save currently selected tabs in the "select tabs" step of the collection creator-->
    <string name="create_collection_save">Salva</string>

    <!-- Snackbar action to view the collection the user just created or updated -->
    <string name="create_collection_view">Visualizza</string>

    <!-- Text for the OK button from collection dialogs -->
    <string name="create_collection_positive">OK</string>
    <!-- Text for the cancel button from collection dialogs -->
    <string name="create_collection_negative">Annulla</string>

    <!-- Default name for a new collection in "name new collection" step of the collection creator. %d is a placeholder for the number of collections-->
    <string name="create_collection_default_name">Raccolta %d</string>

    <!-- Share -->
    <!-- Share screen header -->
    <string name="share_header_2">Condividi</string>
    <!-- Content description (not visible, for screen readers etc.):
        "Share" button. Opens the share menu when pressed. -->
    <string name="share_button_content_description">Condividi</string>
    <!-- Text for the Save to PDF feature in the share menu -->
    <string name="share_save_to_pdf">Salva come PDF</string>
    <!-- Text for error message when generating a PDF file Text for error message when generating a PDF file. -->
    <string name="unable_to_save_to_pdf_error">Impossibile generare il PDF</string>
    <!-- Sub-header in the dialog to share a link to another sync device -->
    <string name="share_device_subheader">Invia a dispositivo</string>
    <!-- Sub-header in the dialog to share a link to an app from the full list -->
    <string name="share_link_all_apps_subheader">Tutte le azioni</string>
    <!-- Sub-header in the dialog to share a link to an app from the most-recent sorted list -->
    <string name="share_link_recent_apps_subheader">Utilizzate di recente</string>
    <!-- Text for the copy link action in the share screen. -->
    <string name="share_copy_link_to_clipboard">Copia negli appunti</string>
    <!-- Toast shown after copying link to clipboard -->
    <string name="toast_copy_link_to_clipboard">Copiato negli appunti</string>
    <!-- An option from the share dialog to sign into sync -->
    <string name="sync_sign_in">Accedi per sincronizzare</string>
     <!-- An option from the three dot menu to sync and save data -->
    <string name="sync_menu_sync_and_save_data">Sincronizza e salva i dati</string>
    <!-- An option from the share dialog to send link to all other sync devices -->
    <string name="sync_send_to_all">Invia a tutti i dispositivi</string>
    <!-- An option from the share dialog to reconnect to sync -->
    <string name="sync_reconnect">Riconnetti a Sync</string>
    <!-- Text displayed when sync is offline and cannot be accessed -->
    <string name="sync_offline">Non in linea</string>
    <!-- An option to connect additional devices -->
    <string name="sync_connect_device">Connetti un altro dispositivo</string>
    <!-- The dialog text shown when additional devices are not available -->
    <string name="sync_connect_device_dialog">Per inviare una scheda, accedi all’account Firefox su almeno un altro dispositivo.</string>
    <!-- Confirmation dialog button -->
    <string name="sync_confirmation_button">OK</string>

    <!-- Share error message -->
    <string name="share_error_snackbar">Impossibile condividere con questa app</string>

    <!-- Add new device screen title -->
    <string name="sync_add_new_device_title">Invia a dispositivo</string>
    <!-- Text for the warning message on the Add new device screen -->
    <string name="sync_add_new_device_message">Nessun dispositivo connesso</string>
    <!-- Text for the button to learn about sending tabs -->
    <string name="sync_add_new_device_learn_button">Ulteriori informazioni sull’invio di schede…</string>

    <!-- Text for the button to connect another device -->
    <string name="sync_add_new_device_connect_button">Connetti un altro dispositivo…</string>

    <!-- Notifications -->
    <!-- Text shown in the notification that pops up to remind the user that a private browsing session is active. -->
    <string name="notification_pbm_delete_text_2">Chiudi le schede anonime</string>
    <!-- Name of the marketing notification channel. Displayed in the "App notifications" system settings for the app -->
    <string name="notification_marketing_channel_name">Marketing</string>
    <!-- Title shown in the notification that pops up to remind the user to set fenix as default browser.
    %1$s is a placeholder that will be replaced by the app name (Fenix). -->
    <string name="notification_default_browser_title">%1$s è veloce e riservato</string>
    <!-- Text shown in the notification that pops up to remind the user to set fenix as default browser.
    %1$s is a placeholder that will be replaced by the app name (Fenix). -->
    <string name="notification_default_browser_text">Imposta %1$s come browser predefinito</string>

    <!-- Title shown in the notification that pops up to re-engage the user -->
    <string name="notification_re_engagement_title">Prova la navigazione anonima</string>
    <!-- Text shown in the notification that pops up to re-engage the user.
    %1$s is a placeholder that will be replaced by the app name. -->
    <string name="notification_re_engagement_text">Naviga senza salvare cookie o cronologia in %1$s</string>

    <!-- Snackbar -->
    <!-- Text shown in snackbar when user deletes a collection -->
    <string name="snackbar_collection_deleted">Raccolta eliminata</string>

    <!-- Text shown in snackbar when user renames a collection -->
    <string name="snackbar_collection_renamed">Raccolta rinominata</string>

    <!-- Text shown in snackbar when user closes a tab -->
    <string name="snackbar_tab_closed">Scheda chiusa</string>
    <!-- Text shown in snackbar when user closes all tabs -->
    <string name="snackbar_tabs_closed">Schede chiuse</string>
    <!-- Text shown in snackbar when user bookmarks a list of tabs -->
    <string name="snackbar_message_bookmarks_saved">Segnalibri salvati.</string>
    <!-- Text shown in snackbar when user adds a site to shortcuts -->
    <string name="snackbar_added_to_shortcuts">Aggiunto alle scorciatoie.</string>
    <!-- Text shown in snackbar when user closes a private tab -->
    <string name="snackbar_private_tab_closed">Scheda anonima chiusa</string>
    <!-- Text shown in snackbar when user closes all private tabs -->
    <string name="snackbar_private_tabs_closed">Schede anonime chiuse</string>
    <!-- Text shown in snackbar to undo deleting a tab, top site or collection -->
    <string name="snackbar_deleted_undo">ANNULLA</string>

    <!-- Text shown in snackbar when user removes a top site -->
    <string name="snackbar_top_site_removed">Sito rimosso</string>
    <!-- QR code scanner prompt which appears after scanning a code, but before navigating to it
        First parameter is the name of the app, second parameter is the URL or text scanned-->
    <string name="qr_scanner_confirmation_dialog_message">Consenti a %1$s di aprire %2$s</string>
    <!-- QR code scanner prompt dialog positive option to allow navigation to scanned link -->
    <string name="qr_scanner_dialog_positive">CONSENTI</string>
    <!-- QR code scanner prompt dialog positive option to deny navigation to scanned link -->
    <string name="qr_scanner_dialog_negative">NEGA</string>
    <!-- QR code scanner prompt dialog error message shown when a hostname does not contain http or https. -->
    <string name="qr_scanner_dialog_invalid">Indirizzo web non valido.</string>
    <!-- QR code scanner prompt dialog positive option when there is an error -->
    <string name="qr_scanner_dialog_invalid_ok">OK</string>
    <!-- Tab collection deletion prompt dialog message. Placeholder will be replaced with the collection name -->
    <string name="tab_collection_dialog_message">Eliminare %1$s?</string>
    <!-- Collection and tab deletion prompt dialog message. This will show when the last tab from a collection is deleted -->
    <string name="delete_tab_and_collection_dialog_message">L’eliminazione di questa scheda rimuoverà l’intera raccolta. Puoi creare nuove raccolte in qualsiasi momento.</string>
    <!-- Collection and tab deletion prompt dialog title. Placeholder will be replaced with the collection name. This will show when the last tab from a collection is deleted -->
    <string name="delete_tab_and_collection_dialog_title">Eliminare %1$s?</string>
    <!-- Tab collection deletion prompt dialog option to delete the collection -->
    <string name="tab_collection_dialog_positive">Elimina</string>
    <!-- Text displayed in a notification when the user enters full screen mode -->
    <string name="full_screen_notification">Passato a schermo intero</string>

    <!-- Message for copying the URL via long press on the toolbar -->
    <string name="url_copied">Indirizzo copiato</string>


    <!-- Sample text for accessibility font size -->
    <string name="accessibility_text_size_sample_text_1">Questo è un testo di esempio. Mostra un’anteprima di come apparirà il testo quando aumenti o riduci le dimensioni dei caratteri con questa impostazione.</string>
    <!-- Summary for Accessibility Text Size Scaling Preference -->
    <string name="preference_accessibility_text_size_summary">Aumenta o riduci la dimensione del testo dei siti web</string>
    <!-- Title for Accessibility Text Size Scaling Preference -->
    <string name="preference_accessibility_font_size_title">Dimensione caratteri</string>

    <!-- Title for Accessibility Text Automatic Size Scaling Preference -->
    <string name="preference_accessibility_auto_size_2">Ridimensiona automaticamente i caratteri</string>
    <!-- Summary for Accessibility Text Automatic Size Scaling Preference -->
    <string name="preference_accessibility_auto_size_summary">La dimensione dei caratteri corrisponderà alle impostazioni di Android. Disattivare per gestire la dimensione dei caratteri separatamente.</string>

    <!-- Title for the Delete browsing data preference -->
    <string name="preferences_delete_browsing_data">Elimina i dati di navigazione</string>
    <!-- Title for the tabs item in Delete browsing data -->
    <string name="preferences_delete_browsing_data_tabs_title_2">Schede aperte</string>
    <!-- Subtitle for the tabs item in Delete browsing data, parameter will be replaced with the number of open tabs -->
    <string name="preferences_delete_browsing_data_tabs_subtitle">%d schede</string>
    <!-- Title for the data and history items in Delete browsing data -->
    <string name="preferences_delete_browsing_data_browsing_data_title">Cronologia di navigazione e dati dei siti web</string>
    <!-- Subtitle for the data and history items in delete browsing data, parameter will be replaced with the
        number of history items the user has -->
    <string name="preferences_delete_browsing_data_browsing_data_subtitle">%d indirizzi</string>
    <!-- Title for the cookies item in Delete browsing data -->
    <string name="preferences_delete_browsing_data_cookies">Cookie</string>
    <!-- Subtitle for the cookies item in Delete browsing data -->
    <string name="preferences_delete_browsing_data_cookies_subtitle">Verrai disconnesso dalla maggior parte dei siti</string>
    <!-- Title for the cached images and files item in Delete browsing data -->
    <string name="preferences_delete_browsing_data_cached_files">Immagini e file salvati nella cache</string>
    <!-- Subtitle for the cached images and files item in Delete browsing data -->
    <string name="preferences_delete_browsing_data_cached_files_subtitle">Libera spazio di archiviazione</string>
    <!-- Title for the site permissions item in Delete browsing data -->
    <string name="preferences_delete_browsing_data_site_permissions">Permessi dei siti</string>
    <!-- Title for the downloads item in Delete browsing data -->
    <string name="preferences_delete_browsing_data_downloads">Download</string>
    <!-- Text for the button to delete browsing data -->
    <string name="preferences_delete_browsing_data_button">Elimina dati di navigazione</string>

    <!-- Title for the Delete browsing data on quit preference -->
    <string name="preferences_delete_browsing_data_on_quit">Elimina i dati di navigazione all’uscita</string>
    <!-- Summary for the Delete browsing data on quit preference. "Quit" translation should match delete_browsing_data_on_quit_action translation. -->
    <string name="preference_summary_delete_browsing_data_on_quit_2">Elimina automaticamente i dati di navigazione quando viene selezionato “Esci” nel menu principale</string>
    <!-- Action item in menu for the Delete browsing data on quit feature -->
    <string name="delete_browsing_data_on_quit_action">Esci</string>

    <!-- Title text of a delete browsing data dialog. -->
    <string name="delete_history_prompt_title">Intervallo di tempo da cancellare</string>
    <!-- Body text of a delete browsing data dialog. -->
    <string name="delete_history_prompt_body">Rimuovi la cronologia (inclusa la cronologia sincronizzata da altri dispositivi), i cookie e altri dati di navigazione.</string>
    <!-- Radio button in the delete browsing data dialog to delete history items for the last hour. -->
    <string name="delete_history_prompt_button_last_hour">Ultima ora</string>
    <!-- Radio button in the delete browsing data dialog to delete history items for today and yesterday. -->
    <string name="delete_history_prompt_button_today_and_yesterday">Ieri e oggi</string>
    <!-- Radio button in the delete browsing data dialog to delete all history. -->
    <string name="delete_history_prompt_button_everything">Tutto</string>

    <!-- Dialog message to the user asking to delete browsing data. Parameter will be replaced by app name. -->
    <string name="delete_browsing_data_prompt_message_3">%s eliminerà i dati di navigazione selezionati.</string>
    <!-- Text for the cancel button for the data deletion dialog -->
    <string name="delete_browsing_data_prompt_cancel">Annulla</string>
    <!-- Text for the allow button for the data deletion dialog -->
    <string name="delete_browsing_data_prompt_allow">Elimina</string>
    <!-- Text for the snackbar confirmation that the data was deleted -->
    <string name="preferences_delete_browsing_data_snackbar">Dati di navigazione eliminati</string>

    <!-- Text for the snackbar to show the user that the deletion of browsing data is in progress -->
    <string name="deleting_browsing_data_in_progress">Eliminazione dati di navigazione in corso…</string>

    <!-- Dialog message to the user asking to delete all history items inside the opened group. Parameter will be replaced by a history group name. -->
    <string name="delete_all_history_group_prompt_message">Elimina tutti i siti in “%s”</string>
    <!-- Text for the cancel button for the history group deletion dialog -->
    <string name="delete_history_group_prompt_cancel">Annulla</string>
    <!-- Text for the allow button for the history group dialog -->
    <string name="delete_history_group_prompt_allow">Elimina</string>
    <!-- Text for the snackbar confirmation that the history group was deleted -->
    <string name="delete_history_group_snackbar">Gruppo eliminato</string>

    <!-- Onboarding -->
    <!-- Text for onboarding welcome header. -->
    <string name="onboarding_header_2">Benvenuti in un Internet migliore</string>
    <!-- Text for the onboarding welcome message. -->
    <string name="onboarding_message">Un browser realizzato per le persone, non per il profitto.</string>
    <!-- Text for the Firefox account onboarding sign in card header. -->
    <string name="onboarding_account_sign_in_header">Riprendi da dove eri rimasto</string>
    <!-- Text for the button to learn more about signing in to your Firefox account. -->
    <string name="onboarding_manual_sign_in_description">Sincronizza le schede e le password tra i tuoi dispositivi per passare da uno schermo all’altro senza interruzioni.</string>
    <!-- Text for the button to manually sign into Firefox account. -->
    <string name="onboarding_firefox_account_sign_in">Accedi</string>
    <!-- text to display in the snackbar once account is signed-in -->
    <string name="onboarding_firefox_account_sync_is_on">La sincronizzazione è attiva</string>

    <!-- Text for the tracking protection onboarding card header -->
    <string name="onboarding_tracking_protection_header">Progettato per la protezione della privacy</string>
    <!-- Text for the tracking protection card description. -->
    <string name="onboarding_tracking_protection_description">Ora con Protezione totale per i cookie, che impedisce l’utilizzo dei cookie per seguire le tue attività online attraverso diversi siti.</string>
    <!-- text for tracking protection radio button option for standard level of blocking -->
    <string name="onboarding_tracking_protection_standard_button_2">Normale (predefinita)</string>
    <!-- text for standard blocking option button description -->
    <string name="onboarding_tracking_protection_standard_button_description_3">Equilibrio tra privacy e prestazioni. Le pagine verranno caricate normalmente.</string>
    <!-- text for tracking protection radio button option for strict level of blocking -->
    <string name="onboarding_tracking_protection_strict_option">Restrittiva</string>
    <!-- text for strict blocking option button description -->
    <string name="onboarding_tracking_protection_strict_button_description_3">Blocca più elementi traccianti. Le pagine verranno caricate più velocemente, ma alcune caratteristiche della pagina potrebbero non funzionare correttamente.</string>
    <!-- text for the toolbar position card header  -->
    <string name="onboarding_toolbar_placement_header_1">Scegli la posizione della barra degli strumenti</string>
    <!-- Text for the toolbar position card description -->
    <string name="onboarding_toolbar_placement_description">Tienila in basso o spostala in alto.</string>
    <!-- Text for the privacy notice onboarding card header -->
    <string name="onboarding_privacy_notice_header_1">I tuoi dati, la tua scelta</string>
    <!-- Text for the privacy notice onboarding card description. -->
    <string name="onboarding_privacy_notice_description">Firefox ti garantisce il pieno controllo sulle informazioni che condividi online e con noi.</string>
    <!-- Text for the button to read the privacy notice -->
    <string name="onboarding_privacy_notice_read_button">Leggi la nostra informativa sulla privacy</string>

    <!-- Text for the conclusion onboarding message -->
    <string name="onboarding_conclusion_header">Sei pronto a scoprire le meraviglie di Internet?</string>
    <!-- text for the button to finish onboarding -->
    <string name="onboarding_finish">Inizia a navigare</string>

    <!-- Onboarding theme -->
    <!-- text for the theme picker onboarding card header -->
    <string name="onboarding_theme_picker_header">Scegli il tuo tema</string>
    <!-- text for the theme picker onboarding card description -->
    <string name="onboarding_theme_picker_description_2">Risparmia batteria e proteggi i tuoi occhi con la modalità scura.</string>
    <!-- Automatic theme setting (will follow device setting) -->
    <string name="onboarding_theme_automatic_title">Automatico</string>
    <!-- Summary of automatic theme setting (will follow device setting) -->
    <string name="onboarding_theme_automatic_summary">Si adatta alle impostazioni del dispositivo</string>
    <!-- Theme setting for dark mode -->
    <string name="onboarding_theme_dark_title">Tema scuro</string>
    <!-- Theme setting for light mode -->
    <string name="onboarding_theme_light_title">Tema chiaro</string>

    <!-- Text shown in snackbar when multiple tabs have been sent to device -->
    <string name="sync_sent_tabs_snackbar">Schede inviate.</string>
    <!-- Text shown in snackbar when one tab has been sent to device  -->
    <string name="sync_sent_tab_snackbar">Scheda inviata.</string>
    <!-- Text shown in snackbar when sharing tabs failed  -->
    <string name="sync_sent_tab_error_snackbar">Invio non riuscito</string>
    <!-- Text shown in snackbar for the "retry" action that the user has after sharing tabs failed -->
    <string name="sync_sent_tab_error_snackbar_action">RIPROVA</string>
    <!-- Title of QR Pairing Fragment -->
    <string name="sync_scan_code">Scansiona il codice</string>
    <!-- Instructions on how to access pairing -->
    <string name="sign_in_instructions"><![CDATA[Apri Firefox sul computer e vai su <b>https://firefox.com/pair</b>]]></string>
    <!-- Text shown for sign in pairing when ready -->
    <string name="sign_in_ready_for_scan">Pronto per la scansione</string>
    <!-- Text shown for settings option for sign with pairing -->
    <string name="sign_in_with_camera">Accedi con la fotocamera</string>
    <!-- Text shown for settings option for sign with email -->
    <string name="sign_in_with_email">Accedi con l’email</string>
    <!-- Text shown for settings option for create new account text.'Firefox' intentionally hardcoded here.-->
    <string name="sign_in_create_account_text"><![CDATA[Non hai l’account? <u>Creane uno</u> per sincronizzare Firefox tra vari dispositivi.]]></string>
    <!-- Text shown in confirmation dialog to sign out of account. The first parameter is the name of the app (e.g. Firefox Preview) -->
    <string name="sign_out_confirmation_message_2">I dati di navigazione non verranno più sincronizzati con l’account %s, ma non saranno rimossi dal dispositivo in uso.</string>
    <!-- Option to continue signing out of account shown in confirmation dialog to sign out of account -->
    <string name="sign_out_disconnect">Disconnetti</string>
    <!-- Option to cancel signing out shown in confirmation dialog to sign out of account -->
    <string name="sign_out_cancel">Annulla</string>
    <!-- Error message snackbar shown after the user tried to select a default folder which cannot be altered -->
    <string name="bookmark_cannot_edit_root">Impossibile modificare le cartelle predefinite</string>

    <!-- Enhanced Tracking Protection -->
    <!-- Link displayed in enhanced tracking protection panel to access tracking protection settings -->
    <string name="etp_settings">Impostazioni protezione</string>
    <!-- Preference title for enhanced tracking protection settings -->
    <string name="preference_enhanced_tracking_protection">Protezione antitracciamento avanzata</string>
    <!-- Title for the description of enhanced tracking protection -->
    <string name="preference_enhanced_tracking_protection_explanation_title">Naviga senza lasciarti seguire</string>
    <!-- Description of enhanced tracking protection. The first parameter is the name of the application (For example: Fenix) -->
    <string name="preference_enhanced_tracking_protection_explanation">Mantieni i tuoi dati al riparo da occhi indiscreti. %s ti protegge dagli elementi traccianti più comuni che cercano di seguire le tue attività online.</string>
    <!-- Text displayed that links to website about enhanced tracking protection -->
    <string name="preference_enhanced_tracking_protection_explanation_learn_more">Ulteriori informazioni</string>
    <!-- Preference for enhanced tracking protection for the standard protection settings -->
    <string name="preference_enhanced_tracking_protection_standard_default_1">Normale (predefinita)</string>
    <!-- Preference description for enhanced tracking protection for the standard protection settings -->
    <string name="preference_enhanced_tracking_protection_standard_description_4">Equilibrio tra privacy e prestazioni. Le pagine verranno caricate normalmente.</string>
    <!--  Accessibility text for the Standard protection information icon  -->
    <string name="preference_enhanced_tracking_protection_standard_info_button">Elementi bloccati nella protezione antitracciamento normale</string>
    <!-- Preference for enhanced tracking protection for the strict protection settings -->
    <string name="preference_enhanced_tracking_protection_strict">Restrittiva</string>
    <!-- Preference description for enhanced tracking protection for the strict protection settings -->
    <string name="preference_enhanced_tracking_protection_strict_description_3">Blocca più elementi traccianti. Le pagine verranno caricate più velocemente, ma alcune caratteristiche della pagina potrebbero non funzionare correttamente.</string>
    <!--  Accessibility text for the Strict protection information icon  -->
    <string name="preference_enhanced_tracking_protection_strict_info_button">Elementi bloccati nella protezione antitracciamento restrittiva</string>
    <!-- Preference for enhanced tracking protection for the custom protection settings -->
    <string name="preference_enhanced_tracking_protection_custom">Personalizzata</string>
    <!-- Preference description for enhanced tracking protection for the strict protection settings -->
    <string name="preference_enhanced_tracking_protection_custom_description_2">Scegli quali elementi traccianti e script bloccare.</string>
    <!--  Accessibility text for the Strict protection information icon  -->
    <string name="preference_enhanced_tracking_protection_custom_info_button">Elementi bloccati nella protezione antitracciamento personalizzata</string>
    <!-- Header for categories that are being blocked by current Enhanced Tracking Protection settings -->
    <!-- Preference for enhanced tracking protection for the custom protection settings for cookies-->
    <string name="preference_enhanced_tracking_protection_custom_cookies">Cookie</string>
    <!-- Option for enhanced tracking protection for the custom protection settings for cookies-->
    <string name="preference_enhanced_tracking_protection_custom_cookies_1">Traccianti intersito e dei social media</string>
    <!-- Option for enhanced tracking protection for the custom protection settings for cookies-->
    <string name="preference_enhanced_tracking_protection_custom_cookies_2">Cookie da siti web non visitati</string>
    <!-- Option for enhanced tracking protection for the custom protection settings for cookies-->
    <string name="preference_enhanced_tracking_protection_custom_cookies_3">Tutti i cookie di terze parti (alcuni siti potrebbero non funzionare correttamente)</string>
    <!-- Option for enhanced tracking protection for the custom protection settings for cookies-->
    <string name="preference_enhanced_tracking_protection_custom_cookies_4">Tutti i cookie (alcuni siti non funzioneranno correttamente)</string>
    <!-- Option for enhanced tracking protection for the custom protection settings for cookies-->
    <string name="preference_enhanced_tracking_protection_custom_cookies_5">Isola i cookie intersito</string>
    <!-- Preference for enhanced tracking protection for the custom protection settings for tracking content -->
    <string name="preference_enhanced_tracking_protection_custom_tracking_content">Contenuti traccianti</string>
    <!-- Option for enhanced tracking protection for the custom protection settings for tracking content-->
    <string name="preference_enhanced_tracking_protection_custom_tracking_content_1">In tutte le schede</string>
    <!-- Option for enhanced tracking protection for the custom protection settings for tracking content-->
    <string name="preference_enhanced_tracking_protection_custom_tracking_content_2">Solo in schede anonime</string>
    <!-- Preference for enhanced tracking protection for the custom protection settings -->
    <string name="preference_enhanced_tracking_protection_custom_cryptominers">Cryptominer</string>
    <!-- Preference for enhanced tracking protection for the custom protection settings -->
    <string name="preference_enhanced_tracking_protection_custom_fingerprinters">Fingerprinter</string>
    <!-- Button label for navigating to the Enhanced Tracking Protection details -->
    <string name="enhanced_tracking_protection_details">Dettagli</string>
    <!-- Header for categories that are being being blocked by current Enhanced Tracking Protection settings -->
    <string name="enhanced_tracking_protection_blocked">Bloccati</string>
    <!-- Header for categories that are being not being blocked by current Enhanced Tracking Protection settings -->
    <string name="enhanced_tracking_protection_allowed">Consentiti</string>
    <!-- Category of trackers (social media trackers) that can be blocked by Enhanced Tracking Protection -->
    <string name="etp_social_media_trackers_title">Traccianti dei social media</string>
    <!-- Description of social media trackers that can be blocked by Enhanced Tracking Protection -->
    <string name="etp_social_media_trackers_description">Limita la capacità dei social network di tracciare le tue attività sul Web.</string>
    <!-- Category of trackers (cross-site tracking cookies) that can be blocked by Enhanced Tracking Protection -->
    <string name="etp_cookies_title">Cookie traccianti intersito</string>
    <!-- Category of trackers (cross-site tracking cookies) that can be blocked by Enhanced Tracking Protection -->
    <string name="etp_cookies_title_2">Cookie intersito</string>
    <!-- Description of cross-site tracking cookies that can be blocked by Enhanced Tracking Protection -->
    <string name="etp_cookies_description">Blocca i cookie che le reti pubblicitarie e le società di analisi dati utilizzano per raccogliere i dati di navigazione quando passi da un sito all’altro.</string>
    <!-- Description of cross-site tracking cookies that can be blocked by Enhanced Tracking Protection -->
    <string name="etp_cookies_description_2">La Protezione totale per i cookie isola i cookie del sito in cui ti trovi. In questo modo chi cerca di tracciarti, ad esempio le reti pubblicitarie, non può utilizzarli per seguirti da un sito all’altro.</string>
    <!-- Category of trackers (cryptominers) that can be blocked by Enhanced Tracking Protection -->
    <string name="etp_cryptominers_title">Cryptominer</string>
    <!-- Description of cryptominers that can be blocked by Enhanced Tracking Protection -->
    <string name="etp_cryptominers_description">Impedisce agli script dannosi di accedere al dispositivo per produrre moneta digitale.</string>
    <!-- Category of trackers (fingerprinters) that can be blocked by Enhanced Tracking Protection -->
    <string name="etp_fingerprinters_title">Fingerprinter</string>
    <!-- Description of fingerprinters that can be blocked by Enhanced Tracking Protection -->
    <string name="etp_fingerprinters_description">Impedisce la raccolta di dati identificativi univoci sul dispositivo che possono essere utilizzati a scopo di tracciamento.</string>
    <!-- Category of trackers (tracking content) that can be blocked by Enhanced Tracking Protection -->
    <string name="etp_tracking_content_title">Contenuti traccianti</string>
    <!-- Description of tracking content that can be blocked by Enhanced Tracking Protection -->
    <string name="etp_tracking_content_description">Interrompe il caricamento di annunci esterni, video e altri contenuti che contengono codice di tracciamento. Può influire su alcune funzionalità del sito web.</string>
    <!-- Enhanced Tracking Protection message that protection is currently on for this site -->
    <string name="etp_panel_on">Le protezioni sono attive per questo sito</string>
    <!-- Enhanced Tracking Protection message that protection is currently off for this site -->
    <string name="etp_panel_off">Le protezioni sono disattivate per questo sito</string>
    <!-- Header for exceptions list for which sites enhanced tracking protection is always off -->
    <string name="enhanced_tracking_protection_exceptions">La protezione antitracciamento avanzata è disattivata per questi siti</string>
    <!-- Content description (not visible, for screen readers etc.): Navigate
    back from ETP details (Ex: Tracking content) -->
    <string name="etp_back_button_content_description">Torna indietro</string>
    <!-- About page link text to open what's new link -->
    <string name="about_whats_new">Novità in %s</string>
    <!-- Open source licenses page title
    The first parameter is the app name -->
    <string name="open_source_licenses_title">%s | Librerie OSS</string>

    <!-- Category of trackers (redirect trackers) that can be blocked by Enhanced Tracking Protection -->
    <string name="etp_redirect_trackers_title">Traccianti di reindirizzamento</string>

    <!-- Description of redirect tracker cookies that can be blocked by Enhanced Tracking Protection -->
    <string name="etp_redirect_trackers_description">Elimina i cookie impostati per reindirizzare a siti web noti per il tracciamento.</string>

    <!-- Description of the SmartBlock Enhanced Tracking Protection feature. The * symbol is intentionally hardcoded here,
         as we use it on the UI to indicate which trackers have been partially unblocked.  -->
    <string name="preference_etp_smartblock_description">Alcuni elementi traccianti, indicati in seguito, sono stati parzialmente sbloccati in quanto hai interagito con loro *.</string>
    <!-- Text displayed that links to website about enhanced tracking protection SmartBlock -->
    <string name="preference_etp_smartblock_learn_more">Ulteriori informazioni</string>

    <!-- About page link text to open support link -->
    <string name="about_support">Supporto</string>
    <!-- About page link text to list of past crashes (like about:crashes on desktop) -->
    <string name="about_crashes">Arresti anomali</string>
    <!-- About page link text to open privacy notice link -->
    <string name="about_privacy_notice">Informativa sulla privacy</string>
    <!-- About page link text to open know your rights link -->
    <string name="about_know_your_rights">I tuoi diritti</string>
    <!-- About page link text to open licensing information link -->
    <string name="about_licensing_information">Informazioni sulla licenza</string>
    <!-- About page link text to open a screen with libraries that are used -->
    <string name="about_other_open_source_libraries">Librerie utilizzate</string>

    <!-- Toast shown to the user when they are activating the secret dev menu
        The first parameter is number of long clicks left to enable the menu -->
    <string name="about_debug_menu_toast_progress">Menu di debug: %1$d clic rimasto/i per attivare</string>
    <string name="about_debug_menu_toast_done">Menu di debug attivato</string>

    <!-- Browser long press popup menu -->
    <!-- Copy the current url -->
    <string name="browser_toolbar_long_press_popup_copy">Copia</string>
    <!-- Paste & go the text in the clipboard. '&amp;' is replaced with the ampersand symbol: & -->
    <string name="browser_toolbar_long_press_popup_paste_and_go">Incolla e vai</string>
    <!-- Paste the text in the clipboard -->
    <string name="browser_toolbar_long_press_popup_paste">Incolla</string>

    <!-- Snackbar message shown after an URL has been copied to clipboard. -->
    <string name="browser_toolbar_url_copied_to_clipboard_snackbar">URL copiato negli appunti</string>

    <!-- Title text for the Add To Homescreen dialog -->
    <string name="add_to_homescreen_title">Agg. a schermata principale</string>
    <!-- Cancel button text for the Add to Homescreen dialog -->
    <string name="add_to_homescreen_cancel">Annulla</string>
    <!-- Add button text for the Add to Homescreen dialog -->
    <string name="add_to_homescreen_add">Aggiungi</string>
    <!-- Continue to website button text for the first-time Add to Homescreen dialog -->
    <string name="add_to_homescreen_continue">Vai al sito web</string>
    <!-- Placeholder text for the TextView in the Add to Homescreen dialog -->
    <string name="add_to_homescreen_text_placeholder">Nome scorciatoia</string>

    <!-- Describes the add to homescreen functionality -->
    <string name="add_to_homescreen_description_2">È possibile aggiungere questo sito web alla schermata principale del dispositivo per accedervi più rapidamente, come se si trattasse di un’app.</string>

    <!-- Preference for managing the settings for logins and passwords in Fenix -->
    <string name="preferences_passwords_logins_and_passwords">Credenziali e password</string>
    <!-- Preference for managing the saving of logins and passwords in Fenix -->
    <string name="preferences_passwords_save_logins">Salva credenziali e password</string>
    <!-- Preference option for asking to save passwords in Fenix -->
    <string name="preferences_passwords_save_logins_ask_to_save">Chiedi prima di salvare</string>
    <!-- Preference option for never saving passwords in Fenix -->
    <string name="preferences_passwords_save_logins_never_save">Non salvare mai</string>

    <!-- Preference for autofilling saved logins in Firefox (in web content), %1$s will be replaced with the app name -->
    <string name="preferences_passwords_autofill2">Compila automaticamente in %1$s</string>
    <!-- Description for the preference for autofilling saved logins in Firefox (in web content), %1$s will be replaced with the app name -->
    <string name="preferences_passwords_autofill_description">Compila e salva nomi utente e password nei siti web quando utilizzi %1$s.</string>
    <!-- Preference for autofilling logins from Fenix in other apps (e.g. autofilling the Twitter app) -->
    <string name="preferences_android_autofill">Compila automaticamente in altre app</string>
    <!-- Description for the preference for autofilling logins from Fenix in other apps (e.g. autofilling the Twitter app) -->
    <string name="preferences_android_autofill_description">Compila nomi utente e password nelle altre app del tuo dispositivo.</string>

    <!-- Preference option for adding a login -->
    <string name="preferences_logins_add_login">Aggiungi credenziali</string>

    <!-- Preference for syncing saved logins in Fenix -->
    <string name="preferences_passwords_sync_logins">Sincronizza le credenziali</string>
    <!-- Preference for syncing saved logins in Fenix, when not signed in-->
    <string name="preferences_passwords_sync_logins_across_devices">Sincronizza credenziali tra dispositivi</string>
    <!-- Preference to access list of saved logins -->
    <string name="preferences_passwords_saved_logins">Credenziali salvate</string>
    <!-- Description of empty list of saved passwords. Placeholder is replaced with app name.  -->
    <string name="preferences_passwords_saved_logins_description_empty_text">Le credenziali salvate o sincronizzate in %s verranno visualizzate qui.</string>
    <!-- Preference to access list of saved logins -->
    <string name="preferences_passwords_saved_logins_description_empty_learn_more_link">Ulteriori informazioni su Sync.</string>
    <!-- Preference to access list of login exceptions that we never save logins for -->
    <string name="preferences_passwords_exceptions">Eccezioni</string>
    <!-- Empty description of list of login exceptions that we never save logins for -->
    <string name="preferences_passwords_exceptions_description_empty">Le credenziali e le password non salvate verranno mostrate qui.</string>
    <!-- Description of list of login exceptions that we never save logins for -->
    <string name="preferences_passwords_exceptions_description">Le credenziali e le password non verranno salvate per questi siti.</string>
    <!-- Text on button to remove all saved login exceptions -->
    <string name="preferences_passwords_exceptions_remove_all">Elimina tutte le eccezioni</string>
    <!-- Hint for search box in logins list -->
    <string name="preferences_passwords_saved_logins_search">Cerca credenziali</string>
    <!-- The header for the site that a login is for -->
    <string name="preferences_passwords_saved_logins_site">Sito</string>
    <!-- The header for the username for a login -->
    <string name="preferences_passwords_saved_logins_username">Nome utente</string>
    <!-- The header for the password for a login -->
    <string name="preferences_passwords_saved_logins_password">Password</string>
    <!-- Shown in snackbar to tell user that the password has been copied -->
    <string name="logins_password_copied">Password copiata negli appunti</string>
    <!-- Shown in snackbar to tell user that the username has been copied -->
    <string name="logins_username_copied">Nome utente copiato negli appunti</string>
    <!-- Content Description (for screenreaders etc) read for the button to copy a password in logins-->
    <string name="saved_logins_copy_password">Copia password</string>
    <!-- Content Description (for screenreaders etc) read for the button to clear a password while editing a login-->
    <string name="saved_logins_clear_password">Cancella password</string>
    <!-- Content Description (for screenreaders etc) read for the button to copy a username in logins -->
    <string name="saved_login_copy_username">Copia nome utente</string>
    <!-- Content Description (for screenreaders etc) read for the button to clear a username while editing a login -->
    <string name="saved_login_clear_username">Cancella nome utente</string>
    <!-- Content Description (for screenreaders etc) read for the button to clear the hostname field while creating a login -->
    <string name="saved_login_clear_hostname">Cancella nome server</string>
    <!-- Content Description (for screenreaders etc) read for the button to open a site in logins -->
    <string name="saved_login_open_site">Apri sito nel browser</string>
    <!-- Content Description (for screenreaders etc) read for the button to reveal a password in logins -->
    <string name="saved_login_reveal_password">Mostra password</string>
    <!-- Content Description (for screenreaders etc) read for the button to hide a password in logins -->
    <string name="saved_login_hide_password">Nascondi password</string>
    <!-- Message displayed in biometric prompt displayed for authentication before allowing users to view their logins -->
    <string name="logins_biometric_prompt_message">Sblocca per visualizzare le credenziali salvate</string>
    <!-- Title of warning dialog if users have no device authentication set up -->
    <string name="logins_warning_dialog_title">Proteggi le credenziali di accesso</string>
    <!-- Message of warning dialog if users have no device authentication set up -->
    <string name="logins_warning_dialog_message">Imposta una sequenza di blocco, PIN o password per impedire a chi si impossessa del dispositivo di visualizzare le tue credenziali.</string>
    <!-- Negative button to ignore warning dialog if users have no device authentication set up -->
    <string name="logins_warning_dialog_later">Più tardi</string>
    <!-- Positive button to send users to set up a pin of warning dialog if users have no device authentication set up -->
    <string name="logins_warning_dialog_set_up_now">Imposta adesso</string>
    <!-- Title of PIN verification dialog to direct users to re-enter their device credentials to access their logins -->
    <string name="logins_biometric_prompt_message_pin">Sblocca il dispositivo</string>
    <!-- Title for Accessibility Force Enable Zoom Preference -->
    <string name="preference_accessibility_force_enable_zoom">Zoom su tutti i siti web</string>

    <!-- Summary for Accessibility Force Enable Zoom Preference -->
    <string name="preference_accessibility_force_enable_zoom_summary">Attiva per consentire la funzione “Pizzica per lo zoom“, anche sui siti web che impediscono questo gesto.</string>

    <!-- Saved logins sorting strategy menu item -by name- (if selected, it will sort saved logins alphabetically) -->
    <string name="saved_logins_sort_strategy_alphabetically">Nome (A-Z)</string>
    <!-- Saved logins sorting strategy menu item -by last used- (if selected, it will sort saved logins by last used) -->
    <string name="saved_logins_sort_strategy_last_used">Ultimo utilizzo</string>
    <!-- Content description (not visible, for screen readers etc.): Sort saved logins dropdown menu chevron icon -->
    <string name="saved_logins_menu_dropdown_chevron_icon_content_description">Ordina il menu delle credenziali di accesso</string>

    <!-- Autofill -->
    <!-- Preference and title for managing the autofill settings -->
    <string name="preferences_autofill">Compilazione automatica</string>
    <!-- Preference and title for managing the settings for addresses -->
    <string name="preferences_addresses">Indirizzi</string>
    <!-- Preference and title for managing the settings for credit cards -->
    <string name="preferences_credit_cards">Carte di credito</string>
    <!-- Preference for saving and autofilling credit cards -->
    <string name="preferences_credit_cards_save_and_autofill_cards">Salvare e compilare automaticamente le carte</string>
    <!-- Preference summary for saving and autofilling credit card data -->
    <string name="preferences_credit_cards_save_and_autofill_cards_summary">I dati sono crittati</string>
    <!-- Preference option for syncing credit cards across devices. This is displayed when the user is not signed into sync -->
    <string name="preferences_credit_cards_sync_cards_across_devices">Sincronizza le carte tra più dispositivi</string>
    <!-- Preference option for syncing credit cards across devices. This is displayed when the user is signed into sync -->
    <string name="preferences_credit_cards_sync_cards">Sincronizza carte di credito</string>
    <!-- Preference option for adding a credit card -->
    <string name="preferences_credit_cards_add_credit_card">Aggiungi una carta di credito</string>

    <!-- Preference option for managing saved credit cards -->
    <string name="preferences_credit_cards_manage_saved_cards">Gestione carte salvate</string>
    <!-- Preference option for adding an address -->
    <string name="preferences_addresses_add_address">Aggiungi indirizzo</string>
    <!-- Preference option for managing saved addresses -->
    <string name="preferences_addresses_manage_addresses">Gestione indirizzi</string>
    <!-- Preference for saving and autofilling addresses -->
    <string name="preferences_addresses_save_and_autofill_addresses">Salvare e compilare automaticamente gli indirizzi</string>
    <!-- Preference summary for saving and autofilling address data -->
    <string name="preferences_addresses_save_and_autofill_addresses_summary">Includere informazioni come numeri, email e indirizzi di spedizione</string>

    <!-- Title of the "Add card" screen -->
    <string name="credit_cards_add_card">Aggiungi carta</string>
    <!-- Title of the "Edit card" screen -->
    <string name="credit_cards_edit_card">Modifica carta</string>
    <!-- The header for the card number of a credit card -->
    <string name="credit_cards_card_number">Numero carta</string>
    <!-- The header for the expiration date of a credit card -->
    <string name="credit_cards_expiration_date">Data di scadenza</string>
    <!-- The label for the expiration date month of a credit card to be used by a11y services-->
    <string name="credit_cards_expiration_date_month">Mese della data di scadenza</string>
    <!-- The label for the expiration date year of a credit card to be used by a11y services-->
    <string name="credit_cards_expiration_date_year">Anno della data di scadenza</string>
    <!-- The header for the name on the credit card -->
    <string name="credit_cards_name_on_card">Nome sulla carta</string>

    <!-- The text for the "Delete card" menu item for deleting a credit card -->
    <string name="credit_cards_menu_delete_card">Elimina carta</string>
    <!-- The text for the "Delete card" button for deleting a credit card -->
    <string name="credit_cards_delete_card_button">Elimina carta</string>
    <!-- The text for the confirmation message of "Delete card" dialog -->
    <string name="credit_cards_delete_dialog_confirmation">Eliminare questa carta di credito?</string>
    <!-- The text for the positive button on "Delete card" dialog -->
    <string name="credit_cards_delete_dialog_button">Elimina</string>
    <!-- The title for the "Save" menu item for saving a credit card -->
    <string name="credit_cards_menu_save">Salva</string>
    <!-- The text for the "Save" button for saving a credit card -->
    <string name="credit_cards_save_button">Salva</string>
    <!-- The text for the "Cancel" button for cancelling adding, updating or deleting a credit card -->
    <string name="credit_cards_cancel_button">Annulla</string>

    <!-- Title of the "Saved cards" screen -->
    <string name="credit_cards_saved_cards">Carte salvate</string>

    <!-- Error message for credit card number validation -->
    <string name="credit_cards_number_validation_error_message">Inserire un numero di carta di credito valido</string>

    <!-- Error message for credit card name on card validation -->
    <string name="credit_cards_name_on_card_validation_error_message">Compilare questo campo</string>
    <!-- Message displayed in biometric prompt displayed for authentication before allowing users to view their saved credit cards -->
    <string name="credit_cards_biometric_prompt_message">Sblocca per visualizzare le carte di credito salvate</string>
    <!-- Title of warning dialog if users have no device authentication set up -->
    <string name="credit_cards_warning_dialog_title">Proteggi le tue carte di credito</string>
    <!-- Message of warning dialog if users have no device authentication set up -->
    <string name="credit_cards_warning_dialog_message">Imposta una sequenza di blocco, PIN o password per impedire a chi si impossessa del dispositivo di visualizzare le carte di credito salvate.</string>
    <!-- Positive button to send users to set up a pin of warning dialog if users have no device authentication set up -->
    <string name="credit_cards_warning_dialog_set_up_now">Imposta adesso</string>
    <!-- Negative button to ignore warning dialog if users have no device authentication set up -->
    <string name="credit_cards_warning_dialog_later">Più tardi</string>
    <!-- Title of PIN verification dialog to direct users to re-enter their device credentials to access their credit cards -->
    <string name="credit_cards_biometric_prompt_message_pin">Sblocca il dispositivo</string>

    <!-- Message displayed in biometric prompt for authentication, before allowing users to use their stored credit card information -->
    <string name="credit_cards_biometric_prompt_unlock_message">Sblocca per utilizzare le informazioni delle carte di credito salvate</string>

    <!-- Title of the "Add address" screen -->
    <string name="addresses_add_address">Aggiungi indirizzo</string>
    <!-- Title of the "Edit address" screen -->
    <string name="addresses_edit_address">Modifica indirizzo</string>
    <!-- Title of the "Manage addresses" screen -->
    <string name="addresses_manage_addresses">Gestione indirizzi</string>
    <!-- The header for the first name of an address -->
    <string name="addresses_first_name">Nome</string>
    <!-- The header for the middle name of an address -->
    <string name="addresses_middle_name">Secondo nome</string>
    <!-- The header for the last name of an address -->
    <string name="addresses_last_name">Cognome</string>
    <!-- The header for the street address of an address -->
    <string name="addresses_street_address">Indirizzo</string>
    <!-- The header for the city of an address -->
    <string name="addresses_city">Città</string>
    <!-- The header for the subregion of an address when "state" should be used -->
    <string name="addresses_state">Stato</string>
    <!-- The header for the subregion of an address when "province" should be used -->
    <string name="addresses_province">Provincia</string>
    <!-- The header for the zip code of an address -->
    <string name="addresses_zip">Codice postale</string>
    <!-- The header for the country or region of an address -->
    <string name="addresses_country">Paese o regione</string>
    <!-- The header for the phone number of an address -->
    <string name="addresses_phone">Telefono</string>
    <!-- The header for the email of an address -->
    <string name="addresses_email">Email</string>
    <!-- The text for the "Save" button for saving an address -->
    <string name="addresses_save_button">Salva</string>

    <!-- The text for the "Cancel" button for cancelling adding, updating or deleting an address -->
    <string name="addresses_cancel_button">Annulla</string>
    <!-- The text for the "Delete address" button for deleting an address -->
    <string name="addressess_delete_address_button">Elimina indirizzo</string>

    <!-- The title for the "Delete address" confirmation dialog -->
    <string name="addressess_confirm_dialog_message">Eliminare questo indirizzo?</string>
    <!-- The text for the positive button on "Delete address" dialog -->
    <string name="addressess_confirm_dialog_ok_button">Elimina</string>
    <!-- The text for the negative button on "Delete address" dialog -->
    <string name="addressess_confirm_dialog_cancel_button">Annulla</string>
    <!-- The text for the "Save address" menu item for saving an address -->
    <string name="address_menu_save_address">Salva indirizzo</string>
    <!-- The text for the "Delete address" menu item for deleting an address -->
    <string name="address_menu_delete_address">Elimina indirizzo</string>

    <!-- Title of the Add search engine screen -->
    <string name="search_engine_add_custom_search_engine_title">Aggiungi motore di ricerca</string>
    <!-- Title of the Edit search engine screen -->
    <string name="search_engine_edit_custom_search_engine_title">Modifica motore di ricerca</string>
    <!-- Content description (not visible, for screen readers etc.): Title for the button to add a search engine in the action bar -->
    <string name="search_engine_add_button_content_description">Aggiungi</string>
    <!-- Content description (not visible, for screen readers etc.): Title for the button to save a search engine in the action bar -->
    <string name="search_engine_add_custom_search_engine_edit_button_content_description">Salva</string>
    <!-- Text for the menu button to edit a search engine -->
    <string name="search_engine_edit">Modifica</string>
    <!-- Text for the menu button to delete a search engine -->
    <string name="search_engine_delete">Elimina</string>

    <!-- Text for the button to create a custom search engine on the Add search engine screen -->
    <string name="search_add_custom_engine_label_other">Altro</string>
    <!-- Placeholder text shown in the Search Engine Name TextField before a user enters text -->
    <string name="search_add_custom_engine_name_hint">Nome</string>
    <!-- Placeholder text shown in the Search String TextField before a user enters text -->
    <string name="search_add_custom_engine_search_string_hint">Stringa di ricerca da utilizzare</string>
    <!-- Description text for the Search String TextField. The %s is part of the string -->
    <string formatted="false" name="search_add_custom_engine_search_string_example">Sostituire la chiave di ricerca con “%s”. Esempio:\nhttps://www.google.com/search?q=%s</string>

    <!-- Accessibility description for the form in which details about the custom search engine are entered -->
    <string name="search_add_custom_engine_form_description">Informazioni sul motore di ricerca personalizzato</string>

    <!-- Text shown when a user leaves the name field empty -->
    <string name="search_add_custom_engine_error_empty_name">Inserire il nome del motore di ricerca</string>
    <!-- Text shown when a user leaves the search string field empty -->
    <string name="search_add_custom_engine_error_empty_search_string">Inserire una stringa di ricerca</string>
    <!-- Text shown when a user leaves out the required template string -->
    <string name="search_add_custom_engine_error_missing_template">Verificare che la stringa di ricerca corrisponda al formato di esempio</string>
    <!-- Text shown when we aren't able to validate the custom search query. The first parameter is the url of the custom search engine -->
    <string name="search_add_custom_engine_error_cannot_reach">Errore di connessione a “%s”</string>
    <!-- Text shown when a user creates a new search engine -->
    <string name="search_add_custom_engine_success_message">%s creato</string>
    <!-- Text shown when a user successfully edits a custom search engine -->
    <string name="search_edit_custom_engine_success_message">%s salvato</string>
    <!-- Text shown when a user successfully deletes a custom search engine -->
    <string name="search_delete_search_engine_success_message">%s eliminato</string>

    <!-- Heading for the instructions to allow a permission -->
    <string name="phone_feature_blocked_intro">Per consentirlo:</string>
    <!-- First step for the allowing a permission -->
    <string name="phone_feature_blocked_step_settings">1. Apri le impostazioni di Android</string>
    <!-- Second step for the allowing a permission -->
    <string name="phone_feature_blocked_step_permissions"><![CDATA[2. Tocca <b>Autorizzazioni</b>]]></string>
    <!-- Third step for the allowing a permission (Fore example: Camera) -->
    <string name="phone_feature_blocked_step_feature"><![CDATA[3. Imposta <b>%1$s</b> su Consenti]]></string>

    <!-- Label that indicates a site is using a secure connection -->
    <string name="quick_settings_sheet_secure_connection_2">La connessione è sicura</string>
    <!-- Label that indicates a site is using a insecure connection -->
    <string name="quick_settings_sheet_insecure_connection_2">La connessione non è sicura</string>
    <!-- Label to clear site data -->
    <string name="clear_site_data">Elimina cookie e dati dei siti web</string>
    <!-- Confirmation message for a dialog confirming if the user wants to delete all data for current site -->
    <string name="confirm_clear_site_data"><![CDATA[Eliminare i cookie e tutti i dati per <b>%s</b>?]]></string>
    <!-- Confirmation message for a dialog confirming if the user wants to delete all the permissions for all sites-->
    <string name="confirm_clear_permissions_on_all_sites">Eliminare i permessi per tutti i siti?</string>
    <!-- Confirmation message for a dialog confirming if the user wants to delete all the permissions for a site-->
    <string name="confirm_clear_permissions_site">Eliminare tutti i permessi per questo sito?</string>
    <!-- Confirmation message for a dialog confirming if the user wants to set default value a permission for a site-->
    <string name="confirm_clear_permission_site">Eliminare questo permesso per questo sito?</string>
    <!-- label shown when there are not site exceptions to show in the site exception settings -->
    <string name="no_site_exceptions">Nessuna eccezione per siti</string>
    <!-- Bookmark deletion confirmation -->
    <string name="bookmark_deletion_confirmation">Eliminare questo segnalibro?</string>
    <!-- Browser menu button that adds a shortcut to the home fragment -->
    <string name="browser_menu_add_to_shortcuts">Aggiungi alle scorciatoie</string>
    <!-- Browser menu button that removes a shortcut from the home fragment -->
    <string name="browser_menu_remove_from_shortcuts">Rimuovi dalle scorciatoie</string>
    <!-- text shown before the issuer name to indicate who its verified by, parameter is the name of
     the certificate authority that verified the ticket-->
    <string name="certificate_info_verified_by">Verificato da: %1$s</string>
    <!-- Login overflow menu delete button -->
    <string name="login_menu_delete_button">Elimina</string>
    <!-- Login overflow menu edit button -->
    <string name="login_menu_edit_button">Modifica</string>
    <!-- Message in delete confirmation dialog for logins -->
    <string name="login_deletion_confirmation">Rimuovere queste credenziali?</string>
    <!-- Positive action of a dialog asking to delete  -->
    <string name="dialog_delete_positive">Rimuovi</string>
    <!-- Negative action of a dialog asking to delete login -->
    <string name="dialog_delete_negative">Annulla</string>
    <!--  The saved login options menu description. -->
    <string name="login_options_menu">Opzioni credenziali</string>
    <!--  The editable text field for a login's web address. -->
    <string name="saved_login_hostname_description">Il campo di testo modificabile per l’indirizzo web delle credenziali</string>
    <!--  The editable text field for a login's username. -->
    <string name="saved_login_username_description">Il campo di testo modificabile per il nome utente delle credenziali</string>
    <!--  The editable text field for a login's password. -->
    <string name="saved_login_password_description">Il campo di testo modificabile per la password delle credenziali</string>
    <!--  The button description to save changes to an edited login. -->
    <string name="save_changes_to_login">Salva le modifiche alle credenziali.</string>
    <!--  The page title for editing a saved login. -->
    <string name="edit">Modifica</string>
    <!--  The page title for adding new login. -->
    <string name="add_login">Aggiungi nuove credenziali</string>
    <!--  The error message in add/edit login view when password field is blank. -->
    <string name="saved_login_password_required">Password obbligatoria</string>
    <!--  The error message in add login view when username field is blank. -->
    <string name="saved_login_username_required">Nome utente obbligatorio</string>
    <!--  The error message in add login view when hostname field is blank. -->
    <string name="saved_login_hostname_required" tools:ignore="UnusedResources">Nome server obbligatorio</string>
    <!-- Voice search button content description  -->
    <string name="voice_search_content_description">Ricerca vocale</string>
    <!-- Voice search prompt description displayed after the user presses the voice search button -->
    <string name="voice_search_explainer">Parla ora</string>

    <!--  The error message in edit login view when a duplicate username exists. -->
    <string name="saved_login_duplicate">Esistono già credenziali con questo nome utente</string>

    <!-- This is the hint text that is shown inline on the hostname field of the create new login page. 'https://www.example.com' intentionally hardcoded here -->
    <string name="add_login_hostname_hint_text">https://www.example.com</string>
    <!-- This is an error message shown below the hostname field of the add login page when a hostname does not contain http or https. -->
    <string name="add_login_hostname_invalid_text_3">L’indirizzo web deve contenere “https://” o “http://”</string>
    <!-- This is an error message shown below the hostname field of the add login page when a hostname is invalid. -->
    <string name="add_login_hostname_invalid_text_2">È necessario inserire un nome server valido</string>

    <!-- Synced Tabs -->
    <!-- Text displayed to ask user to connect another device as no devices found with account -->
    <string name="synced_tabs_connect_another_device">Connetti un altro dispositivo.</string>
    <!-- Text displayed asking user to re-authenticate -->
    <string name="synced_tabs_reauth">Esegui nuovamente l’accesso.</string>
    <!-- Text displayed when user has disabled tab syncing in Firefox Sync Account -->
    <string name="synced_tabs_enable_tab_syncing">Attiva la sincronizzazione delle schede.</string>

    <!-- Text displayed when user has no tabs that have been synced -->
    <string name="synced_tabs_no_tabs">Non risulta alcuna scheda aperta in Firefox negli altri dispositivi.</string>
    <!-- Text displayed in the synced tabs screen when a user is not signed in to Firefox Sync describing Synced Tabs -->
    <string name="synced_tabs_sign_in_message">Visualizza un elenco delle schede aperte in altri dispositivi.</string>
    <!-- Text displayed on a button in the synced tabs screen to link users to sign in when a user is not signed in to Firefox Sync -->
    <string name="synced_tabs_sign_in_button">Accedi per sincronizzare</string>

    <!-- The text displayed when a synced device has no tabs to show in the list of Synced Tabs. -->
    <string name="synced_tabs_no_open_tabs">Nessuna scheda aperta</string>

    <!-- Content description for expanding a group of synced tabs. -->
    <string name="synced_tabs_expand_group">Espandi il gruppo di schede sincronizzate</string>
    <!-- Content description for collapsing a group of synced tabs. -->
    <string name="synced_tabs_collapse_group">Comprimi il gruppo di schede sincronizzate</string>

    <!-- Top Sites -->
    <!-- Title text displayed in the dialog when shortcuts limit is reached. -->
    <string name="shortcut_max_limit_title">Raggiunto limite per le scorciatoie</string>
    <!-- Content description text displayed in the dialog when shortcut limit is reached. -->
    <string name="shortcut_max_limit_content">Per aggiungere una nuova scorciatoia è necessario rimuoverne una esistente. Toccare il sito da eliminare tenendo premuto e selezionare rimuovi.</string>
    <!-- Confirmation dialog button text when top sites limit is reached. -->
    <string name="top_sites_max_limit_confirmation_button">OK</string>

    <!-- Label for the preference to show the shortcuts for the most visited top sites on the homepage -->
    <string name="top_sites_toggle_top_recent_sites_4">Scorciatoie</string>
	<!-- Title text displayed in the rename top site dialog. -->
	<string name="top_sites_rename_dialog_title">Nome</string>
    <!-- Hint for renaming title of a shortcut -->
    <string name="shortcut_name_hint">Nome scorciatoia</string>
	<!-- Button caption to confirm the renaming of the top site. -->
	<string name="top_sites_rename_dialog_ok">OK</string>
	<!-- Dialog button text for canceling the rename top site prompt. -->
	<string name="top_sites_rename_dialog_cancel">Annulla</string>

    <!-- Text for the menu button to open the homepage settings. -->
    <string name="top_sites_menu_settings">Impostazioni</string>
    <!-- Text for the menu button to navigate to sponsors and privacy support articles. '&amp;' is replaced with the ampersand symbol: & -->
    <string name="top_sites_menu_sponsor_privacy">I nostri sponsor e la tua privacy</string>
    <!-- Label text displayed for a sponsored top site. -->
    <string name="top_sites_sponsored_label">Sponsorizzato</string>

    <!-- Inactive tabs in the tabs tray -->
    <!-- Title text displayed in the tabs tray when a tab has been unused for 14 days. -->
    <string name="inactive_tabs_title">Schede inattive</string>
    <!-- Content description for closing all inactive tabs -->
    <string name="inactive_tabs_delete_all">Chiudi tutte le schede inattive</string>

    <!-- Content description for expanding the inactive tabs section. -->
    <string name="inactive_tabs_expand_content_description">Espandi le schede inattive</string>
    <!-- Content description for collapsing the inactive tabs section. -->
    <string name="inactive_tabs_collapse_content_description">Comprimi le schede inattive</string>

    <!-- Inactive tabs auto-close message in the tabs tray -->
    <!-- The header text of the auto-close message when the user is asked if they want to turn on the auto-closing of inactive tabs. -->
    <string name="inactive_tabs_auto_close_message_header" tools:ignore="UnusedResources">Chiudi automaticamente dopo un mese?</string>
    <!-- A description below the header to notify the user what the inactive tabs auto-close feature is. -->
    <string name="inactive_tabs_auto_close_message_description" tools:ignore="UnusedResources">Firefox può chiudere le schede che non hai visualizzato nell’ultimo mese.</string>

    <!-- A call to action below the description to allow the user to turn on the auto closing of inactive tabs. -->
    <string name="inactive_tabs_auto_close_message_action" tools:ignore="UnusedResources">ATTIVA CHIUSURA AUTOMATICA</string>

    <!-- Text for the snackbar to confirm auto-close is enabled for inactive tabs -->
    <string name="inactive_tabs_auto_close_message_snackbar">Chiusura automatica attiva</string>

    <!-- Awesome bar suggestion's headers -->
    <!-- Search suggestions title for Firefox Suggest. -->
    <string name="firefox_suggest_header">Firefox Suggest</string>

    <!-- Title for search suggestions when Google is the default search suggestion engine. -->
    <string name="google_search_engine_suggestion_header">Ricerca Google</string>
    <!-- Title for search suggestions when the default search suggestion engine is anything other than Google. The first parameter is default search engine name. -->
    <string name="other_default_search_engine_suggestion_header">Ricerca %s</string>

    <!-- Default browser experiment -->
    <string name="default_browser_experiment_card_text">Apri link da siti web, email e messaggi in Firefox per impostazione predefinita.</string>

    <!-- Content description for close button in collection placeholder. -->
    <string name="remove_home_collection_placeholder_content_description">Elimina</string>

    <!-- Content description radio buttons with a link to more information -->
    <string name="radio_preference_info_content_description">Fare clic per ulteriori dettagli</string>

    <!-- Content description for the action bar "up" button -->
    <string name="action_bar_up_description">Vai su</string>

    <!-- Content description for privacy content close button -->
    <string name="privacy_content_close_button_content_description">Chiudi</string>

    <!-- Pocket recommended stories -->
    <!-- Header text for a section on the home screen. -->
    <string name="pocket_stories_header_1">Storie che fanno riflettere</string>
    <!-- Header text for a section on the home screen. -->
    <string name="pocket_stories_categories_header">Storie per argomento</string>
    <!-- Text of a button allowing users to access an external url for more Pocket recommendations. -->
    <string name="pocket_stories_placeholder_text">Scopri altre storie</string>
    <!-- Title of an app feature. Smaller than a heading.-->
    <string moz:removedIn="108" name="pocket_stories_feature_title" tools:ignore="UnusedResources">Sviluppato con tecnologia Pocket</string>
    <!-- Title of an app feature. Smaller than a heading. The first parameter is product name Pocket -->
    <string name="pocket_stories_feature_title_2">Con tecnologia %s.</string>
    <!-- Caption for describing a certain feature. The placeholder is for a clickable text (eg: Learn more) which will load an url in a new tab when clicked.  -->
    <string name="pocket_stories_feature_caption">Parte della famiglia Firefox. %s</string>
    <!-- Clickable text for opening an external link for more information about Pocket. -->
    <string name="pocket_stories_feature_learn_more">Ulteriori informazioni</string>

    <!-- Text indicating that the Pocket story that also displays this text is a sponsored story by other 3rd party entity. -->
    <string name="pocket_stories_sponsor_indication">Sponsorizzata</string>

    <!-- Snackbar message for enrolling in a Nimbus experiment from the secret settings when Studies preference is Off.-->
    <string name="experiments_snackbar">Attiva la telemetria per inviare dati.</string>
    <!-- Snackbar button text to navigate to telemetry settings.-->
    <string name="experiments_snackbar_button">Vai alle impostazioni</string>

    <!-- Accessibility services actions labels. These will be appended to accessibility actions like "Double tap to.." but not by or applications but by services like Talkback. -->
    <!-- Action label for elements that can be collapsed if interacting with them. Talkback will append this to say "Double tap to collapse". -->
    <string name="a11y_action_label_collapse">comprimi</string>
    <!-- Action label for elements that can be expanded if interacting with them. Talkback will append this to say "Double tap to expand". -->
    <string name="a11y_action_label_expand">espandi</string>
    <!-- Action label for links to a website containing documentation about a wallpaper collection. Talkback will append this to say "Double tap to open link to learn more about this collection". -->
    <string name="a11y_action_label_wallpaper_collection_learn_more">apri il link per ulteriori informazioni su questa raccolta</string>
    <!-- Action label for links that point to an article. Talkback will append this to say "Double tap to read the article". -->
    <string name="a11y_action_label_read_article">leggere l’articolo</string>
</resources><|MERGE_RESOLUTION|>--- conflicted
+++ resolved
@@ -351,8 +351,6 @@
     <!-- Summary for the preference for rejecting all cookies whenever possible. -->
     <string name="reduce_cookie_banner_summary">Firefox cerca automaticamente di rifiutare le richieste di cookie quando viene visualizzato un banner per i cookie. Se l’opzione per rifiutarli non è disponibile, Firefox potrebbe accettare tutti i cookie per chiudere il banner.</string>
 
-<<<<<<< HEAD
-=======
     <!-- Text for indicating cookie banner handling is off this site, this is shown as part of the protections panel with the tracking protection toggle -->
     <string name="reduce_cookie_banner_off_for_site">Disattivata per questo sito</string>
     <!-- Text for indicating cookie banner handling is on this site, this is shown as part of the protections panel with the tracking protection toggle -->
@@ -366,7 +364,6 @@
     <!-- Long text for a detail explanation indicating what will happen if cookie banner handling is on for a site, this is shown as part of the cookie banner panel in the toolbar. The first and second parameter are the application name -->
     <string name="reduce_cookie_banner_details_panel_description_on_for_site">%1$s può cercare di rifiutare automaticamente le richieste di cookie. Se l’opzione per rifiutarli non è disponibile, %2$s potrebbe accettare tutti i cookie per chiudere il banner.</string>
 
->>>>>>> 8f4899e3
     <!-- Description of the preference to enable "HTTPS-Only" mode. -->
     <string name="preferences_https_only_summary">Tenta automaticamente la connessione ai siti utilizzando il protocollo di crittografia HTTPS per una maggiore sicurezza.</string>
     <!-- Summary of tracking protection preference if tracking protection is set to on -->
