<?xml version="1.0" encoding="utf-8"?>
<resources xmlns:tools="http://schemas.android.com/tools" xmlns:moz="http://mozac.org/tools">

    <!-- App name for private browsing mode. The first parameter is the name of the app defined in app_name (for example: Fenix)-->
    <string name="app_name_private_5">Gizli %s</string>
    <!-- App name for private browsing mode. The first parameter is the name of the app defined in app_name (for example: Fenix)-->
    <string name="app_name_private_4">%s (Gizli)</string>

    <!-- Home Fragment -->
    <!-- Content description (not visible, for screen readers etc.): "Three dot" menu button. -->
    <string name="content_description_menu">Daha fazla seçenek</string>
    <!-- Content description (not visible, for screen readers etc.): "Private Browsing" menu button. -->
    <string name="content_description_private_browsing_button">Gizli gezintiyi aç</string>
    <!-- Content description (not visible, for screen readers etc.): "Private Browsing" menu button. -->
    <string name="content_description_disable_private_browsing_button">Gizli gezintiyi kapat</string>
    <!-- Placeholder text shown in the search bar before a user enters text for the default engine -->
    <string name="search_hint">Arama yap veya adres yaz</string>
    <!-- Placeholder text shown in the search bar before a user enters text for a general engine -->
    <string name="search_hint_general_engine">Web’de ara</string>
    <!-- Placeholder text shown in search bar when using history search -->
    <string name="history_search_hint">Geçmişte ara</string>
    <!-- Placeholder text shown in search bar when using bookmarks search -->
    <string name="bookmark_search_hint">Yer imlerinde ara</string>
    <!-- Placeholder text shown in search bar when using tabs search -->
    <string name="tab_search_hint">Sekmelerde ara</string>
    <!-- Placeholder text shown in the search bar when using application search engines -->
    <string name="application_search_hint">Aranacak terimleri yazın</string>
    <!-- No Open Tabs Message Description -->
    <string name="no_open_tabs_description">Açık sekmeleriniz burada gösterilecek.</string>

    <!-- No Private Tabs Message Description -->
    <string name="no_private_tabs_description">Gizli sekmeleriniz burada gösterilecek.</string>

    <!-- Tab tray multi select title in app bar. The first parameter is the number of tabs selected -->
    <string name="tab_tray_multi_select_title">%1$d sekme seçildi</string>
    <!-- Label of button in create collection dialog for creating a new collection  -->
    <string name="tab_tray_add_new_collection">Yeni koleksiyon ekle</string>
    <!-- Label of editable text in create collection dialog for naming a new collection  -->
    <string name="tab_tray_add_new_collection_name">Adı</string>
    <!-- Label of button in save to collection dialog for selecting a current collection  -->
    <string name="tab_tray_select_collection">Koleksiyon seç</string>
    <!-- Content description for close button while in multiselect mode in tab tray -->
    <string name="tab_tray_close_multiselect_content_description">Çoklu seçim modundan çık</string>
    <!-- Content description for save to collection button while in multiselect mode in tab tray -->
    <string name="tab_tray_collection_button_multiselect_content_description">Seçilen sekmeleri koleksiyona kaydet</string>
    <!-- Content description on checkmark while tab is selected in multiselect mode in tab tray -->
    <string name="tab_tray_multiselect_selected_content_description">Seçildi</string>

    <!-- Home - Recently saved bookmarks -->
    <!-- Title for the home screen section with recently saved bookmarks. -->
    <string name="recently_saved_title">Son kaydedilenler</string>
    <!-- Content description for the button which navigates the user to show all of their saved bookmarks. -->
    <string name="recently_saved_show_all_content_description_2">Tüm kayıtlı yer imlerini göster</string>

    <!-- Text for the menu button to remove a recently saved bookmark from the user's home screen -->
    <string name="recently_saved_menu_item_remove">Kaldır</string>

    <!-- About content. The first parameter is the name of the application. (For example: Fenix) -->
    <string name="about_content">%1$s bir Mozilla ürünüdür.</string>

    <!-- Private Browsing -->
    <!-- Explanation for private browsing displayed to users on home view when they first enable private mode
        The first parameter is the name of the app defined in app_name (for example: Fenix) -->
    <string name="private_browsing_placeholder_description_2">%1$s, gizli sekmeleri kapattığınızda veya uygulamadan çıktığınızda gizli sekmelerdeki arama ve gezinti geçmişinizi temizler. Bu işlem, web sitelerinin ve internet servis sağlayıcınızın sizi tanımamasını sağlamaz ama bu cihazı kullanan başkaları varsa internette yaptıklarınızı onlardan gizlemenizi sağlar.</string>
    <string name="private_browsing_common_myths">
       Gizli gezinti ile ilgili yaygın efsaneler
    </string>

    <!-- Private mode shortcut "contextual feature recommendation" (CFR) -->
    <!-- Text for the Private mode shortcut CFR message for adding a private mode shortcut to open private tabs from the Home screen -->
    <string name="private_mode_cfr_message_2">Bir sonraki gizli sekmenizi tek dokunuşla açın.</string>
    <!-- Text for the positive button to accept adding a Private Browsing shortcut to the Home screen -->
    <string name="private_mode_cfr_pos_button_text">Ana ekrana ekle</string>
    <!-- Text for the negative button to decline adding a Private Browsing shortcut to the Home screen -->
    <string name="cfr_neg_button_text">Gerek yok</string>

    <!-- Open in App "contextual feature recommendation" (CFR) -->
    <!-- Text for the info message. The first parameter is the name of the application.-->
    <string name="open_in_app_cfr_info_message_2">%1$s tarayıcınızı bağlantıları otomatik olarak uygulamalarda açacak şekilde ayarlayabilirsiniz.</string>
    <!-- Text for the positive action button -->
    <string name="open_in_app_cfr_positive_button_text">Ayarlara git</string>
    <!-- Text for the negative action button -->
    <string name="open_in_app_cfr_negative_button_text">Kapat</string>

    <!-- Total cookie protection "contextual feature recommendation" (CFR) -->
    <!-- Text for the message displayed in the contextual feature recommendation popup promoting the total cookie protection feature. -->
    <string name="tcp_cfr_message">Şimdiye kadarki en güçlü gizlilik özelliğimiz, siteler arası takip kodlarını izole ediyor.</string>
    <!-- Text displayed that links to website containing documentation about the "Total cookie protection" feature. -->
    <string name="tcp_cfr_learn_more">Komple Çerez Koruması hakkında bilgi al</string>

    <!-- Text for the info dialog when camera permissions have been denied but user tries to access a camera feature. -->
    <string name="camera_permissions_needed_message">Kamera erişimi gerekiyor. Android ayarlarına gidin, izinlere girin ve izin verin.</string>
    <!-- Text for the positive action button to go to Android Settings to grant permissions. -->
    <string name="camera_permissions_needed_positive_button_text">Ayarlara git</string>
    <!-- Text for the negative action button to dismiss the dialog. -->
    <string name="camera_permissions_needed_negative_button_text">Kapat</string>

    <!-- Text for the banner message to tell users about our auto close feature. -->
    <string name="tab_tray_close_tabs_banner_message">Bir gün, hafta veya ay boyunca bakmadığınız açık sekmelerin otomatik kapanmasını sağlayabilirsiniz.</string>
    <!-- Text for the positive action button to go to Settings for auto close tabs. -->
    <string name="tab_tray_close_tabs_banner_positive_button_text">Seçeneklere git</string>
    <!-- Text for the negative action button to dismiss the Close Tabs Banner. -->
    <string name="tab_tray_close_tabs_banner_negative_button_text">Kapat</string>

    <!-- Text for the banner message to tell users about our inactive tabs feature. -->
    <string name="tab_tray_inactive_onboarding_message">İki haftadır bakmadığınız sekmeler buraya taşınır.</string>
    <!-- Text for the action link to go to Settings for inactive tabs. -->
    <string name="tab_tray_inactive_onboarding_button_text">Ayarlardan kapat</string>

    <!-- Text for title for the auto-close dialog of the inactive tabs. -->
    <string name="tab_tray_inactive_auto_close_title">Bir ay sonra kendiliğinden kapatılsın mı?</string>
    <!-- Text for the body for the auto-close dialog of the inactive tabs.
        The first parameter is the name of the application.-->
    <string name="tab_tray_inactive_auto_close_body_2">%1$s, bir aydır bakmadığınız sekmeleri kapatabilir.</string>
    <!-- Content description for close button in the auto-close dialog of the inactive tabs. -->
    <string name="tab_tray_inactive_auto_close_button_content_description">Kapat</string>

    <!-- Text for turn on auto close tabs button in the auto-close dialog of the inactive tabs. -->
    <string name="tab_tray_inactive_turn_on_auto_close_button_2">Otomatik kapatmayı aç</string>


    <!-- Home screen icons - Long press shortcuts -->
    <!-- Shortcut action to open new tab -->
    <string name="home_screen_shortcut_open_new_tab_2">Yeni sekme</string>
    <!-- Shortcut action to open new private tab -->
    <string name="home_screen_shortcut_open_new_private_tab_2">Yeni gizli sekme</string>

    <!-- Shortcut action to open Passwords screens -->
    <string name="home_screen_shortcut_open_password_screen">Parolalar kısayolu</string>

    <!-- Recent Tabs -->
    <!-- Header text for jumping back into the recent tab in the home screen -->
    <string name="recent_tabs_header">Açık sekmeler</string>
    <!-- Button text for showing all the tabs in the tabs tray -->
    <string name="recent_tabs_show_all">Tümünü göster</string>

    <!-- Content description for the button which navigates the user to show all recent tabs in the tabs tray. -->
    <string name="recent_tabs_show_all_content_description_2">Son sekmeleri göster düğmesi</string>

    <!-- Text for button in synced tab card that opens synced tabs tray -->
    <string name="recent_tabs_see_all_synced_tabs_button_text">Tüm eşitlenmiş sekmeleri gör</string>
    <!-- Accessibility description for device icon used for recent synced tab -->
    <string name="recent_tabs_synced_device_icon_content_description">Eşitlenen cihaz</string>
    <!-- Text for the dropdown menu to remove a recent synced tab from the homescreen -->
    <string name="recent_synced_tab_menu_item_remove">Kaldır</string>
    <!-- Text for the menu button to remove a grouped highlight from the user's browsing history
         in the Recently visited section -->
    <string name="recent_tab_menu_item_remove">Kaldır</string>

    <!-- History Metadata -->
    <!-- Header text for a section on the home screen that displays grouped highlights from the
         user's browsing history, such as topics they have researched or explored on the web -->
    <string name="history_metadata_header_2">Son bakılanlar</string>
    <!-- Text for the menu button to remove a grouped highlight from the user's browsing history
         in the Recently visited section -->
    <string name="recently_visited_menu_item_remove">Kaldır</string>

    <!-- Content description for the button which navigates the user to show all of their history. -->
    <string name="past_explorations_show_all_content_description_2">Geçmiş keşifleri göster</string>

    <!-- Browser Fragment -->
    <!-- Content description (not visible, for screen readers etc.): Navigate backward (browsing history) -->
    <string name="browser_menu_back">Geri</string>
    <!-- Content description (not visible, for screen readers etc.): Navigate forward (browsing history) -->
    <string name="browser_menu_forward">İleri</string>
    <!-- Content description (not visible, for screen readers etc.): Refresh current website -->
    <string name="browser_menu_refresh">Tazele</string>
    <!-- Content description (not visible, for screen readers etc.): Stop loading current website -->
    <string name="browser_menu_stop">Durdur</string>
    <!-- Browser menu button that opens the addon manager -->
    <string name="browser_menu_add_ons">Eklentiler</string>
    <!-- Browser menu button that opens account settings -->
    <string name="browser_menu_account_settings">Hesap bilgileri</string>
    <!-- Text displayed when there are no add-ons to be shown -->
    <string name="no_add_ons">Hiç eklenti yok</string>
    <!-- Browser menu button that sends a user to help articles -->
    <string name="browser_menu_help">Yardım</string>
    <!-- Browser menu button that sends a to a the what's new article -->
    <string name="browser_menu_whats_new">Yeni neler var?</string>
    <!-- Browser menu button that opens the settings menu -->
    <string name="browser_menu_settings">Ayarlar</string>
    <!-- Browser menu button that opens a user's library -->
    <string name="browser_menu_library">Arşiv</string>
    <!-- Browser menu toggle that requests a desktop site -->
    <string name="browser_menu_desktop_site">Masaüstü sitesi</string>
    <!-- Browser menu toggle that adds a shortcut to the site on the device home screen. -->
    <string name="browser_menu_add_to_homescreen">Ana ekrana ekle</string>
    <!-- Browser menu toggle that installs a Progressive Web App shortcut to the site on the device home screen. -->
    <string name="browser_menu_install_on_homescreen">Yükle</string>
    <!-- Content description (not visible, for screen readers etc.) for the Resync tabs button -->
    <string name="resync_button_content_description">Yeniden eşitle</string>
    <!-- Browser menu button that opens the find in page menu -->
    <string name="browser_menu_find_in_page">Sayfada bul</string>
    <!-- Browser menu button that saves the current tab to a collection -->
    <string name="browser_menu_save_to_collection_2">Koleksiyona kaydet</string>
    <!-- Browser menu button that open a share menu to share the current site -->
    <string name="browser_menu_share">Paylaş</string>
    <!-- Browser menu button shown in custom tabs that opens the current tab in Fenix
        The first parameter is the name of the app defined in app_name (for example: Fenix) -->
    <string name="browser_menu_open_in_fenix">%1$s ile aç</string>
    <!-- Browser menu text shown in custom tabs to indicate this is a Fenix tab
        The first parameter is the name of the app defined in app_name (for example: Fenix) -->
    <string name="browser_menu_powered_by">%1$s SEKMESİ</string>

    <!-- Browser menu text shown in custom tabs to indicate this is a Fenix tab
        The first parameter is the name of the app defined in app_name (for example: Fenix) -->
    <string name="browser_menu_powered_by2">%1$s desteğiyle</string>
    <!-- Browser menu button to put the current page in reader mode -->
    <string name="browser_menu_read">Okuyucu görünümü</string>
    <!-- Browser menu button content description to close reader mode and return the user to the regular browser -->
    <string name="browser_menu_read_close">Okuyucu görünümünü kapat</string>
    <!-- Browser menu button to open the current page in an external app -->
    <string name="browser_menu_open_app_link">Uygulamada aç</string>

    <!-- Browser menu button to show reader view appearance controls e.g. the used font type and size -->
    <string name="browser_menu_customize_reader_view">Okuyucuyu özelleştir</string>
    <!-- Browser menu label for adding a bookmark -->
    <string name="browser_menu_add">Ekle</string>
    <!-- Browser menu label for editing a bookmark -->
    <string name="browser_menu_edit">Düzenle</string>

    <!-- Button shown on the home page that opens the Customize home settings -->
    <string name="browser_menu_customize_home_1">Giriş sayfasını özelleştir</string>
    <!-- Browser Toolbar -->
    <!-- Content description for the Home screen button on the browser toolbar -->
    <string name="browser_toolbar_home">Ana ekran</string>

    <!-- Locale Settings Fragment -->
    <!-- Content description for tick mark on selected language -->
    <string name="a11y_selected_locale_content_description">Seçili dil</string>
    <!-- Text for default locale item -->
    <string name="default_locale_text">Cihaz dilini kullan</string>
    <!-- Placeholder text shown in the search bar before a user enters text -->
    <string name="locale_search_hint">Dil ara</string>

    <!-- Search Fragment -->
    <!-- Button in the search view that lets a user search by scanning a QR code -->
    <string name="search_scan_button">Tara</string>
    <!-- Button in the search view that lets a user change their search engine -->
    <string name="search_engine_button">Arama motoru</string>
    <!-- Button in the search view when shortcuts are displayed that takes a user to the search engine settings -->
    <string name="search_shortcuts_engine_settings">Arama motoru ayarları</string>
    <!-- Button in the search view that lets a user navigate to the site in their clipboard -->
    <string name="awesomebar_clipboard_title">Bağlantıyı panodan al</string>

    <!-- Button in the search suggestions onboarding that allows search suggestions in private sessions -->
    <string name="search_suggestions_onboarding_allow_button">İzin ver</string>
    <!-- Button in the search suggestions onboarding that does not allow search suggestions in private sessions -->
    <string name="search_suggestions_onboarding_do_not_allow_button">İzin verme</string>
    <!-- Search suggestion onboarding hint title text -->
    <string name="search_suggestions_onboarding_title">Gizli oturumlarda arama önerilerine izin verilsin mi?</string>
    <!-- Search suggestion onboarding hint description text, first parameter is the name of the app defined in app_name (for example: Fenix)-->
    <string name="search_suggestions_onboarding_text">%s, adres çubuğuna yazdığınız her şeyi varsayılan arama motorunuzla paylaşacaktır.</string>

    <!-- Search engine suggestion title text. The first parameter is the name of teh suggested engine-->
    <string name="search_engine_suggestions_title">%s ile ara</string>
    <!-- Search engine suggestion description text -->
    <string name="search_engine_suggestions_description">Doğrudan adres çubuğundan arama yapın</string>

    <!-- Menu option in the search selector menu to open the search settings -->
    <string name="search_settings_menu_item">Arama ayarları</string>

    <!-- Header text for the search selector menu -->
    <string name="search_header_menu_item_2">Burada ara:</string>

    <!-- Home onboarding -->
    <!-- Onboarding home screen popup dialog, shown on top of the Jump back in section. -->
    <string name="onboarding_home_screen_jump_back_contextual_hint_2">Size özel giriş sayfanızla tanışın. Son sekmeleriniz, yer imleriniz ve arama sonuçlarınız burada görünecek.</string>
    <!-- Home onboarding dialog welcome screen title text. -->
    <string name="onboarding_home_welcome_title_2">Daha kişisel bir internete hoş geldiniz</string>
    <!-- Home onboarding dialog welcome screen description text. -->
    <string name="onboarding_home_welcome_description">Daha renkli. Daha gizli. Para için değil, insanlık için.</string>
    <!-- Home onboarding dialog sign into sync screen title text. -->
    <string name="onboarding_home_sync_title_3">Cihazdan cihaza geçmek artık daha kolay</string>
    <!-- Home onboarding dialog sign into sync screen description text. -->
    <string name="onboarding_home_sync_description">Diğer cihazlardaki sekmeleriniz artık giriş sayfanızda.</string>
    <!-- Text for the button to continue the onboarding on the home onboarding dialog. -->
    <string name="onboarding_home_get_started_button">Başlayın</string>
    <!-- Text for the button to navigate to the sync sign in screen on the home onboarding dialog. -->
    <string name="onboarding_home_sign_in_button">Giriş yap</string>
    <!-- Text for the button to skip the onboarding on the home onboarding dialog. -->
    <string name="onboarding_home_skip_button">Geç</string>

    <!-- Onboarding home screen sync popup dialog message, shown on top of Recent Synced Tabs in the Jump back in section. -->
    <string name="sync_cfr_message">Sekmeleriniz eşitleniyor! Diğer cihazınızda kaldığınız yerden devam edin.</string>

    <!-- Content description (not visible, for screen readers etc.): Close button for the home onboarding dialog -->
    <string name="onboarding_home_content_description_close_button">Kapat</string>

    <!-- Notification pre-permission dialog -->
    <!-- Enable notification pre permission dialog title
        The first parameter is the name of the app defined in app_name (for example: Fenix) -->
    <string name="onboarding_home_enable_notifications_title">Bildirimler sayesinde %s ile daha fazlasını yapın</string>
    <!-- Enable notification pre permission dialog description with rationale
        The first parameter is the name of the app defined in app_name (for example: Fenix) -->
    <string name="onboarding_home_enable_notifications_description">Sekmelerinizi cihazlar arasında senkronize edin, indirmeleri yönetin, %s tarayıcınızın gizlilik korumasına dair ipuçları alın ve daha fazlasını yapın.</string>
    <!-- Text for the button to request notification permission on the device -->
    <string name="onboarding_home_enable_notifications_positive_button">Devam et</string>
    <!-- Text for the button to not request notification permission on the device and dismiss the dialog -->
    <string name="onboarding_home_enable_notifications_negative_button">Şimdi değil</string>

    <!-- Juno first user onboarding flow experiment -->
    <!-- Title for set firefox as default browser screen.
        The first parameter is the name of the app defined in app_name (for example: Fenix) -->
    <string name="juno_onboarding_default_browser_title">%s varsayılan tarayıcınız olsun</string>
    <!-- Title for set firefox as default browser screen used by Nimbus experiments. Nimbus experiments do not support string placeholders.
        Note: The word "Firefox" should NOT be translated -->
    <string name="juno_onboarding_default_browser_title_nimbus" tools:ignore="UnusedResources">Firefox varsayılan tarayıcınız olsun</string>
    <!-- Description for set firefox as default browser screen.
        The first parameter is the Firefox brand name.
        The second parameter is the string with key "juno_onboarding_default_browser_description_link_text". -->
    <string name="juno_onboarding_default_browser_description">%1$s için paradan önce insanlık gelir. Siteler arası takip kodlarını engelleyerek gizliliğinizi koruyoruz.\n\nAyrıntıları %2$s bulabilirsiniz.</string>
    <!-- Description for set firefox as default browser screen used by Nimbus experiments. Nimbus experiments do not support string placeholders.
        Note: The word "Firefox" should NOT be translated -->
    <string name="juno_onboarding_default_browser_description_nimbus" tools:ignore="UnusedResources">Firefox için paradan önce insanlık gelir. Siteler arası takip kodlarını engelleyerek gizliliğinizi koruyoruz.\n\nAyrıntıları gizlilik bildirimimizde bulabilirsiniz.</string>
    <!-- Text for the link to the privacy notice webpage for set as firefox default browser screen.
    This is part of the string with the key "juno_onboarding_default_browser_description". -->
    <string name="juno_onboarding_default_browser_description_link_text">gizlilik bildirimimizde</string>
    <!-- Text for the button to set firefox as default browser on the device -->
    <string name="juno_onboarding_default_browser_positive_button">Varsayılan tarayıcı yap</string>
    <!-- Text for the button dismiss the screen and move on with the flow -->
    <string name="juno_onboarding_default_browser_negative_button">Şimdi değil</string>
    <!-- Title for sign in to sync screen. -->
    <string name="juno_onboarding_sign_in_title">Telefondan bilgisayara, bilgisayardan telefona geçin</string>
    <!-- Description for sign in to sync screen. -->
    <string name="juno_onboarding_sign_in_description">Diğer cihazlarınızdaki sekmeleri ve parolaları alın, kaldığınız yerden devam edin.</string>
    <!-- Text for the button to sign in to sync on the device -->
    <string name="juno_onboarding_sign_in_positive_button">Giriş yap</string>
    <!-- Text for the button dismiss the screen and move on with the flow -->
    <string name="juno_onboarding_sign_in_negative_button">Şimdi değil</string>
    <!-- Title for enable notification permission screen.
        The first parameter is the name of the app defined in app_name (for example: Fenix) -->
    <string name="juno_onboarding_enable_notifications_title">Bildirimler sayesinde %s ile daha fazlasını yapın</string>
    <!-- Title for enable notification permission screen used by Nimbus experiments. Nimbus experiments do not support string placeholders.
        Note: The word "Firefox" should NOT be translated -->
    <string name="juno_onboarding_enable_notifications_title_nimbus" tools:ignore="UnusedResources">Bildirimler sayesinde Firefox ile daha fazlasını yapın</string>
    <!-- Description for enable notification permission screen.
        The first parameter is the name of the app defined in app_name (for example: Fenix) -->
    <string name="juno_onboarding_enable_notifications_description">Sekmelerinizi cihazdan cihaza gönderin, indirmelerinizi yönetin ve %s ile ilgili ipuçları alın.</string>
    <!-- Description for enable notification permission screen used by Nimbus experiments. Nimbus experiments do not support string placeholders.
       Note: The word "Firefox" should NOT be translated   -->
    <string name="juno_onboarding_enable_notifications_description_nimbus" tools:ignore="UnusedResources">Sekmelerinizi cihazdan cihaza gönderin, indirmelerinizi yönetin ve Firefox ile ilgili ipuçları alın.</string>
    <!-- Text for the button to request notification permission on the device -->
    <string name="juno_onboarding_enable_notifications_positive_button">Bildirimleri aç</string>

    <!-- Text for the button dismiss the screen and move on with the flow -->
    <string name="juno_onboarding_enable_notifications_negative_button">Şimdi değil</string>

    <!-- Search Widget -->
    <!-- Content description for searching with a widget. The first parameter is the name of the application.-->
    <string name="search_widget_content_description_2">Yeni %1$s sekmesi aç</string>
    <!-- Text preview for smaller sized widgets -->
    <string name="search_widget_text_short">Ara</string>
    <!-- Text preview for larger sized widgets -->
    <string name="search_widget_text_long">Web’de ara</string>

    <!-- Content description (not visible, for screen readers etc.): Voice search -->
    <string name="search_widget_voice">Sesli arama</string>

    <!-- Preferences -->
    <!-- Title for the settings page-->
    <string name="settings">Ayarlar</string>
    <!-- Preference category for general settings -->
    <string name="preferences_category_general">Genel</string>
    <!-- Preference category for all links about Fenix -->
    <string name="preferences_category_about">Hakkında</string>
    <!-- Preference for settings related to changing the default search engine -->
    <string name="preferences_default_search_engine">Varsayılan arama motoru</string>
    <!-- Preference for settings related to Search -->
    <string name="preferences_search">Arama</string>
    <!-- Preference for settings related to Search address bar -->
    <string name="preferences_search_address_bar">Adres çubuğu</string>
    <!-- Preference link to rating Fenix on the Play Store -->
    <string name="preferences_rate">Google Play’de puan ver</string>
    <!-- Preference linking to about page for Fenix
        The first parameter is the name of the app defined in app_name (for example: Fenix) -->
    <string name="preferences_about">%1$s hakkında</string>
    <!-- Preference for settings related to changing the default browser -->
    <string name="preferences_set_as_default_browser">Varsayılan tarayıcı yap</string>
    <!-- Preference category for advanced settings -->
    <string name="preferences_category_advanced">Gelişmiş</string>
    <!-- Preference category for privacy and security settings -->
    <string name="preferences_category_privacy_security">Gizlilik ve güvenlik</string>
    <!-- Preference for advanced site permissions -->
    <string name="preferences_site_permissions">Site izinleri</string>
    <!-- Preference for private browsing options -->
    <string name="preferences_private_browsing_options">Gizli gezinti</string>
    <!-- Preference for opening links in a private tab-->
    <string name="preferences_open_links_in_a_private_tab">Bağlantıları gizli sekmede aç</string>
    <!-- Preference for allowing screenshots to be taken while in a private tab-->
    <string name="preferences_allow_screenshots_in_private_mode">Gizli gezintide ekran görüntüsü almaya izin ver</string>
    <!-- Will inform the user of the risk of activating Allow screenshots in private browsing option -->
    <string name="preferences_screenshots_in_private_mode_disclaimer">İzin verirseniz gizli sekmeler birden fazla uygulama açıkken de görünür olacak</string>
    <!-- Preference for adding private browsing shortcut -->
    <string name="preferences_add_private_browsing_shortcut">Gizli gezinti kısayolu ekle</string>
    <!-- Preference for enabling "HTTPS-Only" mode -->
    <string name="preferences_https_only_title">Yalnızca HTTPS modu</string>

    <!-- Preference for removing cookie/consent banners from sites automatically. See reduce_cookie_banner_summary for additional context. -->
    <string name="preferences_cookie_banner_reduction">Çerez bildirimlerini azalt</string>
    <!-- Preference for rejecting or removing as many cookie/consent banners as possible on sites. See reduce_cookie_banner_summary for additional context. -->
    <string name="reduce_cookie_banner_option">Çerez bildirimlerini azalt</string>
    <!-- Summary of cookie banner handling preference if the setting disabled is set to off -->
    <string name="reduce_cookie_banner_option_off">Kapalı</string>
    <!-- Summary of cookie banner handling preference if the setting enabled is set to on -->
    <string name="reduce_cookie_banner_option_on">Açık</string>

    <!-- Summary for the preference for rejecting all cookies whenever possible. The first parameter is the application name -->
    <string name="reduce_cookie_banner_summary_1">%1$s, çerez bildirimlerindeki çerez isteklerini otomatik olarak reddetmeye çalışır.</string>
    <!-- Text for indicating cookie banner handling is off this site, this is shown as part of the protections panel with the tracking protection toggle -->
    <string name="reduce_cookie_banner_off_for_site">Bu sitede kapalı</string>
    <!-- Text for cancel button indicating that cookie banner reduction is not supported for the current site, this is shown as part of the cookie banner details view. -->
    <string name="cookie_banner_handling_details_site_is_not_supported_cancel_button">Vazgeç</string>
    <!-- Text for request support button indicating that cookie banner reduction is not supported for the current site, this is shown as part of the cookie banner details view. -->
    <string name="cookie_banner_handling_details_site_is_not_supported_request_support_button" moz:RemovedIn="115" tools:ignore="UnusedResources">Destek iste</string>
    <!-- Text for request support button indicating that cookie banner reduction is not supported for the current site, this is shown as part of the cookie banner details view. -->
    <string name="cookie_banner_handling_details_site_is_not_supported_request_support_button_2">İstek gönder</string>
    <!-- Text for title indicating that cookie banner reduction is not supported for the current site, this is shown as part of the cookie banner details view. -->
    <string name="cookie_banner_handling_details_site_is_not_supported_title" moz:RemovedIn="114" tools:ignore="UnusedResources">Çerez Bildirimlerini Azalt</string>
    <!-- Text for title indicating that cookie banner reduction is not supported for the current site, this is shown as part of the cookie banner details view. -->
    <string name="cookie_banner_handling_details_site_is_not_supported_title_2">Bu site için destek istensin mi?</string>
    <!-- Label for the snackBar, after the user reports with success a website where cookie banner reducer did not work -->
    <string name="cookie_banner_handling_report_site_snack_bar_text" moz:RemovedIn="114" tools:ignore="UnusedResources">Destek sitesine istek gönderildi.</string>
    <!-- Label for the snackBar, after the user reports with success a website where cookie banner reducer did not work -->
    <string name="cookie_banner_handling_report_site_snack_bar_text_2">İstek gönderildi</string>
    <!-- Text for indicating cookie banner handling is on this site, this is shown as part of the protections panel with the tracking protection toggle -->
    <string name="reduce_cookie_banner_on_for_site">Bu sitede açık</string>
    <!-- Text for indicating that a request for unsupported site was sent to Nimbus (it's a Mozilla library for experiments), this is shown as part of the protections panel with the tracking protection toggle -->
    <string name="reduce_cookie_banner_unsupported_site_request_submitted" moz:RemovedIn="114" tools:ignore="UnusedResources">Destek sitesine istek gönderildi</string>
    <!-- Text for indicating that a request for unsupported site was sent to Nimbus (it's a Mozilla library for experiments), this is shown as part of the protections panel with the tracking protection toggle -->
    <string name="reduce_cookie_banner_unsupported_site_request_submitted_2">Destek isteği gönderildi</string>
    <!-- Text for indicating cookie banner handling is currently not supported for this site, this is shown as part of the protections panel with the tracking protection toggle -->
    <string name="reduce_cookie_banner_unsupported_site">Bu site şu anda desteklenmiyor</string>
    <!-- Title text for a detail explanation indicating cookie banner handling is on this site, this is shown as part of the cookie banner panel in the toolbar. The first parameter is a shortened URL of the current site-->
    <string name="reduce_cookie_banner_details_panel_title_on_for_site">%1$s için çerez bildirimlerini azaltma açılsın mı?</string>
    <!-- Title text for a detail explanation indicating cookie banner handling is off this site, this is shown as part of the cookie banner panel in the toolbar. The first parameter is a shortened URL of the current site-->
    <string name="reduce_cookie_banner_details_panel_title_off_for_site">%1$s için çerez bildirimlerini azaltma kapatılsın mı?</string>
    <!-- Title text for a detail explanation indicating cookie banner reducer didn't work for the current site, this is shown as part of the cookie banner panel in the toolbar.-->
    <string name="reduce_cookie_banner_details_panel_title_unsupported_site_request" moz:RemovedIn="114" tools:ignore="UnusedResources">Çerez bildirimlerini azaltma özelliği henüz bu siteyi desteklemiyor. Ekibimizin bu siteyi inceleyip gelecekte desteklemesini ister misiniz?</string>
    <!-- Title text for a detail explanation indicating cookie banner reducer didn't work for the current site, this is shown as part of the cookie banner panel in the toolbar. The first parameter is the application name-->
    <string name="reduce_cookie_banner_details_panel_title_unsupported_site_request_2">%1$s bu sitedeki çerez isteklerini otomatik olarak reddedemiyor. İleride bu siteyi desteklememiz için istekte bulunabilirsiniz.</string>
    <!-- Long text for a detail explanation indicating what will happen if cookie banner handling is off for a site, this is shown as part of the cookie banner panel in the toolbar. The first parameter is the application name -->
    <string name="reduce_cookie_banner_details_panel_description_off_for_site">%1$s bu sitenin çerezlerini temizleyip sayfayı tazeleyecek. Tüm çerezlerin temizlenmesi oturumunuzu kapatabilir veya alışveriş sepetlerinizi boşaltabilir.</string>

    <!-- Long text for a detail explanation indicating what will happen if cookie banner handling is on for a site, this is shown as part of the cookie banner panel in the toolbar. The first parameter is the application name -->
    <string name="reduce_cookie_banner_details_panel_description_on_for_site_2">%1$s, desteklenen sitelerdeki tüm çerez isteklerini otomatik olarak reddetmeye çalışır.</string>
    <!-- Title text for the cookie banner re-engagement dialog. The first parameter is the application name. -->
    <string name="reduce_cookie_banner_dialog_title">%1$s çerez bildirimlerini reddedebilsin mi?</string>
<<<<<<< HEAD
    <!-- Body text for the dialog use on the control branch of the experiment to determine which context users engaged the most.The first parameter is the application name -->
    <string name="reduce_cookie_banner_control_experiment_dialog_body_2" moz:RemovedIn="112" tools:ignore="UnusedResources">Mümkün olduğunda %1$s çerez isteklerini otomatik olarak reddetsin mi?</string>
=======
>>>>>>> fa51e99d
    <!-- Body text for the cookie banner re-engagement dialog use. The first parameter is the application name. -->
    <string name="reduce_cookie_banner_dialog_body">%1$s birçok çerez bildirimini otomatik olarak reddedebilir.</string>
    <!-- Remind me later text button for the onboarding dialog -->
    <string name="reduce_cookie_banner_dialog_not_now_button">Şimdi değil</string>
    <!-- Snack text for the cookie banner dialog, after user hit the dismiss banner button -->
    <string name="reduce_cookie_banner_dialog_snackbar_text">Daha az çerez isteği göreceksiniz</string>

    <!-- Change setting text button, for the cookie banner re-engagement dialog -->
    <string name="reduce_cookie_banner_dialog_change_setting_button">İzin ver</string>

    <!-- Description of the preference to enable "HTTPS-Only" mode. -->
    <string name="preferences_https_only_summary">Daha fazla güvenlik için sitelere otomatik olarak HTTPS şifreleme protokolüyle bağlanmaya çalışır.</string>
    <!-- Summary of https only preference if https only is set to off -->
    <string name="preferences_https_only_off">Kapalı</string>
    <!-- Summary of https only preference if https only is set to on in all tabs -->
    <string name="preferences_https_only_on_all">Tüm sekmelerde açık</string>
    <!-- Summary of https only preference if https only is set to on in private tabs only -->
    <string name="preferences_https_only_on_private">Gizli sekmelerde açık</string>
    <!-- Text displayed that links to website containing documentation about "HTTPS-Only" mode -->
    <string name="preferences_http_only_learn_more">Daha fazla bilgi al</string>
    <!-- Option for the https only setting -->
    <string name="preferences_https_only_in_all_tabs">Tüm sekmelerde etkinleştir</string>
    <!-- Option for the https only setting -->
    <string name="preferences_https_only_in_private_tabs">Yalnızca gizli sekmelerde etkinleştir</string>
    <!-- Title shown in the error page for when trying to access a http website while https only mode is enabled. -->
    <string name="errorpage_httpsonly_title">Güvenli site mevcut değil</string>
    <!-- Message shown in the error page for when trying to access a http website while https only mode is enabled. The message has two paragraphs. This is the first. -->
    <string name="errorpage_httpsonly_message_title">Büyük olasılıkla bu web sitesi HTTPS’i desteklemiyor.</string>
    <!-- Message shown in the error page for when trying to access a http website while https only mode is enabled. The message has two paragraphs. This is the second. -->
    <string name="errorpage_httpsonly_message_summary">Ancak bir saldırganın araya girmiş olması da mümkün. Bu web sitesine girerseniz hassas bilgilerinizi siteyle paylaşmayın. Devam ederseniz yalnızca HTTPS modu bu sitede geçici olarak kapatılacaktır.</string>
    <!-- Preference for accessibility -->
    <string name="preferences_accessibility">Erişilebilirlik</string>
    <!-- Preference to override the Firefox Account server -->
    <string name="preferences_override_fxa_server">Özel Firefox Hesabı sunucusu</string>
    <!-- Preference to override the Sync token server -->
    <string name="preferences_override_sync_tokenserver">Özel Sync sunucusu</string>
    <!-- Toast shown after updating the FxA/Sync server override preferences -->
    <string name="toast_override_fxa_sync_server_done">Firefox Hesabı/Sync sunucusu değiştirildi. Değişiklikleri uygulamak için uygulamadan çıkılıyor…</string>
    <!-- Preference category for account information -->
    <string name="preferences_category_account">Hesap</string>
    <!-- Preference for changing where the toolbar is positioned -->
    <string name="preferences_toolbar">Araç çubuğu</string>
    <!-- Preference for changing default theme to dark or light mode -->
    <string name="preferences_theme">Tema</string>
    <!-- Preference for customizing the home screen -->
    <string name="preferences_home_2">Giriş sayfası</string>
    <!-- Preference for gestures based actions -->
    <string name="preferences_gestures">Parmak hareketleri</string>
    <!-- Preference for settings related to visual options -->
    <string name="preferences_customize">Özelleştir</string>
    <!-- Preference description for banner about signing in -->
    <string name="preferences_sign_in_description_2">Sekmeleri, yer imlerini, parolaları ve daha fazlasını eşitlemek için giriş yapın.</string>
    <!-- Preference shown instead of account display name while account profile information isn't available yet. -->
    <string name="preferences_account_default_name">Firefox Hesabı</string>
    <!-- Preference text for account title when there was an error syncing FxA -->
    <string name="preferences_account_sync_error">Eşitlemeye devam etmek için yeniden bağlayın</string>
    <!-- Preference for language -->
    <string name="preferences_language">Dil</string>
    <!-- Preference for data choices -->
    <string name="preferences_data_choices">Veri seçenekleri</string>
    <!-- Preference for data collection -->
    <string name="preferences_data_collection">Veri toplama</string>
    <!-- Preference for developers -->
    <string name="preferences_remote_debugging">USB ile uzaktan hata ayıklama</string>
    <!-- Preference title for switch preference to show search engines -->
    <string name="preferences_show_search_engines">Arama motorlarını göster</string>
    <!-- Preference title for switch preference to show search suggestions -->
    <string name="preferences_show_search_suggestions">Arama önerilerini göster</string>
    <!-- Preference title for switch preference to show voice search button -->
    <string name="preferences_show_voice_search">Sesle aramayı göster</string>
    <!-- Preference title for switch preference to show search suggestions also in private mode -->
    <string name="preferences_show_search_suggestions_in_private">Gizli oturumlarda göster</string>
    <!-- Preference title for switch preference to show a clipboard suggestion when searching -->
    <string name="preferences_show_clipboard_suggestions">Pano önerilerini göster</string>
    <!-- Preference title for switch preference to suggest browsing history when searching -->
    <string name="preferences_search_browsing_history">Gezinti geçmişinde ara</string>
    <!-- Preference title for switch preference to suggest bookmarks when searching -->
    <string name="preferences_search_bookmarks">Yer imlerinde ara</string>
    <!-- Preference title for switch preference to suggest synced tabs when searching -->
    <string name="preferences_search_synced_tabs">Eşitlenmiş sekmelerde ara</string>
    <!-- Preference for account settings -->
    <string name="preferences_account_settings">Hesap ayarları</string>

    <!-- Preference for enabling url autocomplete-->
    <string name="preferences_enable_autocomplete_urls">Adresleri otomatik tamamla</string>
    <!-- Preference for open links in third party apps -->
    <string name="preferences_open_links_in_apps">Bağlantıları uygulamalarda aç</string>

    <!-- Preference for open links in third party apps always open in apps option -->
    <string name="preferences_open_links_in_apps_always">Her zaman</string>
    <!-- Preference for open links in third party apps ask before opening option -->
    <string name="preferences_open_links_in_apps_ask">Açmadan önce sor</string>
    <!-- Preference for open links in third party apps never open in apps option -->
    <string name="preferences_open_links_in_apps_never">Asla</string>
    <!-- Preference for open download with an external download manager app -->
    <string name="preferences_external_download_manager">Harici indirme yöneticisi</string>
    <!-- Preference for add_ons -->
    <string name="preferences_addons">Eklentiler</string>

    <!-- Preference for notifications -->
    <string name="preferences_notifications">Bildirimler</string>

    <!-- Summary for notification preference indicating notifications are allowed -->
    <string name="notifications_allowed_summary">İzin verildi</string>
    <!-- Summary for notification preference indicating notifications are not allowed -->
    <string name="notifications_not_allowed_summary">İzin verilmedi</string>

    <!-- Add-on Preferences -->
    <!-- Preference to customize the configured AMO (addons.mozilla.org) collection -->
    <string name="preferences_customize_amo_collection">Özel eklenti koleksiyonu</string>
    <!-- Button caption to confirm the add-on collection configuration -->
    <string name="customize_addon_collection_ok">Tamam</string>
    <!-- Button caption to abort the add-on collection configuration -->
    <string name="customize_addon_collection_cancel">İptal</string>
    <!-- Hint displayed on input field for custom collection name -->
    <string name="customize_addon_collection_hint">Koleksiyon adı</string>
    <!-- Hint displayed on input field for custom collection user ID-->
    <string name="customize_addon_collection_user_hint">Koleksiyon sahibi (kullanıcı kimliği)</string>
    <!-- Toast shown after confirming the custom add-on collection configuration -->
    <string name="toast_customize_addon_collection_done">Eklenti koleksiyonu değiştirildi. Değişiklikleri uygulamak için uygulamadan çıkılıyor…</string>

    <!-- Customize Home -->
    <!-- Header text for jumping back into the recent tab in customize the home screen -->
    <string name="customize_toggle_jump_back_in">Açık sekmeler</string>
    <!-- Title for the customize home screen section with recently saved bookmarks. -->
    <string name="customize_toggle_recent_bookmarks">Son yer imleri</string>
    <!-- Title for the customize home screen section with recently visited. Recently visited is
    a section where users see a list of tabs that they have visited in the past few days -->
    <string name="customize_toggle_recently_visited">Son bakılanlar</string>

    <!-- Title for the customize home screen section with Pocket. -->
    <string name="customize_toggle_pocket_2">Merak uyandıran makaleler</string>
    <!-- Summary for the customize home screen section with Pocket. The first parameter is product name Pocket -->
    <string name="customize_toggle_pocket_summary">Makaleler %s tarafından derlenmektedir</string>
    <!-- Title for the customize home screen section with sponsored Pocket stories. -->
    <string name="customize_toggle_pocket_sponsored">Sponsorlu haberler</string>
    <!-- Title for the opening wallpaper settings screen -->
    <string name="customize_wallpapers">Duvar kâğıtları</string>
    <!-- Title for the customize home screen section with sponsored shortcuts. -->
    <string name="customize_toggle_contile">Sponsorlu kısayollar</string>

    <!-- Wallpapers -->
    <!-- Content description for various wallpapers. The first parameter is the name of the wallpaper -->
    <string name="wallpapers_item_name_content_description">Duvar kâğıdı: %1$s</string>
    <!-- Snackbar message for when wallpaper is selected -->
    <string name="wallpaper_updated_snackbar_message">Duvar kâğıdı güncellendi.</string>
    <!-- Snackbar label for action to view selected wallpaper -->
    <string name="wallpaper_updated_snackbar_action">Göster</string>
    <!-- Snackbar message for when wallpaper couldn't be downloaded -->
    <string name="wallpaper_download_error_snackbar_message">Duvar kâğıdı indirilemedi</string>
    <!-- Snackbar label for action to retry downloading the wallpaper -->
    <string name="wallpaper_download_error_snackbar_action">Tekrar dene</string>
    <!-- Snackbar message for when wallpaper couldn't be selected because of the disk error -->
    <string name="wallpaper_select_error_snackbar_message">Duvar kâğıdı değiştirilemedi</string>
    <!-- Text displayed that links to website containing documentation about the "Limited Edition" wallpapers. -->
    <string name="wallpaper_learn_more">Daha fazla bilgi alın</string>

    <!-- Text for classic wallpapers title. The first parameter is the Firefox name. -->
    <string name="wallpaper_classic_title">Klasik %s</string>
    <!-- Text for limited edition wallpapers title. -->
    <string name="wallpaper_limited_edition_title">Limited Edition</string>
    <!-- Description text for the limited edition wallpapers with learn more link. The first parameter is the learn more string defined in wallpaper_learn_more-->
    <string name="wallpaper_limited_edition_description_with_learn_more">Yeni Bağımsız Sesler koleksiyonu. %s</string>
    <!-- Description text for the limited edition wallpapers. -->
    <string name="wallpaper_limited_edition_description">Yeni Bağımsız Sesler koleksiyonu.</string>
    <!-- Wallpaper onboarding dialog header text. -->
    <string name="wallpapers_onboarding_dialog_title_text">Farklı renkleri deneyin</string>
    <!-- Wallpaper onboarding dialog body text. -->
    <string name="wallpapers_onboarding_dialog_body_text">Size hitap eden bir duvar kâğıdı seçin.</string>
    <!-- Wallpaper onboarding dialog learn more button text. The button navigates to the wallpaper settings screen. -->
    <string name="wallpapers_onboarding_dialog_explore_more_button_text">Daha fazla duvar kâğıdı keşfedin</string>

    <!-- Add-on Installation from AMO-->
    <!-- Error displayed when user attempts to install an add-on from AMO (addons.mozilla.org) that is not supported -->
    <string name="addon_not_supported_error">Eklenti desteklenmiyor</string>
    <!-- Error displayed when user attempts to install an add-on from AMO (addons.mozilla.org) that is already installed -->
    <string name="addon_already_installed">Eklenti zaten yüklenmiş</string>

    <!-- Account Preferences -->
    <!-- Preference for triggering sync -->
    <string name="preferences_sync_now">Şimdi eşitle</string>
    <!-- Preference category for sync -->
    <string name="preferences_sync_category">Nelerin eşitleneceğini seçin</string>
    <!-- Preference for syncing history -->
    <string name="preferences_sync_history">Geçmiş</string>
    <!-- Preference for syncing bookmarks -->
    <string name="preferences_sync_bookmarks">Yer imleri</string>
    <!-- Preference for syncing logins -->
    <string name="preferences_sync_logins">Hesaplar</string>
    <!-- Preference for syncing tabs -->
    <string name="preferences_sync_tabs_2">Açık sekmeler</string>
    <!-- Preference for signing out -->
    <string name="preferences_sign_out">Çıkış yap</string>
    <!-- Preference displays and allows changing current FxA device name -->
    <string name="preferences_sync_device_name">Cihaz adı</string>
    <!-- Text shown when user enters empty device name -->
    <string name="empty_device_name_error">Cihaz adı boş olamaz.</string>
    <!-- Label indicating that sync is in progress -->
    <string name="sync_syncing_in_progress">Eşitleniyor…</string>
    <!-- Label summary indicating that sync failed. The first parameter is the date stamp showing last time it succeeded -->
    <string name="sync_failed_summary">Eşitleme başarısız oldu. Son eşitleme: %s</string>
    <!-- Label summary showing never synced -->
    <string name="sync_failed_never_synced_summary">Eşitleme başarısız oldu. Son eşitleme: yok</string>
    <!-- Label summary the date we last synced. The first parameter is date stamp showing last time synced -->
    <string name="sync_last_synced_summary">Son eşitleme: %s</string>
    <!-- Label summary showing never synced -->
    <string name="sync_never_synced_summary">Son eşitleme: hiç</string>

    <!-- Text for displaying the default device name.
        The first parameter is the application name, the second is the device manufacturer name
        and the third is the device model. -->
    <string name="default_device_name_2">%1$s - %2$s %3$s</string>

    <!-- Preference for syncing credit cards -->
    <string name="preferences_sync_credit_cards">Kredi kartları</string>
    <!-- Preference for syncing addresses -->
    <string name="preferences_sync_address">Adresler</string>

    <!-- Send Tab -->
    <!-- Name of the "receive tabs" notification channel. Displayed in the "App notifications" system settings for the app -->
    <string name="fxa_received_tab_channel_name">Alınan sekmeler</string>
    <!-- Description of the "receive tabs" notification channel. Displayed in the "App notifications" system settings for the app -->
    <string name="fxa_received_tab_channel_description">Diğer Firefox cihazlarından gelen sekmelerin bildirimleri.</string>
    <!--  The body for these is the URL of the tab received  -->
    <string name="fxa_tab_received_notification_name">Sekme alındı</string>
    <!-- %s is the device name -->
    <string name="fxa_tab_received_from_notification_name">%s üzerinden gelen sekme</string>

    <!-- Advanced Preferences -->
    <!-- Preference for tracking protection exceptions -->
    <string name="preferences_tracking_protection_exceptions">İstisnalar</string>
    <!-- Button in Exceptions Preference to turn on tracking protection for all sites (remove all exceptions) -->
    <string name="preferences_tracking_protection_exceptions_turn_on_for_all">Tüm sitelerde aç</string>

    <!-- Text displayed when there are no exceptions -->
    <string name="exceptions_empty_message_description">İstisnalar, seçilen sitelerde izlenme korumasını kapatmanıza izin verir.</string>
    <!-- Text displayed when there are no exceptions, with learn more link that brings users to a tracking protection SUMO page -->
    <string name="exceptions_empty_message_learn_more_link">Daha fazla bilgi al</string>

    <!-- Preference switch for usage and technical data collection -->
    <string name="preference_usage_data">Kullanım verileri ve teknik veriler</string>
    <!-- Preference description for usage and technical data collection -->
    <string name="preferences_usage_data_description">%1$s tarayıcınızı iyileştirmemize yardımcı olmak için tarayıcınızla ilgili performans, kullanım, donanım ve özelleştirme verilerini Mozilla ile paylaşır</string>
    <!-- Preference switch for marketing data collection -->
    <string name="preferences_marketing_data">Pazarlama verileri</string>
    <!-- Preference description for marketing data collection -->
    <string name="preferences_marketing_data_description2">Temel kullanım verilerini mobil pazarlama iş ortağımız Adjust ile paylaşır</string>
    <!-- Title for studies preferences -->
    <string name="preference_experiments_2">Araştırmalar</string>
    <!-- Summary for studies preferences -->
    <string name="preference_experiments_summary_2">Mozilla’nın araştırmalar yükleyip çalıştırmasına izin verir</string>

    <!-- Turn On Sync Preferences -->
    <!-- Header of the Sync and save your data preference view -->
    <string name="preferences_sync_2">Verilerinizi eşitleyin ve kaydedin</string>
    <!-- Preference for reconnecting to FxA sync -->
    <string name="preferences_sync_sign_in_to_reconnect">Yeniden bağlanmak için giriş yapın</string>
    <!-- Preference for removing FxA account -->
    <string name="preferences_sync_remove_account">Hesabı kaldır</string>

    <!-- Pairing Feature strings -->
    <!-- Instructions on how to access pairing -->
    <string name="pair_instructions_2"><![CDATA[<b>firefox.com/pair</b> adresinde görünen QR kodunu tarayın]]></string>

    <!-- Toolbar Preferences -->
    <!-- Preference for using top toolbar -->
    <string name="preference_top_toolbar">Üstte</string>
    <!-- Preference for using bottom toolbar -->
    <string name="preference_bottom_toolbar">Altta</string>

    <!-- Theme Preferences -->
    <!-- Preference for using light theme -->
    <string name="preference_light_theme">Açık</string>
    <!-- Preference for using dark theme -->
    <string name="preference_dark_theme">Koyu</string>
    <!-- Preference for using using dark or light theme automatically set by battery -->
    <string name="preference_auto_battery_theme">Pil tasarrufuna göre</string>
    <!-- Preference for using following device theme -->
    <string name="preference_follow_device_theme">Cihaz temasına uy</string>

    <!-- Gestures Preferences-->
    <!-- Preferences for using pull to refresh in a webpage -->
    <string name="preference_gestures_website_pull_to_refresh">Tazelemek için çek</string>
    <!-- Preference for using the dynamic toolbar -->
    <string name="preference_gestures_dynamic_toolbar">Araç çubuğunu gizlemek için kaydır</string>
    <!-- Preference for switching tabs by swiping horizontally on the toolbar -->
    <string name="preference_gestures_swipe_toolbar_switch_tabs">Sekme değiştirmek için araç çubuğunu yana kaydır</string>

    <!-- Preference for showing the opened tabs by swiping up on the toolbar-->
    <string name="preference_gestures_swipe_toolbar_show_tabs">Sekmeleri açmak için araç çubuğunu yukarı kaydır</string>

    <!-- Library -->
    <!-- Option in Library to open Downloads page -->
    <string name="library_downloads">İndirilenler</string>
    <!-- Option in library to open Bookmarks page -->
    <string name="library_bookmarks">Yer imleri</string>
    <!-- Option in library to open Desktop Bookmarks root page -->
    <string name="library_desktop_bookmarks_root">Masaüstü yer imleri</string>
    <!-- Option in library to open Desktop Bookmarks "menu" page -->
    <string name="library_desktop_bookmarks_menu">Yer imleri menüsü</string>
    <!-- Option in library to open Desktop Bookmarks "toolbar" page -->
    <string name="library_desktop_bookmarks_toolbar">Yer imleri araç çubuğu</string>
    <!-- Option in library to open Desktop Bookmarks "unfiled" page -->
    <string name="library_desktop_bookmarks_unfiled">Diğer yer imleri</string>
    <!-- Option in Library to open History page -->
    <string name="library_history">Geçmiş</string>
    <!-- Option in Library to open a new tab -->
    <string name="library_new_tab">Yeni sekme</string>
    <!-- Settings Page Title -->
    <string name="settings_title">Ayarlar</string>
    <!-- Content description (not visible, for screen readers etc.): "Close button for library settings" -->
    <string name="content_description_close_button">Kapat</string>

    <!-- Title to show in alert when a lot of tabs are to be opened
    %d is a placeholder for the number of tabs that will be opened -->
    <string name="open_all_warning_title">%d sekme açılsın mı?</string>
    <!-- Message to warn users that a large number of tabs will be opened
    %s will be replaced by app name. -->
    <string name="open_all_warning_message">Bu kadar çok sekme açmak, sayfalar yüklenirken %s tarayıcısını yavaşlatabilir. Devam etmek istediğinize emin misiniz?</string>
    <!-- Dialog button text for confirming open all tabs -->
    <string name="open_all_warning_confirm">Sekmeleri aç</string>

    <!-- Dialog button text for canceling open all tabs -->
    <string name="open_all_warning_cancel">Vazgeç</string>

    <!-- Text to show users they have one page in the history group section of the History fragment.
    %d is a placeholder for the number of pages in the group. -->
    <string name="history_search_group_site_1">%d sayfa</string>

    <!-- Text to show users they have multiple pages in the history group section of the History fragment.
    %d is a placeholder for the number of pages in the group. -->
    <string name="history_search_group_sites_1">%d sayfa</string>

    <!-- Option in library for Recently Closed Tabs -->
    <string name="library_recently_closed_tabs">Son kapatılan sekmeler</string>
    <!-- Option in library to open Recently Closed Tabs page -->
    <string name="recently_closed_show_full_history">Tüm geçmişi göster</string>
    <!-- Text to show users they have multiple tabs saved in the Recently Closed Tabs section of history.
    %d is a placeholder for the number of tabs selected. -->
    <string name="recently_closed_tabs">%d sekme</string>
    <!-- Text to show users they have one tab saved in the Recently Closed Tabs section of history.
    %d is a placeholder for the number of tabs selected. -->
    <string name="recently_closed_tab">%d sekme</string>
    <!-- Recently closed tabs screen message when there are no recently closed tabs -->
    <string name="recently_closed_empty_message">Yakın zamanda kapatılmış sekme yok</string>

    <!-- Tab Management -->
    <!-- Title of preference for tabs management -->
    <string name="preferences_tabs">Sekmeler</string>
    <!-- Title of preference that allows a user to specify the tab view -->
    <string name="preferences_tab_view">Sekme görünümü</string>
    <!-- Option for a list tab view -->
    <string name="tab_view_list">Liste</string>
    <!-- Option for a grid tab view -->
    <string name="tab_view_grid">Izgara</string>
    <!-- Title of preference that allows a user to auto close tabs after a specified amount of time -->
    <string name="preferences_close_tabs">Sekmeleri kapat</string>
    <!-- Option for auto closing tabs that will never auto close tabs, always allows user to manually close tabs -->
    <string name="close_tabs_manually">Elle</string>
    <!-- Option for auto closing tabs that will auto close tabs after one day -->
    <string name="close_tabs_after_one_day">Bir gün sonra</string>
    <!-- Option for auto closing tabs that will auto close tabs after one week -->
    <string name="close_tabs_after_one_week">Bir hafta sonra</string>
    <!-- Option for auto closing tabs that will auto close tabs after one month -->
    <string name="close_tabs_after_one_month">Bir ay sonra</string>

    <!-- Title of preference that allows a user to specify the auto-close settings for open tabs -->
    <string name="preference_auto_close_tabs" tools:ignore="UnusedResources">Açık sekmeleri otomatik kapat</string>

    <!-- Opening screen -->
    <!-- Title of a preference that allows a user to choose what screen to show after opening the app -->
    <string name="preferences_opening_screen">Açılış ekranı</string>
    <!-- Option for always opening the homepage when re-opening the app -->
    <string name="opening_screen_homepage">Giriş sayfası</string>
    <!-- Option for always opening the user's last-open tab when re-opening the app -->
    <string name="opening_screen_last_tab">Son sekme</string>
    <!-- Option for always opening the homepage when re-opening the app after four hours of inactivity -->
    <string name="opening_screen_after_four_hours_of_inactivity">Dört saat hareketsizlikten sonra giriş sayfası</string>
    <!-- Summary for tabs preference when auto closing tabs setting is set to manual close-->
    <string name="close_tabs_manually_summary">Elle kapat</string>
    <!-- Summary for tabs preference when auto closing tabs setting is set to auto close tabs after one day-->
    <string name="close_tabs_after_one_day_summary">Bir gün sonra kapat</string>
    <!-- Summary for tabs preference when auto closing tabs setting is set to auto close tabs after one week-->
    <string name="close_tabs_after_one_week_summary">Bir hafta sonra kapat</string>
    <!-- Summary for tabs preference when auto closing tabs setting is set to auto close tabs after one month-->
    <string name="close_tabs_after_one_month_summary">Bir ay sonra kapat</string>

    <!-- Summary for homepage preference indicating always opening the homepage when re-opening the app -->
    <string name="opening_screen_homepage_summary">Giriş sayfasını aç</string>
    <!-- Summary for homepage preference indicating always opening the last-open tab when re-opening the app -->
    <string name="opening_screen_last_tab_summary">Son sekmeyi aç</string>
    <!-- Summary for homepage preference indicating opening the homepage when re-opening the app after four hours of inactivity -->
    <string name="opening_screen_after_four_hours_of_inactivity_summary">Dört saat sonra giriş sayfasını aç</string>

    <!-- Inactive tabs -->
    <!-- Category header of a preference that allows a user to enable or disable the inactive tabs feature -->
    <string name="preferences_inactive_tabs">Eski sekmeleri pasife taşı</string>
    <!-- Title of inactive tabs preference -->
    <string name="preferences_inactive_tabs_title">İki haftadır bakmadığınız sekmeler pasif bölümüne taşınır.</string>

    <!-- Studies -->
    <!-- Title of the remove studies button -->
    <string name="studies_remove">Kaldır</string>
    <!-- Title of the active section on the studies list -->
    <string name="studies_active">Etkin</string>
    <!-- Description for studies, it indicates why Firefox use studies. The first parameter is the name of the application. -->
    <string name="studies_description_2">%1$s zaman zaman araştırmalar yükleyip çalıştırabilir.</string>
    <!-- Learn more link for studies, links to an article for more information about studies. -->
    <string name="studies_learn_more">Daha fazla bilgi al</string>

    <!-- Dialog message shown after removing a study -->
    <string name="studies_restart_app">Değişiklikleri uygulamak için uygulama kapanacak</string>
    <!-- Dialog button to confirm the removing a study. -->
    <string name="studies_restart_dialog_ok">Tamam</string>
    <!-- Dialog button text for canceling removing a study. -->
    <string name="studies_restart_dialog_cancel">İptal</string>

    <!-- Toast shown after turning on/off studies preferences -->
    <string name="studies_toast_quit_application" tools:ignore="UnusedResources">Değişiklikleri uygulamak için uygulamadan çıkılıyor…</string>

    <!-- Sessions -->
    <!-- Title for the list of tabs -->
    <string name="tab_header_label">Açık sekmeler</string>
    <!-- Title for the list of tabs in the current private session -->
    <string name="tabs_header_private_tabs_title">Gizli sekmeler</string>
    <!-- Title for the list of tabs in the synced tabs -->
    <string name="tabs_header_synced_tabs_title">Eşitlenmiş sekmeler</string>
    <!-- Content description (not visible, for screen readers etc.): Add tab button. Adds a news tab when pressed -->
    <string name="add_tab">Sekme ekle</string>
    <!-- Content description (not visible, for screen readers etc.): Add tab button. Adds a news tab when pressed -->
    <string name="add_private_tab">Gizli sekme ekle</string>
    <!-- Text for the new tab button to indicate adding a new private tab in the tab -->
    <string name="tab_drawer_fab_content">Gizli</string>
    <!-- Text for the new tab button to indicate syncing command on the synced tabs page -->
    <string name="tab_drawer_fab_sync">Eşitle</string>
    <!-- Text shown in the menu for sharing all tabs -->
    <string name="tab_tray_menu_item_share">Tüm sekmeleri paylaş</string>
    <!-- Text shown in the menu to view recently closed tabs -->
    <string name="tab_tray_menu_recently_closed">Son kapatılan sekmeler</string>
    <!-- Text shown in the tabs tray inactive tabs section -->
    <string name="tab_tray_inactive_recently_closed" tools:ignore="UnusedResources">Son kapatılanlar</string>
    <!-- Text shown in the menu to view account settings -->
    <string name="tab_tray_menu_account_settings">Hesap ayarları</string>
    <!-- Text shown in the menu to view tab settings -->
    <string name="tab_tray_menu_tab_settings">Sekme ayarları</string>
    <!-- Text shown in the menu for closing all tabs -->
    <string name="tab_tray_menu_item_close">Tüm sekmeleri kapat</string>
    <!-- Text shown in the multiselect menu for bookmarking selected tabs. -->
    <string name="tab_tray_multiselect_menu_item_bookmark">Yer imlerine ekle</string>
    <!-- Text shown in the multiselect menu for closing selected tabs. -->
    <string name="tab_tray_multiselect_menu_item_close">Kapat</string>
    <!-- Content description for tabs tray multiselect share button -->
    <string name="tab_tray_multiselect_share_content_description">Seçili sekmeleri paylaş</string>
    <!-- Content description for tabs tray multiselect menu -->
    <string name="tab_tray_multiselect_menu_content_description">Seçili sekmeler menüsü</string>
    <!-- Content description (not visible, for screen readers etc.): Removes tab from collection button. Removes the selected tab from collection when pressed -->
    <string name="remove_tab_from_collection">Sekmeyi koleksiyondan çıkar</string>
    <!-- Text for button to enter multiselect mode in tabs tray -->
    <string name="tabs_tray_select_tabs">Sekmeleri seç</string>
    <!-- Content description (not visible, for screen readers etc.): Close tab button. Closes the current session when pressed -->
    <string name="close_tab">Sekmeyi kapat</string>
    <!-- Content description (not visible, for screen readers etc.): Close tab <title> button. First parameter is tab title  -->
    <string name="close_tab_title">%s sekmesini kapat</string>
    <!-- Content description (not visible, for screen readers etc.): Opens the open tabs menu when pressed -->
    <string name="open_tabs_menu">Açık sekmeler menüsü aç</string>
    <!-- Open tabs menu item to save tabs to collection -->
    <string name="tabs_menu_save_to_collection1">Sekmeleri koleksiyona kaydet</string>
    <!-- Text for the menu button to delete a collection -->
    <string name="collection_delete">Koleksiyonu sil</string>
    <!-- Text for the menu button to rename a collection -->
    <string name="collection_rename">Koleksiyonu yeniden adlandır</string>
    <!-- Text for the button to open tabs of the selected collection -->
    <string name="collection_open_tabs">Sekmeleri aç</string>


    <!-- Hint for adding name of a collection -->
    <string name="collection_name_hint">Koleksiyon adı</string>
    <!-- Text for the menu button to rename a top site -->
	<string name="rename_top_site">Adını değiștir</string>
	<!-- Text for the menu button to remove a top site -->
	<string name="remove_top_site">Kaldır</string>

    <!-- Text for the menu button to delete a top site from history -->
    <string name="delete_from_history">Geçmişten sil</string>
    <!-- Postfix for private WebApp titles, placeholder is replaced with app name -->
    <string name="pwa_site_controls_title_private">%1$s (Gizli Mod)</string>

    <!-- History -->
    <!-- Text for the button to search all history -->
    <string name="history_search_1">Aranacak terimleri yazın</string>
    <!-- Text for the button to clear all history -->
    <string name="history_delete_all">Geçmişi sil</string>
    <!-- Text for the snackbar to confirm that multiple browsing history items has been deleted -->
    <string name="history_delete_multiple_items_snackbar">Geçmiş silindi</string>
    <!-- Text for the snackbar to confirm that a single browsing history item has been deleted. The first parameter is the shortened URL of the deleted history item. -->
    <string name="history_delete_single_item_snackbar">%1$s silindi</string>
    <!-- Context description text for the button to delete a single history item -->
    <string name="history_delete_item">Sil</string>
    <!-- History multi select title in app bar
    The first parameter is the number of bookmarks selected -->
    <string name="history_multi_select_title">%1$d seçildi</string>
    <!-- Text for the header that groups the history for today -->
    <string name="history_today">Bugün</string>
    <!-- Text for the header that groups the history for yesterday -->
    <string name="history_yesterday">Dün</string>
    <!-- Text for the header that groups the history the past 7 days -->
    <string name="history_7_days">Son 7 gün</string>
    <!-- Text for the header that groups the history the past 30 days -->
    <string name="history_30_days">Son 30 gün</string>
    <!-- Text for the header that groups the history older than the last month -->
    <string name="history_older">Daha eski</string>
    <!-- Text shown when no history exists -->
    <string name="history_empty_message">Geçmiş yok</string>

    <!-- Downloads -->
    <!-- Text for the snackbar to confirm that multiple downloads items have been removed -->
    <string name="download_delete_multiple_items_snackbar_1">İndirmeler kaldırıldı</string>
    <!-- Text for the snackbar to confirm that a single download item has been removed. The first parameter is the name of the download item. -->
    <string name="download_delete_single_item_snackbar">%1$s kaldırıldı</string>
    <!-- Text shown when no download exists -->
    <string name="download_empty_message_1">Hiçbir şey indirilmemiş</string>
    <!-- History multi select title in app bar
    The first parameter is the number of downloads selected -->
    <string name="download_multi_select_title">%1$d indirme seçildi</string>


    <!-- Text for the button to remove a single download item -->
    <string name="download_delete_item_1">Kaldır</string>


    <!-- Crashes -->
    <!-- Title text displayed on the tab crash page. This first parameter is the name of the application (For example: Fenix) -->
    <string name="tab_crash_title_2">%1$s bu sayfayı yükleyemedi.</string>
    <!-- Send crash report checkbox text on the tab crash page -->
    <string name="tab_crash_send_report">Çökme raporunu Mozilla’ya gönder</string>
    <!-- Close tab button text on the tab crash page -->
    <string name="tab_crash_close">Sekmeyi kapat</string>
    <!-- Restore tab button text on the tab crash page -->
    <string name="tab_crash_restore">Sekmeyi geri yükle</string>

    <!-- Bookmarks -->
    <!-- Confirmation message for a dialog confirming if the user wants to delete the selected folder -->
    <string name="bookmark_delete_folder_confirmation_dialog">Bu klasörü silmek istediğinizden emin misiniz?</string>
    <!-- Confirmation message for a dialog confirming if the user wants to delete multiple items including folders. Parameter will be replaced by app name. -->
    <string name="bookmark_delete_multiple_folders_confirmation_dialog">%s seçilen öğeleri silecek.</string>
    <!-- Text for the cancel button on delete bookmark dialog -->
    <string name="bookmark_delete_negative">Vazgeç</string>
    <!-- Screen title for adding a bookmarks folder -->
    <string name="bookmark_add_folder">Klasör ekle</string>
    <!-- Snackbar title shown after a bookmark has been created. -->
    <string name="bookmark_saved_snackbar">Yer imi kaydedildi!</string>
    <!-- Snackbar edit button shown after a bookmark has been created. -->
    <string name="edit_bookmark_snackbar_action">DÜZENLE</string>
    <!-- Bookmark overflow menu edit button -->
    <string name="bookmark_menu_edit_button">Düzenle</string>
    <!-- Bookmark overflow menu copy button -->
    <string name="bookmark_menu_copy_button">Kopyala</string>
    <!-- Bookmark overflow menu share button -->
    <string name="bookmark_menu_share_button">Paylaş</string>
    <!-- Bookmark overflow menu open in new tab button -->
    <string name="bookmark_menu_open_in_new_tab_button">Yeni sekmede aç</string>
    <!-- Bookmark overflow menu open in private tab button -->
    <string name="bookmark_menu_open_in_private_tab_button">Gizli sekmede aç</string>
    <!-- Bookmark overflow menu open all in tabs button -->
    <string name="bookmark_menu_open_all_in_tabs_button">Tümünü yeni sekmelerde aç</string>
    <!-- Bookmark overflow menu open all in private tabs button -->
    <string name="bookmark_menu_open_all_in_private_tabs_button">Tümünü gizli sekmelerde aç</string>
    <!-- Bookmark overflow menu delete button -->
    <string name="bookmark_menu_delete_button">Sil</string>
    <!--Bookmark overflow menu save button -->
    <string name="bookmark_menu_save_button">Kaydet</string>
    <!-- Bookmark multi select title in app bar
     The first parameter is the number of bookmarks selected -->
    <string name="bookmarks_multi_select_title">%1$d yer imi seçildi</string>
    <!-- Bookmark editing screen title -->
    <string name="edit_bookmark_fragment_title">Yer imi düzenle</string>
    <!-- Bookmark folder editing screen title -->
    <string name="edit_bookmark_folder_fragment_title">Klasörü düzenle</string>
    <!-- Bookmark sign in button message -->
    <string name="bookmark_sign_in_button">Eşitlenen yer imlerini görmek için giriş yapın</string>
    <!-- Bookmark URL editing field label -->
    <string name="bookmark_url_label">ADRES</string>
    <!-- Bookmark FOLDER editing field label -->
    <string name="bookmark_folder_label">KLASÖR</string>
    <!-- Bookmark NAME editing field label -->
    <string name="bookmark_name_label">İSİM</string>
    <!-- Bookmark add folder screen title -->
    <string name="bookmark_add_folder_fragment_label">Klasör ekle</string>
    <!-- Bookmark select folder screen title -->
    <string name="bookmark_select_folder_fragment_label">Klasör seç</string>
    <!-- Bookmark editing error missing title -->
    <string name="bookmark_empty_title_error">Bir başlık yazmalısınız</string>
    <!-- Bookmark editing error missing or improper URL -->
    <string name="bookmark_invalid_url_error">Geçersiz URL</string>
    <!-- Bookmark screen message for empty bookmarks folder -->
    <string name="bookmarks_empty_message">Hiç yer imi yok</string>
    <!-- Bookmark snackbar message on deletion
     The first parameter is the host part of the URL of the bookmark deleted, if any -->
    <string name="bookmark_deletion_snackbar_message">%1$s silindi</string>
    <!-- Bookmark snackbar message on deleting multiple bookmarks not including folders-->
    <string name="bookmark_deletion_multiple_snackbar_message_2">Yer imleri silindi</string>
    <!-- Bookmark snackbar message on deleting multiple bookmarks including folders-->
    <string name="bookmark_deletion_multiple_snackbar_message_3">Seçilen klasörler siliniyor</string>
    <!-- Bookmark undo button for deletion snackbar action -->
    <string name="bookmark_undo_deletion">GERİ AL</string>

    <!-- Text for the button to search all bookmarks -->
    <string name="bookmark_search">Aranacak terimleri yazın</string>

    <!-- Site Permissions -->
    <!-- Button label that take the user to the Android App setting -->
    <string name="phone_feature_go_to_settings">Ayarlara git</string>
    <!-- Content description (not visible, for screen readers etc.): Quick settings sheet
        to give users access to site specific information / settings. For example:
        Secure settings status and a button to modify site permissions -->
    <string name="quick_settings_sheet">Hızlı ayarlar sayfası</string>
    <!-- Label that indicates that this option it the recommended one -->
    <string name="phone_feature_recommended">Önerilen</string>
    <!-- Button label for clearing all the information of site permissions-->
    <string name="clear_permissions">İzinleri temizle</string>
    <!-- Text for the OK button on Clear permissions dialog -->
    <string name="clear_permissions_positive">Tamam</string>
    <!-- Text for the cancel button on Clear permissions dialog -->
    <string name="clear_permissions_negative">Vazgeç</string>
    <!-- Button label for clearing a site permission-->
    <string name="clear_permission">İzni temizle</string>
    <!-- Text for the OK button on Clear permission dialog -->
    <string name="clear_permission_positive">Tamam</string>
    <!-- Text for the cancel button on Clear permission dialog -->
    <string name="clear_permission_negative">Vazgeç</string>
    <!-- Button label for clearing all the information on all sites-->
    <string name="clear_permissions_on_all_sites">Tüm sitelerdeki izinleri temizle</string>
    <!-- Preference for altering video and audio autoplay for all websites -->
    <string name="preference_browser_feature_autoplay">Otomatik oynatma</string>
    <!-- Preference for altering the camera access for all websites -->
    <string name="preference_phone_feature_camera">Kamera</string>
    <!-- Preference for altering the microphone access for all websites -->
    <string name="preference_phone_feature_microphone">Mikrofon</string>
    <!-- Preference for altering the location access for all websites -->
    <string name="preference_phone_feature_location">Konum</string>
    <!-- Preference for altering the notification access for all websites -->
    <string name="preference_phone_feature_notification">Bildirim</string>
    <!-- Preference for altering the persistent storage access for all websites -->
    <string name="preference_phone_feature_persistent_storage">Kalıcı depolama</string>
    <!-- Preference for altering the storage access setting for all websites -->
    <string name="preference_phone_feature_cross_origin_storage_access">Siteler arası çerezler</string>
    <!-- Preference for altering the EME access for all websites -->
    <string name="preference_phone_feature_media_key_system_access">DRM denetimli içerikler</string>
    <!-- Label that indicates that a permission must be asked always -->
    <string name="preference_option_phone_feature_ask_to_allow">İzin iste</string>
    <!-- Label that indicates that a permission must be blocked -->
    <string name="preference_option_phone_feature_blocked">Engellendi</string>
    <!-- Label that indicates that a permission must be allowed -->
    <string name="preference_option_phone_feature_allowed">İzin verildi</string>
    <!--Label that indicates a permission is by the Android OS-->
    <string name="phone_feature_blocked_by_android">Android tarafından engellendi</string>
    <!-- Preference for showing a list of websites that the default configurations won't apply to them -->
    <string name="preference_exceptions">İstisnalar</string>
    <!-- Summary of tracking protection preference if tracking protection is set to off -->
    <string name="tracking_protection_off">Kapalı</string>

    <!-- Summary of tracking protection preference if tracking protection is set to standard -->
    <string name="tracking_protection_standard">Standart</string>
    <!-- Summary of tracking protection preference if tracking protection is set to strict -->
    <string name="tracking_protection_strict">Sıkı</string>
    <!-- Summary of tracking protection preference if tracking protection is set to custom -->
    <string name="tracking_protection_custom">Özel</string>
    <!-- Label for global setting that indicates that all video and audio autoplay is allowed -->
    <string name="preference_option_autoplay_allowed2">Ses ve videoya izin ver</string>
    <!-- Label for site specific setting that indicates that all video and audio autoplay is allowed -->
    <string name="quick_setting_option_autoplay_allowed">Ses ve videoya izin ver</string>
    <!-- Label that indicates that video and audio autoplay is only allowed over Wi-Fi -->
    <string name="preference_option_autoplay_allowed_wifi_only2">Ses ve videoyu yalnızca hücresel veride engelle</string>
    <!-- Subtext that explains 'autoplay on Wi-Fi only' option -->
    <string name="preference_option_autoplay_allowed_wifi_subtext">Ses ve videolar yalnızca Wi-Fi’da oynatılacak</string>
    <!-- Label for global setting that indicates that video autoplay is allowed, but audio autoplay is blocked -->
    <string name="preference_option_autoplay_block_audio2">Yalnızca sesi engelle</string>
    <!-- Label for site specific setting that indicates that video autoplay is allowed, but audio autoplay is blocked -->
    <string name="quick_setting_option_autoplay_block_audio">Yalnızca sesi engelle</string>
    <!-- Label for global setting that indicates that all video and audio autoplay is blocked -->
    <string name="preference_option_autoplay_blocked3">Ses ve videoyu engelle</string>
    <!-- Label for site specific setting that indicates that all video and audio autoplay is blocked -->
    <string name="quick_setting_option_autoplay_blocked">Ses ve videoyu engelle</string>
    <!-- Summary of delete browsing data on quit preference if it is set to on -->
    <string name="delete_browsing_data_quit_on">Açık</string>
    <!-- Summary of delete browsing data on quit preference if it is set to off -->
    <string name="delete_browsing_data_quit_off">Kapalı</string>

    <!-- Summary of studies preference if it is set to on -->
    <string name="studies_on">Açık</string>
    <!-- Summary of studies data on quit preference if it is set to off -->
    <string name="studies_off">Kapalı</string>

    <!-- Collections -->
    <!-- Collections header on home fragment -->
    <string name="collections_header">Koleksiyonlar</string>
    <!-- Content description (not visible, for screen readers etc.): Opens the collection menu when pressed -->
    <string name="collection_menu_button_content_description">Koleksiyon menüsü</string>
    <!-- Label to describe what collections are to a new user without any collections -->
    <string name="no_collections_description2">Sizin için önemli olan şeyleri toplayın.\nHızlıca erişmek istediğiniz benzer aramaları, siteleri ve sekmeleri bir araya getirin.</string>
    <!-- Title for the "select tabs" step of the collection creator -->
    <string name="create_collection_select_tabs">Sekmeleri seç</string>
    <!-- Title for the "select collection" step of the collection creator -->
    <string name="create_collection_select_collection">Koleksiyon seç</string>
    <!-- Title for the "name collection" step of the collection creator -->
    <string name="create_collection_name_collection">Koleksiyonu adlandır</string>
    <!-- Button to add new collection for the "select collection" step of the collection creator -->
    <string name="create_collection_add_new_collection">Yeni koleksiyon ekle</string>
    <!-- Button to select all tabs in the "select tabs" step of the collection creator -->
    <string name="create_collection_select_all">Tümünü seç</string>
    <!-- Button to deselect all tabs in the "select tabs" step of the collection creator -->
    <string name="create_collection_deselect_all">Seçimi temizle</string>
    <!-- Text to prompt users to select the tabs to save in the "select tabs" step of the collection creator -->
    <string name="create_collection_save_to_collection_empty">Kaydedilecek sekmeleri seçin</string>
    <!-- Text to show users how many tabs they have selected in the "select tabs" step of the collection creator.
     %d is a placeholder for the number of tabs selected. -->
    <string name="create_collection_save_to_collection_tabs_selected">%d sekme seçildi</string>
    <!-- Text to show users they have one tab selected in the "select tabs" step of the collection creator.
    %d is a placeholder for the number of tabs selected. -->
    <string name="create_collection_save_to_collection_tab_selected">%d sekme seçildi</string>
    <!-- Text shown in snackbar when multiple tabs have been saved in a collection -->
    <string name="create_collection_tabs_saved">Sekmeler kaydedildi!</string>
    <!-- Text shown in snackbar when one or multiple tabs have been saved in a new collection -->
    <string name="create_collection_tabs_saved_new_collection">Koleksiyon kaydedildi!</string>
    <!-- Text shown in snackbar when one tab has been saved in a collection -->
    <string name="create_collection_tab_saved">Sekme kaydedildi!</string>
    <!-- Content description (not visible, for screen readers etc.): button to close the collection creator -->
    <string name="create_collection_close">Kapat</string>
    <!-- Button to save currently selected tabs in the "select tabs" step of the collection creator-->
    <string name="create_collection_save">Kaydet</string>

    <!-- Snackbar action to view the collection the user just created or updated -->
    <string name="create_collection_view">Göster</string>

    <!-- Text for the OK button from collection dialogs -->
    <string name="create_collection_positive">Tamam</string>
    <!-- Text for the cancel button from collection dialogs -->
    <string name="create_collection_negative">Vazgeç</string>

    <!-- Default name for a new collection in "name new collection" step of the collection creator. %d is a placeholder for the number of collections-->
    <string name="create_collection_default_name">Koleksiyon %d</string>

    <!-- Share -->
    <!-- Share screen header -->
    <string name="share_header_2">Paylaş</string>
    <!-- Content description (not visible, for screen readers etc.):
        "Share" button. Opens the share menu when pressed. -->
    <string name="share_button_content_description">Paylaş</string>
    <!-- Text for the Save to PDF feature in the share menu -->
    <string name="share_save_to_pdf">PDF olarak kaydet</string>
    <!-- Text for error message when generating a PDF file Text for error message when generating a PDF file. -->
    <string name="unable_to_save_to_pdf_error">PDF oluşturulamadı</string>
    <!-- Sub-header in the dialog to share a link to another sync device -->
    <string name="share_device_subheader">Cihaza gönder</string>
    <!-- Sub-header in the dialog to share a link to an app from the full list -->
    <string name="share_link_all_apps_subheader">Tüm eylemler</string>
    <!-- Sub-header in the dialog to share a link to an app from the most-recent sorted list -->
    <string name="share_link_recent_apps_subheader">Son kullanılanlar</string>
    <!-- Text for the copy link action in the share screen. -->
    <string name="share_copy_link_to_clipboard">Panoya kopyala</string>
    <!-- Toast shown after copying link to clipboard -->
    <string name="toast_copy_link_to_clipboard">Panoya kopyalandı</string>
    <!-- An option from the share dialog to sign into sync -->
    <string name="sync_sign_in">Sync’e giriş yap</string>
     <!-- An option from the three dot menu to sync and save data -->
    <string name="sync_menu_sync_and_save_data">Verileri eşitle ve kaydet</string>
    <!-- An option from the share dialog to send link to all other sync devices -->
    <string name="sync_send_to_all">Tüm cihazlara gönder</string>
    <!-- An option from the share dialog to reconnect to sync -->
    <string name="sync_reconnect">Sync’e yeniden bağlan</string>
    <!-- Text displayed when sync is offline and cannot be accessed -->
    <string name="sync_offline">Çevrimdışı</string>
    <!-- An option to connect additional devices -->
    <string name="sync_connect_device">Başka bir cihaz bağla</string>
    <!-- The dialog text shown when additional devices are not available -->
    <string name="sync_connect_device_dialog">Sekme göndermek için başka bir cihazdan daha Firefox’a giriş yapmalısınız.</string>
    <!-- Confirmation dialog button -->
    <string name="sync_confirmation_button">Anladım</string>

    <!-- Share error message -->
    <string name="share_error_snackbar">Bu uygulamayla paylaşılamıyor</string>
    <!-- Add new device screen title -->
    <string name="sync_add_new_device_title">Cihaza gönder</string>
    <!-- Text for the warning message on the Add new device screen -->
    <string name="sync_add_new_device_message">Bağlı cihaz yok</string>
    <!-- Text for the button to learn about sending tabs -->
    <string name="sync_add_new_device_learn_button">Sekme gönderme hakkında bilgi alın…</string>
    <!-- Text for the button to connect another device -->
    <string name="sync_add_new_device_connect_button">Başka bir cihaz bağla…</string>

    <!-- Notifications -->
    <!-- Text shown in the notification that pops up to remind the user that a private browsing session is active. -->
    <string name="notification_pbm_delete_text_2">Gizli sekmeleri kapat</string>
    <!-- Name of the marketing notification channel. Displayed in the "App notifications" system settings for the app -->
    <string name="notification_marketing_channel_name">Pazarlama</string>

    <!-- Title shown in the notification that pops up to remind the user to set fenix as default browser.
    The app name is in the text, due to limitations with localizing Nimbus experiments -->
    <string name="nimbus_notification_default_browser_title" tools:ignore="UnusedResources">Firefox hem hızlı hem de gizli</string>
    <!-- Text shown in the notification that pops up to remind the user to set fenix as default browser.
    The app name is in the text, due to limitations with localizing Nimbus experiments -->
    <string name="nimbus_notification_default_browser_text" tools:ignore="UnusedResources">Firefox’u varsayılan tarayıcınız yapın</string>
    <!-- Title shown in the notification that pops up to re-engage the user -->
    <string name="notification_re_engagement_title">Gizli gezintiyi deneyin</string>
    <!-- Text shown in the notification that pops up to re-engage the user.
    %1$s is a placeholder that will be replaced by the app name. -->
    <string name="notification_re_engagement_text">%1$s ile çerezleriniz ve geçmişiniz kaydedilmeden gezin</string>

    <!-- Title A shown in the notification that pops up to re-engage the user -->
    <string name="notification_re_engagement_A_title">İz bırakmadan gezinin</string>
    <!-- Text A shown in the notification that pops up to re-engage the user.
    %1$s is a placeholder that will be replaced by the app name. -->
    <string name="notification_re_engagement_A_text">%1$s, gizli gezintide bilgilerinizi kaydetmez.</string>
    <!-- Title B shown in the notification that pops up to re-engage the user -->
    <string name="notification_re_engagement_B_title">Aramaya başlayın</string>

    <!-- Text B shown in the notification that pops up to re-engage the user -->
    <string name="notification_re_engagement_B_text">İster yakınınızdaki restoranları bulun, ister eğlenceli bir şeyler keşfedin.</string>

    <!-- Survey -->
    <!-- Text shown in the fullscreen message that pops up to ask user to take a short survey.
    The app name is in the text, due to limitations with localizing Nimbus experiments -->
    <string name="nimbus_survey_message_text">Kısa bir ankete katılarak Firefox’u iyileştirmemize yardımcı olabilirsiniz.</string>
    <!-- Preference for taking the short survey. -->
    <string name="preferences_take_survey">Ankete katıl</string>
    <!-- Preference for not taking the short survey. -->
    <string name="preferences_not_take_survey">Hayır</string>

    <!-- Snackbar -->
    <!-- Text shown in snackbar when user deletes a collection -->
    <string name="snackbar_collection_deleted">Koleksiyon silindi</string>
    <!-- Text shown in snackbar when user renames a collection -->
    <string name="snackbar_collection_renamed">Koleksiyon yeniden adlandırıldı</string>
    <!-- Text shown in snackbar when user closes a tab -->
    <string name="snackbar_tab_closed">Sekme kapatıldı</string>
    <!-- Text shown in snackbar when user closes all tabs -->
    <string name="snackbar_tabs_closed">Sekmeler kapatıldı</string>
    <!-- Text shown in snackbar when user bookmarks a list of tabs -->
    <string name="snackbar_message_bookmarks_saved">Yer imleri kaydedildi.</string>
    <!-- Text shown in snackbar when user adds a site to shortcuts -->
    <string name="snackbar_added_to_shortcuts">Kısayollara eklendi</string>
    <!-- Text shown in snackbar when user closes a private tab -->
    <string name="snackbar_private_tab_closed">Gizli sekme kapatıldı</string>
    <!-- Text shown in snackbar when user closes all private tabs -->
    <string name="snackbar_private_tabs_closed">Gizli sekmeler kapatıldı</string>
    <!-- Text shown in snackbar to undo deleting a tab, top site or collection -->
    <string name="snackbar_deleted_undo">GERİ AL</string>
    <!-- Text shown in snackbar when user removes a top site -->
    <string name="snackbar_top_site_removed">Site kaldırıldı</string>
    <!-- QR code scanner prompt which appears after scanning a code, but before navigating to it
        First parameter is the name of the app, second parameter is the URL or text scanned-->
    <string name="qr_scanner_confirmation_dialog_message">%1$s uygulamasının %2$s adresini açmasına izin ver</string>
    <!-- QR code scanner prompt dialog positive option to allow navigation to scanned link -->
    <string name="qr_scanner_dialog_positive">İZİN VER</string>
    <!-- QR code scanner prompt dialog positive option to deny navigation to scanned link -->
    <string name="qr_scanner_dialog_negative">İZİN VERME</string>
    <!-- QR code scanner prompt dialog error message shown when a hostname does not contain http or https. -->
    <string name="qr_scanner_dialog_invalid">Web adresi geçersiz.</string>
    <!-- QR code scanner prompt dialog positive option when there is an error -->
    <string name="qr_scanner_dialog_invalid_ok">Tamam</string>
    <!-- Tab collection deletion prompt dialog message. Placeholder will be replaced with the collection name -->
    <string name="tab_collection_dialog_message">%1$s koleksiyonunu silmek istediğinize emin misiniz?</string>
    <!-- Collection and tab deletion prompt dialog message. This will show when the last tab from a collection is deleted -->
    <string name="delete_tab_and_collection_dialog_message">Bu sekmeyi silerseniz tüm koleksiyon silinir. İstediğiniz zaman yeni koleksiyonlar oluşturabilirsiniz.</string>
    <!-- Collection and tab deletion prompt dialog title. Placeholder will be replaced with the collection name. This will show when the last tab from a collection is deleted -->
    <string name="delete_tab_and_collection_dialog_title">%1$s silinsin mi?</string>
    <!-- Tab collection deletion prompt dialog option to delete the collection -->
    <string name="tab_collection_dialog_positive">Sil</string>
    <!-- Text displayed in a notification when the user enters full screen mode -->
    <string name="full_screen_notification">Tam ekran moduna geçiliyor</string>
    <!-- Message for copying the URL via long press on the toolbar -->
    <string name="url_copied">Adres kopyalandı</string>
    <!-- Sample text for accessibility font size -->
    <string name="accessibility_text_size_sample_text_1">Bu örnek bir metindir. Bu ayarı kullanarak boyutu artırıp azalttığınızda sonucun nasıl görüneceğini görebilirsiniz.</string>
    <!-- Summary for Accessibility Text Size Scaling Preference -->
    <string name="preference_accessibility_text_size_summary">Web sitelerinde metinleri büyütün veya küçültün</string>
    <!-- Title for Accessibility Text Size Scaling Preference -->
    <string name="preference_accessibility_font_size_title">Yazı tipi boyutu</string>

    <!-- Title for Accessibility Text Automatic Size Scaling Preference -->
    <string name="preference_accessibility_auto_size_2">Otomatik yazı tipi boyutlandırma</string>
    <!-- Summary for Accessibility Text Automatic Size Scaling Preference -->
    <string name="preference_accessibility_auto_size_summary">Yazı tipi boyutu Android ayarlarınızdan alınacaktır. Yazı tipi boyutunu buradan yönetmek isterseniz bu ayarı kapatın.</string>

    <!-- Title for the Delete browsing data preference -->
    <string name="preferences_delete_browsing_data">Gezinti verilerini sil</string>
    <!-- Title for the tabs item in Delete browsing data -->
    <string name="preferences_delete_browsing_data_tabs_title_2">Açık sekmeler</string>
    <!-- Subtitle for the tabs item in Delete browsing data, parameter will be replaced with the number of open tabs -->
    <string name="preferences_delete_browsing_data_tabs_subtitle">%d sekme</string>
    <!-- Title for the data and history items in Delete browsing data -->
    <string name="preferences_delete_browsing_data_browsing_data_title">Gezinti geçmişi ve site verileri</string>
    <!-- Subtitle for the data and history items in delete browsing data, parameter will be replaced with the
        number of history items the user has -->
    <string name="preferences_delete_browsing_data_browsing_data_subtitle">%d adres</string>
    <!-- Title for the cookies item in Delete browsing data -->
    <string name="preferences_delete_browsing_data_cookies">Çerezler</string>
    <!-- Subtitle for the cookies item in Delete browsing data -->
    <string name="preferences_delete_browsing_data_cookies_subtitle">Çoğu sitedeki oturumlarınız kapanacak</string>
    <!-- Title for the cached images and files item in Delete browsing data -->
    <string name="preferences_delete_browsing_data_cached_files">Önbelleğe alınmış resim ve dosyalar</string>
    <!-- Subtitle for the cached images and files item in Delete browsing data -->
    <string name="preferences_delete_browsing_data_cached_files_subtitle">Depolama alanını boşaltır</string>
    <!-- Title for the site permissions item in Delete browsing data -->
    <string name="preferences_delete_browsing_data_site_permissions">Site izinleri</string>
    <!-- Title for the downloads item in Delete browsing data -->
    <string name="preferences_delete_browsing_data_downloads">İndirilenler</string>
    <!-- Text for the button to delete browsing data -->
    <string name="preferences_delete_browsing_data_button">Gezinti verilerini sil</string>

    <!-- Title for the Delete browsing data on quit preference -->
    <string name="preferences_delete_browsing_data_on_quit">Çıkarken gezinti verilerini sil</string>
    <!-- Summary for the Delete browsing data on quit preference. "Quit" translation should match delete_browsing_data_on_quit_action translation. -->
    <string name="preference_summary_delete_browsing_data_on_quit_2">Ana menüden \&quot;Çık\&quot;ı seçtiğinizde gezinti verilerini otomatik olarak siler</string>
    <!-- Action item in menu for the Delete browsing data on quit feature -->
    <string name="delete_browsing_data_on_quit_action">Çık</string>

    <!-- Title text of a delete browsing data dialog. -->
    <string name="delete_history_prompt_title">Silinecek zaman aralığı</string>
    <!-- Body text of a delete browsing data dialog. -->
    <string name="delete_history_prompt_body" moz:RemovedIn="130" tools:ignore="UnusedResources">Geçmişi (diğer cihazlarla eşitlenen geçmiş dahil), çerezleri ve diğer gezinti verilerini kaldırır.</string>
    <!-- Body text of a delete browsing data dialog. -->
    <string name="delete_history_prompt_body_2">Geçmişi temizler (diğer cihazlardan eşitlenen geçmiş dahil)</string>
    <!-- Radio button in the delete browsing data dialog to delete history items for the last hour. -->
    <string name="delete_history_prompt_button_last_hour">Son saat</string>
    <!-- Radio button in the delete browsing data dialog to delete history items for today and yesterday. -->
    <string name="delete_history_prompt_button_today_and_yesterday">Bugün ve dün</string>
    <!-- Radio button in the delete browsing data dialog to delete all history. -->
    <string name="delete_history_prompt_button_everything">Her şey</string>

    <!-- Dialog message to the user asking to delete browsing data. Parameter will be replaced by app name. -->
    <string name="delete_browsing_data_prompt_message_3">%s seçili gezinti verilerini silecek.</string>
    <!-- Text for the cancel button for the data deletion dialog -->
    <string name="delete_browsing_data_prompt_cancel">İptal</string>
    <!-- Text for the allow button for the data deletion dialog -->
    <string name="delete_browsing_data_prompt_allow">Sil</string>
    <!-- Text for the snackbar confirmation that the data was deleted -->
    <string name="preferences_delete_browsing_data_snackbar">Gezinti verileri silindi</string>

    <!-- Text for the snackbar to show the user that the deletion of browsing data is in progress -->
    <string name="deleting_browsing_data_in_progress">Göz atma verileri siliniyor…</string>

    <!-- Dialog message to the user asking to delete all history items inside the opened group. Parameter will be replaced by a history group name. -->
    <string name="delete_all_history_group_prompt_message">“%s” grubundaki tüm siteleri sil</string>
    <!-- Text for the cancel button for the history group deletion dialog -->
    <string name="delete_history_group_prompt_cancel">Vazgeç</string>
    <!-- Text for the allow button for the history group dialog -->
    <string name="delete_history_group_prompt_allow">Sil</string>
    <!-- Text for the snackbar confirmation that the history group was deleted -->
    <string name="delete_history_group_snackbar">Grup silindi</string>

    <!-- Onboarding -->
    <!-- Text for onboarding welcome header. -->
    <string name="onboarding_header_2">Daha iyi bir internete hoş geldiniz</string>
    <!-- Text for the onboarding welcome message. -->
    <string name="onboarding_message">Para için değil, insanlık için geliştirilen bir tarayıcı.</string>
    <!-- Text for the Firefox account onboarding sign in card header. -->
    <string name="onboarding_account_sign_in_header">Kaldığınız yerden devam edin</string>
    <!-- Text for the button to learn more about signing in to your Firefox account. -->
    <string name="onboarding_manual_sign_in_description">Cihazlarınız arasında sorunsuz geçiş için sekmelerinizi ve parolalarınızı senkronize edin.</string>
    <!-- Text for the button to manually sign into Firefox account. -->
    <string name="onboarding_firefox_account_sign_in">Giriş yap</string>
    <!-- text to display in the snackbar once account is signed-in -->
    <string name="onboarding_firefox_account_sync_is_on">Sync açık</string>
    <!-- Text for the tracking protection onboarding card header -->
    <string name="onboarding_tracking_protection_header">Gizlilik koruması hep açık</string>
    <!-- Text for the tracking protection card description. The first parameter is the name of the application.-->
    <string name="onboarding_tracking_protection_description_old">%1$s şirketlerin sizi web’de gizlice takip etmesini otomatik olarak engeller.</string>
    <!-- Text for the tracking protection card description. -->
    <string name="onboarding_tracking_protection_description">Komple Çerez Koruması, takip kodlarının sizi web’de takip etmek için çerezleri kullanmasını engeller.</string>
    <!-- text for tracking protection radio button option for standard level of blocking -->
    <string name="onboarding_tracking_protection_standard_button_2">Standart (varsayılan)</string>
    <!-- text for standard blocking option button description -->
    <string name="onboarding_tracking_protection_standard_button_description_3">Dengeli gizlilik ve performans. Sayfalar normal şekilde yüklenir.</string>
    <!-- text for tracking protection radio button option for strict level of blocking -->
    <string name="onboarding_tracking_protection_strict_option">Sıkı</string>
    <!-- text for strict blocking option button description -->
    <string name="onboarding_tracking_protection_strict_button_description_3">Sayfaların daha hızlı yüklenmesi için daha fazla takipçiyi engeller ancak bazı sayfa işlevleri bozulabilir.</string>
    <!-- text for the toolbar position card header  -->
    <string name="onboarding_toolbar_placement_header_1">Araç çubuğu konumunu seçin</string>
    <!-- Text for the toolbar position card description -->
    <string name="onboarding_toolbar_placement_description">Altta tutun veya en üste taşıyın.</string>
    <!-- Text for the privacy notice onboarding card header -->
    <string name="onboarding_privacy_notice_header_1">Verilerinizin kontrolü sizde</string>
    <!-- Text for the privacy notice onboarding card description. -->
    <string name="onboarding_privacy_notice_description">Firefox, internette başkalarıyla ve bizimle neleri paylaşacağınızın kontrolünü size verir.</string>
    <!-- Text for the button to read the privacy notice -->
    <string name="onboarding_privacy_notice_read_button">Gizlilik bildirimimizi okuyun</string>

    <!-- Text for the conclusion onboarding message -->
    <string name="onboarding_conclusion_header">Harika bir internete yelken açmaya hazır mısınız?</string>
    <!-- text for the button to finish onboarding -->
    <string name="onboarding_finish">Gezinmeye başla</string>

    <!-- Onboarding theme -->
    <!-- text for the theme picker onboarding card header -->
    <string name="onboarding_theme_picker_header">Temanızı seçin</string>
    <!-- text for the theme picker onboarding card description -->
    <string name="onboarding_theme_picker_description_2">Koyu mod sayesinde pilden tasarruf ederken gözlerinizi rahatlatabilirsiniz.</string>
    <!-- Automatic theme setting (will follow device setting) -->
    <string name="onboarding_theme_automatic_title">Otomatik</string>
    <!-- Summary of automatic theme setting (will follow device setting) -->
    <string name="onboarding_theme_automatic_summary">Cihaz ayarlarınıza uyum sağlar</string>
    <!-- Theme setting for dark mode -->
    <string name="onboarding_theme_dark_title">Koyu tema</string>
    <!-- Theme setting for light mode -->
    <string name="onboarding_theme_light_title">Açık tema</string>

    <!-- Text shown in snackbar when multiple tabs have been sent to device -->
    <string name="sync_sent_tabs_snackbar">Sekmeler gönderildi</string>
    <!-- Text shown in snackbar when one tab has been sent to device  -->
    <string name="sync_sent_tab_snackbar">Sekme gönderildi</string>
    <!-- Text shown in snackbar when sharing tabs failed  -->
    <string name="sync_sent_tab_error_snackbar">Gönderilemedi</string>
    <!-- Text shown in snackbar for the "retry" action that the user has after sharing tabs failed -->
    <string name="sync_sent_tab_error_snackbar_action">YENİDEN DENE</string>
    <!-- Title of QR Pairing Fragment -->
    <string name="sync_scan_code">Kodu tarayın</string>
    <!-- Instructions on how to access pairing -->
    <string name="sign_in_instructions"><![CDATA[Bilgisayarınızda Firefox’u açıp <b>https://firefox.com/pair</b> adresine gidin]]></string>
    <!-- Text shown for sign in pairing when ready -->
    <string name="sign_in_ready_for_scan">Taramaya hazırım</string>
    <!-- Text shown for settings option for sign with pairing -->
    <string name="sign_in_with_camera">Kameranızla giriş yapın</string>
    <!-- Text shown for settings option for sign with email -->
    <string name="sign_in_with_email">E-posta ile giriş yap</string>
    <!-- Text shown for settings option for create new account text.'Firefox' intentionally hardcoded here.-->
    <string name="sign_in_create_account_text"><![CDATA[Hesabınız yok mu? Firefox’u cihazlar arasında eşitlemek için <u>hesap açın</u>.]]></string>
    <!-- Text shown in confirmation dialog to sign out of account. The first parameter is the name of the app (e.g. Firefox Preview) -->
    <string name="sign_out_confirmation_message_2">%s artık hesabınızla eşitlenmeyecek ama bu cihazdaki gezinti geçmişiniz silinmeyecek.</string>
    <!-- Option to continue signing out of account shown in confirmation dialog to sign out of account -->
    <string name="sign_out_disconnect">Bağlatıyı kes</string>
    <!-- Option to cancel signing out shown in confirmation dialog to sign out of account -->
    <string name="sign_out_cancel">İptal</string>

    <!-- Error message snackbar shown after the user tried to select a default folder which cannot be altered -->
    <string name="bookmark_cannot_edit_root">Varsayılan klasörler düzenlenemez</string>

    <!-- Enhanced Tracking Protection -->
    <!-- Link displayed in enhanced tracking protection panel to access tracking protection settings -->
    <string name="etp_settings">Koruma ayarları</string>
    <!-- Preference title for enhanced tracking protection settings -->
    <string name="preference_enhanced_tracking_protection">Gelişmiş izlenme koruması</string>
    <!-- Title for the description of enhanced tracking protection -->
    <string name="preference_enhanced_tracking_protection_explanation_title" moz:removedIn="114" tools:ignore="UnusedResources">Takip edilmeden gezinin</string>
    <!-- Preference summary for enhanced tracking protection settings on/off switch -->
    <string name="preference_enhanced_tracking_protection_summary">Siteler arası takip kodlarına karşı en güçlü korumamız olan Komple Çerez Koruması da içinde.</string>
    <!-- Description of enhanced tracking protection. The first parameter is the name of the application (For example: Fenix) -->
    <string name="preference_enhanced_tracking_protection_explanation" moz:removedIn="114" tools:ignore="UnusedResources">Verileriniz sizde kalsın. %s, internette ne yaptığınızı öğrenmeye çalışan takipçilerin çoğundan sizi korur.</string>
    <!-- Description of enhanced tracking protection. The parameter is the name of the application (For example: Firefox Fenix) -->
    <string name="preference_enhanced_tracking_protection_explanation_2">%s, internette ne yaptığınızı öğrenmeye çalışan takipçilerin çoğundan sizi korur.</string>
    <!-- Text displayed that links to website about enhanced tracking protection -->
    <string name="preference_enhanced_tracking_protection_explanation_learn_more">Daha fazla bilgi al</string>
    <!-- Preference for enhanced tracking protection for the standard protection settings -->
    <string name="preference_enhanced_tracking_protection_standard_default_1">Standart (varsayılan)</string>
    <!-- Preference description for enhanced tracking protection for the standard protection settings -->
    <string name="preference_enhanced_tracking_protection_standard_description_4" moz:removedIn="114" tools:ignore="UnusedResources">Dengeli gizlilik ve performans. Sayfalar normal şekilde yüklenir.</string>
    <!-- Preference description for enhanced tracking protection for the standard protection settings -->
    <string name="preference_enhanced_tracking_protection_standard_description_5">Sayfalar normal şekilde yüklenecek ama daha az takipçi engellenecek.</string>
    <!--  Accessibility text for the Standard protection information icon  -->
    <string name="preference_enhanced_tracking_protection_standard_info_button">Standart izlenme korumasında neler engellenir?</string>
    <!-- Preference for enhanced tracking protection for the strict protection settings -->
    <string name="preference_enhanced_tracking_protection_strict">Sıkı</string>
    <!-- Preference description for enhanced tracking protection for the strict protection settings -->
    <string name="preference_enhanced_tracking_protection_strict_description_3" moz:removedIn="114" tools:ignore="UnusedResources">Sayfaların daha hızlı yüklenmesi için daha fazla takipçiyi engeller ancak bazı sayfa işlevleri bozulabilir.</string>
    <!-- Preference description for enhanced tracking protection for the strict protection settings -->
    <string name="preference_enhanced_tracking_protection_strict_description_4">Daha güçlü izlenme koruması ve daha hızlı performans, ancak bazı siteler düzgün çalışmayabilir.</string>
    <!--  Accessibility text for the Strict protection information icon  -->
    <string name="preference_enhanced_tracking_protection_strict_info_button">Sıkı izlenme korumasında neler engellenir?</string>
    <!-- Preference for enhanced tracking protection for the custom protection settings -->
    <string name="preference_enhanced_tracking_protection_custom">Özel</string>
    <!-- Preference description for enhanced tracking protection for the strict protection settings -->
    <string name="preference_enhanced_tracking_protection_custom_description_2">Hangi takipçilerin ve betiklerin engelleneceğini seçin.</string>
    <!--  Accessibility text for the Strict protection information icon  -->
    <string name="preference_enhanced_tracking_protection_custom_info_button">Özel izlenme korumasında neler engellenir?</string>
    <!-- Header for categories that are being blocked by current Enhanced Tracking Protection settings -->
    <!-- Preference for enhanced tracking protection for the custom protection settings for cookies-->
    <string name="preference_enhanced_tracking_protection_custom_cookies">Çerezler</string>
    <!-- Option for enhanced tracking protection for the custom protection settings for cookies-->
    <string name="preference_enhanced_tracking_protection_custom_cookies_1">Siteler arası takipçiler ve sosyal medya takipçileri</string>
    <!-- Option for enhanced tracking protection for the custom protection settings for cookies-->
    <string name="preference_enhanced_tracking_protection_custom_cookies_2">Ziyaret etmediğim sitelerden gelen çerezler</string>
    <!-- Option for enhanced tracking protection for the custom protection settings for cookies-->
    <string name="preference_enhanced_tracking_protection_custom_cookies_3">Tüm üçüncü taraf çerezleri (Bazı web siteleri bozulabilir.)</string>
    <!-- Option for enhanced tracking protection for the custom protection settings for cookies-->
    <string name="preference_enhanced_tracking_protection_custom_cookies_4">Tüm çerezler (Bazı web siteleri bozulabilir.)</string>
    <!-- Option for enhanced tracking protection for the custom protection settings for cookies-->
    <string name="preference_enhanced_tracking_protection_custom_cookies_5">Siteler arası çerezleri izole et</string>
    <!-- Preference for enhanced tracking protection for the custom protection settings for tracking content -->
    <string name="preference_enhanced_tracking_protection_custom_tracking_content">Takip amaçlı içerikler</string>
    <!-- Option for enhanced tracking protection for the custom protection settings for tracking content-->
    <string name="preference_enhanced_tracking_protection_custom_tracking_content_1">Tüm sekmelerde</string>
    <!-- Option for enhanced tracking protection for the custom protection settings for tracking content-->
    <string name="preference_enhanced_tracking_protection_custom_tracking_content_2">Yalnızca gizli sekmelerde</string>
    <!-- Preference for enhanced tracking protection for the custom protection settings -->
    <string name="preference_enhanced_tracking_protection_custom_cryptominers">Kripto madencileri</string>
    <!-- Preference for enhanced tracking protection for the custom protection settings -->
    <string name="preference_enhanced_tracking_protection_custom_fingerprinters">Parmak izi toplayıcılar</string>
    <!-- Button label for navigating to the Enhanced Tracking Protection details -->
    <string name="enhanced_tracking_protection_details">Ayrıntılar</string>
    <!-- Header for categories that are being being blocked by current Enhanced Tracking Protection settings -->
    <string name="enhanced_tracking_protection_blocked">Engellenenler</string>
    <!-- Header for categories that are being not being blocked by current Enhanced Tracking Protection settings -->
    <string name="enhanced_tracking_protection_allowed">İzin verilenler</string>
    <!-- Category of trackers (social media trackers) that can be blocked by Enhanced Tracking Protection -->
    <string name="etp_social_media_trackers_title">Sosyal medya takipçileri</string>
    <!-- Description of social media trackers that can be blocked by Enhanced Tracking Protection -->
    <string name="etp_social_media_trackers_description">Sosyal ağların web’deki gezinme etkinliğinizi izleyebilme özelliğini sınırlar.</string>
    <!-- Category of trackers (cross-site tracking cookies) that can be blocked by Enhanced Tracking Protection -->
    <string name="etp_cookies_title">Siteler arası takip çerezleri</string>
    <!-- Category of trackers (cross-site tracking cookies) that can be blocked by Enhanced Tracking Protection -->
    <string name="etp_cookies_title_2">Siteler arası çerezler</string>
    <!-- Description of cross-site tracking cookies that can be blocked by Enhanced Tracking Protection -->
    <string name="etp_cookies_description">Reklam ağlarının ve analitik şirketlerinin farklı siteler arasındaki gezintilerinizi izlemek için kullandığı çerezleri engeller.</string>
    <!-- Description of cross-site tracking cookies that can be blocked by Enhanced Tracking Protection -->
    <string name="etp_cookies_description_2">Komple Çerez Koruması, çerezleri sadece bulunduğunuz sitenin kullanabileceği şekilde izole eder. Bu sayede, reklam ağları hangi sitelerde gezindiğinizi izlemek için çerezleri kullanamaz.</string>
    <!-- Category of trackers (cryptominers) that can be blocked by Enhanced Tracking Protection -->
    <string name="etp_cryptominers_title">Kripto madencileri</string>
    <!-- Description of cryptominers that can be blocked by Enhanced Tracking Protection -->
    <string name="etp_cryptominers_description">Kötü amaçlı betiklerin kripto para üretmek amacıyla cihazınıza erişmesini önler.</string>
    <!-- Category of trackers (fingerprinters) that can be blocked by Enhanced Tracking Protection -->
    <string name="etp_fingerprinters_title">Parmak izi toplayıcılar</string>
    <!-- Description of fingerprinters that can be blocked by Enhanced Tracking Protection -->
    <string name="etp_fingerprinters_description">İzleme amacıyla kullanılabilecek, cihazınızla ilgili benzersiz bir şekilde tanımlanabilir verilerin toplanmasını önler.</string>
    <!-- Category of trackers (tracking content) that can be blocked by Enhanced Tracking Protection -->
    <string name="etp_tracking_content_title">Takip amaçlı içerikler</string>
    <!-- Description of tracking content that can be blocked by Enhanced Tracking Protection -->
    <string name="etp_tracking_content_description">Takip kodu içeren reklamların, videoların ve diğer içeriklerin yüklenmesini engeller. Bazı sitelerin işlevlerini etkileyebilir.</string>
    <!-- Enhanced Tracking Protection message that protection is currently on for this site -->
    <string name="etp_panel_on">Bu sitede korumalar AÇIK</string>
    <!-- Enhanced Tracking Protection message that protection is currently off for this site -->
    <string name="etp_panel_off">Bu sitede korumalar KAPALI</string>
    <!-- Header for exceptions list for which sites enhanced tracking protection is always off -->
    <string name="enhanced_tracking_protection_exceptions">Aşağıdaki sitelerde gelişmiş izlenme koruması kapatıldı</string>
    <!-- Content description (not visible, for screen readers etc.): Navigate
    back from ETP details (Ex: Tracking content) -->
    <string name="etp_back_button_content_description">Geri git</string>
    <!-- About page link text to open what's new link -->
    <string name="about_whats_new">%s tarayıcısında yeni neler var?</string>
    <!-- Open source licenses page title
    The first parameter is the app name -->
    <string name="open_source_licenses_title">%s | OSS Kitaplıkları</string>

    <!-- Category of trackers (redirect trackers) that can be blocked by Enhanced Tracking Protection -->
    <string name="etp_redirect_trackers_title">Yönlendirme takipçileri</string>
    <!-- Description of redirect tracker cookies that can be blocked by Enhanced Tracking Protection -->
    <string name="etp_redirect_trackers_description">Bilinen takip sitelerine yapılan yönlendirmelere ait çerezleri temizler.</string>

    <!-- Description of the SmartBlock Enhanced Tracking Protection feature. The * symbol is intentionally hardcoded here,
         as we use it on the UI to indicate which trackers have been partially unblocked.  -->
    <string name="preference_etp_smartblock_description">Aşağıda işaretlenen bazı takipçilerle etkileşimde bulunduğunuz için bu sayfadaki engellemeleri kısmen kaldırıldı. *</string>
    <!-- Text displayed that links to website about enhanced tracking protection SmartBlock -->
    <string name="preference_etp_smartblock_learn_more">Daha fazla bilgi al</string>

    <!-- Content description (not visible, for screen readers etc.):
    Enhanced tracking protection exception preference icon for ETP settings. -->
    <string name="preference_etp_exceptions_icon_description">Gelişmiş izlenme koruması istisna tercihi simgesi</string>

    <!-- About page link text to open support link -->
    <string name="about_support">Destek</string>
    <!-- About page link text to list of past crashes (like about:crashes on desktop) -->
    <string name="about_crashes">Çökmeler</string>
    <!-- About page link text to open privacy notice link -->
    <string name="about_privacy_notice">Gizlilik bildirimi</string>
    <!-- About page link text to open know your rights link -->
    <string name="about_know_your_rights">Haklarınızı bilin</string>
    <!-- About page link text to open licensing information link -->
    <string name="about_licensing_information">Lisans bilgileri</string>
    <!-- About page link text to open a screen with libraries that are used -->
    <string name="about_other_open_source_libraries">Kullandığımız kitaplıklar</string>

    <!-- Toast shown to the user when they are activating the secret dev menu
        The first parameter is number of long clicks left to enable the menu -->
    <string name="about_debug_menu_toast_progress">Hata ayıklama menüsü: Etkinleştirmek için %1$d tıklama kaldı</string>
    <string name="about_debug_menu_toast_done">Hata ayıklama menüsü etkin</string>

    <!-- Browser long press popup menu -->
    <!-- Copy the current url -->
    <string name="browser_toolbar_long_press_popup_copy">Kopyala</string>
    <!-- Paste & go the text in the clipboard. '&amp;' is replaced with the ampersand symbol: & -->
    <string name="browser_toolbar_long_press_popup_paste_and_go">Yapıştır ve git</string>
    <!-- Paste the text in the clipboard -->
    <string name="browser_toolbar_long_press_popup_paste">Yapıştır</string>

    <!-- Snackbar message shown after an URL has been copied to clipboard. -->
    <string name="browser_toolbar_url_copied_to_clipboard_snackbar">Adres panoya kopyalandı</string>

    <!-- Title text for the Add To Homescreen dialog -->
    <string name="add_to_homescreen_title">Ana ekrana ekle</string>
    <!-- Cancel button text for the Add to Homescreen dialog -->
    <string name="add_to_homescreen_cancel">İptal</string>
    <!-- Add button text for the Add to Homescreen dialog -->
    <string name="add_to_homescreen_add">Ekle</string>
    <!-- Continue to website button text for the first-time Add to Homescreen dialog -->
    <string name="add_to_homescreen_continue">Siteye devam et</string>
    <!-- Placeholder text for the TextView in the Add to Homescreen dialog -->
    <string name="add_to_homescreen_text_placeholder">Kısayol adı</string>

    <!-- Describes the add to homescreen functionality -->
    <string name="add_to_homescreen_description_2">Bu siteyi cihazınızın ana ekranına ekleyerek ona hızlıca erişebilir, site bir uygulamaymış gibi daha hızlı gezinti yapabilirsiniz.</string>

    <!-- Preference for managing the settings for logins and passwords in Fenix -->
    <string name="preferences_passwords_logins_and_passwords">Hesaplar ve parolalar</string>
    <!-- Preference for managing the saving of logins and passwords in Fenix -->
    <string name="preferences_passwords_save_logins">Kullanıcı adı ve parolaları kaydet</string>
    <!-- Preference option for asking to save passwords in Fenix -->
    <string name="preferences_passwords_save_logins_ask_to_save">Kaydetmeyi sor</string>
    <!-- Preference option for never saving passwords in Fenix -->
    <string name="preferences_passwords_save_logins_never_save">Asla kaydetme</string>
    <!-- Preference for autofilling saved logins in Firefox (in web content), %1$s will be replaced with the app name -->
    <string name="preferences_passwords_autofill2">%1$s ile otomatik doldur</string>
    <!-- Description for the preference for autofilling saved logins in Firefox (in web content), %1$s will be replaced with the app name -->
    <string name="preferences_passwords_autofill_description">%1$s kullanırken web sitelerinde kullanıcı adı ve parolalar doldurulup kaydedilsin.</string>
    <!-- Preference for autofilling logins from Fenix in other apps (e.g. autofilling the Twitter app) -->
    <string name="preferences_android_autofill">Diğer uygulamalarda otomatik doldur</string>
    <!-- Description for the preference for autofilling logins from Fenix in other apps (e.g. autofilling the Twitter app) -->
    <string name="preferences_android_autofill_description">Cihazınızdaki diğer uygulamalarda kullanıcı adı ve parolalar doldurulsun.</string>

    <!-- Preference option for adding a login -->
    <string name="preferences_logins_add_login">Hesap ekle</string>

    <!-- Preference for syncing saved logins in Fenix -->
    <string name="preferences_passwords_sync_logins">Hesapları eşitle</string>
    <!-- Preference for syncing saved logins in Fenix, when not signed in-->
    <string name="preferences_passwords_sync_logins_across_devices">Hesapları cihazlar arasında eşitle</string>
    <!-- Preference to access list of saved logins -->
    <string name="preferences_passwords_saved_logins">Kayıtlı hesaplar</string>
    <!-- Description of empty list of saved passwords. Placeholder is replaced with app name.  -->
    <string name="preferences_passwords_saved_logins_description_empty_text">Kaydettiğiniz veya %s ile eşitlediğiniz hesaplar burada görünecektir.</string>
    <!-- Preference to access list of saved logins -->
    <string name="preferences_passwords_saved_logins_description_empty_learn_more_link">Sync hakkında bilgi alın.</string>
    <!-- Preference to access list of login exceptions that we never save logins for -->
    <string name="preferences_passwords_exceptions">İstisnalar</string>
    <!-- Empty description of list of login exceptions that we never save logins for -->
    <string name="preferences_passwords_exceptions_description_empty">Kaydedilmeyen hesaplar ve parolalar burada görünecektir.</string>
    <!-- Description of list of login exceptions that we never save logins for -->
    <string name="preferences_passwords_exceptions_description">Bu sitelere ait hesaplar ve parolalar kaydedilmeyecektir.</string>
    <!-- Text on button to remove all saved login exceptions -->
    <string name="preferences_passwords_exceptions_remove_all">Tüm istisnaları sil</string>
    <!-- Hint for search box in logins list -->
    <string name="preferences_passwords_saved_logins_search">Hesaplarda ara</string>
    <!-- The header for the site that a login is for -->
    <string name="preferences_passwords_saved_logins_site">Site</string>
    <!-- The header for the username for a login -->
    <string name="preferences_passwords_saved_logins_username">Kullanıcı adı</string>
    <!-- The header for the password for a login -->
    <string name="preferences_passwords_saved_logins_password">Parola</string>
    <!-- Shown in snackbar to tell user that the password has been copied -->
    <string name="logins_password_copied">Parola panoya kopyalandı</string>
    <!-- Shown in snackbar to tell user that the username has been copied -->
    <string name="logins_username_copied">Kullanıcı adı panoya kopyalandı</string>
    <!-- Content Description (for screenreaders etc) read for the button to copy a password in logins-->
    <string name="saved_logins_copy_password">Parolayı kopyala</string>
    <!-- Content Description (for screenreaders etc) read for the button to clear a password while editing a login-->
    <string name="saved_logins_clear_password">Parolayı temizle</string>
    <!-- Content Description (for screenreaders etc) read for the button to copy a username in logins -->
    <string name="saved_login_copy_username">Kullanıcı adını kopyala</string>
    <!-- Content Description (for screenreaders etc) read for the button to clear a username while editing a login -->
    <string name="saved_login_clear_username">Kullanıcı adını temizle</string>
    <!-- Content Description (for screenreaders etc) read for the button to clear the hostname field while creating a login -->
    <string name="saved_login_clear_hostname">Sunucuyu temizle</string>
    <!-- Content Description (for screenreaders etc) read for the button to open a site in logins -->
    <string name="saved_login_open_site">Siteyi tarayıcıda aç</string>
    <!-- Content Description (for screenreaders etc) read for the button to reveal a password in logins -->
    <string name="saved_login_reveal_password">Parolayı göster</string>
    <!-- Content Description (for screenreaders etc) read for the button to hide a password in logins -->
    <string name="saved_login_hide_password">Parolayı gizle</string>
    <!-- Message displayed in biometric prompt displayed for authentication before allowing users to view their logins -->
    <string name="logins_biometric_prompt_message">Kayıtlı hesaplarınızı görmek için kilidi açın</string>
    <!-- Title of warning dialog if users have no device authentication set up -->
    <string name="logins_warning_dialog_title">Hesaplarınızı güvence altına alın</string>
    <!-- Message of warning dialog if users have no device authentication set up -->
    <string name="logins_warning_dialog_message">Cihazınız başka birinin eline geçerse kayıtlı hesaplarına erişilmesini önlemek için cihaz kilidi deseni, PIN veya parola ayarlayın.</string>
    <!-- Negative button to ignore warning dialog if users have no device authentication set up -->
    <string name="logins_warning_dialog_later">Daha sonra</string>
    <!-- Positive button to send users to set up a pin of warning dialog if users have no device authentication set up -->
    <string name="logins_warning_dialog_set_up_now">Hemen ayarla</string>
    <!-- Title of PIN verification dialog to direct users to re-enter their device credentials to access their logins -->
    <string name="logins_biometric_prompt_message_pin">Cihazınızın kilidini açın</string>
    <!-- Title for Accessibility Force Enable Zoom Preference -->
    <string name="preference_accessibility_force_enable_zoom">Tüm siteleri yakınlaştır</string>

    <!-- Summary for Accessibility Force Enable Zoom Preference -->
    <string name="preference_accessibility_force_enable_zoom_summary">Sıkıştırma ve yakınlaştırma hareketine izin vermeyen sitelerde bu hareketi etkinleştir.</string>

    <!-- Saved logins sorting strategy menu item -by name- (if selected, it will sort saved logins alphabetically) -->
    <string name="saved_logins_sort_strategy_alphabetically">Ad (A-Z)</string>
    <!-- Saved logins sorting strategy menu item -by last used- (if selected, it will sort saved logins by last used) -->
    <string name="saved_logins_sort_strategy_last_used">Son kullanım</string>
    <!-- Content description (not visible, for screen readers etc.): Sort saved logins dropdown menu chevron icon -->
    <string name="saved_logins_menu_dropdown_chevron_icon_content_description">Hesapları sırala menüsü</string>

    <!-- Autofill -->
    <!-- Preference and title for managing the autofill settings -->
    <string name="preferences_autofill">Otomatik doldurma</string>
    <!-- Preference and title for managing the settings for addresses -->
    <string name="preferences_addresses">Adresler</string>
    <!-- Preference and title for managing the settings for credit cards -->
    <string name="preferences_credit_cards">Kredi kartları</string>
    <!-- Preference for saving and autofilling credit cards -->
    <string name="preferences_credit_cards_save_and_autofill_cards">Kartları kaydedip otomatik doldur</string>
    <!-- Preference summary for saving and autofilling credit card data -->
    <string name="preferences_credit_cards_save_and_autofill_cards_summary">Veriler şifrelenir</string>
    <!-- Preference option for syncing credit cards across devices. This is displayed when the user is not signed into sync -->
    <string name="preferences_credit_cards_sync_cards_across_devices">Kartları cihazlar arasında eşitle</string>
    <!-- Preference option for syncing credit cards across devices. This is displayed when the user is signed into sync -->
    <string name="preferences_credit_cards_sync_cards">Kartları eşitle</string>
    <!-- Preference option for adding a credit card -->
    <string name="preferences_credit_cards_add_credit_card">Kredi kartı ekle</string>

    <!-- Preference option for managing saved credit cards -->
    <string name="preferences_credit_cards_manage_saved_cards">Kayıtlı kartları yönet</string>
    <!-- Preference option for adding an address -->
    <string name="preferences_addresses_add_address">Adres ekle</string>
    <!-- Preference option for managing saved addresses -->
    <string name="preferences_addresses_manage_addresses">Adresleri yönet</string>
    <!-- Preference for saving and autofilling addresses -->
    <string name="preferences_addresses_save_and_autofill_addresses">Adresleri kaydedip otomatik doldur</string>
    <!-- Preference summary for saving and autofilling address data -->
    <string name="preferences_addresses_save_and_autofill_addresses_summary">Numaralar, e-posta ve gönderim adresleri gibi bilgileri dahil et</string>

    <!-- Title of the "Add card" screen -->
    <string name="credit_cards_add_card">Kart ekle</string>
    <!-- Title of the "Edit card" screen -->
    <string name="credit_cards_edit_card">Kartı düzenle</string>
    <!-- The header for the card number of a credit card -->
    <string name="credit_cards_card_number">Kart numarası</string>
    <!-- The header for the expiration date of a credit card -->
    <string name="credit_cards_expiration_date">Son kullanma tarihi</string>
    <!-- The label for the expiration date month of a credit card to be used by a11y services-->
    <string name="credit_cards_expiration_date_month">Son kullanma tarihi - Ay</string>
    <!-- The label for the expiration date year of a credit card to be used by a11y services-->
    <string name="credit_cards_expiration_date_year">Son kullanma tarihi - Yıl</string>
    <!-- The header for the name on the credit card -->
    <string name="credit_cards_name_on_card">Kart üzerindeki ad</string>
    <!-- The text for the "Delete card" menu item for deleting a credit card -->
    <string name="credit_cards_menu_delete_card">Kartı sil</string>
    <!-- The text for the "Delete card" button for deleting a credit card -->
    <string name="credit_cards_delete_card_button">Kartı sil</string>
    <!-- The text for the confirmation message of "Delete card" dialog -->
    <string name="credit_cards_delete_dialog_confirmation">Bu kredi kartını silmek istediğinizden emin misiniz?</string>
    <!-- The text for the positive button on "Delete card" dialog -->
    <string name="credit_cards_delete_dialog_button">Sil</string>
    <!-- The title for the "Save" menu item for saving a credit card -->
    <string name="credit_cards_menu_save">Kaydet</string>
    <!-- The text for the "Save" button for saving a credit card -->
    <string name="credit_cards_save_button">Kaydet</string>
    <!-- The text for the "Cancel" button for cancelling adding, updating or deleting a credit card -->
    <string name="credit_cards_cancel_button">İptal</string>

    <!-- Title of the "Saved cards" screen -->
    <string name="credit_cards_saved_cards">Kayıtlı kartlar</string>

    <!-- Error message for credit card number validation -->
    <string name="credit_cards_number_validation_error_message">Lütfen geçerli bir kredi kartı numarası girin</string>

    <!-- Error message for credit card name on card validation -->
    <string name="credit_cards_name_on_card_validation_error_message">Lütfen bu alanı doldurun</string>
    <!-- Message displayed in biometric prompt displayed for authentication before allowing users to view their saved credit cards -->
    <string name="credit_cards_biometric_prompt_message">Kayıtlı kartlarınızı görmek için kilidi açın</string>
    <!-- Title of warning dialog if users have no device authentication set up -->
    <string name="credit_cards_warning_dialog_title">Kredi kartlarını güvence altına al</string>
    <!-- Message of warning dialog if users have no device authentication set up -->
    <string name="credit_cards_warning_dialog_message">Cihazınız başka birinin eline geçerse kayıtlı kartlarınıza erişilmesini önlemek için cihaz kilidi deseni, PIN veya parola ayarlayın.</string>
    <!-- Positive button to send users to set up a pin of warning dialog if users have no device authentication set up -->
    <string name="credit_cards_warning_dialog_set_up_now">Hemen ayarla</string>
    <!-- Negative button to ignore warning dialog if users have no device authentication set up -->
    <string name="credit_cards_warning_dialog_later">Daha sonra</string>

    <!-- Title of PIN verification dialog to direct users to re-enter their device credentials to access their credit cards -->
    <string name="credit_cards_biometric_prompt_message_pin">Cihazınızın kilidini açın</string>
    <!-- Message displayed in biometric prompt for authentication, before allowing users to use their stored credit card information -->
    <string name="credit_cards_biometric_prompt_unlock_message">Depolanan kredi kartı bilgilerini kullanmak için kilidi açın</string>

    <!-- Title of the "Add address" screen -->
    <string name="addresses_add_address">Adres ekle</string>
    <!-- Title of the "Edit address" screen -->
    <string name="addresses_edit_address">Adresi düzenle</string>
    <!-- Title of the "Manage addresses" screen -->
    <string name="addresses_manage_addresses">Adresleri yönet</string>
    <!-- The header for the first name of an address -->
    <string name="addresses_first_name">Ad</string>
    <!-- The header for the middle name of an address -->
    <string name="addresses_middle_name">İkinci ad</string>
    <!-- The header for the last name of an address -->
    <string name="addresses_last_name">Soyadı</string>
    <!-- The header for the street address of an address -->
    <string name="addresses_street_address">Sokak adresi</string>
    <!-- The header for the city of an address -->
    <string name="addresses_city">Şehir</string>
    <!-- The header for the subregion of an address when "state" should be used -->
    <string name="addresses_state">Eyalet</string>
    <!-- The header for the subregion of an address when "province" should be used -->
    <string name="addresses_province">İl</string>
    <!-- The header for the zip code of an address -->
    <string name="addresses_zip">Posta kodu</string>
    <!-- The header for the country or region of an address -->
    <string name="addresses_country">Ülke veya bölge</string>
    <!-- The header for the phone number of an address -->
    <string name="addresses_phone">Telefon</string>
    <!-- The header for the email of an address -->
    <string name="addresses_email">E-posta</string>
    <!-- The text for the "Save" button for saving an address -->
    <string name="addresses_save_button">Kaydet</string>
    <!-- The text for the "Cancel" button for cancelling adding, updating or deleting an address -->
    <string name="addresses_cancel_button">Vazgeç</string>
    <!-- The text for the "Delete address" button for deleting an address -->
    <string name="addressess_delete_address_button">Adresi sil</string>

    <!-- The title for the "Delete address" confirmation dialog -->
    <string name="addressess_confirm_dialog_message">Bu adresi silmek istediğinizden emin misiniz?</string>
    <!-- The text for the positive button on "Delete address" dialog -->
    <string name="addressess_confirm_dialog_ok_button">Sil</string>
    <!-- The text for the negative button on "Delete address" dialog -->
    <string name="addressess_confirm_dialog_cancel_button">İptal</string>
    <!-- The text for the "Save address" menu item for saving an address -->
    <string name="address_menu_save_address">Adresi kaydet</string>
    <!-- The text for the "Delete address" menu item for deleting an address -->
    <string name="address_menu_delete_address">Adresi sil</string>

    <!-- Title of the Add search engine screen -->
    <string name="search_engine_add_custom_search_engine_title">Arama motoru ekle</string>
    <!-- Title of the Edit search engine screen -->
    <string name="search_engine_edit_custom_search_engine_title">Arama motorunu düzenle</string>
    <!-- Content description (not visible, for screen readers etc.): Title for the button to add a search engine in the action bar -->
    <string name="search_engine_add_button_content_description">Ekle</string>
    <!-- Content description (not visible, for screen readers etc.): Title for the button to save a search engine in the action bar -->
    <string name="search_engine_add_custom_search_engine_edit_button_content_description">Kaydet</string>
    <!-- Text for the menu button to edit a search engine -->
    <string name="search_engine_edit">Düzenle</string>
    <!-- Text for the menu button to delete a search engine -->
    <string name="search_engine_delete">Sil</string>

    <!-- Text for the button to create a custom search engine on the Add search engine screen -->
    <string name="search_add_custom_engine_label_other">Diğer</string>
    <!-- Placeholder text shown in the Search Engine Name TextField before a user enters text -->
    <string name="search_add_custom_engine_name_hint">Adı</string>
    <!-- Placeholder text shown in the Search String TextField before a user enters text -->
    <string name="search_add_custom_engine_search_string_hint">Kullanılacak arama dizgisi</string>
    <!-- Description text for the Search String TextField. The %s is part of the string -->
    <string name="search_add_custom_engine_search_string_example" formatted="false">Sorguyu “%s” ile değiştirin. Örnek:\nhttps://www.google.com/search?q=%s</string>

    <!-- Accessibility description for the form in which details about the custom search engine are entered -->
    <string name="search_add_custom_engine_form_description">Özel arama motoru ayrıntıları</string>

    <!-- Text shown when a user leaves the name field empty -->
    <string name="search_add_custom_engine_error_empty_name">Arama motoru adını yazın</string>
    <!-- Text shown when a user leaves the search string field empty -->
    <string name="search_add_custom_engine_error_empty_search_string">Bir arama dizgisi yazın</string>
    <!-- Text shown when a user leaves out the required template string -->
    <string name="search_add_custom_engine_error_missing_template">Arama dizgisinin örnek biçimle uyumlu olduğundan emin olun</string>
    <!-- Text shown when we aren't able to validate the custom search query. The first parameter is the url of the custom search engine -->
    <string name="search_add_custom_engine_error_cannot_reach">“%s” sunucusuna bağlanma hatası</string>
    <!-- Text shown when a user creates a new search engine -->
    <string name="search_add_custom_engine_success_message">%s oluşturuldu</string>
    <!-- Text shown when a user successfully edits a custom search engine -->
    <string name="search_edit_custom_engine_success_message">%s kaydedildi</string>
    <!-- Text shown when a user successfully deletes a custom search engine -->
    <string name="search_delete_search_engine_success_message">%s silindi</string>

    <!-- Heading for the instructions to allow a permission -->
    <string name="phone_feature_blocked_intro">İzin vermek için:</string>
    <!-- First step for the allowing a permission -->
    <string name="phone_feature_blocked_step_settings">1. Android ayarlarına gidin</string>
    <!-- Second step for the allowing a permission -->
    <string name="phone_feature_blocked_step_permissions"><![CDATA[2. <b>İzinler</b>’e dokunun]]></string>
    <!-- Third step for the allowing a permission (Fore example: Camera) -->
    <string name="phone_feature_blocked_step_feature"><![CDATA[3. <b>%1$s</b> ayarını AÇIK yapın]]></string>

    <!-- Label that indicates a site is using a secure connection -->
    <string name="quick_settings_sheet_secure_connection_2">Bağlantı güvenli</string>
    <!-- Label that indicates a site is using a insecure connection -->
    <string name="quick_settings_sheet_insecure_connection_2">Bağlantı güvenli değil</string>
    <!-- Label to clear site data -->
    <string name="clear_site_data">Çerezleri ve site verilerini temizle</string>
    <!-- Confirmation message for a dialog confirming if the user wants to delete all data for current site -->
    <string name="confirm_clear_site_data"><![CDATA[<b>%s</b> sitesi için tüm çerezleri ve site verilerini silmek istediğinizden emin misiniz?]]></string>
    <!-- Confirmation message for a dialog confirming if the user wants to delete all the permissions for all sites-->
    <string name="confirm_clear_permissions_on_all_sites">Tüm sitelerdeki tüm izinleri silmek istediğinizden emin misiniz?</string>
    <!-- Confirmation message for a dialog confirming if the user wants to delete all the permissions for a site-->
    <string name="confirm_clear_permissions_site">Bu site için tüm izinleri silmek istediğinizden emin misiniz?</string>
    <!-- Confirmation message for a dialog confirming if the user wants to set default value a permission for a site-->
    <string name="confirm_clear_permission_site">Bu site için bu izni silmek istediğinizden emin misiniz?</string>
    <!-- label shown when there are not site exceptions to show in the site exception settings -->
    <string name="no_site_exceptions">Site istisnası yok</string>
    <!-- Bookmark deletion confirmation -->
    <string name="bookmark_deletion_confirmation">Bu yer imini silmek istediğinizden emin misiniz?</string>
    <!-- Browser menu button that adds a shortcut to the home fragment -->
    <string name="browser_menu_add_to_shortcuts">Kısayollara ekle</string>
    <!-- Browser menu button that removes a shortcut from the home fragment -->
    <string name="browser_menu_remove_from_shortcuts">Kısayollardan kaldır</string>
    <!-- text shown before the issuer name to indicate who its verified by, parameter is the name of
     the certificate authority that verified the ticket-->
    <string name="certificate_info_verified_by">Doğrulayan: %1$s </string>
    <!-- Login overflow menu delete button -->
    <string name="login_menu_delete_button">Sil</string>
    <!-- Login overflow menu edit button -->
    <string name="login_menu_edit_button">Düzenle</string>
    <!-- Message in delete confirmation dialog for logins -->
    <string name="login_deletion_confirmation">Bu hesabı silmek istediğinizden emin misiniz?</string>
    <!-- Positive action of a dialog asking to delete  -->
    <string name="dialog_delete_positive">Sil</string>
    <!-- Negative action of a dialog asking to delete login -->
    <string name="dialog_delete_negative">Vazgeç</string>
    <!--  The saved login options menu description. -->
    <string name="login_options_menu">Hesap seçenekleri</string>
    <!--  The editable text field for a login's web address. -->
    <string name="saved_login_hostname_description">Hesabın web adresi için düzenlenebilir metin alanı.</string>
    <!--  The editable text field for a login's username. -->
    <string name="saved_login_username_description">Hesabın kullanıcı adı için düzenlenebilir metin alanı.</string>
    <!--  The editable text field for a login's password. -->
    <string name="saved_login_password_description">Hesabın parolası için düzenlenebilir metin alanı.</string>
    <!--  The button description to save changes to an edited login. -->
    <string name="save_changes_to_login">Değişiklikleri hesaba kaydet.</string>
    <!--  The page title for editing a saved login. -->
    <string name="edit">Düzenle</string>
    <!--  The page title for adding new login. -->
    <string name="add_login">Yeni hesap ekle</string>
    <!--  The error message in add/edit login view when password field is blank. -->
    <string name="saved_login_password_required">Parola gerekli</string>
    <!--  The error message in add login view when username field is blank. -->
    <string name="saved_login_username_required">Kullanıcı adı gereklidir</string>
    <!--  The error message in add login view when hostname field is blank. -->
    <string name="saved_login_hostname_required" tools:ignore="UnusedResources">Sunucu gereklidir</string>
    <!-- Voice search button content description  -->
    <string name="voice_search_content_description">Sesle arama</string>
    <!-- Voice search prompt description displayed after the user presses the voice search button -->
    <string name="voice_search_explainer">Şimdi konuşun</string>

    <!--  The error message in edit login view when a duplicate username exists. -->
    <string name="saved_login_duplicate">Bu kullanıcı adına sahip bir hesap zaten var</string>

    <!-- This is the hint text that is shown inline on the hostname field of the create new login page. 'https://www.example.com' intentionally hardcoded here -->
    <string name="add_login_hostname_hint_text">https://www.example.com</string>
    <!-- This is an error message shown below the hostname field of the add login page when a hostname does not contain http or https. -->
    <string name="add_login_hostname_invalid_text_3">Web adresi &quot;https://&quot; veya &quot;http://&quot; içermelidir</string>
    <!-- This is an error message shown below the hostname field of the add login page when a hostname is invalid. -->
    <string name="add_login_hostname_invalid_text_2">Geçerli bir sunucu gerekli</string>

    <!-- Synced Tabs -->
    <!-- Text displayed to ask user to connect another device as no devices found with account -->
    <string name="synced_tabs_connect_another_device">Başka bir cihaz bağlayın.</string>
    <!-- Text displayed asking user to re-authenticate -->
    <string name="synced_tabs_reauth">Lütfen yeniden giriş yapın.</string>
    <!-- Text displayed when user has disabled tab syncing in Firefox Sync Account -->
    <string name="synced_tabs_enable_tab_syncing">Lütfen sekme eşitlemeyi etkinleştirin.</string>
    <!-- Text displayed when user has no tabs that have been synced -->
    <string name="synced_tabs_no_tabs">Diğer cihazlarınızdaki Firefox’larda hiç açık sekme yok.</string>
    <!-- Text displayed in the synced tabs screen when a user is not signed in to Firefox Sync describing Synced Tabs -->
    <string name="synced_tabs_sign_in_message">Diğer cihazlarınızdaki sekmelerin listesini görün.</string>
    <!-- Text displayed on a button in the synced tabs screen to link users to sign in when a user is not signed in to Firefox Sync -->
    <string name="synced_tabs_sign_in_button">Sync’e giriş yapın</string>

    <!-- The text displayed when a synced device has no tabs to show in the list of Synced Tabs. -->
    <string name="synced_tabs_no_open_tabs">Açık sekme yok</string>

    <!-- Content description for expanding a group of synced tabs. -->
    <string name="synced_tabs_expand_group">Eşitlenmiş sekme grubunu genişlet</string>
    <!-- Content description for collapsing a group of synced tabs. -->
    <string name="synced_tabs_collapse_group">Eşitlenmiş sekme grubunu daralt</string>

    <!-- Top Sites -->
    <!-- Title text displayed in the dialog when shortcuts limit is reached. -->
    <string name="shortcut_max_limit_title">Kısayol sınırına ulaştınız</string>
    <!-- Content description text displayed in the dialog when shortcut limit is reached. -->
    <string name="shortcut_max_limit_content">Yeni bir kısayol eklemek için kısayollardan birini kaldırın. Siteye dokunup basılı tutun ve kaldır’ı seçin.</string>
    <!-- Confirmation dialog button text when top sites limit is reached. -->
    <string name="top_sites_max_limit_confirmation_button">Tamam</string>

    <!-- Label for the preference to show the shortcuts for the most visited top sites on the homepage -->
    <string name="top_sites_toggle_top_recent_sites_4">Kısayollar</string>
	<!-- Title text displayed in the rename top site dialog. -->
	<string name="top_sites_rename_dialog_title">Adı</string>
    <!-- Hint for renaming title of a shortcut -->
    <string name="shortcut_name_hint">Kısayol adı</string>
	<!-- Button caption to confirm the renaming of the top site. -->
	<string name="top_sites_rename_dialog_ok">Tamam</string>
	<!-- Dialog button text for canceling the rename top site prompt. -->
	<string name="top_sites_rename_dialog_cancel">İptal</string>

    <!-- Text for the menu button to open the homepage settings. -->
    <string name="top_sites_menu_settings">Ayarlar</string>
    <!-- Text for the menu button to navigate to sponsors and privacy support articles. '&amp;' is replaced with the ampersand symbol: & -->
    <string name="top_sites_menu_sponsor_privacy">Sponsorlarımız ve gizliliğiniz</string>
    <!-- Label text displayed for a sponsored top site. -->
    <string name="top_sites_sponsored_label">Sponsorlu</string>

    <!-- Inactive tabs in the tabs tray -->
    <!-- Title text displayed in the tabs tray when a tab has been unused for 14 days. -->
    <string name="inactive_tabs_title">Pasif sekmeler</string>
    <!-- Content description for closing all inactive tabs -->
    <string name="inactive_tabs_delete_all">Tüm pasif sekmeleri kapat</string>

    <!-- Content description for expanding the inactive tabs section. -->
    <string name="inactive_tabs_expand_content_description">Pasif sekmeleri genişlet</string>
    <!-- Content description for collapsing the inactive tabs section. -->
    <string name="inactive_tabs_collapse_content_description">Pasif sekmeleri daralt</string>

    <!-- Inactive tabs auto-close message in the tabs tray -->
    <!-- The header text of the auto-close message when the user is asked if they want to turn on the auto-closing of inactive tabs. -->
    <string name="inactive_tabs_auto_close_message_header" tools:ignore="UnusedResources">Bir ay sonra kendiliğinden kapatılsın mı?</string>
    <!-- A description below the header to notify the user what the inactive tabs auto-close feature is. -->
    <string name="inactive_tabs_auto_close_message_description" tools:ignore="UnusedResources">Firefox, bir aydır bakmadığınız sekmeleri kapatabilir.</string>
    <!-- A call to action below the description to allow the user to turn on the auto closing of inactive tabs. -->
    <string name="inactive_tabs_auto_close_message_action" tools:ignore="UnusedResources">OTOMATİK KAPATMAYI AÇ</string>

    <!-- Text for the snackbar to confirm auto-close is enabled for inactive tabs -->
    <string name="inactive_tabs_auto_close_message_snackbar">Otomatik kapatma açıldı</string>

    <!-- Awesome bar suggestion's headers -->
    <!-- Search suggestions title for Firefox Suggest. -->
    <string name="firefox_suggest_header">Firefox Önerileri</string>

    <!-- Title for search suggestions when Google is the default search suggestion engine. -->
    <string name="google_search_engine_suggestion_header">Google araması</string>
    <!-- Title for search suggestions when the default search suggestion engine is anything other than Google. The first parameter is default search engine name. -->
    <string name="other_default_search_engine_suggestion_header">%s araması</string>

    <!-- Default browser experiment -->
    <string name="default_browser_experiment_card_text">Web siteleri, e-postalar ve mesajlardaki bağlantılar otomatik olarak Firefox’ta açılsın.</string>

    <!-- Content description for close button in collection placeholder. -->
    <string name="remove_home_collection_placeholder_content_description">Kaldır</string>

    <!-- Content description radio buttons with a link to more information -->
    <string name="radio_preference_info_content_description">Ayrıntılar için tıklayın</string>

    <!-- Content description for the action bar "up" button -->
    <string name="action_bar_up_description">Yukarı</string>

    <!-- Content description for privacy content close button -->
    <string name="privacy_content_close_button_content_description">Kapat</string>

    <!-- Pocket recommended stories -->
    <!-- Header text for a section on the home screen. -->
    <string name="pocket_stories_header_1">Merak uyandıran makaleler</string>
    <!-- Header text for a section on the home screen. -->
    <string name="pocket_stories_categories_header">Konuya göre makaleler</string>
    <!-- Text of a button allowing users to access an external url for more Pocket recommendations. -->
    <string name="pocket_stories_placeholder_text">Daha fazlasını keşfedin</string>
    <!-- Title of an app feature. Smaller than a heading. The first parameter is product name Pocket -->
    <string name="pocket_stories_feature_title_2">%s desteğiyle.</string>
    <!-- Caption for describing a certain feature. The placeholder is for a clickable text (eg: Learn more) which will load an url in a new tab when clicked.  -->
    <string name="pocket_stories_feature_caption">Firefox ailesinden. %s</string>
    <!-- Clickable text for opening an external link for more information about Pocket. -->
    <string name="pocket_stories_feature_learn_more">Daha fazla bilgi al</string>

    <!-- Text indicating that the Pocket story that also displays this text is a sponsored story by other 3rd party entity. -->
    <string name="pocket_stories_sponsor_indication">Sponsorlu</string>

    <!-- Snackbar message for enrolling in a Nimbus experiment from the secret settings when Studies preference is Off.-->
    <string name="experiments_snackbar">Veri göndermek için telemetriyi etkinleştirin.</string>
    <!-- Snackbar button text to navigate to telemetry settings.-->
    <string name="experiments_snackbar_button">Ayarlara git</string>

    <!-- Accessibility services actions labels. These will be appended to accessibility actions like "Double tap to.." but not by or applications but by services like Talkback. -->
    <!-- Action label for elements that can be collapsed if interacting with them. Talkback will append this to say "Double tap to collapse". -->
    <string name="a11y_action_label_collapse">daralt</string>
    <!-- Action label for elements that can be expanded if interacting with them. Talkback will append this to say "Double tap to expand". -->
    <string name="a11y_action_label_expand">genişlet</string>
    <!-- Action label for links to a website containing documentation about a wallpaper collection. Talkback will append this to say "Double tap to open link to learn more about this collection". -->
    <string name="a11y_action_label_wallpaper_collection_learn_more">bu koleksiyon hakkında daha fazla bilgi edinmek için bağlantıyı açın</string>
    <!-- Action label for links that point to an article. Talkback will append this to say "Double tap to read the article". -->
    <string name="a11y_action_label_read_article">makaleyi oku</string>
    <!-- Action label for links to the Firefox Pocket website. Talkback will append this to say "Double tap to open link to learn more". -->
    <string name="a11y_action_label_pocket_learn_more">bilgi almak için bağlantıyı aç</string>
</resources><|MERGE_RESOLUTION|>--- conflicted
+++ resolved
@@ -446,11 +446,6 @@
     <string name="reduce_cookie_banner_details_panel_description_on_for_site_2">%1$s, desteklenen sitelerdeki tüm çerez isteklerini otomatik olarak reddetmeye çalışır.</string>
     <!-- Title text for the cookie banner re-engagement dialog. The first parameter is the application name. -->
     <string name="reduce_cookie_banner_dialog_title">%1$s çerez bildirimlerini reddedebilsin mi?</string>
-<<<<<<< HEAD
-    <!-- Body text for the dialog use on the control branch of the experiment to determine which context users engaged the most.The first parameter is the application name -->
-    <string name="reduce_cookie_banner_control_experiment_dialog_body_2" moz:RemovedIn="112" tools:ignore="UnusedResources">Mümkün olduğunda %1$s çerez isteklerini otomatik olarak reddetsin mi?</string>
-=======
->>>>>>> fa51e99d
     <!-- Body text for the cookie banner re-engagement dialog use. The first parameter is the application name. -->
     <string name="reduce_cookie_banner_dialog_body">%1$s birçok çerez bildirimini otomatik olarak reddedebilir.</string>
     <!-- Remind me later text button for the onboarding dialog -->
