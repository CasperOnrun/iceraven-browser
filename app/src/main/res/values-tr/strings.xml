--- conflicted
+++ resolved
@@ -51,13 +51,6 @@
 
     <!-- Home - Recently saved bookmarks -->
     <!-- Title for the home screen section with recently saved bookmarks. -->
-<<<<<<< HEAD
-    <string moz:removedIn="94" name="recently_saved_bookmarks" tools:ignore="UnusedResources">Son kaydedilenler</string>
-    <!-- Title for the home screen section with recently saved bookmarks. -->
-    <string moz:removedIn="94" name="recently_bookmarked" tools:ignore="UnusedResources">Son yer imleri</string>
-    <!-- Title for the home screen section with recently saved bookmarks. -->
-=======
->>>>>>> 5a685e67
     <string name="recent_bookmarks_title">Son yer imleri</string>
     <!-- Content description for the recently saved bookmarks section on the home screen. -->
     <string name="recently_saved_bookmarks_content_description">Son kaydedilen yer imleri</string>
@@ -123,15 +116,11 @@
     <!-- Content description for close button in the auto-close dialog of the inactive tabs. -->
     <string name="tab_tray_inactive_auto_close_button_content_description">Kapat</string>
     <!-- Text for turn on auto close tabs button in the auto-close dialog of the inactive tabs. -->
-<<<<<<< HEAD
-    <string name="tab_tray_inactive_turn_on_auto_close_button">Otomatik kapatmayı aç</string>
-=======
     <string moz:removedIn="95" name="tab_tray_inactive_turn_on_auto_close_button" tools:ignore="UnusedResources">Otomatik kapatmayı aç</string>
 
     <!-- Text for turn on auto close tabs button in the auto-close dialog of the inactive tabs. -->
     <string name="tab_tray_inactive_turn_on_auto_close_button_2">Otomatik kapatmayı aç</string>
 
->>>>>>> 5a685e67
 
     <!-- Home screen icons - Long press shortcuts -->
     <!-- Shortcut action to open new tab -->
@@ -154,17 +143,12 @@
         The first parameter is the search term that the user used. (for example: your search for "cat")-->
     <string name="recent_tabs_search_term">\&quot;%1$s\&quot; aramanız</string>
     <!-- Text for the number of tabs in a group in the 'Jump back in' section of the new tab
-<<<<<<< HEAD
-        The first parameter is the count for number of sites in the group.  This number will always be more than one. -->
-    <string name="recent_tabs_search_term_count">Site: %1$s</string>
-=======
     The first parameter is the count for number of sites in the group.  This number will always be more than one. -->
     <string moz:removedIn="96" name="recent_tabs_search_term_count" tools:ignore="UnusedResources">Site: %1$s</string>
 
     <!-- Text for the number of tabs in a group in the 'Jump back in' section of the new tab
         %d is a placeholder for the number of sites in the group. This number will always be more than one. -->
     <string name="recent_tabs_search_term_count_2">%d site</string>
->>>>>>> 5a685e67
 
     <!-- History Metadata -->
     <!-- Header text for a section on the home screen that displays grouped highlights from the
@@ -172,14 +156,7 @@
     <string name="history_metadata_header_2">Son bakılanlar</string>
     <!-- Header text for a section on the home screen that displays grouped highlights from the
          user's browsing history, such as topics they have researched or explored on the web -->
-<<<<<<< HEAD
-    <string moz:removedIn="94" name="history_metadata_header_2" tools:ignore="UnusedResources">Son bakılanlar</string>
-    <!-- Header text for a section on the home screen that displays grouped highlights from the
-         user's browsing history, such as topics they have researched or explored on the web -->
-    <string name="history_metadata_header_3">Son aramalar</string>
-=======
     <string moz:removedIn="96" name="history_metadata_header_3" tools:ignore="UnusedResources">Son aramalar</string>
->>>>>>> 5a685e67
     <!-- Text for the menu button to remove a grouped highlight from the user's browsing history
          in the Recently visited section -->
     <string name="recently_visited_menu_item_remove">Kaldır</string>
@@ -412,11 +389,6 @@
     <!-- Preference for changing default theme to dark or light mode -->
     <string name="preferences_theme">Tema</string>
     <!-- Preference for customizing the home screen -->
-<<<<<<< HEAD
-    <string moz:removedIn="94" name="preferences_home" tools:ignore="UnusedResources">Giriş sayfası</string>
-    <!-- Preference for customizing the home screen -->
-=======
->>>>>>> 5a685e67
     <string name="preferences_home_2">Giriş sayfası</string>
     <!-- Preference for gestures based actions -->
     <string name="preferences_gestures">Parmak hareketleri</string>
@@ -490,19 +462,6 @@
     <!-- Header text for jumping back into the recent tab in customize the home screen -->
     <string name="customize_toggle_jump_back_in">Açık sekmeler</string>
     <!-- Title for the customize home screen section with recently saved bookmarks. -->
-<<<<<<< HEAD
-    <string moz:removedIn="94" name="customize_toggle_recently_saved_bookmarks" tools:ignore="UnusedResources">Son kaydedilenler</string>
-    <!-- Title for the customize home screen section with recently saved bookmarks. -->
-    <string moz:removedIn="94" name="customize_toggle_recently_bookmarked" tools:ignore="UnusedResources">Son yer imleri</string>
-    <!-- Title for the customize home screen section with recently saved bookmarks. -->
-    <string name="customize_toggle_recent_bookmarks">Son yer imleri</string>
-    <!-- Title for the customize home screen section with recently visited. Recently visited is
-    a section where users see a list of tabs that they have visited in the past few days -->
-    <string moz:removedIn="94" name="customize_toggle_recently_visited" tools:ignore="UnusedResources">Son bakılanlar</string>
-    <!-- Title for the customize home screen settings section for recent searches. Recent searches
-     is a section where users see a list of groups of tabs that they have visited in the past few days -->
-    <string name="customize_toggle_recent_searches">Son aramalar</string>
-=======
     <string name="customize_toggle_recent_bookmarks">Son yer imleri</string>
     <!-- Title for the customize home screen section with recently visited. Recently visited is
     a section where users see a list of tabs that they have visited in the past few days -->
@@ -510,7 +469,6 @@
     <!-- Title for the customize home screen settings section for recent searches. Recent searches
      is a section where users see a list of groups of tabs that they have visited in the past few days -->
     <string moz:removedIn="96" name="customize_toggle_recent_searches" tools:ignore="UnusedResources">Son aramalar</string>
->>>>>>> 5a685e67
     <!-- Title for the customize home screen section with Pocket. -->
     <string name="customize_toggle_pocket">Pocket</string>
 
@@ -747,29 +705,12 @@
     <string name="preference_auto_close_tabs" tools:ignore="UnusedResources">Açık sekmeleri otomatik kapat</string>
 
     <!-- Opening screen -->
-<<<<<<< HEAD
-    <!-- Title of a preference that allows a user to indicate after a specified amount of time when the app should start on the home screen -->
-    <string moz:removedIn="94" name="preferences_start_on_home" tools:ignore="UnusedResources">Ana ekrandan başla</string>
-    <!-- Title of a preference that allows a user to choose what screen to show after opening the app -->
-    <string name="preferences_opening_screen">Açılış ekranı</string>
-    <!-- Option for starting on the home screen after after four hours or inactivity -->
-    <string moz:removedIn="94" name="start_on_home_after_four_hours" tools:ignore="UnusedResources">Dört saat sonra</string>
-    <!-- Option for always opening the homepage when re-opening the app -->
-    <string name="opening_screen_homepage">Giriş sayfası</string>
-    <!-- Option for always starting on the home screen -->
-    <string moz:removedIn="94" name="start_on_home_always" tools:ignore="UnusedResources">Her zaman</string>
-    <!-- Option for always opening the user's last-open tab when re-opening the app -->
-    <string name="opening_screen_last_tab">Son sekme</string>
-    <!-- Option for never starting on the home screen -->
-    <string moz:removedIn="94" name="start_on_home_never" tools:ignore="UnusedResources">Asla</string>
-=======
     <!-- Title of a preference that allows a user to choose what screen to show after opening the app -->
     <string name="preferences_opening_screen">Açılış ekranı</string>
     <!-- Option for always opening the homepage when re-opening the app -->
     <string name="opening_screen_homepage">Giriş sayfası</string>
     <!-- Option for always opening the user's last-open tab when re-opening the app -->
     <string name="opening_screen_last_tab">Son sekme</string>
->>>>>>> 5a685e67
     <!-- Option for always opening the homepage when re-opening the app after four hours of inactivity -->
     <string name="opening_screen_after_four_hours_of_inactivity">Dört saat hareketsizlikten sonra giriş sayfası</string>
     <!-- Summary for tabs preference when auto closing tabs setting is set to manual close-->
@@ -910,12 +851,6 @@
     <string moz:removedIn="96" name="tab_tray_save_to_collection" tools:ignore="UnusedResources">Kaydet</string>
 
     <!-- Title text for the normal tabs header in the tabs tray which are not part of any tab grouping. -->
-<<<<<<< HEAD
-    <string moz:removedIn="94" name="tab_tray_header_title" tools:ignore="UnusedResources">Diğer</string>
-
-    <!-- Title text for the normal tabs header in the tabs tray which are not part of any tab grouping. -->
-=======
->>>>>>> 5a685e67
     <string name="tab_tray_header_title_1">Diğer sekmeler</string>
 
     <!-- History -->
@@ -1999,13 +1934,6 @@
 
     <!-- Label for the preference to show the most visited top sites on the homepage -->
     <string name="top_sites_toggle_top_recent_sites_3">En sık ziyaret edilen siteler</string>
-<<<<<<< HEAD
-    <!-- Label for the show most visited top sites preference -->
-    <string moz:removedIn="94" name="top_sites_toggle_top_frecent_sites_2" tools:ignore="UnusedResources">Sık ziyaret edilen siteleri göster</string>
-    <!-- Label for the show most visited sites preference -->
-    <string moz:removedIn="93" name="top_sites_toggle_top_frecent_sites" tools:ignore="UnusedResources">Sık ziyaret edilen siteleri göster</string>
-=======
->>>>>>> 5a685e67
 
     <!-- Title text displayed in the rename top site dialog. -->
 	<string name="top_sites_rename_dialog_title">Adı</string>
@@ -2022,19 +1950,11 @@
     <!-- Content description for closing all inactive tabs -->
     <string name="inactive_tabs_delete_all">Tüm pasif sekmeleri kapat</string>
     <!-- A description below the section of "inactive" tabs to notify the user when those tabs will be closed, if appropriate. See strings inactive_tabs_30_days and inactive_tabs_7_days for placeholders options. -->
-<<<<<<< HEAD
-    <string moz:removedIn="93" name="inactive_tabs_description" tools:ignore="UnusedResources">Sekmeler burada %s kalacaktır. Bu sürenin sonunda sekmeler otomatik olarak kapatılacaktır.</string>
-    <!-- The amount of time until a tab in the "inactive" section of the tabs tray will be closed. See string inactive_tabs_description as well -->
-    <string moz:removedIn="93" name="inactive_tabs_30_days" tools:ignore="UnusedResources">30 gün</string>
-    <!-- The amount of time until a tab in the "inactive" section of the tabs tray will be closed. See string inactive_tabs_description as well -->
-    <string moz:removedIn="93" name="inactive_tabs_7_days" tools:ignore="UnusedResources">1 hafta</string>
-=======
     <string moz:removedIn="95" name="inactive_tabs_description" tools:ignore="UnusedResources">Sekmeler burada %s kalacaktır. Bu sürenin sonunda sekmeler otomatik olarak kapatılacaktır.</string>
     <!-- The amount of time until a tab in the "inactive" section of the tabs tray will be closed. See string inactive_tabs_description as well -->
     <string moz:removedIn="95" name="inactive_tabs_30_days" tools:ignore="UnusedResources">30 gün</string>
     <!-- The amount of time until a tab in the "inactive" section of the tabs tray will be closed. See string inactive_tabs_description as well -->
     <string moz:removedIn="95" name="inactive_tabs_7_days" tools:ignore="UnusedResources">1 hafta</string>
->>>>>>> 5a685e67
 
     <!-- Inactive tabs auto-close message in the tabs tray -->
     <!-- The header text of the auto-close message when the user is asked if they want to turn on the auto-closing of inactive tabs. -->
@@ -2044,23 +1964,6 @@
     <!-- A call to action below the description to allow the user to turn on the auto closing of inactive tabs. -->
     <string name="inactive_tabs_auto_close_message_action" tools:ignore="UnusedResources">OTOMATİK KAPATMAYI AÇ</string>
 
-<<<<<<< HEAD
-    <!-- Inactive tabs survey -->
-    <!-- Header text for the inactive tabs survey asking for feedback to improve the inactive tabs feature. -->
-    <string name="inactive_tabs_survey_header" tools:ignore="UnusedResources">Fikirlerinizi paylaşır mısınız?</string>
-    <!-- Content text for the inactive tabs survey asking the primary survey feedback question. -->
-    <string name="inactive_tabs_survey_content" tools:ignore="UnusedResources">Pasif sekmeleri neden devre dışı bıraktınız?</string>
-    <!-- One of the feedback option that can be selected as a responses to the inactive tabs survey question. -->
-    <string name="inactive_tabs_survey_not_interested_option" tools:ignore="UnusedResources">Bu özellik ilgimi çekmiyor</string>
-    <!-- One of the feedback option that can be selected as a responses to the inactive tabs survey question. -->
-    <string name="inactive_tabs_survey_time_too_long_option" tools:ignore="UnusedResources">Pasife alma süresi çok uzun</string>
-    <!-- One of the feedback option that can be selected as a responses to the inactive tabs survey question. -->
-    <string name="inactive_tabs_survey_time_too_short_option" tools:ignore="UnusedResources">Pasife alma süresi çok kısa</string>
-    <!-- Confirmation button text to submit the feedback for the inactive tabs survey. -->
-    <string name="inactive_tabs_survey_send_button" tools:ignore="UnusedResources">Gönder</string>
-    <!-- Content description for inactive tabs survey close button -->
-    <string name="inactive_tabs_survey_close_button_content_description" tools:ignore="UnusedResources">Kapat</string>
-=======
     <!-- Text for the snackbar to confirm auto-close is enabled for inactive tabs -->
     <string name="inactive_tabs_auto_close_message_snackbar">Otomatik kapatma açıldı</string>
 
@@ -2088,7 +1991,6 @@
     <string name="inactive_tabs_survey_send_button">Gönder</string>
     <!-- Content description for inactive tabs survey close button -->
     <string name="inactive_tabs_survey_close_button_content_description">Kapat</string>
->>>>>>> 5a685e67
 
     <!-- Default browser experiment -->
     <string name="default_browser_experiment_card_text">Web siteleri, e-postalar ve mesajlardaki bağlantılar otomatik olarak Firefox’ta açılsın.</string>
@@ -2107,11 +2009,6 @@
 
     <!-- Pocket recommended stories -->
     <!-- Header text for a section on the home screen. -->
-<<<<<<< HEAD
-    <string moz:removedIn="94" name="pocket_stories_header" tools:ignore="UnusedResources">Merak uyandıran makaleler</string>
-    <!-- Header text for a section on the home screen. -->
-=======
->>>>>>> 5a685e67
     <string name="pocket_stories_header_1">Merak uyandıran makaleler</string>
     <!-- Header text for a section on the home screen. -->
     <string name="pocket_stories_categories_header">Konuya göre makaleler</string>
