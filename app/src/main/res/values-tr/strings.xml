<?xml version="1.0" encoding="utf-8"?>
<resources xmlns:tools="http://schemas.android.com/tools" xmlns:moz="http://mozac.org/tools">

    <!-- App name for private browsing mode. The first parameter is the name of the app defined in app_name (for example: Fenix)-->
    <string name="app_name_private_5">Gizli %s</string>
    <!-- App name for private browsing mode. The first parameter is the name of the app defined in app_name (for example: Fenix)-->
    <string name="app_name_private_4">%s (Gizli)</string>

    <!-- Home Fragment -->
    <!-- Content description (not visible, for screen readers etc.): "Three dot" menu button. -->
    <string name="content_description_menu">Daha fazla seçenek</string>
    <!-- Content description (not visible, for screen readers etc.): "Private Browsing" menu button. -->
    <string name="content_description_private_browsing_button">Gizli gezintiyi aç</string>
    <!-- Content description (not visible, for screen readers etc.): "Private Browsing" menu button. -->
    <string name="content_description_disable_private_browsing_button">Gizli gezintiyi kapat</string>
    <!-- Placeholder text shown in the search bar before a user enters text -->
    <string name="search_hint">Arama yap veya adres yaz</string>
    <!-- Placeholder text shown in search bar when using history search -->
    <string name="history_search_hint">Geçmişte ara</string>
    <!-- Placeholder text shown in search bar when using bookmarks search -->
    <string name="bookmark_search_hint">Yer imlerinde ara</string>
    <!-- Placeholder text shown in search bar when using tabs search -->
    <string name="tab_search_hint">Sekmelerde ara</string>
    <!-- Placeholder text shown in the search bar when using application search engines -->
    <string name="application_search_hint">Aranacak terimleri yazın</string>
    <!-- No Open Tabs Message Description -->
    <string name="no_open_tabs_description">Açık sekmeleriniz burada gösterilecek.</string>

    <!-- No Private Tabs Message Description -->
    <string name="no_private_tabs_description">Gizli sekmeleriniz burada gösterilecek.</string>

    <!-- Tab tray multi select title in app bar. The first parameter is the number of tabs selected -->
    <string name="tab_tray_multi_select_title">%1$d sekme seçildi</string>
    <!-- Label of button in create collection dialog for creating a new collection  -->
    <string name="tab_tray_add_new_collection">Yeni koleksiyon ekle</string>
    <!-- Label of editable text in create collection dialog for naming a new collection  -->
    <string name="tab_tray_add_new_collection_name">Adı</string>
    <!-- Label of button in save to collection dialog for selecting a current collection  -->
    <string name="tab_tray_select_collection">Koleksiyon seç</string>
    <!-- Content description for close button while in multiselect mode in tab tray -->
    <string name="tab_tray_close_multiselect_content_description">Çoklu seçim modundan çık</string>
    <!-- Content description for save to collection button while in multiselect mode in tab tray -->
    <string name="tab_tray_collection_button_multiselect_content_description">Seçilen sekmeleri koleksiyona kaydet</string>
    <!-- Content description on checkmark while tab is selected in multiselect mode in tab tray -->
    <string name="tab_tray_multiselect_selected_content_description">Seçildi</string>

    <!-- Home - Recently saved bookmarks -->
    <!-- Title for the home screen section with recently saved bookmarks. -->
    <string name="recently_saved_title">Son kaydedilenler</string>
    <!-- Content description for the button which navigates the user to show all of their saved bookmarks. -->
    <string name="recently_saved_show_all_content_description_2">Tüm kayıtlı yer imlerini göster</string>

    <!-- Text for the menu button to remove a recently saved bookmark from the user's home screen -->
    <string name="recently_saved_menu_item_remove">Kaldır</string>

    <!-- About content. The first parameter is the name of the application. (For example: Fenix) -->
    <string name="about_content">%1$s bir @fork-maintainers ürünüdür.</string>

    <!-- Private Browsing -->
    <!-- Explanation for private browsing displayed to users on home view when they first enable private mode
        The first parameter is the name of the app defined in app_name (for example: Fenix) -->
    <string name="private_browsing_placeholder_description_2">%1$s, gizli sekmeleri kapattığınızda veya uygulamadan çıktığınızda gizli sekmelerdeki arama ve gezinti geçmişinizi temizler. Bu işlem, web sitelerinin ve internet servis sağlayıcınızın sizi tanımamasını sağlamaz ama bu cihazı kullanan başkaları varsa internette yaptıklarınızı onlardan gizlemenizi sağlar.</string>
    <string name="private_browsing_common_myths">
       Gizli gezinti ile ilgili yaygın efsaneler
    </string>

    <!-- Private mode shortcut "contextual feature recommendation" (CFR) -->
    <!-- Text for the main message -->
    <string moz:removedIn="109" name="cfr_message" tools:ignore="UnusedResources">Ana ekranınızdan gizli sekme açmak için kısayol ekleyebilirsiniz.</string>
    <!-- Text for the Private mode shortcut CFR message for adding a private mode shortcut to open private tabs from the Home screen -->
    <string name="private_mode_cfr_message">Bir sonraki gizli sekmenizi tek dokunuşla açın.</string>
    <!-- Text for the positive button -->
    <string moz:removedIn="109" name="cfr_pos_button_text" tools:ignore="UnusedResources">Kısayol ekle</string>
    <!-- Text for the positive button to accept adding a Private Browsing shortcut to the Home screen -->
    <string name="private_mode_cfr_pos_button_text">Ana ekrana ekle</string>
    <!-- Text for the negative button to decline adding a Private Browsing shortcut to the Home screen -->
    <string name="cfr_neg_button_text">Gerek yok</string>

    <!-- Open in App "contextual feature recommendation" (CFR) -->
    <!-- Text for the info message. The first parameter is the name of the application.-->
    <string name="open_in_app_cfr_info_message_2">%1$s tarayıcınızı bağlantıları otomatik olarak uygulamalarda açacak şekilde ayarlayabilirsiniz.</string>
    <!-- Text for the positive action button -->
    <string name="open_in_app_cfr_positive_button_text">Ayarlara git</string>
    <!-- Text for the negative action button -->
    <string name="open_in_app_cfr_negative_button_text">Kapat</string>

    <!-- Content description for close button used in "contextual feature recommendation" (CFR) popups -->
    <string name="cfr_dismiss_button_default_content_description">Kapat</string>

    <!-- Total cookie protection "contextual feature recommendation" (CFR) -->
    <!-- Text for the message displayed in the contextual feature recommendation popup promoting the total cookie protection feature. -->
    <string name="tcp_cfr_message">Şimdiye kadarki en güçlü gizlilik özelliğimiz, siteler arası takip kodlarını izole ediyor.</string>
    <!-- Text displayed that links to website containing documentation about the "Total cookie protection" feature. -->
    <string name="tcp_cfr_learn_more">Komple çerez koruması hakkında bilgi al</string>

    <!-- Text for the info dialog when camera permissions have been denied but user tries to access a camera feature. -->
    <string name="camera_permissions_needed_message">Kamera erişimi gerekiyor. Android ayarlarına gidin, izinlere girin ve izin verin.</string>
    <!-- Text for the positive action button to go to Android Settings to grant permissions. -->
    <string name="camera_permissions_needed_positive_button_text">Ayarlara git</string>
    <!-- Text for the negative action button to dismiss the dialog. -->
    <string name="camera_permissions_needed_negative_button_text">Kapat</string>

    <!-- Text for the banner message to tell users about our auto close feature. -->
    <string name="tab_tray_close_tabs_banner_message">Bir gün, hafta veya ay boyunca bakmadığınız açık sekmelerin otomatik kapanmasını sağlayabilirsiniz.</string>
    <!-- Text for the positive action button to go to Settings for auto close tabs. -->
    <string name="tab_tray_close_tabs_banner_positive_button_text">Seçeneklere git</string>
    <!-- Text for the negative action button to dismiss the Close Tabs Banner. -->
    <string name="tab_tray_close_tabs_banner_negative_button_text">Kapat</string>

    <!-- Text for the banner message to tell users about our inactive tabs feature. -->
    <string name="tab_tray_inactive_onboarding_message">İki haftadır bakmadığınız sekmeler buraya taşınır.</string>
    <!-- Text for the action link to go to Settings for inactive tabs. -->
    <string name="tab_tray_inactive_onboarding_button_text">Ayarlardan kapat</string>

    <!-- Text for title for the auto-close dialog of the inactive tabs. -->
    <string name="tab_tray_inactive_auto_close_title">Bir ay sonra kendiliğinden kapatılsın mı?</string>
    <!-- Text for the body for the auto-close dialog of the inactive tabs.
        The first parameter is the name of the application.-->
    <string name="tab_tray_inactive_auto_close_body_2">%1$s, bir aydır bakmadığınız sekmeleri kapatabilir.</string>
    <!-- Content description for close button in the auto-close dialog of the inactive tabs. -->
    <string name="tab_tray_inactive_auto_close_button_content_description">Kapat</string>

    <!-- Text for turn on auto close tabs button in the auto-close dialog of the inactive tabs. -->
    <string name="tab_tray_inactive_turn_on_auto_close_button_2">Otomatik kapatmayı aç</string>


    <!-- Home screen icons - Long press shortcuts -->
    <!-- Shortcut action to open new tab -->
    <string name="home_screen_shortcut_open_new_tab_2">Yeni sekme</string>
    <!-- Shortcut action to open new private tab -->
    <string name="home_screen_shortcut_open_new_private_tab_2">Yeni gizli sekme</string>

    <!-- Recent Tabs -->
    <!-- Header text for jumping back into the recent tab in the home screen -->
    <string name="recent_tabs_header">Açık sekmeler</string>
    <!-- Button text for showing all the tabs in the tabs tray -->
    <string name="recent_tabs_show_all">Tümünü göster</string>

    <!-- Content description for the button which navigates the user to show all recent tabs in the tabs tray. -->
    <string name="recent_tabs_show_all_content_description_2">Son sekmeleri göster düğmesi</string>

    <!-- Text for button in synced tab card that opens synced tabs tray -->
    <string name="recent_tabs_see_all_synced_tabs_button_text">Tüm eşitlenmiş sekmeleri gör</string>
    <!-- Accessibility description for device icon used for recent synced tab -->
    <string name="recent_tabs_synced_device_icon_content_description">Eşitlenen cihaz</string>
    <!-- Text for the dropdown menu to remove a recent synced tab from the homescreen -->
    <string name="recent_synced_tab_menu_item_remove">Kaldır</string>
    <!-- Text for the menu button to remove a grouped highlight from the user's browsing history
         in the Recently visited section -->
    <string name="recent_tab_menu_item_remove">Kaldır</string>

    <!-- History Metadata -->
    <!-- Header text for a section on the home screen that displays grouped highlights from the
         user's browsing history, such as topics they have researched or explored on the web -->
    <string name="history_metadata_header_2">Son bakılanlar</string>
    <!-- Text for the menu button to remove a grouped highlight from the user's browsing history
         in the Recently visited section -->
    <string name="recently_visited_menu_item_remove">Kaldır</string>

    <!-- Content description for the button which navigates the user to show all of their history. -->
    <string name="past_explorations_show_all_content_description_2">Geçmiş keşifleri göster</string>

    <!-- Browser Fragment -->
    <!-- Content description (not visible, for screen readers etc.): Navigate backward (browsing history) -->
    <string name="browser_menu_back">Geri</string>
    <!-- Content description (not visible, for screen readers etc.): Navigate forward (browsing history) -->
    <string name="browser_menu_forward">İleri</string>
    <!-- Content description (not visible, for screen readers etc.): Refresh current website -->
    <string name="browser_menu_refresh">Tazele</string>
    <!-- Content description (not visible, for screen readers etc.): Stop loading current website -->
    <string name="browser_menu_stop">Durdur</string>
    <!-- Browser menu button that opens the addon manager -->
    <string name="browser_menu_add_ons">Eklentiler</string>
    <!-- Text displayed when there are no add-ons to be shown -->
    <string name="no_add_ons">Hiç eklenti yok</string>
    <!-- Browser menu button that sends a user to help articles -->
    <string name="browser_menu_help">Yardım</string>
    <!-- Browser menu button that sends a to a the what's new article -->
    <string name="browser_menu_whats_new">Yeni neler var?</string>
    <!-- Browser menu button that opens the settings menu -->
    <string name="browser_menu_settings">Ayarlar</string>
    <!-- Browser menu button that opens a user's library -->
    <string name="browser_menu_library">Arşiv</string>
    <!-- Browser menu toggle that requests a desktop site -->
    <string name="browser_menu_desktop_site">Masaüstü sitesi</string>
    <!-- Browser menu toggle that adds a shortcut to the site on the device home screen. -->
    <string name="browser_menu_add_to_homescreen">Ana ekrana ekle</string>
    <!-- Browser menu toggle that installs a Progressive Web App shortcut to the site on the device home screen. -->
    <string name="browser_menu_install_on_homescreen">Yükle</string>
    <!-- Content description (not visible, for screen readers etc.) for the Resync tabs button -->
    <string name="resync_button_content_description">Yeniden eşitle</string>
    <!-- Browser menu button that opens the find in page menu -->
    <string name="browser_menu_find_in_page">Sayfada bul</string>
    <!-- Browser menu button that saves the current tab to a collection -->
    <string name="browser_menu_save_to_collection_2">Koleksiyona kaydet</string>
    <!-- Browser menu button that open a share menu to share the current site -->
    <string name="browser_menu_share">Paylaş</string>
    <!-- Browser menu button shown in custom tabs that opens the current tab in Fenix
        The first parameter is the name of the app defined in app_name (for example: Fenix) -->
    <string name="browser_menu_open_in_fenix">%1$s ile aç</string>
    <!-- Browser menu text shown in custom tabs to indicate this is a Fenix tab
        The first parameter is the name of the app defined in app_name (for example: Fenix) -->
    <string name="browser_menu_powered_by">%1$s SEKMESİ</string>

    <!-- Browser menu text shown in custom tabs to indicate this is a Fenix tab
        The first parameter is the name of the app defined in app_name (for example: Fenix) -->
    <string name="browser_menu_powered_by2">%1$s desteğiyle</string>
    <!-- Browser menu button to put the current page in reader mode -->
    <string name="browser_menu_read">Okuyucu görünümü</string>
    <!-- Browser menu button content description to close reader mode and return the user to the regular browser -->
    <string name="browser_menu_read_close">Okuyucu görünümünü kapat</string>
    <!-- Browser menu button to open the current page in an external app -->
    <string name="browser_menu_open_app_link">Uygulamada aç</string>

    <!-- Browser menu button to show reader view appearance controls e.g. the used font type and size -->
    <string name="browser_menu_customize_reader_view">Okuyucuyu özelleştir</string>
    <!-- Browser menu label for adding a bookmark -->
    <string name="browser_menu_add">Ekle</string>
    <!-- Browser menu label for editing a bookmark -->
    <string name="browser_menu_edit">Düzenle</string>

    <!-- Button shown on the home page that opens the Customize home settings -->
    <string name="browser_menu_customize_home_1">Giriş sayfasını özelleştir</string>
    <!-- Browser Toolbar -->
    <!-- Content description for the Home screen button on the browser toolbar -->
    <string name="browser_toolbar_home">Ana ekran</string>

    <!-- Locale Settings Fragment -->
    <!-- Content description for tick mark on selected language -->
    <string name="a11y_selected_locale_content_description">Seçili dil</string>
    <!-- Text for default locale item -->
    <string name="default_locale_text">Cihaz dilini kullan</string>
    <!-- Placeholder text shown in the search bar before a user enters text -->
    <string name="locale_search_hint">Dil ara</string>

    <!-- Search Fragment -->
    <!-- Button in the search view that lets a user search by scanning a QR code -->
    <string name="search_scan_button">Tara</string>
    <!-- Button in the search view that lets a user change their search engine -->
    <string name="search_engine_button">Arama motoru</string>
    <!-- Button in the search view when shortcuts are displayed that takes a user to the search engine settings -->
    <string name="search_shortcuts_engine_settings">Arama motoru ayarları</string>
    <!-- Button in the search view that lets a user navigate to the site in their clipboard -->
    <string name="awesomebar_clipboard_title">Bağlantıyı panodan al</string>

    <!-- Button in the search suggestions onboarding that allows search suggestions in private sessions -->
    <string name="search_suggestions_onboarding_allow_button">İzin ver</string>
    <!-- Button in the search suggestions onboarding that does not allow search suggestions in private sessions -->
    <string name="search_suggestions_onboarding_do_not_allow_button">İzin verme</string>
    <!-- Search suggestion onboarding hint title text -->
    <string name="search_suggestions_onboarding_title">Gizli oturumlarda arama önerilerine izin verilsin mi?</string>
    <!-- Search suggestion onboarding hint description text, first parameter is the name of the app defined in app_name (for example: Fenix)-->
    <string name="search_suggestions_onboarding_text">%s, adres çubuğuna yazdığınız her şeyi varsayılan arama motorunuzla paylaşacaktır.</string>

    <!-- Search engine suggestion title text. The first parameter is the name of teh suggested engine-->
    <string name="search_engine_suggestions_title">%s ile ara</string>
    <!-- Search engine suggestion description text -->
    <string name="search_engine_suggestions_description">Doğrudan adres çubuğundan arama yapın</string>

    <!-- Menu option in the search selector menu to open the search settings -->
    <string name="search_settings_menu_item">Arama ayarları</string>

    <!-- Header text for the search selector menu -->
    <string moz:RemovedIn="109" name="search_header_menu_item" tools:ignore="UnusedResources">Bununla ara:</string>

    <!-- Header text for the search selector menu -->
    <string name="search_header_menu_item_2">Bununla ara:</string>

    <!-- Home onboarding -->
    <!-- Onboarding home screen popup dialog, shown on top of the Jump back in section. -->
    <string name="onboarding_home_screen_jump_back_contextual_hint_2">Size özel giriş sayfanızla tanışın. Son sekmeleriniz, yer imleriniz ve arama sonuçlarınız burada görünecek.</string>
    <!-- Home onboarding dialog welcome screen title text. -->
    <string name="onboarding_home_welcome_title_2">Daha kişisel bir internete hoş geldiniz</string>
    <!-- Home onboarding dialog welcome screen description text. -->
    <string name="onboarding_home_welcome_description">Daha renkli. Daha gizli. Para için değil, insanlık için.</string>
    <!-- Home onboarding dialog sign into sync screen title text. -->
    <string name="onboarding_home_sync_title_3">Cihazdan cihaza geçmek artık daha kolay</string>
    <!-- Home onboarding dialog sign into sync screen description text. -->
    <string name="onboarding_home_sync_description">Diğer cihazlardaki sekmeleriniz artık giriş sayfanızda.</string>
    <!-- Text for the button to continue the onboarding on the home onboarding dialog. -->
    <string name="onboarding_home_get_started_button">Başlayın</string>
    <!-- Text for the button to navigate to the sync sign in screen on the home onboarding dialog. -->
    <string name="onboarding_home_sign_in_button">Giriş yap</string>
    <!-- Text for the button to skip the onboarding on the home onboarding dialog. -->
    <string name="onboarding_home_skip_button">Geç</string>

    <!-- Onboarding home screen sync popup dialog message, shown on top of Recent Synced Tabs in the Jump back in section. -->
    <string name="sync_cfr_message">Sekmeleriniz eşitleniyor! Diğer cihazınızda kaldığınız yerden devam edin.</string>

    <!-- Content description (not visible, for screen readers etc.): Close button for the home onboarding dialog -->
    <string name="onboarding_home_content_description_close_button">Kapat</string>

    <!-- Search Widget -->
    <!-- Content description for searching with a widget. The first parameter is the name of the application.-->
    <string name="search_widget_content_description_2">Yeni %1$s sekmesi aç</string>
    <!-- Text preview for smaller sized widgets -->
    <string name="search_widget_text_short">Ara</string>
    <!-- Text preview for larger sized widgets -->
    <string name="search_widget_text_long">Web’de ara</string>

    <!-- Content description (not visible, for screen readers etc.): Voice search -->
    <string name="search_widget_voice">Sesli arama</string>

    <!-- Preferences -->
    <!-- Title for the settings page-->
    <string name="settings">Ayarlar</string>
    <!-- Preference category for general settings -->
    <string name="preferences_category_general">Genel</string>
    <!-- Preference category for all links about Fenix -->
    <string name="preferences_category_about">Hakkında</string>
    <!-- Preference for settings related to changing the default search engine -->
    <string name="preferences_default_search_engine">Varsayılan arama motoru</string>
    <!-- Preference for settings related to Search -->
    <string name="preferences_search">Arama</string>
    <!-- Preference for settings related to Search address bar -->
    <string name="preferences_search_address_bar">Adres çubuğu</string>
    <!-- Preference link to rating Fenix on the Play Store -->
    <string name="preferences_rate">Google Play’de puan ver</string>
    <!-- Preference linking to about page for Fenix
        The first parameter is the name of the app defined in app_name (for example: Fenix) -->
    <string name="preferences_about">%1$s hakkında</string>
    <!-- Preference for settings related to changing the default browser -->
    <string name="preferences_set_as_default_browser">Varsayılan tarayıcı yap</string>
    <!-- Preference category for advanced settings -->
    <string name="preferences_category_advanced">Gelişmiş</string>
    <!-- Preference category for privacy and security settings -->
    <string name="preferences_category_privacy_security">Gizlilik ve güvenlik</string>
    <!-- Preference for advanced site permissions -->
    <string name="preferences_site_permissions">Site izinleri</string>
    <!-- Preference for private browsing options -->
    <string name="preferences_private_browsing_options">Gizli gezinti</string>
    <!-- Preference for opening links in a private tab-->
    <string name="preferences_open_links_in_a_private_tab">Bağlantıları gizli sekmede aç</string>
    <!-- Preference for allowing screenshots to be taken while in a private tab-->
    <string name="preferences_allow_screenshots_in_private_mode">Gizli gezintide ekran görüntüsü almaya izin ver</string>
    <!-- Will inform the user of the risk of activating Allow screenshots in private browsing option -->
    <string name="preferences_screenshots_in_private_mode_disclaimer">İzin verirseniz gizli sekmeler birden fazla uygulama açıkken de görünür olacak</string>
    <!-- Preference for adding private browsing shortcut -->
    <string name="preferences_add_private_browsing_shortcut">Gizli gezinti kısayolu ekle</string>
    <!-- Preference for enabling "HTTPS-Only" mode -->
    <string name="preferences_https_only_title">Yalnızca HTTPS modu</string>

    <!-- Preference for removing cookie/consent banners from sites automatically. See reduce_cookie_banner_summary for additional context. -->
    <string name="preferences_cookie_banner_reduction">Çerez duyurularını azalt</string>
    <!-- Preference for rejecting or removing as many cookie/consent banners as possible on sites. See reduce_cookie_banner_summary for additional context. -->
    <string name="reduce_cookie_banner_option">Çerez duyurularını azalt</string>
    <!-- Summary for the preference for rejecting all cookies whenever possible. -->
    <string name="reduce_cookie_banner_summary">Firefox, çerez duyurularındaki çerez isteklerini otomatik olarak reddetmeye çalışır. Reddetme seçeneği mevcut değilse Firefox, duyuruyu kapatmak için tüm çerezleri kabul edebilir.</string>

<<<<<<< HEAD
=======
    <!-- Text for indicating cookie banner handling is off this site, this is shown as part of the protections panel with the tracking protection toggle -->
    <string name="reduce_cookie_banner_off_for_site">Bu sitede kapalı</string>
    <!-- Text for indicating cookie banner handling is on this site, this is shown as part of the protections panel with the tracking protection toggle -->
    <string name="reduce_cookie_banner_on_for_site">Bu sitede açık</string>
    <!-- Title text for a detail explanation indicating cookie banner handling is on this site, this is shown as part of the cookie banner panel in the toolbar. The first parameter is a shortened URL of the current site-->
    <string name="reduce_cookie_banner_details_panel_title_on_for_site">%1$s için çerez duyurularını azaltma açılsın mı?</string>
    <!-- Title text for a detail explanation indicating cookie banner handling is off this site, this is shown as part of the cookie banner panel in the toolbar. The first parameter is a shortened URL of the current site-->
    <string name="reduce_cookie_banner_details_panel_title_off_for_site">%1$s için çerez duyurularını azaltma kapatılsın mı?</string>
    <!-- Long text for a detail explanation indicating what will happen if cookie banner handling is off for a site, this is shown as part of the cookie banner panel in the toolbar. The first parameter is the application name -->
    <string name="reduce_cookie_banner_details_panel_description_off_for_site">%1$s bu sitenin çerezlerini temizleyip sayfayı tazeleyecek. Tüm çerezlerin temizlenmesi oturumunuzu kapatabilir veya alışveriş sepetlerinizi boşaltabilir.</string>
    <!-- Long text for a detail explanation indicating what will happen if cookie banner handling is on for a site, this is shown as part of the cookie banner panel in the toolbar. The first and second parameter are the application name -->
    <string name="reduce_cookie_banner_details_panel_description_on_for_site">%1$s, çerez duyurularındaki çerez isteklerini otomatik olarak reddetmeye çalışır. Reddetme seçeneği mevcut değilse %2$s, duyuruyu kapatmak için tüm çerezleri kabul edebilir.</string>

>>>>>>> 8f4899e3
    <!-- Description of the preference to enable "HTTPS-Only" mode. -->
    <string name="preferences_https_only_summary">Daha fazla güvenlik için sitelere otomatik olarak HTTPS şifreleme protokolüyle bağlanmaya çalışır.</string>
    <!-- Summary of tracking protection preference if tracking protection is set to on -->
    <string name="preferences_https_only_on">Açık</string>
    <!-- Summary of tracking protection preference if tracking protection is set to off -->
    <string name="preferences_https_only_off">Kapalı</string>
    <!-- Text displayed that links to website containing documentation about "HTTPS-Only" mode -->
    <string name="preferences_http_only_learn_more">Daha fazla bilgi al</string>
    <!-- Option for the https only setting -->
    <string name="preferences_https_only_in_all_tabs">Tüm sekmelerde etkinleştir</string>
    <!-- Option for the https only setting -->
    <string name="preferences_https_only_in_private_tabs">Yalnızca gizli sekmelerde etkinleştir</string>
    <!-- Title shown in the error page for when trying to access a http website while https only mode is enabled. -->
    <string name="errorpage_httpsonly_title">Güvenli site mevcut değil</string>
    <!-- Message shown in the error page for when trying to access a http website while https only mode is enabled. The message has two paragraphs. This is the first. -->
    <string name="errorpage_httpsonly_message_title">Büyük olasılıkla bu web sitesi HTTPS’i desteklemiyor.</string>
    <!-- Message shown in the error page for when trying to access a http website while https only mode is enabled. The message has two paragraphs. This is the second. -->
    <string name="errorpage_httpsonly_message_summary">Ancak bir saldırganın araya girmiş olması da mümkün. Bu web sitesine girerseniz hassas bilgilerinizi siteyle paylaşmayın. Devam ederseniz yalnızca HTTPS modu bu sitede geçici olarak kapatılacaktır.</string>
    <!-- Preference for accessibility -->
    <string name="preferences_accessibility">Erişilebilirlik</string>
    <!-- Preference to override the Firefox Account server -->
    <string name="preferences_override_fxa_server">Özel Firefox Hesabı sunucusu</string>
    <!-- Preference to override the Sync token server -->
    <string name="preferences_override_sync_tokenserver">Özel Sync sunucusu</string>
    <!-- Toast shown after updating the FxA/Sync server override preferences -->
    <string name="toast_override_fxa_sync_server_done">Firefox Hesabı/Sync sunucusu değiştirildi. Değişiklikleri uygulamak için uygulamadan çıkılıyor…</string>
    <!-- Preference category for account information -->
    <string name="preferences_category_account">Hesap</string>
    <!-- Preference for changing where the toolbar is positioned -->
    <string name="preferences_toolbar">Araç çubuğu</string>
    <!-- Preference for changing default theme to dark or light mode -->
    <string name="preferences_theme">Tema</string>
    <!-- Preference for customizing the home screen -->
    <string name="preferences_home_2">Giriş sayfası</string>
    <!-- Preference for gestures based actions -->
    <string name="preferences_gestures">Parmak hareketleri</string>
    <!-- Preference for settings related to visual options -->
    <string name="preferences_customize">Özelleştir</string>
    <!-- Preference description for banner about signing in -->
    <string name="preferences_sign_in_description_2">Sekmeleri, yer imlerini, parolaları ve daha fazlasını eşitlemek için giriş yapın.</string>
    <!-- Preference shown instead of account display name while account profile information isn't available yet. -->
    <string name="preferences_account_default_name">Firefox Hesabı</string>
    <!-- Preference text for account title when there was an error syncing FxA -->
    <string name="preferences_account_sync_error">Eşitlemeye devam etmek için yeniden bağlayın</string>
    <!-- Preference for language -->
    <string name="preferences_language">Dil</string>
    <!-- Preference for data choices -->
    <string name="preferences_data_choices">Veri seçenekleri</string>
    <!-- Preference for data collection -->
    <string name="preferences_data_collection">Veri toplama</string>
    <!-- Preference for developers -->
    <string name="preferences_remote_debugging">USB ile uzaktan hata ayıklama</string>
    <!-- Preference title for switch preference to show search engines -->
    <string name="preferences_show_search_engines">Arama motorlarını göster</string>
    <!-- Preference title for switch preference to show search suggestions -->
    <string name="preferences_show_search_suggestions">Arama önerilerini göster</string>
    <!-- Preference title for switch preference to show voice search button -->
    <string name="preferences_show_voice_search">Sesle aramayı göster</string>
    <!-- Preference title for switch preference to show search suggestions also in private mode -->
    <string name="preferences_show_search_suggestions_in_private">Gizli oturumlarda göster</string>
    <!-- Preference title for switch preference to show a clipboard suggestion when searching -->
    <string name="preferences_show_clipboard_suggestions">Pano önerilerini göster</string>
    <!-- Preference title for switch preference to suggest browsing history when searching -->
    <string name="preferences_search_browsing_history">Gezinti geçmişinde ara</string>
    <!-- Preference title for switch preference to suggest bookmarks when searching -->
    <string name="preferences_search_bookmarks">Yer imlerinde ara</string>
    <!-- Preference title for switch preference to suggest synced tabs when searching -->
    <string name="preferences_search_synced_tabs">Eşitlenmiş sekmelerde ara</string>
    <!-- Preference for account settings -->
    <string name="preferences_account_settings">Hesap ayarları</string>

    <!-- Preference for enabling url autocomplete-->
    <string name="preferences_enable_autocomplete_urls">Adresleri otomatik tamamla</string>
    <!-- Preference for open links in third party apps -->
    <string name="preferences_open_links_in_apps">Bağlantıları uygulamalarda aç</string>

    <!-- Preference for open download with an external download manager app -->
    <string name="preferences_external_download_manager">Harici indirme yöneticisi</string>
    <!-- Preference for add_ons -->
    <string name="preferences_addons">Eklentiler</string>

    <!-- Preference for notifications -->
    <string name="preferences_notifications">Bildirimler</string>

    <!-- Add-on Preferences -->
    <!-- Preference to customize the configured AMO (addons.mozilla.org) collection -->
    <string name="preferences_customize_amo_collection">Özel eklenti koleksiyonu</string>
    <!-- Button caption to confirm the add-on collection configuration -->
    <string name="customize_addon_collection_ok">Tamam</string>
    <!-- Button caption to abort the add-on collection configuration -->
    <string name="customize_addon_collection_cancel">İptal</string>
    <!-- Hint displayed on input field for custom collection name -->
    <string name="customize_addon_collection_hint">Koleksiyon adı</string>
    <!-- Hint displayed on input field for custom collection user ID-->
    <string name="customize_addon_collection_user_hint">Koleksiyon sahibi (kullanıcı kimliği)</string>
    <!-- Toast shown after confirming the custom add-on collection configuration -->
    <string name="toast_customize_addon_collection_done">Eklenti koleksiyonu değiştirildi. Değişiklikleri uygulamak için uygulamadan çıkılıyor…</string>

    <!-- Customize Home -->
    <!-- Header text for jumping back into the recent tab in customize the home screen -->
    <string name="customize_toggle_jump_back_in">Açık sekmeler</string>
    <!-- Title for the customize home screen section with recently saved bookmarks. -->
    <string name="customize_toggle_recent_bookmarks">Son yer imleri</string>
    <!-- Title for the customize home screen section with recently visited. Recently visited is
    a section where users see a list of tabs that they have visited in the past few days -->
    <string name="customize_toggle_recently_visited">Son bakılanlar</string>
    <!-- Title for the customize home screen section with Pocket. -->
    <string moz:RemovedIn="108" name="customize_toggle_pocket" tools:ignore="UnusedResources">Pocket</string>

    <!-- Title for the customize home screen section with Pocket. -->
    <string name="customize_toggle_pocket_2">Merak uyandıran makaleler</string>
    <!-- Summary for the customize home screen section with Pocket. The first parameter is product name Pocket -->
    <string name="customize_toggle_pocket_summary">Makaleler %s tarafından derlenmektedir</string>
    <!-- Title for the customize home screen section with sponsored Pocket stories. -->
    <string name="customize_toggle_pocket_sponsored">Sponsorlu haberler</string>
    <!-- Title for the opening wallpaper settings screen -->
    <string name="customize_wallpapers">Duvar kâğıtları</string>
    <!-- Title for the customize home screen section with sponsored shortcuts. -->
    <string name="customize_toggle_contile">Sponsorlu kısayollar</string>

    <!-- Wallpapers -->
    <!-- Content description for various wallpapers. The first parameter is the name of the wallpaper -->
    <string name="wallpapers_item_name_content_description">Duvar kâğıdı: %1$s</string>
    <!-- Snackbar message for when wallpaper is selected -->
    <string name="wallpaper_updated_snackbar_message">Duvar kâğıdı güncellendi.</string>
    <!-- Snackbar label for action to view selected wallpaper -->
    <string name="wallpaper_updated_snackbar_action">Göster</string>
    <!-- Snackbar message for when wallpaper couldn't be downloaded -->
    <string name="wallpaper_download_error_snackbar_message">Duvar kâğıdı indirilemedi</string>
    <!-- Snackbar label for action to retry downloading the wallpaper -->
    <string name="wallpaper_download_error_snackbar_action">Tekrar dene</string>
    <!-- Snackbar message for when wallpaper couldn't be selected because of the disk error -->
    <string name="wallpaper_select_error_snackbar_message">Duvar kâğıdı değiştirilemedi</string>
    <!-- Text displayed that links to website containing documentation about the "Limited Edition" wallpapers. -->
    <string name="wallpaper_learn_more">Daha fazla bilgi alın</string>

    <!-- Text for classic wallpapers title. The first parameter is the Firefox name. -->
    <string name="wallpaper_classic_title">Klasik %s</string>
    <!-- Text for limited edition wallpapers title. -->
    <string name="wallpaper_limited_edition_title">Limited Edition</string>
    <!-- Description text for the limited edition wallpapers with learn more link. The first parameter is the learn more string defined in wallpaper_learn_more-->
    <string name="wallpaper_limited_edition_description_with_learn_more">Yeni Bağımsız Sesler koleksiyonu. %s</string>
    <!-- Description text for the limited edition wallpapers. -->
    <string name="wallpaper_limited_edition_description">Yeni Bağımsız Sesler koleksiyonu.</string>
    <!-- Wallpaper onboarding dialog header text. -->
    <string name="wallpapers_onboarding_dialog_title_text">Farklı renkleri deneyin</string>
    <!-- Wallpaper onboarding dialog body text. -->
    <string name="wallpapers_onboarding_dialog_body_text">Size hitap eden bir duvar kâğıdı seçin.</string>
    <!-- Wallpaper onboarding dialog learn more button text. The button navigates to the wallpaper settings screen. -->
    <string name="wallpapers_onboarding_dialog_explore_more_button_text">Daha fazla duvar kâğıdı keşfedin</string>

    <!-- Add-on Installation from AMO-->
    <!-- Error displayed when user attempts to install an add-on from AMO (addons.mozilla.org) that is not supported -->
    <string name="addon_not_supported_error">Eklenti desteklenmiyor</string>
    <!-- Error displayed when user attempts to install an add-on from AMO (addons.mozilla.org) that is already installed -->
    <string name="addon_already_installed">Eklenti zaten yüklenmiş</string>

    <!-- Account Preferences -->
    <!-- Preference for triggering sync -->
    <string name="preferences_sync_now">Şimdi eşitle</string>
    <!-- Preference category for sync -->
    <string name="preferences_sync_category">Nelerin eşitleneceğini seçin</string>
    <!-- Preference for syncing history -->
    <string name="preferences_sync_history">Geçmiş</string>
    <!-- Preference for syncing bookmarks -->
    <string name="preferences_sync_bookmarks">Yer imleri</string>
    <!-- Preference for syncing logins -->
    <string name="preferences_sync_logins">Hesaplar</string>
    <!-- Preference for syncing tabs -->
    <string name="preferences_sync_tabs_2">Açık sekmeler</string>
    <!-- Preference for signing out -->
    <string name="preferences_sign_out">Çıkış yap</string>
    <!-- Preference displays and allows changing current FxA device name -->
    <string name="preferences_sync_device_name">Cihaz adı</string>
    <!-- Text shown when user enters empty device name -->
    <string name="empty_device_name_error">Cihaz adı boş olamaz.</string>
    <!-- Label indicating that sync is in progress -->
    <string name="sync_syncing_in_progress">Eşitleniyor…</string>
    <!-- Label summary indicating that sync failed. The first parameter is the date stamp showing last time it succeeded -->
    <string name="sync_failed_summary">Eşitleme başarısız oldu. Son eşitleme: %s</string>
    <!-- Label summary showing never synced -->
    <string name="sync_failed_never_synced_summary">Eşitleme başarısız oldu. Son eşitleme: yok</string>
    <!-- Label summary the date we last synced. The first parameter is date stamp showing last time synced -->
    <string name="sync_last_synced_summary">Son eşitleme: %s</string>
    <!-- Label summary showing never synced -->
    <string name="sync_never_synced_summary">Son eşitleme: hiç</string>

    <!-- Text for displaying the default device name.
        The first parameter is the application name, the second is the device manufacturer name
        and the third is the device model. -->
    <string name="default_device_name_2">%1$s - %2$s %3$s</string>

    <!-- Preference for syncing credit cards -->
    <string name="preferences_sync_credit_cards">Kredi kartları</string>
    <!-- Preference for syncing addresses -->
    <string name="preferences_sync_address">Adresler</string>

    <!-- Send Tab -->
    <!-- Name of the "receive tabs" notification channel. Displayed in the "App notifications" system settings for the app -->
    <string name="fxa_received_tab_channel_name">Alınan sekmeler</string>
    <!-- Description of the "receive tabs" notification channel. Displayed in the "App notifications" system settings for the app -->
    <string name="fxa_received_tab_channel_description">Diğer Firefox cihazlarından gelen sekmelerin bildirimleri.</string>
    <!--  The body for these is the URL of the tab received  -->
    <string name="fxa_tab_received_notification_name">Sekme alındı</string>
    <!-- %s is the device name -->
    <string name="fxa_tab_received_from_notification_name">%s üzerinden gelen sekme</string>

    <!-- Advanced Preferences -->
    <!-- Preference for tracking protection exceptions -->
    <string name="preferences_tracking_protection_exceptions">İstisnalar</string>
    <!-- Button in Exceptions Preference to turn on tracking protection for all sites (remove all exceptions) -->
    <string name="preferences_tracking_protection_exceptions_turn_on_for_all">Tüm sitelerde aç</string>

    <!-- Text displayed when there are no exceptions -->
    <string name="exceptions_empty_message_description">İstisnalar, seçilen sitelerde izlenme korumasını kapatmanıza izin verir.</string>
    <!-- Text displayed when there are no exceptions, with learn more link that brings users to a tracking protection SUMO page -->
    <string name="exceptions_empty_message_learn_more_link">Daha fazla bilgi al</string>

    <!-- Preference switch for usage and technical data collection -->
    <string name="preference_usage_data">Kullanım verileri ve teknik veriler</string>
    <!-- Preference description for usage and technical data collection -->
    <string name="preferences_usage_data_description">%1$s tarayıcınızı iyileştirmemize yardımcı olmak için tarayıcınızla ilgili performans, kullanım, donanım ve özelleştirme verilerini Mozilla ile paylaşır</string>
    <!-- Preference switch for marketing data collection -->
    <string name="preferences_marketing_data">Pazarlama verileri</string>
    <!-- Preference description for marketing data collection -->
    <string name="preferences_marketing_data_description2">Temel kullanım verilerini mobil pazarlama iş ortağımız Adjust ile paylaşır</string>
    <!-- Title for studies preferences -->
    <string name="preference_experiments_2">Araştırmalar</string>
    <!-- Summary for studies preferences -->
    <string name="preference_experiments_summary_2">Mozilla’nın araştırmalar yükleyip çalıştırmasına izin verir</string>

    <!-- Turn On Sync Preferences -->
    <!-- Header of the Sync and save your data preference view -->
    <string name="preferences_sync_2">Verilerinizi eşitleyin ve kaydedin</string>
    <!-- Preference for reconnecting to FxA sync -->
    <string name="preferences_sync_sign_in_to_reconnect">Yeniden bağlanmak için giriş yapın</string>
    <!-- Preference for removing FxA account -->
    <string name="preferences_sync_remove_account">Hesabı kaldır</string>

    <!-- Pairing Feature strings -->
    <!-- Instructions on how to access pairing -->
    <string name="pair_instructions_2"><![CDATA[<b>firefox.com/pair</b> adresinde görünen QR kodunu tarayın]]></string>

    <!-- Toolbar Preferences -->
    <!-- Preference for using top toolbar -->
    <string name="preference_top_toolbar">Üstte</string>
    <!-- Preference for using bottom toolbar -->
    <string name="preference_bottom_toolbar">Altta</string>

    <!-- Theme Preferences -->
    <!-- Preference for using light theme -->
    <string name="preference_light_theme">Açık</string>
    <!-- Preference for using dark theme -->
    <string name="preference_dark_theme">Koyu</string>
    <!-- Preference for using using dark or light theme automatically set by battery -->
    <string name="preference_auto_battery_theme">Pil tasarrufuna göre</string>
    <!-- Preference for using following device theme -->
    <string name="preference_follow_device_theme">Cihaz temasına uy</string>

    <!-- Gestures Preferences-->
    <!-- Preferences for using pull to refresh in a webpage -->
    <string name="preference_gestures_website_pull_to_refresh">Tazelemek için çek</string>
    <!-- Preference for using the dynamic toolbar -->
    <string name="preference_gestures_dynamic_toolbar">Araç çubuğunu gizlemek için kaydır</string>
    <!-- Preference for switching tabs by swiping horizontally on the toolbar -->
    <string name="preference_gestures_swipe_toolbar_switch_tabs">Sekme değiştirmek için araç çubuğunu yana kaydır</string>

    <!-- Preference for showing the opened tabs by swiping up on the toolbar-->
    <string name="preference_gestures_swipe_toolbar_show_tabs">Sekmeleri açmak için araç çubuğunu yukarı kaydır</string>

    <!-- Library -->
    <!-- Option in Library to open Downloads page -->
    <string name="library_downloads">İndirilenler</string>
    <!-- Option in library to open Bookmarks page -->
    <string name="library_bookmarks">Yer imleri</string>
    <!-- Option in library to open Desktop Bookmarks root page -->
    <string name="library_desktop_bookmarks_root">Masaüstü yer imleri</string>
    <!-- Option in library to open Desktop Bookmarks "menu" page -->
    <string name="library_desktop_bookmarks_menu">Yer imleri menüsü</string>
    <!-- Option in library to open Desktop Bookmarks "toolbar" page -->
    <string name="library_desktop_bookmarks_toolbar">Yer imleri araç çubuğu</string>
    <!-- Option in library to open Desktop Bookmarks "unfiled" page -->
    <string name="library_desktop_bookmarks_unfiled">Diğer yer imleri</string>
    <!-- Option in Library to open History page -->
    <string name="library_history">Geçmiş</string>
    <!-- Option in Library to open a new tab -->
    <string name="library_new_tab">Yeni sekme</string>
    <!-- Settings Page Title -->
    <string name="settings_title">Ayarlar</string>
    <!-- Content description (not visible, for screen readers etc.): "Close button for library settings" -->
    <string name="content_description_close_button">Kapat</string>

    <!-- Title to show in alert when a lot of tabs are to be opened
    %d is a placeholder for the number of tabs that will be opened -->
    <string name="open_all_warning_title">%d sekme açılsın mı?</string>
    <!-- Message to warn users that a large number of tabs will be opened
    %s will be replaced by app name. -->
    <string name="open_all_warning_message">Bu kadar çok sekme açmak, sayfalar yüklenirken %s tarayıcısını yavaşlatabilir. Devam etmek istediğinize emin misiniz?</string>
    <!-- Dialog button text for confirming open all tabs -->
    <string name="open_all_warning_confirm">Sekmeleri aç</string>

    <!-- Dialog button text for canceling open all tabs -->
    <string name="open_all_warning_cancel">Vazgeç</string>

    <!-- Text to show users they have one site in the history group section of the History fragment.
    %d is a placeholder for the number of sites in the group. -->
    <string name="history_search_group_site">%d site</string>
    <!-- Text to show users they have multiple sites in the history group section of the History fragment.
    %d is a placeholder for the number of sites in the group. -->
    <string name="history_search_group_sites">%d site</string>

    <!-- Option in library for Recently Closed Tabs -->
    <string name="library_recently_closed_tabs">Son kapatılan sekmeler</string>
    <!-- Option in library to open Recently Closed Tabs page -->
    <string name="recently_closed_show_full_history">Tüm geçmişi göster</string>
    <!-- Text to show users they have multiple tabs saved in the Recently Closed Tabs section of history.
    %d is a placeholder for the number of tabs selected. -->
    <string name="recently_closed_tabs">%d sekme</string>
    <!-- Text to show users they have one tab saved in the Recently Closed Tabs section of history.
    %d is a placeholder for the number of tabs selected. -->
    <string name="recently_closed_tab">%d sekme</string>
    <!-- Recently closed tabs screen message when there are no recently closed tabs -->
    <string name="recently_closed_empty_message">Yakın zamanda kapatılmış sekme yok</string>

    <!-- Tab Management -->
    <!-- Title of preference for tabs management -->
    <string name="preferences_tabs">Sekmeler</string>
    <!-- Title of preference that allows a user to specify the tab view -->
    <string name="preferences_tab_view">Sekme görünümü</string>
    <!-- Option for a list tab view -->
    <string name="tab_view_list">Liste</string>
    <!-- Option for a grid tab view -->
    <string name="tab_view_grid">Izgara</string>
    <!-- Title of preference that allows a user to auto close tabs after a specified amount of time -->
    <string name="preferences_close_tabs">Sekmeleri kapat</string>
    <!-- Option for auto closing tabs that will never auto close tabs, always allows user to manually close tabs -->
    <string name="close_tabs_manually">Elle</string>
    <!-- Option for auto closing tabs that will auto close tabs after one day -->
    <string name="close_tabs_after_one_day">Bir gün sonra</string>
    <!-- Option for auto closing tabs that will auto close tabs after one week -->
    <string name="close_tabs_after_one_week">Bir hafta sonra</string>
    <!-- Option for auto closing tabs that will auto close tabs after one month -->
    <string name="close_tabs_after_one_month">Bir ay sonra</string>

    <!-- Title of preference that allows a user to specify the auto-close settings for open tabs -->
    <string name="preference_auto_close_tabs" tools:ignore="UnusedResources">Açık sekmeleri otomatik kapat</string>

    <!-- Opening screen -->
    <!-- Title of a preference that allows a user to choose what screen to show after opening the app -->
    <string name="preferences_opening_screen">Açılış ekranı</string>
    <!-- Option for always opening the homepage when re-opening the app -->
    <string name="opening_screen_homepage">Giriş sayfası</string>
    <!-- Option for always opening the user's last-open tab when re-opening the app -->
    <string name="opening_screen_last_tab">Son sekme</string>
    <!-- Option for always opening the homepage when re-opening the app after four hours of inactivity -->
    <string name="opening_screen_after_four_hours_of_inactivity">Dört saat hareketsizlikten sonra giriş sayfası</string>
    <!-- Summary for tabs preference when auto closing tabs setting is set to manual close-->
    <string name="close_tabs_manually_summary">Elle kapat</string>
    <!-- Summary for tabs preference when auto closing tabs setting is set to auto close tabs after one day-->
    <string name="close_tabs_after_one_day_summary">Bir gün sonra kapat</string>
    <!-- Summary for tabs preference when auto closing tabs setting is set to auto close tabs after one week-->
    <string name="close_tabs_after_one_week_summary">Bir hafta sonra kapat</string>
    <!-- Summary for tabs preference when auto closing tabs setting is set to auto close tabs after one month-->
    <string name="close_tabs_after_one_month_summary">Bir ay sonra kapat</string>

    <!-- Inactive tabs -->
    <!-- Category header of a preference that allows a user to enable or disable the inactive tabs feature -->
    <string name="preferences_inactive_tabs">Eski sekmeleri pasife taşı</string>
    <!-- Title of inactive tabs preference -->
    <string name="preferences_inactive_tabs_title">İki haftadır bakmadığınız sekmeler pasif bölümüne taşınır.</string>

    <!-- Studies -->
    <!-- Title of the remove studies button -->
    <string name="studies_remove">Kaldır</string>
    <!-- Title of the active section on the studies list -->
    <string name="studies_active">Etkin</string>
    <!-- Description for studies, it indicates why Firefox use studies. The first parameter is the name of the application. -->
    <string name="studies_description_2">%1$s zaman zaman araştırmalar yükleyip çalıştırabilir.</string>
    <!-- Learn more link for studies, links to an article for more information about studies. -->
    <string name="studies_learn_more">Daha fazla bilgi al</string>

    <!-- Dialog message shown after removing a study -->
    <string name="studies_restart_app">Değişiklikleri uygulamak için uygulama kapanacak</string>
    <!-- Dialog button to confirm the removing a study. -->
    <string name="studies_restart_dialog_ok">Tamam</string>
    <!-- Dialog button text for canceling removing a study. -->
    <string name="studies_restart_dialog_cancel">İptal</string>

    <!-- Toast shown after turning on/off studies preferences -->
    <string name="studies_toast_quit_application" tools:ignore="UnusedResources">Değişiklikleri uygulamak için uygulamadan çıkılıyor…</string>

    <!-- Sessions -->
    <!-- Title for the list of tabs -->
    <string name="tab_header_label">Açık sekmeler</string>
    <!-- Title for the list of tabs in the current private session -->
    <string name="tabs_header_private_tabs_title">Gizli sekmeler</string>
    <!-- Title for the list of tabs in the synced tabs -->
    <string name="tabs_header_synced_tabs_title">Eşitlenmiş sekmeler</string>
    <!-- Content description (not visible, for screen readers etc.): Add tab button. Adds a news tab when pressed -->
    <string name="add_tab">Sekme ekle</string>
    <!-- Content description (not visible, for screen readers etc.): Add tab button. Adds a news tab when pressed -->
    <string name="add_private_tab">Gizli sekme ekle</string>
    <!-- Text for the new tab button to indicate adding a new private tab in the tab -->
    <string name="tab_drawer_fab_content">Gizli</string>
    <!-- Text for the new tab button to indicate syncing command on the synced tabs page -->
    <string name="tab_drawer_fab_sync">Eşitle</string>
    <!-- Text shown in the menu for sharing all tabs -->
    <string name="tab_tray_menu_item_share">Tüm sekmeleri paylaş</string>
    <!-- Text shown in the menu to view recently closed tabs -->
    <string name="tab_tray_menu_recently_closed">Son kapatılan sekmeler</string>
    <!-- Text shown in the tabs tray inactive tabs section -->
    <string name="tab_tray_inactive_recently_closed" tools:ignore="UnusedResources">Son kapatılanlar</string>
    <!-- Text shown in the menu to view account settings -->
    <string name="tab_tray_menu_account_settings">Hesap ayarları</string>
    <!-- Text shown in the menu to view tab settings -->
    <string name="tab_tray_menu_tab_settings">Sekme ayarları</string>
    <!-- Text shown in the menu for closing all tabs -->
    <string name="tab_tray_menu_item_close">Tüm sekmeleri kapat</string>
    <!-- Text shown in the multiselect menu for bookmarking selected tabs. -->
    <string name="tab_tray_multiselect_menu_item_bookmark">Yer imlerine ekle</string>
    <!-- Text shown in the multiselect menu for closing selected tabs. -->
    <string name="tab_tray_multiselect_menu_item_close">Kapat</string>
    <!-- Content description for tabs tray multiselect share button -->
    <string name="tab_tray_multiselect_share_content_description">Seçili sekmeleri paylaş</string>
    <!-- Content description for tabs tray multiselect menu -->
    <string name="tab_tray_multiselect_menu_content_description">Seçili sekmeler menüsü</string>
    <!-- Content description (not visible, for screen readers etc.): Removes tab from collection button. Removes the selected tab from collection when pressed -->
    <string name="remove_tab_from_collection">Sekmeyi koleksiyondan çıkar</string>
    <!-- Text for button to enter multiselect mode in tabs tray -->
    <string name="tabs_tray_select_tabs">Sekmeleri seç</string>
    <!-- Content description (not visible, for screen readers etc.): Close tab button. Closes the current session when pressed -->
    <string name="close_tab">Sekmeyi kapat</string>
    <!-- Content description (not visible, for screen readers etc.): Close tab <title> button. First parameter is tab title  -->
    <string name="close_tab_title">%s sekmesini kapat</string>
    <!-- Content description (not visible, for screen readers etc.): Opens the open tabs menu when pressed -->
    <string name="open_tabs_menu">Açık sekmeler menüsü aç</string>
    <!-- Open tabs menu item to save tabs to collection -->
    <string name="tabs_menu_save_to_collection1">Sekmeleri koleksiyona kaydet</string>
    <!-- Text for the menu button to delete a collection -->
    <string name="collection_delete">Koleksiyonu sil</string>
    <!-- Text for the menu button to rename a collection -->
    <string name="collection_rename">Koleksiyonu yeniden adlandır</string>
    <!-- Text for the button to open tabs of the selected collection -->
    <string name="collection_open_tabs">Sekmeleri aç</string>


    <!-- Hint for adding name of a collection -->
    <string name="collection_name_hint">Koleksiyon adı</string>
    <!-- Text for the menu button to rename a top site -->
	<string name="rename_top_site">Adını değiștir</string>
	<!-- Text for the menu button to remove a top site -->
	<string name="remove_top_site">Kaldır</string>

    <!-- Text for the menu button to delete a top site from history -->
    <string name="delete_from_history">Geçmişten sil</string>
    <!-- Postfix for private WebApp titles, placeholder is replaced with app name -->
    <string name="pwa_site_controls_title_private">%1$s (Gizli Mod)</string>

    <!-- History -->
    <!-- Text for the button to search all history -->
    <string name="history_search_1">Aranacak terimleri yazın</string>
    <!-- Text for the button to clear all history -->
    <string name="history_delete_all">Geçmişi sil</string>
    <!-- Text for the snackbar to confirm that multiple browsing history items has been deleted -->
    <string name="history_delete_multiple_items_snackbar">Geçmiş silindi</string>
    <!-- Text for the snackbar to confirm that a single browsing history item has been deleted. The first parameter is the shortened URL of the deleted history item. -->
    <string name="history_delete_single_item_snackbar">%1$s silindi</string>
    <!-- Context description text for the button to delete a single history item -->
    <string name="history_delete_item">Sil</string>
    <!-- History multi select title in app bar
    The first parameter is the number of bookmarks selected -->
    <string name="history_multi_select_title">%1$d seçildi</string>
    <!-- Text for the header that groups the history for today -->
    <string name="history_today">Bugün</string>
    <!-- Text for the header that groups the history for yesterday -->
    <string name="history_yesterday">Dün</string>
    <!-- Text for the header that groups the history the past 7 days -->
    <string name="history_7_days">Son 7 gün</string>
    <!-- Text for the header that groups the history the past 30 days -->
    <string name="history_30_days">Son 30 gün</string>
    <!-- Text for the header that groups the history older than the last month -->
    <string name="history_older">Daha eski</string>
    <!-- Text shown when no history exists -->
    <string name="history_empty_message">Geçmiş yok</string>

    <!-- Downloads -->
    <!-- Text for the snackbar to confirm that multiple downloads items have been removed -->
    <string name="download_delete_multiple_items_snackbar_1">İndirmeler kaldırıldı</string>
    <!-- Text for the snackbar to confirm that a single download item has been removed. The first parameter is the name of the download item. -->
    <string name="download_delete_single_item_snackbar">%1$s kaldırıldı</string>
    <!-- Text shown when no download exists -->
    <string name="download_empty_message_1">Hiçbir şey indirilmemiş</string>
    <!-- History multi select title in app bar
    The first parameter is the number of downloads selected -->
    <string name="download_multi_select_title">%1$d indirme seçildi</string>


    <!-- Text for the button to remove a single download item -->
    <string name="download_delete_item_1">Kaldır</string>


    <!-- Crashes -->
    <!-- Title text displayed on the tab crash page. This first parameter is the name of the application (For example: Fenix) -->
    <string name="tab_crash_title_2">%1$s bu sayfayı yükleyemedi.</string>
    <!-- Send crash report checkbox text on the tab crash page -->
    <string name="tab_crash_send_report">Çökme raporunu Mozilla’ya gönder</string>
    <!-- Close tab button text on the tab crash page -->
    <string name="tab_crash_close">Sekmeyi kapat</string>
    <!-- Restore tab button text on the tab crash page -->
    <string name="tab_crash_restore">Sekmeyi geri yükle</string>

    <!-- Bookmarks -->
    <!-- Confirmation message for a dialog confirming if the user wants to delete the selected folder -->
    <string name="bookmark_delete_folder_confirmation_dialog">Bu klasörü silmek istediğinizden emin misiniz?</string>
    <!-- Confirmation message for a dialog confirming if the user wants to delete multiple items including folders. Parameter will be replaced by app name. -->
    <string name="bookmark_delete_multiple_folders_confirmation_dialog">%s seçilen öğeleri silecek.</string>
    <!-- Text for the cancel button on delete bookmark dialog -->
    <string name="bookmark_delete_negative">Vazgeç</string>
    <!-- Screen title for adding a bookmarks folder -->
    <string name="bookmark_add_folder">Klasör ekle</string>
    <!-- Snackbar title shown after a bookmark has been created. -->
    <string name="bookmark_saved_snackbar">Yer imi kaydedildi!</string>
    <!-- Snackbar edit button shown after a bookmark has been created. -->
    <string name="edit_bookmark_snackbar_action">DÜZENLE</string>
    <!-- Bookmark overflow menu edit button -->
    <string name="bookmark_menu_edit_button">Düzenle</string>
    <!-- Bookmark overflow menu copy button -->
    <string name="bookmark_menu_copy_button">Kopyala</string>
    <!-- Bookmark overflow menu share button -->
    <string name="bookmark_menu_share_button">Paylaş</string>
    <!-- Bookmark overflow menu open in new tab button -->
    <string name="bookmark_menu_open_in_new_tab_button">Yeni sekmede aç</string>
    <!-- Bookmark overflow menu open in private tab button -->
    <string name="bookmark_menu_open_in_private_tab_button">Gizli sekmede aç</string>
    <!-- Bookmark overflow menu open all in tabs button -->
    <string name="bookmark_menu_open_all_in_tabs_button">Tümünü yeni sekmelerde aç</string>
    <!-- Bookmark overflow menu open all in private tabs button -->
    <string name="bookmark_menu_open_all_in_private_tabs_button">Tümünü gizli sekmelerde aç</string>
    <!-- Bookmark overflow menu delete button -->
    <string name="bookmark_menu_delete_button">Sil</string>
    <!--Bookmark overflow menu save button -->
    <string name="bookmark_menu_save_button">Kaydet</string>
    <!-- Bookmark multi select title in app bar
     The first parameter is the number of bookmarks selected -->
    <string name="bookmarks_multi_select_title">%1$d yer imi seçildi</string>
    <!-- Bookmark editing screen title -->
    <string name="edit_bookmark_fragment_title">Yer imi düzenle</string>
    <!-- Bookmark folder editing screen title -->
    <string name="edit_bookmark_folder_fragment_title">Klasörü düzenle</string>
    <!-- Bookmark sign in button message -->
    <string name="bookmark_sign_in_button">Eşitlenen yer imlerini görmek için giriş yapın</string>
    <!-- Bookmark URL editing field label -->
    <string name="bookmark_url_label">ADRES</string>
    <!-- Bookmark FOLDER editing field label -->
    <string name="bookmark_folder_label">KLASÖR</string>
    <!-- Bookmark NAME editing field label -->
    <string name="bookmark_name_label">İSİM</string>
    <!-- Bookmark add folder screen title -->
    <string name="bookmark_add_folder_fragment_label">Klasör ekle</string>
    <!-- Bookmark select folder screen title -->
    <string name="bookmark_select_folder_fragment_label">Klasör seç</string>
    <!-- Bookmark editing error missing title -->
    <string name="bookmark_empty_title_error">Bir başlık yazmalısınız</string>
    <!-- Bookmark editing error missing or improper URL -->
    <string name="bookmark_invalid_url_error">Geçersiz URL</string>
    <!-- Bookmark screen message for empty bookmarks folder -->
    <string name="bookmarks_empty_message">Hiç yer imi yok</string>
    <!-- Bookmark snackbar message on deletion
     The first parameter is the host part of the URL of the bookmark deleted, if any -->
    <string name="bookmark_deletion_snackbar_message">%1$s silindi</string>
    <!-- Bookmark snackbar message on deleting multiple bookmarks not including folders-->
    <string name="bookmark_deletion_multiple_snackbar_message_2">Yer imleri silindi</string>
    <!-- Bookmark snackbar message on deleting multiple bookmarks including folders-->
    <string name="bookmark_deletion_multiple_snackbar_message_3">Seçilen klasörler siliniyor</string>
    <!-- Bookmark undo button for deletion snackbar action -->
    <string name="bookmark_undo_deletion">GERİ AL</string>

    <!-- Text for the button to search all bookmarks -->
    <string name="bookmark_search">Aranacak terimleri yazın</string>

    <!-- Site Permissions -->
    <!-- Button label that take the user to the Android App setting -->
    <string name="phone_feature_go_to_settings">Ayarlara git</string>
    <!-- Content description (not visible, for screen readers etc.): Quick settings sheet
        to give users access to site specific information / settings. For example:
        Secure settings status and a button to modify site permissions -->
    <string name="quick_settings_sheet">Hızlı ayarlar sayfası</string>
    <!-- Label that indicates that this option it the recommended one -->
    <string name="phone_feature_recommended">Önerilen</string>
    <!-- Button label for clearing all the information of site permissions-->
    <string name="clear_permissions">İzinleri temizle</string>
    <!-- Text for the OK button on Clear permissions dialog -->
    <string name="clear_permissions_positive">Tamam</string>
    <!-- Text for the cancel button on Clear permissions dialog -->
    <string name="clear_permissions_negative">Vazgeç</string>
    <!-- Button label for clearing a site permission-->
    <string name="clear_permission">İzni temizle</string>
    <!-- Text for the OK button on Clear permission dialog -->
    <string name="clear_permission_positive">Tamam</string>
    <!-- Text for the cancel button on Clear permission dialog -->
    <string name="clear_permission_negative">Vazgeç</string>
    <!-- Button label for clearing all the information on all sites-->
    <string name="clear_permissions_on_all_sites">Tüm sitelerdeki izinleri temizle</string>
    <!-- Preference for altering video and audio autoplay for all websites -->
    <string name="preference_browser_feature_autoplay">Otomatik oynatma</string>
    <!-- Preference for altering the camera access for all websites -->
    <string name="preference_phone_feature_camera">Kamera</string>
    <!-- Preference for altering the microphone access for all websites -->
    <string name="preference_phone_feature_microphone">Mikrofon</string>
    <!-- Preference for altering the location access for all websites -->
    <string name="preference_phone_feature_location">Konum</string>
    <!-- Preference for altering the notification access for all websites -->
    <string name="preference_phone_feature_notification">Bildirim</string>
    <!-- Preference for altering the persistent storage access for all websites -->
    <string name="preference_phone_feature_persistent_storage">Kalıcı depolama</string>
    <!-- Preference for altering the storage access setting for all websites -->
    <string name="preference_phone_feature_cross_origin_storage_access">Siteler arası çerezler</string>
    <!-- Preference for altering the EME access for all websites -->
    <string name="preference_phone_feature_media_key_system_access">DRM denetimli içerikler</string>
    <!-- Label that indicates that a permission must be asked always -->
    <string name="preference_option_phone_feature_ask_to_allow">İzin iste</string>
    <!-- Label that indicates that a permission must be blocked -->
    <string name="preference_option_phone_feature_blocked">Engellendi</string>
    <!-- Label that indicates that a permission must be allowed -->
    <string name="preference_option_phone_feature_allowed">İzin verildi</string>
    <!--Label that indicates a permission is by the Android OS-->
    <string name="phone_feature_blocked_by_android">Android tarafından engellendi</string>
    <!-- Preference for showing a list of websites that the default configurations won't apply to them -->
    <string name="preference_exceptions">İstisnalar</string>
    <!-- Summary of tracking protection preference if tracking protection is set to on -->
    <string name="tracking_protection_on">Açık</string>
    <!-- Summary of tracking protection preference if tracking protection is set to off -->
    <string name="tracking_protection_off">Kapalı</string>

    <!-- Label for global setting that indicates that all video and audio autoplay is allowed -->
    <string name="preference_option_autoplay_allowed2">Ses ve videoya izin ver</string>
    <!-- Label for site specific setting that indicates that all video and audio autoplay is allowed -->
    <string name="quick_setting_option_autoplay_allowed">Ses ve videoya izin ver</string>
    <!-- Label that indicates that video and audio autoplay is only allowed over Wi-Fi -->
    <string name="preference_option_autoplay_allowed_wifi_only2">Ses ve videoyu yalnızca hücresel veride engelle</string>
    <!-- Subtext that explains 'autoplay on Wi-Fi only' option -->
    <string name="preference_option_autoplay_allowed_wifi_subtext">Ses ve videolar yalnızca Wi-Fi’da oynatılacak</string>
    <!-- Label for global setting that indicates that video autoplay is allowed, but audio autoplay is blocked -->
    <string name="preference_option_autoplay_block_audio2">Yalnızca sesi engelle</string>
    <!-- Label for site specific setting that indicates that video autoplay is allowed, but audio autoplay is blocked -->
    <string name="quick_setting_option_autoplay_block_audio">Yalnızca sesi engelle</string>
    <!-- Label for global setting that indicates that all video and audio autoplay is blocked -->
    <string name="preference_option_autoplay_blocked3">Ses ve videoyu engelle</string>
    <!-- Label for site specific setting that indicates that all video and audio autoplay is blocked -->
    <string name="quick_setting_option_autoplay_blocked">Ses ve videoyu engelle</string>
    <!-- Summary of delete browsing data on quit preference if it is set to on -->
    <string name="delete_browsing_data_quit_on">Açık</string>
    <!-- Summary of delete browsing data on quit preference if it is set to off -->
    <string name="delete_browsing_data_quit_off">Kapalı</string>

    <!-- Summary of studies preference if it is set to on -->
    <string name="studies_on">Açık</string>
    <!-- Summary of studies data on quit preference if it is set to off -->
    <string name="studies_off">Kapalı</string>

    <!-- Collections -->
    <!-- Collections header on home fragment -->
    <string name="collections_header">Koleksiyonlar</string>
    <!-- Content description (not visible, for screen readers etc.): Opens the collection menu when pressed -->
    <string name="collection_menu_button_content_description">Koleksiyon menüsü</string>
    <!-- Label to describe what collections are to a new user without any collections -->
    <string name="no_collections_description2">Sizin için önemli olan şeyleri toplayın.\nHızlıca erişmek istediğiniz benzer aramaları, siteleri ve sekmeleri bir araya getirin.</string>
    <!-- Title for the "select tabs" step of the collection creator -->
    <string name="create_collection_select_tabs">Sekmeleri seç</string>
    <!-- Title for the "select collection" step of the collection creator -->
    <string name="create_collection_select_collection">Koleksiyon seç</string>
    <!-- Title for the "name collection" step of the collection creator -->
    <string name="create_collection_name_collection">Koleksiyonu adlandır</string>
    <!-- Button to add new collection for the "select collection" step of the collection creator -->
    <string name="create_collection_add_new_collection">Yeni koleksiyon ekle</string>
    <!-- Button to select all tabs in the "select tabs" step of the collection creator -->
    <string name="create_collection_select_all">Tümünü seç</string>
    <!-- Button to deselect all tabs in the "select tabs" step of the collection creator -->
    <string name="create_collection_deselect_all">Seçimi temizle</string>
    <!-- Text to prompt users to select the tabs to save in the "select tabs" step of the collection creator -->
    <string name="create_collection_save_to_collection_empty">Kaydedilecek sekmeleri seçin</string>
    <!-- Text to show users how many tabs they have selected in the "select tabs" step of the collection creator.
     %d is a placeholder for the number of tabs selected. -->
    <string name="create_collection_save_to_collection_tabs_selected">%d sekme seçildi</string>
    <!-- Text to show users they have one tab selected in the "select tabs" step of the collection creator.
    %d is a placeholder for the number of tabs selected. -->
    <string name="create_collection_save_to_collection_tab_selected">%d sekme seçildi</string>
    <!-- Text shown in snackbar when multiple tabs have been saved in a collection -->
    <string name="create_collection_tabs_saved">Sekmeler kaydedildi!</string>
    <!-- Text shown in snackbar when one or multiple tabs have been saved in a new collection -->
    <string name="create_collection_tabs_saved_new_collection">Koleksiyon kaydedildi!</string>
    <!-- Text shown in snackbar when one tab has been saved in a collection -->
    <string name="create_collection_tab_saved">Sekme kaydedildi!</string>
    <!-- Content description (not visible, for screen readers etc.): button to close the collection creator -->
    <string name="create_collection_close">Kapat</string>
    <!-- Button to save currently selected tabs in the "select tabs" step of the collection creator-->
    <string name="create_collection_save">Kaydet</string>

    <!-- Snackbar action to view the collection the user just created or updated -->
    <string name="create_collection_view">Göster</string>

    <!-- Text for the OK button from collection dialogs -->
    <string name="create_collection_positive">Tamam</string>
    <!-- Text for the cancel button from collection dialogs -->
    <string name="create_collection_negative">Vazgeç</string>

    <!-- Default name for a new collection in "name new collection" step of the collection creator. %d is a placeholder for the number of collections-->
    <string name="create_collection_default_name">Koleksiyon %d</string>

    <!-- Share -->
    <!-- Share screen header -->
    <string name="share_header_2">Paylaş</string>
    <!-- Content description (not visible, for screen readers etc.):
        "Share" button. Opens the share menu when pressed. -->
    <string name="share_button_content_description">Paylaş</string>
    <!-- Text for the Save to PDF feature in the share menu -->
    <string name="share_save_to_pdf">PDF olarak kaydet</string>
    <!-- Text for error message when generating a PDF file Text for error message when generating a PDF file. -->
    <string name="unable_to_save_to_pdf_error">PDF oluşturulamadı</string>
    <!-- Sub-header in the dialog to share a link to another sync device -->
    <string name="share_device_subheader">Cihaza gönder</string>
    <!-- Sub-header in the dialog to share a link to an app from the full list -->
    <string name="share_link_all_apps_subheader">Tüm eylemler</string>
    <!-- Sub-header in the dialog to share a link to an app from the most-recent sorted list -->
    <string name="share_link_recent_apps_subheader">Son kullanılanlar</string>
    <!-- Text for the copy link action in the share screen. -->
    <string name="share_copy_link_to_clipboard">Panoya kopyala</string>
    <!-- Toast shown after copying link to clipboard -->
    <string name="toast_copy_link_to_clipboard">Panoya kopyalandı</string>
    <!-- An option from the share dialog to sign into sync -->
    <string name="sync_sign_in">Sync’e giriş yap</string>
     <!-- An option from the three dot menu to sync and save data -->
    <string name="sync_menu_sync_and_save_data">Verileri eşitle ve kaydet</string>
    <!-- An option from the share dialog to send link to all other sync devices -->
    <string name="sync_send_to_all">Tüm cihazlara gönder</string>
    <!-- An option from the share dialog to reconnect to sync -->
    <string name="sync_reconnect">Sync’e yeniden bağlan</string>
    <!-- Text displayed when sync is offline and cannot be accessed -->
    <string name="sync_offline">Çevrimdışı</string>
    <!-- An option to connect additional devices -->
    <string name="sync_connect_device">Başka bir cihaz bağla</string>
    <!-- The dialog text shown when additional devices are not available -->
    <string name="sync_connect_device_dialog">Sekme göndermek için başka bir cihazdan daha Firefox’a giriş yapmalısınız.</string>
    <!-- Confirmation dialog button -->
    <string name="sync_confirmation_button">Anladım</string>

    <!-- Share error message -->
    <string name="share_error_snackbar">Bu uygulamayla paylaşılamıyor</string>
    <!-- Add new device screen title -->
    <string name="sync_add_new_device_title">Cihaza gönder</string>
    <!-- Text for the warning message on the Add new device screen -->
    <string name="sync_add_new_device_message">Bağlı cihaz yok</string>
    <!-- Text for the button to learn about sending tabs -->
    <string name="sync_add_new_device_learn_button">Sekme gönderme hakkında bilgi alın…</string>
    <!-- Text for the button to connect another device -->
    <string name="sync_add_new_device_connect_button">Başka bir cihaz bağla…</string>

    <!-- Notifications -->
    <!-- Text shown in the notification that pops up to remind the user that a private browsing session is active. -->
    <string name="notification_pbm_delete_text_2">Gizli sekmeleri kapat</string>
    <!-- Name of the marketing notification channel. Displayed in the "App notifications" system settings for the app -->
    <string name="notification_marketing_channel_name">Pazarlama</string>
    <!-- Title shown in the notification that pops up to remind the user to set fenix as default browser.
    %1$s is a placeholder that will be replaced by the app name (Fenix). -->
    <string name="notification_default_browser_title">%1$s hem hızlı hem gizli</string>
    <!-- Text shown in the notification that pops up to remind the user to set fenix as default browser.
    %1$s is a placeholder that will be replaced by the app name (Fenix). -->
    <string name="notification_default_browser_text">%1$s varsayılan tarayıcınız olsun</string>

    <!-- Title shown in the notification that pops up to re-engage the user -->
    <string name="notification_re_engagement_title">Gizli gezintiyi deneyin</string>
    <!-- Text shown in the notification that pops up to re-engage the user.
    %1$s is a placeholder that will be replaced by the app name. -->
    <string name="notification_re_engagement_text">%1$s ile çerezleriniz ve geçmişiniz kaydedilmeden gezin</string>

    <!-- Snackbar -->
    <!-- Text shown in snackbar when user deletes a collection -->
    <string name="snackbar_collection_deleted">Koleksiyon silindi</string>
    <!-- Text shown in snackbar when user renames a collection -->
    <string name="snackbar_collection_renamed">Koleksiyon yeniden adlandırıldı</string>
    <!-- Text shown in snackbar when user closes a tab -->
    <string name="snackbar_tab_closed">Sekme kapatıldı</string>
    <!-- Text shown in snackbar when user closes all tabs -->
    <string name="snackbar_tabs_closed">Sekmeler kapatıldı</string>
    <!-- Text shown in snackbar when user bookmarks a list of tabs -->
    <string name="snackbar_message_bookmarks_saved">Yer imleri kaydedildi.</string>
    <!-- Text shown in snackbar when user adds a site to shortcuts -->
    <string name="snackbar_added_to_shortcuts">Kısayollara eklendi</string>
    <!-- Text shown in snackbar when user closes a private tab -->
    <string name="snackbar_private_tab_closed">Gizli sekme kapatıldı</string>
    <!-- Text shown in snackbar when user closes all private tabs -->
    <string name="snackbar_private_tabs_closed">Gizli sekmeler kapatıldı</string>
    <!-- Text shown in snackbar to undo deleting a tab, top site or collection -->
    <string name="snackbar_deleted_undo">GERİ AL</string>
    <!-- Text shown in snackbar when user removes a top site -->
    <string name="snackbar_top_site_removed">Site kaldırıldı</string>
    <!-- QR code scanner prompt which appears after scanning a code, but before navigating to it
        First parameter is the name of the app, second parameter is the URL or text scanned-->
    <string name="qr_scanner_confirmation_dialog_message">%1$s uygulamasının %2$s adresini açmasına izin ver</string>
    <!-- QR code scanner prompt dialog positive option to allow navigation to scanned link -->
    <string name="qr_scanner_dialog_positive">İZİN VER</string>
    <!-- QR code scanner prompt dialog positive option to deny navigation to scanned link -->
    <string name="qr_scanner_dialog_negative">İZİN VERME</string>
    <!-- QR code scanner prompt dialog error message shown when a hostname does not contain http or https. -->
    <string name="qr_scanner_dialog_invalid">Web adresi geçersiz.</string>
    <!-- QR code scanner prompt dialog positive option when there is an error -->
    <string name="qr_scanner_dialog_invalid_ok">Tamam</string>
    <!-- Tab collection deletion prompt dialog message. Placeholder will be replaced with the collection name -->
    <string name="tab_collection_dialog_message">%1$s koleksiyonunu silmek istediğinize emin misiniz?</string>
    <!-- Collection and tab deletion prompt dialog message. This will show when the last tab from a collection is deleted -->
    <string name="delete_tab_and_collection_dialog_message">Bu sekmeyi silerseniz tüm koleksiyon silinir. İstediğiniz zaman yeni koleksiyonlar oluşturabilirsiniz.</string>
    <!-- Collection and tab deletion prompt dialog title. Placeholder will be replaced with the collection name. This will show when the last tab from a collection is deleted -->
    <string name="delete_tab_and_collection_dialog_title">%1$s silinsin mi?</string>
    <!-- Tab collection deletion prompt dialog option to delete the collection -->
    <string name="tab_collection_dialog_positive">Sil</string>
    <!-- Text displayed in a notification when the user enters full screen mode -->
    <string name="full_screen_notification">Tam ekran moduna geçiliyor</string>
    <!-- Message for copying the URL via long press on the toolbar -->
    <string name="url_copied">Adres kopyalandı</string>
    <!-- Sample text for accessibility font size -->
    <string name="accessibility_text_size_sample_text_1">Bu örnek bir metindir. Bu ayarı kullanarak boyutu artırıp azalttığınızda sonucun nasıl görüneceğini görebilirsiniz.</string>
    <!-- Summary for Accessibility Text Size Scaling Preference -->
    <string name="preference_accessibility_text_size_summary">Web sitelerinde metinleri büyütün veya küçültün</string>
    <!-- Title for Accessibility Text Size Scaling Preference -->
    <string name="preference_accessibility_font_size_title">Yazı tipi boyutu</string>

    <!-- Title for Accessibility Text Automatic Size Scaling Preference -->
    <string name="preference_accessibility_auto_size_2">Otomatik yazı tipi boyutlandırma</string>
    <!-- Summary for Accessibility Text Automatic Size Scaling Preference -->
    <string name="preference_accessibility_auto_size_summary">Yazı tipi boyutu Android ayarlarınızdan alınacaktır. Yazı tipi boyutunu buradan yönetmek isterseniz bu ayarı kapatın.</string>

    <!-- Title for the Delete browsing data preference -->
    <string name="preferences_delete_browsing_data">Gezinti verilerini sil</string>
    <!-- Title for the tabs item in Delete browsing data -->
    <string name="preferences_delete_browsing_data_tabs_title_2">Açık sekmeler</string>
    <!-- Subtitle for the tabs item in Delete browsing data, parameter will be replaced with the number of open tabs -->
    <string name="preferences_delete_browsing_data_tabs_subtitle">%d sekme</string>
    <!-- Title for the data and history items in Delete browsing data -->
    <string name="preferences_delete_browsing_data_browsing_data_title">Gezinti geçmişi ve site verileri</string>
    <!-- Subtitle for the data and history items in delete browsing data, parameter will be replaced with the
        number of history items the user has -->
    <string name="preferences_delete_browsing_data_browsing_data_subtitle">%d adres</string>
    <!-- Title for the cookies item in Delete browsing data -->
    <string name="preferences_delete_browsing_data_cookies">Çerezler</string>
    <!-- Subtitle for the cookies item in Delete browsing data -->
    <string name="preferences_delete_browsing_data_cookies_subtitle">Çoğu sitedeki oturumlarınız kapanacak</string>
    <!-- Title for the cached images and files item in Delete browsing data -->
    <string name="preferences_delete_browsing_data_cached_files">Önbelleğe alınmış resim ve dosyalar</string>
    <!-- Subtitle for the cached images and files item in Delete browsing data -->
    <string name="preferences_delete_browsing_data_cached_files_subtitle">Depolama alanını boşaltır</string>
    <!-- Title for the site permissions item in Delete browsing data -->
    <string name="preferences_delete_browsing_data_site_permissions">Site izinleri</string>
    <!-- Title for the downloads item in Delete browsing data -->
    <string name="preferences_delete_browsing_data_downloads">İndirilenler</string>
    <!-- Text for the button to delete browsing data -->
    <string name="preferences_delete_browsing_data_button">Gezinti verilerini sil</string>

    <!-- Title for the Delete browsing data on quit preference -->
    <string name="preferences_delete_browsing_data_on_quit">Çıkarken gezinti verilerini sil</string>
    <!-- Summary for the Delete browsing data on quit preference. "Quit" translation should match delete_browsing_data_on_quit_action translation. -->
    <string name="preference_summary_delete_browsing_data_on_quit_2">Ana menüden \&quot;Çık\&quot;ı seçtiğinizde gezinti verilerini otomatik olarak siler</string>
    <!-- Action item in menu for the Delete browsing data on quit feature -->
    <string name="delete_browsing_data_on_quit_action">Çık</string>

    <!-- Title text of a delete browsing data dialog. -->
    <string name="delete_history_prompt_title">Silinecek zaman aralığı</string>
    <!-- Body text of a delete browsing data dialog. -->
    <string name="delete_history_prompt_body">Geçmişi (diğer cihazlarla eşitlenen geçmiş dahil), çerezleri ve diğer gezinti verilerini kaldırır.</string>
    <!-- Radio button in the delete browsing data dialog to delete history items for the last hour. -->
    <string name="delete_history_prompt_button_last_hour">Son saat</string>
    <!-- Radio button in the delete browsing data dialog to delete history items for today and yesterday. -->
    <string name="delete_history_prompt_button_today_and_yesterday">Bugün ve dün</string>
    <!-- Radio button in the delete browsing data dialog to delete all history. -->
    <string name="delete_history_prompt_button_everything">Her şey</string>

    <!-- Dialog message to the user asking to delete browsing data. Parameter will be replaced by app name. -->
    <string name="delete_browsing_data_prompt_message_3">%s seçili gezinti verilerini silecek.</string>
    <!-- Text for the cancel button for the data deletion dialog -->
    <string name="delete_browsing_data_prompt_cancel">İptal</string>
    <!-- Text for the allow button for the data deletion dialog -->
    <string name="delete_browsing_data_prompt_allow">Sil</string>
    <!-- Text for the snackbar confirmation that the data was deleted -->
    <string name="preferences_delete_browsing_data_snackbar">Gezinti verileri silindi</string>

    <!-- Text for the snackbar to show the user that the deletion of browsing data is in progress -->
    <string name="deleting_browsing_data_in_progress">Göz atma verileri siliniyor…</string>

    <!-- Dialog message to the user asking to delete all history items inside the opened group. Parameter will be replaced by a history group name. -->
    <string name="delete_all_history_group_prompt_message">“%s” grubundaki tüm siteleri sil</string>
    <!-- Text for the cancel button for the history group deletion dialog -->
    <string name="delete_history_group_prompt_cancel">Vazgeç</string>
    <!-- Text for the allow button for the history group dialog -->
    <string name="delete_history_group_prompt_allow">Sil</string>
    <!-- Text for the snackbar confirmation that the history group was deleted -->
    <string name="delete_history_group_snackbar">Grup silindi</string>

    <!-- Onboarding -->
    <!-- Text for onboarding welcome header. -->
    <string name="onboarding_header_2">Daha iyi bir internete hoş geldiniz</string>
    <!-- Text for the onboarding welcome message. -->
    <string name="onboarding_message">Para için değil, insanlık için geliştirilen bir tarayıcı.</string>
    <!-- Text for the Firefox account onboarding sign in card header. -->
    <string name="onboarding_account_sign_in_header">Kaldığınız yerden devam edin</string>
    <!-- Text for the button to learn more about signing in to your Firefox account. -->
    <string name="onboarding_manual_sign_in_description">Cihazlarınız arasında sorunsuz geçiş için sekmelerinizi ve parolalarınızı senkronize edin.</string>
    <!-- Text for the button to manually sign into Firefox account. -->
    <string name="onboarding_firefox_account_sign_in">Giriş yap</string>
    <!-- text to display in the snackbar once account is signed-in -->
    <string name="onboarding_firefox_account_sync_is_on">Sync açık</string>
    <!-- Text for the tracking protection onboarding card header -->
    <string name="onboarding_tracking_protection_header">Gizlilik koruması hep açık</string>
    <!-- Text for the tracking protection card description. -->
    <string name="onboarding_tracking_protection_description">Komple çerez koruması, takip kodlarının sizi web’de takip etmek için çerezleri kullanmasını engeller.</string>
    <!-- text for tracking protection radio button option for standard level of blocking -->
    <string name="onboarding_tracking_protection_standard_button_2">Standart (varsayılan)</string>
    <!-- text for standard blocking option button description -->
    <string name="onboarding_tracking_protection_standard_button_description_3">Dengeli gizlilik ve performans. Sayfalar normal şekilde yüklenir.</string>
    <!-- text for tracking protection radio button option for strict level of blocking -->
    <string name="onboarding_tracking_protection_strict_option">Sıkı</string>
    <!-- text for strict blocking option button description -->
    <string name="onboarding_tracking_protection_strict_button_description_3">Sayfaların daha hızlı yüklenmesi için daha fazla takipçiyi engeller ancak bazı sayfa işlevleri bozulabilir.</string>
    <!-- text for the toolbar position card header  -->
    <string name="onboarding_toolbar_placement_header_1">Araç çubuğu konumunu seçin</string>
    <!-- Text for the toolbar position card description -->
    <string name="onboarding_toolbar_placement_description">Altta tutun veya en üste taşıyın.</string>
    <!-- Text for the privacy notice onboarding card header -->
    <string name="onboarding_privacy_notice_header_1">Verilerinizin kontrolü sizde</string>
    <!-- Text for the privacy notice onboarding card description. -->
    <string name="onboarding_privacy_notice_description">Firefox, internette başkalarıyla ve bizimle neleri paylaşacağınızın kontrolünü size verir.</string>
    <!-- Text for the button to read the privacy notice -->
    <string name="onboarding_privacy_notice_read_button">Gizlilik bildirimimizi okuyun</string>

    <!-- Text for the conclusion onboarding message -->
    <string name="onboarding_conclusion_header">Harika bir internete yelken açmaya hazır mısınız?</string>
    <!-- text for the button to finish onboarding -->
    <string name="onboarding_finish">Gezinmeye başla</string>

    <!-- Onboarding theme -->
    <!-- text for the theme picker onboarding card header -->
    <string name="onboarding_theme_picker_header">Temanızı seçin</string>
    <!-- text for the theme picker onboarding card description -->
    <string name="onboarding_theme_picker_description_2">Koyu mod sayesinde pilden tasarruf ederken gözlerinizi rahatlatabilirsiniz.</string>
    <!-- Automatic theme setting (will follow device setting) -->
    <string name="onboarding_theme_automatic_title">Otomatik</string>
    <!-- Summary of automatic theme setting (will follow device setting) -->
    <string name="onboarding_theme_automatic_summary">Cihaz ayarlarınıza uyum sağlar</string>
    <!-- Theme setting for dark mode -->
    <string name="onboarding_theme_dark_title">Koyu tema</string>
    <!-- Theme setting for light mode -->
    <string name="onboarding_theme_light_title">Açık tema</string>

    <!-- Text shown in snackbar when multiple tabs have been sent to device -->
    <string name="sync_sent_tabs_snackbar">Sekmeler gönderildi</string>
    <!-- Text shown in snackbar when one tab has been sent to device  -->
    <string name="sync_sent_tab_snackbar">Sekme gönderildi</string>
    <!-- Text shown in snackbar when sharing tabs failed  -->
    <string name="sync_sent_tab_error_snackbar">Gönderilemedi</string>
    <!-- Text shown in snackbar for the "retry" action that the user has after sharing tabs failed -->
    <string name="sync_sent_tab_error_snackbar_action">YENİDEN DENE</string>
    <!-- Title of QR Pairing Fragment -->
    <string name="sync_scan_code">Kodu tarayın</string>
    <!-- Instructions on how to access pairing -->
    <string name="sign_in_instructions"><![CDATA[Bilgisayarınızda Firefox’u açıp <b>https://firefox.com/pair</b> adresine gidin]]></string>
    <!-- Text shown for sign in pairing when ready -->
    <string name="sign_in_ready_for_scan">Taramaya hazırım</string>
    <!-- Text shown for settings option for sign with pairing -->
    <string name="sign_in_with_camera">Kameranızla giriş yapın</string>
    <!-- Text shown for settings option for sign with email -->
    <string name="sign_in_with_email">E-posta ile giriş yap</string>
    <!-- Text shown for settings option for create new account text.'Firefox' intentionally hardcoded here.-->
    <string name="sign_in_create_account_text"><![CDATA[Hesabınız yok mu? Firefox’u cihazlar arasında eşitlemek için <u>hesap açın</u>.]]></string>
    <!-- Text shown in confirmation dialog to sign out of account. The first parameter is the name of the app (e.g. Firefox Preview) -->
    <string name="sign_out_confirmation_message_2">%s artık hesabınızla eşitlenmeyecek ama bu cihazdaki gezinti geçmişiniz silinmeyecek.</string>
    <!-- Option to continue signing out of account shown in confirmation dialog to sign out of account -->
    <string name="sign_out_disconnect">Bağlatıyı kes</string>
    <!-- Option to cancel signing out shown in confirmation dialog to sign out of account -->
    <string name="sign_out_cancel">İptal</string>

    <!-- Error message snackbar shown after the user tried to select a default folder which cannot be altered -->
    <string name="bookmark_cannot_edit_root">Varsayılan klasörler düzenlenemez</string>

    <!-- Enhanced Tracking Protection -->
    <!-- Link displayed in enhanced tracking protection panel to access tracking protection settings -->
    <string name="etp_settings">Koruma ayarları</string>
    <!-- Preference title for enhanced tracking protection settings -->
    <string name="preference_enhanced_tracking_protection">Gelişmiş izlenme koruması</string>
    <!-- Title for the description of enhanced tracking protection -->
    <string name="preference_enhanced_tracking_protection_explanation_title">Takip edilmeden gezinin</string>
    <!-- Description of enhanced tracking protection. The first parameter is the name of the application (For example: Fenix) -->
    <string name="preference_enhanced_tracking_protection_explanation">Verileriniz sizde kalsın. %s, internette ne yaptığınızı öğrenmeye çalışan takipçilerin çoğundan sizi korur.</string>
    <!-- Text displayed that links to website about enhanced tracking protection -->
    <string name="preference_enhanced_tracking_protection_explanation_learn_more">Daha fazla bilgi al</string>
    <!-- Preference for enhanced tracking protection for the standard protection settings -->
    <string name="preference_enhanced_tracking_protection_standard_default_1">Standart (varsayılan)</string>
    <!-- Preference description for enhanced tracking protection for the standard protection settings -->
    <string name="preference_enhanced_tracking_protection_standard_description_4">Dengeli gizlilik ve performans. Sayfalar normal şekilde yüklenir.</string>
    <!--  Accessibility text for the Standard protection information icon  -->
    <string name="preference_enhanced_tracking_protection_standard_info_button">Standart izlenme korumasında neler engellenir?</string>
    <!-- Preference for enhanced tracking protection for the strict protection settings -->
    <string name="preference_enhanced_tracking_protection_strict">Sıkı</string>
    <!-- Preference description for enhanced tracking protection for the strict protection settings -->
    <string name="preference_enhanced_tracking_protection_strict_description_3">Sayfaların daha hızlı yüklenmesi için daha fazla takipçiyi engeller ancak bazı sayfa işlevleri bozulabilir.</string>
    <!--  Accessibility text for the Strict protection information icon  -->
    <string name="preference_enhanced_tracking_protection_strict_info_button">Sıkı izlenme korumasında neler engellenir?</string>
    <!-- Preference for enhanced tracking protection for the custom protection settings -->
    <string name="preference_enhanced_tracking_protection_custom">Özel</string>
    <!-- Preference description for enhanced tracking protection for the strict protection settings -->
    <string name="preference_enhanced_tracking_protection_custom_description_2">Hangi takipçilerin ve betiklerin engelleneceğini seçin.</string>
    <!--  Accessibility text for the Strict protection information icon  -->
    <string name="preference_enhanced_tracking_protection_custom_info_button">Özel izlenme korumasında neler engellenir?</string>
    <!-- Header for categories that are being blocked by current Enhanced Tracking Protection settings -->
    <!-- Preference for enhanced tracking protection for the custom protection settings for cookies-->
    <string name="preference_enhanced_tracking_protection_custom_cookies">Çerezler</string>
    <!-- Option for enhanced tracking protection for the custom protection settings for cookies-->
    <string name="preference_enhanced_tracking_protection_custom_cookies_1">Siteler arası takipçiler ve sosyal medya takipçileri</string>
    <!-- Option for enhanced tracking protection for the custom protection settings for cookies-->
    <string name="preference_enhanced_tracking_protection_custom_cookies_2">Ziyaret etmediğim sitelerden gelen çerezler</string>
    <!-- Option for enhanced tracking protection for the custom protection settings for cookies-->
    <string name="preference_enhanced_tracking_protection_custom_cookies_3">Tüm üçüncü taraf çerezleri (Bazı web siteleri bozulabilir.)</string>
    <!-- Option for enhanced tracking protection for the custom protection settings for cookies-->
    <string name="preference_enhanced_tracking_protection_custom_cookies_4">Tüm çerezler (Bazı web siteleri bozulabilir.)</string>
    <!-- Option for enhanced tracking protection for the custom protection settings for cookies-->
    <string name="preference_enhanced_tracking_protection_custom_cookies_5">Siteler arası çerezleri izole et</string>
    <!-- Preference for enhanced tracking protection for the custom protection settings for tracking content -->
    <string name="preference_enhanced_tracking_protection_custom_tracking_content">Takip amaçlı içerikler</string>
    <!-- Option for enhanced tracking protection for the custom protection settings for tracking content-->
    <string name="preference_enhanced_tracking_protection_custom_tracking_content_1">Tüm sekmelerde</string>
    <!-- Option for enhanced tracking protection for the custom protection settings for tracking content-->
    <string name="preference_enhanced_tracking_protection_custom_tracking_content_2">Yalnızca gizli sekmelerde</string>
    <!-- Preference for enhanced tracking protection for the custom protection settings -->
    <string name="preference_enhanced_tracking_protection_custom_cryptominers">Kripto madencileri</string>
    <!-- Preference for enhanced tracking protection for the custom protection settings -->
    <string name="preference_enhanced_tracking_protection_custom_fingerprinters">Parmak izi toplayıcılar</string>
    <!-- Button label for navigating to the Enhanced Tracking Protection details -->
    <string name="enhanced_tracking_protection_details">Ayrıntılar</string>
    <!-- Header for categories that are being being blocked by current Enhanced Tracking Protection settings -->
    <string name="enhanced_tracking_protection_blocked">Engellenenler</string>
    <!-- Header for categories that are being not being blocked by current Enhanced Tracking Protection settings -->
    <string name="enhanced_tracking_protection_allowed">İzin verilenler</string>
    <!-- Category of trackers (social media trackers) that can be blocked by Enhanced Tracking Protection -->
    <string name="etp_social_media_trackers_title">Sosyal medya takipçileri</string>
    <!-- Description of social media trackers that can be blocked by Enhanced Tracking Protection -->
    <string name="etp_social_media_trackers_description">Sosyal ağların web’deki gezinme etkinliğinizi izleyebilme özelliğini sınırlar.</string>
    <!-- Category of trackers (cross-site tracking cookies) that can be blocked by Enhanced Tracking Protection -->
    <string name="etp_cookies_title">Siteler arası takip çerezleri</string>
    <!-- Category of trackers (cross-site tracking cookies) that can be blocked by Enhanced Tracking Protection -->
    <string name="etp_cookies_title_2">Siteler arası çerezler</string>
    <!-- Description of cross-site tracking cookies that can be blocked by Enhanced Tracking Protection -->
    <string name="etp_cookies_description">Reklam ağlarının ve analitik şirketlerinin farklı siteler arasındaki gezintilerinizi izlemek için kullandığı çerezleri engeller.</string>
    <!-- Description of cross-site tracking cookies that can be blocked by Enhanced Tracking Protection -->
    <string name="etp_cookies_description_2">Komple çerez koruması, çerezleri sadece bulunduğunuz sitenin kullanabileceği şekilde izole eder. Bu sayede, reklam ağları hangi sitelerde gezindiğinizi izlemek için çerezleri kullanamaz.</string>
    <!-- Category of trackers (cryptominers) that can be blocked by Enhanced Tracking Protection -->
    <string name="etp_cryptominers_title">Kripto madencileri</string>
    <!-- Description of cryptominers that can be blocked by Enhanced Tracking Protection -->
    <string name="etp_cryptominers_description">Kötü amaçlı betiklerin kripto para üretmek amacıyla cihazınıza erişmesini önler.</string>
    <!-- Category of trackers (fingerprinters) that can be blocked by Enhanced Tracking Protection -->
    <string name="etp_fingerprinters_title">Parmak izi toplayıcılar</string>
    <!-- Description of fingerprinters that can be blocked by Enhanced Tracking Protection -->
    <string name="etp_fingerprinters_description">İzleme amacıyla kullanılabilecek, cihazınızla ilgili benzersiz bir şekilde tanımlanabilir verilerin toplanmasını önler.</string>
    <!-- Category of trackers (tracking content) that can be blocked by Enhanced Tracking Protection -->
    <string name="etp_tracking_content_title">Takip amaçlı içerikler</string>
    <!-- Description of tracking content that can be blocked by Enhanced Tracking Protection -->
    <string name="etp_tracking_content_description">Takip kodu içeren reklamların, videoların ve diğer içeriklerin yüklenmesini engeller. Bazı sitelerin işlevlerini etkileyebilir.</string>
    <!-- Enhanced Tracking Protection message that protection is currently on for this site -->
    <string name="etp_panel_on">Bu sitede korumalar AÇIK</string>
    <!-- Enhanced Tracking Protection message that protection is currently off for this site -->
    <string name="etp_panel_off">Bu sitede korumalar KAPALI</string>
    <!-- Header for exceptions list for which sites enhanced tracking protection is always off -->
    <string name="enhanced_tracking_protection_exceptions">Aşağıdaki sitelerde gelişmiş izlenme koruması kapatıldı</string>
    <!-- Content description (not visible, for screen readers etc.): Navigate
    back from ETP details (Ex: Tracking content) -->
    <string name="etp_back_button_content_description">Geri git</string>
    <!-- About page link text to open what's new link -->
    <string name="about_whats_new">%s tarayıcısında yeni neler var?</string>
    <!-- Open source licenses page title
    The first parameter is the app name -->
    <string name="open_source_licenses_title">%s | OSS Kitaplıkları</string>

    <!-- Category of trackers (redirect trackers) that can be blocked by Enhanced Tracking Protection -->
    <string name="etp_redirect_trackers_title">Yönlendirme takipçileri</string>
    <!-- Description of redirect tracker cookies that can be blocked by Enhanced Tracking Protection -->
    <string name="etp_redirect_trackers_description">Bilinen takip sitelerine yapılan yönlendirmelere ait çerezleri temizler.</string>

    <!-- Description of the SmartBlock Enhanced Tracking Protection feature. The * symbol is intentionally hardcoded here,
         as we use it on the UI to indicate which trackers have been partially unblocked.  -->
    <string name="preference_etp_smartblock_description">Aşağıda işaretlenen bazı takipçilerle etkileşimde bulunduğunuz için bu sayfadaki engellemeleri kısmen kaldırıldı. *</string>
    <!-- Text displayed that links to website about enhanced tracking protection SmartBlock -->
    <string name="preference_etp_smartblock_learn_more">Daha fazla bilgi al</string>

    <!-- About page link text to open support link -->
    <string name="about_support">Destek</string>
    <!-- About page link text to list of past crashes (like about:crashes on desktop) -->
    <string name="about_crashes">Çökmeler</string>
    <!-- About page link text to open privacy notice link -->
    <string name="about_privacy_notice">Gizlilik bildirimi</string>
    <!-- About page link text to open know your rights link -->
    <string name="about_know_your_rights">Haklarınızı bilin</string>
    <!-- About page link text to open licensing information link -->
    <string name="about_licensing_information">Lisans bilgileri</string>
    <!-- About page link text to open a screen with libraries that are used -->
    <string name="about_other_open_source_libraries">Kullandığımız kitaplıklar</string>

    <!-- Toast shown to the user when they are activating the secret dev menu
        The first parameter is number of long clicks left to enable the menu -->
    <string name="about_debug_menu_toast_progress">Hata ayıklama menüsü: Etkinleştirmek için %1$d tıklama kaldı</string>
    <string name="about_debug_menu_toast_done">Hata ayıklama menüsü etkin</string>

    <!-- Browser long press popup menu -->
    <!-- Copy the current url -->
    <string name="browser_toolbar_long_press_popup_copy">Kopyala</string>
    <!-- Paste & go the text in the clipboard. '&amp;' is replaced with the ampersand symbol: & -->
    <string name="browser_toolbar_long_press_popup_paste_and_go">Yapıştır ve git</string>
    <!-- Paste the text in the clipboard -->
    <string name="browser_toolbar_long_press_popup_paste">Yapıştır</string>

    <!-- Snackbar message shown after an URL has been copied to clipboard. -->
    <string name="browser_toolbar_url_copied_to_clipboard_snackbar">Adres panoya kopyalandı</string>

    <!-- Title text for the Add To Homescreen dialog -->
    <string name="add_to_homescreen_title">Ana ekrana ekle</string>
    <!-- Cancel button text for the Add to Homescreen dialog -->
    <string name="add_to_homescreen_cancel">İptal</string>
    <!-- Add button text for the Add to Homescreen dialog -->
    <string name="add_to_homescreen_add">Ekle</string>
    <!-- Continue to website button text for the first-time Add to Homescreen dialog -->
    <string name="add_to_homescreen_continue">Siteye devam et</string>
    <!-- Placeholder text for the TextView in the Add to Homescreen dialog -->
    <string name="add_to_homescreen_text_placeholder">Kısayol adı</string>

    <!-- Describes the add to homescreen functionality -->
    <string name="add_to_homescreen_description_2">Bu siteyi cihazınızın ana ekranına ekleyerek ona hızlıca erişebilir, site bir uygulamaymış gibi daha hızlı gezinti yapabilirsiniz.</string>

    <!-- Preference for managing the settings for logins and passwords in Fenix -->
    <string name="preferences_passwords_logins_and_passwords">Hesaplar ve parolalar</string>
    <!-- Preference for managing the saving of logins and passwords in Fenix -->
    <string name="preferences_passwords_save_logins">Kullanıcı adı ve parolaları kaydet</string>
    <!-- Preference option for asking to save passwords in Fenix -->
    <string name="preferences_passwords_save_logins_ask_to_save">Kaydetmeyi sor</string>
    <!-- Preference option for never saving passwords in Fenix -->
    <string name="preferences_passwords_save_logins_never_save">Asla kaydetme</string>
    <!-- Preference for autofilling saved logins in Firefox (in web content), %1$s will be replaced with the app name -->
    <string name="preferences_passwords_autofill2">%1$s ile otomatik doldur</string>
    <!-- Description for the preference for autofilling saved logins in Firefox (in web content), %1$s will be replaced with the app name -->
    <string name="preferences_passwords_autofill_description">%1$s kullanırken web sitelerinde kullanıcı adı ve parolalar doldurulup kaydedilsin.</string>
    <!-- Preference for autofilling logins from Fenix in other apps (e.g. autofilling the Twitter app) -->
    <string name="preferences_android_autofill">Diğer uygulamalarda otomatik doldur</string>
    <!-- Description for the preference for autofilling logins from Fenix in other apps (e.g. autofilling the Twitter app) -->
    <string name="preferences_android_autofill_description">Cihazınızdaki diğer uygulamalarda kullanıcı adı ve parolalar doldurulsun.</string>

    <!-- Preference option for adding a login -->
    <string name="preferences_logins_add_login">Hesap ekle</string>

    <!-- Preference for syncing saved logins in Fenix -->
    <string name="preferences_passwords_sync_logins">Hesapları eşitle</string>
    <!-- Preference for syncing saved logins in Fenix, when not signed in-->
    <string name="preferences_passwords_sync_logins_across_devices">Hesapları cihazlar arasında eşitle</string>
    <!-- Preference to access list of saved logins -->
    <string name="preferences_passwords_saved_logins">Kayıtlı hesaplar</string>
    <!-- Description of empty list of saved passwords. Placeholder is replaced with app name.  -->
    <string name="preferences_passwords_saved_logins_description_empty_text">Kaydettiğiniz veya %s ile eşitlediğiniz hesaplar burada görünecektir.</string>
    <!-- Preference to access list of saved logins -->
    <string name="preferences_passwords_saved_logins_description_empty_learn_more_link">Sync hakkında bilgi alın.</string>
    <!-- Preference to access list of login exceptions that we never save logins for -->
    <string name="preferences_passwords_exceptions">İstisnalar</string>
    <!-- Empty description of list of login exceptions that we never save logins for -->
    <string name="preferences_passwords_exceptions_description_empty">Kaydedilmeyen hesaplar ve parolalar burada görünecektir.</string>
    <!-- Description of list of login exceptions that we never save logins for -->
    <string name="preferences_passwords_exceptions_description">Bu sitelere ait hesaplar ve parolalar kaydedilmeyecektir.</string>
    <!-- Text on button to remove all saved login exceptions -->
    <string name="preferences_passwords_exceptions_remove_all">Tüm istisnaları sil</string>
    <!-- Hint for search box in logins list -->
    <string name="preferences_passwords_saved_logins_search">Hesaplarda ara</string>
    <!-- The header for the site that a login is for -->
    <string name="preferences_passwords_saved_logins_site">Site</string>
    <!-- The header for the username for a login -->
    <string name="preferences_passwords_saved_logins_username">Kullanıcı adı</string>
    <!-- The header for the password for a login -->
    <string name="preferences_passwords_saved_logins_password">Parola</string>
    <!-- Shown in snackbar to tell user that the password has been copied -->
    <string name="logins_password_copied">Parola panoya kopyalandı</string>
    <!-- Shown in snackbar to tell user that the username has been copied -->
    <string name="logins_username_copied">Kullanıcı adı panoya kopyalandı</string>
    <!-- Content Description (for screenreaders etc) read for the button to copy a password in logins-->
    <string name="saved_logins_copy_password">Parolayı kopyala</string>
    <!-- Content Description (for screenreaders etc) read for the button to clear a password while editing a login-->
    <string name="saved_logins_clear_password">Parolayı temizle</string>
    <!-- Content Description (for screenreaders etc) read for the button to copy a username in logins -->
    <string name="saved_login_copy_username">Kullanıcı adını kopyala</string>
    <!-- Content Description (for screenreaders etc) read for the button to clear a username while editing a login -->
    <string name="saved_login_clear_username">Kullanıcı adını temizle</string>
    <!-- Content Description (for screenreaders etc) read for the button to clear the hostname field while creating a login -->
    <string name="saved_login_clear_hostname">Sunucuyu temizle</string>
    <!-- Content Description (for screenreaders etc) read for the button to open a site in logins -->
    <string name="saved_login_open_site">Siteyi tarayıcıda aç</string>
    <!-- Content Description (for screenreaders etc) read for the button to reveal a password in logins -->
    <string name="saved_login_reveal_password">Parolayı göster</string>
    <!-- Content Description (for screenreaders etc) read for the button to hide a password in logins -->
    <string name="saved_login_hide_password">Parolayı gizle</string>
    <!-- Message displayed in biometric prompt displayed for authentication before allowing users to view their logins -->
    <string name="logins_biometric_prompt_message">Kayıtlı hesaplarınızı görmek için kilidi açın</string>
    <!-- Title of warning dialog if users have no device authentication set up -->
    <string name="logins_warning_dialog_title">Hesaplarınızı güvence altına alın</string>
    <!-- Message of warning dialog if users have no device authentication set up -->
    <string name="logins_warning_dialog_message">Cihazınız başka birinin eline geçerse kayıtlı hesaplarına erişilmesini önlemek için cihaz kilidi deseni, PIN veya parola ayarlayın.</string>
    <!-- Negative button to ignore warning dialog if users have no device authentication set up -->
    <string name="logins_warning_dialog_later">Daha sonra</string>
    <!-- Positive button to send users to set up a pin of warning dialog if users have no device authentication set up -->
    <string name="logins_warning_dialog_set_up_now">Hemen ayarla</string>
    <!-- Title of PIN verification dialog to direct users to re-enter their device credentials to access their logins -->
    <string name="logins_biometric_prompt_message_pin">Cihazınızın kilidini açın</string>
    <!-- Title for Accessibility Force Enable Zoom Preference -->
    <string name="preference_accessibility_force_enable_zoom">Tüm siteleri yakınlaştır</string>

    <!-- Summary for Accessibility Force Enable Zoom Preference -->
    <string name="preference_accessibility_force_enable_zoom_summary">Sıkıştırma ve yakınlaştırma hareketine izin vermeyen sitelerde bu hareketi etkinleştir.</string>

    <!-- Saved logins sorting strategy menu item -by name- (if selected, it will sort saved logins alphabetically) -->
    <string name="saved_logins_sort_strategy_alphabetically">Ad (A-Z)</string>
    <!-- Saved logins sorting strategy menu item -by last used- (if selected, it will sort saved logins by last used) -->
    <string name="saved_logins_sort_strategy_last_used">Son kullanım</string>
    <!-- Content description (not visible, for screen readers etc.): Sort saved logins dropdown menu chevron icon -->
    <string name="saved_logins_menu_dropdown_chevron_icon_content_description">Hesapları sırala menüsü</string>

    <!-- Autofill -->
    <!-- Preference and title for managing the autofill settings -->
    <string name="preferences_autofill">Otomatik doldurma</string>
    <!-- Preference and title for managing the settings for addresses -->
    <string name="preferences_addresses">Adresler</string>
    <!-- Preference and title for managing the settings for credit cards -->
    <string name="preferences_credit_cards">Kredi kartları</string>
    <!-- Preference for saving and autofilling credit cards -->
    <string name="preferences_credit_cards_save_and_autofill_cards">Kartları kaydedip otomatik doldur</string>
    <!-- Preference summary for saving and autofilling credit card data -->
    <string name="preferences_credit_cards_save_and_autofill_cards_summary">Veriler şifrelenir</string>
    <!-- Preference option for syncing credit cards across devices. This is displayed when the user is not signed into sync -->
    <string name="preferences_credit_cards_sync_cards_across_devices">Kartları cihazlar arasında eşitle</string>
    <!-- Preference option for syncing credit cards across devices. This is displayed when the user is signed into sync -->
    <string name="preferences_credit_cards_sync_cards">Kartları eşitle</string>
    <!-- Preference option for adding a credit card -->
    <string name="preferences_credit_cards_add_credit_card">Kredi kartı ekle</string>

    <!-- Preference option for managing saved credit cards -->
    <string name="preferences_credit_cards_manage_saved_cards">Kayıtlı kartları yönet</string>
    <!-- Preference option for adding an address -->
    <string name="preferences_addresses_add_address">Adres ekle</string>
    <!-- Preference option for managing saved addresses -->
    <string name="preferences_addresses_manage_addresses">Adresleri yönet</string>
    <!-- Preference for saving and autofilling addresses -->
    <string name="preferences_addresses_save_and_autofill_addresses">Adresleri kaydedip otomatik doldur</string>
    <!-- Preference summary for saving and autofilling address data -->
    <string name="preferences_addresses_save_and_autofill_addresses_summary">Numaralar, e-posta ve gönderim adresleri gibi bilgileri dahil et</string>

    <!-- Title of the "Add card" screen -->
    <string name="credit_cards_add_card">Kart ekle</string>
    <!-- Title of the "Edit card" screen -->
    <string name="credit_cards_edit_card">Kartı düzenle</string>
    <!-- The header for the card number of a credit card -->
    <string name="credit_cards_card_number">Kart numarası</string>
    <!-- The header for the expiration date of a credit card -->
    <string name="credit_cards_expiration_date">Son kullanma tarihi</string>
    <!-- The label for the expiration date month of a credit card to be used by a11y services-->
    <string name="credit_cards_expiration_date_month">Son kullanma tarihi - Ay</string>
    <!-- The label for the expiration date year of a credit card to be used by a11y services-->
    <string name="credit_cards_expiration_date_year">Son kullanma tarihi - Yıl</string>
    <!-- The header for the name on the credit card -->
    <string name="credit_cards_name_on_card">Kart üzerindeki ad</string>
    <!-- The text for the "Delete card" menu item for deleting a credit card -->
    <string name="credit_cards_menu_delete_card">Kartı sil</string>
    <!-- The text for the "Delete card" button for deleting a credit card -->
    <string name="credit_cards_delete_card_button">Kartı sil</string>
    <!-- The text for the confirmation message of "Delete card" dialog -->
    <string name="credit_cards_delete_dialog_confirmation">Bu kredi kartını silmek istediğinizden emin misiniz?</string>
    <!-- The text for the positive button on "Delete card" dialog -->
    <string name="credit_cards_delete_dialog_button">Sil</string>
    <!-- The title for the "Save" menu item for saving a credit card -->
    <string name="credit_cards_menu_save">Kaydet</string>
    <!-- The text for the "Save" button for saving a credit card -->
    <string name="credit_cards_save_button">Kaydet</string>
    <!-- The text for the "Cancel" button for cancelling adding, updating or deleting a credit card -->
    <string name="credit_cards_cancel_button">İptal</string>

    <!-- Title of the "Saved cards" screen -->
    <string name="credit_cards_saved_cards">Kayıtlı kartlar</string>

    <!-- Error message for credit card number validation -->
    <string name="credit_cards_number_validation_error_message">Lütfen geçerli bir kredi kartı numarası girin</string>

    <!-- Error message for credit card name on card validation -->
    <string name="credit_cards_name_on_card_validation_error_message">Lütfen bu alanı doldurun</string>
    <!-- Message displayed in biometric prompt displayed for authentication before allowing users to view their saved credit cards -->
    <string name="credit_cards_biometric_prompt_message">Kayıtlı kartlarınızı görmek için kilidi açın</string>
    <!-- Title of warning dialog if users have no device authentication set up -->
    <string name="credit_cards_warning_dialog_title">Kredi kartlarını güvence altına al</string>
    <!-- Message of warning dialog if users have no device authentication set up -->
    <string name="credit_cards_warning_dialog_message">Cihazınız başka birinin eline geçerse kayıtlı kartlarınıza erişilmesini önlemek için cihaz kilidi deseni, PIN veya parola ayarlayın.</string>
    <!-- Positive button to send users to set up a pin of warning dialog if users have no device authentication set up -->
    <string name="credit_cards_warning_dialog_set_up_now">Hemen ayarla</string>
    <!-- Negative button to ignore warning dialog if users have no device authentication set up -->
    <string name="credit_cards_warning_dialog_later">Daha sonra</string>

    <!-- Title of PIN verification dialog to direct users to re-enter their device credentials to access their credit cards -->
    <string name="credit_cards_biometric_prompt_message_pin">Cihazınızın kilidini açın</string>
    <!-- Message displayed in biometric prompt for authentication, before allowing users to use their stored credit card information -->
    <string name="credit_cards_biometric_prompt_unlock_message">Depolanan kredi kartı bilgilerini kullanmak için kilidi açın</string>

    <!-- Title of the "Add address" screen -->
    <string name="addresses_add_address">Adres ekle</string>
    <!-- Title of the "Edit address" screen -->
    <string name="addresses_edit_address">Adresi düzenle</string>
    <!-- Title of the "Manage addresses" screen -->
    <string name="addresses_manage_addresses">Adresleri yönet</string>
    <!-- The header for the first name of an address -->
    <string name="addresses_first_name">Ad</string>
    <!-- The header for the middle name of an address -->
    <string name="addresses_middle_name">İkinci ad</string>
    <!-- The header for the last name of an address -->
    <string name="addresses_last_name">Soyadı</string>
    <!-- The header for the street address of an address -->
    <string name="addresses_street_address">Sokak adresi</string>
    <!-- The header for the city of an address -->
    <string name="addresses_city">Şehir</string>
    <!-- The header for the subregion of an address when "state" should be used -->
    <string name="addresses_state">Eyalet</string>
    <!-- The header for the subregion of an address when "province" should be used -->
    <string name="addresses_province">İl</string>
    <!-- The header for the zip code of an address -->
    <string name="addresses_zip">Posta kodu</string>
    <!-- The header for the country or region of an address -->
    <string name="addresses_country">Ülke veya bölge</string>
    <!-- The header for the phone number of an address -->
    <string name="addresses_phone">Telefon</string>
    <!-- The header for the email of an address -->
    <string name="addresses_email">E-posta</string>
    <!-- The text for the "Save" button for saving an address -->
    <string name="addresses_save_button">Kaydet</string>
    <!-- The text for the "Cancel" button for cancelling adding, updating or deleting an address -->
    <string name="addresses_cancel_button">Vazgeç</string>
    <!-- The text for the "Delete address" button for deleting an address -->
    <string name="addressess_delete_address_button">Adresi sil</string>

    <!-- The title for the "Delete address" confirmation dialog -->
    <string name="addressess_confirm_dialog_message">Bu adresi silmek istediğinizden emin misiniz?</string>
    <!-- The text for the positive button on "Delete address" dialog -->
    <string name="addressess_confirm_dialog_ok_button">Sil</string>
    <!-- The text for the negative button on "Delete address" dialog -->
    <string name="addressess_confirm_dialog_cancel_button">İptal</string>
    <!-- The text for the "Save address" menu item for saving an address -->
    <string name="address_menu_save_address">Adresi kaydet</string>
    <!-- The text for the "Delete address" menu item for deleting an address -->
    <string name="address_menu_delete_address">Adresi sil</string>

    <!-- Title of the Add search engine screen -->
    <string name="search_engine_add_custom_search_engine_title">Arama motoru ekle</string>
    <!-- Title of the Edit search engine screen -->
    <string name="search_engine_edit_custom_search_engine_title">Arama motorunu düzenle</string>
    <!-- Content description (not visible, for screen readers etc.): Title for the button to add a search engine in the action bar -->
    <string name="search_engine_add_button_content_description">Ekle</string>
    <!-- Content description (not visible, for screen readers etc.): Title for the button to save a search engine in the action bar -->
    <string name="search_engine_add_custom_search_engine_edit_button_content_description">Kaydet</string>
    <!-- Text for the menu button to edit a search engine -->
    <string name="search_engine_edit">Düzenle</string>
    <!-- Text for the menu button to delete a search engine -->
    <string name="search_engine_delete">Sil</string>

    <!-- Text for the button to create a custom search engine on the Add search engine screen -->
    <string name="search_add_custom_engine_label_other">Diğer</string>
    <!-- Placeholder text shown in the Search Engine Name TextField before a user enters text -->
    <string name="search_add_custom_engine_name_hint">Adı</string>
    <!-- Placeholder text shown in the Search String TextField before a user enters text -->
    <string name="search_add_custom_engine_search_string_hint">Kullanılacak arama dizgisi</string>
    <!-- Description text for the Search String TextField. The %s is part of the string -->
    <string formatted="false" name="search_add_custom_engine_search_string_example">Sorguyu “%s” ile değiştirin. Örnek:\nhttps://www.google.com/search?q=%s</string>

    <!-- Accessibility description for the form in which details about the custom search engine are entered -->
    <string name="search_add_custom_engine_form_description">Özel arama motoru ayrıntıları</string>

    <!-- Text shown when a user leaves the name field empty -->
    <string name="search_add_custom_engine_error_empty_name">Arama motoru adını yazın</string>
    <!-- Text shown when a user leaves the search string field empty -->
    <string name="search_add_custom_engine_error_empty_search_string">Bir arama dizgisi yazın</string>
    <!-- Text shown when a user leaves out the required template string -->
    <string name="search_add_custom_engine_error_missing_template">Arama dizgisinin örnek biçimle uyumlu olduğundan emin olun</string>
    <!-- Text shown when we aren't able to validate the custom search query. The first parameter is the url of the custom search engine -->
    <string name="search_add_custom_engine_error_cannot_reach">“%s” sunucusuna bağlanma hatası</string>
    <!-- Text shown when a user creates a new search engine -->
    <string name="search_add_custom_engine_success_message">%s oluşturuldu</string>
    <!-- Text shown when a user successfully edits a custom search engine -->
    <string name="search_edit_custom_engine_success_message">%s kaydedildi</string>
    <!-- Text shown when a user successfully deletes a custom search engine -->
    <string name="search_delete_search_engine_success_message">%s silindi</string>

    <!-- Heading for the instructions to allow a permission -->
    <string name="phone_feature_blocked_intro">İzin vermek için:</string>
    <!-- First step for the allowing a permission -->
    <string name="phone_feature_blocked_step_settings">1. Android ayarlarına gidin</string>
    <!-- Second step for the allowing a permission -->
    <string name="phone_feature_blocked_step_permissions"><![CDATA[2. <b>İzinler</b>’e dokunun]]></string>
    <!-- Third step for the allowing a permission (Fore example: Camera) -->
    <string name="phone_feature_blocked_step_feature"><![CDATA[3. <b>%1$s</b> ayarını AÇIK yapın]]></string>

    <!-- Label that indicates a site is using a secure connection -->
    <string name="quick_settings_sheet_secure_connection_2">Bağlantı güvenli</string>
    <!-- Label that indicates a site is using a insecure connection -->
    <string name="quick_settings_sheet_insecure_connection_2">Bağlantı güvenli değil</string>
    <!-- Label to clear site data -->
    <string name="clear_site_data">Çerezleri ve site verilerini temizle</string>
    <!-- Confirmation message for a dialog confirming if the user wants to delete all data for current site -->
    <string name="confirm_clear_site_data"><![CDATA[<b>%s</b> sitesi için tüm çerezleri ve site verilerini silmek istediğinizden emin misiniz?]]></string>
    <!-- Confirmation message for a dialog confirming if the user wants to delete all the permissions for all sites-->
    <string name="confirm_clear_permissions_on_all_sites">Tüm sitelerdeki tüm izinleri silmek istediğinizden emin misiniz?</string>
    <!-- Confirmation message for a dialog confirming if the user wants to delete all the permissions for a site-->
    <string name="confirm_clear_permissions_site">Bu site için tüm izinleri silmek istediğinizden emin misiniz?</string>
    <!-- Confirmation message for a dialog confirming if the user wants to set default value a permission for a site-->
    <string name="confirm_clear_permission_site">Bu site için bu izni silmek istediğinizden emin misiniz?</string>
    <!-- label shown when there are not site exceptions to show in the site exception settings -->
    <string name="no_site_exceptions">Site istisnası yok</string>
    <!-- Bookmark deletion confirmation -->
    <string name="bookmark_deletion_confirmation">Bu yer imini silmek istediğinizden emin misiniz?</string>
    <!-- Browser menu button that adds a shortcut to the home fragment -->
    <string name="browser_menu_add_to_shortcuts">Kısayollara ekle</string>
    <!-- Browser menu button that removes a shortcut from the home fragment -->
    <string name="browser_menu_remove_from_shortcuts">Kısayollardan kaldır</string>
    <!-- text shown before the issuer name to indicate who its verified by, parameter is the name of
     the certificate authority that verified the ticket-->
    <string name="certificate_info_verified_by">Doğrulayan: %1$s </string>
    <!-- Login overflow menu delete button -->
    <string name="login_menu_delete_button">Sil</string>
    <!-- Login overflow menu edit button -->
    <string name="login_menu_edit_button">Düzenle</string>
    <!-- Message in delete confirmation dialog for logins -->
    <string name="login_deletion_confirmation">Bu hesabı silmek istediğinizden emin misiniz?</string>
    <!-- Positive action of a dialog asking to delete  -->
    <string name="dialog_delete_positive">Sil</string>
    <!-- Negative action of a dialog asking to delete login -->
    <string name="dialog_delete_negative">Vazgeç</string>
    <!--  The saved login options menu description. -->
    <string name="login_options_menu">Hesap seçenekleri</string>
    <!--  The editable text field for a login's web address. -->
    <string name="saved_login_hostname_description">Hesabın web adresi için düzenlenebilir metin alanı.</string>
    <!--  The editable text field for a login's username. -->
    <string name="saved_login_username_description">Hesabın kullanıcı adı için düzenlenebilir metin alanı.</string>
    <!--  The editable text field for a login's password. -->
    <string name="saved_login_password_description">Hesabın parolası için düzenlenebilir metin alanı.</string>
    <!--  The button description to save changes to an edited login. -->
    <string name="save_changes_to_login">Değişiklikleri hesaba kaydet.</string>
    <!--  The page title for editing a saved login. -->
    <string name="edit">Düzenle</string>
    <!--  The page title for adding new login. -->
    <string name="add_login">Yeni hesap ekle</string>
    <!--  The error message in add/edit login view when password field is blank. -->
    <string name="saved_login_password_required">Parola gerekli</string>
    <!--  The error message in add login view when username field is blank. -->
    <string name="saved_login_username_required">Kullanıcı adı gereklidir</string>
    <!--  The error message in add login view when hostname field is blank. -->
    <string name="saved_login_hostname_required" tools:ignore="UnusedResources">Sunucu gereklidir</string>
    <!-- Voice search button content description  -->
    <string name="voice_search_content_description">Sesle arama</string>
    <!-- Voice search prompt description displayed after the user presses the voice search button -->
    <string name="voice_search_explainer">Şimdi konuşun</string>

    <!--  The error message in edit login view when a duplicate username exists. -->
    <string name="saved_login_duplicate">Bu kullanıcı adına sahip bir hesap zaten var</string>

    <!-- This is the hint text that is shown inline on the hostname field of the create new login page. 'https://www.example.com' intentionally hardcoded here -->
    <string name="add_login_hostname_hint_text">https://www.example.com</string>
    <!-- This is an error message shown below the hostname field of the add login page when a hostname does not contain http or https. -->
    <string name="add_login_hostname_invalid_text_3">Web adresi &quot;https://&quot; veya &quot;http://&quot; içermelidir</string>
    <!-- This is an error message shown below the hostname field of the add login page when a hostname is invalid. -->
    <string name="add_login_hostname_invalid_text_2">Geçerli bir sunucu gerekli</string>

    <!-- Synced Tabs -->
    <!-- Text displayed to ask user to connect another device as no devices found with account -->
    <string name="synced_tabs_connect_another_device">Başka bir cihaz bağlayın.</string>
    <!-- Text displayed asking user to re-authenticate -->
    <string name="synced_tabs_reauth">Lütfen yeniden giriş yapın.</string>
    <!-- Text displayed when user has disabled tab syncing in Firefox Sync Account -->
    <string name="synced_tabs_enable_tab_syncing">Lütfen sekme eşitlemeyi etkinleştirin.</string>
    <!-- Text displayed when user has no tabs that have been synced -->
    <string name="synced_tabs_no_tabs">Diğer cihazlarınızdaki Firefox’larda hiç açık sekme yok.</string>
    <!-- Text displayed in the synced tabs screen when a user is not signed in to Firefox Sync describing Synced Tabs -->
    <string name="synced_tabs_sign_in_message">Diğer cihazlarınızdaki sekmelerin listesini görün.</string>
    <!-- Text displayed on a button in the synced tabs screen to link users to sign in when a user is not signed in to Firefox Sync -->
    <string name="synced_tabs_sign_in_button">Sync’e giriş yapın</string>

    <!-- The text displayed when a synced device has no tabs to show in the list of Synced Tabs. -->
    <string name="synced_tabs_no_open_tabs">Açık sekme yok</string>

    <!-- Content description for expanding a group of synced tabs. -->
    <string name="synced_tabs_expand_group">Eşitlenmiş sekme grubunu genişlet</string>
    <!-- Content description for collapsing a group of synced tabs. -->
    <string name="synced_tabs_collapse_group">Eşitlenmiş sekme grubunu daralt</string>

    <!-- Top Sites -->
    <!-- Title text displayed in the dialog when shortcuts limit is reached. -->
    <string name="shortcut_max_limit_title">Kısayol sınırına ulaştınız</string>
    <!-- Content description text displayed in the dialog when shortcut limit is reached. -->
    <string name="shortcut_max_limit_content">Yeni bir kısayol eklemek için kısayollardan birini kaldırın. Siteye dokunup basılı tutun ve kaldır’ı seçin.</string>
    <!-- Confirmation dialog button text when top sites limit is reached. -->
    <string name="top_sites_max_limit_confirmation_button">Tamam</string>

    <!-- Label for the preference to show the shortcuts for the most visited top sites on the homepage -->
    <string name="top_sites_toggle_top_recent_sites_4">Kısayollar</string>
	<!-- Title text displayed in the rename top site dialog. -->
	<string name="top_sites_rename_dialog_title">Adı</string>
    <!-- Hint for renaming title of a shortcut -->
    <string name="shortcut_name_hint">Kısayol adı</string>
	<!-- Button caption to confirm the renaming of the top site. -->
	<string name="top_sites_rename_dialog_ok">Tamam</string>
	<!-- Dialog button text for canceling the rename top site prompt. -->
	<string name="top_sites_rename_dialog_cancel">İptal</string>

    <!-- Text for the menu button to open the homepage settings. -->
    <string name="top_sites_menu_settings">Ayarlar</string>
    <!-- Text for the menu button to navigate to sponsors and privacy support articles. '&amp;' is replaced with the ampersand symbol: & -->
    <string name="top_sites_menu_sponsor_privacy">Sponsorlarımız ve gizliliğiniz</string>
    <!-- Label text displayed for a sponsored top site. -->
    <string name="top_sites_sponsored_label">Sponsorlu</string>

    <!-- Inactive tabs in the tabs tray -->
    <!-- Title text displayed in the tabs tray when a tab has been unused for 14 days. -->
    <string name="inactive_tabs_title">Pasif sekmeler</string>
    <!-- Content description for closing all inactive tabs -->
    <string name="inactive_tabs_delete_all">Tüm pasif sekmeleri kapat</string>

    <!-- Content description for expanding the inactive tabs section. -->
    <string name="inactive_tabs_expand_content_description">Pasif sekmeleri genişlet</string>
    <!-- Content description for collapsing the inactive tabs section. -->
    <string name="inactive_tabs_collapse_content_description">Pasif sekmeleri daralt</string>

    <!-- Inactive tabs auto-close message in the tabs tray -->
    <!-- The header text of the auto-close message when the user is asked if they want to turn on the auto-closing of inactive tabs. -->
    <string name="inactive_tabs_auto_close_message_header" tools:ignore="UnusedResources">Bir ay sonra kendiliğinden kapatılsın mı?</string>
    <!-- A description below the header to notify the user what the inactive tabs auto-close feature is. -->
    <string name="inactive_tabs_auto_close_message_description" tools:ignore="UnusedResources">Firefox, bir aydır bakmadığınız sekmeleri kapatabilir.</string>
    <!-- A call to action below the description to allow the user to turn on the auto closing of inactive tabs. -->
    <string name="inactive_tabs_auto_close_message_action" tools:ignore="UnusedResources">OTOMATİK KAPATMAYI AÇ</string>

    <!-- Text for the snackbar to confirm auto-close is enabled for inactive tabs -->
    <string name="inactive_tabs_auto_close_message_snackbar">Otomatik kapatma açıldı</string>

    <!-- Awesome bar suggestion's headers -->
    <!-- Search suggestions title for Firefox Suggest. -->
    <string name="firefox_suggest_header">Firefox Önerileri</string>

    <!-- Title for search suggestions when Google is the default search suggestion engine. -->
    <string name="google_search_engine_suggestion_header">Google araması</string>
    <!-- Title for search suggestions when the default search suggestion engine is anything other than Google. The first parameter is default search engine name. -->
    <string name="other_default_search_engine_suggestion_header">%s araması</string>

    <!-- Default browser experiment -->
    <string name="default_browser_experiment_card_text">Web siteleri, e-postalar ve mesajlardaki bağlantılar otomatik olarak Firefox’ta açılsın.</string>

    <!-- Content description for close button in collection placeholder. -->
    <string name="remove_home_collection_placeholder_content_description">Kaldır</string>

    <!-- Content description radio buttons with a link to more information -->
    <string name="radio_preference_info_content_description">Ayrıntılar için tıklayın</string>

    <!-- Content description for the action bar "up" button -->
    <string name="action_bar_up_description">Yukarı</string>

    <!-- Content description for privacy content close button -->
    <string name="privacy_content_close_button_content_description">Kapat</string>

    <!-- Pocket recommended stories -->
    <!-- Header text for a section on the home screen. -->
    <string name="pocket_stories_header_1">Merak uyandıran makaleler</string>
    <!-- Header text for a section on the home screen. -->
    <string name="pocket_stories_categories_header">Konuya göre makaleler</string>
    <!-- Text of a button allowing users to access an external url for more Pocket recommendations. -->
    <string name="pocket_stories_placeholder_text">Daha fazlasını keşfedin</string>
    <!-- Title of an app feature. Smaller than a heading.-->
    <string moz:removedIn="108" name="pocket_stories_feature_title" tools:ignore="UnusedResources">Pocket desteğiyle.</string>
    <!-- Title of an app feature. Smaller than a heading. The first parameter is product name Pocket -->
    <string name="pocket_stories_feature_title_2">%s desteğiyle.</string>
    <!-- Caption for describing a certain feature. The placeholder is for a clickable text (eg: Learn more) which will load an url in a new tab when clicked.  -->
    <string name="pocket_stories_feature_caption">Firefox ailesinden. %s</string>
    <!-- Clickable text for opening an external link for more information about Pocket. -->
    <string name="pocket_stories_feature_learn_more">Daha fazla bilgi al</string>

    <!-- Text indicating that the Pocket story that also displays this text is a sponsored story by other 3rd party entity. -->
    <string name="pocket_stories_sponsor_indication">Sponsorlu</string>

    <!-- Snackbar message for enrolling in a Nimbus experiment from the secret settings when Studies preference is Off.-->
    <string name="experiments_snackbar">Veri göndermek için telemetriyi etkinleştirin.</string>
    <!-- Snackbar button text to navigate to telemetry settings.-->
    <string name="experiments_snackbar_button">Ayarlara git</string>

    <!-- Accessibility services actions labels. These will be appended to accessibility actions like "Double tap to.." but not by or applications but by services like Talkback. -->
    <!-- Action label for elements that can be collapsed if interacting with them. Talkback will append this to say "Double tap to collapse". -->
    <string name="a11y_action_label_collapse">daralt</string>
    <!-- Action label for elements that can be expanded if interacting with them. Talkback will append this to say "Double tap to expand". -->
    <string name="a11y_action_label_expand">genişlet</string>
    <!-- Action label for links to a website containing documentation about a wallpaper collection. Talkback will append this to say "Double tap to open link to learn more about this collection". -->
    <string name="a11y_action_label_wallpaper_collection_learn_more">bu koleksiyon hakkında daha fazla bilgi edinmek için bağlantıyı açın</string>
    <!-- Action label for links that point to an article. Talkback will append this to say "Double tap to read the article". -->
    <string name="a11y_action_label_read_article">makaleyi oku</string>
</resources><|MERGE_RESOLUTION|>--- conflicted
+++ resolved
@@ -347,8 +347,6 @@
     <!-- Summary for the preference for rejecting all cookies whenever possible. -->
     <string name="reduce_cookie_banner_summary">Firefox, çerez duyurularındaki çerez isteklerini otomatik olarak reddetmeye çalışır. Reddetme seçeneği mevcut değilse Firefox, duyuruyu kapatmak için tüm çerezleri kabul edebilir.</string>
 
-<<<<<<< HEAD
-=======
     <!-- Text for indicating cookie banner handling is off this site, this is shown as part of the protections panel with the tracking protection toggle -->
     <string name="reduce_cookie_banner_off_for_site">Bu sitede kapalı</string>
     <!-- Text for indicating cookie banner handling is on this site, this is shown as part of the protections panel with the tracking protection toggle -->
@@ -362,7 +360,6 @@
     <!-- Long text for a detail explanation indicating what will happen if cookie banner handling is on for a site, this is shown as part of the cookie banner panel in the toolbar. The first and second parameter are the application name -->
     <string name="reduce_cookie_banner_details_panel_description_on_for_site">%1$s, çerez duyurularındaki çerez isteklerini otomatik olarak reddetmeye çalışır. Reddetme seçeneği mevcut değilse %2$s, duyuruyu kapatmak için tüm çerezleri kabul edebilir.</string>
 
->>>>>>> 8f4899e3
     <!-- Description of the preference to enable "HTTPS-Only" mode. -->
     <string name="preferences_https_only_summary">Daha fazla güvenlik için sitelere otomatik olarak HTTPS şifreleme protokolüyle bağlanmaya çalışır.</string>
     <!-- Summary of tracking protection preference if tracking protection is set to on -->
