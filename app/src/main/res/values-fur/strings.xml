--- conflicted
+++ resolved
@@ -362,15 +362,6 @@
     <!-- Preference category for all links about Fenix -->
     <string name="preferences_category_about">Informazions</string>
     <!-- Preference category for settings related to changing the default search engine -->
-<<<<<<< HEAD
-    <string name="preferences_category_select_default_search_engine" tools:ignore="UnusedResources">Selezione un</string>
-    <!-- Preference for settings related to managing search shortcuts for the quick search menu -->
-    <string name="preferences_manage_search_shortcuts" tools:ignore="UnusedResources">Gjestìs lis scurtis di ricercje</string>
-    <!-- Summary for preference for settings related to managing search shortcuts for the quick search menu -->
-    <string name="preferences_manage_search_shortcuts_summary" tools:ignore="UnusedResources">Modifiche i motôrs visibii tal menù di ricercje</string>
-    <!-- Preference category for settings related to managing search shortcuts for the quick search menu -->
-    <string name="preferences_category_engines_in_search_menu" tools:ignore="UnusedResources">Motôrs visibii tal menù di ricercje</string>
-=======
     <string name="preferences_category_select_default_search_engine">Selezione un</string>
     <!-- Preference for settings related to managing search shortcuts for the quick search menu -->
     <string name="preferences_manage_search_shortcuts">Gjestìs lis scurtis di ricercje</string>
@@ -378,7 +369,6 @@
     <string name="preferences_manage_search_shortcuts_summary">Modifiche i motôrs visibii tal menù di ricercje</string>
     <!-- Preference category for settings related to managing search shortcuts for the quick search menu -->
     <string name="preferences_category_engines_in_search_menu">Motôrs visibii tal menù di ricercje</string>
->>>>>>> ae224354
     <!-- Preference for settings related to changing the default search engine -->
     <string name="preferences_default_search_engine">Motôr di ricercje predefinît</string>
     <!-- Preference for settings related to Search -->
@@ -1881,11 +1871,7 @@
     <!-- Title of the Add search engine screen -->
     <string name="search_engine_add_custom_search_engine_title">Zonte motôr di ricercje</string>
     <!-- Content description (not visible, for screen readers etc.): Title for the button that navigates to add new engine screen -->
-<<<<<<< HEAD
-    <string name="search_engine_add_custom_search_engine_button_content_description" tools:ignore="UnusedResources">Zonte gnûf motôr di ricercje</string>
-=======
     <string name="search_engine_add_custom_search_engine_button_content_description">Zonte gnûf motôr di ricercje</string>
->>>>>>> ae224354
     <!-- Title of the Edit search engine screen -->
     <string name="search_engine_edit_custom_search_engine_title">Modifiche motôr di ricercje</string>
     <!-- Content description (not visible, for screen readers etc.): Title for the button to add a search engine in the action bar -->
@@ -1900,19 +1886,6 @@
     <!-- Text for the button to create a custom search engine on the Add search engine screen -->
     <string name="search_add_custom_engine_label_other">Altri</string>
     <!-- Label for the TextField in which user enters custom search engine name -->
-<<<<<<< HEAD
-    <string name="search_add_custom_engine_name_label" tools:ignore="UnusedResources">Non</string>
-    <!-- Placeholder text shown in the Search Engine Name TextField before a user enters text -->
-    <string name="search_add_custom_engine_name_hint">Non</string>
-    <!-- Placeholder text shown in the Search Engine Name text field before a user enters text -->
-    <string name="search_add_custom_engine_name_hint_2" tools:ignore="UnusedResources">Non dal motôr di ricercje</string>
-    <!-- Label for the TextField in which user enters custom search engine URL -->
-    <string name="search_add_custom_engine_url_label" tools:ignore="UnusedResources">URL de stringhe di ricercje</string>
-    <!-- Placeholder text shown in the Search String TextField before a user enters text -->
-    <string name="search_add_custom_engine_search_string_hint">Stringhe di ricercje di doprâ</string>
-    <!-- Placeholder text shown in the Search String TextField before a user enters text -->
-    <string name="search_add_custom_engine_search_string_hint_2" tools:ignore="UnusedResources">URL di doprâ pe ricercje</string>
-=======
     <string name="search_add_custom_engine_name_label">Non</string>
     <!-- Placeholder text shown in the Search Engine Name TextField before a user enters text -->
     <string name="search_add_custom_engine_name_hint">Non</string>
@@ -1924,18 +1897,13 @@
     <string name="search_add_custom_engine_search_string_hint">Stringhe di ricercje di doprâ</string>
     <!-- Placeholder text shown in the Search String TextField before a user enters text -->
     <string name="search_add_custom_engine_search_string_hint_2">URL di doprâ pe ricercje</string>
->>>>>>> ae224354
     <!-- Description text for the Search String TextField. The %s is part of the string -->
     <string name="search_add_custom_engine_search_string_example" formatted="false">Sostituìs il test de ricercje cun “%s”. Esempli:\nhttps://www.google.com/search?q=%s</string>
     <!-- Accessibility description for the form in which details about the custom search engine are entered -->
     <string name="search_add_custom_engine_form_description">Detais dal motôr di ricercje personalizât</string>
 
     <!-- The text for the "Save" button for saving a custom search engine -->
-<<<<<<< HEAD
-    <string name="search_custom_engine_save_button" tools:ignore="UnusedResources">Salve</string>
-=======
     <string name="search_custom_engine_save_button">Salve</string>
->>>>>>> ae224354
 
     <!-- Text shown when a user leaves the name field empty -->
     <string name="search_add_custom_engine_error_empty_name">Inserìs il non dal motôr di ricercje</string>
