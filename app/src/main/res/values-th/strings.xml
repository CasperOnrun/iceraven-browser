<?xml version="1.0" encoding="utf-8"?>
<resources>
    <!-- App name for private browsing mode. The first parameter is the name of the app defined in app_name (for example: Fenix)-->
    <string name="app_name_private_5">%s ส่วนตัว</string>
    <!-- App name for private browsing mode. The first parameter is the name of the app defined in app_name (for example: Fenix)-->
    <string name="app_name_private_4">%s (ส่วนตัว)</string>
    <!-- Home Fragment -->
    <!-- Content description (not visible, for screen readers etc.): "Three dot" menu button. -->
    <string name="content_description_menu">ตัวเลือกเพิ่มเติม</string>
    <!-- Content description (not visible, for screen readers etc.): "Private Browsing" menu button. -->
    <string name="content_description_private_browsing_button">เปิดใช้งานการเรียกดูแบบส่วนตัว</string>
    <!-- Content description (not visible, for screen readers etc.): "Private Browsing" menu button. -->
    <string name="content_description_disable_private_browsing_button">ปิดใช้งานการเรียกดูแบบส่วนตัว</string>
    <!-- Placeholder text shown in the search bar before a user enters text -->
    <string name="search_hint">ค้นหาหรือป้อนที่อยู่</string>
    <!-- No Open Tabs Message Description -->
    <string name="no_open_tabs_description">แท็บที่คุณเปิดจะถูกแสดงที่นี่</string>

    <!-- No Private Tabs Message Description -->
    <string name="no_private_tabs_description">แท็บส่วนตัวของคุณจะถูกแสดงที่นี่</string>

    <!-- Message announced to the user when tab tray is selected with 1 tab -->
    <string name="open_tab_tray_single">1 แท็บที่เปิด แตะเพื่อสลับไปยังแท็บ</string>
    <!-- Message announced to the user when tab tray is selected with 0 or 2+ tabs -->
    <string name="open_tab_tray_plural">%1$s แท็บที่เปิด แตะเพื่อสลับไปยังแท็บ</string>

    <!-- Tab tray multi select title in app bar. The first parameter is the number of tabs selected -->
    <string name="tab_tray_multi_select_title">เลือกอยู่ %1$d</string>
    <!-- Label of button in create collection dialog for creating a new collection  -->
    <string name="tab_tray_add_new_collection">เพิ่มชุดสะสมใหม่</string>
    <!-- Label of editable text in create collection dialog for naming a new collection  -->
    <string name="tab_tray_add_new_collection_name">ชื่อ</string>
    <!-- Label of button in save to collection dialog for selecting a current collection  -->
    <string name="tab_tray_select_collection">เลือกชุดสะสม</string>
    <!-- Content description for close button while in multiselect mode in tab tray -->
    <string name="tab_tray_close_multiselect_content_description">ออกจากโหมดเลือกหลายรายการ</string>
    <!-- Content description for save to collection button while in multiselect mode in tab tray -->
    <string name="tab_tray_collection_button_multiselect_content_description">บันทึกแท็บที่เลือกลงในชุดสะสม</string>
    <!-- Content description for checkmark while tab is selected while in multiselect mode in tab tray. The first parameter is the title of the tab selected -->
    <string name="tab_tray_item_selected_multiselect_content_description">เลือกแล้ว %1$s</string>
    <!-- Content description when tab is unselected while in multiselect mode in tab tray. The first parameter is the title of the tab unselected -->
    <string name="tab_tray_item_unselected_multiselect_content_description">เลิกเลือกแล้ว %1$s</string>
    <!-- Content description announcement when exiting multiselect mode in tab tray -->
    <string name="tab_tray_exit_multiselect_content_description">ออกจากโหมดเลือกหลายรายการแล้ว</string>
    <!-- Content description announcement when entering multiselect mode in tab tray -->
    <string name="tab_tray_enter_multiselect_content_description">เข้าสู่โหมดเลือกหลายรายการแล้ว เลือกแท็บที่จะบันทึกลงในชุดสะสม</string>
    <!-- Content description on checkmark while tab is selected in multiselect mode in tab tray -->
    <string name="tab_tray_multiselect_selected_content_description">เลือกแล้ว</string>

    <!-- About content. The first parameter is the name of the application. (For example: Fenix) -->
    <string name="about_content">%1$s ผลิตขึ้นโดย @fork-maintainers</string>

    <!-- Private Browsing -->
    <!-- Title for private session option -->
    <string name="private_browsing_title">คุณอยู่ในวาระส่วนตัว</string>

    <!-- Explanation for private browsing displayed to users on home view when they first enable private mode
        The first parameter is the name of the app defined in app_name (for example: Fenix) -->
    <string name="private_browsing_placeholder_description_2">%1$s จะล้างประวัติการค้นหาและประวัติการเรียกดูของคุณจากแท็บส่วนตัวเมื่อคุณปิดแท็บเหล่านั้นหรือออกจากแอป แม้ว่าสิ่งนี้จะไม่ทำให้คุณไม่เปิดเผยตัวตนกับเว็บไซต์หรือผู้ให้บริการอินเทอร์เน็ตของคุณ แต่จะทำให้การรักษาความเป็นส่วนตัวของสิ่งที่คุณทำออนไลน์จากผู้อื่นที่ใช้อุปกรณ์เครื่องนี้ง่ายขึ้น</string>
    <string name="private_browsing_common_myths">ความเข้าใจผิดที่พบบ่อยเกี่ยวกับการท่องเว็บแบบส่วนตัว</string>
    <!-- Delete session button to erase your history in a private session -->
    <string name="private_browsing_delete_session">ลบวาระ</string>

    <!-- Private mode shortcut "contextual feature recommendation" (CFR) -->
    <!-- Text for the main message -->
    <string name="cfr_message">เพิ่มทางลัดเพื่อเปิดแท็บส่วนตัวจากหน้าจอหลักของคุณ</string>
    <!-- Text for the positive button -->
    <string name="cfr_pos_button_text">เพิ่มทางลัด</string>
    <!-- Text for the negative button -->
    <string name="cfr_neg_button_text">ไม่ ขอบคุณ</string>

    <!-- Open in App "contextual feature recommendation" (CFR) -->
    <!-- Text for the info message. 'Firefox' intentionally hardcoded here.-->
    <string name="open_in_app_cfr_info_message">คุณสามารถตั้งค่าให้ Firefox เปิดลิงก์ในแอปโดยอัตโนมัติได้</string>
    <!-- Text for the positive action button -->
    <string name="open_in_app_cfr_positive_button_text">ไปยังการตั้งค่า</string>
    <!-- Text for the negative action button -->
    <string name="open_in_app_cfr_negative_button_text">ยกเลิก</string>

    <!-- Text for the info dialog when camera permissions have been denied but user tries to access a camera feature. -->
    <string name="camera_permissions_needed_message">จำเป็นต้องมีการเข้าถึงกล้อง ไปที่การตั้งค่า Android แตะสิทธิอนุญาต แล้วแตะอนุญาต</string>
    <!-- Text for the positive action button to go to Android Settings to grant permissions. -->
    <string name="camera_permissions_needed_positive_button_text">ไปยังการตั้งค่า</string>
    <!-- Text for the negative action button to dismiss the dialog. -->
    <string name="camera_permissions_needed_negative_button_text">ยกเลิก</string>

    <!-- Text for the banner message to tell users about our auto close feature. -->
    <string name="tab_tray_close_tabs_banner_message">ตั้งค่าแท็บที่เปิดอยู่ให้ปิดโดยอัตโนมัติที่ไม่ได้เข้าดูในวัน สัปดาห์ หรือเดือนที่ผ่านมา</string>
    <!-- Text for the positive action button to go to Settings for auto close tabs. -->
    <string name="tab_tray_close_tabs_banner_positive_button_text">ดูตัวเลือก</string>
    <!-- Text for the negative action button to dismiss the Close Tabs Banner. -->
    <string name="tab_tray_close_tabs_banner_negative_button_text">ยกเลิก</string>

    <!-- Text for the banner message to tell users about our grid view feature. -->
    <string name="tab_tray_grid_view_banner_message">เปลี่ยนเค้าโครงของแท็บที่เปิดอยู่ ไปยังการตั้งค่าแล้วเลือกเส้นตารางภายใต้มุมมองแท็บ</string>
    <!-- Text for the positive action button to go to Settings for auto close tabs. -->
    <string name="tab_tray_grid_view_banner_positive_button_text">ไปยังการตั้งค่า</string>
    <!-- Text for the negative action button to dismiss the Close Tabs Banner. -->
    <string name="tab_tray_grid_view_banner_negative_button_text">ปิด</string>

    <!-- Home screen icons - Long press shortcuts -->
    <!-- Shortcut action to open new tab -->
    <string name="home_screen_shortcut_open_new_tab_2">แท็บใหม่</string>
    <!-- Shortcut action to open new private tab -->
    <string name="home_screen_shortcut_open_new_private_tab_2">แท็บส่วนตัวใหม่</string>

    <!-- Heading for the Top Sites block -->
    <string name="home_screen_top_sites_heading">ไซต์เด่น</string>

    <!-- Browser Fragment -->
    <!-- Content description (not visible, for screen readers etc.): Navigate to open tabs -->
    <string name="browser_tabs_button">แท็บที่เปิดอยู่</string>
    <!-- Content description (not visible, for screen readers etc.): Navigate backward (browsing history) -->
    <string name="browser_menu_back">ย้อนกลับ</string>

    <!-- Content description (not visible, for screen readers etc.): Navigate forward (browsing history) -->
    <string name="browser_menu_forward">เดินหน้า</string>
    <!-- Content description (not visible, for screen readers etc.): Refresh current website -->
    <string name="browser_menu_refresh">เรียกใหม่</string>
    <!-- Content description (not visible, for screen readers etc.): Stop loading current website -->
    <string name="browser_menu_stop">หยุด</string>
    <!-- Content description (not visible, for screen readers etc.): Bookmark the current page -->
    <string name="browser_menu_bookmark">ที่คั่นหน้า</string>
    <!-- Content description (not visible, for screen readers etc.): Un-bookmark the current page -->
    <string name="browser_menu_edit_bookmark">แก้ไขที่คั่นหน้า</string>
    <!-- Browser menu button that opens the addon manager -->
    <string name="browser_menu_add_ons">ส่วนเสริม</string>
    <!-- Browser menu button that opens the addon extensions manager -->
    <string name="browser_menu_extensions">ส่วนขยาย</string>
    <!-- Text displayed when there are no add-ons to be shown -->
    <string name="no_add_ons">ไม่มีส่วนเสริมที่นี่</string>
    <!-- Browser menu button that sends a user to help articles -->
    <string name="browser_menu_help">ช่วยเหลือ</string>
    <!-- Browser menu button that sends a to a the what's new article -->
    <string name="browser_menu_whats_new">มีอะไรใหม่</string>
    <!-- Browser menu button that opens the settings menu -->
    <string name="browser_menu_settings">การตั้งค่า</string>
    <!-- Browser menu button that opens a user's library -->
    <string name="browser_menu_library">ห้องสมุด</string>
    <!-- Browser menu toggle that requests a desktop site -->
    <string name="browser_menu_desktop_site">ไซต์เดสก์ท็อป</string>
    <!-- Browser menu toggle that adds a shortcut to the site on the device home screen. -->
    <string name="browser_menu_add_to_homescreen">เพิ่มไปยังหน้าจอหลัก</string>
    <!-- Browser menu toggle that installs a Progressive Web App shortcut to the site on the device home screen. -->
    <string name="browser_menu_install_on_homescreen">ติดตั้ง</string>
    <!-- Menu option on the toolbar that takes you to synced tabs page-->
    <string name="synced_tabs">แท็บที่ซิงค์</string>
    <!-- Content description (not visible, for screen readers etc.) for the Resync tabs button -->
    <string name="resync_button_content_description">ซิงค์ใหม่</string>
    <!-- Browser menu button that opens the find in page menu -->
    <string name="browser_menu_find_in_page">ค้นหาในหน้า</string>
    <!-- Browser menu button that creates a private tab -->
    <string name="browser_menu_private_tab">แท็บส่วนตัว</string>
    <!-- Browser menu button that saves the current tab to a collection -->
    <string name="browser_menu_save_to_collection_2">บันทึกไปยังชุดสะสม</string>
    <!-- Browser menu button that open a share menu to share the current site -->
    <string name="browser_menu_share">แบ่งปัน</string>
    <!-- Share menu title, displayed when a user is sharing their current site -->
    <string name="menu_share_with">แบ่งปันด้วย…</string>
    <!-- Browser menu button shown in custom tabs that opens the current tab in Fenix
        The first parameter is the name of the app defined in app_name (for example: Fenix) -->
    <string name="browser_menu_open_in_fenix">เปิดใน %1$s</string>
    <!-- Browser menu text shown in custom tabs to indicate this is a Fenix tab
        The first parameter is the name of the app defined in app_name (for example: Fenix) -->
    <string name="browser_menu_powered_by">ขับเคลื่อนโดย %1$s</string>
    <!-- Browser menu text shown in custom tabs to indicate this is a Fenix tab
        The first parameter is the name of the app defined in app_name (for example: Fenix) -->
    <string name="browser_menu_powered_by2">ขับเคลื่อนโดย %1$s</string>
    <!-- Browser menu button to put the current page in reader mode -->
    <string name="browser_menu_read">มุมมองผู้อ่าน</string>
    <!-- Browser menu button content description to close reader mode and return the user to the regular browser -->
    <string name="browser_menu_read_close">ปิดมุมมองผู้อ่าน</string>
    <!-- Browser menu button to open the current page in an external app -->
    <string name="browser_menu_open_app_link">เปิดในแอป</string>
    <!-- Browser menu button to configure reader mode appearance e.g. the used font type and size -->
    <string name="browser_menu_read_appearance">ลักษณะที่ปรากฏ</string>

    <!-- Browser menu button to show reader view appearance controls e.g. the used font type and size -->
    <string name="browser_menu_customize_reader_view">ปรับแต่งมุมมองผู้อ่าน</string>
    <!-- Browser menu label for adding a bookmark -->
    <string name="browser_menu_add">เพิ่ม</string>
    <!-- Browser menu label for editing a bookmark -->
    <string name="browser_menu_edit">แก้ไข</string>

    <!-- Error message to show when the user tries to access a scheme not
        handled by the app (Ex: blob, tel etc) -->
    <string name="unknown_scheme_error_message">ไม่สามารถเชื่อมต่อได้เนื่องจากเป็นรูปแบบ URL ที่ไม่รู้จัก</string>

    <!-- Locale Settings Fragment -->
    <!-- Content description for tick mark on selected language -->
    <string name="a11y_selected_locale_content_description">ภาษาที่เลือก</string>
    <!-- Content description for search icon -->
    <string name="a11y_search_icon_content_description">ค้นหา</string>
    <!-- Text for default locale item -->
    <string name="default_locale_text">ตามภาษาอุปกรณ์</string>
    <!-- Placeholder text shown in the search bar before a user enters text -->
    <string name="locale_search_hint">ค้นหาภาษา</string>

    <!-- Search Fragment -->
    <!-- Button in the search view that lets a user search by scanning a QR code -->
    <string name="search_scan_button">สแกน</string>
    <!-- Button in the search view that lets a user change their search engine -->
    <string name="search_engine_button">เครื่องมือค้นหา</string>
    <!-- Button in the search view when shortcuts are displayed that takes a user to the search engine settings -->
    <string name="search_shortcuts_engine_settings">การตั้งค่าเครื่องมือค้นหา</string>
    <!-- Header displayed when selecting a shortcut search engine -->
    <string name="search_engines_search_with">คราวนี้ค้นหาด้วย:</string>
    <!-- Button in the search view that lets a user navigate to the site in their clipboard -->
    <string name="awesomebar_clipboard_title">เติมลิงก์จากคลิปบอร์ด</string>
    <!-- Button in the search suggestions onboarding that allows search suggestions in private sessions -->
    <string name="search_suggestions_onboarding_allow_button">อนุญาต</string>
    <!-- Button in the search suggestions onboarding that does not allow search suggestions in private sessions -->
    <string name="search_suggestions_onboarding_do_not_allow_button">ไม่อนุญาต</string>
    <!-- Search suggestion onboarding hint title text -->
    <string name="search_suggestions_onboarding_title">อนุญาตคำแนะนำการค้นหาในวาระส่วนตัวหรือไม่?</string>

    <!-- Search suggestion onboarding hint description text, first parameter is the name of the app defined in app_name (for example: Fenix)-->
    <string name="search_suggestions_onboarding_text">%s จะแบ่งปันทุกอย่างที่คุณพิมพ์ในแถบที่อยู่ไปยังเครื่องมือค้นหาเริ่มต้นของคุณ</string>
    <!-- Search suggestion onboarding hint Learn more link text -->
    <string name="search_suggestions_onboarding_learn_more_link">เรียนรู้เพิ่มเติม</string>

    <!-- Search engine suggestion title text. The first parameter is the name of teh suggested engine-->
    <string name="search_engine_suggestions_title">ค้นหา %s</string>
    <!-- Search engine suggestion description text -->
    <string name="search_engine_suggestions_description">ค้นหาโดยตรงจากแถบที่อยู่</string>

    <!-- Search Widget -->
    <!-- Content description for searching with a widget. Firefox is intentionally hardcoded.-->
    <string name="search_widget_content_description">เปิดแท็บ Firefox ใหม่</string>
    <!-- Text preview for smaller sized widgets -->
    <string name="search_widget_text_short">ค้นหา</string>
    <!-- Text preview for larger sized widgets -->
    <string name="search_widget_text_long">ค้นหาเว็บ</string>

    <!-- Content description (not visible, for screen readers etc.): Voice search -->
    <string name="search_widget_voice">ค้นหาด้วยเสียง</string>

    <!-- Preferences -->
    <!-- Title for the settings page-->
    <string name="settings">การตั้งค่า</string>
    <!-- Preference category for basic settings -->
    <string name="preferences_category_basics">พื้นฐาน</string>
    <!-- Preference category for general settings -->
    <string name="preferences_category_general">ทั่วไป</string>
    <!-- Preference category for all links about Fenix -->
    <string name="preferences_category_about">เกี่ยวกับ</string>
    <!-- Preference for settings related to changing the default search engine -->
    <string name="preferences_default_search_engine">เครื่องมือค้นหาเริ่มต้น</string>
    <!-- Preference for settings related to Search -->
    <string name="preferences_search">ค้นหา</string>
    <!-- Preference for settings related to Search address bar -->
    <string name="preferences_search_address_bar">แถบที่อยู่</string>
    <!-- Preference linking to help about Fenix -->
    <string name="preferences_help">ช่วยเหลือ</string>
    <!-- Preference link to rating Fenix on the Play Store -->
    <string name="preferences_rate">ให้คะแนนบน Google Play</string>
    <!-- Preference for giving feedback about Fenix -->
    <string name="preferences_feedback">เสนอข้อคิดเห็น</string>
    <!-- Preference linking to about page for Fenix
        The first parameter is the name of the app defined in app_name (for example: Fenix) -->
    <string name="preferences_about">เกี่ยวกับ %1$s</string>
    <!-- Preference linking to the your rights SUMO page -->
    <string name="preferences_your_rights">สิทธิของคุณ</string>
    <!-- Preference for settings related to saved passwords -->
    <string name="preferences_passwords">รหัสผ่าน</string>
    <!-- Preference for settings related to saved credit cards and addresses -->
    <string name="preferences_credit_cards_addresses">บัตรเครดิตและที่อยู่</string>
    <!-- Preference for settings related to changing the default browser -->
    <string name="preferences_set_as_default_browser">ตั้งเป็นเบราว์เซอร์เริ่มต้น</string>
    <!-- Preference category for advanced settings -->
    <string name="preferences_category_advanced">ขั้นสูง</string>
    <!-- Preference category for privacy settings -->
    <string name="preferences_category_privacy">ความเป็นส่วนตัว</string>
    <!-- Preference category for privacy and security settings -->
    <string name="preferences_category_privacy_security">ความเป็นส่วนตัวและความปลอดภัย</string>
    <!-- Preference for advanced site permissions -->
    <string name="preferences_site_permissions">สิทธิอนุญาตไซต์</string>

    <!-- Preference for private browsing options -->
    <string name="preferences_private_browsing_options">การเรียกดูแบบส่วนตัว</string>
    <!-- Preference for opening links in a private tab-->
    <string name="preferences_open_links_in_a_private_tab">เปิดลิงก์ในแท็บส่วนตัว</string>
    <!-- Preference for allowing screenshots to be taken while in a private tab-->
    <string name="preferences_allow_screenshots_in_private_mode">อนุญาตภาพหน้าจอในการเรียกดูแบบส่วนตัว</string>
    <!-- Will inform the user of the risk of activating Allow screenshots in private browsing option -->
    <string name="preferences_screenshots_in_private_mode_disclaimer">ถ้าอนุญาต แท็บส่วนตัวจะปรากฏให้เห็นเมื่อมีหลายแอปที่เปิดอยู่</string>
    <!-- Preference for adding private browsing shortcut -->
    <string name="preferences_add_private_browsing_shortcut">เพิ่มทางลัดการเรียกดูแบบส่วนตัว</string>
    <!-- Preference for accessibility -->
    <string name="preferences_accessibility">การช่วยเข้าถึง</string>
    <!-- Preference to override the Firefox Account server -->
    <string name="preferences_override_fxa_server">เซิร์ฟเวอร์บัญชี Firefox ที่กำหนดเอง</string>
    <!-- Preference to override the Sync token server -->
    <string name="preferences_override_sync_tokenserver">เซิร์ฟเวอร์ Sync ที่กำหนดเอง</string>
    <!-- Toast shown after updating the FxA/Sync server override preferences -->
    <string name="toast_override_fxa_sync_server_done">เปลี่ยนแปลงเซิร์ฟเวอร์บัญชี Firefox/Sync แล้ว กำลังออกจากแอปพลิเคชันเพื่อนำการเปลี่ยนแปลงไปใช้…</string>
    <!-- Preference category for account information -->
    <string name="preferences_category_account">บัญชี</string>
    <!-- Preference shown on banner to sign into account -->
    <string name="preferences_sign_in">ลงชื่อเข้า</string>
    <!-- Preference for changing where the toolbar is positioned -->
    <string name="preferences_toolbar">แถบเครื่องมือ</string>
    <!-- Preference for changing default theme to dark or light mode -->
    <string name="preferences_theme">ชุดตกแต่ง</string>
    <!-- Preference for customizing the home screen -->
    <string name="preferences_home">หน้าแรก</string>
    <!-- Preference for gestures based actions -->
    <string name="preferences_gestures">ท่าทาง</string>
    <!-- Preference for settings related to visual options -->
    <string name="preferences_customize">ปรับแต่ง</string>
    <!-- Preference description for banner about signing in -->
    <string name="preferences_sign_in_description">ซิงค์ที่คั่นหน้า, ประวัติ, และอื่น ๆ ด้วยบัญชี Firefox ของคุณ</string>
    <!-- Preference shown instead of account display name while account profile information isn't available yet. -->
    <string name="preferences_account_default_name">บัญชี Firefox</string>
    <!-- Preference text for account title when there was an error syncing FxA -->
    <string name="preferences_account_sync_error">เชื่อมต่ออีกครั้งเพื่อทำการซิงค์ต่อ</string>
    <!-- Preference for language -->
    <string name="preferences_language">ภาษา</string>
    <!-- Preference for data choices -->
    <string name="preferences_data_choices">ตัวเลือกข้อมูล</string>
    <!-- Preference for data collection -->
    <string name="preferences_data_collection">การเก็บรวบรวมข้อมูล</string>
    <!-- Preference linking to the privacy notice -->
    <string name="preferences_privacy_link">ประกาศความเป็นส่วนตัว</string>
    <!-- Preference category for developer tools -->
    <string name="developer_tools_category">เครื่องมือนักพัฒนา</string>
    <!-- Preference for developers -->
    <string name="preferences_remote_debugging">การดีบั๊กระยะไกลผ่าน USB</string>
    <!-- Preference title for switch preference to show search engines -->
    <string name="preferences_show_search_engines">แสดงเครื่องมือค้นหา</string>
    <!-- Preference title for switch preference to show search suggestions -->
    <string name="preferences_show_search_suggestions">แสดงข้อเสนอแนะการค้นหา</string>
    <!-- Preference title for switch preference to show voice search button -->
    <string name="preferences_show_voice_search">แสดงการค้นหาด้วยเสียง</string>
    <!-- Preference title for switch preference to show search suggestions also in private mode -->
    <string name="preferences_show_search_suggestions_in_private">แสดงในวาระส่วนตัว</string>
    <!-- Preference title for switch preference to show a clipboard suggestion when searching -->
    <string name="preferences_show_clipboard_suggestions">แสดงข้อเสนอแนะคลิปบอร์ด</string>
    <!-- Preference title for switch preference to suggest browsing history when searching -->
    <string name="preferences_search_browsing_history">ค้นหาประวัติการเรียกดู</string>
    <!-- Preference title for switch preference to suggest bookmarks when searching -->
    <string name="preferences_search_bookmarks">ค้นหาที่คั่นหน้า</string>
    <!-- Preference title for switch preference to suggest synced tabs when searching -->
    <string name="preferences_search_synced_tabs">ค้นหาแท็บที่ซิงค์</string>
    <!-- Preference for account settings -->
    <string name="preferences_account_settings">การตั้งค่าบัญชี</string>
    <!-- Preference for enabling url autocomplete-->
    <string name="preferences_enable_autocomplete_urls">เติม URL อัตโนมัติ</string>
    <!-- Preference for open links in third party apps -->
    <string name="preferences_open_links_in_apps">เปิดลิงก์ในแอป</string>

    <!-- Preference for open download with an external download manager app -->
    <string name="preferences_external_download_manager">ตัวจัดการการดาวน์โหลดภายนอก</string>
    <!-- Preference for add_ons -->
    <string name="preferences_addons">ส่วนเสริม</string>

    <!-- Preference for notifications -->
    <string name="preferences_notifications">การแจ้งเตือน</string>

    <!-- Add-on Preferences -->
    <!-- Preference to customize the configured AMO (addons.mozilla.org) collection -->
    <string name="preferences_customize_amo_collection">ชุดสะสมส่วนเสริมที่กำหนดเอง</string>
    <!-- Button caption to confirm the add-on collection configuration -->
    <string name="customize_addon_collection_ok">ตกลง</string>
    <!-- Button caption to abort the add-on collection configuration -->
    <string name="customize_addon_collection_cancel">ยกเลิก</string>
    <!-- Hint displayed on input field for custom collection name -->
    <string name="customize_addon_collection_hint">ชื่อชุดสะสม</string>
    <!-- Hint displayed on input field for custom collection user ID-->
    <string name="customize_addon_collection_user_hint">เจ้าของชุดสะสม (ไอดีผู้ใช้)</string>
    <!-- Toast shown after confirming the custom add-on collection configuration -->
    <string name="toast_customize_addon_collection_done">ชุดสะสมส่วนเสริมได้ถูกแก้ไขแล้ว ออกจากแอปพลิเคชันเพื่อใช้การเปลี่ยนแปลง…</string>

    <!-- Add-on Installation from AMO-->
    <!-- Error displayed when user attempts to install an add-on from AMO (addons.mozilla.org) that is not supported -->
    <string name="addon_not_supported_error">ไม่รองรับส่วนเสริม</string>
    <!-- Error displayed when user attempts to install an add-on from AMO (addons.mozilla.org) that is already installed -->
    <string name="addon_already_installed">ส่วนเสริมถูกติดตั้งแล้ว</string>

    <!-- Account Preferences -->
    <!-- Preference for triggering sync -->
    <string name="preferences_sync_now">ซิงค์ตอนนี้</string>
    <!-- Preference category for sync -->
    <string name="preferences_sync_category">เลือกสิ่งที่จะซิงค์</string>
    <!-- Preference for syncing history -->
    <string name="preferences_sync_history">ประวัติ</string>
    <!-- Preference for syncing bookmarks -->
    <string name="preferences_sync_bookmarks">ที่คั่นหน้า</string>
    <!-- Preference for syncing logins -->
    <string name="preferences_sync_logins">การเข้าสู่ระบบ</string>
    <!-- Preference for syncing tabs -->
    <string name="preferences_sync_tabs_2">แท็บที่เปิดอยู่</string>
    <!-- Preference for signing out -->
    <string name="preferences_sign_out">ลงชื่อออก</string>
    <!-- Preference displays and allows changing current FxA device name -->
    <string name="preferences_sync_device_name">ชื่ออุปกรณ์</string>
    <!-- Text shown when user enters empty device name -->
    <string name="empty_device_name_error">ชื่ออุปกรณ์ต้องไม่ว่างเปล่า</string>
    <!-- Label indicating that sync is in progress -->
    <string name="sync_syncing_in_progress">กำลังซิงค์…</string>
    <!-- Label summary indicating that sync failed. The first parameter is the date stamp showing last time it succeeded -->
    <string name="sync_failed_summary">การซิงค์ล้มเหลว ซิงค์สำเร็จล่าสุด: %s</string>
    <!-- Label summary showing never synced -->
    <string name="sync_failed_never_synced_summary">การซิงค์ล้มเหลว ซิงค์ล่าสุด: ไม่เคย</string>
    <!-- Label summary the date we last synced. The first parameter is date stamp showing last time synced -->
    <string name="sync_last_synced_summary">ซิงค์ล่าสุด: %s</string>
    <!-- Label summary showing never synced -->
    <string name="sync_never_synced_summary">ซิงค์ล่าสุด: ไม่เคย</string>

    <!-- Text for displaying the default device name.
        The first parameter is the application name, the second is the device manufacturer name
        and the third is the device model. -->
    <string name="default_device_name_2">%1$s บน %2$s %3$s</string>

    <!-- Send Tab -->
    <!-- Name of the "receive tabs" notification channel. Displayed in the "App notifications" system settings for the app -->
    <string name="fxa_received_tab_channel_name">แท็บที่ได้รับ</string>
    <!-- Description of the "receive tabs" notification channel. Displayed in the "App notifications" system settings for the app -->
    <string name="fxa_received_tab_channel_description">การแจ้งเตือนสำหรับแท็บที่ได้รับจากอุปกรณ์ Firefox อื่น ๆ</string>
    <!--  The body for these is the URL of the tab received  -->
    <string name="fxa_tab_received_notification_name">แท็บที่ได้รับ</string>
    <!-- When multiple tabs have been received -->
    <string name="fxa_tabs_received_notification_name">แท็บที่ได้รับ</string>
    <!-- %s is the device name -->
    <string name="fxa_tab_received_from_notification_name">แท็บจาก %s</string>

    <!-- Advanced Preferences -->
    <!-- Preference for tracking protection settings -->
    <string name="preferences_tracking_protection_settings">การป้องกันการติดตาม</string>
    <!-- Preference switch for tracking protection -->
    <string name="preferences_tracking_protection">การป้องกันการติดตาม</string>

    <!-- Preference switch description for tracking protection -->
    <string name="preferences_tracking_protection_description">ปิดกั้นเนื้อหาและสคริปต์ที่ติดตามคุณออนไลน์</string>
    <!-- Preference for tracking protection exceptions -->
    <string name="preferences_tracking_protection_exceptions">ข้อยกเว้น</string>
    <!-- Preference description for tracking protection exceptions -->
    <string name="preferences_tracking_protection_exceptions_description">การป้องกันการติดตามปิดอยู่สำหรับเว็บไซต์เหล่านี้</string>
    <!-- Button in Exceptions Preference to turn on tracking protection for all sites (remove all exceptions) -->
    <string name="preferences_tracking_protection_exceptions_turn_on_for_all">เปิดสำหรับไซต์ทั้งหมด</string>
    <!-- Text displayed when there are no exceptions -->
    <string name="exceptions_empty_message_description">ข้อยกเว้นให้คุณสามารถปิดใช้งานการป้องกันการติดตามสำหรับไซต์ที่เลือกได้</string>
    <!-- Text displayed when there are no exceptions, with learn more link that brings users to a tracking protection SUMO page -->
    <string name="exceptions_empty_message_learn_more_link">เรียนรู้เพิ่มเติม</string>

    <!-- Description in Quick Settings that tells user tracking protection is off globally for all sites, and links to Settings to turn it on -->
    <string name="preferences_tracking_protection_turned_off_globally">ปิดใช้งานสำหรับทุกไซต์แล้ว ให้ไปที่การตั้งค่าเพื่อเปิด</string>

    <!-- Preference switch for Telemetry -->
    <string name="preferences_telemetry">การวัดและส่งข้อมูลทางไกล</string>
    <!-- Preference switch for usage and technical data collection -->
    <string name="preference_usage_data">การใช้งานและข้อมูลทางเทคนิค</string>
    <!-- Preference description for usage and technical data collection -->
    <string name="preferences_usage_data_description">แบ่งปันข้อมูลประสิทธิภาพ, การใช้งาน, ฮาร์ดแวร์ และการปรับแต่งเกี่ยวกับเบราว์เซอร์ของคุณกับ Mozilla เพื่อช่วยเราทำ %1$s ให้ดีขึ้น</string>
    <!-- Preference switch for marketing data collection -->
    <string name="preferences_marketing_data">ข้อมูลการตลาด</string>
    <!-- Preference description for marketing data collection, parameter is the app name (e.g. Firefox) -->
    <string name="preferences_marketing_data_description">แบ่งปันข้อมูลเกี่ยวกับคุณลักษณะที่คุณใช้ใน %1$s กับ Leanplum ผู้ให้บริการการตลาดมือถือของเรา</string>
    <!-- Title for studies preferences -->
    <string name="preference_experiments_2">การศึกษา</string>
    <!-- Summary for studies preferences -->
    <string name="preference_experiments_summary_2">อนุญาตให้ Mozilla ติดตั้งและเรียกใช้การศึกษา</string>
    <!-- Title for experiments preferences -->
    <string name="preference_experiments">การทดลอง</string>
    <!-- Summary for experiments preferences -->
    <string name="preference_experiments_summary">อนุญาตให้ Mozilla ติดตั้งและเก็บรวบรวมข้อมูลสำหรับคุณลักษณะทดลอง</string>
    <!-- Preference switch for crash reporter -->
    <string name="preferences_crash_reporter">ตัวรายงานข้อขัดข้อง</string>
    <!-- Preference switch for Mozilla location service -->
    <string name="preferences_mozilla_location_service">บริการตำแหน่งที่ตั้ง Mozilla</string>
    <!-- Preference switch for app health report. The first parameter is the name of the application (For example: Fenix) -->
    <string name="preferences_fenix_health_report">รายงานสุขภาพ %s</string>

    <!-- Turn On Sync Preferences -->
    <!-- Header of the Turn on Sync preference view -->
    <string name="preferences_sync">เปิด Sync</string>
    <!-- Preference for pairing -->
    <string name="preferences_sync_pair">สแกนรหัสการจับคู่ใน Firefox เดสก์ท็อป</string>
    <!-- Preference for account login -->
    <string name="preferences_sync_sign_in">ลงชื่อเข้า</string>
    <!-- Preference for reconnecting to FxA sync -->
    <string name="preferences_sync_sign_in_to_reconnect">ลงชื่อเข้าเพื่อเชื่อมต่ออีกครั้ง</string>
    <!-- Preference for removing FxA account -->
    <string name="preferences_sync_remove_account">เอาบัญชีออก</string>

    <!-- Pairing Feature strings -->
    <!-- Instructions on how to access pairing -->
    <string name="pair_instructions_2"><![CDATA[สแกนรหัส QR ที่แสดงใน <b>firefox.com/pair</b>]]></string>
    <!-- Button to open camera for pairing -->
    <string name="pair_open_camera">เปิดกล้อง</string>
    <!-- Button to cancel pairing -->
    <string name="pair_cancel">ยกเลิก</string>

    <!-- Toolbar Preferences -->
    <!-- Preference for using top toolbar -->
    <string name="preference_top_toolbar">ด้านบน</string>
    <!-- Preference for using bottom toolbar -->
    <string name="preference_bottom_toolbar">ด้านล่าง</string>

    <!-- Theme Preferences -->
    <!-- Preference for using light theme -->
    <string name="preference_light_theme">สว่าง</string>
    <!-- Preference for using dark theme -->
    <string name="preference_dark_theme">มืด</string>
    <!-- Preference for using using dark or light theme automatically set by battery -->
    <string name="preference_auto_battery_theme">กำหนดโดยตัวประหยัดแบตเตอรี่</string>
    <!-- Preference for using following device theme -->
    <string name="preference_follow_device_theme">ตามชุดตกแต่งอุปกรณ์</string>

    <!-- Gestures Preferences-->
    <!-- Preferences for using pull to refresh in a webpage -->
    <string name="preference_gestures_website_pull_to_refresh">ดึงเพื่อรีเฟรช</string>
    <!-- Preference for using the dynamic toolbar -->
    <string name="preference_gestures_dynamic_toolbar">เลื่อนเพื่อซ่อนแถบเครื่องมือ</string>
    <!-- Preference for switching tabs by swiping horizontally on the toolbar -->
    <string name="preference_gestures_swipe_toolbar_switch_tabs">ปัดแถบเครื่องมือไปด้านข้างเพื่อสลับแท็บ</string>
    <!-- Preference for showing the opened tabs by swiping up on the toolbar-->
    <string name="preference_gestures_swipe_toolbar_show_tabs">ปัดแถบเครื่องมือไปด้านบนเพื่อเปิดแท็บ</string>

    <!-- Library -->
    <!-- Option in Library to open Sessions page -->
    <string name="library_sessions">วาระ</string>
    <!-- Option in Library to open Screenshots page -->
    <string name="library_screenshots">ภาพหน้าจอ</string>
    <!-- Option in Library to open Downloads page -->
    <string name="library_downloads">การดาวน์โหลด</string>
    <!-- Option in library to open Bookmarks page -->
    <string name="library_bookmarks">ที่คั่นหน้า</string>
    <!-- Option in library to open Desktop Bookmarks root page -->
    <string name="library_desktop_bookmarks_root">ที่คั่นหน้าเดสก์ท็อป</string>
    <!-- Option in library to open Desktop Bookmarks "menu" page -->
    <string name="library_desktop_bookmarks_menu">เมนูที่คั่นหน้า</string>
    <!-- Option in library to open Desktop Bookmarks "toolbar" page -->
    <string name="library_desktop_bookmarks_toolbar">แถบเครื่องมือที่คั่นหน้า</string>
    <!-- Option in library to open Desktop Bookmarks "unfiled" page -->
    <string name="library_desktop_bookmarks_unfiled">ที่คั่นหน้าอื่น ๆ</string>
    <!-- Option in Library to open History page -->
    <string name="library_history">ประวัติ</string>
    <!-- Option in Library to open a new tab -->
    <string name="library_new_tab">แท็บใหม่</string>
    <!-- Option in Library to find text in page -->
    <string name="library_find_in_page">ค้นหาในหน้า</string>
    <!-- Option in Library to open Synced Tabs page -->
    <string name="library_synced_tabs">แท็บที่ซิงค์</string>
    <!-- Option in Library to open Reading List -->
    <string name="library_reading_list">รายการอ่าน</string>
    <!-- Menu Item Label for Search in Library -->
    <string name="library_search">ค้นหา</string>
    <!-- Settings Page Title -->
    <string name="settings_title">การตั้งค่า</string>
    <!-- Content description (not visible, for screen readers etc.): "Menu icon for items on a history item" -->
    <string name="content_description_history_menu">เมนูรายการประวัติ</string>
    <!-- Content description (not visible, for screen readers etc.): "Close button for library settings" -->
    <string name="content_description_close_button">ปิด</string>

    <!-- Option in library for Recently Closed Tabs -->
    <string name="library_recently_closed_tabs">แท็บที่ปิดล่าสุด</string>
    <!-- Option in library to open Recently Closed Tabs page -->
    <string name="recently_closed_show_full_history">แสดงประวัติแบบเต็ม</string>
    <!-- Text to show users they have multiple tabs saved in the Recently Closed Tabs section of history.
    %d is a placeholder for the number of tabs selected. -->
    <string name="recently_closed_tabs">%d แท็บ</string>
    <!-- Text to show users they have one tab saved in the Recently Closed Tabs section of history.
    %d is a placeholder for the number of tabs selected. -->
    <string name="recently_closed_tab">%d แท็บ</string>
    <!-- Recently closed tabs screen message when there are no recently closed tabs -->
    <string name="recently_closed_empty_message">ไม่มีแท็บที่ปิดล่าสุด</string>

    <!-- Tab Management -->
    <!-- Title of preference for tabs management -->
    <string name="preferences_tabs">แท็บ</string>
    <!-- Title of preference that allows a user to specify the tab view -->
    <string name="preferences_tab_view">มุมมองแท็บ</string>
    <!-- Option for a list tab view -->
    <string name="tab_view_list">รายการ</string>
    <!-- Option for a grid tab view -->
    <string name="tab_view_grid">เส้นตาราง</string>
    <!-- Title of preference that allows a user to auto close tabs after a specified amount of time -->
    <string name="preferences_close_tabs">ปิดแท็บ</string>
    <!-- Option for auto closing tabs that will never auto close tabs, always allows user to manually close tabs -->
    <string name="close_tabs_manually">กำหนดเอง</string>
    <!-- Option for auto closing tabs that will auto close tabs after one day -->
    <string name="close_tabs_after_one_day">หลังจากผ่านไปหนึ่งวัน</string>
    <!-- Option for auto closing tabs that will auto close tabs after one week -->
    <string name="close_tabs_after_one_week">หลังจากผ่านไปหนึ่งสัปดาห์</string>
    <!-- Option for auto closing tabs that will auto close tabs after one month -->
    <string name="close_tabs_after_one_month">หลังจากผ่านไปหนึ่งเดือน</string>

    <!-- Summary for tabs preference when auto closing tabs setting is set to manual close-->
    <string name="close_tabs_manually_summary">ปิดด้วยตนเอง</string>
    <!-- Summary for tabs preference when auto closing tabs setting is set to auto close tabs after one day-->
    <string name="close_tabs_after_one_day_summary">ปิดหลังจากหนึ่งวัน</string>
    <!-- Summary for tabs preference when auto closing tabs setting is set to auto close tabs after one week-->
    <string name="close_tabs_after_one_week_summary">ปิดหลังจากหนึ่งสัปดาห์</string>
    <!-- Summary for tabs preference when auto closing tabs setting is set to auto close tabs after one month-->
    <string name="close_tabs_after_one_month_summary">ปิดหลังจากหนึ่งเดือน</string>

    <!-- Sessions -->
    <!-- Title for the list of tabs -->
    <string name="tab_header_label">แท็บที่เปิด</string>
    <!-- Title for the list of tabs in the current private session -->
    <string name="tabs_header_private_title">วาระส่วนตัว</string>
    <!-- Title for the list of tabs in the current private session -->
    <string name="tabs_header_private_tabs_title">แท็บส่วนตัว</string>
    <!-- Title for the list of tabs in the synced tabs -->
    <string name="tabs_header_synced_tabs_title">แท็บที่ซิงค์</string>
    <!-- Content description (not visible, for screen readers etc.): Add tab button. Adds a news tab when pressed -->
    <string name="add_tab">เพิ่มแท็บ</string>
    <!-- Content description (not visible, for screen readers etc.): Add tab button. Adds a news tab when pressed -->
    <string name="add_private_tab">เพิ่มแท็บส่วนตัว</string>
    <!-- Text for the new tab button to indicate adding a new private tab in the tab -->
    <string name="tab_drawer_fab_content">ส่วนตัว</string>
    <!-- Text for the new tab button to indicate syncing command on the synced tabs page -->
    <string name="tab_drawer_fab_sync">ซิงค์</string>
    <!-- Text shown as the title of the open tab tray -->
    <string name="tab_tray_title">แท็บที่เปิด</string>
    <!-- Text shown in the menu for saving tabs to a collection -->
    <string name="tab_tray_menu_item_save">บันทึกไปยังชุดสะสม</string>
    <!-- Text shown in the menu for the collection selector -->
    <string name="tab_tray_menu_select">เลือก</string>
    <!-- Text shown in the menu for sharing all tabs -->
    <string name="tab_tray_menu_item_share">แบ่งปันแท็บทั้งหมด</string>
    <!-- Text shown in the menu to view recently closed tabs -->
    <string name="tab_tray_menu_recently_closed">แท็บที่ปิดล่าสุด</string>
    <!-- Text shown in the menu to view account settings -->
    <string name="tab_tray_menu_account_settings">การตั้งค่าบัญชี</string>
    <!-- Text shown in the menu to view tab settings -->
    <string name="tab_tray_menu_tab_settings">การตั้งค่าแท็บ</string>
    <!-- Text shown in the menu for closing all tabs -->
    <string name="tab_tray_menu_item_close">ปิดแท็บทั้งหมด</string>
    <!-- Shortcut action to open new tab -->
    <string name="tab_tray_menu_open_new_tab">แท็บใหม่</string>
    <!-- Shortcut action to open the home screen -->
    <string name="tab_tray_menu_home">ไปยังหน้าแรก</string>
    <!-- Shortcut action to toggle private mode -->
    <string name="tab_tray_menu_toggle">สลับโหมดแท็บ</string>
    <!-- Text shown in the multiselect menu for bookmarking selected tabs. -->
    <string name="tab_tray_multiselect_menu_item_bookmark">ที่คั่นหน้า</string>
    <!-- Text shown in the multiselect menu for closing selected tabs. -->
    <string name="tab_tray_multiselect_menu_item_close">ปิด</string>
    <!-- Content description for tabs tray multiselect share button -->
    <string name="tab_tray_multiselect_share_content_description">แบ่งปันแท็บที่เลือก</string>
    <!-- Content description for tabs tray multiselect menu -->
    <string name="tab_tray_multiselect_menu_content_description">เมนูแท็บที่เลือก</string>
    <!-- Content description (not visible, for screen readers etc.): Removes tab from collection button. Removes the selected tab from collection when pressed -->
    <string name="remove_tab_from_collection">เอาแท็บออกจากชุดสะสม</string>
    <!-- Text for button to enter multiselect mode in tabs tray -->
    <string name="tabs_tray_select_tabs">เลือกแท็บ</string>
    <!-- Content description (not visible, for screen readers etc.): Close tab button. Closes the current session when pressed -->
    <string name="close_tab">ปิดแท็บ</string>
    <!-- Content description (not visible, for screen readers etc.): Close tab <title> button. First parameter is tab title  -->
    <string name="close_tab_title">ปิดแท็บ %s</string>
    <!-- Content description (not visible, for screen readers etc.): Opens the open tabs menu when pressed -->
    <string name="open_tabs_menu">เปิดเมนูแท็บ</string>
    <!-- Open tabs menu item to close all tabs -->
    <string name="tabs_menu_close_all_tabs">ปิดแท็บทั้งหมด</string>
    <!-- Open tabs menu item to share all tabs -->
    <string name="tabs_menu_share_tabs">แบ่งปันแท็บ</string>
    <!-- Open tabs menu item to save tabs to collection -->
    <string name="tabs_menu_save_to_collection1">บันทึกแท็บไปยังชุดสะสม</string>
    <!-- Content description (not visible, for screen readers etc.): Opens the tab menu when pressed -->
    <string name="tab_menu">เมนูแท็บ</string>
    <!-- Tab menu item to share the tab -->
    <string name="tab_share">แบ่งปันแท็บ</string>

    <!-- Button in the current session menu. Deletes the session when pressed -->
    <string name="current_session_delete">ลบ</string>
    <!-- Button in the current session menu. Saves the session when pressed -->
    <string name="current_session_save">บันทึก</string>
    <!-- Button in the current session menu. Opens the share menu when pressed -->
    <string name="current_session_share">แบ่งปัน</string>
    <!-- Content description (not visible, for screen readers etc.): Title icon for current session menu -->
    <string name="current_session_image">ภาพวาระปัจจุบัน</string>
    <!-- Button to save the current set of tabs into a collection -->
    <string name="save_to_collection">บันทึกไปยังชุดสะสม</string>
    <!-- Text for the menu button to delete a collection -->
    <string name="collection_delete">ลบชุดสะสม</string>
    <!-- Text for the menu button to rename a collection -->
    <string name="collection_rename">เปลี่ยนชื่อชุดสะสม</string>
    <!-- Text for the button to open tabs of the selected collection -->
    <string name="collection_open_tabs">แท็บที่เปิด</string>

    <!-- Hint for adding name of a collection -->
    <string name="collection_name_hint">ชื่อชุดสะสม</string>
    <!-- Text for the menu button to rename a top site -->
	<string name="rename_top_site">เปลี่ยนชื่อ</string>
	<!-- Text for the menu button to remove a top site -->
	<string name="remove_top_site">เอาออก</string>

    <!-- Text for the menu button to delete a top site from history -->
    <string name="delete_from_history">ลบออกจากประวัติ</string>
    <!-- Postfix for private WebApp titles, placeholder is replaced with app name -->
    <string name="pwa_site_controls_title_private">%1$s (โหมดส่วนตัว)</string>

    <!-- Button in the current tab tray header in multiselect mode. Saved the selected tabs to a collection when pressed. -->
    <string name="tab_tray_save_to_collection">บันทึก</string>

    <!-- History -->
    <!-- Text for the button to clear all history -->
    <string name="history_delete_all">ลบประวัติ</string>
    <!-- Text for the dialog to confirm clearing all history -->
    <string name="history_delete_all_dialog">คุณแน่ใจหรือไม่ว่าต้องการล้างประวัติของคุณ?</string>
    <!-- Text for the snackbar to confirm that multiple browsing history items has been deleted -->
    <string name="history_delete_multiple_items_snackbar">ลบประวัติแล้ว</string>
    <!-- Text for the snackbar to confirm that a single browsing history item has been deleted. The first parameter is the shortened URL of the deleted history item. -->
    <string name="history_delete_single_item_snackbar">ลบ %1$s แล้ว</string>
    <!-- Text for positive action to delete history in deleting history dialog -->
    <string name="history_clear_dialog">ล้าง</string>
    <!-- History overflow menu copy button -->
    <string name="history_menu_copy_button">คัดลอก</string>
    <!-- History overflow menu share button -->
    <string name="history_menu_share_button">แบ่งปัน</string>
    <!-- History overflow menu open in new tab button -->
    <string name="history_menu_open_in_new_tab_button">เปิดในแท็บใหม่</string>
    <!-- History overflow menu open in private tab button -->
    <string name="history_menu_open_in_private_tab_button">เปิดในแท็บส่วนตัว</string>
    <!-- Text for the button to delete a single history item -->
    <string name="history_delete_item">ลบ</string>
    <!-- History multi select title in app bar
    The first parameter is the number of bookmarks selected -->
    <string name="history_multi_select_title">เลือกอยู่ %1$d</string>
    <!-- Text for the button to clear selected history items. The first parameter
        is a digit showing the number of items you have selected -->
    <string name="history_delete_some">ลบ %1$d รายการ</string>
    <!-- Text for the header that groups the history for today -->
    <string name="history_today">วันนี้</string>
    <!-- Text for the header that groups the history for yesterday -->
    <string name="history_yesterday">เมื่อวาน</string>
    <!-- Text for the header that groups the history for last 24 hours -->
    <string name="history_24_hours">24 ชั่วโมงที่ผ่านมา</string>
    <!-- Text for the header that groups the history the past 7 days -->
    <string name="history_7_days">7 วันที่ผ่านมา</string>
    <!-- Text for the header that groups the history the past 30 days -->
    <string name="history_30_days">30 วันที่ผ่านมา</string>
    <!-- Text for the header that groups the history older than the last month -->
    <string name="history_older">เก่ากว่า</string>
    <!-- Text shown when no history exists -->
    <string name="history_empty_message">ไม่มีประวัติที่นี่</string>

    <!-- Downloads -->
    <!-- Text for the button to clear all downloads -->
    <string name="download_delete_all">ลบการดาวน์โหลด</string>
    <!-- Text for the dialog to confirm clearing all downloads -->
    <string name="download_delete_all_dialog">คุณแน่ใจหรือไม่ว่าต้องการล้างการดาวน์โหลดของคุณ?</string>

    <!-- Text for the snackbar to confirm that multiple downloads items have been removed -->
    <string name="download_delete_multiple_items_snackbar_1">การดาวน์โหลดถูกลบ</string>
    <!-- Text for the snackbar to confirm that a single download item has been removed. The first parameter is the name of the download item. -->
    <string name="download_delete_single_item_snackbar">เอา %1$s ออกแล้ว</string>
    <!-- Text shown when no download exists -->
    <string name="download_empty_message_1">ไม่มีไฟล์ที่ดาวน์โหลด</string>
    <!-- History multi select title in app bar
    The first parameter is the number of downloads selected -->
    <string name="download_multi_select_title">เลือกอยู่ %1$d</string>

    <!-- History overflow menu open in new tab button -->
    <string name="download_menu_open">เปิด</string>


    <!-- Text for the button to remove a single download item -->
    <string name="download_delete_item_1">เอาออก</string>


    <!-- Crashes -->
    <!-- Title text displayed on the tab crash page. This first parameter is the name of the application (For example: Fenix) -->
    <string name="tab_crash_title_2">ขออภัย %1$s ไม่สามารถโหลดหน้านั้นได้</string>
    <!-- Description text displayed on the tab crash page -->
    <string name="tab_crash_description">คุณสามารถพยายามกู้คืนหรือปิดแท็บนี้ได้จากด้านล่าง</string>
    <!-- Send crash report checkbox text on the tab crash page -->
    <string name="tab_crash_send_report">ส่งรายงานข้อขัดข้องไปยัง Mozilla</string>
    <!-- Close tab button text on the tab crash page -->
    <string name="tab_crash_close">ปิดแท็บ</string>
    <!-- Restore tab button text on the tab crash page -->
    <string name="tab_crash_restore">เรียกคืนแท็บ</string>

    <!-- Content Description for session item menu button -->
    <string name="content_description_session_menu">ตัวเลือกวาระ</string>

    <!-- Content Description for session item share button -->
    <string name="content_description_session_share">แบ่งปันวาระ</string>

    <!-- Bookmarks -->
    <!-- Content description for bookmarks library menu -->
    <string name="bookmark_menu_content_description">เมนูที่คั่นหน้า</string>
    <!-- Screen title for editing bookmarks -->
    <string name="bookmark_edit">แก้ไขที่คั่นหน้า</string>
    <!-- Screen title for selecting a bookmarks folder -->
    <string name="bookmark_select_folder">เลือกโฟลเดอร์</string>
    <!-- Confirmation message for a dialog confirming if the user wants to delete the selected folder -->
    <string name="bookmark_delete_folder_confirmation_dialog">คุณแน่ใจหรือไม่ว่าต้องการลบโฟลเดอร์นี้?</string>
    <!-- Confirmation message for a dialog confirming if the user wants to delete multiple items including folders. Parameter will be replaced by app name. -->
    <string name="bookmark_delete_multiple_folders_confirmation_dialog">%s จะลบรายการที่เลือก</string>
    <!-- Snackbar title shown after a folder has been deleted. This first parameter is the name of the deleted folder -->
    <string name="bookmark_delete_folder_snackbar">ลบ %1$s แล้ว</string>
    <!-- Screen title for adding a bookmarks folder -->
    <string name="bookmark_add_folder">เพิ่มโฟลเดอร์</string>
    <!-- deprecated: Snackbar title shown after a bookmark has been created. -->
    <string name="bookmark_created_snackbar">สร้างที่คั่นหน้าแล้ว</string>
    <!-- Snackbar title shown after a bookmark has been created. -->
    <string name="bookmark_saved_snackbar">บันทึกที่คั่นหน้าแล้ว!</string>
    <!-- Snackbar edit button shown after a bookmark has been created. -->
    <string name="edit_bookmark_snackbar_action">แก้ไข</string>
    <!-- Bookmark overflow menu edit button -->
    <string name="bookmark_menu_edit_button">แก้ไข</string>
    <!-- Bookmark overflow menu select button -->
    <string name="bookmark_menu_select_button">เลือก</string>
    <!-- Bookmark overflow menu copy button -->
    <string name="bookmark_menu_copy_button">คัดลอก</string>
    <!-- Bookmark overflow menu share button -->
    <string name="bookmark_menu_share_button">แบ่งปัน</string>
    <!-- Bookmark overflow menu open in new tab button -->
    <string name="bookmark_menu_open_in_new_tab_button">เปิดในแท็บใหม่</string>
    <!-- Bookmark overflow menu open in private tab button -->
    <string name="bookmark_menu_open_in_private_tab_button">เปิดในแท็บส่วนตัว</string>
    <!-- Bookmark overflow menu delete button -->
    <string name="bookmark_menu_delete_button">ลบ</string>
    <!--Bookmark overflow menu save button -->
    <string name="bookmark_menu_save_button">บันทึก</string>
    <!-- Bookmark multi select title in app bar
     The first parameter is the number of bookmarks selected -->
    <string name="bookmarks_multi_select_title">เลือกอยู่ %1$d</string>
    <!-- Bookmark editing screen title -->
    <string name="edit_bookmark_fragment_title">แก้ไขที่คั่นหน้า</string>
    <!-- Bookmark folder editing screen title -->
    <string name="edit_bookmark_folder_fragment_title">แก้ไขโฟลเดอร์</string>
    <!-- Bookmark sign in button message -->
    <string name="bookmark_sign_in_button">ลงชื่อเข้าเพื่อดูที่คั่นหน้าที่ซิงค์</string>
    <!-- Bookmark URL editing field label -->
    <string name="bookmark_url_label">URL</string>
    <!-- Bookmark FOLDER editing field label -->
    <string name="bookmark_folder_label">โฟลเดอร์</string>
    <!-- Bookmark NAME editing field label -->
    <string name="bookmark_name_label">ชื่อ</string>
    <!-- Bookmark add folder screen title -->
    <string name="bookmark_add_folder_fragment_label">เพิ่มโฟลเดอร์</string>
    <!-- Bookmark select folder screen title -->
    <string name="bookmark_select_folder_fragment_label">เลือกโฟลเดอร์</string>
    <!-- Bookmark editing error missing title -->
    <string name="bookmark_empty_title_error">ต้องมีชื่อเรื่อง</string>
    <!-- Bookmark editing error missing or improper URL -->
    <string name="bookmark_invalid_url_error">URL ไม่ถูกต้อง</string>
    <!-- Bookmark screen message for empty bookmarks folder -->
    <string name="bookmarks_empty_message">ไม่มีที่คั่นหน้าที่นี่</string>
    <!-- Bookmark snackbar message on deletion
     The first parameter is the host part of the URL of the bookmark deleted, if any -->
    <string name="bookmark_deletion_snackbar_message">ลบ %1$s แล้ว</string>
    <!-- Bookmark snackbar message on deleting multiple bookmarks not including folders-->
    <string name="bookmark_deletion_multiple_snackbar_message_2">เอาที่คั่นหน้าออกแล้ว</string>
    <!-- Bookmark snackbar message on deleting multiple bookmarks including folders-->
    <string name="bookmark_deletion_multiple_snackbar_message_3">กำลังลบโฟลเดอร์ที่เลือก</string>
    <!-- Bookmark undo button for deletion snackbar action -->
    <string name="bookmark_undo_deletion">เลิกทำ</string>

    <!-- Site Permissions -->
    <!-- Site permissions preferences header -->
    <string name="permissions_header">สิทธิอนุญาต</string>
    <!-- Button label that take the user to the Android App setting -->
    <string name="phone_feature_go_to_settings">ไปยังการตั้งค่า</string>
    <!-- Content description (not visible, for screen readers etc.): Quick settings sheet
        to give users access to site specific information / settings. For example:
        Secure settings status and a button to modify site permissions -->
    <string name="quick_settings_sheet">แผ่นการตั้งค่าด่วน</string>
    <!-- Label that indicates that this option it the recommended one -->
    <string name="phone_feature_recommended">แนะนำ</string>
    <!-- button that allows editing site permissions settings -->
    <string name="quick_settings_sheet_manage_site_permissions">จัดการสิทธิอนุญาตไซต์</string>
    <!-- Button label for clearing all the information of site permissions-->
    <string name="clear_permissions">ล้างสิทธิอนุญาต</string>
    <!-- Button label for clearing a site permission-->
    <string name="clear_permission">ล้างสิทธิอนุญาต</string>
    <!-- Button label for clearing all the information on all sites-->
    <string name="clear_permissions_on_all_sites">ล้างสิทธิอนุญาตบนไซต์ทั้งหมด</string>
    <!-- Preference for altering video and audio autoplay for all websites -->
    <string name="preference_browser_feature_autoplay">การเล่นอัตโนมัติ</string>
    <!-- Preference for altering the camera access for all websites -->
    <string name="preference_phone_feature_camera">กล้อง</string>
    <!-- Preference for altering the microphone access for all websites -->
    <string name="preference_phone_feature_microphone">ไมโครโฟน</string>
    <!-- Preference for altering the location access for all websites -->
    <string name="preference_phone_feature_location">ตำแหน่งที่ตั้ง</string>
    <!-- Preference for altering the notification access for all websites -->
    <string name="preference_phone_feature_notification">การแจ้งเตือน</string>
    <!-- Preference for altering the persistent storage access for all websites -->
    <string name="preference_phone_feature_persistent_storage">ที่เก็บถาวร</string>
    <!-- Preference for altering the EME access for all websites -->
    <string name="preference_phone_feature_media_key_system_access">เนื้อหาที่ควบคุมด้วย DRM</string>
    <!-- Label that indicates that a permission must be asked always -->
    <string name="preference_option_phone_feature_ask_to_allow">ถามเพื่ออนุญาต</string>
    <!-- Label that indicates that a permission must be blocked -->
    <string name="preference_option_phone_feature_blocked">ปิดกั้น</string>
    <!-- Label that indicates that a permission must be allowed -->
    <string name="preference_option_phone_feature_allowed">อนุญาต</string>
    <!--Label that indicates a permission is by the Android OS-->
    <string name="phone_feature_blocked_by_android">ปิดกั้นโดย Android</string>
    <!-- Preference for showing a list of websites that the default configurations won't apply to them -->
    <string name="preference_exceptions">ข้อยกเว้น</string>
    <!-- Summary of tracking protection preference if tracking protection is set to on -->
    <string name="tracking_protection_on">เปิด</string>
    <!-- Summary of tracking protection preference if tracking protection is set to off -->
    <string name="tracking_protection_off">ปิด</string>
    <!-- Label for global setting that indicates that all video and audio autoplay is allowed -->
    <string name="preference_option_autoplay_allowed2">อนุญาตเสียงและวิดีโอ</string>
    <!-- Label for site specific setting that indicates that all video and audio autoplay is allowed -->
    <string name="quick_setting_option_autoplay_allowed">อนุญาตเสียงและวิดีโอ</string>
    <!-- Label that indicates that video and audio autoplay is only allowed over Wi-Fi -->
    <string name="preference_option_autoplay_allowed_wifi_only2">ปิดกั้นเสียงและวิดีโอบนการใช้งานมือถือ</string>
    <!-- Subtext that explains 'autoplay on Wi-Fi only' option -->
    <string name="preference_option_autoplay_allowed_wifi_subtext">เสียงและวิดีโอจะเล่นบน Wi-Fi</string>
    <!-- Label for global setting that indicates that video autoplay is allowed, but audio autoplay is blocked -->
    <string name="preference_option_autoplay_block_audio2">ปิดกั้นเสียงเท่านั้น</string>
    <!-- Label for site specific setting that indicates that video autoplay is allowed, but audio autoplay is blocked -->
    <string name="quick_setting_option_autoplay_block_audio">ปิดกั้นเสียงเท่านั้น</string>
    <!-- Label for global setting that indicates that all video and audio autoplay is blocked -->
    <string name="preference_option_autoplay_blocked3">ปิดกั้นเสียงและวิดีโอ</string>
    <!-- Label for site specific setting that indicates that all video and audio autoplay is blocked -->
    <string name="quick_setting_option_autoplay_blocked">ปิดกั้นเสียงและวิดีโอ</string>
    <!-- Summary of delete browsing data on quit preference if it is set to on -->
    <string name="delete_browsing_data_quit_on">เปิด</string>
    <!-- Summary of delete browsing data on quit preference if it is set to off -->
    <string name="delete_browsing_data_quit_off">ปิด</string>

    <!-- Collections -->
    <!-- Collections header on home fragment -->
    <string name="collections_header">ชุดสะสม</string>
    <!-- Content description (not visible, for screen readers etc.): Opens the collection menu when pressed -->
    <string name="collection_menu_button_content_description">เมนูชุดสะสม</string>
    <!-- Label to describe what collections are to a new user without any collections -->
    <string name="no_collections_description2">รวบรวมสิ่งที่สำคัญต่อคุณ\nรวมกลุ่มการค้นหา ไซต์ และแท็บที่คล้ายกันให้อยู่ด้วยกันเพื่อให้เข้าถึงได้อย่างรวดเร็วในภายหลัง</string>
    <!-- Title for the "select tabs" step of the collection creator -->
    <string name="create_collection_select_tabs">เลือกแท็บ</string>
    <!-- Title for the "select collection" step of the collection creator -->
    <string name="create_collection_select_collection">เลือกชุดสะสม</string>
    <!-- Title for the "name collection" step of the collection creator -->
    <string name="create_collection_name_collection">ตั้งชื่อชุดสะสม</string>
    <!-- Button to add new collection for the "select collection" step of the collection creator -->
    <string name="create_collection_add_new_collection">เพิ่มชุดสะสมใหม่</string>
    <!-- Button to select all tabs in the "select tabs" step of the collection creator -->
    <string name="create_collection_select_all">เลือกทั้งหมด</string>
    <!-- Button to deselect all tabs in the "select tabs" step of the collection creator -->
    <string name="create_collection_deselect_all">ไม่เลือกทั้งหมด</string>
    <!-- Text to prompt users to select the tabs to save in the "select tabs" step of the collection creator -->
    <string name="create_collection_save_to_collection_empty">เลือกแท็บที่จะบันทึก</string>
    <!-- Text to show users how many tabs they have selected in the "select tabs" step of the collection creator.
     %d is a placeholder for the number of tabs selected. -->
    <string name="create_collection_save_to_collection_tabs_selected">เลือกอยู่ %d แท็บ</string>
    <!-- Text to show users they have one tab selected in the "select tabs" step of the collection creator.
    %d is a placeholder for the number of tabs selected. -->
    <string name="create_collection_save_to_collection_tab_selected">เลือกอยู่ %d แท็บ</string>
    <!-- Text shown in snackbar when multiple tabs have been saved in a collection -->
    <string name="create_collection_tabs_saved">บันทึกแท็บแล้ว!</string>
    <!-- Text shown in snackbar when one or multiple tabs have been saved in a new collection -->
    <string name="create_collection_tabs_saved_new_collection">บันทึกชุดสะสมแล้ว!</string>
    <!-- Text shown in snackbar when one tab has been saved in a collection -->
    <string name="create_collection_tab_saved">บันทึกแท็บแล้ว!</string>
    <!-- Content description (not visible, for screen readers etc.): button to close the collection creator -->
    <string name="create_collection_close">ปิด</string>
    <!-- Button to save currently selected tabs in the "select tabs" step of the collection creator-->
    <string name="create_collection_save">บันทึก</string>

    <!-- Snackbar action to view the collection the user just created or updated -->
    <string name="create_collection_view">ดู</string>

    <!-- Default name for a new collection in "name new collection" step of the collection creator. %d is a placeholder for the number of collections-->
    <string name="create_collection_default_name">ชุดสะสม %d</string>

    <!-- Share -->
    <!-- Share screen header -->
    <string name="share_header">ส่งและแบ่งปัน</string>
    <!-- Share screen header -->
    <string name="share_header_2">แบ่งปัน</string>
    <!-- Content description (not visible, for screen readers etc.):
        "Share" button. Opens the share menu when pressed. -->
    <string name="share_button_content_description">แบ่งปัน</string>
    <!-- Sub-header in the dialog to share a link to another app -->
    <string name="share_link_subheader">แบ่งปันลิงก์</string>
    <!-- Sub-header in the dialog to share a link to another sync device -->
    <string name="share_device_subheader">ส่งไปยังอุปกรณ์</string>
    <!-- Sub-header in the dialog to share a link to an app from the full list -->
    <string name="share_link_all_apps_subheader">การกระทำทั้งหมด</string>
    <!-- Sub-header in the dialog to share a link to an app from the most-recent sorted list -->
    <string name="share_link_recent_apps_subheader">เพิ่งใช้ล่าสุด</string>
<<<<<<< HEAD
    <!-- An string shown when an account is signed in where %1$s is a placeholder for the email-->
    <string name="sync_signed_as">ลงชื่อเข้าเป็น %1$s</string>
=======
>>>>>>> edea181c
    <!-- An option from the three dot menu to into sync -->
    <string name="sync_menu_sign_in">ลงชื่อเข้าใช้เพื่อซิงค์</string>
    <!-- An option from the share dialog to sign into sync -->
    <string name="sync_sign_in">ลงชื่อเข้าไปยัง Sync</string>
    <!-- An option from the share dialog to send link to all other sync devices -->
    <string name="sync_send_to_all">ส่งไปยังอุปกรณ์ทั้งหมด</string>
    <!-- An option from the share dialog to reconnect to sync -->
    <string name="sync_reconnect">เชื่อมต่อกับ Sync ใหม่</string>
    <!-- Text displayed when sync is offline and cannot be accessed -->
    <string name="sync_offline">ออฟไลน์</string>
    <!-- An option to connect additional devices -->
    <string name="sync_connect_device">เชื่อมต่ออุปกรณ์อื่น</string>
    <!-- The dialog text shown when additional devices are not available -->
    <string name="sync_connect_device_dialog">เมื่อต้องการส่งแท็บ ให้ลงชื่อเข้าไปยัง Firefox บนอุปกรณ์อื่นอย่างน้อยหนึ่งเครื่อง</string>
    <!-- Confirmation dialog button -->
    <string name="sync_confirmation_button">เข้าใจแล้ว</string>
    <!-- Share error message -->
    <string name="share_error_snackbar">ไม่สามารถแบ่งปันไปยังแอปนี้</string>
    <!-- Add new device screen title -->
    <string name="sync_add_new_device_title">ส่งไปยังอุปกรณ์</string>
    <!-- Text for the warning message on the Add new device screen -->
    <string name="sync_add_new_device_message">ไม่มีอุปกรณ์ที่เชื่อมต่อ</string>
    <!-- Text for the button to learn about sending tabs -->
    <string name="sync_add_new_device_learn_button">เรียนรู้เกี่ยวกับการส่งแท็บ…</string>
    <!-- Text for the button to connect another device -->
    <string name="sync_add_new_device_connect_button">เชื่อมต่ออุปกรณ์อื่น…</string>

    <!-- Notifications -->
    <!-- The user visible name of the "notification channel" (Android 8+ feature) for the ongoing notification shown while a browsing session is active. -->
    <string name="notification_pbm_channel_name">วาระการเรียกดูแบบส่วนตัว</string>
    <!-- Text shown in the notification that pops up to remind the user that a private browsing session is active. -->
    <string name="notification_pbm_delete_text">ลบแท็บส่วนตัว</string>
    <!-- Text shown in the notification that pops up to remind the user that a private browsing session is active. -->
    <string name="notification_pbm_delete_text_2">ปิดแท็บส่วนตัว</string>
    <!-- Notification action to open Fenix and resume the current browsing session. -->
    <string name="notification_pbm_action_open">เปิด</string>
    <!-- Notification action to delete all current private browsing sessions AND switch to Fenix (bring it to the foreground) -->
    <string name="notification_pbm_action_delete_and_open">ลบและเปิด</string>
    <!-- Name of the "Powered by Fenix" notification channel. Displayed in the "App notifications" system settings for the app -->
    <string name="notification_powered_by_channel_name">ขับเคลื่อนโดย</string>
    <!-- Text shown in snackbar when user deletes a collection -->
    <string name="snackbar_collection_deleted">ลบชุดสะสมแล้ว</string>
    <!-- Text shown in snackbar when user renames a collection -->
    <string name="snackbar_collection_renamed">เปลี่ยนชื่อชุดสะสมแล้ว</string>
    <!-- Text shown in snackbar when user deletes a tab -->
    <string name="snackbar_tab_deleted">ลบแท็บแล้ว</string>
    <!-- Text shown in snackbar when user deletes all tabs -->
    <string name="snackbar_tabs_deleted">ลบแท็บแล้ว</string>
    <!-- Text shown in snackbar when user closes a tab -->
    <string name="snackbar_tab_closed">ปิดแท็บแล้ว</string>
    <!-- Text shown in snackbar when user closes all tabs -->
    <string name="snackbar_tabs_closed">ปิดแท็บแล้ว</string>
    <!-- Text shown in snackbar when user closes tabs -->
    <string name="snackbar_message_tabs_closed">ปิดแท็บแล้ว!</string>
    <!-- Text shown in snackbar when user bookmarks a list of tabs -->
    <string name="snackbar_message_bookmarks_saved">บันทึกที่คั่นหน้าแล้ว!</string>
    <!-- Text shown in snackbar action for viewing bookmarks -->
    <string name="snackbar_message_bookmarks_view">ดู</string>
    <!-- Text shown in snackbar when user adds a site to top sites -->
    <string name="snackbar_added_to_top_sites">เพิ่มไปยังไซต์เด่นแล้ว!</string>
    <!-- Text shown in snackbar when user closes a private tab -->
    <string name="snackbar_private_tab_closed">ปิดแท็บส่วนตัวแล้ว</string>
    <!-- Text shown in snackbar when user closes all private tabs -->
    <string name="snackbar_private_tabs_closed">ปิดแท็บส่วนตัวแล้ว</string>
    <!-- Text shown in snackbar when user deletes all private tabs -->
    <string name="snackbar_private_tabs_deleted">ลบแท็บส่วนตัวแล้ว</string>
    <!-- Text shown in snackbar to undo deleting a tab, top site or collection -->
    <string name="snackbar_deleted_undo">เลิกทำ</string>
    <!-- Text shown in snackbar when user removes a top site -->
    <string name="snackbar_top_site_removed">เอาไซต์ออกแล้ว</string>
    <!-- Text for action to undo deleting a tab or collection shown in a11y dialog -->
    <string name="a11y_dialog_deleted_undo">เลิกทำ</string>
    <!-- Text for action to confirm deleting a tab or collection shown in a11y dialog -->
    <string name="a11y_dialog_deleted_confirm">ยืนยัน</string>
    <!-- QR code scanner prompt which appears after scanning a code, but before navigating to it
        First parameter is the name of the app, second parameter is the URL or text scanned-->
    <string name="qr_scanner_confirmation_dialog_message">อนุญาตให้ %1$s เปิด %2$s</string>
    <!-- QR code scanner prompt dialog positive option to allow navigation to scanned link -->
    <string name="qr_scanner_dialog_positive">อนุญาต</string>
    <!-- QR code scanner prompt dialog positive option to deny navigation to scanned link -->
    <string name="qr_scanner_dialog_negative">ปฏิเสธ</string>
    <!-- Tab collection deletion prompt dialog message. Placeholder will be replaced with the collection name -->
    <string name="tab_collection_dialog_message">คุณแน่ใจหรือไม่ว่าต้องการลบ %1$s?</string>
    <!-- Collection and tab deletion prompt dialog message. This will show when the last tab from a collection is deleted -->
    <string name="delete_tab_and_collection_dialog_message">การลบแท็บนี้จะลบชุดสะสมทั้งชุด คุณสามารถสร้างชุดสะสมใหม่ได้ทุกเมื่อ</string>
    <!-- Collection and tab deletion prompt dialog title. Placeholder will be replaced with the collection name. This will show when the last tab from a collection is deleted -->
    <string name="delete_tab_and_collection_dialog_title">ลบ %1$s หรือไม่?</string>
    <!-- Tab collection deletion prompt dialog option to delete the collection -->
    <string name="tab_collection_dialog_positive">ลบ</string>
    <!-- Tab collection deletion prompt dialog option to cancel deleting the collection -->
    <string name="tab_collection_dialog_negative">ยกเลิก</string>
    <!-- Text displayed in a notification when the user enters full screen mode -->
    <string name="full_screen_notification">เข้าสู่โหมดเต็มหน้าจอ</string>
    <!-- Message for copying the URL via long press on the toolbar -->
    <string name="url_copied">คัดลอก URL แล้ว</string>
    <!-- Sample text for accessibility font size -->
    <string name="accessibility_text_size_sample_text_1">นี่คือข้อความตัวอย่าง ซึ่งอยู่ที่นี่เพื่อแสดงว่าข้อความจะปรากฏอย่างไรเมื่อคุณเพิ่มหรือลดขนาดด้วยการตั้งค่านี้</string>
    <!-- Summary for Accessibility Text Size Scaling Preference -->
    <string name="preference_accessibility_text_size_summary">ทำให้ข้อความบนเว็บไซต์ใหญ่ขึ้นหรือเล็กลง</string>
    <!-- Title for Accessibility Text Size Scaling Preference -->
    <string name="preference_accessibility_font_size_title">ขนาดแบบอักษร</string>

    <!-- Title for Accessibility Text Automatic Size Scaling Preference -->
    <string name="preference_accessibility_auto_size_2">การปรับขนาดแบบอักษรโดยอัตโนมัติ</string>
    <!-- Summary for Accessibility Text Automatic Size Scaling Preference -->
    <string name="preference_accessibility_auto_size_summary">ขนาดแบบอักษรจะตรงกับการตั้งค่า Android ของคุณ ปิดใช้งานเพื่อจัดการขนาดแบบอักษรที่นี่</string>

    <!-- Title for the Delete browsing data preference -->
    <string name="preferences_delete_browsing_data">ลบข้อมูลการเรียกดู</string>

    <!-- Title for the tabs item in Delete browsing data -->
    <string name="preferences_delete_browsing_data_tabs_title_2">แท็บที่เปิด</string>
    <!-- Subtitle for the tabs item in Delete browsing data, parameter will be replaced with the number of open tabs -->
    <string name="preferences_delete_browsing_data_tabs_subtitle">%d แท็บ</string>
    <!-- Title for the data and history items in Delete browsing data -->
    <string name="preferences_delete_browsing_data_browsing_data_title">ประวัติการเรียกดูและข้อมูลไซต์</string>
    <!-- Subtitle for the data and history items in delete browsing data, parameter will be replaced with the
        number of history items the user has -->
    <string name="preferences_delete_browsing_data_browsing_data_subtitle">%d ที่อยู่</string>
    <!-- Title for history items in Delete browsing data -->
    <string name="preferences_delete_browsing_data_browsing_history_title">ประวัติ</string>
    <!-- Subtitle for the history items in delete browsing data, parameter will be replaced with the
        number of history pages the user has -->
    <string name="preferences_delete_browsing_data_browsing_history_subtitle">%d หน้า</string>
    <!-- Title for the cookies item in Delete browsing data -->
    <string name="preferences_delete_browsing_data_cookies">คุกกี้</string>
    <!-- Subtitle for the cookies item in Delete browsing data -->
    <string name="preferences_delete_browsing_data_cookies_subtitle">คุณจะถูกออกจากระบบของเว็บไซต์ส่วนใหญ่</string>
    <!-- Title for the cached images and files item in Delete browsing data -->
    <string name="preferences_delete_browsing_data_cached_files">ภาพและไฟล์ที่แคช</string>
    <!-- Subtitle for the cached images and files item in Delete browsing data -->
    <string name="preferences_delete_browsing_data_cached_files_subtitle">เพิ่มเนื้อที่เก็บข้อมูล</string>
    <!-- Title for the site permissions item in Delete browsing data -->
    <string name="preferences_delete_browsing_data_site_permissions">สิทธิอนุญาตไซต์</string>
    <!-- Title for the downloads item in Delete browsing data -->
    <string name="preferences_delete_browsing_data_downloads">ดาวน์โหลด</string>
    <!-- Text for the button to delete browsing data -->
    <string name="preferences_delete_browsing_data_button">ลบข้อมูลการเรียกดู</string>
    <!-- Title for the Delete browsing data on quit preference -->
    <string name="preferences_delete_browsing_data_on_quit">ลบข้อมูลการเรียกดูเมื่อออก</string>
    <!-- Summary for the Delete browsing data on quit preference. "Quit" translation should match delete_browsing_data_on_quit_action translation. -->
    <string name="preference_summary_delete_browsing_data_on_quit">ลบข้อมูลการเรียกดูโดยอัตโนมัติเมื่อคุณเลือก &quot;ออก&quot; จากเมนูหลัก</string>
    <!-- Summary for the Delete browsing data on quit preference. "Quit" translation should match delete_browsing_data_on_quit_action translation. -->
    <string name="preference_summary_delete_browsing_data_on_quit_2">ลบข้อมูลการเรียกดูโดยอัตโนมัติเมื่อคุณเลือก \&quot;ออก\&quot; จากเมนูหลัก</string>
    <!-- Action item in menu for the Delete browsing data on quit feature -->
    <string name="delete_browsing_data_on_quit_action">ออก</string>

    <!-- Dialog message to the user asking to delete browsing data. -->
    <string name="delete_browsing_data_prompt_message">การดำเนินการนี้จะเป็นการลบข้อมูลการเรียกดูทั้งหมดของคุณ</string>
    <!-- Dialog message to the user asking to delete browsing data. Parameter will be replaced by app name. -->
    <string name="delete_browsing_data_prompt_message_3">%s จะลบข้อมูลการเรียกดูที่เลือก</string>

    <!-- Text for the cancel button for the data deletion dialog -->
    <string name="delete_browsing_data_prompt_cancel">ยกเลิก</string>
    <!-- Text for the allow button for the data deletion dialog -->
    <string name="delete_browsing_data_prompt_allow">ลบ</string>
    <!-- Text for the snackbar confirmation that the data was deleted -->
    <string name="preferences_delete_browsing_data_snackbar">ลบข้อมูลการเรียกดูแล้ว</string>
    <!-- Text for the snackbar to show the user that the deletion of browsing data is in progress -->
    <string name="deleting_browsing_data_in_progress">กำลังลบข้อมูลการเรียกดู…</string>

    <!-- Tips -->
    <!-- text for firefox preview moving tip header "Firefox Preview" and "Firefox Nightly" are intentionally hardcoded -->
    <string name="tip_firefox_preview_moved_header">ตอนนี้ Firefox Preview เป็น Firefox Nightly แล้ว</string>
    <!-- text for firefox preview moving tip description -->
    <string name="tip_firefox_preview_moved_description">Firefox Nightly อัปเดตทุกคืนและมีลูกเล่นใหม่ ๆ ทุกคืน
        อย่างไรก็ตามความเสถียรอาจลดลง ดาวน์โหลดเบราว์เซอร์เบต้าของเราเพื่อประสบการณ์ที่เสถียรยิ่งขึ้น</string>

    <!-- text for firefox preview moving tip button. "Firefox for Android Beta" is intentionally hardcoded -->
    <string name="tip_firefox_preview_moved_button_2">รับ Firefox Beta สำหรับ Android</string>

    <!-- text for firefox preview moving tip header. "Firefox Nightly" is intentionally hardcoded -->
    <string name="tip_firefox_preview_moved_header_preview_installed">Firefox Nightly ย้ายไปแล้ว</string>
    <!-- text for firefox preview moving tip description -->
    <string name="tip_firefox_preview_moved_description_preview_installed">แอพนี้จะไม่ได้รับการอัปเดตด้านความปลอดภัยอีกต่อไป หยุดใช้งานแอปนี้และเปลี่ยนเป็น Nightly ตัวใหม่
        \n\nหากต้องการโอนที่คั่นหน้า การเข้าสู่ระบบ และประวัติการท่องของตุณไปยังแอปอื่นให้สร้างบัญชี Firefox ขึ้นมา</string>
    <!-- text for firefox preview moving tip button  -->
    <string name="tip_firefox_preview_moved_button_preview_installed">โยกไปใช้ Nightly ตัวใหม่</string>

    <!-- text for firefox preview moving tip header. "Firefox Nightly" is intentionally hardcoded -->
    <string name="tip_firefox_preview_moved_header_preview_not_installed">Firefox Nightly ได้ย้ายไปแล้ว</string>
    <!-- text for firefox preview moving tip description -->
    <string name="tip_firefox_preview_moved_description_preview_not_installed">แอพนี้จะไม่ได้รับการอัปเดตความปลอดภัยอีกต่อไป รับ Nightly ใหม่และหยุดใช้แอปนี้
        \n\nหากต้องการโอนที่คั่นหน้า การเข้าสู่ระบบ และประวัติการท่องของคุณไปยังแอปอื่นให้สร้างบัญชี Firefox ขึ้นมา</string>
    <!-- text for firefox preview moving tip button  -->
    <string name="tip_firefox_preview_moved_button_preview_not_installed">รับ Nightly ตัวใหม่</string>

    <!-- Onboarding -->
    <!-- Text for onboarding welcome message
    The first parameter is the name of the app (e.g. Firefox Preview) -->
    <string name="onboarding_header">ยินดีต้อนรับสู่ %s!</string>
    <!-- text for the Firefox Accounts section header -->
    <string name="onboarding_fxa_section_header">มีบัญชีอยู่แล้ว?</string>
    <!-- text for the "What's New" onboarding card header -->
    <string name="onboarding_whats_new_header1">ดูว่ามีอะไรใหม่</string>
    <!-- text for the "what's new" onboarding card description
    The first parameter is the short name of the app (e.g. Firefox) -->
    <string name="onboarding_whats_new_description">มีคำถามเกี่ยวกับ %s ที่ออกแบบใหม่หรือไม่? ต้องการรู้ว่ามีอะไรเปลี่ยนไปบ้างหรือไม่?</string>
    <!-- text for underlined clickable link that is part of "what's new" onboarding card description that links to an FAQ -->
    <string name="onboarding_whats_new_description_linktext">พบคำตอบได้ที่นี่</string>
    <!-- text for the Firefox account onboarding sign in card header. The word "Firefox" should not be translated -->
    <string name="onboarding_account_sign_in_header_1">ซิงค์ Firefox ระหว่างอุปกรณ์</string>
    <!-- Text for the button to learn more about signing in to your Firefox account -->
    <string name="onboarding_manual_sign_in_description">นำที่คั่นหน้า ประวัติ และรหัสผ่านไปยัง Firefox บนอุปกรณ์นี้</string>
    <!-- text for the firefox account onboarding card header when we detect you're already signed in to
        another Firefox browser. (The word `Firefox` should not be translated)
        The first parameter is the email of the detected user's account -->
    <string name="onboarding_firefox_account_auto_signin_header_3">คุณลงชื่อเข้าในชื่อ %s บนเบราว์เซอร์ Firefox อื่นบนอุปกรณ์นี้ คุณต้องการลงชื่อเข้าด้วยบัญชีนี้หรือไม่?</string>
    <!-- text for the button to confirm automatic sign-in -->
    <string name="onboarding_firefox_account_auto_signin_confirm">ใช่ ให้ฉันลงชื่อเข้า</string>
    <!-- text for the automatic sign-in button while signing in is in process -->
    <string name="onboarding_firefox_account_signing_in">กำลังลงชื่อเข้า…</string>
    <!-- text for the button to manually sign into Firefox account. -->
    <string name="onboarding_firefox_account_sign_in_1">ลงทะเบียน</string>
    <!-- text for the button to stay signed out when presented with an option to automatically sign-in. -->
    <string name="onboarding_firefox_account_stay_signed_out">ลงชื่อออกต่อไป</string>
    <!-- text to display in the snackbar once account is signed-in -->
    <string name="onboarding_firefox_account_sync_is_on">Sync เปิดอยู่</string>
    <!-- text to display in the snackbar if automatic sign-in fails. user may try again -->
    <string name="onboarding_firefox_account_automatic_signin_failed">ไม่สามารถเข้าสู่ระบบ</string>
    <!-- text for the tracking protection onboarding card header -->
    <string name="onboarding_tracking_protection_header_3">ความเป็นส่วนตัวตลอดเวลา</string>
    <!-- text for the tracking protection card description. 'Firefox' intentionally hardcoded here -->
    <string name="onboarding_tracking_protection_description_3">Firefox จะหยุดบริษัทต่าง ๆ ไม่ให้ติดตามคุณอย่างลับ ๆ ขณะที่คุณท่องเว็บโดยอัตโนมัติ</string>
    <!-- text for tracking protection radio button option for standard level of blocking -->
    <string name="onboarding_tracking_protection_standard_button_2">มาตรฐาน (ค่าเริ่มต้น)</string>
    <!-- text for standard blocking option button description -->
    <string name="onboarding_tracking_protection_standard_button_description_3">ความเป็นส่วนตัวและประสิทธิภาพแบบสมดุล หน้าเว็บจะโหลดเป็นปกติ</string>
    <!-- text for tracking protection radio button option for strict level of blocking -->
    <string name="onboarding_tracking_protection_strict_button">เข้มงวด (แนะนำ)</string>
    <!-- text for tracking protection radio button option for strict level of blocking -->
    <string name="onboarding_tracking_protection_strict_option">เข้มงวด</string>
    <!-- text for strict blocking option button description -->
    <string name="onboarding_tracking_protection_strict_button_description_3">ปิดกั้นตัวติดตามเพิ่มเติมเพื่อให้โหลดหน้าเว็บได้เร็วขึ้น แต่การทำงานบางอย่างในหน้าเว็บอาจพัง</string>
    <!-- text for the toolbar position card header  -->
    <string name="onboarding_toolbar_placement_header_1">เลือกตำแหน่งแถบเครื่องมือของคุณ</string>
    <!-- text for the toolbar position card description -->
    <string name="onboarding_toolbar_placement_description_1">วางแถบเครื่องมือไว้ใกล้ ๆ เก็บไว้ที่ด้านล่างหรือย้ายไปด้านบน</string>
    <!-- text for the private browsing onboarding card header -->
    <string name="onboarding_private_browsing_header">เรียกดูอย่างเป็นส่วนตัว</string>
    <!-- text for the private browsing onboarding card description
    The first parameter is an icon that represents private browsing -->
    <string name="onboarding_private_browsing_description1">เปิดแท็บส่วนตัวหนึ่งครั้ง: แตะที่ไอคอน %s</string>
    <!-- text for the private browsing onboarding card description, explaining how to always using private browsing -->
    <string name="onboarding_private_browsing_always_description">เปิดแท็บส่วนตัวทุกครั้ง: อัปเดตการตั้งค่าการเรียกดูแบบส่วนตัวของคุณ</string>
    <!-- text for the private browsing onbording card button, that launches settings -->
    <string name="onboarding_private_browsing_button">เปิดการตั้งค่า</string>
    <!-- text for the privacy notice onboarding card header -->
    <string name="onboarding_privacy_notice_header">ความเป็นส่วนตัวของคุณ</string>
    <!-- text for the privacy notice onboarding card description
    The first parameter is the name of the app (e.g. Firefox Preview) Substitute %s for long browser name. -->
    <string name="onboarding_privacy_notice_description2">เราได้ออกแบบ %s เพื่อให้คุณสามารถควบคุมสิ่งที่คุณต้องการแบ่งปันออนไลน์และสิ่งที่คุณต้องการแบ่งปันกับเราได้</string>
    <!-- Text for the button to read the privacy notice -->
    <string name="onboarding_privacy_notice_read_button">อ่านประกาศความเป็นส่วนตัวของเรา</string>

    <!-- Content description (not visible, for screen readers etc.): Close onboarding screen -->
    <string name="onboarding_close">ปิด</string>

    <!-- text for the button to finish onboarding -->
    <string name="onboarding_finish">เริ่มการเรียกดู</string>

    <!-- Onboarding theme -->
    <!-- text for the theme picker onboarding card header -->
    <string name="onboarding_theme_picker_header">เลือกชุดตกแต่งของคุณ</string>
    <!-- text for the theme picker onboarding card description -->
    <string name="onboarding_theme_picker_description_2">ประหยัดแบตเตอรี่และถนอมสายตาของคุณโดยด้วยโหมดมืด</string>
    <!-- Automatic theme setting (will follow device setting) -->
    <string name="onboarding_theme_automatic_title">อัตโนมัติ</string>
    <!-- Summary of automatic theme setting (will follow device setting) -->
    <string name="onboarding_theme_automatic_summary">ปรับให้เข้ากับการตั้งค่าอุปกรณ์ของคุณ</string>
    <!-- Theme setting for dark mode -->
    <string name="onboarding_theme_dark_title">ชุดตกแต่งมืด</string>
    <!-- Theme setting for light mode -->
    <string name="onboarding_theme_light_title">ชุดตกแต่งสว่าง</string>

    <!-- Text shown in snackbar when multiple tabs have been sent to device -->
    <string name="sync_sent_tabs_snackbar">ส่งแท็บแล้ว!</string>
    <!-- Text shown in snackbar when one tab has been sent to device  -->
    <string name="sync_sent_tab_snackbar">ส่งแท็บแล้ว!</string>
    <!-- Text shown in snackbar when sharing tabs failed  -->
    <string name="sync_sent_tab_error_snackbar">ไม่สามารถส่งได้</string>
    <!-- Text shown in snackbar for the "retry" action that the user has after sharing tabs failed -->
    <string name="sync_sent_tab_error_snackbar_action">ลองใหม่อีกครั้ง</string>
    <!-- Title of QR Pairing Fragment -->
    <string name="sync_scan_code">สแกนรหัส</string>

    <!-- Instructions on how to access pairing -->
    <string name="sign_in_instructions"><![CDATA[บนคอมพิวเตอร์ของคุณ ให้เปิด Firefox แล้วไปที่ <b>https://firefox.com/pair</b>]]></string>
    <!-- Text shown for sign in pairing when ready -->
    <string name="sign_in_ready_for_scan">พร้อมที่จะสแกน</string>
    <!-- Text shown for settings option for sign with pairing -->
    <string name="sign_in_with_camera">ลงชื่อเข้าด้วยกล้องของคุณ</string>
    <!-- Text shown for settings option for sign with email -->
    <string name="sign_in_with_email">ใช้อีเมลแทน</string>
    <!-- Text shown for settings option for create new account text.'Firefox' intentionally hardcoded here.-->
    <string name="sign_in_create_account_text"><![CDATA[ไม่มีบัญชีใช่หรือไม่? <u>สร้างบัญชี</u>เพื่อซิงค์ Firefox ระหว่างอุปกรณ์]]></string>
    <!-- Text shown in confirmation dialog to sign out of account -->
    <string name="sign_out_confirmation_message">Firefox จะหยุดการซิงค์กับบัญชีของคุณ แต่จะไม่ลบข้อมูลการเรียกดูใด ๆ ของคุณบนอุปกรณ์นี้</string>
    <!-- Text shown in confirmation dialog to sign out of account. The first parameter is the name of the app (e.g. Firefox Preview) -->
    <string name="sign_out_confirmation_message_2">%s จะหยุดซิงค์กับบัญชีของคุณ แต่จะไม่ลบข้อมูลการท่องเว็บใด ๆ ของคุณบนอุปกรณ์นี้</string>
    <!-- Option to continue signing out of account shown in confirmation dialog to sign out of account -->
    <string name="sign_out_disconnect">ตัดการเชื่อมต่อ</string>
    <!-- Option to cancel signing out shown in confirmation dialog to sign out of account -->
    <string name="sign_out_cancel">ยกเลิก</string>
    <!-- Error message snackbar shown after the user tried to select a default folder which cannot be altered -->
    <string name="bookmark_cannot_edit_root">ไม่สามารถแก้ไขโฟลเดอร์เริ่มต้นได้</string>

    <!-- Enhanced Tracking Protection -->
    <!-- Link displayed in enhanced tracking protection panel to access tracking protection settings -->
    <string name="etp_settings">การตั้งค่าการป้องกัน</string>
    <!-- Preference title for enhanced tracking protection settings -->
    <string name="preference_enhanced_tracking_protection">การป้องกันการติดตามที่มากขึ้น</string>
    <!-- Title for the description of enhanced tracking protection -->
    <string name="preference_enhanced_tracking_protection_explanation_title">เรียกดูโดยไม่ต้องมีใครมาติดตาม</string>
    <!-- Description of enhanced tracking protection. The first parameter is the name of the application (For example: Fenix) -->
    <string name="preference_enhanced_tracking_protection_explanation">เก็บข้อมูลของคุณไว้กับตัวคุณเอง %s ปกป้องคุณจากตัวติดตามที่พบบ่อยที่สุดซึ่งติดตามสิ่งที่คุณทำทางออนไลน์</string>
    <!-- Text displayed that links to website about enhanced tracking protection -->
    <string name="preference_enhanced_tracking_protection_explanation_learn_more">เรียนรู้เพิ่มเติม</string>
    <!-- Preference for enhanced tracking protection for the standard protection settings -->
    <string name="preference_enhanced_tracking_protection_standard_default_1">มาตรฐาน (ค่าเริ่มต้น)</string>
    <!-- Preference description for enhanced tracking protection for the standard protection settings -->
    <string name="preference_enhanced_tracking_protection_standard_description_4">ความเป็นส่วนตัวและประสิทธิภาพแบบสมดุล หน้าเว็บจะโหลดเป็นปกติ</string>
    <!--  Accessibility text for the Standard protection information icon  -->
    <string name="preference_enhanced_tracking_protection_standard_info_button">สิ่งที่ถูกปิดกั้นโดยการป้องกันการติดตามแบบมาตรฐาน</string>
    <!-- Preference for enhanced tracking protection for the strict protection settings -->
    <string name="preference_enhanced_tracking_protection_strict">เข้มงวด</string>
    <!-- Preference description for enhanced tracking protection for the strict protection settings -->
    <string name="preference_enhanced_tracking_protection_strict_description_3">ปิดกั้นตัวติดตามเพิ่มเติมเพื่อให้โหลดหน้าเว็บได้เร็วขึ้น แต่การทำงานบางอย่างในหน้าเว็บอาจพัง</string>
    <!--  Accessibility text for the Strict protection information icon  -->
    <string name="preference_enhanced_tracking_protection_strict_info_button">สิ่งที่ถูกปิดกั้นโดยการป้องกันการติดตามแบบเข้มงวด</string>
    <!-- Preference for enhanced tracking protection for the custom protection settings -->
    <string name="preference_enhanced_tracking_protection_custom">กำหนดเอง</string>
    <!-- Preference description for enhanced tracking protection for the strict protection settings -->
    <string name="preference_enhanced_tracking_protection_custom_description_2">เลือกตัวติดตามหรือสคริปต์ที่ต้องการปิดกั้น</string>
    <!--  Accessibility text for the Strict protection information icon  -->
    <string name="preference_enhanced_tracking_protection_custom_info_button">สิ่งที่ถูกปิดกั้นโดยการป้องกันการติดตามแบบกำหนดเอง</string>
    <!-- Header for categories that are being blocked by current Enhanced Tracking Protection settings -->
    <!-- Preference for enhanced tracking protection for the custom protection settings for cookies-->
    <string name="preference_enhanced_tracking_protection_custom_cookies">คุกกี้</string>
    <!-- Option for enhanced tracking protection for the custom protection settings for cookies-->
    <string name="preference_enhanced_tracking_protection_custom_cookies_1">ตัวติดตามข้ามไซต์และสื่อสังคมออนไลน์</string>
    <!-- Option for enhanced tracking protection for the custom protection settings for cookies-->
    <string name="preference_enhanced_tracking_protection_custom_cookies_2">คุกกี้จากไซต์ที่ไม่ได้เยี่ยมชม</string>
    <!-- Option for enhanced tracking protection for the custom protection settings for cookies-->
    <string name="preference_enhanced_tracking_protection_custom_cookies_3">คุกกี้จากบุคคลที่สามทั้งหมด (อาจส่งผลให้เว็บไซต์ไม่สมบูรณ์)</string>
    <!-- Option for enhanced tracking protection for the custom protection settings for cookies-->
    <string name="preference_enhanced_tracking_protection_custom_cookies_4">คุกกี้ทั้งหมด (จะส่งผลให้เว็บไซต์ไม่สมบูรณ์)</string>
    <!-- Preference for enhanced tracking protection for the custom protection settings for tracking content -->
    <string name="preference_enhanced_tracking_protection_custom_tracking_content">ตัวติดตามเนื้อหา</string>
    <!-- Option for enhanced tracking protection for the custom protection settings for tracking content-->
    <string name="preference_enhanced_tracking_protection_custom_tracking_content_1">ในแท็บทั้งหมด</string>
    <!-- Option for enhanced tracking protection for the custom protection settings for tracking content-->
    <string name="preference_enhanced_tracking_protection_custom_tracking_content_2">เฉพาะในแท็บส่วนตัว</string>
    <!-- Option for enhanced tracking protection for the custom protection settings for tracking content-->
    <string name="preference_enhanced_tracking_protection_custom_tracking_content_3">เฉพาะในแท็บที่กำหนดเอง</string>
    <!-- Preference for enhanced tracking protection for the custom protection settings -->
    <string name="preference_enhanced_tracking_protection_custom_cryptominers">ตัวขุดเหรียญดิจิทัล</string>
    <!-- Preference for enhanced tracking protection for the custom protection settings -->
    <string name="preference_enhanced_tracking_protection_custom_fingerprinters">ลายนิ้วมือดิจิทัล</string>
    <string name="enhanced_tracking_protection_blocked">ปิดกั้นแล้ว</string>
    <!-- Header for categories that are being not being blocked by current Enhanced Tracking Protection settings -->
    <string name="enhanced_tracking_protection_allowed">อนุญาตแล้ว</string>
    <!-- Category of trackers (social media trackers) that can be blocked by Enhanced Tracking Protection -->
    <string name="etp_social_media_trackers_title">ตัวติดตามสังคมออนไลน์</string>
    <!-- Description of social media trackers that can be blocked by Enhanced Tracking Protection -->
    <string name="etp_social_media_trackers_description">จำกัดความสามารถของเครือข่ายสังคมออนไลน์ในการติดตามกิจกรรมการเรียกดูเว็บของคุณ</string>
    <!-- Category of trackers (cross-site tracking cookies) that can be blocked by Enhanced Tracking Protection -->
    <string name="etp_cookies_title">คุกกี้ติดตามข้ามไซต์</string>
    <!-- Description of cross-site tracking cookies that can be blocked by Enhanced Tracking Protection -->
    <string name="etp_cookies_description">ปิดกั้นคุกกี้ที่เครือข่ายโฆษณาและบริษัทวิเคราะห์ใช้เพื่อเก็บรวบรวมข้อมูลการเรียกดูของคุณในหลายไซต์</string>
    <!-- Category of trackers (cryptominers) that can be blocked by Enhanced Tracking Protection -->
    <string name="etp_cryptominers_title">ตัวขุดเหรียญดิจิทัล</string>
    <!-- Description of cryptominers that can be blocked by Enhanced Tracking Protection -->
    <string name="etp_cryptominers_description">ป้องกันไม่ให้สคริปต์ที่เป็นอันตรายเข้าถึงอุปกรณ์ของคุณเพื่อขุดเหรียญสกุลเงินดิจิทัล</string>
    <!-- Category of trackers (fingerprinters) that can be blocked by Enhanced Tracking Protection -->
    <string name="etp_fingerprinters_title">ลายนิ้วมือดิจิทัล</string>
    <!-- Description of fingerprinters that can be blocked by Enhanced Tracking Protection -->
    <string name="etp_fingerprinters_description">หยุดไม่ให้รวบรวมข้อมูลเกี่ยวกับอุปกรณ์ของคุณที่ระบุตัวตนได้ที่ไม่ซ้ำกันที่สามารถใช้เพื่อวัตถุประสงค์ในการติดตาม</string>
    <!-- Category of trackers (tracking content) that can be blocked by Enhanced Tracking Protection -->
    <string name="etp_tracking_content_title">ตัวติดตามเนื้อหา</string>
    <!-- Description of tracking content that can be blocked by Enhanced Tracking Protection -->
    <string name="etp_tracking_content_description">หยุดไม่ให้โหลดโฆษณาภายนอก, วิดีโอ, และเนื้อหาอื่น ๆ ที่มีรหัสการติดตาม อาจส่งผลต่อฟังก์ชันการทำงานของบางเว็บไซต์</string>

    <!-- Enhanced Tracking Protection Onboarding Message shown in a dialog above the toolbar. The first parameter is the name of the application (For example: Fenix) -->
    <string name="etp_onboarding_cfr_message">ทุกครั้งที่โล่เป็นสีม่วง %s ได้ทำการปิดกั้นตัวติดตามบนไซต์ แตะเพื่ออ่านข้อมูลเพิ่มเติม</string>
    <!-- Enhanced Tracking Protection message that protection is currently on for this site -->
    <string name="etp_panel_on">การป้องกันถูก เปิด สำหรับไซต์นี้</string>
    <!-- Enhanced Tracking Protection message that protection is currently off for this site -->
    <string name="etp_panel_off">การป้องกันถูก ปิด สำหรับไซต์นี้</string>
    <!-- Header for exceptions list for which sites enhanced tracking protection is always off -->
    <string name="enhanced_tracking_protection_exceptions">การป้องกันการติดตามที่มากขึ้นถูกปิดสำหรับเว็บไซต์เหล่านี้</string>
    <!-- Content description (not visible, for screen readers etc.): Navigate
    back from ETP details (Ex: Tracking content) -->
    <string name="etp_back_button_content_description">นำทางย้อนกลับ</string>
    <!-- About page Your rights link text -->
    <string name="about_your_rights">สิทธิของคุณ</string>
    <!-- About page link text to open open source licenses screen -->
    <string name="about_open_source_licenses">ไลบรารีเปิดต้นฉบับที่เราใช้</string>
    <!-- About page link text to open what's new link -->
    <string name="about_whats_new">มีอะไรใหม่ใน %s</string>
    <!-- Open source licenses page title
    The first parameter is the app name -->
    <string name="open_source_licenses_title">%s | ไลบรารี OSS</string>

    <!-- Category of trackers (redirect trackers) that can be blocked by Enhanced Tracking Protection -->
    <string name="etp_redirect_trackers_title">ตัวติดตามการเปลี่ยนเส้นทาง</string>
    <!-- Description of redirect tracker cookies that can be blocked by Enhanced Tracking Protection -->
    <string name="etp_redirect_trackers_description">ล้างคุกกี้ที่ตั้งโดยการเปลี่ยนเส้นทางไปยังเว็บไซต์ติดตามที่รู้จัก</string>

    <!-- About page link text to open support link -->
    <string name="about_support">การสนับสนุน</string>
    <!-- About page link text to list of past crashes (like about:crashes on desktop) -->
    <string name="about_crashes">ข้อขัดข้อง</string>
    <!-- About page link text to open privacy notice link -->
    <string name="about_privacy_notice">ประกาศความเป็นส่วนตัว</string>
    <!-- About page link text to open know your rights link -->
    <string name="about_know_your_rights">รู้ถึงสิทธิของคุณ</string>
    <!-- About page link text to open licensing information link -->
    <string name="about_licensing_information">ข้อมูลสัญญาอนุญาต</string>
    <!-- About page link text to open a screen with libraries that are used -->
    <string name="about_other_open_source_libraries">ไลบรารีที่เราใช้</string>

    <!-- Toast shown to the user when they are activating the secret dev menu
        The first parameter is number of long clicks left to enable the menu -->
    <string name="about_debug_menu_toast_progress">เมนูดีบั๊ก: คลิกซ้าย %1$d ทีเพื่อเปิดใช้งาน</string>
    <string name="about_debug_menu_toast_done">เปิดใช้งานเมนูดีบั๊ก</string>

    <!-- Content description of the tab counter toolbar button when one tab is open -->
    <string name="tab_counter_content_description_one_tab">1 แท็บ</string>
    <!-- Content description of the tab counter toolbar button when multiple tabs are open. First parameter will be replaced with the number of tabs (always more than one) -->
    <string name="tab_counter_content_description_multi_tab">%d แท็บ</string>

    <!-- Browser long press popup menu -->
    <!-- Copy the current url -->
    <string name="browser_toolbar_long_press_popup_copy">คัดลอก</string>
    <!-- Paste & go the text in the clipboard. '&amp;' is replaced with the ampersand symbol: & -->
    <string name="browser_toolbar_long_press_popup_paste_and_go">วางแล้วไป</string>
    <!-- Paste the text in the clipboard -->
    <string name="browser_toolbar_long_press_popup_paste">วาง</string>
    <!-- Snackbar message shown after an URL has been copied to clipboard. -->
    <string name="browser_toolbar_url_copied_to_clipboard_snackbar">คัดลอก URL ไปยังคลิปบอร์ดแล้ว</string>

    <!-- Title text for the Add To Homescreen dialog -->
    <string name="add_to_homescreen_title">เพิ่มไปยังหน้าจอหลัก</string>
    <!-- Cancel button text for the Add to Homescreen dialog -->
    <string name="add_to_homescreen_cancel">ยกเลิก</string>
    <!-- Add button text for the Add to Homescreen dialog -->
    <string name="add_to_homescreen_add">เพิ่ม</string>
    <!-- Continue to website button text for the first-time Add to Homescreen dialog -->
    <string name="add_to_homescreen_continue">ดำเนินการต่อไปยังเว็บไซต์</string>
    <!-- Placeholder text for the TextView in the Add to Homescreen dialog -->
    <string name="add_to_homescreen_text_placeholder">ชื่อทางลัด</string>

    <!-- Describes the add to homescreen functionality -->
    <string name="add_to_homescreen_description_2">คุณสามารถเพิ่มเว็บไซต์นี้ลงในหน้าจอหลักของอุปกรณ์ของคุณเพื่อเข้าถึงและเรียกดูได้เร็วขึ้นด้วยประสบการณ์ที่เหมือนแอป</string>

    <!-- Preference for managing the settings for logins and passwords in Fenix -->
    <string name="preferences_passwords_logins_and_passwords">การเข้าสู่ระบบและรหัสผ่าน</string>
    <!-- Preference for managing the saving of logins and passwords in Fenix -->
    <string name="preferences_passwords_save_logins">บันทึกการเข้าสู่ระบบและรหัสผ่าน</string>

    <!-- Preference option for asking to save passwords in Fenix -->
    <string name="preferences_passwords_save_logins_ask_to_save">ถามเพื่อบันทึก</string>
    <!-- Preference option for never saving passwords in Fenix -->
    <string name="preferences_passwords_save_logins_never_save">ไม่บันทึกเสมอ</string>
    <!-- Preference for autofilling saved logins in Fenix -->
    <string name="preferences_passwords_autofill">การเติมอัตโนมัติ</string>
    <!-- Preference for syncing saved logins in Fenix -->
    <string name="preferences_passwords_sync_logins">ซิงค์การเข้าสู่ระบบ</string>
    <!-- Syncing saved logins in Fenix is on -->
    <string name="preferences_passwords_sync_logins_on">เปิด</string>
    <!-- Syncing saved logins in Fenix is off -->
    <string name="preferences_passwords_sync_logins_off">ปิด</string>
    <!-- Syncing saved logins in Fenix needs reconnect to sync -->
    <string name="preferences_passwords_sync_logins_reconnect">เชื่อมต่อใหม่</string>
    <!-- Syncing saved logins in Fenix needs login -->
    <string name="preferences_passwords_sync_logins_sign_in">ลงชื่อเข้าไปยัง Sync</string>
    <!-- Preference to access list of saved logins -->
    <string name="preferences_passwords_saved_logins">การเข้าสู่ระบบที่บันทึกไว้</string>
    <!-- Description of empty list of saved passwords. Placeholder is replaced with app name.  -->
    <string name="preferences_passwords_saved_logins_description_empty_text">การเข้าสู่ระบบที่คุณบันทึกหรือซิงค์กับ %s จะปรากฏที่นี่</string>
    <!-- Preference to access list of saved logins -->
    <string name="preferences_passwords_saved_logins_description_empty_learn_more_link">เรียนรู้เพิ่มเติมเกี่ยวกับ Sync</string>
    <!-- Preference to access list of login exceptions that we never save logins for -->
    <string name="preferences_passwords_exceptions">ข้อยกเว้น</string>
    <!-- Empty description of list of login exceptions that we never save logins for -->
    <string name="preferences_passwords_exceptions_description_empty">การเข้าสู่ระบบและรหัสผ่านที่ไม่ได้บันทึกจะถูกแสดงที่นี่</string>
    <!-- Description of list of login exceptions that we never save logins for -->
    <string name="preferences_passwords_exceptions_description">การเข้าสู่ระบบและรหัสผ่านจะไม่ถูกบันทึกสำหรับไซต์เหล่านี้</string>
    <!-- Text on button to remove all saved login exceptions -->
    <string name="preferences_passwords_exceptions_remove_all">ลบข้อยกเว้นทั้งหมด</string>
    <!-- Hint for search box in logins list -->
    <string name="preferences_passwords_saved_logins_search">ค้นหาการเข้าสู่ระบบ</string>
    <!-- Option to sort logins list A-Z, alphabetically -->
    <string name="preferences_passwords_saved_logins_alphabetically">ตามตัวอักษร</string>
    <!-- Option to sort logins list by most recently used -->
    <string name="preferences_passwords_saved_logins_recently_used">เพิ่งใช้ล่าสุด</string>
    <!-- The header for the site that a login is for -->
    <string name="preferences_passwords_saved_logins_site">ไซต์</string>
    <!-- The header for the username for a login -->
    <string name="preferences_passwords_saved_logins_username">ชื่อผู้ใช้</string>
    <!-- The header for the password for a login -->
    <string name="preferences_passwords_saved_logins_password">รหัสผ่าน</string>
    <!-- Message displayed in security prompt to reenter a secret pin to access saved logins -->
    <string name="preferences_passwords_saved_logins_enter_pin">ป้อน PIN ของคุณใหม่อีกครั้ง</string>
    <!-- Message displayed in security prompt to access saved logins -->
    <string name="preferences_passwords_saved_logins_enter_pin_description">ปลดล็อกเพื่อดูการเข้าสู่ระบบที่บันทึกไว้ของคุณ</string>
    <!-- Message displayed when a connection is insecure and we detect the user is entering a password -->
    <string name="logins_insecure_connection_warning">การเชื่อมต่อนี้ไม่ปลอดภัย การเข้าสู่ระบบที่ป้อนในที่นี้อาจถูกบุกรุกได้</string>
    <!-- Learn more link that will link to a page with more information displayed when a connection is insecure and we detect the user is entering a password -->
    <string name="logins_insecure_connection_warning_learn_more">เรียนรู้เพิ่มเติม</string>
    <!-- Prompt message displayed when Fenix detects a user has entered a password and user decides if Fenix should save it. The first parameter is the name of the application (For example: Fenix)  -->
    <string name="logins_doorhanger_save">คุณต้องการให้ %s บันทึกการเข้าสู่ระบบนี้หรือไม่?</string>
    <!-- Positive confirmation that Fenix should save the new or updated login -->
    <string name="logins_doorhanger_save_confirmation">บันทึก</string>
    <!-- Negative confirmation that Fenix should not save the new or updated login -->
    <string name="logins_doorhanger_save_dont_save">ไม่บันทึก</string>
    <!-- Shown in snackbar to tell user that the password has been copied -->
    <string name="logins_password_copied">คัดลอกรหัสผ่านไปยังคลิปบอร์ดแล้ว</string>
    <!-- Shown in snackbar to tell user that the username has been copied -->
    <string name="logins_username_copied">คัดลอกชื่อผู้ใช้ไปยังคลิปบอร์ดแล้ว</string>
    <!-- Shown in snackbar to tell user that the site has been copied -->
    <string name="logins_site_copied">คัดลอกไซต์ไปยังคลิปบอร์ดแล้ว</string>
    <!-- Content Description (for screenreaders etc) read for the button to copy a password in logins-->
    <string name="saved_logins_copy_password">คัดลอกรหัสผ่าน</string>
    <!-- Content Description (for screenreaders etc) read for the button to clear a password while editing a login-->
    <string name="saved_logins_clear_password">ล้างรหัสผ่าน</string>
    <!-- Content Description (for screenreaders etc) read for the button to copy a username in logins -->
    <string name="saved_login_copy_username">คัดลอกชื่อผู้ใช้</string>
    <!-- Content Description (for screenreaders etc) read for the button to clear a username while editing a login -->
    <string name="saved_login_clear_username">ล้างชื่อผู้ใช้</string>
    <!-- Content Description (for screenreaders etc) read for the button to copy a site in logins -->
    <string name="saved_login_copy_site">คัดลอกไซต์</string>
    <!-- Content Description (for screenreaders etc) read for the button to open a site in logins -->
    <string name="saved_login_open_site">เปิดไซต์ในเบราว์เซอร์</string>
    <!-- Content Description (for screenreaders etc) read for the button to reveal a password in logins -->
    <string name="saved_login_reveal_password">แสดงรหัสผ่าน</string>
    <!-- Content Description (for screenreaders etc) read for the button to hide a password in logins -->
    <string name="saved_login_hide_password">ซ่อนรหัสผ่าน</string>
    <!-- Message displayed in biometric prompt displayed for authentication before allowing users to view their logins -->
    <string name="logins_biometric_prompt_message">ปลดล็อกเพื่อดูการเข้าสู่ระบบที่บันทึกไว้ของคุณ</string>
    <!-- Title of warning dialog if users have no device authentication set up -->
    <string name="logins_warning_dialog_title">รักษาความปลอดภัยการเข้าสู่ระบบและรหัสผ่านของคุณ</string>
    <!-- Message of warning dialog if users have no device authentication set up -->
    <string name="logins_warning_dialog_message">ตั้งค่ารูปแบบการล็อกอุปกรณ์, PIN, หรือรหัสผ่านเพื่อปกป้องไม่ให้ใครเข้าถึงการเข้าสู่ระบบและรหัสผ่านที่บันทึกไว้ของคุณหากคนอื่นมีอุปกรณ์ของคุณ</string>
    <!-- Negative button to ignore warning dialog if users have no device authentication set up -->
    <string name="logins_warning_dialog_later">ภายหลัง</string>
    <!-- Positive button to send users to set up a pin of warning dialog if users have no device authentication set up -->
    <string name="logins_warning_dialog_set_up_now">ตั้งค่าตอนนี้</string>
    <!-- Title of PIN verification dialog to direct users to re-enter their device credentials to access their logins -->
    <string name="logins_biometric_prompt_message_pin">ปลดล็อกอุปกรณ์ของคุณ</string>
    <!-- Title for Accessibility Force Enable Zoom Preference -->
    <string name="preference_accessibility_force_enable_zoom">ซูมบนเว็บไซต์ทั้งหมด</string>

    <!-- Summary for Accessibility Force Enable Zoom Preference -->
    <string name="preference_accessibility_force_enable_zoom_summary">เปิดใช้งานเพื่ออนุญาตการย่อและซูม แม้กระทั่งบนเว็บไซต์ที่ป้องกันท่าทางนี้</string>

    <!-- Saved logins sorting strategy menu item -by name- (if selected, it will sort saved logins alphabetically) -->
    <string name="saved_logins_sort_strategy_alphabetically">ชื่อตามตัวอักษร</string>
    <!-- Saved logins sorting strategy menu item -by last used- (if selected, it will sort saved logins by last used) -->
    <string name="saved_logins_sort_strategy_last_used">ใช้งานครั้งสุดท้าย</string>
    <!-- Content description (not visible, for screen readers etc.): Sort saved logins dropdown menu chevron icon -->
    <string name="saved_logins_menu_dropdown_chevron_icon_content_description">เรียงเมนูเข้าสู่ระบบ</string>

    <!-- Credit Cards Autofill -->
    <!-- Preference and title for managing the settings for credit cards -->
    <string name="preferences_credit_cards">บัตรเครดิต</string>
    <!-- Preference for saving and autofilling credit cards -->
    <string name="preferences_credit_cards_save_and_autofill_cards">บันทึกและเติมข้อมูลบัตรอัตโนมัติ</string>
    <!-- Preference summary for saving and autofilling credit card data -->
    <string name="preferences_credit_cards_save_and_autofill_cards_summary">ข้อมูลถูกเข้ารหัส</string>
    <!-- Preference option for syncing credit cards across devices. This is displayed when the user is not signed into sync -->
    <string name="preferences_credit_cards_sync_cards_across_devices">ซิงค์บัตรระหว่างอุปกรณ์</string>
    <!-- Preference option for adding a credit card -->
    <string name="preferences_credit_cards_add_credit_card">เพิ่มบัตรเครดิต</string>

    <!-- Preference option for managing saved credit cards -->
    <string name="preferences_credit_cards_manage_saved_cards">จัดการบัตรที่บันทึกไว้</string>
    <!-- Title of the "Add card" screen -->
    <string name="credit_cards_add_card">เพิ่มบัตร</string>
<<<<<<< HEAD
=======
    <!-- Title of the "Edit card" screen -->
    <string name="credit_cards_edit_card">แก้ไขบัตร</string>
>>>>>>> edea181c
    <!-- The header for the card number of a credit card -->
    <string name="credit_cards_card_number">หมายเลขบัตร</string>
    <!-- The header for the expiration date of a credit card -->
    <string name="credit_cards_expiration_date">วันหมดอายุ</string>
    <!-- The header for the name on the credit card -->
    <string name="credit_cards_name_on_card">ชื่อบนบัตร</string>
    <!-- The header for the nickname for a credit card -->
    <string name="credit_cards_card_nickname">ชื่อย่อบัตร</string>
<<<<<<< HEAD
=======
    <!-- The text for the "Delete card" menu item for deleting a credit card -->
    <string name="credit_cards_menu_delete_card">ลบบัตร</string>
>>>>>>> edea181c
    <!-- The text for the "Delete card" button for deleting a credit card -->
    <string name="credit_cards_delete_card_button">ลบบัตร</string>
    <!-- The title for the "Save" menu item for saving a credit card -->
    <string name="credit_cards_menu_save">บันทึก</string>
    <!-- The text for the "Save" button for saving a credit card -->
    <string name="credit_cards_save_button">บันทึก</string>
    <!-- The text for the "Cancel" button for cancelling adding or updating a credit card -->
    <string name="credit_cards_cancel_button">ยกเลิก</string>

    <!-- Title of the "Saved cards" screen -->
    <string name="credit_cards_saved_cards">บัตรที่บันทึกไว้</string>

    <!-- Title of the Add search engine screen -->
    <string name="search_engine_add_custom_search_engine_title">เพิ่มเครื่องมือค้นหา</string>
    <!-- Title of the Edit search engine screen -->
    <string name="search_engine_edit_custom_search_engine_title">แก้ไขเครื่องมือค้นหา</string>
    <!-- Content description (not visible, for screen readers etc.): Title for the button to add a search engine in the action bar -->
    <string name="search_engine_add_button_content_description">เพิ่ม</string>
    <!-- Content description (not visible, for screen readers etc.): Title for the button to save a search engine in the action bar -->
    <string name="search_engine_add_custom_search_engine_edit_button_content_description">บันทึก</string>
    <!-- Text for the menu button to edit a search engine -->
    <string name="search_engine_edit">แก้ไข</string>
    <!-- Text for the menu button to delete a search engine -->
    <string name="search_engine_delete">ลบ</string>

    <!-- Text for the button to create a custom search engine on the Add search engine screen -->
    <string name="search_add_custom_engine_label_other">อื่น ๆ</string>
    <!-- Placeholder text shown in the Search Engine Name TextField before a user enters text -->
    <string name="search_add_custom_engine_name_hint">ชื่อ</string>
    <!-- Placeholder text shown in the Search String TextField before a user enters text -->
    <string name="search_add_custom_engine_search_string_hint">สตริงการค้นหาที่จะใช้</string>
    <!-- Description text for the Search String TextField. The %s is part of the string -->
    <string name="search_add_custom_engine_search_string_example">แทนที่คำค้นด้วย “%s” ตัวอย่าง:\nhttps://www.google.com/search?q=%s</string>
    <!-- Text for the button to learn more about adding a custom search engine -->
    <string name="search_add_custom_engine_learn_more_label">เรียนรู้เพิ่มเติม</string>

    <!-- Accessibility description for the form in which details about the custom search engine are entered -->
    <string name="search_add_custom_engine_form_description">รายละเอียดเครื่องมือค้นหาที่กำหนดเอง</string>
    <!-- Accessibility description for the 'Learn more' link -->
    <string name="search_add_custom_engine_learn_more_description">ลิงก์เรียนรู้เพิ่มเติม</string>

    <!-- Text shown when a user leaves the name field empty -->
    <string name="search_add_custom_engine_error_empty_name">ป้อนชื่อเครื่องมือค้นหา</string>
    <!-- Text shown when a user tries to add a search engine that already exists -->
    <string name="search_add_custom_engine_error_existing_name">มีเครื่องมือค้นหาชื่อ “%s” อยู่แล้ว</string>
    <!-- Text shown when a user leaves the search string field empty -->
    <string name="search_add_custom_engine_error_empty_search_string">ป้อนสตริงการค้นหา</string>
    <!-- Text shown when a user leaves out the required template string -->
    <string name="search_add_custom_engine_error_missing_template">ตรวจสอบว่าสตริงการค้นหาตรงกับรูปแบบตัวอย่าง</string>
    <!-- Text shown when we aren't able to validate the custom search query. The first parameter is the url of the custom search engine -->
    <string name="search_add_custom_engine_error_cannot_reach">เกิดข้อผิดพลาดในการเชื่อมต่อไปยัง “%s”</string>
    <!-- Text shown when a user creates a new search engine -->
    <string name="search_add_custom_engine_success_message">สร้าง %s แล้ว</string>
    <!-- Text shown when a user successfully edits a custom search engine -->
    <string name="search_edit_custom_engine_success_message">บันทึก %s แล้ว</string>
    <!-- Text shown when a user successfully deletes a custom search engine -->
    <string name="search_delete_search_engine_success_message">ลบ %s แล้ว</string>

    <!-- Title text shown for the migration screen to the new browser. Placeholder replaced with app name -->
    <string name="migration_title">ยินดีต้อนรับสู่ %s โฉมใหม่</string>
    <!-- Description text followed by a list of things migrating (e.g. Bookmarks, History). Placeholder replaced with app name-->
    <string name="migration_description">เบราว์เซอร์ที่ปรับปรุงใหม่หมดจดกำลังคอยการปรับปรุงคุณสมบัติและประสิทธิภาพเพื่อช่วยให้คุณออนไลน์ได้มากขึ้น\n\nโปรดรอในขณะที่เราอัปเดต %s</string>
    <!-- Text on the disabled button while in progress. Placeholder replaced with app name -->
    <string name="migration_updating_app_button_text">กำลังอัปเดต %s…</string>
    <!-- Text on the enabled button. Placeholder replaced with app name-->
    <string name="migration_update_app_button">เริ่ม %s</string>
    <!-- Accessibility description text for a completed migration item -->
    <string name="migration_icon_description">การโอนย้ายเสร็จสมบูรณ์</string>
    <!--Text on list of migrated items (e.g. Settings, History, etc.)-->
    <string name="migration_text_passwords">รหัสผ่าน</string>

    <!-- Heading for the instructions to allow a permission -->
    <string name="phone_feature_blocked_intro">เมื่อต้องการอนุญาต:</string>
    <!-- First step for the allowing a permission -->
    <string name="phone_feature_blocked_step_settings">1. ไปที่การตั้งค่า Android</string>
    <!-- Second step for the allowing a permission -->
    <string name="phone_feature_blocked_step_permissions"><![CDATA[2. แตะ <b>สิทธิอนุญาต</b>]]></string>
    <!-- Third step for the allowing a permission (Fore example: Camera) -->
    <string name="phone_feature_blocked_step_feature"><![CDATA[3. สลับ <b>%1$s</b> เป็นเปิด]]></string>

    <!-- Label that indicates a site is using a secure connection -->
    <string name="quick_settings_sheet_secure_connection">การเชื่อมต่อปลอดภัย</string>
    <!-- Label that indicates a site is using a insecure connection -->
    <string name="quick_settings_sheet_insecure_connection">การเชื่อมต่อไม่ปลอดภัย</string>
    <!-- Confirmation message for a dialog confirming if the user wants to delete all the permissions for all sites-->
    <string name="confirm_clear_permissions_on_all_sites">คุณแน่ใจหรือไม่ว่าต้องการล้างสิทธิอนุญาตทั้งหมดบนไซต์ทั้งหมด?</string>
    <!-- Confirmation message for a dialog confirming if the user wants to delete all the permissions for a site-->
    <string name="confirm_clear_permissions_site">คุณแน่ใจหรือไม่ว่าต้องการล้างสิทธิอนุญาตทั้งหมดสำหรับไซต์นี้?</string>
    <!-- Confirmation message for a dialog confirming if the user wants to set default value a permission for a site-->
    <string name="confirm_clear_permission_site">คุณแน่ใจหรือไม่ว่าต้องการล้างสิทธิอนุญาตนี้สำหรับไซต์นี้?</string>
    <!-- label shown when there are not site exceptions to show in the site exception settings -->
    <string name="no_site_exceptions">ไม่มีข้อยกเว้นไซต์</string>
    <!-- Label for the Pocket default top site -->
    <string name="pocket_top_articles">สุดยอดบทความ</string>
    <!-- Bookmark deletion confirmation -->
    <string name="bookmark_deletion_confirmation">คุณแน่ใจหรือไม่ว่าต้องการลบที่คั่นหน้านี้?</string>
    <!-- Browser menu button that adds a top site to the home fragment -->
    <string name="browser_menu_add_to_top_sites">เพิ่มไปยังไซต์เด่น</string>
    <!-- text shown before the issuer name to indicate who its verified by, parameter is the name of
     the certificate authority that verified the ticket-->
    <string name="certificate_info_verified_by">ยืนยันโดย: %1$s</string>
    <!-- Login overflow menu delete button -->
    <string name="login_menu_delete_button">ลบ</string>
    <!-- Login overflow menu edit button -->
    <string name="login_menu_edit_button">แก้ไข</string>
    <!-- Message in delete confirmation dialog for logins -->
    <string name="login_deletion_confirmation">คุณแน่ใจหรือไม่ที่ต้องการจะลบการเข้าสู่ระบบนี้?</string>
    <!-- Positive action of a dialog asking to delete  -->
    <string name="dialog_delete_positive">ลบ</string>
    <!--  The saved login options menu description. -->
    <string name="login_options_menu">ตัวเลือกการเข้าสู่ระบบ</string>
    <!--  The editable text field for a login's web address. -->
    <string name="saved_login_hostname_description">ช่องข้อความที่แก้ไขได้สำหรับที่อยู่เว็บของการเข้าสู่ระบบ</string>
    <!--  The editable text field for a login's username. -->
    <string name="saved_login_username_description"></string>
    <!--  The editable text field for a login's password. -->
    <string name="saved_login_password_description"></string>
    <!--  The button description to save changes to an edited login. -->
    <string name="save_changes_to_login">บันทึกการเปลี่ยนแปลงเพื่อเข้าสู่ระบบ</string>
    <!--  The button description to discard changes to an edited login. -->
    <string name="discard_changes">ละทิ้งการเปลี่ยนแปลง</string>
    <!--  The page title for editing a saved login. -->
    <string name="edit">แก้ไข</string>
    <!--  The error message in edit login view when password field is blank. -->
    <string name="saved_login_password_required">ต้องการรหัสผ่าน</string>
    <!-- Voice search button content description  -->
    <string name="voice_search_content_description">ค้นหาด้วยเสียง</string>
    <!-- Voice search prompt description displayed after the user presses the voice search button -->
    <string name="voice_search_explainer">พูดเลย</string>

    <!--  The error message in edit login view when a duplicate username exists. -->
    <string name="saved_login_duplicate">การเข้าสู่ระบบที่มีชื่อผู้ใช้นี้มีอยู่แล้ว</string>

    <!-- Synced Tabs -->
    <!-- Text displayed to ask user to connect another device as no devices found with account -->
    <string name="synced_tabs_connect_another_device">เชื่อมต่ออุปกรณ์อื่น</string>

    <!-- Text displayed asking user to re-authenticate -->
    <string name="synced_tabs_reauth">โปรดรับรอบความถูกต้องอีกครั้ง</string>
    <!-- Text displayed when user has disabled tab syncing in Firefox Sync Account -->
    <string name="synced_tabs_enable_tab_syncing">โปรดเปิดใช้งานซิงค์แท็บ</string>
    <!-- Text displayed when user has no tabs that have been synced -->
    <string name="synced_tabs_no_tabs">คุณไม่มีแท็บใด ๆ ที่เปิดอยู่ใน Firefox บนอุปกรณ์อื่น ๆ ของคุณ</string>
    <!-- Text displayed in the synced tabs screen when a user is not signed in to Firefox Sync describing Synced Tabs -->
    <string name="synced_tabs_sign_in_message">ดูรายการแท็บจากอุปกรณ์อื่น ๆ ของคุณ</string>
    <!-- Text displayed on a button in the synced tabs screen to link users to sign in when a user is not signed in to Firefox Sync -->
    <string name="synced_tabs_sign_in_button">ลงชื่อเข้าใช้เพื่อซิงค์</string>

    <!-- The text displayed when a synced device has no tabs to show in the list of Synced Tabs. -->
    <string name="synced_tabs_no_open_tabs">ไม่มีแท็บที่เปิดอยู่</string>

    <!-- Top Sites -->
    <!-- Title text displayed in the dialog when top sites limit is reached. -->
    <string name="top_sites_max_limit_title">ถึงขีดจำกัดของไซต์เด่นแล้ว</string>
    <!-- Content description text displayed in the dialog when top sites limit is reached. -->
    <string name="top_sites_max_limit_content_2">การเพิ่มไซต์ยอดนิยมต้องลบอันเก่าออก แตะค้างที่ไซต์และเลือกลบ</string>
    <!-- Confirmation dialog button text when top sites limit is reached. -->
    <string name="top_sites_max_limit_confirmation_button">ตกลง เข้าใจแล้ว</string>

    <!-- Label for the show most visited sites preference -->
    <string name="top_sites_toggle_top_frecent_sites">แสดงไซต์ที่เยี่ยมชมบ่อยที่สุด</string>

    <!-- Title text displayed in the rename top site dialog. -->
	<string name="top_sites_rename_dialog_title">ชื่อ</string>
	<!-- Hint for renaming title of a top site -->
	<string name="top_site_name_hint">ชื่อเว็บไซต์เด่น</string>
	<!-- Button caption to confirm the renaming of the top site. -->
	<string name="top_sites_rename_dialog_ok">ตกลง</string>
	<!-- Dialog button text for canceling the rename top site prompt. -->
	<string name="top_sites_rename_dialog_cancel">ยกเลิก</string>

    <!-- Default browser experiment -->
    <string name="default_browser_experiment_card_text">ตั้งลิงก์จากเว็บไซต์ อีเมล และข้อความให้เปิดโดยอัตโนมัติใน Firefox</string>

    <!-- Content description for close button in collection placeholder. -->
    <string name="remove_home_collection_placeholder_content_description">ลบ</string>

    <!-- Deprecated: text for the firefox account onboarding card header
    The first parameter is the name of the app (e.g. Firefox Preview) -->
    <string name="onboarding_firefox_account_header">รับประโยชน์สูงสุดจาก %s</string>

    <!-- Content description radio buttons with a link to more information -->
    <string name="radio_preference_info_content_description">คลิกเพื่อดูรายละเอียดเพิ่มเติม</string>

    <!-- Deprecated: No Open Tabs Message Header -->
    <string name="no_collections_header1">รวบรวมสิ่งที่สำคัญสำหรับคุณ</string>
    <!-- Deprecated: Label to describe what collections are to a new user without any collections -->
    <string name="no_collections_description1">จัดกลุ่มการค้นหา ไซต์ และแท็บที่คล้ายกันเพื่อการเข้าถึงอย่างรวดเร็วในภายหลัง</string>
    <!-- Deprecated: text for the firefox account onboarding card header when we detect you're already signed in to -->
    <string name="onboarding_firefox_account_auto_signin_header_2">คุณลงชื่อเข้าในชื่อ %s บนเบราว์เซอร์ Firefox อื่นบนโทรศัพท์นี้ คุณต้องการลงชื่อเข้าด้วยบัญชีนี้หรือไม่?</string>
    <!-- Deprecated: Describes the add to homescreen functionality -->
    <string name="add_to_homescreen_description">คุณสามารถเพิ่มเว็บไซต์นี้ลงในหน้าจอหลักของโทรศัพท์ของคุณเพื่อเข้าถึงและเรียกดูได้เร็วขึ้นด้วยประสบการณ์ที่เหมือนแอป</string>

    </resources><|MERGE_RESOLUTION|>--- conflicted
+++ resolved
@@ -48,7 +48,7 @@
     <string name="tab_tray_multiselect_selected_content_description">เลือกแล้ว</string>
 
     <!-- About content. The first parameter is the name of the application. (For example: Fenix) -->
-    <string name="about_content">%1$s ผลิตขึ้นโดย @fork-maintainers</string>
+    <string name="about_content">%1$s ผลิตขึ้นโดย Mozilla</string>
 
     <!-- Private Browsing -->
     <!-- Title for private session option -->
@@ -979,11 +979,6 @@
     <string name="share_link_all_apps_subheader">การกระทำทั้งหมด</string>
     <!-- Sub-header in the dialog to share a link to an app from the most-recent sorted list -->
     <string name="share_link_recent_apps_subheader">เพิ่งใช้ล่าสุด</string>
-<<<<<<< HEAD
-    <!-- An string shown when an account is signed in where %1$s is a placeholder for the email-->
-    <string name="sync_signed_as">ลงชื่อเข้าเป็น %1$s</string>
-=======
->>>>>>> edea181c
     <!-- An option from the three dot menu to into sync -->
     <string name="sync_menu_sign_in">ลงชื่อเข้าใช้เพื่อซิงค์</string>
     <!-- An option from the share dialog to sign into sync -->
@@ -1564,11 +1559,8 @@
     <string name="preferences_credit_cards_manage_saved_cards">จัดการบัตรที่บันทึกไว้</string>
     <!-- Title of the "Add card" screen -->
     <string name="credit_cards_add_card">เพิ่มบัตร</string>
-<<<<<<< HEAD
-=======
     <!-- Title of the "Edit card" screen -->
     <string name="credit_cards_edit_card">แก้ไขบัตร</string>
->>>>>>> edea181c
     <!-- The header for the card number of a credit card -->
     <string name="credit_cards_card_number">หมายเลขบัตร</string>
     <!-- The header for the expiration date of a credit card -->
@@ -1577,11 +1569,8 @@
     <string name="credit_cards_name_on_card">ชื่อบนบัตร</string>
     <!-- The header for the nickname for a credit card -->
     <string name="credit_cards_card_nickname">ชื่อย่อบัตร</string>
-<<<<<<< HEAD
-=======
     <!-- The text for the "Delete card" menu item for deleting a credit card -->
     <string name="credit_cards_menu_delete_card">ลบบัตร</string>
->>>>>>> edea181c
     <!-- The text for the "Delete card" button for deleting a credit card -->
     <string name="credit_cards_delete_card_button">ลบบัตร</string>
     <!-- The title for the "Save" menu item for saving a credit card -->
