<?xml version="1.0" encoding="utf-8"?>
<resources>
    <!-- App name for private browsing mode. The first parameter is the name of the app defined in app_name (for example: Fenix)-->
    <string name="app_name_private_5">%s ส่วนตัว</string>
    <!-- App name for private browsing mode. The first parameter is the name of the app defined in app_name (for example: Fenix)-->
    <string name="app_name_private_4">%s (ส่วนตัว)</string>

    <!-- Home Fragment -->
    <!-- Content description (not visible, for screen readers etc.): "Three dot" menu button. -->
    <string name="content_description_menu">ตัวเลือกเพิ่มเติม</string>
    <!-- Content description (not visible, for screen readers etc.): "Private Browsing" menu button. -->
    <string name="content_description_private_browsing_button">เปิดใช้งานการเรียกดูแบบส่วนตัว</string>
    <!-- Content description (not visible, for screen readers etc.): "Private Browsing" menu button. -->
    <string name="content_description_disable_private_browsing_button">ปิดใช้งานการเรียกดูแบบส่วนตัว</string>
    <!-- Placeholder text shown in the search bar before a user enters text -->
    <string name="search_hint">ค้นหาหรือป้อนที่อยู่</string>
    <!-- No Open Tabs Message Description -->
    <string name="no_open_tabs_description">แท็บที่คุณเปิดจะถูกแสดงที่นี่</string>

    <!-- No Private Tabs Message Description -->
    <string name="no_private_tabs_description">แท็บส่วนตัวของคุณจะถูกแสดงที่นี่</string>

    <!-- Message announced to the user when tab tray is selected with 1 tab -->
    <string name="open_tab_tray_single">1 แท็บที่เปิด แตะเพื่อสลับไปยังแท็บ</string>
    <!-- Message announced to the user when tab tray is selected with 0 or 2+ tabs -->
    <string name="open_tab_tray_plural">%1$s แท็บที่เปิด แตะเพื่อสลับไปยังแท็บ</string>

    <!-- Tab tray multi select title in app bar. The first parameter is the number of tabs selected -->
    <string name="tab_tray_multi_select_title">เลือกอยู่ %1$d</string>
    <!-- Label of button in create collection dialog for creating a new collection  -->
    <string name="tab_tray_add_new_collection">เพิ่มชุดสะสมใหม่</string>
    <!-- Label of editable text in create collection dialog for naming a new collection  -->
    <string name="tab_tray_add_new_collection_name">ชื่อ</string>
    <!-- Label of button in save to collection dialog for selecting a current collection  -->
    <string name="tab_tray_select_collection">เลือกชุดสะสม</string>
    <!-- Content description for close button while in multiselect mode in tab tray -->
    <string name="tab_tray_close_multiselect_content_description">ออกจากโหมดเลือกหลายรายการ</string>
    <!-- Content description for save to collection button while in multiselect mode in tab tray -->
    <string name="tab_tray_collection_button_multiselect_content_description">บันทึกแท็บที่เลือกลงในชุดสะสม</string>
    <!-- Content description for checkmark while tab is selected while in multiselect mode in tab tray. The first parameter is the title of the tab selected -->
    <string name="tab_tray_item_selected_multiselect_content_description">เลือกแล้ว %1$s</string>
    <!-- Content description when tab is unselected while in multiselect mode in tab tray. The first parameter is the title of the tab unselected -->
    <string name="tab_tray_item_unselected_multiselect_content_description">เลิกเลือกแล้ว %1$s</string>
    <!-- Content description announcement when exiting multiselect mode in tab tray -->
    <string name="tab_tray_exit_multiselect_content_description">ออกจากโหมดเลือกหลายรายการแล้ว</string>
    <!-- Content description announcement when entering multiselect mode in tab tray -->
    <string name="tab_tray_enter_multiselect_content_description">เข้าสู่โหมดเลือกหลายรายการแล้ว เลือกแท็บที่จะบันทึกลงในชุดสะสม</string>
    <!-- Content description on checkmark while tab is selected in multiselect mode in tab tray -->
    <string name="tab_tray_multiselect_selected_content_description">เลือกแล้ว</string>

    <!-- Home - Recently saved bookmarks -->
    <!-- Title for the home screen section with recently saved bookmarks. -->
    <string name="recently_saved_bookmarks">บันทึกไว้ล่าสุด</string>
<<<<<<< HEAD
    <!-- Title for the button which navigates the user to show all of their saved bookmarks. -->
    <string name="recently_saved_show_all">แสดงหมด</string>

=======
    <!-- Content description for the recently saved bookmarks section on the home screen. -->
    <string name="recently_saved_bookmarks_content_description">ที่คั่นหน้าที่บันทึกไว้ล่าสุด</string>
    <!-- Title for the button which navigates the user to show all of their saved bookmarks. -->
    <string name="recently_saved_show_all">แสดงหมด</string>

    <!-- Content description for the button which navigates the user to show all of their saved bookmarks. -->
    <string name="recently_saved_show_all_content_description">แสดงปุ่มที่คั่นหน้าทั้งหมดที่บันทึกไว้</string>

>>>>>>> 637485e2
    <!-- About content. The first parameter is the name of the application. (For example: Fenix) -->
    <string name="about_content">%1$s ผลิตขึ้นโดย @fork-maintainers</string>

    <!-- Private Browsing -->
    <!-- Title for private session option -->
    <string name="private_browsing_title">คุณอยู่ในวาระส่วนตัว</string>

    <!-- Explanation for private browsing displayed to users on home view when they first enable private mode
        The first parameter is the name of the app defined in app_name (for example: Fenix) -->
    <string name="private_browsing_placeholder_description_2">%1$s จะล้างประวัติการค้นหาและประวัติการเรียกดูของคุณจากแท็บส่วนตัวเมื่อคุณปิดแท็บเหล่านั้นหรือออกจากแอป แม้ว่าสิ่งนี้จะไม่ทำให้คุณไม่เปิดเผยตัวตนกับเว็บไซต์หรือผู้ให้บริการอินเทอร์เน็ตของคุณ แต่จะทำให้การรักษาความเป็นส่วนตัวของสิ่งที่คุณทำออนไลน์จากผู้อื่นที่ใช้อุปกรณ์เครื่องนี้ง่ายขึ้น</string>
    <string name="private_browsing_common_myths">ความเข้าใจผิดที่พบบ่อยเกี่ยวกับการท่องเว็บแบบส่วนตัว</string>
    <!-- Delete session button to erase your history in a private session -->
    <string name="private_browsing_delete_session">ลบวาระ</string>

    <!-- Private mode shortcut "contextual feature recommendation" (CFR) -->
    <!-- Text for the main message -->
    <string name="cfr_message">เพิ่มทางลัดเพื่อเปิดแท็บส่วนตัวจากหน้าจอหลักของคุณ</string>
    <!-- Text for the positive button -->
    <string name="cfr_pos_button_text">เพิ่มทางลัด</string>
    <!-- Text for the negative button -->
    <string name="cfr_neg_button_text">ไม่ ขอบคุณ</string>

    <!-- Open in App "contextual feature recommendation" (CFR) -->
    <!-- Text for the info message. 'Firefox' intentionally hardcoded here.-->
    <string name="open_in_app_cfr_info_message">คุณสามารถตั้งค่าให้ Firefox เปิดลิงก์ในแอปโดยอัตโนมัติได้</string>
    <!-- Text for the positive action button -->
    <string name="open_in_app_cfr_positive_button_text">ไปยังการตั้งค่า</string>
    <!-- Text for the negative action button -->
    <string name="open_in_app_cfr_negative_button_text">ยกเลิก</string>

    <!-- Text for the info dialog when camera permissions have been denied but user tries to access a camera feature. -->
    <string name="camera_permissions_needed_message">จำเป็นต้องมีการเข้าถึงกล้อง ไปที่การตั้งค่า Android แตะสิทธิอนุญาต แล้วแตะอนุญาต</string>
    <!-- Text for the positive action button to go to Android Settings to grant permissions. -->
    <string name="camera_permissions_needed_positive_button_text">ไปยังการตั้งค่า</string>
    <!-- Text for the negative action button to dismiss the dialog. -->
    <string name="camera_permissions_needed_negative_button_text">ยกเลิก</string>

    <!-- Text for the banner message to tell users about our auto close feature. -->
    <string name="tab_tray_close_tabs_banner_message">ตั้งค่าแท็บที่เปิดอยู่ให้ปิดโดยอัตโนมัติที่ไม่ได้เข้าดูในวัน สัปดาห์ หรือเดือนที่ผ่านมา</string>
    <!-- Text for the positive action button to go to Settings for auto close tabs. -->
    <string name="tab_tray_close_tabs_banner_positive_button_text">ดูตัวเลือก</string>
    <!-- Text for the negative action button to dismiss the Close Tabs Banner. -->
    <string name="tab_tray_close_tabs_banner_negative_button_text">ยกเลิก</string>

    <!-- Home screen icons - Long press shortcuts -->
    <!-- Shortcut action to open new tab -->
    <string name="home_screen_shortcut_open_new_tab_2">แท็บใหม่</string>
    <!-- Shortcut action to open new private tab -->
    <string name="home_screen_shortcut_open_new_private_tab_2">แท็บส่วนตัวใหม่</string>

    <!-- Heading for the Top Sites block -->
    <string name="home_screen_top_sites_heading">ไซต์เด่น</string>

    <!-- Recent Tabs -->
    <!-- Header text for jumping back into the recent tab in the home screen -->
    <string name="recent_tabs_header">กลับเข้าไป</string>
    <!-- Button text for showing all the tabs in the tabs tray -->
    <string name="recent_tabs_show_all">แสดงหมด</string>

    <!-- Browser Fragment -->
    <!-- Content description (not visible, for screen readers etc.): Navigate to open tabs -->
    <string name="browser_tabs_button">แท็บที่เปิดอยู่</string>
    <!-- Content description (not visible, for screen readers etc.): Navigate backward (browsing history) -->
    <string name="browser_menu_back">ย้อนกลับ</string>

    <!-- Content description (not visible, for screen readers etc.): Navigate forward (browsing history) -->
    <string name="browser_menu_forward">เดินหน้า</string>
    <!-- Content description (not visible, for screen readers etc.): Refresh current website -->
    <string name="browser_menu_refresh">เรียกใหม่</string>
    <!-- Content description (not visible, for screen readers etc.): Stop loading current website -->
    <string name="browser_menu_stop">หยุด</string>
    <!-- Content description (not visible, for screen readers etc.): Bookmark the current page -->
    <string name="browser_menu_bookmark">ที่คั่นหน้า</string>
    <!-- Content description (not visible, for screen readers etc.): Un-bookmark the current page -->
    <string name="browser_menu_edit_bookmark">แก้ไขที่คั่นหน้า</string>
    <!-- Browser menu button that opens the addon manager -->
    <string name="browser_menu_add_ons">ส่วนเสริม</string>
    <!-- Browser menu button that opens the addon extensions manager -->
    <string name="browser_menu_extensions">ส่วนขยาย</string>
    <!-- Text displayed when there are no add-ons to be shown -->
    <string name="no_add_ons">ไม่มีส่วนเสริมที่นี่</string>
    <!-- Browser menu button that sends a user to help articles -->
    <string name="browser_menu_help">ช่วยเหลือ</string>
    <!-- Browser menu button that sends a to a the what's new article -->
    <string name="browser_menu_whats_new">มีอะไรใหม่</string>
    <!-- Browser menu button that opens the settings menu -->
    <string name="browser_menu_settings">การตั้งค่า</string>
    <!-- Browser menu button that opens a user's library -->
    <string name="browser_menu_library">ห้องสมุด</string>
    <!-- Browser menu toggle that requests a desktop site -->
    <string name="browser_menu_desktop_site">ไซต์เดสก์ท็อป</string>
    <!-- Browser menu toggle that adds a shortcut to the site on the device home screen. -->
    <string name="browser_menu_add_to_homescreen">เพิ่มไปยังหน้าจอหลัก</string>
    <!-- Browser menu toggle that installs a Progressive Web App shortcut to the site on the device home screen. -->
    <string name="browser_menu_install_on_homescreen">ติดตั้ง</string>
    <!-- Menu option on the toolbar that takes you to synced tabs page-->
    <string name="synced_tabs">แท็บที่ซิงค์</string>
    <!-- Content description (not visible, for screen readers etc.) for the Resync tabs button -->
    <string name="resync_button_content_description">ซิงค์ใหม่</string>
    <!-- Browser menu button that opens the find in page menu -->
    <string name="browser_menu_find_in_page">ค้นหาในหน้า</string>
    <!-- Browser menu button that creates a private tab -->
    <string name="browser_menu_private_tab">แท็บส่วนตัว</string>
    <!-- Browser menu button that saves the current tab to a collection -->
    <string name="browser_menu_save_to_collection_2">บันทึกไปยังชุดสะสม</string>
    <!-- Browser menu button that open a share menu to share the current site -->
    <string name="browser_menu_share">แบ่งปัน</string>
    <!-- Share menu title, displayed when a user is sharing their current site -->
    <string name="menu_share_with">แบ่งปันด้วย…</string>
    <!-- Browser menu button shown in custom tabs that opens the current tab in Fenix
        The first parameter is the name of the app defined in app_name (for example: Fenix) -->
    <string name="browser_menu_open_in_fenix">เปิดใน %1$s</string>
    <!-- Browser menu text shown in custom tabs to indicate this is a Fenix tab
        The first parameter is the name of the app defined in app_name (for example: Fenix) -->
    <string name="browser_menu_powered_by">ขับเคลื่อนโดย %1$s</string>
    <!-- Browser menu text shown in custom tabs to indicate this is a Fenix tab
        The first parameter is the name of the app defined in app_name (for example: Fenix) -->
    <string name="browser_menu_powered_by2">ขับเคลื่อนโดย %1$s</string>
    <!-- Browser menu button to put the current page in reader mode -->
    <string name="browser_menu_read">มุมมองผู้อ่าน</string>
    <!-- Browser menu button content description to close reader mode and return the user to the regular browser -->
    <string name="browser_menu_read_close">ปิดมุมมองผู้อ่าน</string>
    <!-- Browser menu button to open the current page in an external app -->
    <string name="browser_menu_open_app_link">เปิดในแอป</string>
    <!-- Browser menu button to configure reader mode appearance e.g. the used font type and size -->
    <string name="browser_menu_read_appearance">ลักษณะที่ปรากฏ</string>

    <!-- Browser menu button to show reader view appearance controls e.g. the used font type and size -->
    <string name="browser_menu_customize_reader_view">ปรับแต่งมุมมองผู้อ่าน</string>
    <!-- Browser menu label for adding a bookmark -->
    <string name="browser_menu_add">เพิ่ม</string>
    <!-- Browser menu label for editing a bookmark -->
    <string name="browser_menu_edit">แก้ไข</string>

    <!-- Browser Toolbar -->
    <!-- Content description for the Home screen button on the browser toolbar -->
    <string name="browser_toolbar_home">หน้าแรก</string>

    <!-- Error message to show when the user tries to access a scheme not
        handled by the app (Ex: blob, tel etc) -->
    <string name="unknown_scheme_error_message">ไม่สามารถเชื่อมต่อได้เนื่องจากเป็นรูปแบบ URL ที่ไม่รู้จัก</string>

    <!-- Locale Settings Fragment -->
    <!-- Content description for tick mark on selected language -->
    <string name="a11y_selected_locale_content_description">ภาษาที่เลือก</string>
    <!-- Content description for search icon -->
    <string name="a11y_search_icon_content_description">ค้นหา</string>
    <!-- Text for default locale item -->
    <string name="default_locale_text">ตามภาษาอุปกรณ์</string>
    <!-- Placeholder text shown in the search bar before a user enters text -->
    <string name="locale_search_hint">ค้นหาภาษา</string>

    <!-- Search Fragment -->
    <!-- Button in the search view that lets a user search by scanning a QR code -->
    <string name="search_scan_button">สแกน</string>
    <!-- Button in the search view that lets a user change their search engine -->
    <string name="search_engine_button">เครื่องมือค้นหา</string>
    <!-- Button in the search view when shortcuts are displayed that takes a user to the search engine settings -->
    <string name="search_shortcuts_engine_settings">การตั้งค่าเครื่องมือค้นหา</string>
    <!-- Header displayed when selecting a shortcut search engine -->
    <string name="search_engines_search_with">คราวนี้ค้นหาด้วย:</string>
    <!-- Button in the search view that lets a user navigate to the site in their clipboard -->
    <string name="awesomebar_clipboard_title">เติมลิงก์จากคลิปบอร์ด</string>
    <!-- Button in the search suggestions onboarding that allows search suggestions in private sessions -->
    <string name="search_suggestions_onboarding_allow_button">อนุญาต</string>
    <!-- Button in the search suggestions onboarding that does not allow search suggestions in private sessions -->
    <string name="search_suggestions_onboarding_do_not_allow_button">ไม่อนุญาต</string>
    <!-- Search suggestion onboarding hint title text -->
    <string name="search_suggestions_onboarding_title">อนุญาตคำแนะนำการค้นหาในวาระส่วนตัวหรือไม่?</string>

    <!-- Search suggestion onboarding hint description text, first parameter is the name of the app defined in app_name (for example: Fenix)-->
    <string name="search_suggestions_onboarding_text">%s จะแบ่งปันทุกอย่างที่คุณพิมพ์ในแถบที่อยู่ไปยังเครื่องมือค้นหาเริ่มต้นของคุณ</string>
    <!-- Search suggestion onboarding hint Learn more link text -->
    <string name="search_suggestions_onboarding_learn_more_link">เรียนรู้เพิ่มเติม</string>

    <!-- Search engine suggestion title text. The first parameter is the name of teh suggested engine-->
    <string name="search_engine_suggestions_title">ค้นหา %s</string>
    <!-- Search engine suggestion description text -->
    <string name="search_engine_suggestions_description">ค้นหาโดยตรงจากแถบที่อยู่</string>

    <!-- Search Widget -->
    <!-- Content description for searching with a widget. Firefox is intentionally hardcoded.-->
    <string name="search_widget_content_description">เปิดแท็บ Firefox ใหม่</string>
    <!-- Text preview for smaller sized widgets -->
    <string name="search_widget_text_short">ค้นหา</string>
    <!-- Text preview for larger sized widgets -->
    <string name="search_widget_text_long">ค้นหาเว็บ</string>

    <!-- Content description (not visible, for screen readers etc.): Voice search -->
    <string name="search_widget_voice">ค้นหาด้วยเสียง</string>

    <!-- Preferences -->
    <!-- Title for the settings page-->
    <string name="settings">การตั้งค่า</string>
    <!-- Preference category for basic settings -->
    <string name="preferences_category_basics">พื้นฐาน</string>
    <!-- Preference category for general settings -->
    <string name="preferences_category_general">ทั่วไป</string>
    <!-- Preference category for all links about Fenix -->
    <string name="preferences_category_about">เกี่ยวกับ</string>
    <!-- Preference for settings related to changing the default search engine -->
    <string name="preferences_default_search_engine">เครื่องมือค้นหาเริ่มต้น</string>
    <!-- Preference for settings related to Search -->
    <string name="preferences_search">ค้นหา</string>
    <!-- Preference for settings related to Search address bar -->
    <string name="preferences_search_address_bar">แถบที่อยู่</string>
    <!-- Preference linking to help about Fenix -->
    <string name="preferences_help">ช่วยเหลือ</string>
    <!-- Preference link to rating Fenix on the Play Store -->
    <string name="preferences_rate">ให้คะแนนบน Google Play</string>
    <!-- Preference for giving feedback about Fenix -->
    <string name="preferences_feedback">เสนอข้อคิดเห็น</string>
    <!-- Preference linking to about page for Fenix
        The first parameter is the name of the app defined in app_name (for example: Fenix) -->
    <string name="preferences_about">เกี่ยวกับ %1$s</string>
    <!-- Preference linking to the your rights SUMO page -->
    <string name="preferences_your_rights">สิทธิของคุณ</string>
    <!-- Preference for settings related to saved passwords -->
    <string name="preferences_passwords">รหัสผ่าน</string>
    <!-- Preference for settings related to saved credit cards and addresses -->
    <string name="preferences_credit_cards_addresses">บัตรเครดิตและที่อยู่</string>
    <!-- Preference for settings related to changing the default browser -->
    <string name="preferences_set_as_default_browser">ตั้งเป็นเบราว์เซอร์เริ่มต้น</string>
    <!-- Preference category for advanced settings -->
    <string name="preferences_category_advanced">ขั้นสูง</string>
    <!-- Preference category for privacy settings -->
    <string name="preferences_category_privacy">ความเป็นส่วนตัว</string>
    <!-- Preference category for privacy and security settings -->
    <string name="preferences_category_privacy_security">ความเป็นส่วนตัวและความปลอดภัย</string>
    <!-- Preference for advanced site permissions -->
    <string name="preferences_site_permissions">สิทธิอนุญาตไซต์</string>

    <!-- Preference for private browsing options -->
    <string name="preferences_private_browsing_options">การเรียกดูแบบส่วนตัว</string>
    <!-- Preference for opening links in a private tab-->
    <string name="preferences_open_links_in_a_private_tab">เปิดลิงก์ในแท็บส่วนตัว</string>
    <!-- Preference for allowing screenshots to be taken while in a private tab-->
    <string name="preferences_allow_screenshots_in_private_mode">อนุญาตภาพหน้าจอในการเรียกดูแบบส่วนตัว</string>
    <!-- Will inform the user of the risk of activating Allow screenshots in private browsing option -->
    <string name="preferences_screenshots_in_private_mode_disclaimer">ถ้าอนุญาต แท็บส่วนตัวจะปรากฏให้เห็นเมื่อมีหลายแอปที่เปิดอยู่</string>
    <!-- Preference for adding private browsing shortcut -->
    <string name="preferences_add_private_browsing_shortcut">เพิ่มทางลัดการเรียกดูแบบส่วนตัว</string>
    <!-- Preference for accessibility -->
    <string name="preferences_accessibility">การช่วยเข้าถึง</string>
    <!-- Preference to override the Firefox Account server -->
    <string name="preferences_override_fxa_server">เซิร์ฟเวอร์บัญชี Firefox ที่กำหนดเอง</string>
    <!-- Preference to override the Sync token server -->
    <string name="preferences_override_sync_tokenserver">เซิร์ฟเวอร์ Sync ที่กำหนดเอง</string>
    <!-- Toast shown after updating the FxA/Sync server override preferences -->
    <string name="toast_override_fxa_sync_server_done">เปลี่ยนแปลงเซิร์ฟเวอร์บัญชี Firefox/Sync แล้ว กำลังออกจากแอปพลิเคชันเพื่อนำการเปลี่ยนแปลงไปใช้…</string>
    <!-- Preference category for account information -->
    <string name="preferences_category_account">บัญชี</string>
    <!-- Preference shown on banner to sign into account -->
    <string name="preferences_sign_in">ลงชื่อเข้า</string>
    <!-- Preference for changing where the toolbar is positioned -->
    <string name="preferences_toolbar">แถบเครื่องมือ</string>
    <!-- Preference for changing default theme to dark or light mode -->
    <string name="preferences_theme">ชุดตกแต่ง</string>
    <!-- Preference for customizing the home screen -->
    <string name="preferences_home">หน้าแรก</string>
    <!-- Preference for gestures based actions -->
    <string name="preferences_gestures">ท่าทาง</string>
    <!-- Preference for settings related to visual options -->
    <string name="preferences_customize">ปรับแต่ง</string>
    <!-- Preference description for banner about signing in -->
    <string name="preferences_sign_in_description">ซิงค์ที่คั่นหน้า, ประวัติ, และอื่น ๆ ด้วยบัญชี Firefox ของคุณ</string>
    <!-- Preference shown instead of account display name while account profile information isn't available yet. -->
    <string name="preferences_account_default_name">บัญชี Firefox</string>
    <!-- Preference text for account title when there was an error syncing FxA -->
    <string name="preferences_account_sync_error">เชื่อมต่ออีกครั้งเพื่อทำการซิงค์ต่อ</string>
    <!-- Preference for language -->
    <string name="preferences_language">ภาษา</string>
    <!-- Preference for data choices -->
    <string name="preferences_data_choices">ตัวเลือกข้อมูล</string>
    <!-- Preference for data collection -->
    <string name="preferences_data_collection">การเก็บรวบรวมข้อมูล</string>
    <!-- Preference linking to the privacy notice -->
    <string name="preferences_privacy_link">ประกาศความเป็นส่วนตัว</string>
    <!-- Preference category for developer tools -->
    <string name="developer_tools_category">เครื่องมือนักพัฒนา</string>
    <!-- Preference for developers -->
    <string name="preferences_remote_debugging">การดีบั๊กระยะไกลผ่าน USB</string>
    <!-- Preference title for switch preference to show search engines -->
    <string name="preferences_show_search_engines">แสดงเครื่องมือค้นหา</string>
    <!-- Preference title for switch preference to show search suggestions -->
    <string name="preferences_show_search_suggestions">แสดงข้อเสนอแนะการค้นหา</string>
    <!-- Preference title for switch preference to show voice search button -->
    <string name="preferences_show_voice_search">แสดงการค้นหาด้วยเสียง</string>
    <!-- Preference title for switch preference to show search suggestions also in private mode -->
    <string name="preferences_show_search_suggestions_in_private">แสดงในวาระส่วนตัว</string>
    <!-- Preference title for switch preference to show a clipboard suggestion when searching -->
    <string name="preferences_show_clipboard_suggestions">แสดงข้อเสนอแนะคลิปบอร์ด</string>
    <!-- Preference title for switch preference to suggest browsing history when searching -->
    <string name="preferences_search_browsing_history">ค้นหาประวัติการเรียกดู</string>
    <!-- Preference title for switch preference to suggest bookmarks when searching -->
    <string name="preferences_search_bookmarks">ค้นหาที่คั่นหน้า</string>
    <!-- Preference title for switch preference to suggest synced tabs when searching -->
    <string name="preferences_search_synced_tabs">ค้นหาแท็บที่ซิงค์</string>
    <!-- Preference for account settings -->
    <string name="preferences_account_settings">การตั้งค่าบัญชี</string>
    <!-- Preference for enabling url autocomplete-->
    <string name="preferences_enable_autocomplete_urls">เติม URL อัตโนมัติ</string>
    <!-- Preference for open links in third party apps -->
    <string name="preferences_open_links_in_apps">เปิดลิงก์ในแอป</string>

    <!-- Preference for open download with an external download manager app -->
    <string name="preferences_external_download_manager">ตัวจัดการการดาวน์โหลดภายนอก</string>
    <!-- Preference for add_ons -->
    <string name="preferences_addons">ส่วนเสริม</string>

    <!-- Preference for notifications -->
    <string name="preferences_notifications">การแจ้งเตือน</string>

    <!-- Add-on Preferences -->
    <!-- Preference to customize the configured AMO (addons.mozilla.org) collection -->
    <string name="preferences_customize_amo_collection">ชุดสะสมส่วนเสริมที่กำหนดเอง</string>
    <!-- Button caption to confirm the add-on collection configuration -->
    <string name="customize_addon_collection_ok">ตกลง</string>
    <!-- Button caption to abort the add-on collection configuration -->
    <string name="customize_addon_collection_cancel">ยกเลิก</string>
    <!-- Hint displayed on input field for custom collection name -->
    <string name="customize_addon_collection_hint">ชื่อชุดสะสม</string>
    <!-- Hint displayed on input field for custom collection user ID-->
    <string name="customize_addon_collection_user_hint">เจ้าของชุดสะสม (ไอดีผู้ใช้)</string>
    <!-- Toast shown after confirming the custom add-on collection configuration -->
    <string name="toast_customize_addon_collection_done">ชุดสะสมส่วนเสริมได้ถูกแก้ไขแล้ว ออกจากแอปพลิเคชันเพื่อใช้การเปลี่ยนแปลง…</string>

    <!-- Add-on Installation from AMO-->
    <!-- Error displayed when user attempts to install an add-on from AMO (addons.mozilla.org) that is not supported -->
    <string name="addon_not_supported_error">ไม่รองรับส่วนเสริม</string>
    <!-- Error displayed when user attempts to install an add-on from AMO (addons.mozilla.org) that is already installed -->
    <string name="addon_already_installed">ส่วนเสริมถูกติดตั้งแล้ว</string>

    <!-- Account Preferences -->
    <!-- Preference for triggering sync -->
    <string name="preferences_sync_now">ซิงค์ตอนนี้</string>
    <!-- Preference category for sync -->
    <string name="preferences_sync_category">เลือกสิ่งที่จะซิงค์</string>
    <!-- Preference for syncing history -->
    <string name="preferences_sync_history">ประวัติ</string>
    <!-- Preference for syncing bookmarks -->
    <string name="preferences_sync_bookmarks">ที่คั่นหน้า</string>
    <!-- Preference for syncing logins -->
    <string name="preferences_sync_logins">การเข้าสู่ระบบ</string>
    <!-- Preference for syncing tabs -->
    <string name="preferences_sync_tabs_2">แท็บที่เปิดอยู่</string>
    <!-- Preference for signing out -->
    <string name="preferences_sign_out">ลงชื่อออก</string>
    <!-- Preference displays and allows changing current FxA device name -->
    <string name="preferences_sync_device_name">ชื่ออุปกรณ์</string>
    <!-- Text shown when user enters empty device name -->
    <string name="empty_device_name_error">ชื่ออุปกรณ์ต้องไม่ว่างเปล่า</string>
    <!-- Label indicating that sync is in progress -->
    <string name="sync_syncing_in_progress">กำลังซิงค์…</string>
    <!-- Label summary indicating that sync failed. The first parameter is the date stamp showing last time it succeeded -->
    <string name="sync_failed_summary">การซิงค์ล้มเหลว ซิงค์สำเร็จล่าสุด: %s</string>
    <!-- Label summary showing never synced -->
    <string name="sync_failed_never_synced_summary">การซิงค์ล้มเหลว ซิงค์ล่าสุด: ไม่เคย</string>
    <!-- Label summary the date we last synced. The first parameter is date stamp showing last time synced -->
    <string name="sync_last_synced_summary">ซิงค์ล่าสุด: %s</string>
    <!-- Label summary showing never synced -->
    <string name="sync_never_synced_summary">ซิงค์ล่าสุด: ไม่เคย</string>

    <!-- Text for displaying the default device name.
        The first parameter is the application name, the second is the device manufacturer name
        and the third is the device model. -->
    <string name="default_device_name_2">%1$s บน %2$s %3$s</string>

    <!-- Preference for syncing credit cards -->
    <string name="preferences_sync_credit_cards">บัตรเครดิต</string>
    <!-- Preference for syncing addresses -->
    <string name="preferences_sync_address">ที่อยู่</string>

    <!-- Send Tab -->
    <!-- Name of the "receive tabs" notification channel. Displayed in the "App notifications" system settings for the app -->
    <string name="fxa_received_tab_channel_name">แท็บที่ได้รับ</string>
    <!-- Description of the "receive tabs" notification channel. Displayed in the "App notifications" system settings for the app -->
    <string name="fxa_received_tab_channel_description">การแจ้งเตือนสำหรับแท็บที่ได้รับจากอุปกรณ์ Firefox อื่น ๆ</string>
    <!--  The body for these is the URL of the tab received  -->
    <string name="fxa_tab_received_notification_name">แท็บที่ได้รับ</string>
    <!-- When multiple tabs have been received -->
    <string name="fxa_tabs_received_notification_name">แท็บที่ได้รับ</string>
    <!-- %s is the device name -->
    <string name="fxa_tab_received_from_notification_name">แท็บจาก %s</string>

    <!-- Advanced Preferences -->
    <!-- Preference for tracking protection settings -->
    <string name="preferences_tracking_protection_settings">การป้องกันการติดตาม</string>
    <!-- Preference switch for tracking protection -->
    <string name="preferences_tracking_protection">การป้องกันการติดตาม</string>

    <!-- Preference switch description for tracking protection -->
    <string name="preferences_tracking_protection_description">ปิดกั้นเนื้อหาและสคริปต์ที่ติดตามคุณออนไลน์</string>
    <!-- Preference for tracking protection exceptions -->
    <string name="preferences_tracking_protection_exceptions">ข้อยกเว้น</string>
    <!-- Preference description for tracking protection exceptions -->
    <string name="preferences_tracking_protection_exceptions_description">การป้องกันการติดตามปิดอยู่สำหรับเว็บไซต์เหล่านี้</string>
    <!-- Button in Exceptions Preference to turn on tracking protection for all sites (remove all exceptions) -->
    <string name="preferences_tracking_protection_exceptions_turn_on_for_all">เปิดสำหรับไซต์ทั้งหมด</string>
    <!-- Text displayed when there are no exceptions -->
    <string name="exceptions_empty_message_description">ข้อยกเว้นให้คุณสามารถปิดใช้งานการป้องกันการติดตามสำหรับไซต์ที่เลือกได้</string>
    <!-- Text displayed when there are no exceptions, with learn more link that brings users to a tracking protection SUMO page -->
    <string name="exceptions_empty_message_learn_more_link">เรียนรู้เพิ่มเติม</string>

    <!-- Preference switch for Telemetry -->
    <string name="preferences_telemetry">การวัดและส่งข้อมูลทางไกล</string>
    <!-- Preference switch for usage and technical data collection -->
    <string name="preference_usage_data">การใช้งานและข้อมูลทางเทคนิค</string>
    <!-- Preference description for usage and technical data collection -->
    <string name="preferences_usage_data_description">แบ่งปันข้อมูลประสิทธิภาพ, การใช้งาน, ฮาร์ดแวร์ และการปรับแต่งเกี่ยวกับเบราว์เซอร์ของคุณกับ Mozilla เพื่อช่วยเราทำ %1$s ให้ดีขึ้น</string>
    <!-- Preference switch for marketing data collection -->
    <string name="preferences_marketing_data">ข้อมูลการตลาด</string>
    <!-- Preference description for marketing data collection, parameter is the app name (e.g. Firefox) -->
    <string name="preferences_marketing_data_description">แบ่งปันข้อมูลเกี่ยวกับคุณลักษณะที่คุณใช้ใน %1$s กับ Leanplum ผู้ให้บริการการตลาดมือถือของเรา</string>
    <!-- Preference description for marketing data collection -->
    <string name="preferences_marketing_data_description2">แบ่งปันข้อมูลการใช้งานพื้นฐานกับ Adjust ผู้จำหน่ายการตลาดมือถือของเรา</string>
    <!-- Title for studies preferences -->
    <string name="preference_experiments_2">การศึกษา</string>
    <!-- Summary for studies preferences -->
    <string name="preference_experiments_summary_2">อนุญาตให้ Mozilla ติดตั้งและเรียกใช้การศึกษา</string>
    <!-- Title for experiments preferences -->
    <string name="preference_experiments">การทดลอง</string>
    <!-- Summary for experiments preferences -->
    <string name="preference_experiments_summary">อนุญาตให้ Mozilla ติดตั้งและเก็บรวบรวมข้อมูลสำหรับคุณลักษณะทดลอง</string>
    <!-- Preference switch for crash reporter -->
    <string name="preferences_crash_reporter">ตัวรายงานข้อขัดข้อง</string>
    <!-- Preference switch for Mozilla location service -->
    <string name="preferences_mozilla_location_service">บริการตำแหน่งที่ตั้ง Mozilla</string>
    <!-- Preference switch for app health report. The first parameter is the name of the application (For example: Fenix) -->
    <string name="preferences_fenix_health_report">รายงานสุขภาพ %s</string>

    <!-- Turn On Sync Preferences -->
    <!-- Header of the Turn on Sync preference view -->
    <string name="preferences_sync">เปิด Sync</string>
    <!-- Preference for pairing -->
    <string name="preferences_sync_pair">สแกนรหัสการจับคู่ใน Firefox เดสก์ท็อป</string>
    <!-- Preference for account login -->
    <string name="preferences_sync_sign_in">ลงชื่อเข้า</string>
    <!-- Preference for reconnecting to FxA sync -->
    <string name="preferences_sync_sign_in_to_reconnect">ลงชื่อเข้าเพื่อเชื่อมต่ออีกครั้ง</string>
    <!-- Preference for removing FxA account -->
    <string name="preferences_sync_remove_account">เอาบัญชีออก</string>

    <!-- Pairing Feature strings -->
    <!-- Instructions on how to access pairing -->
    <string name="pair_instructions_2"><![CDATA[สแกนรหัส QR ที่แสดงใน <b>firefox.com/pair</b>]]></string>
    <!-- Button to open camera for pairing -->
    <string name="pair_open_camera">เปิดกล้อง</string>
    <!-- Button to cancel pairing -->
    <string name="pair_cancel">ยกเลิก</string>

    <!-- Toolbar Preferences -->
    <!-- Preference for using top toolbar -->
    <string name="preference_top_toolbar">ด้านบน</string>
    <!-- Preference for using bottom toolbar -->
    <string name="preference_bottom_toolbar">ด้านล่าง</string>

    <!-- Theme Preferences -->
    <!-- Preference for using light theme -->
    <string name="preference_light_theme">สว่าง</string>
    <!-- Preference for using dark theme -->
    <string name="preference_dark_theme">มืด</string>
    <!-- Preference for using using dark or light theme automatically set by battery -->
    <string name="preference_auto_battery_theme">กำหนดโดยตัวประหยัดแบตเตอรี่</string>
    <!-- Preference for using following device theme -->
    <string name="preference_follow_device_theme">ตามชุดตกแต่งอุปกรณ์</string>

    <!-- Gestures Preferences-->
    <!-- Preferences for using pull to refresh in a webpage -->
    <string name="preference_gestures_website_pull_to_refresh">ดึงเพื่อรีเฟรช</string>
    <!-- Preference for using the dynamic toolbar -->
    <string name="preference_gestures_dynamic_toolbar">เลื่อนเพื่อซ่อนแถบเครื่องมือ</string>
    <!-- Preference for switching tabs by swiping horizontally on the toolbar -->
    <string name="preference_gestures_swipe_toolbar_switch_tabs">ปัดแถบเครื่องมือไปด้านข้างเพื่อสลับแท็บ</string>
    <!-- Preference for showing the opened tabs by swiping up on the toolbar-->
    <string name="preference_gestures_swipe_toolbar_show_tabs">ปัดแถบเครื่องมือไปด้านบนเพื่อเปิดแท็บ</string>

    <!-- Library -->
    <!-- Option in Library to open Sessions page -->
    <string name="library_sessions">วาระ</string>
    <!-- Option in Library to open Screenshots page -->
    <string name="library_screenshots">ภาพหน้าจอ</string>
    <!-- Option in Library to open Downloads page -->
    <string name="library_downloads">การดาวน์โหลด</string>
    <!-- Option in library to open Bookmarks page -->
    <string name="library_bookmarks">ที่คั่นหน้า</string>
    <!-- Option in library to open Desktop Bookmarks root page -->
    <string name="library_desktop_bookmarks_root">ที่คั่นหน้าเดสก์ท็อป</string>
    <!-- Option in library to open Desktop Bookmarks "menu" page -->
    <string name="library_desktop_bookmarks_menu">เมนูที่คั่นหน้า</string>
    <!-- Option in library to open Desktop Bookmarks "toolbar" page -->
    <string name="library_desktop_bookmarks_toolbar">แถบเครื่องมือที่คั่นหน้า</string>
    <!-- Option in library to open Desktop Bookmarks "unfiled" page -->
    <string name="library_desktop_bookmarks_unfiled">ที่คั่นหน้าอื่น ๆ</string>
    <!-- Option in Library to open History page -->
    <string name="library_history">ประวัติ</string>
    <!-- Option in Library to open a new tab -->
    <string name="library_new_tab">แท็บใหม่</string>
    <!-- Option in Library to find text in page -->
    <string name="library_find_in_page">ค้นหาในหน้า</string>
    <!-- Option in Library to open Reading List -->
    <string name="library_reading_list">รายการอ่าน</string>
    <!-- Menu Item Label for Search in Library -->
    <string name="library_search">ค้นหา</string>
    <!-- Settings Page Title -->
    <string name="settings_title">การตั้งค่า</string>
    <!-- Content description (not visible, for screen readers etc.): "Menu icon for items on a history item" -->
    <string name="content_description_history_menu">เมนูรายการประวัติ</string>
    <!-- Content description (not visible, for screen readers etc.): "Close button for library settings" -->
    <string name="content_description_close_button">ปิด</string>

    <!-- Option in library for Recently Closed Tabs -->
    <string name="library_recently_closed_tabs">แท็บที่ปิดล่าสุด</string>
    <!-- Option in library to open Recently Closed Tabs page -->
    <string name="recently_closed_show_full_history">แสดงประวัติแบบเต็ม</string>
    <!-- Text to show users they have multiple tabs saved in the Recently Closed Tabs section of history.
    %d is a placeholder for the number of tabs selected. -->
    <string name="recently_closed_tabs">%d แท็บ</string>
    <!-- Text to show users they have one tab saved in the Recently Closed Tabs section of history.
    %d is a placeholder for the number of tabs selected. -->
    <string name="recently_closed_tab">%d แท็บ</string>
    <!-- Recently closed tabs screen message when there are no recently closed tabs -->
    <string name="recently_closed_empty_message">ไม่มีแท็บที่ปิดล่าสุด</string>

    <!-- Tab Management -->
    <!-- Title of preference for tabs management -->
    <string name="preferences_tabs">แท็บ</string>
    <!-- Title of preference that allows a user to specify the tab view -->
    <string name="preferences_tab_view">มุมมองแท็บ</string>
    <!-- Option for a list tab view -->
    <string name="tab_view_list">รายการ</string>
    <!-- Option for a grid tab view -->
    <string name="tab_view_grid">เส้นตาราง</string>
    <!-- Title of preference that allows a user to auto close tabs after a specified amount of time -->
    <string name="preferences_close_tabs">ปิดแท็บ</string>
    <!-- Option for auto closing tabs that will never auto close tabs, always allows user to manually close tabs -->
    <string name="close_tabs_manually">กำหนดเอง</string>
    <!-- Option for auto closing tabs that will auto close tabs after one day -->
    <string name="close_tabs_after_one_day">หลังจากผ่านไปหนึ่งวัน</string>
    <!-- Option for auto closing tabs that will auto close tabs after one week -->
    <string name="close_tabs_after_one_week">หลังจากผ่านไปหนึ่งสัปดาห์</string>
    <!-- Option for auto closing tabs that will auto close tabs after one month -->
    <string name="close_tabs_after_one_month">หลังจากผ่านไปหนึ่งเดือน</string>

    <!-- Start on Home -->
    <!-- Title of a preference that allows a user to indicate after a specified amount of time when the app should start on the home screen -->
    <string name="preferences_start_on_home">เริ่มที่หน้าแรก</string>
    <!-- Option for starting on the home screen after after four hours or inactivity -->
    <string name="start_on_home_after_four_hours">หลังจาก 4 ชั่วโมง</string>
    <!-- Option for always starting on the home screen -->
    <string name="start_on_home_always">ทุกครั้ง</string>
    <!-- Option for never starting on the home screen -->
    <string name="start_on_home_never">ไม่เลย</string>
    <!-- Summary for tabs preference when auto closing tabs setting is set to manual close-->
    <string name="close_tabs_manually_summary">ปิดด้วยตนเอง</string>
    <!-- Summary for tabs preference when auto closing tabs setting is set to auto close tabs after one day-->
    <string name="close_tabs_after_one_day_summary">ปิดหลังจากหนึ่งวัน</string>
    <!-- Summary for tabs preference when auto closing tabs setting is set to auto close tabs after one week-->
    <string name="close_tabs_after_one_week_summary">ปิดหลังจากหนึ่งสัปดาห์</string>
    <!-- Summary for tabs preference when auto closing tabs setting is set to auto close tabs after one month-->
    <string name="close_tabs_after_one_month_summary">ปิดหลังจากหนึ่งเดือน</string>

    <!-- Sessions -->
    <!-- Title for the list of tabs -->
    <string name="tab_header_label">แท็บที่เปิด</string>
    <!-- Title for the list of tabs in the current private session -->
    <string name="tabs_header_private_title">วาระส่วนตัว</string>
    <!-- Title for the list of tabs in the current private session -->
    <string name="tabs_header_private_tabs_title">แท็บส่วนตัว</string>
    <!-- Title for the list of tabs in the synced tabs -->
    <string name="tabs_header_synced_tabs_title">แท็บที่ซิงค์</string>
    <!-- Content description (not visible, for screen readers etc.): Add tab button. Adds a news tab when pressed -->
    <string name="add_tab">เพิ่มแท็บ</string>
    <!-- Content description (not visible, for screen readers etc.): Add tab button. Adds a news tab when pressed -->
    <string name="add_private_tab">เพิ่มแท็บส่วนตัว</string>
    <!-- Text for the new tab button to indicate adding a new private tab in the tab -->
    <string name="tab_drawer_fab_content">ส่วนตัว</string>
    <!-- Text for the new tab button to indicate syncing command on the synced tabs page -->
    <string name="tab_drawer_fab_sync">ซิงค์</string>
    <!-- Text shown as the title of the open tab tray -->
    <string name="tab_tray_title">แท็บที่เปิด</string>
    <!-- Text shown in the menu for saving tabs to a collection -->
    <string name="tab_tray_menu_item_save">บันทึกไปยังชุดสะสม</string>
    <!-- Text shown in the menu for the collection selector -->
    <string name="tab_tray_menu_select">เลือก</string>
    <!-- Text shown in the menu for sharing all tabs -->
    <string name="tab_tray_menu_item_share">แบ่งปันแท็บทั้งหมด</string>
    <!-- Text shown in the menu to view recently closed tabs -->
    <string name="tab_tray_menu_recently_closed">แท็บที่ปิดล่าสุด</string>
    <!-- Text shown in the menu to view account settings -->
    <string name="tab_tray_menu_account_settings">การตั้งค่าบัญชี</string>
    <!-- Text shown in the menu to view tab settings -->
    <string name="tab_tray_menu_tab_settings">การตั้งค่าแท็บ</string>
    <!-- Text shown in the menu for closing all tabs -->
    <string name="tab_tray_menu_item_close">ปิดแท็บทั้งหมด</string>
    <!-- Shortcut action to open new tab -->
    <string name="tab_tray_menu_open_new_tab">แท็บใหม่</string>
    <!-- Shortcut action to open the home screen -->
    <string name="tab_tray_menu_home">ไปยังหน้าแรก</string>
    <!-- Shortcut action to toggle private mode -->
    <string name="tab_tray_menu_toggle">สลับโหมดแท็บ</string>
    <!-- Text shown in the multiselect menu for bookmarking selected tabs. -->
    <string name="tab_tray_multiselect_menu_item_bookmark">ที่คั่นหน้า</string>
    <!-- Text shown in the multiselect menu for closing selected tabs. -->
    <string name="tab_tray_multiselect_menu_item_close">ปิด</string>
    <!-- Content description for tabs tray multiselect share button -->
    <string name="tab_tray_multiselect_share_content_description">แบ่งปันแท็บที่เลือก</string>
    <!-- Content description for tabs tray multiselect menu -->
    <string name="tab_tray_multiselect_menu_content_description">เมนูแท็บที่เลือก</string>
    <!-- Content description (not visible, for screen readers etc.): Removes tab from collection button. Removes the selected tab from collection when pressed -->
    <string name="remove_tab_from_collection">เอาแท็บออกจากชุดสะสม</string>
    <!-- Text for button to enter multiselect mode in tabs tray -->
    <string name="tabs_tray_select_tabs">เลือกแท็บ</string>
    <!-- Content description (not visible, for screen readers etc.): Close tab button. Closes the current session when pressed -->
    <string name="close_tab">ปิดแท็บ</string>
    <!-- Content description (not visible, for screen readers etc.): Close tab <title> button. First parameter is tab title  -->
    <string name="close_tab_title">ปิดแท็บ %s</string>
    <!-- Content description (not visible, for screen readers etc.): Opens the open tabs menu when pressed -->
    <string name="open_tabs_menu">เปิดเมนูแท็บ</string>
    <!-- Open tabs menu item to close all tabs -->
    <string name="tabs_menu_close_all_tabs">ปิดแท็บทั้งหมด</string>
    <!-- Open tabs menu item to share all tabs -->
    <string name="tabs_menu_share_tabs">แบ่งปันแท็บ</string>
    <!-- Open tabs menu item to save tabs to collection -->
    <string name="tabs_menu_save_to_collection1">บันทึกแท็บไปยังชุดสะสม</string>
    <!-- Content description (not visible, for screen readers etc.): Opens the tab menu when pressed -->
    <string name="tab_menu">เมนูแท็บ</string>
    <!-- Tab menu item to share the tab -->
    <string name="tab_share">แบ่งปันแท็บ</string>

    <!-- Button in the current session menu. Deletes the session when pressed -->
    <string name="current_session_delete">ลบ</string>
    <!-- Button in the current session menu. Saves the session when pressed -->
    <string name="current_session_save">บันทึก</string>
    <!-- Button in the current session menu. Opens the share menu when pressed -->
    <string name="current_session_share">แบ่งปัน</string>
    <!-- Content description (not visible, for screen readers etc.): Title icon for current session menu -->
    <string name="current_session_image">ภาพวาระปัจจุบัน</string>
    <!-- Button to save the current set of tabs into a collection -->
    <string name="save_to_collection">บันทึกไปยังชุดสะสม</string>
    <!-- Text for the menu button to delete a collection -->
    <string name="collection_delete">ลบชุดสะสม</string>
    <!-- Text for the menu button to rename a collection -->
    <string name="collection_rename">เปลี่ยนชื่อชุดสะสม</string>
    <!-- Text for the button to open tabs of the selected collection -->
    <string name="collection_open_tabs">แท็บที่เปิด</string>

    <!-- Hint for adding name of a collection -->
    <string name="collection_name_hint">ชื่อชุดสะสม</string>
    <!-- Text for the menu button to rename a top site -->
	<string name="rename_top_site">เปลี่ยนชื่อ</string>
	<!-- Text for the menu button to remove a top site -->
	<string name="remove_top_site">เอาออก</string>

    <!-- Text for the menu button to delete a top site from history -->
    <string name="delete_from_history">ลบออกจากประวัติ</string>
    <!-- Postfix for private WebApp titles, placeholder is replaced with app name -->
    <string name="pwa_site_controls_title_private">%1$s (โหมดส่วนตัว)</string>

    <!-- Button in the current tab tray header in multiselect mode. Saved the selected tabs to a collection when pressed. -->
    <string name="tab_tray_save_to_collection">บันทึก</string>

    <!-- History -->
    <!-- Text for the button to clear all history -->
    <string name="history_delete_all">ลบประวัติ</string>
    <!-- Text for the dialog to confirm clearing all history -->
    <string name="history_delete_all_dialog">คุณแน่ใจหรือไม่ว่าต้องการล้างประวัติของคุณ?</string>
    <!-- Text for the snackbar to confirm that multiple browsing history items has been deleted -->
    <string name="history_delete_multiple_items_snackbar">ลบประวัติแล้ว</string>
    <!-- Text for the snackbar to confirm that a single browsing history item has been deleted. The first parameter is the shortened URL of the deleted history item. -->
    <string name="history_delete_single_item_snackbar">ลบ %1$s แล้ว</string>
    <!-- Text for positive action to delete history in deleting history dialog -->
    <string name="history_clear_dialog">ล้าง</string>
    <!-- History overflow menu copy button -->
    <string name="history_menu_copy_button">คัดลอก</string>
    <!-- History overflow menu share button -->
    <string name="history_menu_share_button">แบ่งปัน</string>
    <!-- History overflow menu open in new tab button -->
    <string name="history_menu_open_in_new_tab_button">เปิดในแท็บใหม่</string>
    <!-- History overflow menu open in private tab button -->
    <string name="history_menu_open_in_private_tab_button">เปิดในแท็บส่วนตัว</string>
    <!-- Text for the button to delete a single history item -->
    <string name="history_delete_item">ลบ</string>
    <!-- History multi select title in app bar
    The first parameter is the number of bookmarks selected -->
    <string name="history_multi_select_title">เลือกอยู่ %1$d</string>
    <!-- Text for the button to clear selected history items. The first parameter
        is a digit showing the number of items you have selected -->
    <string name="history_delete_some">ลบ %1$d รายการ</string>
    <!-- Text for the header that groups the history for today -->
    <string name="history_today">วันนี้</string>
    <!-- Text for the header that groups the history for yesterday -->
    <string name="history_yesterday">เมื่อวาน</string>
    <!-- Text for the header that groups the history for last 24 hours -->
    <string name="history_24_hours">24 ชั่วโมงที่ผ่านมา</string>
    <!-- Text for the header that groups the history the past 7 days -->
    <string name="history_7_days">7 วันที่ผ่านมา</string>
    <!-- Text for the header that groups the history the past 30 days -->
    <string name="history_30_days">30 วันที่ผ่านมา</string>
    <!-- Text for the header that groups the history older than the last month -->
    <string name="history_older">เก่ากว่า</string>
    <!-- Text shown when no history exists -->
    <string name="history_empty_message">ไม่มีประวัติที่นี่</string>

    <!-- Downloads -->
    <!-- Text for the button to clear all downloads -->
    <string name="download_delete_all">ลบการดาวน์โหลด</string>
    <!-- Text for the dialog to confirm clearing all downloads -->
    <string name="download_delete_all_dialog">คุณแน่ใจหรือไม่ว่าต้องการล้างการดาวน์โหลดของคุณ?</string>

    <!-- Text for the snackbar to confirm that multiple downloads items have been removed -->
    <string name="download_delete_multiple_items_snackbar_1">การดาวน์โหลดถูกลบ</string>
    <!-- Text for the snackbar to confirm that a single download item has been removed. The first parameter is the name of the download item. -->
    <string name="download_delete_single_item_snackbar">เอา %1$s ออกแล้ว</string>
    <!-- Text shown when no download exists -->
    <string name="download_empty_message_1">ไม่มีไฟล์ที่ดาวน์โหลด</string>
    <!-- History multi select title in app bar
    The first parameter is the number of downloads selected -->
    <string name="download_multi_select_title">เลือกอยู่ %1$d</string>

    <!-- History overflow menu open in new tab button -->
    <string name="download_menu_open">เปิด</string>


    <!-- Text for the button to remove a single download item -->
    <string name="download_delete_item_1">เอาออก</string>


    <!-- Crashes -->
    <!-- Title text displayed on the tab crash page. This first parameter is the name of the application (For example: Fenix) -->
    <string name="tab_crash_title_2">ขออภัย %1$s ไม่สามารถโหลดหน้านั้นได้</string>
    <!-- Description text displayed on the tab crash page -->
    <string name="tab_crash_description">คุณสามารถพยายามกู้คืนหรือปิดแท็บนี้ได้จากด้านล่าง</string>
    <!-- Send crash report checkbox text on the tab crash page -->
    <string name="tab_crash_send_report">ส่งรายงานข้อขัดข้องไปยัง Mozilla</string>
    <!-- Close tab button text on the tab crash page -->
    <string name="tab_crash_close">ปิดแท็บ</string>
    <!-- Restore tab button text on the tab crash page -->
    <string name="tab_crash_restore">เรียกคืนแท็บ</string>

    <!-- Content Description for session item menu button -->
    <string name="content_description_session_menu">ตัวเลือกวาระ</string>

    <!-- Content Description for session item share button -->
    <string name="content_description_session_share">แบ่งปันวาระ</string>

    <!-- Bookmarks -->
    <!-- Content description for bookmarks library menu -->
    <string name="bookmark_menu_content_description">เมนูที่คั่นหน้า</string>
    <!-- Screen title for editing bookmarks -->
    <string name="bookmark_edit">แก้ไขที่คั่นหน้า</string>
    <!-- Screen title for selecting a bookmarks folder -->
    <string name="bookmark_select_folder">เลือกโฟลเดอร์</string>
    <!-- Confirmation message for a dialog confirming if the user wants to delete the selected folder -->
    <string name="bookmark_delete_folder_confirmation_dialog">คุณแน่ใจหรือไม่ว่าต้องการลบโฟลเดอร์นี้?</string>
    <!-- Confirmation message for a dialog confirming if the user wants to delete multiple items including folders. Parameter will be replaced by app name. -->
    <string name="bookmark_delete_multiple_folders_confirmation_dialog">%s จะลบรายการที่เลือก</string>
    <!-- Snackbar title shown after a folder has been deleted. This first parameter is the name of the deleted folder -->
    <string name="bookmark_delete_folder_snackbar">ลบ %1$s แล้ว</string>
    <!-- Screen title for adding a bookmarks folder -->
    <string name="bookmark_add_folder">เพิ่มโฟลเดอร์</string>
    <!-- Snackbar title shown after a bookmark has been created. -->
    <string name="bookmark_saved_snackbar">บันทึกที่คั่นหน้าแล้ว!</string>
    <!-- Snackbar edit button shown after a bookmark has been created. -->
    <string name="edit_bookmark_snackbar_action">แก้ไข</string>
    <!-- Bookmark overflow menu edit button -->
    <string name="bookmark_menu_edit_button">แก้ไข</string>
    <!-- Bookmark overflow menu select button -->
    <string name="bookmark_menu_select_button">เลือก</string>
    <!-- Bookmark overflow menu copy button -->
    <string name="bookmark_menu_copy_button">คัดลอก</string>
    <!-- Bookmark overflow menu share button -->
    <string name="bookmark_menu_share_button">แบ่งปัน</string>
    <!-- Bookmark overflow menu open in new tab button -->
    <string name="bookmark_menu_open_in_new_tab_button">เปิดในแท็บใหม่</string>
    <!-- Bookmark overflow menu open in private tab button -->
    <string name="bookmark_menu_open_in_private_tab_button">เปิดในแท็บส่วนตัว</string>
    <!-- Bookmark overflow menu delete button -->
    <string name="bookmark_menu_delete_button">ลบ</string>
    <!--Bookmark overflow menu save button -->
    <string name="bookmark_menu_save_button">บันทึก</string>
    <!-- Bookmark multi select title in app bar
     The first parameter is the number of bookmarks selected -->
    <string name="bookmarks_multi_select_title">เลือกอยู่ %1$d</string>
    <!-- Bookmark editing screen title -->
    <string name="edit_bookmark_fragment_title">แก้ไขที่คั่นหน้า</string>
    <!-- Bookmark folder editing screen title -->
    <string name="edit_bookmark_folder_fragment_title">แก้ไขโฟลเดอร์</string>
    <!-- Bookmark sign in button message -->
    <string name="bookmark_sign_in_button">ลงชื่อเข้าเพื่อดูที่คั่นหน้าที่ซิงค์</string>
    <!-- Bookmark URL editing field label -->
    <string name="bookmark_url_label">URL</string>
    <!-- Bookmark FOLDER editing field label -->
    <string name="bookmark_folder_label">โฟลเดอร์</string>
    <!-- Bookmark NAME editing field label -->
    <string name="bookmark_name_label">ชื่อ</string>
    <!-- Bookmark add folder screen title -->
    <string name="bookmark_add_folder_fragment_label">เพิ่มโฟลเดอร์</string>
    <!-- Bookmark select folder screen title -->
    <string name="bookmark_select_folder_fragment_label">เลือกโฟลเดอร์</string>
    <!-- Bookmark editing error missing title -->
    <string name="bookmark_empty_title_error">ต้องมีชื่อเรื่อง</string>
    <!-- Bookmark editing error missing or improper URL -->
    <string name="bookmark_invalid_url_error">URL ไม่ถูกต้อง</string>
    <!-- Bookmark screen message for empty bookmarks folder -->
    <string name="bookmarks_empty_message">ไม่มีที่คั่นหน้าที่นี่</string>
    <!-- Bookmark snackbar message on deletion
     The first parameter is the host part of the URL of the bookmark deleted, if any -->
    <string name="bookmark_deletion_snackbar_message">ลบ %1$s แล้ว</string>
    <!-- Bookmark snackbar message on deleting multiple bookmarks not including folders-->
    <string name="bookmark_deletion_multiple_snackbar_message_2">เอาที่คั่นหน้าออกแล้ว</string>
    <!-- Bookmark snackbar message on deleting multiple bookmarks including folders-->
    <string name="bookmark_deletion_multiple_snackbar_message_3">กำลังลบโฟลเดอร์ที่เลือก</string>
    <!-- Bookmark undo button for deletion snackbar action -->
    <string name="bookmark_undo_deletion">เลิกทำ</string>

    <!-- Site Permissions -->
    <!-- Site permissions preferences header -->
    <string name="permissions_header">สิทธิอนุญาต</string>
    <!-- Button label that take the user to the Android App setting -->
    <string name="phone_feature_go_to_settings">ไปยังการตั้งค่า</string>
    <!-- Content description (not visible, for screen readers etc.): Quick settings sheet
        to give users access to site specific information / settings. For example:
        Secure settings status and a button to modify site permissions -->
    <string name="quick_settings_sheet">แผ่นการตั้งค่าด่วน</string>
    <!-- Label that indicates that this option it the recommended one -->
    <string name="phone_feature_recommended">แนะนำ</string>
    <!-- button that allows editing site permissions settings -->
    <string name="quick_settings_sheet_manage_site_permissions">จัดการสิทธิอนุญาตไซต์</string>
    <!-- Button label for clearing all the information of site permissions-->
    <string name="clear_permissions">ล้างสิทธิอนุญาต</string>
    <!-- Button label for clearing a site permission-->
    <string name="clear_permission">ล้างสิทธิอนุญาต</string>
    <!-- Button label for clearing all the information on all sites-->
    <string name="clear_permissions_on_all_sites">ล้างสิทธิอนุญาตบนไซต์ทั้งหมด</string>
    <!-- Preference for altering video and audio autoplay for all websites -->
    <string name="preference_browser_feature_autoplay">การเล่นอัตโนมัติ</string>
    <!-- Preference for altering the camera access for all websites -->
    <string name="preference_phone_feature_camera">กล้อง</string>
    <!-- Preference for altering the microphone access for all websites -->
    <string name="preference_phone_feature_microphone">ไมโครโฟน</string>
    <!-- Preference for altering the location access for all websites -->
    <string name="preference_phone_feature_location">ตำแหน่งที่ตั้ง</string>
    <!-- Preference for altering the notification access for all websites -->
    <string name="preference_phone_feature_notification">การแจ้งเตือน</string>
    <!-- Preference for altering the persistent storage access for all websites -->
    <string name="preference_phone_feature_persistent_storage">ที่เก็บถาวร</string>
    <!-- Preference for altering the EME access for all websites -->
    <string name="preference_phone_feature_media_key_system_access">เนื้อหาที่ควบคุมด้วย DRM</string>
    <!-- Label that indicates that a permission must be asked always -->
    <string name="preference_option_phone_feature_ask_to_allow">ถามเพื่ออนุญาต</string>
    <!-- Label that indicates that a permission must be blocked -->
    <string name="preference_option_phone_feature_blocked">ปิดกั้น</string>
    <!-- Label that indicates that a permission must be allowed -->
    <string name="preference_option_phone_feature_allowed">อนุญาต</string>
    <!--Label that indicates a permission is by the Android OS-->
    <string name="phone_feature_blocked_by_android">ปิดกั้นโดย Android</string>
    <!-- Preference for showing a list of websites that the default configurations won't apply to them -->
    <string name="preference_exceptions">ข้อยกเว้น</string>
    <!-- Summary of tracking protection preference if tracking protection is set to on -->
    <string name="tracking_protection_on">เปิด</string>
    <!-- Summary of tracking protection preference if tracking protection is set to off -->
    <string name="tracking_protection_off">ปิด</string>
    <!-- Label for global setting that indicates that all video and audio autoplay is allowed -->
    <string name="preference_option_autoplay_allowed2">อนุญาตเสียงและวิดีโอ</string>
    <!-- Label for site specific setting that indicates that all video and audio autoplay is allowed -->
    <string name="quick_setting_option_autoplay_allowed">อนุญาตเสียงและวิดีโอ</string>
    <!-- Label that indicates that video and audio autoplay is only allowed over Wi-Fi -->
    <string name="preference_option_autoplay_allowed_wifi_only2">ปิดกั้นเสียงและวิดีโอบนการใช้งานมือถือ</string>
    <!-- Subtext that explains 'autoplay on Wi-Fi only' option -->
    <string name="preference_option_autoplay_allowed_wifi_subtext">เสียงและวิดีโอจะเล่นบน Wi-Fi</string>
    <!-- Label for global setting that indicates that video autoplay is allowed, but audio autoplay is blocked -->
    <string name="preference_option_autoplay_block_audio2">ปิดกั้นเสียงเท่านั้น</string>
    <!-- Label for site specific setting that indicates that video autoplay is allowed, but audio autoplay is blocked -->
    <string name="quick_setting_option_autoplay_block_audio">ปิดกั้นเสียงเท่านั้น</string>
    <!-- Label for global setting that indicates that all video and audio autoplay is blocked -->
    <string name="preference_option_autoplay_blocked3">ปิดกั้นเสียงและวิดีโอ</string>
    <!-- Label for site specific setting that indicates that all video and audio autoplay is blocked -->
    <string name="quick_setting_option_autoplay_blocked">ปิดกั้นเสียงและวิดีโอ</string>
    <!-- Summary of delete browsing data on quit preference if it is set to on -->
    <string name="delete_browsing_data_quit_on">เปิด</string>
    <!-- Summary of delete browsing data on quit preference if it is set to off -->
    <string name="delete_browsing_data_quit_off">ปิด</string>

    <!-- Collections -->
    <!-- Collections header on home fragment -->
    <string name="collections_header">ชุดสะสม</string>
    <!-- Content description (not visible, for screen readers etc.): Opens the collection menu when pressed -->
    <string name="collection_menu_button_content_description">เมนูชุดสะสม</string>
    <!-- Label to describe what collections are to a new user without any collections -->
    <string name="no_collections_description2">รวบรวมสิ่งที่สำคัญต่อคุณ\nรวมกลุ่มการค้นหา ไซต์ และแท็บที่คล้ายกันให้อยู่ด้วยกันเพื่อให้เข้าถึงได้อย่างรวดเร็วในภายหลัง</string>
    <!-- Title for the "select tabs" step of the collection creator -->
    <string name="create_collection_select_tabs">เลือกแท็บ</string>
    <!-- Title for the "select collection" step of the collection creator -->
    <string name="create_collection_select_collection">เลือกชุดสะสม</string>
    <!-- Title for the "name collection" step of the collection creator -->
    <string name="create_collection_name_collection">ตั้งชื่อชุดสะสม</string>
    <!-- Button to add new collection for the "select collection" step of the collection creator -->
    <string name="create_collection_add_new_collection">เพิ่มชุดสะสมใหม่</string>
    <!-- Button to select all tabs in the "select tabs" step of the collection creator -->
    <string name="create_collection_select_all">เลือกทั้งหมด</string>
    <!-- Button to deselect all tabs in the "select tabs" step of the collection creator -->
    <string name="create_collection_deselect_all">ไม่เลือกทั้งหมด</string>
    <!-- Text to prompt users to select the tabs to save in the "select tabs" step of the collection creator -->
    <string name="create_collection_save_to_collection_empty">เลือกแท็บที่จะบันทึก</string>
    <!-- Text to show users how many tabs they have selected in the "select tabs" step of the collection creator.
     %d is a placeholder for the number of tabs selected. -->
    <string name="create_collection_save_to_collection_tabs_selected">เลือกอยู่ %d แท็บ</string>
    <!-- Text to show users they have one tab selected in the "select tabs" step of the collection creator.
    %d is a placeholder for the number of tabs selected. -->
    <string name="create_collection_save_to_collection_tab_selected">เลือกอยู่ %d แท็บ</string>
    <!-- Text shown in snackbar when multiple tabs have been saved in a collection -->
    <string name="create_collection_tabs_saved">บันทึกแท็บแล้ว!</string>
    <!-- Text shown in snackbar when one or multiple tabs have been saved in a new collection -->
    <string name="create_collection_tabs_saved_new_collection">บันทึกชุดสะสมแล้ว!</string>
    <!-- Text shown in snackbar when one tab has been saved in a collection -->
    <string name="create_collection_tab_saved">บันทึกแท็บแล้ว!</string>
    <!-- Content description (not visible, for screen readers etc.): button to close the collection creator -->
    <string name="create_collection_close">ปิด</string>
    <!-- Button to save currently selected tabs in the "select tabs" step of the collection creator-->
    <string name="create_collection_save">บันทึก</string>

    <!-- Snackbar action to view the collection the user just created or updated -->
    <string name="create_collection_view">ดู</string>

    <!-- Default name for a new collection in "name new collection" step of the collection creator. %d is a placeholder for the number of collections-->
    <string name="create_collection_default_name">ชุดสะสม %d</string>

    <!-- Share -->
    <!-- Share screen header -->
    <string name="share_header">ส่งและแบ่งปัน</string>
    <!-- Share screen header -->
    <string name="share_header_2">แบ่งปัน</string>
    <!-- Content description (not visible, for screen readers etc.):
        "Share" button. Opens the share menu when pressed. -->
    <string name="share_button_content_description">แบ่งปัน</string>
    <!-- Sub-header in the dialog to share a link to another app -->
    <string name="share_link_subheader">แบ่งปันลิงก์</string>
    <!-- Sub-header in the dialog to share a link to another sync device -->
    <string name="share_device_subheader">ส่งไปยังอุปกรณ์</string>
    <!-- Sub-header in the dialog to share a link to an app from the full list -->
    <string name="share_link_all_apps_subheader">การกระทำทั้งหมด</string>
    <!-- Sub-header in the dialog to share a link to an app from the most-recent sorted list -->
    <string name="share_link_recent_apps_subheader">เพิ่งใช้ล่าสุด</string>
    <!-- An option from the three dot menu to into sync -->
    <string name="sync_menu_sign_in">ลงชื่อเข้าใช้เพื่อซิงค์</string>
    <!-- An option from the share dialog to sign into sync -->
    <string name="sync_sign_in">ลงชื่อเข้าไปยัง Sync</string>
    <!-- An option from the share dialog to send link to all other sync devices -->
    <string name="sync_send_to_all">ส่งไปยังอุปกรณ์ทั้งหมด</string>
    <!-- An option from the share dialog to reconnect to sync -->
    <string name="sync_reconnect">เชื่อมต่อกับ Sync ใหม่</string>
    <!-- Text displayed when sync is offline and cannot be accessed -->
    <string name="sync_offline">ออฟไลน์</string>
    <!-- An option to connect additional devices -->
    <string name="sync_connect_device">เชื่อมต่ออุปกรณ์อื่น</string>
    <!-- The dialog text shown when additional devices are not available -->
    <string name="sync_connect_device_dialog">เมื่อต้องการส่งแท็บ ให้ลงชื่อเข้าไปยัง Firefox บนอุปกรณ์อื่นอย่างน้อยหนึ่งเครื่อง</string>
    <!-- Confirmation dialog button -->
    <string name="sync_confirmation_button">เข้าใจแล้ว</string>
    <!-- Share error message -->
    <string name="share_error_snackbar">ไม่สามารถแบ่งปันไปยังแอปนี้</string>
    <!-- Add new device screen title -->
    <string name="sync_add_new_device_title">ส่งไปยังอุปกรณ์</string>
    <!-- Text for the warning message on the Add new device screen -->
    <string name="sync_add_new_device_message">ไม่มีอุปกรณ์ที่เชื่อมต่อ</string>
    <!-- Text for the button to learn about sending tabs -->
    <string name="sync_add_new_device_learn_button">เรียนรู้เกี่ยวกับการส่งแท็บ…</string>
    <!-- Text for the button to connect another device -->
    <string name="sync_add_new_device_connect_button">เชื่อมต่ออุปกรณ์อื่น…</string>

    <!-- Notifications -->
    <!-- The user visible name of the "notification channel" (Android 8+ feature) for the ongoing notification shown while a browsing session is active. -->
    <string name="notification_pbm_channel_name">วาระการเรียกดูแบบส่วนตัว</string>
    <!-- Text shown in the notification that pops up to remind the user that a private browsing session is active. -->
    <string name="notification_pbm_delete_text">ลบแท็บส่วนตัว</string>
    <!-- Text shown in the notification that pops up to remind the user that a private browsing session is active. -->
    <string name="notification_pbm_delete_text_2">ปิดแท็บส่วนตัว</string>
    <!-- Notification action to open Fenix and resume the current browsing session. -->
    <string name="notification_pbm_action_open">เปิด</string>
    <!-- Notification action to delete all current private browsing sessions AND switch to Fenix (bring it to the foreground) -->
    <string name="notification_pbm_action_delete_and_open">ลบและเปิด</string>
    <!-- Name of the "Powered by Fenix" notification channel. Displayed in the "App notifications" system settings for the app -->
    <string name="notification_powered_by_channel_name">ขับเคลื่อนโดย</string>
    <!-- Name of the marketing notification channel. Displayed in the "App notifications" system settings for the app -->
    <string name="notification_marketing_channel_name">การตลาด</string>
    <!-- Title shown in the notification that pops up to remind the user to set fenix as default browser.
    %1$s is a placeholder that will be replaced by the app name (Fenix). -->
    <string name="notification_default_browser_title">%1$s รวดเร็วและเป็นส่วนตัว</string>
    <!-- Text shown in the notification that pops up to remind the user to set fenix as default browser.
    %1$s is a placeholder that will be replaced by the app name (Fenix). -->
    <string name="notification_default_browser_text">ทำให้ %1$s เป็นเบราว์เซอร์เริ่มต้นของคุณ</string>

    <!-- Snackbar -->
    <!-- Text shown in snackbar when user deletes a collection -->
    <string name="snackbar_collection_deleted">ลบชุดสะสมแล้ว</string>
    <!-- Text shown in snackbar when user renames a collection -->
    <string name="snackbar_collection_renamed">เปลี่ยนชื่อชุดสะสมแล้ว</string>
    <!-- Text shown in snackbar when user deletes a tab -->
    <string name="snackbar_tab_deleted">ลบแท็บแล้ว</string>
    <!-- Text shown in snackbar when user deletes all tabs -->
    <string name="snackbar_tabs_deleted">ลบแท็บแล้ว</string>
    <!-- Text shown in snackbar when user closes a tab -->
    <string name="snackbar_tab_closed">ปิดแท็บแล้ว</string>
    <!-- Text shown in snackbar when user closes all tabs -->
    <string name="snackbar_tabs_closed">ปิดแท็บแล้ว</string>
    <!-- Text shown in snackbar when user closes tabs -->
    <string name="snackbar_message_tabs_closed">ปิดแท็บแล้ว!</string>
    <!-- Text shown in snackbar when user bookmarks a list of tabs -->
    <string name="snackbar_message_bookmarks_saved">บันทึกที่คั่นหน้าแล้ว!</string>
    <!-- Text shown in snackbar action for viewing bookmarks -->
    <string name="snackbar_message_bookmarks_view">ดู</string>
    <!-- Text shown in snackbar when user adds a site to top sites -->
    <string name="snackbar_added_to_top_sites">เพิ่มไปยังไซต์เด่นแล้ว!</string>
    <!-- Text shown in snackbar when user closes a private tab -->
    <string name="snackbar_private_tab_closed">ปิดแท็บส่วนตัวแล้ว</string>
    <!-- Text shown in snackbar when user closes all private tabs -->
    <string name="snackbar_private_tabs_closed">ปิดแท็บส่วนตัวแล้ว</string>
    <!-- Text shown in snackbar when user deletes all private tabs -->
    <string name="snackbar_private_tabs_deleted">ลบแท็บส่วนตัวแล้ว</string>
    <!-- Text shown in snackbar to undo deleting a tab, top site or collection -->
    <string name="snackbar_deleted_undo">เลิกทำ</string>
    <!-- Text shown in snackbar when user removes a top site -->
    <string name="snackbar_top_site_removed">เอาไซต์ออกแล้ว</string>
    <!-- Text for action to undo deleting a tab or collection shown in a11y dialog -->
    <string name="a11y_dialog_deleted_undo">เลิกทำ</string>
    <!-- Text for action to confirm deleting a tab or collection shown in a11y dialog -->
    <string name="a11y_dialog_deleted_confirm">ยืนยัน</string>
    <!-- QR code scanner prompt which appears after scanning a code, but before navigating to it
        First parameter is the name of the app, second parameter is the URL or text scanned-->
    <string name="qr_scanner_confirmation_dialog_message">อนุญาตให้ %1$s เปิด %2$s</string>
    <!-- QR code scanner prompt dialog positive option to allow navigation to scanned link -->
    <string name="qr_scanner_dialog_positive">อนุญาต</string>
    <!-- QR code scanner prompt dialog positive option to deny navigation to scanned link -->
    <string name="qr_scanner_dialog_negative">ปฏิเสธ</string>
    <!-- Tab collection deletion prompt dialog message. Placeholder will be replaced with the collection name -->
    <string name="tab_collection_dialog_message">คุณแน่ใจหรือไม่ว่าต้องการลบ %1$s?</string>
    <!-- Collection and tab deletion prompt dialog message. This will show when the last tab from a collection is deleted -->
    <string name="delete_tab_and_collection_dialog_message">การลบแท็บนี้จะลบชุดสะสมทั้งชุด คุณสามารถสร้างชุดสะสมใหม่ได้ทุกเมื่อ</string>
    <!-- Collection and tab deletion prompt dialog title. Placeholder will be replaced with the collection name. This will show when the last tab from a collection is deleted -->
    <string name="delete_tab_and_collection_dialog_title">ลบ %1$s หรือไม่?</string>
    <!-- Tab collection deletion prompt dialog option to delete the collection -->
    <string name="tab_collection_dialog_positive">ลบ</string>
    <!-- Tab collection deletion prompt dialog option to cancel deleting the collection -->
    <string name="tab_collection_dialog_negative">ยกเลิก</string>
    <!-- Text displayed in a notification when the user enters full screen mode -->
    <string name="full_screen_notification">เข้าสู่โหมดเต็มหน้าจอ</string>
    <!-- Message for copying the URL via long press on the toolbar -->
    <string name="url_copied">คัดลอก URL แล้ว</string>
    <!-- Sample text for accessibility font size -->
    <string name="accessibility_text_size_sample_text_1">นี่คือข้อความตัวอย่าง ซึ่งอยู่ที่นี่เพื่อแสดงว่าข้อความจะปรากฏอย่างไรเมื่อคุณเพิ่มหรือลดขนาดด้วยการตั้งค่านี้</string>
    <!-- Summary for Accessibility Text Size Scaling Preference -->
    <string name="preference_accessibility_text_size_summary">ทำให้ข้อความบนเว็บไซต์ใหญ่ขึ้นหรือเล็กลง</string>
    <!-- Title for Accessibility Text Size Scaling Preference -->
    <string name="preference_accessibility_font_size_title">ขนาดแบบอักษร</string>

    <!-- Title for Accessibility Text Automatic Size Scaling Preference -->
    <string name="preference_accessibility_auto_size_2">การปรับขนาดแบบอักษรโดยอัตโนมัติ</string>
    <!-- Summary for Accessibility Text Automatic Size Scaling Preference -->
    <string name="preference_accessibility_auto_size_summary">ขนาดแบบอักษรจะตรงกับการตั้งค่า Android ของคุณ ปิดใช้งานเพื่อจัดการขนาดแบบอักษรที่นี่</string>

    <!-- Title for the Delete browsing data preference -->
    <string name="preferences_delete_browsing_data">ลบข้อมูลการเรียกดู</string>

    <!-- Title for the tabs item in Delete browsing data -->
    <string name="preferences_delete_browsing_data_tabs_title_2">แท็บที่เปิด</string>
    <!-- Subtitle for the tabs item in Delete browsing data, parameter will be replaced with the number of open tabs -->
    <string name="preferences_delete_browsing_data_tabs_subtitle">%d แท็บ</string>
    <!-- Title for the data and history items in Delete browsing data -->
    <string name="preferences_delete_browsing_data_browsing_data_title">ประวัติการเรียกดูและข้อมูลไซต์</string>
    <!-- Subtitle for the data and history items in delete browsing data, parameter will be replaced with the
        number of history items the user has -->
    <string name="preferences_delete_browsing_data_browsing_data_subtitle">%d ที่อยู่</string>
    <!-- Title for history items in Delete browsing data -->
    <string name="preferences_delete_browsing_data_browsing_history_title">ประวัติ</string>
    <!-- Subtitle for the history items in delete browsing data, parameter will be replaced with the
        number of history pages the user has -->
    <string name="preferences_delete_browsing_data_browsing_history_subtitle">%d หน้า</string>
    <!-- Title for the cookies item in Delete browsing data -->
    <string name="preferences_delete_browsing_data_cookies">คุกกี้</string>
    <!-- Subtitle for the cookies item in Delete browsing data -->
    <string name="preferences_delete_browsing_data_cookies_subtitle">คุณจะถูกออกจากระบบของเว็บไซต์ส่วนใหญ่</string>
    <!-- Title for the cached images and files item in Delete browsing data -->
    <string name="preferences_delete_browsing_data_cached_files">ภาพและไฟล์ที่แคช</string>
    <!-- Subtitle for the cached images and files item in Delete browsing data -->
    <string name="preferences_delete_browsing_data_cached_files_subtitle">เพิ่มเนื้อที่เก็บข้อมูล</string>
    <!-- Title for the site permissions item in Delete browsing data -->
    <string name="preferences_delete_browsing_data_site_permissions">สิทธิอนุญาตไซต์</string>
    <!-- Title for the downloads item in Delete browsing data -->
    <string name="preferences_delete_browsing_data_downloads">ดาวน์โหลด</string>
    <!-- Text for the button to delete browsing data -->
    <string name="preferences_delete_browsing_data_button">ลบข้อมูลการเรียกดู</string>
    <!-- Title for the Delete browsing data on quit preference -->
    <string name="preferences_delete_browsing_data_on_quit">ลบข้อมูลการเรียกดูเมื่อออก</string>
    <!-- Summary for the Delete browsing data on quit preference. "Quit" translation should match delete_browsing_data_on_quit_action translation. -->
    <string name="preference_summary_delete_browsing_data_on_quit">ลบข้อมูลการเรียกดูโดยอัตโนมัติเมื่อคุณเลือก &quot;ออก&quot; จากเมนูหลัก</string>
    <!-- Summary for the Delete browsing data on quit preference. "Quit" translation should match delete_browsing_data_on_quit_action translation. -->
    <string name="preference_summary_delete_browsing_data_on_quit_2">ลบข้อมูลการเรียกดูโดยอัตโนมัติเมื่อคุณเลือก \&quot;ออก\&quot; จากเมนูหลัก</string>
    <!-- Action item in menu for the Delete browsing data on quit feature -->
    <string name="delete_browsing_data_on_quit_action">ออก</string>

    <!-- Dialog message to the user asking to delete browsing data. -->
    <string name="delete_browsing_data_prompt_message">การดำเนินการนี้จะเป็นการลบข้อมูลการเรียกดูทั้งหมดของคุณ</string>
    <!-- Dialog message to the user asking to delete browsing data. Parameter will be replaced by app name. -->
    <string name="delete_browsing_data_prompt_message_3">%s จะลบข้อมูลการเรียกดูที่เลือก</string>

    <!-- Text for the cancel button for the data deletion dialog -->
    <string name="delete_browsing_data_prompt_cancel">ยกเลิก</string>
    <!-- Text for the allow button for the data deletion dialog -->
    <string name="delete_browsing_data_prompt_allow">ลบ</string>
    <!-- Text for the snackbar confirmation that the data was deleted -->
    <string name="preferences_delete_browsing_data_snackbar">ลบข้อมูลการเรียกดูแล้ว</string>
    <!-- Text for the snackbar to show the user that the deletion of browsing data is in progress -->
    <string name="deleting_browsing_data_in_progress">กำลังลบข้อมูลการเรียกดู…</string>

    <!-- Tips -->
    <!-- text for firefox preview moving tip header "Firefox Preview" and "Firefox Nightly" are intentionally hardcoded -->
    <string name="tip_firefox_preview_moved_header">ตอนนี้ Firefox Preview เป็น Firefox Nightly แล้ว</string>
    <!-- text for firefox preview moving tip description -->
    <string name="tip_firefox_preview_moved_description">Firefox Nightly อัปเดตทุกคืนและมีลูกเล่นใหม่ ๆ ทุกคืน
        อย่างไรก็ตามความเสถียรอาจลดลง ดาวน์โหลดเบราว์เซอร์เบต้าของเราเพื่อประสบการณ์ที่เสถียรยิ่งขึ้น</string>

    <!-- text for firefox preview moving tip button. "Firefox for Android Beta" is intentionally hardcoded -->
    <string name="tip_firefox_preview_moved_button_2">รับ Firefox Beta สำหรับ Android</string>

    <!-- text for firefox preview moving tip header. "Firefox Nightly" is intentionally hardcoded -->
    <string name="tip_firefox_preview_moved_header_preview_installed">Firefox Nightly ย้ายไปแล้ว</string>
    <!-- text for firefox preview moving tip description -->
    <string name="tip_firefox_preview_moved_description_preview_installed">แอพนี้จะไม่ได้รับการอัปเดตด้านความปลอดภัยอีกต่อไป หยุดใช้งานแอปนี้และเปลี่ยนเป็น Nightly ตัวใหม่
        \n\nหากต้องการโอนที่คั่นหน้า การเข้าสู่ระบบ และประวัติการท่องของตุณไปยังแอปอื่นให้สร้างบัญชี Firefox ขึ้นมา</string>
    <!-- text for firefox preview moving tip button  -->
    <string name="tip_firefox_preview_moved_button_preview_installed">โยกไปใช้ Nightly ตัวใหม่</string>

    <!-- text for firefox preview moving tip header. "Firefox Nightly" is intentionally hardcoded -->
    <string name="tip_firefox_preview_moved_header_preview_not_installed">Firefox Nightly ได้ย้ายไปแล้ว</string>
    <!-- text for firefox preview moving tip description -->
    <string name="tip_firefox_preview_moved_description_preview_not_installed">แอพนี้จะไม่ได้รับการอัปเดตความปลอดภัยอีกต่อไป รับ Nightly ใหม่และหยุดใช้แอปนี้
        \n\nหากต้องการโอนที่คั่นหน้า การเข้าสู่ระบบ และประวัติการท่องของคุณไปยังแอปอื่นให้สร้างบัญชี Firefox ขึ้นมา</string>
    <!-- text for firefox preview moving tip button  -->
    <string name="tip_firefox_preview_moved_button_preview_not_installed">รับ Nightly ตัวใหม่</string>

    <!-- Onboarding -->
    <!-- Text for onboarding welcome message
    The first parameter is the name of the app (e.g. Firefox Preview) -->
    <string name="onboarding_header">ยินดีต้อนรับสู่ %s!</string>
    <!-- text for the Firefox Accounts section header -->
    <string name="onboarding_fxa_section_header">มีบัญชีอยู่แล้ว?</string>
    <!-- text for the "What's New" onboarding card header -->
    <string name="onboarding_whats_new_header1">ดูว่ามีอะไรใหม่</string>
    <!-- text for the "what's new" onboarding card description
    The first parameter is the short name of the app (e.g. Firefox) -->
    <string name="onboarding_whats_new_description">มีคำถามเกี่ยวกับ %s ที่ออกแบบใหม่หรือไม่? ต้องการรู้ว่ามีอะไรเปลี่ยนไปบ้างหรือไม่?</string>
    <!-- text for underlined clickable link that is part of "what's new" onboarding card description that links to an FAQ -->
    <string name="onboarding_whats_new_description_linktext">พบคำตอบได้ที่นี่</string>
    <!-- text for the Firefox account onboarding sign in card header. The word "Firefox" should not be translated -->
    <string name="onboarding_account_sign_in_header_1">ซิงค์ Firefox ระหว่างอุปกรณ์</string>
    <!-- Text for the button to learn more about signing in to your Firefox account -->
    <string name="onboarding_manual_sign_in_description">นำที่คั่นหน้า ประวัติ และรหัสผ่านไปยัง Firefox บนอุปกรณ์นี้</string>
    <!-- text for the firefox account onboarding card header when we detect you're already signed in to
        another Firefox browser. (The word `Firefox` should not be translated)
        The first parameter is the email of the detected user's account -->
    <string name="onboarding_firefox_account_auto_signin_header_3">คุณลงชื่อเข้าในชื่อ %s บนเบราว์เซอร์ Firefox อื่นบนอุปกรณ์นี้ คุณต้องการลงชื่อเข้าด้วยบัญชีนี้หรือไม่?</string>
    <!-- text for the button to confirm automatic sign-in -->
    <string name="onboarding_firefox_account_auto_signin_confirm">ใช่ ให้ฉันลงชื่อเข้า</string>
    <!-- text for the automatic sign-in button while signing in is in process -->
    <string name="onboarding_firefox_account_signing_in">กำลังลงชื่อเข้า…</string>
    <!-- text for the button to manually sign into Firefox account. -->
    <string name="onboarding_firefox_account_sign_in_1">ลงทะเบียน</string>
    <!-- text for the button to stay signed out when presented with an option to automatically sign-in. -->
    <string name="onboarding_firefox_account_stay_signed_out">ลงชื่อออกต่อไป</string>
    <!-- text to display in the snackbar once account is signed-in -->
    <string name="onboarding_firefox_account_sync_is_on">Sync เปิดอยู่</string>
    <!-- text to display in the snackbar if automatic sign-in fails. user may try again -->
    <string name="onboarding_firefox_account_automatic_signin_failed">ไม่สามารถเข้าสู่ระบบ</string>
    <!-- text for the tracking protection onboarding card header -->
    <string name="onboarding_tracking_protection_header_3">ความเป็นส่วนตัวตลอดเวลา</string>
    <!-- text for the tracking protection card description. 'Firefox' intentionally hardcoded here -->
    <string name="onboarding_tracking_protection_description_3">Firefox จะหยุดบริษัทต่าง ๆ ไม่ให้ติดตามคุณอย่างลับ ๆ ขณะที่คุณท่องเว็บโดยอัตโนมัติ</string>
    <!-- text for tracking protection radio button option for standard level of blocking -->
    <string name="onboarding_tracking_protection_standard_button_2">มาตรฐาน (ค่าเริ่มต้น)</string>
    <!-- text for standard blocking option button description -->
    <string name="onboarding_tracking_protection_standard_button_description_3">ความเป็นส่วนตัวและประสิทธิภาพแบบสมดุล หน้าเว็บจะโหลดเป็นปกติ</string>
    <!-- text for tracking protection radio button option for strict level of blocking -->
    <string name="onboarding_tracking_protection_strict_button">เข้มงวด (แนะนำ)</string>
    <!-- text for tracking protection radio button option for strict level of blocking -->
    <string name="onboarding_tracking_protection_strict_option">เข้มงวด</string>
    <!-- text for strict blocking option button description -->
    <string name="onboarding_tracking_protection_strict_button_description_3">ปิดกั้นตัวติดตามเพิ่มเติมเพื่อให้โหลดหน้าเว็บได้เร็วขึ้น แต่การทำงานบางอย่างในหน้าเว็บอาจพัง</string>
    <!-- text for the toolbar position card header  -->
    <string name="onboarding_toolbar_placement_header_1">เลือกตำแหน่งแถบเครื่องมือของคุณ</string>
    <!-- text for the toolbar position card description -->
    <string name="onboarding_toolbar_placement_description_1">วางแถบเครื่องมือไว้ใกล้ ๆ เก็บไว้ที่ด้านล่างหรือย้ายไปด้านบน</string>
    <!-- text for the private browsing onboarding card header -->
    <string name="onboarding_private_browsing_header">เรียกดูอย่างเป็นส่วนตัว</string>
    <!-- text for the private browsing onboarding card description
    The first parameter is an icon that represents private browsing -->
    <string name="onboarding_private_browsing_description1">เปิดแท็บส่วนตัวหนึ่งครั้ง: แตะที่ไอคอน %s</string>
    <!-- text for the private browsing onboarding card description, explaining how to always using private browsing -->
    <string name="onboarding_private_browsing_always_description">เปิดแท็บส่วนตัวทุกครั้ง: อัปเดตการตั้งค่าการเรียกดูแบบส่วนตัวของคุณ</string>
    <!-- text for the private browsing onbording card button, that launches settings -->
    <string name="onboarding_private_browsing_button">เปิดการตั้งค่า</string>
    <!-- text for the privacy notice onboarding card header -->
    <string name="onboarding_privacy_notice_header">ความเป็นส่วนตัวของคุณ</string>
    <!-- text for the privacy notice onboarding card description
    The first parameter is the name of the app (e.g. Firefox Preview) Substitute %s for long browser name. -->
    <string name="onboarding_privacy_notice_description2">เราได้ออกแบบ %s เพื่อให้คุณสามารถควบคุมสิ่งที่คุณต้องการแบ่งปันออนไลน์และสิ่งที่คุณต้องการแบ่งปันกับเราได้</string>
    <!-- Text for the button to read the privacy notice -->
    <string name="onboarding_privacy_notice_read_button">อ่านประกาศความเป็นส่วนตัวของเรา</string>

    <!-- Content description (not visible, for screen readers etc.): Close onboarding screen -->
    <string name="onboarding_close">ปิด</string>

    <!-- text for the button to finish onboarding -->
    <string name="onboarding_finish">เริ่มการเรียกดู</string>

    <!-- Onboarding theme -->
    <!-- text for the theme picker onboarding card header -->
    <string name="onboarding_theme_picker_header">เลือกชุดตกแต่งของคุณ</string>
    <!-- text for the theme picker onboarding card description -->
    <string name="onboarding_theme_picker_description_2">ประหยัดแบตเตอรี่และถนอมสายตาของคุณโดยด้วยโหมดมืด</string>
    <!-- Automatic theme setting (will follow device setting) -->
    <string name="onboarding_theme_automatic_title">อัตโนมัติ</string>
    <!-- Summary of automatic theme setting (will follow device setting) -->
    <string name="onboarding_theme_automatic_summary">ปรับให้เข้ากับการตั้งค่าอุปกรณ์ของคุณ</string>
    <!-- Theme setting for dark mode -->
    <string name="onboarding_theme_dark_title">ชุดตกแต่งมืด</string>
    <!-- Theme setting for light mode -->
    <string name="onboarding_theme_light_title">ชุดตกแต่งสว่าง</string>

    <!-- Text shown in snackbar when multiple tabs have been sent to device -->
    <string name="sync_sent_tabs_snackbar">ส่งแท็บแล้ว!</string>
    <!-- Text shown in snackbar when one tab has been sent to device  -->
    <string name="sync_sent_tab_snackbar">ส่งแท็บแล้ว!</string>
    <!-- Text shown in snackbar when sharing tabs failed  -->
    <string name="sync_sent_tab_error_snackbar">ไม่สามารถส่งได้</string>
    <!-- Text shown in snackbar for the "retry" action that the user has after sharing tabs failed -->
    <string name="sync_sent_tab_error_snackbar_action">ลองใหม่อีกครั้ง</string>
    <!-- Title of QR Pairing Fragment -->
    <string name="sync_scan_code">สแกนรหัส</string>

    <!-- Instructions on how to access pairing -->
    <string name="sign_in_instructions"><![CDATA[บนคอมพิวเตอร์ของคุณ ให้เปิด Firefox แล้วไปที่ <b>https://firefox.com/pair</b>]]></string>
    <!-- Text shown for sign in pairing when ready -->
    <string name="sign_in_ready_for_scan">พร้อมที่จะสแกน</string>
    <!-- Text shown for settings option for sign with pairing -->
    <string name="sign_in_with_camera">ลงชื่อเข้าด้วยกล้องของคุณ</string>
    <!-- Text shown for settings option for sign with email -->
    <string name="sign_in_with_email">ใช้อีเมลแทน</string>
    <!-- Text shown for settings option for create new account text.'Firefox' intentionally hardcoded here.-->
    <string name="sign_in_create_account_text"><![CDATA[ไม่มีบัญชีใช่หรือไม่? <u>สร้างบัญชี</u>เพื่อซิงค์ Firefox ระหว่างอุปกรณ์]]></string>
    <!-- Text shown in confirmation dialog to sign out of account -->
    <string name="sign_out_confirmation_message">Firefox จะหยุดการซิงค์กับบัญชีของคุณ แต่จะไม่ลบข้อมูลการเรียกดูใด ๆ ของคุณบนอุปกรณ์นี้</string>
    <!-- Text shown in confirmation dialog to sign out of account. The first parameter is the name of the app (e.g. Firefox Preview) -->
    <string name="sign_out_confirmation_message_2">%s จะหยุดซิงค์กับบัญชีของคุณ แต่จะไม่ลบข้อมูลการท่องเว็บใด ๆ ของคุณบนอุปกรณ์นี้</string>
    <!-- Option to continue signing out of account shown in confirmation dialog to sign out of account -->
    <string name="sign_out_disconnect">ตัดการเชื่อมต่อ</string>
    <!-- Option to cancel signing out shown in confirmation dialog to sign out of account -->
    <string name="sign_out_cancel">ยกเลิก</string>
    <!-- Error message snackbar shown after the user tried to select a default folder which cannot be altered -->
    <string name="bookmark_cannot_edit_root">ไม่สามารถแก้ไขโฟลเดอร์เริ่มต้นได้</string>

    <!-- Enhanced Tracking Protection -->
    <!-- Link displayed in enhanced tracking protection panel to access tracking protection settings -->
    <string name="etp_settings">การตั้งค่าการป้องกัน</string>
    <!-- Preference title for enhanced tracking protection settings -->
    <string name="preference_enhanced_tracking_protection">การป้องกันการติดตามที่มากขึ้น</string>
    <!-- Title for the description of enhanced tracking protection -->
    <string name="preference_enhanced_tracking_protection_explanation_title">เรียกดูโดยไม่ต้องมีใครมาติดตาม</string>
    <!-- Description of enhanced tracking protection. The first parameter is the name of the application (For example: Fenix) -->
    <string name="preference_enhanced_tracking_protection_explanation">เก็บข้อมูลของคุณไว้กับตัวคุณเอง %s ปกป้องคุณจากตัวติดตามที่พบบ่อยที่สุดซึ่งติดตามสิ่งที่คุณทำทางออนไลน์</string>
    <!-- Text displayed that links to website about enhanced tracking protection -->
    <string name="preference_enhanced_tracking_protection_explanation_learn_more">เรียนรู้เพิ่มเติม</string>
    <!-- Preference for enhanced tracking protection for the standard protection settings -->
    <string name="preference_enhanced_tracking_protection_standard_default_1">มาตรฐาน (ค่าเริ่มต้น)</string>
    <!-- Preference description for enhanced tracking protection for the standard protection settings -->
    <string name="preference_enhanced_tracking_protection_standard_description_4">ความเป็นส่วนตัวและประสิทธิภาพแบบสมดุล หน้าเว็บจะโหลดเป็นปกติ</string>
    <!--  Accessibility text for the Standard protection information icon  -->
    <string name="preference_enhanced_tracking_protection_standard_info_button">สิ่งที่ถูกปิดกั้นโดยการป้องกันการติดตามแบบมาตรฐาน</string>
    <!-- Preference for enhanced tracking protection for the strict protection settings -->
    <string name="preference_enhanced_tracking_protection_strict">เข้มงวด</string>
    <!-- Preference description for enhanced tracking protection for the strict protection settings -->
    <string name="preference_enhanced_tracking_protection_strict_description_3">ปิดกั้นตัวติดตามเพิ่มเติมเพื่อให้โหลดหน้าเว็บได้เร็วขึ้น แต่การทำงานบางอย่างในหน้าเว็บอาจพัง</string>
    <!--  Accessibility text for the Strict protection information icon  -->
    <string name="preference_enhanced_tracking_protection_strict_info_button">สิ่งที่ถูกปิดกั้นโดยการป้องกันการติดตามแบบเข้มงวด</string>
    <!-- Preference for enhanced tracking protection for the custom protection settings -->
    <string name="preference_enhanced_tracking_protection_custom">กำหนดเอง</string>
    <!-- Preference description for enhanced tracking protection for the strict protection settings -->
    <string name="preference_enhanced_tracking_protection_custom_description_2">เลือกตัวติดตามหรือสคริปต์ที่ต้องการปิดกั้น</string>
    <!--  Accessibility text for the Strict protection information icon  -->
    <string name="preference_enhanced_tracking_protection_custom_info_button">สิ่งที่ถูกปิดกั้นโดยการป้องกันการติดตามแบบกำหนดเอง</string>
    <!-- Header for categories that are being blocked by current Enhanced Tracking Protection settings -->
    <!-- Preference for enhanced tracking protection for the custom protection settings for cookies-->
    <string name="preference_enhanced_tracking_protection_custom_cookies">คุกกี้</string>
    <!-- Option for enhanced tracking protection for the custom protection settings for cookies-->
    <string name="preference_enhanced_tracking_protection_custom_cookies_1">ตัวติดตามข้ามไซต์และสื่อสังคมออนไลน์</string>
    <!-- Option for enhanced tracking protection for the custom protection settings for cookies-->
    <string name="preference_enhanced_tracking_protection_custom_cookies_2">คุกกี้จากไซต์ที่ไม่ได้เยี่ยมชม</string>
    <!-- Option for enhanced tracking protection for the custom protection settings for cookies-->
    <string name="preference_enhanced_tracking_protection_custom_cookies_3">คุกกี้จากบุคคลที่สามทั้งหมด (อาจส่งผลให้เว็บไซต์ไม่สมบูรณ์)</string>
    <!-- Option for enhanced tracking protection for the custom protection settings for cookies-->
    <string name="preference_enhanced_tracking_protection_custom_cookies_4">คุกกี้ทั้งหมด (จะส่งผลให้เว็บไซต์ไม่สมบูรณ์)</string>
    <!-- Preference for enhanced tracking protection for the custom protection settings for tracking content -->
    <string name="preference_enhanced_tracking_protection_custom_tracking_content">ตัวติดตามเนื้อหา</string>
    <!-- Option for enhanced tracking protection for the custom protection settings for tracking content-->
    <string name="preference_enhanced_tracking_protection_custom_tracking_content_1">ในแท็บทั้งหมด</string>
    <!-- Option for enhanced tracking protection for the custom protection settings for tracking content-->
    <string name="preference_enhanced_tracking_protection_custom_tracking_content_2">เฉพาะในแท็บส่วนตัว</string>
    <!-- Option for enhanced tracking protection for the custom protection settings for tracking content-->
    <string name="preference_enhanced_tracking_protection_custom_tracking_content_3">เฉพาะในแท็บที่กำหนดเอง</string>
    <!-- Preference for enhanced tracking protection for the custom protection settings -->
    <string name="preference_enhanced_tracking_protection_custom_cryptominers">ตัวขุดเหรียญดิจิทัล</string>
    <!-- Preference for enhanced tracking protection for the custom protection settings -->
    <string name="preference_enhanced_tracking_protection_custom_fingerprinters">ลายนิ้วมือดิจิทัล</string>
    <string name="enhanced_tracking_protection_blocked">ปิดกั้นแล้ว</string>
    <!-- Header for categories that are being not being blocked by current Enhanced Tracking Protection settings -->
    <string name="enhanced_tracking_protection_allowed">อนุญาตแล้ว</string>
    <!-- Category of trackers (social media trackers) that can be blocked by Enhanced Tracking Protection -->
    <string name="etp_social_media_trackers_title">ตัวติดตามสังคมออนไลน์</string>
    <!-- Description of social media trackers that can be blocked by Enhanced Tracking Protection -->
    <string name="etp_social_media_trackers_description">จำกัดความสามารถของเครือข่ายสังคมออนไลน์ในการติดตามกิจกรรมการเรียกดูเว็บของคุณ</string>
    <!-- Category of trackers (cross-site tracking cookies) that can be blocked by Enhanced Tracking Protection -->
    <string name="etp_cookies_title">คุกกี้ติดตามข้ามไซต์</string>
    <!-- Description of cross-site tracking cookies that can be blocked by Enhanced Tracking Protection -->
    <string name="etp_cookies_description">ปิดกั้นคุกกี้ที่เครือข่ายโฆษณาและบริษัทวิเคราะห์ใช้เพื่อเก็บรวบรวมข้อมูลการเรียกดูของคุณในหลายไซต์</string>
    <!-- Category of trackers (cryptominers) that can be blocked by Enhanced Tracking Protection -->
    <string name="etp_cryptominers_title">ตัวขุดเหรียญดิจิทัล</string>
    <!-- Description of cryptominers that can be blocked by Enhanced Tracking Protection -->
    <string name="etp_cryptominers_description">ป้องกันไม่ให้สคริปต์ที่เป็นอันตรายเข้าถึงอุปกรณ์ของคุณเพื่อขุดเหรียญสกุลเงินดิจิทัล</string>
    <!-- Category of trackers (fingerprinters) that can be blocked by Enhanced Tracking Protection -->
    <string name="etp_fingerprinters_title">ลายนิ้วมือดิจิทัล</string>
    <!-- Description of fingerprinters that can be blocked by Enhanced Tracking Protection -->
    <string name="etp_fingerprinters_description">หยุดไม่ให้รวบรวมข้อมูลเกี่ยวกับอุปกรณ์ของคุณที่ระบุตัวตนได้ที่ไม่ซ้ำกันที่สามารถใช้เพื่อวัตถุประสงค์ในการติดตาม</string>
    <!-- Category of trackers (tracking content) that can be blocked by Enhanced Tracking Protection -->
    <string name="etp_tracking_content_title">ตัวติดตามเนื้อหา</string>
    <!-- Description of tracking content that can be blocked by Enhanced Tracking Protection -->
    <string name="etp_tracking_content_description">หยุดไม่ให้โหลดโฆษณาภายนอก, วิดีโอ, และเนื้อหาอื่น ๆ ที่มีรหัสการติดตาม อาจส่งผลต่อฟังก์ชันการทำงานของบางเว็บไซต์</string>

    <!-- Enhanced Tracking Protection Onboarding Message shown in a dialog above the toolbar. The first parameter is the name of the application (For example: Fenix) -->
    <string name="etp_onboarding_cfr_message">ทุกครั้งที่โล่เป็นสีม่วง %s ได้ทำการปิดกั้นตัวติดตามบนไซต์ แตะเพื่ออ่านข้อมูลเพิ่มเติม</string>
    <!-- Enhanced Tracking Protection message that protection is currently on for this site -->
    <string name="etp_panel_on">การป้องกันถูก เปิด สำหรับไซต์นี้</string>
    <!-- Enhanced Tracking Protection message that protection is currently off for this site -->
    <string name="etp_panel_off">การป้องกันถูก ปิด สำหรับไซต์นี้</string>
    <!-- Header for exceptions list for which sites enhanced tracking protection is always off -->
    <string name="enhanced_tracking_protection_exceptions">การป้องกันการติดตามที่มากขึ้นถูกปิดสำหรับเว็บไซต์เหล่านี้</string>
    <!-- Content description (not visible, for screen readers etc.): Navigate
    back from ETP details (Ex: Tracking content) -->
    <string name="etp_back_button_content_description">นำทางย้อนกลับ</string>
    <!-- About page Your rights link text -->
    <string name="about_your_rights">สิทธิของคุณ</string>
    <!-- About page link text to open open source licenses screen -->
    <string name="about_open_source_licenses">ไลบรารีเปิดต้นฉบับที่เราใช้</string>
    <!-- About page link text to open what's new link -->
    <string name="about_whats_new">มีอะไรใหม่ใน %s</string>
    <!-- Open source licenses page title
    The first parameter is the app name -->
    <string name="open_source_licenses_title">%s | ไลบรารี OSS</string>

    <!-- Category of trackers (redirect trackers) that can be blocked by Enhanced Tracking Protection -->
    <string name="etp_redirect_trackers_title">ตัวติดตามการเปลี่ยนเส้นทาง</string>
    <!-- Description of redirect tracker cookies that can be blocked by Enhanced Tracking Protection -->
    <string name="etp_redirect_trackers_description">ล้างคุกกี้ที่ตั้งโดยการเปลี่ยนเส้นทางไปยังเว็บไซต์ติดตามที่รู้จัก</string>

    <!-- About page link text to open support link -->
    <string name="about_support">การสนับสนุน</string>
    <!-- About page link text to list of past crashes (like about:crashes on desktop) -->
    <string name="about_crashes">ข้อขัดข้อง</string>
    <!-- About page link text to open privacy notice link -->
    <string name="about_privacy_notice">ประกาศความเป็นส่วนตัว</string>
    <!-- About page link text to open know your rights link -->
    <string name="about_know_your_rights">รู้ถึงสิทธิของคุณ</string>
    <!-- About page link text to open licensing information link -->
    <string name="about_licensing_information">ข้อมูลสัญญาอนุญาต</string>
    <!-- About page link text to open a screen with libraries that are used -->
    <string name="about_other_open_source_libraries">ไลบรารีที่เราใช้</string>

    <!-- Toast shown to the user when they are activating the secret dev menu
        The first parameter is number of long clicks left to enable the menu -->
    <string name="about_debug_menu_toast_progress">เมนูดีบั๊ก: คลิกซ้าย %1$d ทีเพื่อเปิดใช้งาน</string>
    <string name="about_debug_menu_toast_done">เปิดใช้งานเมนูดีบั๊ก</string>

    <!-- Content description of the tab counter toolbar button when one tab is open -->
    <string name="tab_counter_content_description_one_tab">1 แท็บ</string>
    <!-- Content description of the tab counter toolbar button when multiple tabs are open. First parameter will be replaced with the number of tabs (always more than one) -->
    <string name="tab_counter_content_description_multi_tab">%d แท็บ</string>

    <!-- Browser long press popup menu -->
    <!-- Copy the current url -->
    <string name="browser_toolbar_long_press_popup_copy">คัดลอก</string>
    <!-- Paste & go the text in the clipboard. '&amp;' is replaced with the ampersand symbol: & -->
    <string name="browser_toolbar_long_press_popup_paste_and_go">วางแล้วไป</string>
    <!-- Paste the text in the clipboard -->
    <string name="browser_toolbar_long_press_popup_paste">วาง</string>
    <!-- Snackbar message shown after an URL has been copied to clipboard. -->
    <string name="browser_toolbar_url_copied_to_clipboard_snackbar">คัดลอก URL ไปยังคลิปบอร์ดแล้ว</string>

    <!-- Title text for the Add To Homescreen dialog -->
    <string name="add_to_homescreen_title">เพิ่มไปยังหน้าจอหลัก</string>
    <!-- Cancel button text for the Add to Homescreen dialog -->
    <string name="add_to_homescreen_cancel">ยกเลิก</string>
    <!-- Add button text for the Add to Homescreen dialog -->
    <string name="add_to_homescreen_add">เพิ่ม</string>
    <!-- Continue to website button text for the first-time Add to Homescreen dialog -->
    <string name="add_to_homescreen_continue">ดำเนินการต่อไปยังเว็บไซต์</string>
    <!-- Placeholder text for the TextView in the Add to Homescreen dialog -->
    <string name="add_to_homescreen_text_placeholder">ชื่อทางลัด</string>

    <!-- Describes the add to homescreen functionality -->
    <string name="add_to_homescreen_description_2">คุณสามารถเพิ่มเว็บไซต์นี้ลงในหน้าจอหลักของอุปกรณ์ของคุณเพื่อเข้าถึงและเรียกดูได้เร็วขึ้นด้วยประสบการณ์ที่เหมือนแอป</string>

    <!-- Preference for managing the settings for logins and passwords in Fenix -->
    <string name="preferences_passwords_logins_and_passwords">การเข้าสู่ระบบและรหัสผ่าน</string>
    <!-- Preference for managing the saving of logins and passwords in Fenix -->
    <string name="preferences_passwords_save_logins">บันทึกการเข้าสู่ระบบและรหัสผ่าน</string>

    <!-- Preference option for asking to save passwords in Fenix -->
    <string name="preferences_passwords_save_logins_ask_to_save">ถามเพื่อบันทึก</string>
    <!-- Preference option for never saving passwords in Fenix -->
    <string name="preferences_passwords_save_logins_never_save">ไม่บันทึกเสมอ</string>
    <!-- Preference for autofilling saved logins in Fenix -->
    <string name="preferences_passwords_autofill">การเติมอัตโนมัติ</string>
    <!-- Preference for syncing saved logins in Fenix -->
    <string name="preferences_passwords_sync_logins">ซิงค์การเข้าสู่ระบบ</string>
    <!-- Preference for syncing saved logins in Fenix, when not signed in-->
    <string name="preferences_passwords_sync_logins_across_devices">ซิงค์การเข้าสู่ระบบระหว่างอุปกรณ์</string>
    <!-- Syncing saved logins in Fenix needs reconnect to sync -->
    <string name="preferences_passwords_sync_logins_reconnect">เชื่อมต่อใหม่</string>
    <!-- Syncing saved logins in Fenix needs login -->
    <string name="preferences_passwords_sync_logins_sign_in">ลงชื่อเข้าไปยัง Sync</string>
    <!-- Preference to access list of saved logins -->
    <string name="preferences_passwords_saved_logins">การเข้าสู่ระบบที่บันทึกไว้</string>
    <!-- Description of empty list of saved passwords. Placeholder is replaced with app name.  -->
    <string name="preferences_passwords_saved_logins_description_empty_text">การเข้าสู่ระบบที่คุณบันทึกหรือซิงค์กับ %s จะปรากฏที่นี่</string>
    <!-- Preference to access list of saved logins -->
    <string name="preferences_passwords_saved_logins_description_empty_learn_more_link">เรียนรู้เพิ่มเติมเกี่ยวกับ Sync</string>
    <!-- Preference to access list of login exceptions that we never save logins for -->
    <string name="preferences_passwords_exceptions">ข้อยกเว้น</string>
    <!-- Empty description of list of login exceptions that we never save logins for -->
    <string name="preferences_passwords_exceptions_description_empty">การเข้าสู่ระบบและรหัสผ่านที่ไม่ได้บันทึกจะถูกแสดงที่นี่</string>
    <!-- Description of list of login exceptions that we never save logins for -->
    <string name="preferences_passwords_exceptions_description">การเข้าสู่ระบบและรหัสผ่านจะไม่ถูกบันทึกสำหรับไซต์เหล่านี้</string>
    <!-- Text on button to remove all saved login exceptions -->
    <string name="preferences_passwords_exceptions_remove_all">ลบข้อยกเว้นทั้งหมด</string>
    <!-- Hint for search box in logins list -->
    <string name="preferences_passwords_saved_logins_search">ค้นหาการเข้าสู่ระบบ</string>
    <!-- Option to sort logins list A-Z, alphabetically -->
    <string name="preferences_passwords_saved_logins_alphabetically">ตามตัวอักษร</string>
    <!-- Option to sort logins list by most recently used -->
    <string name="preferences_passwords_saved_logins_recently_used">เพิ่งใช้ล่าสุด</string>
    <!-- The header for the site that a login is for -->
    <string name="preferences_passwords_saved_logins_site">ไซต์</string>
    <!-- The header for the username for a login -->
    <string name="preferences_passwords_saved_logins_username">ชื่อผู้ใช้</string>
    <!-- The header for the password for a login -->
    <string name="preferences_passwords_saved_logins_password">รหัสผ่าน</string>
    <!-- Message displayed in security prompt to reenter a secret pin to access saved logins -->
    <string name="preferences_passwords_saved_logins_enter_pin">ป้อน PIN ของคุณใหม่อีกครั้ง</string>
    <!-- Message displayed in security prompt to access saved logins -->
    <string name="preferences_passwords_saved_logins_enter_pin_description">ปลดล็อกเพื่อดูการเข้าสู่ระบบที่บันทึกไว้ของคุณ</string>
    <!-- Message displayed when a connection is insecure and we detect the user is entering a password -->
    <string name="logins_insecure_connection_warning">การเชื่อมต่อนี้ไม่ปลอดภัย การเข้าสู่ระบบที่ป้อนในที่นี้อาจถูกบุกรุกได้</string>
    <!-- Learn more link that will link to a page with more information displayed when a connection is insecure and we detect the user is entering a password -->
    <string name="logins_insecure_connection_warning_learn_more">เรียนรู้เพิ่มเติม</string>
    <!-- Prompt message displayed when Fenix detects a user has entered a password and user decides if Fenix should save it. The first parameter is the name of the application (For example: Fenix)  -->
    <string name="logins_doorhanger_save">คุณต้องการให้ %s บันทึกการเข้าสู่ระบบนี้หรือไม่?</string>
    <!-- Positive confirmation that Fenix should save the new or updated login -->
    <string name="logins_doorhanger_save_confirmation">บันทึก</string>
    <!-- Negative confirmation that Fenix should not save the new or updated login -->
    <string name="logins_doorhanger_save_dont_save">ไม่บันทึก</string>
    <!-- Shown in snackbar to tell user that the password has been copied -->
    <string name="logins_password_copied">คัดลอกรหัสผ่านไปยังคลิปบอร์ดแล้ว</string>
    <!-- Shown in snackbar to tell user that the username has been copied -->
    <string name="logins_username_copied">คัดลอกชื่อผู้ใช้ไปยังคลิปบอร์ดแล้ว</string>
    <!-- Shown in snackbar to tell user that the site has been copied -->
    <string name="logins_site_copied">คัดลอกไซต์ไปยังคลิปบอร์ดแล้ว</string>
    <!-- Content Description (for screenreaders etc) read for the button to copy a password in logins-->
    <string name="saved_logins_copy_password">คัดลอกรหัสผ่าน</string>
    <!-- Content Description (for screenreaders etc) read for the button to clear a password while editing a login-->
    <string name="saved_logins_clear_password">ล้างรหัสผ่าน</string>
    <!-- Content Description (for screenreaders etc) read for the button to copy a username in logins -->
    <string name="saved_login_copy_username">คัดลอกชื่อผู้ใช้</string>
    <!-- Content Description (for screenreaders etc) read for the button to clear a username while editing a login -->
    <string name="saved_login_clear_username">ล้างชื่อผู้ใช้</string>
    <!-- Content Description (for screenreaders etc) read for the button to copy a site in logins -->
    <string name="saved_login_copy_site">คัดลอกไซต์</string>
    <!-- Content Description (for screenreaders etc) read for the button to open a site in logins -->
    <string name="saved_login_open_site">เปิดไซต์ในเบราว์เซอร์</string>
    <!-- Content Description (for screenreaders etc) read for the button to reveal a password in logins -->
    <string name="saved_login_reveal_password">แสดงรหัสผ่าน</string>
    <!-- Content Description (for screenreaders etc) read for the button to hide a password in logins -->
    <string name="saved_login_hide_password">ซ่อนรหัสผ่าน</string>
    <!-- Message displayed in biometric prompt displayed for authentication before allowing users to view their logins -->
    <string name="logins_biometric_prompt_message">ปลดล็อกเพื่อดูการเข้าสู่ระบบที่บันทึกไว้ของคุณ</string>
    <!-- Title of warning dialog if users have no device authentication set up -->
    <string name="logins_warning_dialog_title">รักษาความปลอดภัยการเข้าสู่ระบบและรหัสผ่านของคุณ</string>
    <!-- Message of warning dialog if users have no device authentication set up -->
    <string name="logins_warning_dialog_message">ตั้งค่ารูปแบบการล็อกอุปกรณ์, PIN, หรือรหัสผ่านเพื่อปกป้องไม่ให้ใครเข้าถึงการเข้าสู่ระบบและรหัสผ่านที่บันทึกไว้ของคุณหากคนอื่นมีอุปกรณ์ของคุณ</string>
    <!-- Negative button to ignore warning dialog if users have no device authentication set up -->
    <string name="logins_warning_dialog_later">ภายหลัง</string>
    <!-- Positive button to send users to set up a pin of warning dialog if users have no device authentication set up -->
    <string name="logins_warning_dialog_set_up_now">ตั้งค่าตอนนี้</string>
    <!-- Title of PIN verification dialog to direct users to re-enter their device credentials to access their logins -->
    <string name="logins_biometric_prompt_message_pin">ปลดล็อกอุปกรณ์ของคุณ</string>
    <!-- Title for Accessibility Force Enable Zoom Preference -->
    <string name="preference_accessibility_force_enable_zoom">ซูมบนเว็บไซต์ทั้งหมด</string>

    <!-- Summary for Accessibility Force Enable Zoom Preference -->
    <string name="preference_accessibility_force_enable_zoom_summary">เปิดใช้งานเพื่ออนุญาตการย่อและซูม แม้กระทั่งบนเว็บไซต์ที่ป้องกันท่าทางนี้</string>

    <!-- Saved logins sorting strategy menu item -by name- (if selected, it will sort saved logins alphabetically) -->
    <string name="saved_logins_sort_strategy_alphabetically">ชื่อตามตัวอักษร</string>
    <!-- Saved logins sorting strategy menu item -by last used- (if selected, it will sort saved logins by last used) -->
    <string name="saved_logins_sort_strategy_last_used">ใช้งานครั้งสุดท้าย</string>
    <!-- Content description (not visible, for screen readers etc.): Sort saved logins dropdown menu chevron icon -->
    <string name="saved_logins_menu_dropdown_chevron_icon_content_description">เรียงเมนูเข้าสู่ระบบ</string>

    <!-- Credit Cards Autofill -->
    <!-- Preference and title for managing the settings for credit cards -->
    <string name="preferences_credit_cards">บัตรเครดิต</string>
    <!-- Preference for saving and autofilling credit cards -->
    <string name="preferences_credit_cards_save_and_autofill_cards">บันทึกและเติมข้อมูลบัตรอัตโนมัติ</string>
    <!-- Preference summary for saving and autofilling credit card data -->
    <string name="preferences_credit_cards_save_and_autofill_cards_summary">ข้อมูลถูกเข้ารหัส</string>
    <!-- Preference option for syncing credit cards across devices. This is displayed when the user is not signed into sync -->
    <string name="preferences_credit_cards_sync_cards_across_devices">ซิงค์บัตรระหว่างอุปกรณ์</string>
    <!-- Preference option for syncing credit cards across devices. This is displayed when the user is signed into sync -->
    <string name="preferences_credit_cards_sync_cards">ซิงค์บัตร</string>
    <!-- Preference option for adding a credit card -->
    <string name="preferences_credit_cards_add_credit_card">เพิ่มบัตรเครดิต</string>

    <!-- Preference option for managing saved credit cards -->
    <string name="preferences_credit_cards_manage_saved_cards">จัดการบัตรที่บันทึกไว้</string>
    <!-- Title of the "Add card" screen -->
    <string name="credit_cards_add_card">เพิ่มบัตร</string>
    <!-- Title of the "Edit card" screen -->
    <string name="credit_cards_edit_card">แก้ไขบัตร</string>
    <!-- The header for the card number of a credit card -->
    <string name="credit_cards_card_number">หมายเลขบัตร</string>
    <!-- The header for the expiration date of a credit card -->
    <string name="credit_cards_expiration_date">วันหมดอายุ</string>
    <!-- The label for the expiration date month of a credit card to be used by a11y services-->
    <string name="credit_cards_expiration_date_month">เดือนหมดอายุ</string>
    <!-- The label for the expiration date year of a credit card to be used by a11y services-->
    <string name="credit_cards_expiration_date_year">ปีหมดอายุ</string>
    <!-- The header for the name on the credit card -->
    <string name="credit_cards_name_on_card">ชื่อบนบัตร</string>
    <!-- The header for the nickname for a credit card -->
    <string name="credit_cards_card_nickname">ชื่อย่อบัตร</string>
    <!-- The text for the "Delete card" menu item for deleting a credit card -->
    <string name="credit_cards_menu_delete_card">ลบบัตร</string>
    <!-- The text for the "Delete card" button for deleting a credit card -->
    <string name="credit_cards_delete_card_button">ลบบัตร</string>
    <!-- The title for the "Save" menu item for saving a credit card -->
    <string name="credit_cards_menu_save">บันทึก</string>
    <!-- The text for the "Save" button for saving a credit card -->
    <string name="credit_cards_save_button">บันทึก</string>
    <!-- The text for the "Cancel" button for cancelling adding or updating a credit card -->
    <string name="credit_cards_cancel_button">ยกเลิก</string>

    <!-- Title of the "Saved cards" screen -->
    <string name="credit_cards_saved_cards">บัตรที่บันทึกไว้</string>

    <!-- Error message for credit card number validation -->
    <string name="credit_cards_number_validation_error_message">โปรดป้อนหมายเลขบัตรเครดิตที่ถูกต้อง</string>
    <!-- Error message for credit card name on card validation -->
    <string name="credit_cards_name_on_card_validation_error_message">โปรดกรอกช่องนี้</string>
    <!-- Message displayed in biometric prompt displayed for authentication before allowing users to view their saved credit cards -->
    <string name="credit_cards_biometric_prompt_message">ปลดล็อกเพื่อดูบัตรเครดิตที่บันทึกไว้ของคุณ</string>
    <!-- Title of warning dialog if users have no device authentication set up -->
    <string name="credit_cards_warning_dialog_title">รักษาความปลอดภัยให้กับบัตรเครดิตของคุณ</string>
    <!-- Message of warning dialog if users have no device authentication set up -->
    <string name="credit_cards_warning_dialog_message">ตั้งค่ารูปแบบการล็อกอุปกรณ์, PIN, หรือรหัสผ่านเพื่อปกป้องไม่ให้ใครเข้าถึงบัตรเครดิตที่บันทึกไว้ของคุณหากคนอื่นมีอุปกรณ์ของคุณ</string>
    <!-- Positive button to send users to set up a pin of warning dialog if users have no device authentication set up -->
    <string name="credit_cards_warning_dialog_set_up_now">ตั้งค่าตอนนี้</string>
    <!-- Negative button to ignore warning dialog if users have no device authentication set up -->
    <string name="credit_cards_warning_dialog_later">ภายหลัง</string>
    <!-- Title of PIN verification dialog to direct users to re-enter their device credentials to access their credit cards -->
    <string name="credit_cards_biometric_prompt_message_pin">ปลดล็อกอุปกรณ์ของคุณ</string>
    <!-- Message displayed in biometric prompt for authentication, before allowing users to use their stored credit card information -->
    <string name="credit_cards_biometric_prompt_unlock_message">ปลดล็อกเพื่อใช้ข้อมูลบัตรเครดิตที่เก็บไว้</string>

    <!-- Title of the Add search engine screen -->
    <string name="search_engine_add_custom_search_engine_title">เพิ่มเครื่องมือค้นหา</string>
    <!-- Title of the Edit search engine screen -->
    <string name="search_engine_edit_custom_search_engine_title">แก้ไขเครื่องมือค้นหา</string>
    <!-- Content description (not visible, for screen readers etc.): Title for the button to add a search engine in the action bar -->
    <string name="search_engine_add_button_content_description">เพิ่ม</string>
    <!-- Content description (not visible, for screen readers etc.): Title for the button to save a search engine in the action bar -->
    <string name="search_engine_add_custom_search_engine_edit_button_content_description">บันทึก</string>
    <!-- Text for the menu button to edit a search engine -->
    <string name="search_engine_edit">แก้ไข</string>
    <!-- Text for the menu button to delete a search engine -->
    <string name="search_engine_delete">ลบ</string>

    <!-- Text for the button to create a custom search engine on the Add search engine screen -->
    <string name="search_add_custom_engine_label_other">อื่น ๆ</string>
    <!-- Placeholder text shown in the Search Engine Name TextField before a user enters text -->
    <string name="search_add_custom_engine_name_hint">ชื่อ</string>
    <!-- Placeholder text shown in the Search String TextField before a user enters text -->
    <string name="search_add_custom_engine_search_string_hint">สตริงการค้นหาที่จะใช้</string>
    <!-- Description text for the Search String TextField. The %s is part of the string -->
    <string name="search_add_custom_engine_search_string_example">แทนที่คำค้นด้วย “%s” ตัวอย่าง:\nhttps://www.google.com/search?q=%s</string>
    <!-- Text for the button to learn more about adding a custom search engine -->
    <string name="search_add_custom_engine_learn_more_label">เรียนรู้เพิ่มเติม</string>

    <!-- Accessibility description for the form in which details about the custom search engine are entered -->
    <string name="search_add_custom_engine_form_description">รายละเอียดเครื่องมือค้นหาที่กำหนดเอง</string>
    <!-- Accessibility description for the 'Learn more' link -->
    <string name="search_add_custom_engine_learn_more_description">ลิงก์เรียนรู้เพิ่มเติม</string>

    <!-- Text shown when a user leaves the name field empty -->
    <string name="search_add_custom_engine_error_empty_name">ป้อนชื่อเครื่องมือค้นหา</string>
    <!-- Text shown when a user tries to add a search engine that already exists -->
    <string name="search_add_custom_engine_error_existing_name">มีเครื่องมือค้นหาชื่อ “%s” อยู่แล้ว</string>
    <!-- Text shown when a user leaves the search string field empty -->
    <string name="search_add_custom_engine_error_empty_search_string">ป้อนสตริงการค้นหา</string>
    <!-- Text shown when a user leaves out the required template string -->
    <string name="search_add_custom_engine_error_missing_template">ตรวจสอบว่าสตริงการค้นหาตรงกับรูปแบบตัวอย่าง</string>
    <!-- Text shown when we aren't able to validate the custom search query. The first parameter is the url of the custom search engine -->
    <string name="search_add_custom_engine_error_cannot_reach">เกิดข้อผิดพลาดในการเชื่อมต่อไปยัง “%s”</string>
    <!-- Text shown when a user creates a new search engine -->
    <string name="search_add_custom_engine_success_message">สร้าง %s แล้ว</string>
    <!-- Text shown when a user successfully edits a custom search engine -->
    <string name="search_edit_custom_engine_success_message">บันทึก %s แล้ว</string>
    <!-- Text shown when a user successfully deletes a custom search engine -->
    <string name="search_delete_search_engine_success_message">ลบ %s แล้ว</string>

    <!-- Title text shown for the migration screen to the new browser. Placeholder replaced with app name -->
    <string name="migration_title">ยินดีต้อนรับสู่ %s โฉมใหม่</string>
    <!-- Description text followed by a list of things migrating (e.g. Bookmarks, History). Placeholder replaced with app name-->
    <string name="migration_description">เบราว์เซอร์ที่ปรับปรุงใหม่หมดจดกำลังคอยการปรับปรุงคุณสมบัติและประสิทธิภาพเพื่อช่วยให้คุณออนไลน์ได้มากขึ้น\n\nโปรดรอในขณะที่เราอัปเดต %s</string>
    <!-- Text on the disabled button while in progress. Placeholder replaced with app name -->
    <string name="migration_updating_app_button_text">กำลังอัปเดต %s…</string>
    <!-- Text on the enabled button. Placeholder replaced with app name-->
    <string name="migration_update_app_button">เริ่ม %s</string>
    <!-- Accessibility description text for a completed migration item -->
    <string name="migration_icon_description">การโอนย้ายเสร็จสมบูรณ์</string>
    <!--Text on list of migrated items (e.g. Settings, History, etc.)-->
    <string name="migration_text_passwords">รหัสผ่าน</string>

    <!-- Heading for the instructions to allow a permission -->
    <string name="phone_feature_blocked_intro">เมื่อต้องการอนุญาต:</string>
    <!-- First step for the allowing a permission -->
    <string name="phone_feature_blocked_step_settings">1. ไปที่การตั้งค่า Android</string>
    <!-- Second step for the allowing a permission -->
    <string name="phone_feature_blocked_step_permissions"><![CDATA[2. แตะ <b>สิทธิอนุญาต</b>]]></string>
    <!-- Third step for the allowing a permission (Fore example: Camera) -->
    <string name="phone_feature_blocked_step_feature"><![CDATA[3. สลับ <b>%1$s</b> เป็นเปิด]]></string>

    <!-- Label that indicates a site is using a secure connection -->
    <string name="quick_settings_sheet_secure_connection">การเชื่อมต่อปลอดภัย</string>
    <!-- Label that indicates a site is using a insecure connection -->
    <string name="quick_settings_sheet_insecure_connection">การเชื่อมต่อไม่ปลอดภัย</string>
    <!-- Confirmation message for a dialog confirming if the user wants to delete all the permissions for all sites-->
    <string name="confirm_clear_permissions_on_all_sites">คุณแน่ใจหรือไม่ว่าต้องการล้างสิทธิอนุญาตทั้งหมดบนไซต์ทั้งหมด?</string>
    <!-- Confirmation message for a dialog confirming if the user wants to delete all the permissions for a site-->
    <string name="confirm_clear_permissions_site">คุณแน่ใจหรือไม่ว่าต้องการล้างสิทธิอนุญาตทั้งหมดสำหรับไซต์นี้?</string>
    <!-- Confirmation message for a dialog confirming if the user wants to set default value a permission for a site-->
    <string name="confirm_clear_permission_site">คุณแน่ใจหรือไม่ว่าต้องการล้างสิทธิอนุญาตนี้สำหรับไซต์นี้?</string>
    <!-- label shown when there are not site exceptions to show in the site exception settings -->
    <string name="no_site_exceptions">ไม่มีข้อยกเว้นไซต์</string>
    <!-- Label for the Pocket default top site -->
    <string name="pocket_top_articles">สุดยอดบทความ</string>
    <!-- Bookmark deletion confirmation -->
    <string name="bookmark_deletion_confirmation">คุณแน่ใจหรือไม่ว่าต้องการลบที่คั่นหน้านี้?</string>
    <!-- Browser menu button that adds a top site to the home fragment -->
    <string name="browser_menu_add_to_top_sites">เพิ่มไปยังไซต์เด่น</string>
    <!-- text shown before the issuer name to indicate who its verified by, parameter is the name of
     the certificate authority that verified the ticket-->
    <string name="certificate_info_verified_by">ยืนยันโดย: %1$s</string>
    <!-- Login overflow menu delete button -->
    <string name="login_menu_delete_button">ลบ</string>
    <!-- Login overflow menu edit button -->
    <string name="login_menu_edit_button">แก้ไข</string>
    <!-- Message in delete confirmation dialog for logins -->
    <string name="login_deletion_confirmation">คุณแน่ใจหรือไม่ที่ต้องการจะลบการเข้าสู่ระบบนี้?</string>
    <!-- Positive action of a dialog asking to delete  -->
    <string name="dialog_delete_positive">ลบ</string>
    <!--  The saved login options menu description. -->
    <string name="login_options_menu">ตัวเลือกการเข้าสู่ระบบ</string>
    <!--  The editable text field for a login's web address. -->
    <string name="saved_login_hostname_description">ช่องข้อความที่แก้ไขได้สำหรับที่อยู่เว็บของการเข้าสู่ระบบ</string>
    <!--  The editable text field for a login's username. -->
    <string name="saved_login_username_description"></string>
    <!--  The editable text field for a login's password. -->
    <string name="saved_login_password_description"></string>
    <!--  The button description to save changes to an edited login. -->
    <string name="save_changes_to_login">บันทึกการเปลี่ยนแปลงเพื่อเข้าสู่ระบบ</string>
    <!--  The button description to discard changes to an edited login. -->
    <string name="discard_changes">ละทิ้งการเปลี่ยนแปลง</string>
    <!--  The page title for editing a saved login. -->
    <string name="edit">แก้ไข</string>
    <!--  The error message in edit login view when password field is blank. -->
    <string name="saved_login_password_required">ต้องการรหัสผ่าน</string>
    <!-- Voice search button content description  -->
    <string name="voice_search_content_description">ค้นหาด้วยเสียง</string>
    <!-- Voice search prompt description displayed after the user presses the voice search button -->
    <string name="voice_search_explainer">พูดเลย</string>

    <!--  The error message in edit login view when a duplicate username exists. -->
    <string name="saved_login_duplicate">การเข้าสู่ระบบที่มีชื่อผู้ใช้นี้มีอยู่แล้ว</string>

    <!-- Synced Tabs -->
    <!-- Text displayed to ask user to connect another device as no devices found with account -->
    <string name="synced_tabs_connect_another_device">เชื่อมต่ออุปกรณ์อื่น</string>

    <!-- Text displayed asking user to re-authenticate -->
    <string name="synced_tabs_reauth">โปรดรับรอบความถูกต้องอีกครั้ง</string>
    <!-- Text displayed when user has disabled tab syncing in Firefox Sync Account -->
    <string name="synced_tabs_enable_tab_syncing">โปรดเปิดใช้งานซิงค์แท็บ</string>
    <!-- Text displayed when user has no tabs that have been synced -->
    <string name="synced_tabs_no_tabs">คุณไม่มีแท็บใด ๆ ที่เปิดอยู่ใน Firefox บนอุปกรณ์อื่น ๆ ของคุณ</string>
    <!-- Text displayed in the synced tabs screen when a user is not signed in to Firefox Sync describing Synced Tabs -->
    <string name="synced_tabs_sign_in_message">ดูรายการแท็บจากอุปกรณ์อื่น ๆ ของคุณ</string>
    <!-- Text displayed on a button in the synced tabs screen to link users to sign in when a user is not signed in to Firefox Sync -->
    <string name="synced_tabs_sign_in_button">ลงชื่อเข้าใช้เพื่อซิงค์</string>

    <!-- The text displayed when a synced device has no tabs to show in the list of Synced Tabs. -->
    <string name="synced_tabs_no_open_tabs">ไม่มีแท็บที่เปิดอยู่</string>

    <!-- Top Sites -->
    <!-- Title text displayed in the dialog when top sites limit is reached. -->
    <string name="top_sites_max_limit_title">ถึงขีดจำกัดของไซต์เด่นแล้ว</string>
    <!-- Content description text displayed in the dialog when top sites limit is reached. -->
    <string name="top_sites_max_limit_content_2">การเพิ่มไซต์ยอดนิยมต้องลบอันเก่าออก แตะค้างที่ไซต์และเลือกลบ</string>
    <!-- Confirmation dialog button text when top sites limit is reached. -->
    <string name="top_sites_max_limit_confirmation_button">ตกลง เข้าใจแล้ว</string>

    <!-- Label for the show most visited sites preference -->
    <string name="top_sites_toggle_top_frecent_sites">แสดงไซต์ที่เยี่ยมชมบ่อยที่สุด</string>

    <!-- Title text displayed in the rename top site dialog. -->
	<string name="top_sites_rename_dialog_title">ชื่อ</string>
	<!-- Hint for renaming title of a top site -->
	<string name="top_site_name_hint">ชื่อเว็บไซต์เด่น</string>
	<!-- Button caption to confirm the renaming of the top site. -->
	<string name="top_sites_rename_dialog_ok">ตกลง</string>
	<!-- Dialog button text for canceling the rename top site prompt. -->
	<string name="top_sites_rename_dialog_cancel">ยกเลิก</string>

    <!-- Default browser experiment -->
    <string name="default_browser_experiment_card_text">ตั้งลิงก์จากเว็บไซต์ อีเมล และข้อความให้เปิดโดยอัตโนมัติใน Firefox</string>

    <!-- Content description for close button in collection placeholder. -->
    <string name="remove_home_collection_placeholder_content_description">ลบ</string>

    <!-- Content description radio buttons with a link to more information -->
    <string name="radio_preference_info_content_description">คลิกเพื่อดูรายละเอียดเพิ่มเติม</string>

    <!-- Content description for the action bar "up" button -->
    <string name="action_bar_up_description">นำทางขึ้นไปด้านบน</string>

    <!-- Content description for privacy content close button -->
    <string name="privacy_content_close_button_content_description">ปิด</string>

</resources><|MERGE_RESOLUTION|>--- conflicted
+++ resolved
@@ -51,11 +51,6 @@
     <!-- Home - Recently saved bookmarks -->
     <!-- Title for the home screen section with recently saved bookmarks. -->
     <string name="recently_saved_bookmarks">บันทึกไว้ล่าสุด</string>
-<<<<<<< HEAD
-    <!-- Title for the button which navigates the user to show all of their saved bookmarks. -->
-    <string name="recently_saved_show_all">แสดงหมด</string>
-
-=======
     <!-- Content description for the recently saved bookmarks section on the home screen. -->
     <string name="recently_saved_bookmarks_content_description">ที่คั่นหน้าที่บันทึกไว้ล่าสุด</string>
     <!-- Title for the button which navigates the user to show all of their saved bookmarks. -->
@@ -64,9 +59,8 @@
     <!-- Content description for the button which navigates the user to show all of their saved bookmarks. -->
     <string name="recently_saved_show_all_content_description">แสดงปุ่มที่คั่นหน้าทั้งหมดที่บันทึกไว้</string>
 
->>>>>>> 637485e2
     <!-- About content. The first parameter is the name of the application. (For example: Fenix) -->
-    <string name="about_content">%1$s ผลิตขึ้นโดย @fork-maintainers</string>
+    <string name="about_content">%1$s ผลิตขึ้นโดย Mozilla</string>
 
     <!-- Private Browsing -->
     <!-- Title for private session option -->
