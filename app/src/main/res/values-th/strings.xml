<?xml version="1.0" encoding="utf-8"?>
<resources xmlns:tools="http://schemas.android.com/tools" xmlns:moz="http://mozac.org/tools">
    <!-- App name for private browsing mode. The first parameter is the name of the app defined in app_name (for example: Fenix)-->
    <string name="app_name_private_5">%s ส่วนตัว</string>
    <!-- App name for private browsing mode. The first parameter is the name of the app defined in app_name (for example: Fenix)-->
    <string name="app_name_private_4">%s (ส่วนตัว)</string>

    <!-- Home Fragment -->
    <!-- Content description (not visible, for screen readers etc.): "Three dot" menu button. -->
    <string name="content_description_menu">ตัวเลือกเพิ่มเติม</string>
    <!-- Content description (not visible, for screen readers etc.): "Private Browsing" menu button. -->
    <string name="content_description_private_browsing_button">เปิดใช้งานการเรียกดูแบบส่วนตัว</string>
    <!-- Content description (not visible, for screen readers etc.): "Private Browsing" menu button. -->
    <string name="content_description_disable_private_browsing_button">ปิดใช้งานการเรียกดูแบบส่วนตัว</string>
    <!-- Placeholder text shown in the search bar before a user enters text -->
    <string name="search_hint">ค้นหาหรือป้อนที่อยู่</string>
    <!-- Placeholder text shown in search bar when using history search -->
    <string name="history_search_hint">ค้นหาประวัติ</string>
    <!-- Placeholder text shown in search bar when using bookmarks search -->
    <string name="bookmark_search_hint">ค้นหาที่คั่นหน้า</string>
    <!-- Placeholder text shown in search bar when using tabs search -->
    <string name="tab_search_hint">ค้นหาแท็บ</string>
    <!-- Placeholder text shown in the search bar when using application search engines -->
    <string name="application_search_hint">ป้อนคำค้นหา</string>
    <!-- No Open Tabs Message Description -->
    <string name="no_open_tabs_description">แท็บที่คุณเปิดจะถูกแสดงที่นี่</string>

    <!-- No Private Tabs Message Description -->
    <string name="no_private_tabs_description">แท็บส่วนตัวของคุณจะถูกแสดงที่นี่</string>

    <!-- Tab tray multi select title in app bar. The first parameter is the number of tabs selected -->
    <string name="tab_tray_multi_select_title">เลือกอยู่ %1$d</string>
    <!-- Label of button in create collection dialog for creating a new collection  -->
    <string name="tab_tray_add_new_collection">เพิ่มชุดสะสมใหม่</string>
    <!-- Label of editable text in create collection dialog for naming a new collection  -->
    <string name="tab_tray_add_new_collection_name">ชื่อ</string>
    <!-- Label of button in save to collection dialog for selecting a current collection  -->
    <string name="tab_tray_select_collection">เลือกชุดสะสม</string>
    <!-- Content description for close button while in multiselect mode in tab tray -->
    <string name="tab_tray_close_multiselect_content_description">ออกจากโหมดเลือกหลายรายการ</string>
    <!-- Content description for save to collection button while in multiselect mode in tab tray -->
    <string name="tab_tray_collection_button_multiselect_content_description">บันทึกแท็บที่เลือกลงในชุดสะสม</string>
    <!-- Content description on checkmark while tab is selected in multiselect mode in tab tray -->
    <string name="tab_tray_multiselect_selected_content_description">เลือกแล้ว</string>

    <!-- Home - Recently saved bookmarks -->
    <!-- Title for the home screen section with recently saved bookmarks. -->
    <string name="recently_saved_title">บันทึกไว้ล่าสุด</string>
    <!-- Content description for the button which navigates the user to show all of their saved bookmarks. -->
    <string name="recently_saved_show_all_content_description_2">แสดงที่คั่นหน้าทั้งหมดที่บันทึกไว้</string>

    <!-- Text for the menu button to remove a recently saved bookmark from the user's home screen -->
    <string name="recently_saved_menu_item_remove">เอาออก</string>

    <!-- About content. The first parameter is the name of the application. (For example: Fenix) -->
    <string name="about_content">%1$s ผลิตขึ้นโดย @fork-maintainers</string>

    <!-- Private Browsing -->
    <!-- Explanation for private browsing displayed to users on home view when they first enable private mode
        The first parameter is the name of the app defined in app_name (for example: Fenix) -->
    <string name="private_browsing_placeholder_description_2">%1$s จะล้างประวัติการค้นหาและประวัติการเรียกดูของคุณจากแท็บส่วนตัวเมื่อคุณปิดแท็บเหล่านั้นหรือออกจากแอป แม้ว่าสิ่งนี้จะไม่ทำให้คุณไม่เปิดเผยตัวตนกับเว็บไซต์หรือผู้ให้บริการอินเทอร์เน็ตของคุณ แต่จะทำให้การรักษาความเป็นส่วนตัวของสิ่งที่คุณทำออนไลน์จากผู้อื่นที่ใช้อุปกรณ์เครื่องนี้ง่ายขึ้น</string>
    <string name="private_browsing_common_myths">ความเข้าใจผิดที่พบบ่อยเกี่ยวกับการท่องเว็บแบบส่วนตัว</string>

    <!-- Private mode shortcut "contextual feature recommendation" (CFR) -->
    <!-- Text for the main message -->
    <string moz:removedIn="109" name="cfr_message" tools:ignore="UnusedResources">เพิ่มทางลัดเพื่อเปิดแท็บส่วนตัวจากหน้าจอหลักของคุณ</string>
    <!-- Text for the Private mode shortcut CFR message for adding a private mode shortcut to open private tabs from the Home screen -->
    <string name="private_mode_cfr_message">เปิดแท็บส่วนตัวถัดไปโดยแตะเพียงครั้งเดียว</string>
    <!-- Text for the positive button -->
    <string moz:removedIn="109" name="cfr_pos_button_text" tools:ignore="UnusedResources">เพิ่มทางลัด</string>
    <!-- Text for the positive button to accept adding a Private Browsing shortcut to the Home screen -->
    <string name="private_mode_cfr_pos_button_text">เพิ่มไปยังหน้าจอหลัก</string>
    <!-- Text for the negative button to decline adding a Private Browsing shortcut to the Home screen -->
    <string name="cfr_neg_button_text">ไม่ ขอบคุณ</string>

    <!-- Open in App "contextual feature recommendation" (CFR) -->
    <!-- Text for the info message. The first parameter is the name of the application.-->
    <string name="open_in_app_cfr_info_message_2">คุณสามารถตั้งค่าให้ %1$s เปิดลิงก์ในแอปโดยอัตโนมัติได้</string>
    <!-- Text for the positive action button -->
    <string name="open_in_app_cfr_positive_button_text">ไปยังการตั้งค่า</string>
    <!-- Text for the negative action button -->
    <string name="open_in_app_cfr_negative_button_text">ยกเลิก</string>

    <!-- Content description for close button used in "contextual feature recommendation" (CFR) popups -->
    <string name="cfr_dismiss_button_default_content_description">ยกเลิก</string>

    <!-- Total cookie protection "contextual feature recommendation" (CFR) -->
    <!-- Text for the message displayed in the contextual feature recommendation popup promoting the total cookie protection feature. -->
    <string name="tcp_cfr_message">คุณลักษณะความเป็นส่วนตัวที่ทรงพลังที่สุดของเราแยกตัวติดตามข้ามไซต์</string>
    <!-- Text displayed that links to website containing documentation about the "Total cookie protection" feature. -->
    <string name="tcp_cfr_learn_more">เรียนรู้เกี่ยวกับการป้องกันคุกกี้ทั้งหมด</string>

    <!-- Text for the info dialog when camera permissions have been denied but user tries to access a camera feature. -->
    <string name="camera_permissions_needed_message">จำเป็นต้องมีการเข้าถึงกล้อง ไปที่การตั้งค่า Android แตะสิทธิอนุญาต แล้วแตะอนุญาต</string>
    <!-- Text for the positive action button to go to Android Settings to grant permissions. -->
    <string name="camera_permissions_needed_positive_button_text">ไปยังการตั้งค่า</string>
    <!-- Text for the negative action button to dismiss the dialog. -->
    <string name="camera_permissions_needed_negative_button_text">ยกเลิก</string>

    <!-- Text for the banner message to tell users about our auto close feature. -->
    <string name="tab_tray_close_tabs_banner_message">ตั้งค่าแท็บที่เปิดอยู่ให้ปิดโดยอัตโนมัติที่ไม่ได้เข้าดูในวัน สัปดาห์ หรือเดือนที่ผ่านมา</string>
    <!-- Text for the positive action button to go to Settings for auto close tabs. -->
    <string name="tab_tray_close_tabs_banner_positive_button_text">ดูตัวเลือก</string>
    <!-- Text for the negative action button to dismiss the Close Tabs Banner. -->
    <string name="tab_tray_close_tabs_banner_negative_button_text">ยกเลิก</string>

    <!-- Text for the banner message to tell users about our inactive tabs feature. -->
    <string name="tab_tray_inactive_onboarding_message">แท็บที่คุณไม่ได้ดูเป็นเวลา 2 สัปดาห์จะถูกย้ายมาที่นี่</string>
    <!-- Text for the action link to go to Settings for inactive tabs. -->
    <string name="tab_tray_inactive_onboarding_button_text">ปิดในการตั้งค่า</string>
    <!-- Text for title for the auto-close dialog of the inactive tabs. -->
    <string name="tab_tray_inactive_auto_close_title">ปิดอัตโนมัติหลังจากหนึ่งเดือน?</string>
    <!-- Text for the body for the auto-close dialog of the inactive tabs.
        The first parameter is the name of the application.-->
    <string name="tab_tray_inactive_auto_close_body_2">%1$s สามารถปิดแท็บที่คุณไม่ได้ดูในช่วงเดือนที่ผ่านมาได้</string>
    <!-- Content description for close button in the auto-close dialog of the inactive tabs. -->
    <string name="tab_tray_inactive_auto_close_button_content_description">ปิด</string>


    <!-- Text for turn on auto close tabs button in the auto-close dialog of the inactive tabs. -->
    <string name="tab_tray_inactive_turn_on_auto_close_button_2">เปิดการปิดอัตโนมัติ</string>


    <!-- Home screen icons - Long press shortcuts -->
    <!-- Shortcut action to open new tab -->
    <string name="home_screen_shortcut_open_new_tab_2">แท็บใหม่</string>
    <!-- Shortcut action to open new private tab -->
    <string name="home_screen_shortcut_open_new_private_tab_2">แท็บส่วนตัวใหม่</string>

    <!-- Recent Tabs -->
    <!-- Header text for jumping back into the recent tab in the home screen -->
    <string name="recent_tabs_header">กลับเข้าไป</string>
    <!-- Button text for showing all the tabs in the tabs tray -->
    <string name="recent_tabs_show_all">แสดงหมด</string>

    <!-- Content description for the button which navigates the user to show all recent tabs in the tabs tray. -->
    <string name="recent_tabs_show_all_content_description_2">แสดงปุ่มแท็บล่าสุดทั้งหมด</string>

    <!-- Text for button in synced tab card that opens synced tabs tray -->
    <string name="recent_tabs_see_all_synced_tabs_button_text">ดูแท็บที่ซิงค์ทั้งหมด</string>
    <!-- Accessibility description for device icon used for recent synced tab -->
    <string name="recent_tabs_synced_device_icon_content_description">อุปกรณ์ที่ซิงค์</string>
    <!-- Text for the dropdown menu to remove a recent synced tab from the homescreen -->
    <string name="recent_synced_tab_menu_item_remove">เอาออก</string>
    <!-- Text for the menu button to remove a grouped highlight from the user's browsing history
         in the Recently visited section -->
    <string name="recent_tab_menu_item_remove">เอาออก</string>

    <!-- History Metadata -->
    <!-- Header text for a section on the home screen that displays grouped highlights from the
         user's browsing history, such as topics they have researched or explored on the web -->
    <string name="history_metadata_header_2">เยี่ยมชมล่าสุด</string>
    <!-- Text for the menu button to remove a grouped highlight from the user's browsing history
         in the Recently visited section -->
    <string name="recently_visited_menu_item_remove">ลบ</string>

    <!-- Content description for the button which navigates the user to show all of their history. -->
    <string name="past_explorations_show_all_content_description_2">แสดงการสำรวจที่ผ่านมาทั้งหมด</string>

    <!-- Browser Fragment -->
    <!-- Content description (not visible, for screen readers etc.): Navigate backward (browsing history) -->
    <string name="browser_menu_back">ย้อนกลับ</string>

    <!-- Content description (not visible, for screen readers etc.): Navigate forward (browsing history) -->
    <string name="browser_menu_forward">เดินหน้า</string>
    <!-- Content description (not visible, for screen readers etc.): Refresh current website -->
    <string name="browser_menu_refresh">เรียกใหม่</string>
    <!-- Content description (not visible, for screen readers etc.): Stop loading current website -->
    <string name="browser_menu_stop">หยุด</string>
    <!-- Browser menu button that opens the addon manager -->
    <string name="browser_menu_add_ons">ส่วนเสริม</string>
    <!-- Text displayed when there are no add-ons to be shown -->
    <string name="no_add_ons">ไม่มีส่วนเสริมที่นี่</string>
    <!-- Browser menu button that sends a user to help articles -->
    <string name="browser_menu_help">ช่วยเหลือ</string>
    <!-- Browser menu button that sends a to a the what's new article -->
    <string name="browser_menu_whats_new">มีอะไรใหม่</string>
    <!-- Browser menu button that opens the settings menu -->
    <string name="browser_menu_settings">การตั้งค่า</string>
    <!-- Browser menu button that opens a user's library -->
    <string name="browser_menu_library">ห้องสมุด</string>
    <!-- Browser menu toggle that requests a desktop site -->
    <string name="browser_menu_desktop_site">ไซต์เดสก์ท็อป</string>
    <!-- Browser menu toggle that adds a shortcut to the site on the device home screen. -->
    <string name="browser_menu_add_to_homescreen">เพิ่มไปยังหน้าจอหลัก</string>
    <!-- Browser menu toggle that installs a Progressive Web App shortcut to the site on the device home screen. -->
    <string name="browser_menu_install_on_homescreen">ติดตั้ง</string>
    <!-- Content description (not visible, for screen readers etc.) for the Resync tabs button -->
    <string name="resync_button_content_description">ซิงค์ใหม่</string>
    <!-- Browser menu button that opens the find in page menu -->
    <string name="browser_menu_find_in_page">ค้นหาในหน้า</string>
    <!-- Browser menu button that saves the current tab to a collection -->
    <string name="browser_menu_save_to_collection_2">บันทึกไปยังชุดสะสม</string>
    <!-- Browser menu button that open a share menu to share the current site -->
    <string name="browser_menu_share">แบ่งปัน</string>
    <!-- Browser menu button shown in custom tabs that opens the current tab in Fenix
        The first parameter is the name of the app defined in app_name (for example: Fenix) -->
    <string name="browser_menu_open_in_fenix">เปิดใน %1$s</string>
    <!-- Browser menu text shown in custom tabs to indicate this is a Fenix tab
        The first parameter is the name of the app defined in app_name (for example: Fenix) -->
    <string name="browser_menu_powered_by">ขับเคลื่อนโดย %1$s</string>
    <!-- Browser menu text shown in custom tabs to indicate this is a Fenix tab
        The first parameter is the name of the app defined in app_name (for example: Fenix) -->
    <string name="browser_menu_powered_by2">ขับเคลื่อนโดย %1$s</string>
    <!-- Browser menu button to put the current page in reader mode -->
    <string name="browser_menu_read">มุมมองผู้อ่าน</string>
    <!-- Browser menu button content description to close reader mode and return the user to the regular browser -->
    <string name="browser_menu_read_close">ปิดมุมมองผู้อ่าน</string>
    <!-- Browser menu button to open the current page in an external app -->
    <string name="browser_menu_open_app_link">เปิดในแอป</string>

    <!-- Browser menu button to show reader view appearance controls e.g. the used font type and size -->
    <string name="browser_menu_customize_reader_view">ปรับแต่งมุมมองผู้อ่าน</string>
    <!-- Browser menu label for adding a bookmark -->
    <string name="browser_menu_add">เพิ่ม</string>
    <!-- Browser menu label for editing a bookmark -->
    <string name="browser_menu_edit">แก้ไข</string>

    <!-- Button shown on the home page that opens the Customize home settings -->
    <string name="browser_menu_customize_home_1">ปรับแต่งหน้าแรก</string>
    <!-- Browser Toolbar -->
    <!-- Content description for the Home screen button on the browser toolbar -->
    <string name="browser_toolbar_home">หน้าแรก</string>

    <!-- Locale Settings Fragment -->
    <!-- Content description for tick mark on selected language -->
    <string name="a11y_selected_locale_content_description">ภาษาที่เลือก</string>
    <!-- Text for default locale item -->
    <string name="default_locale_text">ตามภาษาอุปกรณ์</string>
    <!-- Placeholder text shown in the search bar before a user enters text -->
    <string name="locale_search_hint">ค้นหาภาษา</string>

    <!-- Search Fragment -->
    <!-- Button in the search view that lets a user search by scanning a QR code -->
    <string name="search_scan_button">สแกน</string>
    <!-- Button in the search view that lets a user change their search engine -->
    <string name="search_engine_button">เครื่องมือค้นหา</string>
    <!-- Button in the search view when shortcuts are displayed that takes a user to the search engine settings -->
    <string name="search_shortcuts_engine_settings">การตั้งค่าเครื่องมือค้นหา</string>
    <!-- Button in the search view that lets a user navigate to the site in their clipboard -->
    <string name="awesomebar_clipboard_title">เติมลิงก์จากคลิปบอร์ด</string>
    <!-- Button in the search suggestions onboarding that allows search suggestions in private sessions -->
    <string name="search_suggestions_onboarding_allow_button">อนุญาต</string>
    <!-- Button in the search suggestions onboarding that does not allow search suggestions in private sessions -->
    <string name="search_suggestions_onboarding_do_not_allow_button">ไม่อนุญาต</string>
    <!-- Search suggestion onboarding hint title text -->
    <string name="search_suggestions_onboarding_title">อนุญาตคำแนะนำการค้นหาในวาระส่วนตัวหรือไม่?</string>

    <!-- Search suggestion onboarding hint description text, first parameter is the name of the app defined in app_name (for example: Fenix)-->
    <string name="search_suggestions_onboarding_text">%s จะแบ่งปันทุกอย่างที่คุณพิมพ์ในแถบที่อยู่ไปยังเครื่องมือค้นหาเริ่มต้นของคุณ</string>

    <!-- Search engine suggestion title text. The first parameter is the name of teh suggested engine-->
    <string name="search_engine_suggestions_title">ค้นหา %s</string>
    <!-- Search engine suggestion description text -->
    <string name="search_engine_suggestions_description">ค้นหาโดยตรงจากแถบที่อยู่</string>

    <!-- Menu option in the search selector menu to open the search settings -->
    <string name="search_settings_menu_item">ตั้งค่าการค้นหา</string>

    <!-- Header text for the search selector menu -->
    <string moz:RemovedIn="109" name="search_header_menu_item" tools:ignore="UnusedResources">ครั้งนี้ค้นหา:</string>

<<<<<<< HEAD
=======
    <!-- Header text for the search selector menu -->
    <string name="search_header_menu_item_2">ครั้งนี้ค้นหาใน:</string>

>>>>>>> 8f4899e3
    <!-- Home onboarding -->
    <!-- Onboarding home screen popup dialog, shown on top of the Jump back in section. -->
    <string name="onboarding_home_screen_jump_back_contextual_hint_2">พบกับโฮมเพจส่วนบุคคลของคุณ แท็บล่าสุด ที่คั่นหน้า และผลการค้นหาจะปรากฏที่นี่</string>
    <!-- Home onboarding dialog welcome screen title text. -->
    <string name="onboarding_home_welcome_title_2">ยินดีต้อนรับสู่อินเทอร์เน็ตที่เป็นส่วนตัวมากขึ้น</string>
    <!-- Home onboarding dialog welcome screen description text. -->
    <string name="onboarding_home_welcome_description">สีสันที่มากขึ้น ความเป็นส่วนตัวที่ดีขึ้น ให้ความมุ่งมั่นกับผู้คนมากกว่าผลกำไร</string>
    <!-- Home onboarding dialog sign into sync screen title text. -->
    <string name="onboarding_home_sync_title_3">สลับหน้าจอง่ายกว่าที่เคย</string>
    <!-- Home onboarding dialog sign into sync screen description text. -->
    <string name="onboarding_home_sync_description">เรียกดูต่อจากที่คุณค้างไว้ด้วยแท็บจากอุปกรณ์อื่นๆ บนหน้าแรกของคุณได้แล้วตอนนี้</string>

    <!-- Text for the button to continue the onboarding on the home onboarding dialog. -->
    <string name="onboarding_home_get_started_button">เริ่มต้นใช้งาน</string>
    <!-- Text for the button to navigate to the sync sign in screen on the home onboarding dialog. -->
    <string name="onboarding_home_sign_in_button">ลงชื่อเข้า</string>
    <!-- Text for the button to skip the onboarding on the home onboarding dialog. -->
    <string name="onboarding_home_skip_button">ข้าม</string>
    <!-- Onboarding home screen sync popup dialog message, shown on top of Recent Synced Tabs in the Jump back in section. -->
    <string name="sync_cfr_message">กำลังซิงค์แท็บของคุณ! เรียกดูต่อจากที่คุณค้างไว้บนอุปกรณ์อื่นๆ ของคุณ</string>

    <!-- Content description (not visible, for screen readers etc.): Close button for the home onboarding dialog -->
    <string name="onboarding_home_content_description_close_button">ปิด</string>

    <!-- Search Widget -->
    <!-- Content description for searching with a widget. The first parameter is the name of the application.-->
    <string name="search_widget_content_description_2">เปิดแท็บ %1$s ใหม่</string>
    <!-- Text preview for smaller sized widgets -->
    <string name="search_widget_text_short">ค้นหา</string>
    <!-- Text preview for larger sized widgets -->
    <string name="search_widget_text_long">ค้นหาเว็บ</string>

    <!-- Content description (not visible, for screen readers etc.): Voice search -->
    <string name="search_widget_voice">ค้นหาด้วยเสียง</string>

    <!-- Preferences -->
    <!-- Title for the settings page-->
    <string name="settings">การตั้งค่า</string>
    <!-- Preference category for general settings -->
    <string name="preferences_category_general">ทั่วไป</string>
    <!-- Preference category for all links about Fenix -->
    <string name="preferences_category_about">เกี่ยวกับ</string>
    <!-- Preference for settings related to changing the default search engine -->
    <string name="preferences_default_search_engine">เครื่องมือค้นหาเริ่มต้น</string>
    <!-- Preference for settings related to Search -->
    <string name="preferences_search">ค้นหา</string>
    <!-- Preference for settings related to Search address bar -->
    <string name="preferences_search_address_bar">แถบที่อยู่</string>
    <!-- Preference link to rating Fenix on the Play Store -->
    <string name="preferences_rate">ให้คะแนนบน Google Play</string>
    <!-- Preference linking to about page for Fenix
        The first parameter is the name of the app defined in app_name (for example: Fenix) -->
    <string name="preferences_about">เกี่ยวกับ %1$s</string>
    <!-- Preference for settings related to changing the default browser -->
    <string name="preferences_set_as_default_browser">ตั้งเป็นเบราว์เซอร์เริ่มต้น</string>
    <!-- Preference category for advanced settings -->
    <string name="preferences_category_advanced">ขั้นสูง</string>
    <!-- Preference category for privacy and security settings -->
    <string name="preferences_category_privacy_security">ความเป็นส่วนตัวและความปลอดภัย</string>
    <!-- Preference for advanced site permissions -->
    <string name="preferences_site_permissions">สิทธิอนุญาตไซต์</string>

    <!-- Preference for private browsing options -->
    <string name="preferences_private_browsing_options">การเรียกดูแบบส่วนตัว</string>
    <!-- Preference for opening links in a private tab-->
    <string name="preferences_open_links_in_a_private_tab">เปิดลิงก์ในแท็บส่วนตัว</string>
    <!-- Preference for allowing screenshots to be taken while in a private tab-->
    <string name="preferences_allow_screenshots_in_private_mode">อนุญาตภาพหน้าจอในการเรียกดูแบบส่วนตัว</string>
    <!-- Will inform the user of the risk of activating Allow screenshots in private browsing option -->
    <string name="preferences_screenshots_in_private_mode_disclaimer">ถ้าอนุญาต แท็บส่วนตัวจะปรากฏให้เห็นเมื่อมีหลายแอปที่เปิดอยู่</string>
    <!-- Preference for adding private browsing shortcut -->
    <string name="preferences_add_private_browsing_shortcut">เพิ่มทางลัดการเรียกดูแบบส่วนตัว</string>
    <!-- Preference for enabling "HTTPS-Only" mode -->
    <string name="preferences_https_only_title">โหมด HTTPS-Only</string>

<<<<<<< HEAD
=======
    <!-- Preference for removing cookie/consent banners from sites automatically. See reduce_cookie_banner_summary for additional context. -->
    <string name="preferences_cookie_banner_reduction">การลดคุกกี้แบนเนอร์</string>
    <!-- Preference for rejecting or removing as many cookie/consent banners as possible on sites. See reduce_cookie_banner_summary for additional context. -->
    <string name="reduce_cookie_banner_option">ลดคุกกี้แบนเนอร์</string>
    <!-- Summary for the preference for rejecting all cookies whenever possible. -->
    <string name="reduce_cookie_banner_summary">Firefox จะพยายามปฏิเสธคำขอคุกกี้บนแบนเนอร์คุกกี้โดยอัตโนมัติ หากไม่มีตัวเลือกปฏิเสธ Firefox อาจยอมรับคุกกี้ทั้งหมดเพื่อปิดแบนเนอร์</string>

    <!-- Text for indicating cookie banner handling is off this site, this is shown as part of the protections panel with the tracking protection toggle -->
    <string name="reduce_cookie_banner_off_for_site">ปิดสำหรับไซต์นี้</string>
    <!-- Text for indicating cookie banner handling is on this site, this is shown as part of the protections panel with the tracking protection toggle -->
    <string name="reduce_cookie_banner_on_for_site">เปิดสำหรับไซต์นี้</string>

    <!-- Title text for a detail explanation indicating cookie banner handling is on this site, this is shown as part of the cookie banner panel in the toolbar. The first parameter is a shortened URL of the current site-->
    <string name="reduce_cookie_banner_details_panel_title_on_for_site">ต้องการเปิดการลดแบนเนอร์คุกกี้สำหรับ %1$s หรือไม่?</string>
    <!-- Title text for a detail explanation indicating cookie banner handling is off this site, this is shown as part of the cookie banner panel in the toolbar. The first parameter is a shortened URL of the current site-->
    <string name="reduce_cookie_banner_details_panel_title_off_for_site">ต้องการปิดการลดแบนเนอร์คุกกี้สำหรับ %1$s หรือไม่?</string>
    <!-- Long text for a detail explanation indicating what will happen if cookie banner handling is off for a site, this is shown as part of the cookie banner panel in the toolbar. The first parameter is the application name -->
    <string name="reduce_cookie_banner_details_panel_description_off_for_site">%1$s จะล้างคุกกี้ของไซต์นี้และรีเฟรชหน้า การล้างคุกกี้ทั้งหมดอาจนำคุณออกจากระบบหรือล้างรถเข็นช็อปปิ้ง</string>
    <!-- Long text for a detail explanation indicating what will happen if cookie banner handling is on for a site, this is shown as part of the cookie banner panel in the toolbar. The first and second parameter are the application name -->
    <string name="reduce_cookie_banner_details_panel_description_on_for_site">%1$s สามารถพยายามปฏิเสธคำขอคุกกี้โดยอัตโนมัติได้ หากไม่มีตัวเลือกปฏิเสธ %2$s อาจยอมรับคุกกี้ทั้งหมดเพื่อปิดแบนเนอร์</string>

>>>>>>> 8f4899e3
    <!-- Description of the preference to enable "HTTPS-Only" mode. -->
    <string name="preferences_https_only_summary">พยายามเชื่อมต่อกับเว็บไซต์โดยใช้โปรโตคอลการเข้ารหัส HTTPS โดยอัตโนมัติเพื่อเพิ่มความปลอดภัย</string>
    <!-- Summary of tracking protection preference if tracking protection is set to on -->
    <string name="preferences_https_only_on">เปิด</string>
    <!-- Summary of tracking protection preference if tracking protection is set to off -->
    <string name="preferences_https_only_off">ปิด</string>
    <!-- Text displayed that links to website containing documentation about "HTTPS-Only" mode -->
    <string name="preferences_http_only_learn_more">เรียนรู้เพิ่มเติม</string>
    <!-- Option for the https only setting -->
    <string name="preferences_https_only_in_all_tabs">เปิดใช้งานในทุกแท็บ</string>
    <!-- Option for the https only setting -->
    <string name="preferences_https_only_in_private_tabs">เปิดใช้งานเฉพาะในแท็บส่วนตัว</string>
    <!-- Title shown in the error page for when trying to access a http website while https only mode is enabled. -->
    <string name="errorpage_httpsonly_title">ไซต์ที่ปลอดภัยไม่พร้อมใช้งาน</string>
    <!-- Message shown in the error page for when trying to access a http website while https only mode is enabled. The message has two paragraphs. This is the first. -->
    <string name="errorpage_httpsonly_message_title">อาจเป็นไปได้มากว่าเว็บไซต์ไม่รองรับ HTTPS</string>
    <!-- Message shown in the error page for when trying to access a http website while https only mode is enabled. The message has two paragraphs. This is the second. -->
    <string name="errorpage_httpsonly_message_summary">อย่างไรก็ตาม อาจเป็นไปได้ว่าผู้โจมตีมีส่วนเกี่ยวข้อง หากคุณเข้าสู่เว็บไซต์ต่อไป คุณไม่ควรป้อนข้อมูลที่ละเอียดอ่อนใด ๆ หากคุณดำเนินการต่อ โหมด HTTPS-Only จะปิดชั่วคราวสำหรับเว็บไซต์นี้</string>
    <!-- Preference for accessibility -->
    <string name="preferences_accessibility">การช่วยเข้าถึง</string>
    <!-- Preference to override the Firefox Account server -->
    <string name="preferences_override_fxa_server">เซิร์ฟเวอร์บัญชี Firefox ที่กำหนดเอง</string>
    <!-- Preference to override the Sync token server -->
    <string name="preferences_override_sync_tokenserver">เซิร์ฟเวอร์ Sync ที่กำหนดเอง</string>
    <!-- Toast shown after updating the FxA/Sync server override preferences -->
    <string name="toast_override_fxa_sync_server_done">เปลี่ยนแปลงเซิร์ฟเวอร์บัญชี Firefox/Sync แล้ว กำลังออกจากแอปพลิเคชันเพื่อนำการเปลี่ยนแปลงไปใช้…</string>
    <!-- Preference category for account information -->
    <string name="preferences_category_account">บัญชี</string>
    <!-- Preference for changing where the toolbar is positioned -->
    <string name="preferences_toolbar">แถบเครื่องมือ</string>
    <!-- Preference for changing default theme to dark or light mode -->
    <string name="preferences_theme">ชุดตกแต่ง</string>
    <!-- Preference for customizing the home screen -->
    <string name="preferences_home_2">หน้าแรก</string>
    <!-- Preference for gestures based actions -->
    <string name="preferences_gestures">ท่าทาง</string>
    <!-- Preference for settings related to visual options -->
    <string name="preferences_customize">ปรับแต่ง</string>
    <!-- Preference description for banner about signing in -->
    <string name="preferences_sign_in_description_2">ลงชื่อเข้าเพื่อซิงค์แท็บ ที่คั่นหน้า รหัสผ่าน และอื่น ๆ ของคุณ</string>
    <!-- Preference shown instead of account display name while account profile information isn't available yet. -->
    <string name="preferences_account_default_name">บัญชี Firefox</string>
    <!-- Preference text for account title when there was an error syncing FxA -->
    <string name="preferences_account_sync_error">เชื่อมต่ออีกครั้งเพื่อทำการซิงค์ต่อ</string>
    <!-- Preference for language -->
    <string name="preferences_language">ภาษา</string>
    <!-- Preference for data choices -->
    <string name="preferences_data_choices">ตัวเลือกข้อมูล</string>
    <!-- Preference for data collection -->
    <string name="preferences_data_collection">การเก็บรวบรวมข้อมูล</string>
    <!-- Preference for developers -->
    <string name="preferences_remote_debugging">การดีบั๊กระยะไกลผ่าน USB</string>
    <!-- Preference title for switch preference to show search engines -->
    <string name="preferences_show_search_engines">แสดงเครื่องมือค้นหา</string>
    <!-- Preference title for switch preference to show search suggestions -->
    <string name="preferences_show_search_suggestions">แสดงข้อเสนอแนะการค้นหา</string>
    <!-- Preference title for switch preference to show voice search button -->
    <string name="preferences_show_voice_search">แสดงการค้นหาด้วยเสียง</string>
    <!-- Preference title for switch preference to show search suggestions also in private mode -->
    <string name="preferences_show_search_suggestions_in_private">แสดงในวาระส่วนตัว</string>
    <!-- Preference title for switch preference to show a clipboard suggestion when searching -->
    <string name="preferences_show_clipboard_suggestions">แสดงข้อเสนอแนะคลิปบอร์ด</string>
    <!-- Preference title for switch preference to suggest browsing history when searching -->
    <string name="preferences_search_browsing_history">ค้นหาประวัติการเรียกดู</string>
    <!-- Preference title for switch preference to suggest bookmarks when searching -->
    <string name="preferences_search_bookmarks">ค้นหาที่คั่นหน้า</string>
    <!-- Preference title for switch preference to suggest synced tabs when searching -->
    <string name="preferences_search_synced_tabs">ค้นหาแท็บที่ซิงค์</string>
    <!-- Preference for account settings -->
    <string name="preferences_account_settings">การตั้งค่าบัญชี</string>
    <!-- Preference for enabling url autocomplete-->
    <string name="preferences_enable_autocomplete_urls">เติม URL อัตโนมัติ</string>
    <!-- Preference for open links in third party apps -->
    <string name="preferences_open_links_in_apps">เปิดลิงก์ในแอป</string>

    <!-- Preference for open download with an external download manager app -->
    <string name="preferences_external_download_manager">ตัวจัดการการดาวน์โหลดภายนอก</string>
    <!-- Preference for add_ons -->
    <string name="preferences_addons">ส่วนเสริม</string>

    <!-- Preference for notifications -->
    <string name="preferences_notifications">การแจ้งเตือน</string>

    <!-- Add-on Preferences -->
    <!-- Preference to customize the configured AMO (addons.mozilla.org) collection -->
    <string name="preferences_customize_amo_collection">ชุดสะสมส่วนเสริมที่กำหนดเอง</string>
    <!-- Button caption to confirm the add-on collection configuration -->
    <string name="customize_addon_collection_ok">ตกลง</string>
    <!-- Button caption to abort the add-on collection configuration -->
    <string name="customize_addon_collection_cancel">ยกเลิก</string>
    <!-- Hint displayed on input field for custom collection name -->
    <string name="customize_addon_collection_hint">ชื่อชุดสะสม</string>
    <!-- Hint displayed on input field for custom collection user ID-->
    <string name="customize_addon_collection_user_hint">เจ้าของชุดสะสม (ไอดีผู้ใช้)</string>
    <!-- Toast shown after confirming the custom add-on collection configuration -->
    <string name="toast_customize_addon_collection_done">ชุดสะสมส่วนเสริมได้ถูกแก้ไขแล้ว ออกจากแอปพลิเคชันเพื่อใช้การเปลี่ยนแปลง…</string>

    <!-- Customize Home -->
    <!-- Header text for jumping back into the recent tab in customize the home screen -->
    <string name="customize_toggle_jump_back_in">กลับเข้าไป</string>
    <!-- Title for the customize home screen section with recently saved bookmarks. -->
    <string name="customize_toggle_recent_bookmarks">ที่คั่นหน้าล่าสุด</string>
    <!-- Title for the customize home screen section with recently visited. Recently visited is
    a section where users see a list of tabs that they have visited in the past few days -->
    <string name="customize_toggle_recently_visited">เยี่ยมชมล่าสุด</string>
    <!-- Title for the customize home screen section with Pocket. -->
    <string moz:RemovedIn="108" name="customize_toggle_pocket" tools:ignore="UnusedResources">Pocket</string>

    <!-- Title for the customize home screen section with Pocket. -->
    <string name="customize_toggle_pocket_2">เรื่องราวที่จุดประกายความคิด</string>
    <!-- Summary for the customize home screen section with Pocket. The first parameter is product name Pocket -->
    <string name="customize_toggle_pocket_summary">บทความขับเคลื่อนโดย %s</string>
    <!-- Title for the customize home screen section with sponsored Pocket stories. -->
    <string name="customize_toggle_pocket_sponsored">เรื่องราวที่ได้รับการสนับสนุน</string>
    <!-- Title for the opening wallpaper settings screen -->
    <string name="customize_wallpapers">รูปพื้นหลัง</string>

    <!-- Title for the customize home screen section with sponsored shortcuts. -->
    <string name="customize_toggle_contile">ทางลัดที่ได้รับการสนับสนุน</string>

    <!-- Wallpapers -->
    <!-- Content description for various wallpapers. The first parameter is the name of the wallpaper -->
    <string name="wallpapers_item_name_content_description">รายการรูปพื้นหลัง: %1$s</string>
    <!-- Snackbar message for when wallpaper is selected -->
    <string name="wallpaper_updated_snackbar_message">เปลี่ยนรูปพื้นหลังแล้ว!</string>
    <!-- Snackbar label for action to view selected wallpaper -->
    <string name="wallpaper_updated_snackbar_action">ดู</string>

    <!-- Snackbar message for when wallpaper couldn't be downloaded -->
    <string name="wallpaper_download_error_snackbar_message">ไม่สามารถดาวน์โหลดรูปพื้นหลัง</string>
    <!-- Snackbar label for action to retry downloading the wallpaper -->
    <string name="wallpaper_download_error_snackbar_action">ลองอีกครั้ง</string>
    <!-- Snackbar message for when wallpaper couldn't be selected because of the disk error -->
    <string name="wallpaper_select_error_snackbar_message">ไม่สามารถเปลี่ยนรูปพื้นหลัง</string>
    <!-- Text displayed that links to website containing documentation about the "Limited Edition" wallpapers. -->
    <string name="wallpaper_learn_more">เรียนรู้เพิ่มเติม</string>

    <!-- Text for classic wallpapers title. The first parameter is the Firefox name. -->
    <string name="wallpaper_classic_title">คลาสสิค %s</string>
    <!-- Text for limited edition wallpapers title. -->
    <string name="wallpaper_limited_edition_title">เวลาจำกัด</string>

    <!-- Description text for the limited edition wallpapers with learn more link. The first parameter is the learn more string defined in wallpaper_learn_more-->
    <string name="wallpaper_limited_edition_description_with_learn_more">คอลเลกชันเสียงแห่งอิสระใหม่ %s</string>
    <!-- Description text for the limited edition wallpapers. -->
    <string name="wallpaper_limited_edition_description">คอลเลกชันเสียงแห่งอิสระใหม่</string>
    <!-- Wallpaper onboarding dialog header text. -->
    <string name="wallpapers_onboarding_dialog_title_text">ลองเลือกสีสันที่คุณชอบ</string>
    <!-- Wallpaper onboarding dialog body text. -->
    <string name="wallpapers_onboarding_dialog_body_text">เลือกวอลล์เปเปอร์ที่บ่งบอกความเป็นคุณ</string>
    <!-- Wallpaper onboarding dialog learn more button text. The button navigates to the wallpaper settings screen. -->
    <string name="wallpapers_onboarding_dialog_explore_more_button_text">สำรวจวอลล์เปเปอร์เพิ่มเติม</string>

    <!-- Add-on Installation from AMO-->
    <!-- Error displayed when user attempts to install an add-on from AMO (addons.mozilla.org) that is not supported -->
    <string name="addon_not_supported_error">ไม่รองรับส่วนเสริม</string>
    <!-- Error displayed when user attempts to install an add-on from AMO (addons.mozilla.org) that is already installed -->
    <string name="addon_already_installed">ส่วนเสริมถูกติดตั้งแล้ว</string>

    <!-- Account Preferences -->
    <!-- Preference for triggering sync -->
    <string name="preferences_sync_now">ซิงค์ตอนนี้</string>
    <!-- Preference category for sync -->
    <string name="preferences_sync_category">เลือกสิ่งที่จะซิงค์</string>
    <!-- Preference for syncing history -->
    <string name="preferences_sync_history">ประวัติ</string>
    <!-- Preference for syncing bookmarks -->
    <string name="preferences_sync_bookmarks">ที่คั่นหน้า</string>
    <!-- Preference for syncing logins -->
    <string name="preferences_sync_logins">การเข้าสู่ระบบ</string>
    <!-- Preference for syncing tabs -->
    <string name="preferences_sync_tabs_2">แท็บที่เปิดอยู่</string>
    <!-- Preference for signing out -->
    <string name="preferences_sign_out">ลงชื่อออก</string>
    <!-- Preference displays and allows changing current FxA device name -->
    <string name="preferences_sync_device_name">ชื่ออุปกรณ์</string>
    <!-- Text shown when user enters empty device name -->
    <string name="empty_device_name_error">ชื่ออุปกรณ์ต้องไม่ว่างเปล่า</string>
    <!-- Label indicating that sync is in progress -->
    <string name="sync_syncing_in_progress">กำลังซิงค์…</string>
    <!-- Label summary indicating that sync failed. The first parameter is the date stamp showing last time it succeeded -->
    <string name="sync_failed_summary">การซิงค์ล้มเหลว ซิงค์สำเร็จล่าสุด: %s</string>
    <!-- Label summary showing never synced -->
    <string name="sync_failed_never_synced_summary">การซิงค์ล้มเหลว ซิงค์ล่าสุด: ไม่เคย</string>
    <!-- Label summary the date we last synced. The first parameter is date stamp showing last time synced -->
    <string name="sync_last_synced_summary">ซิงค์ล่าสุด: %s</string>
    <!-- Label summary showing never synced -->
    <string name="sync_never_synced_summary">ซิงค์ล่าสุด: ไม่เคย</string>

    <!-- Text for displaying the default device name.
        The first parameter is the application name, the second is the device manufacturer name
        and the third is the device model. -->
    <string name="default_device_name_2">%1$s บน %2$s %3$s</string>

    <!-- Preference for syncing credit cards -->
    <string name="preferences_sync_credit_cards">บัตรเครดิต</string>
    <!-- Preference for syncing addresses -->
    <string name="preferences_sync_address">ที่อยู่</string>

    <!-- Send Tab -->
    <!-- Name of the "receive tabs" notification channel. Displayed in the "App notifications" system settings for the app -->
    <string name="fxa_received_tab_channel_name">แท็บที่ได้รับ</string>
    <!-- Description of the "receive tabs" notification channel. Displayed in the "App notifications" system settings for the app -->
    <string name="fxa_received_tab_channel_description">การแจ้งเตือนสำหรับแท็บที่ได้รับจากอุปกรณ์ Firefox อื่น ๆ</string>
    <!--  The body for these is the URL of the tab received  -->
    <string name="fxa_tab_received_notification_name">แท็บที่ได้รับ</string>
    <!-- %s is the device name -->
    <string name="fxa_tab_received_from_notification_name">แท็บจาก %s</string>

    <!-- Advanced Preferences -->
    <!-- Preference for tracking protection exceptions -->
    <string name="preferences_tracking_protection_exceptions">ข้อยกเว้น</string>
    <!-- Button in Exceptions Preference to turn on tracking protection for all sites (remove all exceptions) -->
    <string name="preferences_tracking_protection_exceptions_turn_on_for_all">เปิดสำหรับไซต์ทั้งหมด</string>
    <!-- Text displayed when there are no exceptions -->
    <string name="exceptions_empty_message_description">ข้อยกเว้นให้คุณสามารถปิดใช้งานการป้องกันการติดตามสำหรับไซต์ที่เลือกได้</string>
    <!-- Text displayed when there are no exceptions, with learn more link that brings users to a tracking protection SUMO page -->
    <string name="exceptions_empty_message_learn_more_link">เรียนรู้เพิ่มเติม</string>

    <!-- Preference switch for usage and technical data collection -->
    <string name="preference_usage_data">การใช้งานและข้อมูลทางเทคนิค</string>
    <!-- Preference description for usage and technical data collection -->
    <string name="preferences_usage_data_description">แบ่งปันข้อมูลประสิทธิภาพ, การใช้งาน, ฮาร์ดแวร์ และการปรับแต่งเกี่ยวกับเบราว์เซอร์ของคุณกับ Mozilla เพื่อช่วยเราทำ %1$s ให้ดีขึ้น</string>
    <!-- Preference switch for marketing data collection -->
    <string name="preferences_marketing_data">ข้อมูลการตลาด</string>
    <!-- Preference description for marketing data collection -->
    <string name="preferences_marketing_data_description2">แบ่งปันข้อมูลการใช้งานพื้นฐานกับ Adjust ผู้จำหน่ายการตลาดมือถือของเรา</string>
    <!-- Title for studies preferences -->
    <string name="preference_experiments_2">การศึกษา</string>
    <!-- Summary for studies preferences -->
    <string name="preference_experiments_summary_2">อนุญาตให้ Mozilla ติดตั้งและเรียกใช้การศึกษา</string>

    <!-- Turn On Sync Preferences -->
    <!-- Header of the Sync and save your data preference view -->
    <string name="preferences_sync_2">ซิงค์และบันทึกข้อมูลของคุณ</string>
    <!-- Preference for reconnecting to FxA sync -->
    <string name="preferences_sync_sign_in_to_reconnect">ลงชื่อเข้าเพื่อเชื่อมต่ออีกครั้ง</string>
    <!-- Preference for removing FxA account -->
    <string name="preferences_sync_remove_account">เอาบัญชีออก</string>

    <!-- Pairing Feature strings -->
    <!-- Instructions on how to access pairing -->
    <string name="pair_instructions_2"><![CDATA[สแกนรหัส QR ที่แสดงใน <b>firefox.com/pair</b>]]></string>

    <!-- Toolbar Preferences -->
    <!-- Preference for using top toolbar -->
    <string name="preference_top_toolbar">ด้านบน</string>
    <!-- Preference for using bottom toolbar -->
    <string name="preference_bottom_toolbar">ด้านล่าง</string>

    <!-- Theme Preferences -->
    <!-- Preference for using light theme -->
    <string name="preference_light_theme">สว่าง</string>
    <!-- Preference for using dark theme -->
    <string name="preference_dark_theme">มืด</string>
    <!-- Preference for using using dark or light theme automatically set by battery -->
    <string name="preference_auto_battery_theme">กำหนดโดยตัวประหยัดแบตเตอรี่</string>
    <!-- Preference for using following device theme -->
    <string name="preference_follow_device_theme">ตามชุดตกแต่งอุปกรณ์</string>

    <!-- Gestures Preferences-->
    <!-- Preferences for using pull to refresh in a webpage -->
    <string name="preference_gestures_website_pull_to_refresh">ดึงเพื่อรีเฟรช</string>
    <!-- Preference for using the dynamic toolbar -->
    <string name="preference_gestures_dynamic_toolbar">เลื่อนเพื่อซ่อนแถบเครื่องมือ</string>
    <!-- Preference for switching tabs by swiping horizontally on the toolbar -->
    <string name="preference_gestures_swipe_toolbar_switch_tabs">ปัดแถบเครื่องมือไปด้านข้างเพื่อสลับแท็บ</string>
    <!-- Preference for showing the opened tabs by swiping up on the toolbar-->
    <string name="preference_gestures_swipe_toolbar_show_tabs">ปัดแถบเครื่องมือไปด้านบนเพื่อเปิดแท็บ</string>

    <!-- Library -->
    <!-- Option in Library to open Downloads page -->
    <string name="library_downloads">การดาวน์โหลด</string>
    <!-- Option in library to open Bookmarks page -->
    <string name="library_bookmarks">ที่คั่นหน้า</string>
    <!-- Option in library to open Desktop Bookmarks root page -->
    <string name="library_desktop_bookmarks_root">ที่คั่นหน้าเดสก์ท็อป</string>
    <!-- Option in library to open Desktop Bookmarks "menu" page -->
    <string name="library_desktop_bookmarks_menu">เมนูที่คั่นหน้า</string>
    <!-- Option in library to open Desktop Bookmarks "toolbar" page -->
    <string name="library_desktop_bookmarks_toolbar">แถบเครื่องมือที่คั่นหน้า</string>
    <!-- Option in library to open Desktop Bookmarks "unfiled" page -->
    <string name="library_desktop_bookmarks_unfiled">ที่คั่นหน้าอื่น ๆ</string>
    <!-- Option in Library to open History page -->
    <string name="library_history">ประวัติ</string>
    <!-- Option in Library to open a new tab -->
    <string name="library_new_tab">แท็บใหม่</string>
    <!-- Settings Page Title -->
    <string name="settings_title">การตั้งค่า</string>
    <!-- Content description (not visible, for screen readers etc.): "Close button for library settings" -->
    <string name="content_description_close_button">ปิด</string>

    <!-- Title to show in alert when a lot of tabs are to be opened
    %d is a placeholder for the number of tabs that will be opened -->
    <string name="open_all_warning_title">ต้องการเปิด %d แท็บหรือไม่?</string>
    <!-- Message to warn users that a large number of tabs will be opened
    %s will be replaced by app name. -->
    <string name="open_all_warning_message">การเปิดแท็บจำนวนมากนี้อาจทำให้ %s ช้าลงขณะที่หน้ากำลังโหลด คุณแน่ใจหรือไม่ว่าต้องการดำเนินการต่อ?</string>
    <!-- Dialog button text for confirming open all tabs -->
    <string name="open_all_warning_confirm">แท็บที่เปิด</string>
    <!-- Dialog button text for canceling open all tabs -->
    <string name="open_all_warning_cancel">ยกเลิก</string>

    <!-- Text to show users they have one site in the history group section of the History fragment.
    %d is a placeholder for the number of sites in the group. -->
    <string name="history_search_group_site">%d เว็บไซต์</string>
    <!-- Text to show users they have multiple sites in the history group section of the History fragment.
    %d is a placeholder for the number of sites in the group. -->
    <string name="history_search_group_sites">%d เว็บไซต์</string>

    <!-- Option in library for Recently Closed Tabs -->
    <string name="library_recently_closed_tabs">แท็บที่ปิดล่าสุด</string>
    <!-- Option in library to open Recently Closed Tabs page -->
    <string name="recently_closed_show_full_history">แสดงประวัติแบบเต็ม</string>
    <!-- Text to show users they have multiple tabs saved in the Recently Closed Tabs section of history.
    %d is a placeholder for the number of tabs selected. -->
    <string name="recently_closed_tabs">%d แท็บ</string>
    <!-- Text to show users they have one tab saved in the Recently Closed Tabs section of history.
    %d is a placeholder for the number of tabs selected. -->
    <string name="recently_closed_tab">%d แท็บ</string>
    <!-- Recently closed tabs screen message when there are no recently closed tabs -->
    <string name="recently_closed_empty_message">ไม่มีแท็บที่ปิดล่าสุด</string>

    <!-- Tab Management -->
    <!-- Title of preference for tabs management -->
    <string name="preferences_tabs">แท็บ</string>
    <!-- Title of preference that allows a user to specify the tab view -->
    <string name="preferences_tab_view">มุมมองแท็บ</string>
    <!-- Option for a list tab view -->
    <string name="tab_view_list">รายการ</string>
    <!-- Option for a grid tab view -->
    <string name="tab_view_grid">เส้นตาราง</string>
    <!-- Title of preference that allows a user to auto close tabs after a specified amount of time -->
    <string name="preferences_close_tabs">ปิดแท็บ</string>
    <!-- Option for auto closing tabs that will never auto close tabs, always allows user to manually close tabs -->
    <string name="close_tabs_manually">กำหนดเอง</string>
    <!-- Option for auto closing tabs that will auto close tabs after one day -->
    <string name="close_tabs_after_one_day">หลังจากผ่านไปหนึ่งวัน</string>
    <!-- Option for auto closing tabs that will auto close tabs after one week -->
    <string name="close_tabs_after_one_week">หลังจากผ่านไปหนึ่งสัปดาห์</string>
    <!-- Option for auto closing tabs that will auto close tabs after one month -->
    <string name="close_tabs_after_one_month">หลังจากผ่านไปหนึ่งเดือน</string>

    <!-- Title of preference that allows a user to specify the auto-close settings for open tabs -->
    <string name="preference_auto_close_tabs" tools:ignore="UnusedResources">ปิดแท็บที่เปิดอยู่อัตโนมัติ</string>

    <!-- Opening screen -->
    <!-- Title of a preference that allows a user to choose what screen to show after opening the app -->
    <string name="preferences_opening_screen">หน้าจอเมื่อเปิด</string>
    <!-- Option for always opening the homepage when re-opening the app -->
    <string name="opening_screen_homepage">หน้าแรก</string>
    <!-- Option for always opening the user's last-open tab when re-opening the app -->
    <string name="opening_screen_last_tab">แท็บสุดท้าย</string>
    <!-- Option for always opening the homepage when re-opening the app after four hours of inactivity -->
    <string name="opening_screen_after_four_hours_of_inactivity">หน้าแรกหลังจากไม่มีการใช้งานเป็นเวลา 4 ชั่วโมง</string>
    <!-- Summary for tabs preference when auto closing tabs setting is set to manual close-->
    <string name="close_tabs_manually_summary">ปิดด้วยตนเอง</string>
    <!-- Summary for tabs preference when auto closing tabs setting is set to auto close tabs after one day-->
    <string name="close_tabs_after_one_day_summary">ปิดหลังจากหนึ่งวัน</string>
    <!-- Summary for tabs preference when auto closing tabs setting is set to auto close tabs after one week-->
    <string name="close_tabs_after_one_week_summary">ปิดหลังจากหนึ่งสัปดาห์</string>
    <!-- Summary for tabs preference when auto closing tabs setting is set to auto close tabs after one month-->
    <string name="close_tabs_after_one_month_summary">ปิดหลังจากหนึ่งเดือน</string>

    <!-- Inactive tabs -->
    <!-- Category header of a preference that allows a user to enable or disable the inactive tabs feature -->
    <string name="preferences_inactive_tabs">ย้ายแท็บเก่าไปยังส่วนที่ไม่ได้ใช้งาน</string>

    <!-- Title of inactive tabs preference -->
    <string name="preferences_inactive_tabs_title">แท็บที่คุณไม่ได้ดูเป็นเวลา 2 สัปดาห์จะถูกย้ายไปยังส่วนที่ไม่ได้ใช้งาน</string>

    <!-- Studies -->
    <!-- Title of the remove studies button -->
    <string name="studies_remove">เอาออก</string>
    <!-- Title of the active section on the studies list -->
    <string name="studies_active">ใช้งานอยู่</string>
    <!-- Description for studies, it indicates why Firefox use studies. The first parameter is the name of the application. -->
    <string name="studies_description_2">%1$s อาจติดตั้งและเรียกใช้การศึกษาเป็นครั้งคราว</string>
    <!-- Learn more link for studies, links to an article for more information about studies. -->
    <string name="studies_learn_more">เรียนรู้เพิ่มเติม</string>
    <!-- Dialog message shown after removing a study -->
    <string name="studies_restart_app">แอปพลิเคชันจะปิดตัวเพื่อนำการเปลี่ยนแปลงไปใช้</string>
    <!-- Dialog button to confirm the removing a study. -->
    <string name="studies_restart_dialog_ok">ตกลง</string>
    <!-- Dialog button text for canceling removing a study. -->
    <string name="studies_restart_dialog_cancel">ยกเลิก</string>

    <!-- Toast shown after turning on/off studies preferences -->
    <string name="studies_toast_quit_application" tools:ignore="UnusedResources">กำลังปิดแอปพลิเคชันเพื่อนำการเปลี่ยนแปลงไปใช้…</string>

    <!-- Sessions -->
    <!-- Title for the list of tabs -->
    <string name="tab_header_label">แท็บที่เปิด</string>
    <!-- Title for the list of tabs in the current private session -->
    <string name="tabs_header_private_tabs_title">แท็บส่วนตัว</string>
    <!-- Title for the list of tabs in the synced tabs -->
    <string name="tabs_header_synced_tabs_title">แท็บที่ซิงค์</string>
    <!-- Content description (not visible, for screen readers etc.): Add tab button. Adds a news tab when pressed -->
    <string name="add_tab">เพิ่มแท็บ</string>
    <!-- Content description (not visible, for screen readers etc.): Add tab button. Adds a news tab when pressed -->
    <string name="add_private_tab">เพิ่มแท็บส่วนตัว</string>
    <!-- Text for the new tab button to indicate adding a new private tab in the tab -->
    <string name="tab_drawer_fab_content">ส่วนตัว</string>
    <!-- Text for the new tab button to indicate syncing command on the synced tabs page -->
    <string name="tab_drawer_fab_sync">ซิงค์</string>
    <!-- Text shown in the menu for sharing all tabs -->
    <string name="tab_tray_menu_item_share">แบ่งปันแท็บทั้งหมด</string>
    <!-- Text shown in the menu to view recently closed tabs -->
    <string name="tab_tray_menu_recently_closed">แท็บที่ปิดล่าสุด</string>
    <!-- Text shown in the tabs tray inactive tabs section -->
    <string name="tab_tray_inactive_recently_closed" tools:ignore="UnusedResources">เพิ่งปิดล่าสุด</string>
    <!-- Text shown in the menu to view account settings -->
    <string name="tab_tray_menu_account_settings">การตั้งค่าบัญชี</string>
    <!-- Text shown in the menu to view tab settings -->
    <string name="tab_tray_menu_tab_settings">การตั้งค่าแท็บ</string>
    <!-- Text shown in the menu for closing all tabs -->
    <string name="tab_tray_menu_item_close">ปิดแท็บทั้งหมด</string>
    <!-- Text shown in the multiselect menu for bookmarking selected tabs. -->
    <string name="tab_tray_multiselect_menu_item_bookmark">ที่คั่นหน้า</string>
    <!-- Text shown in the multiselect menu for closing selected tabs. -->
    <string name="tab_tray_multiselect_menu_item_close">ปิด</string>
    <!-- Content description for tabs tray multiselect share button -->
    <string name="tab_tray_multiselect_share_content_description">แบ่งปันแท็บที่เลือก</string>
    <!-- Content description for tabs tray multiselect menu -->
    <string name="tab_tray_multiselect_menu_content_description">เมนูแท็บที่เลือก</string>
    <!-- Content description (not visible, for screen readers etc.): Removes tab from collection button. Removes the selected tab from collection when pressed -->
    <string name="remove_tab_from_collection">เอาแท็บออกจากชุดสะสม</string>
    <!-- Text for button to enter multiselect mode in tabs tray -->
    <string name="tabs_tray_select_tabs">เลือกแท็บ</string>
    <!-- Content description (not visible, for screen readers etc.): Close tab button. Closes the current session when pressed -->
    <string name="close_tab">ปิดแท็บ</string>
    <!-- Content description (not visible, for screen readers etc.): Close tab <title> button. First parameter is tab title  -->
    <string name="close_tab_title">ปิดแท็บ %s</string>
    <!-- Content description (not visible, for screen readers etc.): Opens the open tabs menu when pressed -->
    <string name="open_tabs_menu">เปิดเมนูแท็บ</string>
    <!-- Open tabs menu item to save tabs to collection -->
    <string name="tabs_menu_save_to_collection1">บันทึกแท็บไปยังชุดสะสม</string>

    <!-- Text for the menu button to delete a collection -->
    <string name="collection_delete">ลบชุดสะสม</string>
    <!-- Text for the menu button to rename a collection -->
    <string name="collection_rename">เปลี่ยนชื่อชุดสะสม</string>
    <!-- Text for the button to open tabs of the selected collection -->
    <string name="collection_open_tabs">แท็บที่เปิด</string>

    <!-- Hint for adding name of a collection -->
    <string name="collection_name_hint">ชื่อชุดสะสม</string>
    <!-- Text for the menu button to rename a top site -->
	<string name="rename_top_site">เปลี่ยนชื่อ</string>
	<!-- Text for the menu button to remove a top site -->
	<string name="remove_top_site">เอาออก</string>

    <!-- Text for the menu button to delete a top site from history -->
    <string name="delete_from_history">ลบออกจากประวัติ</string>
    <!-- Postfix for private WebApp titles, placeholder is replaced with app name -->
    <string name="pwa_site_controls_title_private">%1$s (โหมดส่วนตัว)</string>

    <!-- History -->
    <!-- Text for the button to search all history -->
    <string name="history_search_1">ป้อนคำค้นหา</string>
    <!-- Text for the button to clear all history -->
    <string name="history_delete_all">ลบประวัติ</string>
    <!-- Text for the snackbar to confirm that multiple browsing history items has been deleted -->
    <string name="history_delete_multiple_items_snackbar">ลบประวัติแล้ว</string>
    <!-- Text for the snackbar to confirm that a single browsing history item has been deleted. The first parameter is the shortened URL of the deleted history item. -->
    <string name="history_delete_single_item_snackbar">ลบ %1$s แล้ว</string>
    <!-- Context description text for the button to delete a single history item -->
    <string name="history_delete_item">ลบ</string>
    <!-- History multi select title in app bar
    The first parameter is the number of bookmarks selected -->
    <string name="history_multi_select_title">เลือกอยู่ %1$d</string>
    <!-- Text for the header that groups the history for today -->
    <string name="history_today">วันนี้</string>
    <!-- Text for the header that groups the history for yesterday -->
    <string name="history_yesterday">เมื่อวาน</string>
    <!-- Text for the header that groups the history the past 7 days -->
    <string name="history_7_days">7 วันที่ผ่านมา</string>
    <!-- Text for the header that groups the history the past 30 days -->
    <string name="history_30_days">30 วันที่ผ่านมา</string>
    <!-- Text for the header that groups the history older than the last month -->
    <string name="history_older">เก่ากว่า</string>
    <!-- Text shown when no history exists -->
    <string name="history_empty_message">ไม่มีประวัติที่นี่</string>

    <!-- Downloads -->
    <!-- Text for the snackbar to confirm that multiple downloads items have been removed -->
    <string name="download_delete_multiple_items_snackbar_1">การดาวน์โหลดถูกลบ</string>
    <!-- Text for the snackbar to confirm that a single download item has been removed. The first parameter is the name of the download item. -->
    <string name="download_delete_single_item_snackbar">เอา %1$s ออกแล้ว</string>
    <!-- Text shown when no download exists -->
    <string name="download_empty_message_1">ไม่มีไฟล์ที่ดาวน์โหลด</string>
    <!-- History multi select title in app bar
    The first parameter is the number of downloads selected -->
    <string name="download_multi_select_title">เลือกอยู่ %1$d</string>


    <!-- Text for the button to remove a single download item -->
    <string name="download_delete_item_1">เอาออก</string>


    <!-- Crashes -->
    <!-- Title text displayed on the tab crash page. This first parameter is the name of the application (For example: Fenix) -->
    <string name="tab_crash_title_2">ขออภัย %1$s ไม่สามารถโหลดหน้านั้นได้</string>
    <!-- Send crash report checkbox text on the tab crash page -->
    <string name="tab_crash_send_report">ส่งรายงานข้อขัดข้องไปยัง Mozilla</string>
    <!-- Close tab button text on the tab crash page -->
    <string name="tab_crash_close">ปิดแท็บ</string>
    <!-- Restore tab button text on the tab crash page -->
    <string name="tab_crash_restore">เรียกคืนแท็บ</string>

    <!-- Bookmarks -->
    <!-- Confirmation message for a dialog confirming if the user wants to delete the selected folder -->
    <string name="bookmark_delete_folder_confirmation_dialog">คุณแน่ใจหรือไม่ว่าต้องการลบโฟลเดอร์นี้?</string>
    <!-- Confirmation message for a dialog confirming if the user wants to delete multiple items including folders. Parameter will be replaced by app name. -->
    <string name="bookmark_delete_multiple_folders_confirmation_dialog">%s จะลบรายการที่เลือก</string>
    <!-- Text for the cancel button on delete bookmark dialog -->
    <string name="bookmark_delete_negative">ยกเลิก</string>
    <!-- Screen title for adding a bookmarks folder -->
    <string name="bookmark_add_folder">เพิ่มโฟลเดอร์</string>
    <!-- Snackbar title shown after a bookmark has been created. -->
    <string name="bookmark_saved_snackbar">บันทึกที่คั่นหน้าแล้ว!</string>
    <!-- Snackbar edit button shown after a bookmark has been created. -->
    <string name="edit_bookmark_snackbar_action">แก้ไข</string>
    <!-- Bookmark overflow menu edit button -->
    <string name="bookmark_menu_edit_button">แก้ไข</string>
    <!-- Bookmark overflow menu copy button -->
    <string name="bookmark_menu_copy_button">คัดลอก</string>
    <!-- Bookmark overflow menu share button -->
    <string name="bookmark_menu_share_button">แบ่งปัน</string>
    <!-- Bookmark overflow menu open in new tab button -->
    <string name="bookmark_menu_open_in_new_tab_button">เปิดในแท็บใหม่</string>
    <!-- Bookmark overflow menu open in private tab button -->
    <string name="bookmark_menu_open_in_private_tab_button">เปิดในแท็บส่วนตัว</string>
    <!-- Bookmark overflow menu open all in tabs button -->
    <string name="bookmark_menu_open_all_in_tabs_button">เปิดทั้งหมดในแท็บใหม่</string>
    <!-- Bookmark overflow menu open all in private tabs button -->
    <string name="bookmark_menu_open_all_in_private_tabs_button">เปิดทั้งหมดในแท็บส่วนตัว</string>
    <!-- Bookmark overflow menu delete button -->
    <string name="bookmark_menu_delete_button">ลบ</string>
    <!--Bookmark overflow menu save button -->
    <string name="bookmark_menu_save_button">บันทึก</string>
    <!-- Bookmark multi select title in app bar
     The first parameter is the number of bookmarks selected -->
    <string name="bookmarks_multi_select_title">เลือกอยู่ %1$d</string>
    <!-- Bookmark editing screen title -->
    <string name="edit_bookmark_fragment_title">แก้ไขที่คั่นหน้า</string>
    <!-- Bookmark folder editing screen title -->
    <string name="edit_bookmark_folder_fragment_title">แก้ไขโฟลเดอร์</string>
    <!-- Bookmark sign in button message -->
    <string name="bookmark_sign_in_button">ลงชื่อเข้าเพื่อดูที่คั่นหน้าที่ซิงค์</string>
    <!-- Bookmark URL editing field label -->
    <string name="bookmark_url_label">URL</string>
    <!-- Bookmark FOLDER editing field label -->
    <string name="bookmark_folder_label">โฟลเดอร์</string>
    <!-- Bookmark NAME editing field label -->
    <string name="bookmark_name_label">ชื่อ</string>
    <!-- Bookmark add folder screen title -->
    <string name="bookmark_add_folder_fragment_label">เพิ่มโฟลเดอร์</string>
    <!-- Bookmark select folder screen title -->
    <string name="bookmark_select_folder_fragment_label">เลือกโฟลเดอร์</string>
    <!-- Bookmark editing error missing title -->
    <string name="bookmark_empty_title_error">ต้องมีชื่อเรื่อง</string>
    <!-- Bookmark editing error missing or improper URL -->
    <string name="bookmark_invalid_url_error">URL ไม่ถูกต้อง</string>
    <!-- Bookmark screen message for empty bookmarks folder -->
    <string name="bookmarks_empty_message">ไม่มีที่คั่นหน้าที่นี่</string>
    <!-- Bookmark snackbar message on deletion
     The first parameter is the host part of the URL of the bookmark deleted, if any -->
    <string name="bookmark_deletion_snackbar_message">ลบ %1$s แล้ว</string>
    <!-- Bookmark snackbar message on deleting multiple bookmarks not including folders-->
    <string name="bookmark_deletion_multiple_snackbar_message_2">เอาที่คั่นหน้าออกแล้ว</string>
    <!-- Bookmark snackbar message on deleting multiple bookmarks including folders-->
    <string name="bookmark_deletion_multiple_snackbar_message_3">กำลังลบโฟลเดอร์ที่เลือก</string>
    <!-- Bookmark undo button for deletion snackbar action -->
    <string name="bookmark_undo_deletion">เลิกทำ</string>

    <!-- Text for the button to search all bookmarks -->
    <string name="bookmark_search">ป้อนคำค้นหา</string>

    <!-- Site Permissions -->
    <!-- Button label that take the user to the Android App setting -->
    <string name="phone_feature_go_to_settings">ไปยังการตั้งค่า</string>
    <!-- Content description (not visible, for screen readers etc.): Quick settings sheet
        to give users access to site specific information / settings. For example:
        Secure settings status and a button to modify site permissions -->
    <string name="quick_settings_sheet">แผ่นการตั้งค่าด่วน</string>
    <!-- Label that indicates that this option it the recommended one -->
    <string name="phone_feature_recommended">แนะนำ</string>
    <!-- Button label for clearing all the information of site permissions-->
    <string name="clear_permissions">ล้างสิทธิอนุญาต</string>
    <!-- Text for the OK button on Clear permissions dialog -->
    <string name="clear_permissions_positive">ตกลง</string>
    <!-- Text for the cancel button on Clear permissions dialog -->
    <string name="clear_permissions_negative">ยกเลิก</string>
    <!-- Button label for clearing a site permission-->
    <string name="clear_permission">ล้างสิทธิอนุญาต</string>
    <!-- Text for the OK button on Clear permission dialog -->
    <string name="clear_permission_positive">ตกลง</string>
    <!-- Text for the cancel button on Clear permission dialog -->
    <string name="clear_permission_negative">ยกเลิก</string>
    <!-- Button label for clearing all the information on all sites-->
    <string name="clear_permissions_on_all_sites">ล้างสิทธิอนุญาตบนไซต์ทั้งหมด</string>
    <!-- Preference for altering video and audio autoplay for all websites -->
    <string name="preference_browser_feature_autoplay">การเล่นอัตโนมัติ</string>
    <!-- Preference for altering the camera access for all websites -->
    <string name="preference_phone_feature_camera">กล้อง</string>
    <!-- Preference for altering the microphone access for all websites -->
    <string name="preference_phone_feature_microphone">ไมโครโฟน</string>
    <!-- Preference for altering the location access for all websites -->
    <string name="preference_phone_feature_location">ตำแหน่งที่ตั้ง</string>
    <!-- Preference for altering the notification access for all websites -->
    <string name="preference_phone_feature_notification">การแจ้งเตือน</string>
    <!-- Preference for altering the persistent storage access for all websites -->
    <string name="preference_phone_feature_persistent_storage">ที่เก็บถาวร</string>
    <!-- Preference for altering the storage access setting for all websites -->
    <string name="preference_phone_feature_cross_origin_storage_access">คุกกี้ข้ามไซต์</string>
    <!-- Preference for altering the EME access for all websites -->
    <string name="preference_phone_feature_media_key_system_access">เนื้อหาที่ควบคุมด้วย DRM</string>
    <!-- Label that indicates that a permission must be asked always -->
    <string name="preference_option_phone_feature_ask_to_allow">ถามเพื่ออนุญาต</string>
    <!-- Label that indicates that a permission must be blocked -->
    <string name="preference_option_phone_feature_blocked">ปิดกั้น</string>
    <!-- Label that indicates that a permission must be allowed -->
    <string name="preference_option_phone_feature_allowed">อนุญาต</string>
    <!--Label that indicates a permission is by the Android OS-->
    <string name="phone_feature_blocked_by_android">ปิดกั้นโดย Android</string>
    <!-- Preference for showing a list of websites that the default configurations won't apply to them -->
    <string name="preference_exceptions">ข้อยกเว้น</string>
    <!-- Summary of tracking protection preference if tracking protection is set to on -->
    <string name="tracking_protection_on">เปิด</string>
    <!-- Summary of tracking protection preference if tracking protection is set to off -->
    <string name="tracking_protection_off">ปิด</string>
    <!-- Label for global setting that indicates that all video and audio autoplay is allowed -->
    <string name="preference_option_autoplay_allowed2">อนุญาตเสียงและวิดีโอ</string>
    <!-- Label for site specific setting that indicates that all video and audio autoplay is allowed -->
    <string name="quick_setting_option_autoplay_allowed">อนุญาตเสียงและวิดีโอ</string>
    <!-- Label that indicates that video and audio autoplay is only allowed over Wi-Fi -->
    <string name="preference_option_autoplay_allowed_wifi_only2">ปิดกั้นเสียงและวิดีโอบนการใช้งานมือถือ</string>
    <!-- Subtext that explains 'autoplay on Wi-Fi only' option -->
    <string name="preference_option_autoplay_allowed_wifi_subtext">เสียงและวิดีโอจะเล่นบน Wi-Fi</string>
    <!-- Label for global setting that indicates that video autoplay is allowed, but audio autoplay is blocked -->
    <string name="preference_option_autoplay_block_audio2">ปิดกั้นเสียงเท่านั้น</string>
    <!-- Label for site specific setting that indicates that video autoplay is allowed, but audio autoplay is blocked -->
    <string name="quick_setting_option_autoplay_block_audio">ปิดกั้นเสียงเท่านั้น</string>
    <!-- Label for global setting that indicates that all video and audio autoplay is blocked -->
    <string name="preference_option_autoplay_blocked3">ปิดกั้นเสียงและวิดีโอ</string>
    <!-- Label for site specific setting that indicates that all video and audio autoplay is blocked -->
    <string name="quick_setting_option_autoplay_blocked">ปิดกั้นเสียงและวิดีโอ</string>
    <!-- Summary of delete browsing data on quit preference if it is set to on -->
    <string name="delete_browsing_data_quit_on">เปิด</string>
    <!-- Summary of delete browsing data on quit preference if it is set to off -->
    <string name="delete_browsing_data_quit_off">ปิด</string>

    <!-- Summary of studies preference if it is set to on -->
    <string name="studies_on">เปิด</string>
    <!-- Summary of studies data on quit preference if it is set to off -->
    <string name="studies_off">ปิด</string>

    <!-- Collections -->
    <!-- Collections header on home fragment -->
    <string name="collections_header">ชุดสะสม</string>
    <!-- Content description (not visible, for screen readers etc.): Opens the collection menu when pressed -->
    <string name="collection_menu_button_content_description">เมนูชุดสะสม</string>
    <!-- Label to describe what collections are to a new user without any collections -->
    <string name="no_collections_description2">รวบรวมสิ่งที่สำคัญต่อคุณ\nรวมกลุ่มการค้นหา ไซต์ และแท็บที่คล้ายกันให้อยู่ด้วยกันเพื่อให้เข้าถึงได้อย่างรวดเร็วในภายหลัง</string>
    <!-- Title for the "select tabs" step of the collection creator -->
    <string name="create_collection_select_tabs">เลือกแท็บ</string>
    <!-- Title for the "select collection" step of the collection creator -->
    <string name="create_collection_select_collection">เลือกชุดสะสม</string>
    <!-- Title for the "name collection" step of the collection creator -->
    <string name="create_collection_name_collection">ตั้งชื่อชุดสะสม</string>
    <!-- Button to add new collection for the "select collection" step of the collection creator -->
    <string name="create_collection_add_new_collection">เพิ่มชุดสะสมใหม่</string>
    <!-- Button to select all tabs in the "select tabs" step of the collection creator -->
    <string name="create_collection_select_all">เลือกทั้งหมด</string>
    <!-- Button to deselect all tabs in the "select tabs" step of the collection creator -->
    <string name="create_collection_deselect_all">ไม่เลือกทั้งหมด</string>
    <!-- Text to prompt users to select the tabs to save in the "select tabs" step of the collection creator -->
    <string name="create_collection_save_to_collection_empty">เลือกแท็บที่จะบันทึก</string>
    <!-- Text to show users how many tabs they have selected in the "select tabs" step of the collection creator.
     %d is a placeholder for the number of tabs selected. -->
    <string name="create_collection_save_to_collection_tabs_selected">เลือกอยู่ %d แท็บ</string>
    <!-- Text to show users they have one tab selected in the "select tabs" step of the collection creator.
    %d is a placeholder for the number of tabs selected. -->
    <string name="create_collection_save_to_collection_tab_selected">เลือกอยู่ %d แท็บ</string>
    <!-- Text shown in snackbar when multiple tabs have been saved in a collection -->
    <string name="create_collection_tabs_saved">บันทึกแท็บแล้ว!</string>
    <!-- Text shown in snackbar when one or multiple tabs have been saved in a new collection -->
    <string name="create_collection_tabs_saved_new_collection">บันทึกชุดสะสมแล้ว!</string>
    <!-- Text shown in snackbar when one tab has been saved in a collection -->
    <string name="create_collection_tab_saved">บันทึกแท็บแล้ว!</string>
    <!-- Content description (not visible, for screen readers etc.): button to close the collection creator -->
    <string name="create_collection_close">ปิด</string>
    <!-- Button to save currently selected tabs in the "select tabs" step of the collection creator-->
    <string name="create_collection_save">บันทึก</string>

    <!-- Snackbar action to view the collection the user just created or updated -->
    <string name="create_collection_view">ดู</string>

    <!-- Text for the OK button from collection dialogs -->
    <string name="create_collection_positive">ตกลง</string>
    <!-- Text for the cancel button from collection dialogs -->
    <string name="create_collection_negative">ยกเลิก</string>

    <!-- Default name for a new collection in "name new collection" step of the collection creator. %d is a placeholder for the number of collections-->
    <string name="create_collection_default_name">ชุดสะสม %d</string>

    <!-- Share -->
    <!-- Share screen header -->
    <string name="share_header_2">แบ่งปัน</string>
    <!-- Content description (not visible, for screen readers etc.):
        "Share" button. Opens the share menu when pressed. -->
    <string name="share_button_content_description">แบ่งปัน</string>
    <!-- Text for the Save to PDF feature in the share menu -->
    <string name="share_save_to_pdf">บันทึกเป็น PDF</string>
    <!-- Text for error message when generating a PDF file Text for error message when generating a PDF file. -->
    <string name="unable_to_save_to_pdf_error">ไม่สามารถสร้าง PDF</string>
    <!-- Sub-header in the dialog to share a link to another sync device -->
    <string name="share_device_subheader">ส่งไปยังอุปกรณ์</string>
    <!-- Sub-header in the dialog to share a link to an app from the full list -->
    <string name="share_link_all_apps_subheader">การกระทำทั้งหมด</string>
    <!-- Sub-header in the dialog to share a link to an app from the most-recent sorted list -->
    <string name="share_link_recent_apps_subheader">เพิ่งใช้ล่าสุด</string>
    <!-- Text for the copy link action in the share screen. -->
    <string name="share_copy_link_to_clipboard">คัดลอกไปยังคลิปบอร์ด</string>
    <!-- Toast shown after copying link to clipboard -->
    <string name="toast_copy_link_to_clipboard">คัดลอกไปยังคลิปบอร์ดแล้ว</string>
    <!-- An option from the share dialog to sign into sync -->
    <string name="sync_sign_in">ลงชื่อเข้าไปยัง Sync</string>
     <!-- An option from the three dot menu to sync and save data -->
    <string name="sync_menu_sync_and_save_data">ซิงค์และบันทึกข้อมูล</string>
    <!-- An option from the share dialog to send link to all other sync devices -->
    <string name="sync_send_to_all">ส่งไปยังอุปกรณ์ทั้งหมด</string>
    <!-- An option from the share dialog to reconnect to sync -->
    <string name="sync_reconnect">เชื่อมต่อกับ Sync ใหม่</string>
    <!-- Text displayed when sync is offline and cannot be accessed -->
    <string name="sync_offline">ออฟไลน์</string>
    <!-- An option to connect additional devices -->
    <string name="sync_connect_device">เชื่อมต่ออุปกรณ์อื่น</string>
    <!-- The dialog text shown when additional devices are not available -->
    <string name="sync_connect_device_dialog">เมื่อต้องการส่งแท็บ ให้ลงชื่อเข้าไปยัง Firefox บนอุปกรณ์อื่นอย่างน้อยหนึ่งเครื่อง</string>
    <!-- Confirmation dialog button -->
    <string name="sync_confirmation_button">เข้าใจแล้ว</string>
    <!-- Share error message -->
    <string name="share_error_snackbar">ไม่สามารถแบ่งปันไปยังแอปนี้</string>
    <!-- Add new device screen title -->
    <string name="sync_add_new_device_title">ส่งไปยังอุปกรณ์</string>
    <!-- Text for the warning message on the Add new device screen -->
    <string name="sync_add_new_device_message">ไม่มีอุปกรณ์ที่เชื่อมต่อ</string>
    <!-- Text for the button to learn about sending tabs -->
    <string name="sync_add_new_device_learn_button">เรียนรู้เกี่ยวกับการส่งแท็บ…</string>
    <!-- Text for the button to connect another device -->
    <string name="sync_add_new_device_connect_button">เชื่อมต่ออุปกรณ์อื่น…</string>

    <!-- Notifications -->
    <!-- Text shown in the notification that pops up to remind the user that a private browsing session is active. -->
    <string name="notification_pbm_delete_text_2">ปิดแท็บส่วนตัว</string>
    <!-- Name of the marketing notification channel. Displayed in the "App notifications" system settings for the app -->
    <string name="notification_marketing_channel_name">การตลาด</string>
    <!-- Title shown in the notification that pops up to remind the user to set fenix as default browser.
    %1$s is a placeholder that will be replaced by the app name (Fenix). -->
    <string name="notification_default_browser_title">%1$s รวดเร็วและเป็นส่วนตัว</string>
    <!-- Text shown in the notification that pops up to remind the user to set fenix as default browser.
    %1$s is a placeholder that will be replaced by the app name (Fenix). -->
    <string name="notification_default_browser_text">ทำให้ %1$s เป็นเบราว์เซอร์เริ่มต้นของคุณ</string>

    <!-- Title shown in the notification that pops up to re-engage the user -->
    <string name="notification_re_engagement_title">ลองการท่องเว็บแบบส่วนตัว</string>
    <!-- Text shown in the notification that pops up to re-engage the user.
    %1$s is a placeholder that will be replaced by the app name. -->
    <string name="notification_re_engagement_text">เรียกดูโดยไม่มีคุกกี้หรือประวัติที่บันทึกไว้ใน %1$s</string>

    <!-- Snackbar -->
    <!-- Text shown in snackbar when user deletes a collection -->
    <string name="snackbar_collection_deleted">ลบชุดสะสมแล้ว</string>
    <!-- Text shown in snackbar when user renames a collection -->
    <string name="snackbar_collection_renamed">เปลี่ยนชื่อชุดสะสมแล้ว</string>
    <!-- Text shown in snackbar when user closes a tab -->
    <string name="snackbar_tab_closed">ปิดแท็บแล้ว</string>
    <!-- Text shown in snackbar when user closes all tabs -->
    <string name="snackbar_tabs_closed">ปิดแท็บแล้ว</string>
    <!-- Text shown in snackbar when user bookmarks a list of tabs -->
    <string name="snackbar_message_bookmarks_saved">บันทึกที่คั่นหน้าแล้ว!</string>
    <!-- Text shown in snackbar when user adds a site to shortcuts -->
    <string name="snackbar_added_to_shortcuts">เพิ่มทางลัดแล้ว!</string>
    <!-- Text shown in snackbar when user closes a private tab -->
    <string name="snackbar_private_tab_closed">ปิดแท็บส่วนตัวแล้ว</string>
    <!-- Text shown in snackbar when user closes all private tabs -->
    <string name="snackbar_private_tabs_closed">ปิดแท็บส่วนตัวแล้ว</string>
    <!-- Text shown in snackbar to undo deleting a tab, top site or collection -->
    <string name="snackbar_deleted_undo">เลิกทำ</string>
    <!-- Text shown in snackbar when user removes a top site -->
    <string name="snackbar_top_site_removed">เอาไซต์ออกแล้ว</string>
    <!-- QR code scanner prompt which appears after scanning a code, but before navigating to it
        First parameter is the name of the app, second parameter is the URL or text scanned-->
    <string name="qr_scanner_confirmation_dialog_message">อนุญาตให้ %1$s เปิด %2$s</string>
    <!-- QR code scanner prompt dialog positive option to allow navigation to scanned link -->
    <string name="qr_scanner_dialog_positive">อนุญาต</string>
    <!-- QR code scanner prompt dialog positive option to deny navigation to scanned link -->
    <string name="qr_scanner_dialog_negative">ปฏิเสธ</string>
    <!-- QR code scanner prompt dialog error message shown when a hostname does not contain http or https. -->
    <string name="qr_scanner_dialog_invalid">ที่อยู่เว็บไม่ถูกต้อง</string>
    <!-- QR code scanner prompt dialog positive option when there is an error -->
    <string name="qr_scanner_dialog_invalid_ok">ตกลง</string>
    <!-- Tab collection deletion prompt dialog message. Placeholder will be replaced with the collection name -->
    <string name="tab_collection_dialog_message">คุณแน่ใจหรือไม่ว่าต้องการลบ %1$s?</string>
    <!-- Collection and tab deletion prompt dialog message. This will show when the last tab from a collection is deleted -->
    <string name="delete_tab_and_collection_dialog_message">การลบแท็บนี้จะลบชุดสะสมทั้งชุด คุณสามารถสร้างชุดสะสมใหม่ได้ทุกเมื่อ</string>
    <!-- Collection and tab deletion prompt dialog title. Placeholder will be replaced with the collection name. This will show when the last tab from a collection is deleted -->
    <string name="delete_tab_and_collection_dialog_title">ลบ %1$s หรือไม่?</string>
    <!-- Tab collection deletion prompt dialog option to delete the collection -->
    <string name="tab_collection_dialog_positive">ลบ</string>
    <!-- Text displayed in a notification when the user enters full screen mode -->
    <string name="full_screen_notification">เข้าสู่โหมดเต็มหน้าจอ</string>
    <!-- Message for copying the URL via long press on the toolbar -->
    <string name="url_copied">คัดลอก URL แล้ว</string>
    <!-- Sample text for accessibility font size -->
    <string name="accessibility_text_size_sample_text_1">นี่คือข้อความตัวอย่าง ซึ่งอยู่ที่นี่เพื่อแสดงว่าข้อความจะปรากฏอย่างไรเมื่อคุณเพิ่มหรือลดขนาดด้วยการตั้งค่านี้</string>
    <!-- Summary for Accessibility Text Size Scaling Preference -->
    <string name="preference_accessibility_text_size_summary">ทำให้ข้อความบนเว็บไซต์ใหญ่ขึ้นหรือเล็กลง</string>
    <!-- Title for Accessibility Text Size Scaling Preference -->
    <string name="preference_accessibility_font_size_title">ขนาดแบบอักษร</string>

    <!-- Title for Accessibility Text Automatic Size Scaling Preference -->
    <string name="preference_accessibility_auto_size_2">การปรับขนาดแบบอักษรโดยอัตโนมัติ</string>
    <!-- Summary for Accessibility Text Automatic Size Scaling Preference -->
    <string name="preference_accessibility_auto_size_summary">ขนาดแบบอักษรจะตรงกับการตั้งค่า Android ของคุณ ปิดใช้งานเพื่อจัดการขนาดแบบอักษรที่นี่</string>

    <!-- Title for the Delete browsing data preference -->
    <string name="preferences_delete_browsing_data">ลบข้อมูลการเรียกดู</string>

    <!-- Title for the tabs item in Delete browsing data -->
    <string name="preferences_delete_browsing_data_tabs_title_2">แท็บที่เปิด</string>
    <!-- Subtitle for the tabs item in Delete browsing data, parameter will be replaced with the number of open tabs -->
    <string name="preferences_delete_browsing_data_tabs_subtitle">%d แท็บ</string>
    <!-- Title for the data and history items in Delete browsing data -->
    <string name="preferences_delete_browsing_data_browsing_data_title">ประวัติการเรียกดูและข้อมูลไซต์</string>
    <!-- Subtitle for the data and history items in delete browsing data, parameter will be replaced with the
        number of history items the user has -->
    <string name="preferences_delete_browsing_data_browsing_data_subtitle">%d ที่อยู่</string>
    <!-- Title for the cookies item in Delete browsing data -->
    <string name="preferences_delete_browsing_data_cookies">คุกกี้</string>
    <!-- Subtitle for the cookies item in Delete browsing data -->
    <string name="preferences_delete_browsing_data_cookies_subtitle">คุณจะถูกออกจากระบบของเว็บไซต์ส่วนใหญ่</string>
    <!-- Title for the cached images and files item in Delete browsing data -->
    <string name="preferences_delete_browsing_data_cached_files">ภาพและไฟล์ที่แคช</string>
    <!-- Subtitle for the cached images and files item in Delete browsing data -->
    <string name="preferences_delete_browsing_data_cached_files_subtitle">เพิ่มเนื้อที่เก็บข้อมูล</string>
    <!-- Title for the site permissions item in Delete browsing data -->
    <string name="preferences_delete_browsing_data_site_permissions">สิทธิอนุญาตไซต์</string>
    <!-- Title for the downloads item in Delete browsing data -->
    <string name="preferences_delete_browsing_data_downloads">ดาวน์โหลด</string>
    <!-- Text for the button to delete browsing data -->
    <string name="preferences_delete_browsing_data_button">ลบข้อมูลการเรียกดู</string>
    <!-- Title for the Delete browsing data on quit preference -->
    <string name="preferences_delete_browsing_data_on_quit">ลบข้อมูลการเรียกดูเมื่อออก</string>
    <!-- Summary for the Delete browsing data on quit preference. "Quit" translation should match delete_browsing_data_on_quit_action translation. -->
    <string name="preference_summary_delete_browsing_data_on_quit_2">ลบข้อมูลการเรียกดูโดยอัตโนมัติเมื่อคุณเลือก \&quot;ออก\&quot; จากเมนูหลัก</string>
    <!-- Action item in menu for the Delete browsing data on quit feature -->
    <string name="delete_browsing_data_on_quit_action">ออก</string>

    <!-- Title text of a delete browsing data dialog. -->
    <string name="delete_history_prompt_title">ช่วงเวลาที่จะลบ</string>
    <!-- Body text of a delete browsing data dialog. -->
    <string name="delete_history_prompt_body">ลบประวัติ (รวมถึงประวัติที่ซิงค์จากอุปกรณ์อื่น) คุกกี้ และข้อมูลการเรียกดูอื่น ๆ</string>
    <!-- Radio button in the delete browsing data dialog to delete history items for the last hour. -->
    <string name="delete_history_prompt_button_last_hour">ชั่วโมงที่แล้ว</string>
    <!-- Radio button in the delete browsing data dialog to delete history items for today and yesterday. -->
    <string name="delete_history_prompt_button_today_and_yesterday">วันนี้และเมื่อวานนี้</string>
    <!-- Radio button in the delete browsing data dialog to delete all history. -->
    <string name="delete_history_prompt_button_everything">ทั้งหมด</string>

    <!-- Dialog message to the user asking to delete browsing data. Parameter will be replaced by app name. -->
    <string name="delete_browsing_data_prompt_message_3">%s จะลบข้อมูลการเรียกดูที่เลือก</string>

    <!-- Text for the cancel button for the data deletion dialog -->
    <string name="delete_browsing_data_prompt_cancel">ยกเลิก</string>
    <!-- Text for the allow button for the data deletion dialog -->
    <string name="delete_browsing_data_prompt_allow">ลบ</string>
    <!-- Text for the snackbar confirmation that the data was deleted -->
    <string name="preferences_delete_browsing_data_snackbar">ลบข้อมูลการเรียกดูแล้ว</string>
    <!-- Text for the snackbar to show the user that the deletion of browsing data is in progress -->
    <string name="deleting_browsing_data_in_progress">กำลังลบข้อมูลการเรียกดู…</string>

    <!-- Dialog message to the user asking to delete all history items inside the opened group. Parameter will be replaced by a history group name. -->
    <string name="delete_all_history_group_prompt_message">ต้องการลบไซต์ทั้งหมดใน “%s”</string>
    <!-- Text for the cancel button for the history group deletion dialog -->
    <string name="delete_history_group_prompt_cancel">ยกเลิก</string>
    <!-- Text for the allow button for the history group dialog -->
    <string name="delete_history_group_prompt_allow">ลบ</string>

    <!-- Text for the snackbar confirmation that the history group was deleted -->
    <string name="delete_history_group_snackbar">ลบกลุ่มแล้ว</string>

    <!-- Onboarding -->
    <!-- Text for onboarding welcome header. -->
    <string name="onboarding_header_2">ยินดีต้อนรับสู่อินเทอร์เน็ตที่ดีกว่า</string>
    <!-- Text for the onboarding welcome message. -->
    <string name="onboarding_message">เบราว์เซอร์ที่สร้างขึ้นสำหรับผู้คนเท่านั้น ไม่ใช่ผลกำไร</string>
    <!-- Text for the Firefox account onboarding sign in card header. -->
    <string name="onboarding_account_sign_in_header">หยิบจากที่ที่คุณทำค้างไว้</string>
    <!-- Text for the button to learn more about signing in to your Firefox account. -->
    <string name="onboarding_manual_sign_in_description">ซิงค์แท็บและรหัสผ่านระหว่างอุปกรณ์เพื่อการสลับหน้าจอที่ราบรื่น</string>
    <!-- Text for the button to manually sign into Firefox account. -->
    <string name="onboarding_firefox_account_sign_in">เข้าสู่ระบบ</string>
    <!-- text to display in the snackbar once account is signed-in -->
    <string name="onboarding_firefox_account_sync_is_on">Sync เปิดอยู่</string>
    <!-- Text for the tracking protection onboarding card header -->
    <string name="onboarding_tracking_protection_header">การปกป้องความเป็นส่วนตัวตามค่าเริ่มต้น</string>
    <!-- Text for the tracking protection card description. -->
    <string name="onboarding_tracking_protection_description">มีการป้องกันคุกกี้ทั้งหมดเพื่อหยุดตัวติดตามไม่ให้ใช้คุกกี้ตามรอยคุณในไซต์ต่าง ๆ</string>
    <!-- text for tracking protection radio button option for standard level of blocking -->
    <string name="onboarding_tracking_protection_standard_button_2">มาตรฐาน (ค่าเริ่มต้น)</string>
    <!-- text for standard blocking option button description -->
    <string name="onboarding_tracking_protection_standard_button_description_3">ความเป็นส่วนตัวและประสิทธิภาพแบบสมดุล หน้าเว็บจะโหลดเป็นปกติ</string>
    <!-- text for tracking protection radio button option for strict level of blocking -->
    <string name="onboarding_tracking_protection_strict_option">เข้มงวด</string>
    <!-- text for strict blocking option button description -->
    <string name="onboarding_tracking_protection_strict_button_description_3">ปิดกั้นตัวติดตามเพิ่มเติมเพื่อให้โหลดหน้าเว็บได้เร็วขึ้น แต่การทำงานบางอย่างในหน้าเว็บอาจพัง</string>
    <!-- text for the toolbar position card header  -->
    <string name="onboarding_toolbar_placement_header_1">เลือกตำแหน่งแถบเครื่องมือของคุณ</string>
    <!-- Text for the toolbar position card description -->
    <string name="onboarding_toolbar_placement_description">เก็บไว้ด้านล่างหรือย้ายไปด้านบน</string>
    <!-- Text for the privacy notice onboarding card header -->
    <string name="onboarding_privacy_notice_header_1">คุณควบคุมข้อมูลของคุณ</string>
    <!-- Text for the privacy notice onboarding card description. -->
    <string name="onboarding_privacy_notice_description">Firefox ให้คุณควบคุมสิ่งที่คุณแบ่งปันทางออนไลน์และสิ่งที่คุณแบ่งปันกับเรา</string>
    <!-- Text for the button to read the privacy notice -->
    <string name="onboarding_privacy_notice_read_button">อ่านประกาศความเป็นส่วนตัวของเรา</string>

    <!-- Text for the conclusion onboarding message -->
    <string name="onboarding_conclusion_header">พร้อมที่จะเปิดอินเทอร์เน็ตที่น่าทึ่งแล้วหรือยัง?</string>
    <!-- text for the button to finish onboarding -->
    <string name="onboarding_finish">เริ่มการเรียกดู</string>

    <!-- Onboarding theme -->
    <!-- text for the theme picker onboarding card header -->
    <string name="onboarding_theme_picker_header">เลือกชุดตกแต่งของคุณ</string>
    <!-- text for the theme picker onboarding card description -->
    <string name="onboarding_theme_picker_description_2">ประหยัดแบตเตอรี่และถนอมสายตาของคุณโดยด้วยโหมดมืด</string>
    <!-- Automatic theme setting (will follow device setting) -->
    <string name="onboarding_theme_automatic_title">อัตโนมัติ</string>
    <!-- Summary of automatic theme setting (will follow device setting) -->
    <string name="onboarding_theme_automatic_summary">ปรับให้เข้ากับการตั้งค่าอุปกรณ์ของคุณ</string>
    <!-- Theme setting for dark mode -->
    <string name="onboarding_theme_dark_title">ชุดตกแต่งมืด</string>
    <!-- Theme setting for light mode -->
    <string name="onboarding_theme_light_title">ชุดตกแต่งสว่าง</string>

    <!-- Text shown in snackbar when multiple tabs have been sent to device -->
    <string name="sync_sent_tabs_snackbar">ส่งแท็บแล้ว!</string>
    <!-- Text shown in snackbar when one tab has been sent to device  -->
    <string name="sync_sent_tab_snackbar">ส่งแท็บแล้ว!</string>
    <!-- Text shown in snackbar when sharing tabs failed  -->
    <string name="sync_sent_tab_error_snackbar">ไม่สามารถส่งได้</string>
    <!-- Text shown in snackbar for the "retry" action that the user has after sharing tabs failed -->
    <string name="sync_sent_tab_error_snackbar_action">ลองใหม่อีกครั้ง</string>
    <!-- Title of QR Pairing Fragment -->
    <string name="sync_scan_code">สแกนรหัส</string>

    <!-- Instructions on how to access pairing -->
    <string name="sign_in_instructions"><![CDATA[บนคอมพิวเตอร์ของคุณ ให้เปิด Firefox แล้วไปที่ <b>https://firefox.com/pair</b>]]></string>
    <!-- Text shown for sign in pairing when ready -->
    <string name="sign_in_ready_for_scan">พร้อมที่จะสแกน</string>
    <!-- Text shown for settings option for sign with pairing -->
    <string name="sign_in_with_camera">ลงชื่อเข้าด้วยกล้องของคุณ</string>
    <!-- Text shown for settings option for sign with email -->
    <string name="sign_in_with_email">ใช้อีเมลแทน</string>
    <!-- Text shown for settings option for create new account text.'Firefox' intentionally hardcoded here.-->
    <string name="sign_in_create_account_text"><![CDATA[ไม่มีบัญชีใช่หรือไม่? <u>สร้างบัญชี</u>เพื่อซิงค์ Firefox ระหว่างอุปกรณ์]]></string>
    <!-- Text shown in confirmation dialog to sign out of account. The first parameter is the name of the app (e.g. Firefox Preview) -->
    <string name="sign_out_confirmation_message_2">%s จะหยุดซิงค์กับบัญชีของคุณ แต่จะไม่ลบข้อมูลการท่องเว็บใด ๆ ของคุณบนอุปกรณ์นี้</string>
    <!-- Option to continue signing out of account shown in confirmation dialog to sign out of account -->
    <string name="sign_out_disconnect">ตัดการเชื่อมต่อ</string>
    <!-- Option to cancel signing out shown in confirmation dialog to sign out of account -->
    <string name="sign_out_cancel">ยกเลิก</string>
    <!-- Error message snackbar shown after the user tried to select a default folder which cannot be altered -->
    <string name="bookmark_cannot_edit_root">ไม่สามารถแก้ไขโฟลเดอร์เริ่มต้นได้</string>

    <!-- Enhanced Tracking Protection -->
    <!-- Link displayed in enhanced tracking protection panel to access tracking protection settings -->
    <string name="etp_settings">การตั้งค่าการป้องกัน</string>
    <!-- Preference title for enhanced tracking protection settings -->
    <string name="preference_enhanced_tracking_protection">การป้องกันการติดตามที่มากขึ้น</string>
    <!-- Title for the description of enhanced tracking protection -->
    <string name="preference_enhanced_tracking_protection_explanation_title">เรียกดูโดยไม่ต้องมีใครมาติดตาม</string>
    <!-- Description of enhanced tracking protection. The first parameter is the name of the application (For example: Fenix) -->
    <string name="preference_enhanced_tracking_protection_explanation">เก็บข้อมูลของคุณไว้กับตัวคุณเอง %s ปกป้องคุณจากตัวติดตามที่พบบ่อยที่สุดซึ่งติดตามสิ่งที่คุณทำทางออนไลน์</string>
    <!-- Text displayed that links to website about enhanced tracking protection -->
    <string name="preference_enhanced_tracking_protection_explanation_learn_more">เรียนรู้เพิ่มเติม</string>
    <!-- Preference for enhanced tracking protection for the standard protection settings -->
    <string name="preference_enhanced_tracking_protection_standard_default_1">มาตรฐาน (ค่าเริ่มต้น)</string>
    <!-- Preference description for enhanced tracking protection for the standard protection settings -->
    <string name="preference_enhanced_tracking_protection_standard_description_4">ความเป็นส่วนตัวและประสิทธิภาพแบบสมดุล หน้าเว็บจะโหลดเป็นปกติ</string>
    <!--  Accessibility text for the Standard protection information icon  -->
    <string name="preference_enhanced_tracking_protection_standard_info_button">สิ่งที่ถูกปิดกั้นโดยการป้องกันการติดตามแบบมาตรฐาน</string>
    <!-- Preference for enhanced tracking protection for the strict protection settings -->
    <string name="preference_enhanced_tracking_protection_strict">เข้มงวด</string>
    <!-- Preference description for enhanced tracking protection for the strict protection settings -->
    <string name="preference_enhanced_tracking_protection_strict_description_3">ปิดกั้นตัวติดตามเพิ่มเติมเพื่อให้โหลดหน้าเว็บได้เร็วขึ้น แต่การทำงานบางอย่างในหน้าเว็บอาจพัง</string>
    <!--  Accessibility text for the Strict protection information icon  -->
    <string name="preference_enhanced_tracking_protection_strict_info_button">สิ่งที่ถูกปิดกั้นโดยการป้องกันการติดตามแบบเข้มงวด</string>
    <!-- Preference for enhanced tracking protection for the custom protection settings -->
    <string name="preference_enhanced_tracking_protection_custom">กำหนดเอง</string>
    <!-- Preference description for enhanced tracking protection for the strict protection settings -->
    <string name="preference_enhanced_tracking_protection_custom_description_2">เลือกตัวติดตามหรือสคริปต์ที่ต้องการปิดกั้น</string>
    <!--  Accessibility text for the Strict protection information icon  -->
    <string name="preference_enhanced_tracking_protection_custom_info_button">สิ่งที่ถูกปิดกั้นโดยการป้องกันการติดตามแบบกำหนดเอง</string>
    <!-- Header for categories that are being blocked by current Enhanced Tracking Protection settings -->
    <!-- Preference for enhanced tracking protection for the custom protection settings for cookies-->
    <string name="preference_enhanced_tracking_protection_custom_cookies">คุกกี้</string>
    <!-- Option for enhanced tracking protection for the custom protection settings for cookies-->
    <string name="preference_enhanced_tracking_protection_custom_cookies_1">ตัวติดตามข้ามไซต์และสื่อสังคมออนไลน์</string>
    <!-- Option for enhanced tracking protection for the custom protection settings for cookies-->
    <string name="preference_enhanced_tracking_protection_custom_cookies_2">คุกกี้จากไซต์ที่ไม่ได้เยี่ยมชม</string>
    <!-- Option for enhanced tracking protection for the custom protection settings for cookies-->
    <string name="preference_enhanced_tracking_protection_custom_cookies_3">คุกกี้จากบุคคลที่สามทั้งหมด (อาจส่งผลให้เว็บไซต์ไม่สมบูรณ์)</string>
    <!-- Option for enhanced tracking protection for the custom protection settings for cookies-->
    <string name="preference_enhanced_tracking_protection_custom_cookies_4">คุกกี้ทั้งหมด (จะส่งผลให้เว็บไซต์ไม่สมบูรณ์)</string>
    <!-- Option for enhanced tracking protection for the custom protection settings for cookies-->
    <string name="preference_enhanced_tracking_protection_custom_cookies_5">แยกคุกกี้ข้ามไซต์</string>
    <!-- Preference for enhanced tracking protection for the custom protection settings for tracking content -->
    <string name="preference_enhanced_tracking_protection_custom_tracking_content">ตัวติดตามเนื้อหา</string>
    <!-- Option for enhanced tracking protection for the custom protection settings for tracking content-->
    <string name="preference_enhanced_tracking_protection_custom_tracking_content_1">ในแท็บทั้งหมด</string>
    <!-- Option for enhanced tracking protection for the custom protection settings for tracking content-->
    <string name="preference_enhanced_tracking_protection_custom_tracking_content_2">เฉพาะในแท็บส่วนตัว</string>
    <!-- Preference for enhanced tracking protection for the custom protection settings -->
    <string name="preference_enhanced_tracking_protection_custom_cryptominers">ตัวขุดเหรียญดิจิทัล</string>
    <!-- Preference for enhanced tracking protection for the custom protection settings -->
    <string name="preference_enhanced_tracking_protection_custom_fingerprinters">ลายนิ้วมือดิจิทัล</string>
    <!-- Button label for navigating to the Enhanced Tracking Protection details -->
    <string name="enhanced_tracking_protection_details">รายละเอียด</string>
    <!-- Header for categories that are being being blocked by current Enhanced Tracking Protection settings -->
    <string name="enhanced_tracking_protection_blocked">ปิดกั้นแล้ว</string>
    <!-- Header for categories that are being not being blocked by current Enhanced Tracking Protection settings -->
    <string name="enhanced_tracking_protection_allowed">อนุญาตแล้ว</string>
    <!-- Category of trackers (social media trackers) that can be blocked by Enhanced Tracking Protection -->
    <string name="etp_social_media_trackers_title">ตัวติดตามสังคมออนไลน์</string>
    <!-- Description of social media trackers that can be blocked by Enhanced Tracking Protection -->
    <string name="etp_social_media_trackers_description">จำกัดความสามารถของเครือข่ายสังคมออนไลน์ในการติดตามกิจกรรมการเรียกดูเว็บของคุณ</string>
    <!-- Category of trackers (cross-site tracking cookies) that can be blocked by Enhanced Tracking Protection -->
    <string name="etp_cookies_title">คุกกี้ติดตามข้ามไซต์</string>
    <!-- Category of trackers (cross-site tracking cookies) that can be blocked by Enhanced Tracking Protection -->
    <string name="etp_cookies_title_2">คุกกี้ข้ามไซต์</string>
    <!-- Description of cross-site tracking cookies that can be blocked by Enhanced Tracking Protection -->
    <string name="etp_cookies_description">ปิดกั้นคุกกี้ที่เครือข่ายโฆษณาและบริษัทวิเคราะห์ใช้เพื่อเก็บรวบรวมข้อมูลการเรียกดูของคุณในหลายไซต์</string>
    <!-- Description of cross-site tracking cookies that can be blocked by Enhanced Tracking Protection -->
    <string name="etp_cookies_description_2">การป้องกันคุกกี้ทั้งหมดจะแยกคุกกี้สำหรับไซต์ที่คุณเยี่ยมชม ดังนั้นตัวติดตามต่างๆ เช่น เครือข่ายโฆษณา จึงไม่สามารถใช้คุกกี้เหล่านี้เพื่อติดตามคุณบนไซต์ต่าง ๆ ได้</string>
    <!-- Category of trackers (cryptominers) that can be blocked by Enhanced Tracking Protection -->
    <string name="etp_cryptominers_title">ตัวขุดเหรียญดิจิทัล</string>
    <!-- Description of cryptominers that can be blocked by Enhanced Tracking Protection -->
    <string name="etp_cryptominers_description">ป้องกันไม่ให้สคริปต์ที่เป็นอันตรายเข้าถึงอุปกรณ์ของคุณเพื่อขุดเหรียญสกุลเงินดิจิทัล</string>
    <!-- Category of trackers (fingerprinters) that can be blocked by Enhanced Tracking Protection -->
    <string name="etp_fingerprinters_title">ลายนิ้วมือดิจิทัล</string>
    <!-- Description of fingerprinters that can be blocked by Enhanced Tracking Protection -->
    <string name="etp_fingerprinters_description">หยุดไม่ให้รวบรวมข้อมูลเกี่ยวกับอุปกรณ์ของคุณที่ระบุตัวตนได้ที่ไม่ซ้ำกันที่สามารถใช้เพื่อวัตถุประสงค์ในการติดตาม</string>
    <!-- Category of trackers (tracking content) that can be blocked by Enhanced Tracking Protection -->
    <string name="etp_tracking_content_title">ตัวติดตามเนื้อหา</string>
    <!-- Description of tracking content that can be blocked by Enhanced Tracking Protection -->
    <string name="etp_tracking_content_description">หยุดไม่ให้โหลดโฆษณาภายนอก, วิดีโอ, และเนื้อหาอื่น ๆ ที่มีรหัสการติดตาม อาจส่งผลต่อฟังก์ชันการทำงานของบางเว็บไซต์</string>

    <!-- Enhanced Tracking Protection message that protection is currently on for this site -->
    <string name="etp_panel_on">การป้องกันถูก เปิด สำหรับไซต์นี้</string>
    <!-- Enhanced Tracking Protection message that protection is currently off for this site -->
    <string name="etp_panel_off">การป้องกันถูก ปิด สำหรับไซต์นี้</string>
    <!-- Header for exceptions list for which sites enhanced tracking protection is always off -->
    <string name="enhanced_tracking_protection_exceptions">การป้องกันการติดตามที่มากขึ้นถูกปิดสำหรับเว็บไซต์เหล่านี้</string>
    <!-- Content description (not visible, for screen readers etc.): Navigate
    back from ETP details (Ex: Tracking content) -->
    <string name="etp_back_button_content_description">นำทางย้อนกลับ</string>
    <!-- About page link text to open what's new link -->
    <string name="about_whats_new">มีอะไรใหม่ใน %s</string>
    <!-- Open source licenses page title
    The first parameter is the app name -->
    <string name="open_source_licenses_title">%s | ไลบรารี OSS</string>

    <!-- Category of trackers (redirect trackers) that can be blocked by Enhanced Tracking Protection -->
    <string name="etp_redirect_trackers_title">ตัวติดตามการเปลี่ยนเส้นทาง</string>
    <!-- Description of redirect tracker cookies that can be blocked by Enhanced Tracking Protection -->
    <string name="etp_redirect_trackers_description">ล้างคุกกี้ที่ตั้งโดยการเปลี่ยนเส้นทางไปยังเว็บไซต์ติดตามที่รู้จัก</string>

    <!-- Description of the SmartBlock Enhanced Tracking Protection feature. The * symbol is intentionally hardcoded here,
         as we use it on the UI to indicate which trackers have been partially unblocked.  -->
    <string name="preference_etp_smartblock_description">ตัวติดตามบางตัวที่ถูกทำเครื่องหมายไว้ด้านล่างนี้ได้ถูกเลิกปิดกั้นบนหน้านี้เนื่องจากคุณมีการโต้ตอบกับตัวติดตามเหล่านั้น *</string>
    <!-- Text displayed that links to website about enhanced tracking protection SmartBlock -->
    <string name="preference_etp_smartblock_learn_more">เรียนรู้เพิ่มเติม</string>

    <!-- About page link text to open support link -->
    <string name="about_support">การสนับสนุน</string>
    <!-- About page link text to list of past crashes (like about:crashes on desktop) -->
    <string name="about_crashes">ข้อขัดข้อง</string>
    <!-- About page link text to open privacy notice link -->
    <string name="about_privacy_notice">ประกาศความเป็นส่วนตัว</string>
    <!-- About page link text to open know your rights link -->
    <string name="about_know_your_rights">รู้ถึงสิทธิของคุณ</string>
    <!-- About page link text to open licensing information link -->
    <string name="about_licensing_information">ข้อมูลสัญญาอนุญาต</string>
    <!-- About page link text to open a screen with libraries that are used -->
    <string name="about_other_open_source_libraries">ไลบรารีที่เราใช้</string>

    <!-- Toast shown to the user when they are activating the secret dev menu
        The first parameter is number of long clicks left to enable the menu -->
    <string name="about_debug_menu_toast_progress">เมนูดีบั๊ก: คลิกซ้าย %1$d ทีเพื่อเปิดใช้งาน</string>
    <string name="about_debug_menu_toast_done">เปิดใช้งานเมนูดีบั๊ก</string>

    <!-- Browser long press popup menu -->
    <!-- Copy the current url -->
    <string name="browser_toolbar_long_press_popup_copy">คัดลอก</string>
    <!-- Paste & go the text in the clipboard. '&amp;' is replaced with the ampersand symbol: & -->
    <string name="browser_toolbar_long_press_popup_paste_and_go">วางแล้วไป</string>
    <!-- Paste the text in the clipboard -->
    <string name="browser_toolbar_long_press_popup_paste">วาง</string>
    <!-- Snackbar message shown after an URL has been copied to clipboard. -->
    <string name="browser_toolbar_url_copied_to_clipboard_snackbar">คัดลอก URL ไปยังคลิปบอร์ดแล้ว</string>

    <!-- Title text for the Add To Homescreen dialog -->
    <string name="add_to_homescreen_title">เพิ่มไปยังหน้าจอหลัก</string>
    <!-- Cancel button text for the Add to Homescreen dialog -->
    <string name="add_to_homescreen_cancel">ยกเลิก</string>
    <!-- Add button text for the Add to Homescreen dialog -->
    <string name="add_to_homescreen_add">เพิ่ม</string>
    <!-- Continue to website button text for the first-time Add to Homescreen dialog -->
    <string name="add_to_homescreen_continue">ดำเนินการต่อไปยังเว็บไซต์</string>
    <!-- Placeholder text for the TextView in the Add to Homescreen dialog -->
    <string name="add_to_homescreen_text_placeholder">ชื่อทางลัด</string>

    <!-- Describes the add to homescreen functionality -->
    <string name="add_to_homescreen_description_2">คุณสามารถเพิ่มเว็บไซต์นี้ลงในหน้าจอหลักของอุปกรณ์ของคุณเพื่อเข้าถึงและเรียกดูได้เร็วขึ้นด้วยประสบการณ์ที่เหมือนแอป</string>

    <!-- Preference for managing the settings for logins and passwords in Fenix -->
    <string name="preferences_passwords_logins_and_passwords">การเข้าสู่ระบบและรหัสผ่าน</string>
    <!-- Preference for managing the saving of logins and passwords in Fenix -->
    <string name="preferences_passwords_save_logins">บันทึกการเข้าสู่ระบบและรหัสผ่าน</string>

    <!-- Preference option for asking to save passwords in Fenix -->
    <string name="preferences_passwords_save_logins_ask_to_save">ถามเพื่อบันทึก</string>
    <!-- Preference option for never saving passwords in Fenix -->
    <string name="preferences_passwords_save_logins_never_save">ไม่บันทึกเสมอ</string>

    <!-- Preference for autofilling saved logins in Firefox (in web content), %1$s will be replaced with the app name -->
    <string name="preferences_passwords_autofill2">กรอกอัตโนมัติ %1$s</string>

    <!-- Description for the preference for autofilling saved logins in Firefox (in web content), %1$s will be replaced with the app name -->
    <string name="preferences_passwords_autofill_description">เติมและบันทึกชื่อผู้ใช้และรหัสผ่านในเว็บไซต์ต่าง ๆ ขณะที่ใช้ %1$s</string>
    <!-- Preference for autofilling logins from Fenix in other apps (e.g. autofilling the Twitter app) -->
    <string name="preferences_android_autofill">เติมข้อมูลในแอปอื่น ๆ อัตโนมัติ</string>
    <!-- Description for the preference for autofilling logins from Fenix in other apps (e.g. autofilling the Twitter app) -->
    <string name="preferences_android_autofill_description">เติมชื่อผู้ใช้และรหัสผ่านในแอปอื่น ๆ บนอุปกรณ์ของคุณ</string>
    <!-- Preference option for adding a login -->
    <string name="preferences_logins_add_login">เพิ่มการเข้าสู่ระบบ</string>

    <!-- Preference for syncing saved logins in Fenix -->
    <string name="preferences_passwords_sync_logins">ซิงค์การเข้าสู่ระบบ</string>
    <!-- Preference for syncing saved logins in Fenix, when not signed in-->
    <string name="preferences_passwords_sync_logins_across_devices">ซิงค์การเข้าสู่ระบบระหว่างอุปกรณ์</string>
    <!-- Preference to access list of saved logins -->
    <string name="preferences_passwords_saved_logins">การเข้าสู่ระบบที่บันทึกไว้</string>
    <!-- Description of empty list of saved passwords. Placeholder is replaced with app name.  -->
    <string name="preferences_passwords_saved_logins_description_empty_text">การเข้าสู่ระบบที่คุณบันทึกหรือซิงค์กับ %s จะปรากฏที่นี่</string>
    <!-- Preference to access list of saved logins -->
    <string name="preferences_passwords_saved_logins_description_empty_learn_more_link">เรียนรู้เพิ่มเติมเกี่ยวกับ Sync</string>
    <!-- Preference to access list of login exceptions that we never save logins for -->
    <string name="preferences_passwords_exceptions">ข้อยกเว้น</string>
    <!-- Empty description of list of login exceptions that we never save logins for -->
    <string name="preferences_passwords_exceptions_description_empty">การเข้าสู่ระบบและรหัสผ่านที่ไม่ได้บันทึกจะถูกแสดงที่นี่</string>
    <!-- Description of list of login exceptions that we never save logins for -->
    <string name="preferences_passwords_exceptions_description">การเข้าสู่ระบบและรหัสผ่านจะไม่ถูกบันทึกสำหรับไซต์เหล่านี้</string>
    <!-- Text on button to remove all saved login exceptions -->
    <string name="preferences_passwords_exceptions_remove_all">ลบข้อยกเว้นทั้งหมด</string>
    <!-- Hint for search box in logins list -->
    <string name="preferences_passwords_saved_logins_search">ค้นหาการเข้าสู่ระบบ</string>
    <!-- The header for the site that a login is for -->
    <string name="preferences_passwords_saved_logins_site">ไซต์</string>
    <!-- The header for the username for a login -->
    <string name="preferences_passwords_saved_logins_username">ชื่อผู้ใช้</string>
    <!-- The header for the password for a login -->
    <string name="preferences_passwords_saved_logins_password">รหัสผ่าน</string>
    <!-- Shown in snackbar to tell user that the password has been copied -->
    <string name="logins_password_copied">คัดลอกรหัสผ่านไปยังคลิปบอร์ดแล้ว</string>
    <!-- Shown in snackbar to tell user that the username has been copied -->
    <string name="logins_username_copied">คัดลอกชื่อผู้ใช้ไปยังคลิปบอร์ดแล้ว</string>
    <!-- Content Description (for screenreaders etc) read for the button to copy a password in logins-->
    <string name="saved_logins_copy_password">คัดลอกรหัสผ่าน</string>
    <!-- Content Description (for screenreaders etc) read for the button to clear a password while editing a login-->
    <string name="saved_logins_clear_password">ล้างรหัสผ่าน</string>
    <!-- Content Description (for screenreaders etc) read for the button to copy a username in logins -->
    <string name="saved_login_copy_username">คัดลอกชื่อผู้ใช้</string>
    <!-- Content Description (for screenreaders etc) read for the button to clear a username while editing a login -->
    <string name="saved_login_clear_username">ล้างชื่อผู้ใช้</string>
    <!-- Content Description (for screenreaders etc) read for the button to clear the hostname field while creating a login -->
    <string name="saved_login_clear_hostname">ล้างชื่อโฮสต์</string>
    <!-- Content Description (for screenreaders etc) read for the button to open a site in logins -->
    <string name="saved_login_open_site">เปิดไซต์ในเบราว์เซอร์</string>
    <!-- Content Description (for screenreaders etc) read for the button to reveal a password in logins -->
    <string name="saved_login_reveal_password">แสดงรหัสผ่าน</string>
    <!-- Content Description (for screenreaders etc) read for the button to hide a password in logins -->
    <string name="saved_login_hide_password">ซ่อนรหัสผ่าน</string>
    <!-- Message displayed in biometric prompt displayed for authentication before allowing users to view their logins -->
    <string name="logins_biometric_prompt_message">ปลดล็อกเพื่อดูการเข้าสู่ระบบที่บันทึกไว้ของคุณ</string>
    <!-- Title of warning dialog if users have no device authentication set up -->
    <string name="logins_warning_dialog_title">รักษาความปลอดภัยการเข้าสู่ระบบและรหัสผ่านของคุณ</string>
    <!-- Message of warning dialog if users have no device authentication set up -->
    <string name="logins_warning_dialog_message">ตั้งค่ารูปแบบการล็อกอุปกรณ์, PIN, หรือรหัสผ่านเพื่อปกป้องไม่ให้ใครเข้าถึงการเข้าสู่ระบบและรหัสผ่านที่บันทึกไว้ของคุณหากคนอื่นมีอุปกรณ์ของคุณ</string>
    <!-- Negative button to ignore warning dialog if users have no device authentication set up -->
    <string name="logins_warning_dialog_later">ภายหลัง</string>
    <!-- Positive button to send users to set up a pin of warning dialog if users have no device authentication set up -->
    <string name="logins_warning_dialog_set_up_now">ตั้งค่าตอนนี้</string>
    <!-- Title of PIN verification dialog to direct users to re-enter their device credentials to access their logins -->
    <string name="logins_biometric_prompt_message_pin">ปลดล็อกอุปกรณ์ของคุณ</string>
    <!-- Title for Accessibility Force Enable Zoom Preference -->
    <string name="preference_accessibility_force_enable_zoom">ซูมบนเว็บไซต์ทั้งหมด</string>

    <!-- Summary for Accessibility Force Enable Zoom Preference -->
    <string name="preference_accessibility_force_enable_zoom_summary">เปิดใช้งานเพื่ออนุญาตการย่อและซูม แม้กระทั่งบนเว็บไซต์ที่ป้องกันท่าทางนี้</string>

    <!-- Saved logins sorting strategy menu item -by name- (if selected, it will sort saved logins alphabetically) -->
    <string name="saved_logins_sort_strategy_alphabetically">ชื่อตามตัวอักษร</string>
    <!-- Saved logins sorting strategy menu item -by last used- (if selected, it will sort saved logins by last used) -->
    <string name="saved_logins_sort_strategy_last_used">ใช้งานครั้งสุดท้าย</string>
    <!-- Content description (not visible, for screen readers etc.): Sort saved logins dropdown menu chevron icon -->
    <string name="saved_logins_menu_dropdown_chevron_icon_content_description">เรียงเมนูเข้าสู่ระบบ</string>

    <!-- Autofill -->
    <!-- Preference and title for managing the autofill settings -->
    <string name="preferences_autofill">การเติมอัตโนมัติ</string>
    <!-- Preference and title for managing the settings for addresses -->
    <string name="preferences_addresses">ที่อยู่</string>
    <!-- Preference and title for managing the settings for credit cards -->
    <string name="preferences_credit_cards">บัตรเครดิต</string>
    <!-- Preference for saving and autofilling credit cards -->
    <string name="preferences_credit_cards_save_and_autofill_cards">บันทึกและเติมข้อมูลบัตรอัตโนมัติ</string>
    <!-- Preference summary for saving and autofilling credit card data -->
    <string name="preferences_credit_cards_save_and_autofill_cards_summary">ข้อมูลถูกเข้ารหัส</string>
    <!-- Preference option for syncing credit cards across devices. This is displayed when the user is not signed into sync -->
    <string name="preferences_credit_cards_sync_cards_across_devices">ซิงค์บัตรระหว่างอุปกรณ์</string>
    <!-- Preference option for syncing credit cards across devices. This is displayed when the user is signed into sync -->
    <string name="preferences_credit_cards_sync_cards">ซิงค์บัตร</string>
    <!-- Preference option for adding a credit card -->
    <string name="preferences_credit_cards_add_credit_card">เพิ่มบัตรเครดิต</string>

    <!-- Preference option for managing saved credit cards -->
    <string name="preferences_credit_cards_manage_saved_cards">จัดการบัตรที่บันทึกไว้</string>
    <!-- Preference option for adding an address -->
    <string name="preferences_addresses_add_address">เพิ่มที่อยู่</string>
    <!-- Preference option for managing saved addresses -->
    <string name="preferences_addresses_manage_addresses">จัดการที่อยู่</string>
    <!-- Preference for saving and autofilling addresses -->
    <string name="preferences_addresses_save_and_autofill_addresses">บันทึกและป้อนที่อยู่อัตโนมัติ</string>

    <!-- Preference summary for saving and autofilling address data -->
    <string name="preferences_addresses_save_and_autofill_addresses_summary">รวมข้อมูลเช่นหมายเลข อีเมล และที่อยู่ในการจัดส่ง</string>

    <!-- Title of the "Add card" screen -->
    <string name="credit_cards_add_card">เพิ่มบัตร</string>
    <!-- Title of the "Edit card" screen -->
    <string name="credit_cards_edit_card">แก้ไขบัตร</string>
    <!-- The header for the card number of a credit card -->
    <string name="credit_cards_card_number">หมายเลขบัตร</string>
    <!-- The header for the expiration date of a credit card -->
    <string name="credit_cards_expiration_date">วันหมดอายุ</string>
    <!-- The label for the expiration date month of a credit card to be used by a11y services-->
    <string name="credit_cards_expiration_date_month">เดือนหมดอายุ</string>
    <!-- The label for the expiration date year of a credit card to be used by a11y services-->
    <string name="credit_cards_expiration_date_year">ปีหมดอายุ</string>
    <!-- The header for the name on the credit card -->
    <string name="credit_cards_name_on_card">ชื่อบนบัตร</string>
    <!-- The text for the "Delete card" menu item for deleting a credit card -->
    <string name="credit_cards_menu_delete_card">ลบบัตร</string>
    <!-- The text for the "Delete card" button for deleting a credit card -->
    <string name="credit_cards_delete_card_button">ลบบัตร</string>
    <!-- The text for the confirmation message of "Delete card" dialog -->
    <string name="credit_cards_delete_dialog_confirmation">คุณแน่ใจหรือไม่ว่าต้องการลบบัตรเครดิตนี้?</string>
    <!-- The text for the positive button on "Delete card" dialog -->
    <string name="credit_cards_delete_dialog_button">ลบ</string>
    <!-- The title for the "Save" menu item for saving a credit card -->
    <string name="credit_cards_menu_save">บันทึก</string>
    <!-- The text for the "Save" button for saving a credit card -->
    <string name="credit_cards_save_button">บันทึก</string>
    <!-- The text for the "Cancel" button for cancelling adding, updating or deleting a credit card -->
    <string name="credit_cards_cancel_button">ยกเลิก</string>

    <!-- Title of the "Saved cards" screen -->
    <string name="credit_cards_saved_cards">บัตรที่บันทึกไว้</string>

    <!-- Error message for credit card number validation -->
    <string name="credit_cards_number_validation_error_message">โปรดป้อนหมายเลขบัตรเครดิตที่ถูกต้อง</string>
    <!-- Error message for credit card name on card validation -->
    <string name="credit_cards_name_on_card_validation_error_message">โปรดกรอกช่องนี้</string>
    <!-- Message displayed in biometric prompt displayed for authentication before allowing users to view their saved credit cards -->
    <string name="credit_cards_biometric_prompt_message">ปลดล็อกเพื่อดูบัตรเครดิตที่บันทึกไว้ของคุณ</string>
    <!-- Title of warning dialog if users have no device authentication set up -->
    <string name="credit_cards_warning_dialog_title">รักษาความปลอดภัยให้กับบัตรเครดิตของคุณ</string>
    <!-- Message of warning dialog if users have no device authentication set up -->
    <string name="credit_cards_warning_dialog_message">ตั้งค่ารูปแบบการล็อกอุปกรณ์, PIN, หรือรหัสผ่านเพื่อปกป้องไม่ให้ใครเข้าถึงบัตรเครดิตที่บันทึกไว้ของคุณหากคนอื่นมีอุปกรณ์ของคุณ</string>
    <!-- Positive button to send users to set up a pin of warning dialog if users have no device authentication set up -->
    <string name="credit_cards_warning_dialog_set_up_now">ตั้งค่าตอนนี้</string>
    <!-- Negative button to ignore warning dialog if users have no device authentication set up -->
    <string name="credit_cards_warning_dialog_later">ภายหลัง</string>
    <!-- Title of PIN verification dialog to direct users to re-enter their device credentials to access their credit cards -->
    <string name="credit_cards_biometric_prompt_message_pin">ปลดล็อกอุปกรณ์ของคุณ</string>
    <!-- Message displayed in biometric prompt for authentication, before allowing users to use their stored credit card information -->
    <string name="credit_cards_biometric_prompt_unlock_message">ปลดล็อกเพื่อใช้ข้อมูลบัตรเครดิตที่เก็บไว้</string>

    <!-- Title of the "Add address" screen -->
    <string name="addresses_add_address">เพิ่มที่อยู่</string>
    <!-- Title of the "Edit address" screen -->
    <string name="addresses_edit_address">แก้ไขที่อยู่</string>
    <!-- Title of the "Manage addresses" screen -->
    <string name="addresses_manage_addresses">จัดการที่อยู่</string>
    <!-- The header for the first name of an address -->
    <string name="addresses_first_name">ชื่อจริง</string>
    <!-- The header for the middle name of an address -->
    <string name="addresses_middle_name">ชื่อกลาง</string>
    <!-- The header for the last name of an address -->
    <string name="addresses_last_name">นามสกุล</string>
    <!-- The header for the street address of an address -->
    <string name="addresses_street_address">ที่อยู่ถนน</string>
    <!-- The header for the city of an address -->
    <string name="addresses_city">เมือง</string>
    <!-- The header for the subregion of an address when "state" should be used -->
    <string name="addresses_state">รัฐ</string>
    <!-- The header for the subregion of an address when "province" should be used -->
    <string name="addresses_province">จังหวัด</string>
    <!-- The header for the zip code of an address -->
    <string name="addresses_zip">รหัสไปรษณีย์</string>
    <!-- The header for the country or region of an address -->
    <string name="addresses_country">ประเทศหรือภูมิภาค</string>
    <!-- The header for the phone number of an address -->
    <string name="addresses_phone">โทรศัพท์</string>
    <!-- The header for the email of an address -->
    <string name="addresses_email">อีเมล</string>
    <!-- The text for the "Save" button for saving an address -->
    <string name="addresses_save_button">บันทึก</string>
    <!-- The text for the "Cancel" button for cancelling adding, updating or deleting an address -->
    <string name="addresses_cancel_button">ยกเลิก</string>
    <!-- The text for the "Delete address" button for deleting an address -->
    <string name="addressess_delete_address_button">ลบที่อยู่</string>

    <!-- The title for the "Delete address" confirmation dialog -->
    <string name="addressess_confirm_dialog_message">คุณแน่ใจหรือไม่ว่าต้องการลบที่อยู่นี้?</string>
    <!-- The text for the positive button on "Delete address" dialog -->
    <string name="addressess_confirm_dialog_ok_button">ลบ</string>
    <!-- The text for the negative button on "Delete address" dialog -->
    <string name="addressess_confirm_dialog_cancel_button">ยกเลิก</string>
    <!-- The text for the "Save address" menu item for saving an address -->
    <string name="address_menu_save_address">บันทึกที่อยู่</string>
    <!-- The text for the "Delete address" menu item for deleting an address -->
    <string name="address_menu_delete_address">ลบที่อยู่</string>

    <!-- Title of the Add search engine screen -->
    <string name="search_engine_add_custom_search_engine_title">เพิ่มเครื่องมือค้นหา</string>
    <!-- Title of the Edit search engine screen -->
    <string name="search_engine_edit_custom_search_engine_title">แก้ไขเครื่องมือค้นหา</string>
    <!-- Content description (not visible, for screen readers etc.): Title for the button to add a search engine in the action bar -->
    <string name="search_engine_add_button_content_description">เพิ่ม</string>
    <!-- Content description (not visible, for screen readers etc.): Title for the button to save a search engine in the action bar -->
    <string name="search_engine_add_custom_search_engine_edit_button_content_description">บันทึก</string>
    <!-- Text for the menu button to edit a search engine -->
    <string name="search_engine_edit">แก้ไข</string>
    <!-- Text for the menu button to delete a search engine -->
    <string name="search_engine_delete">ลบ</string>

    <!-- Text for the button to create a custom search engine on the Add search engine screen -->
    <string name="search_add_custom_engine_label_other">อื่น ๆ</string>
    <!-- Placeholder text shown in the Search Engine Name TextField before a user enters text -->
    <string name="search_add_custom_engine_name_hint">ชื่อ</string>
    <!-- Placeholder text shown in the Search String TextField before a user enters text -->
    <string name="search_add_custom_engine_search_string_hint">สตริงการค้นหาที่จะใช้</string>
    <!-- Description text for the Search String TextField. The %s is part of the string -->
    <string formatted="false" name="search_add_custom_engine_search_string_example">แทนที่คำค้นด้วย “%s” ตัวอย่าง:\nhttps://www.google.com/search?q=%s</string>

    <!-- Accessibility description for the form in which details about the custom search engine are entered -->
    <string name="search_add_custom_engine_form_description">รายละเอียดเครื่องมือค้นหาที่กำหนดเอง</string>

    <!-- Text shown when a user leaves the name field empty -->
    <string name="search_add_custom_engine_error_empty_name">ป้อนชื่อเครื่องมือค้นหา</string>
    <!-- Text shown when a user leaves the search string field empty -->
    <string name="search_add_custom_engine_error_empty_search_string">ป้อนสตริงการค้นหา</string>
    <!-- Text shown when a user leaves out the required template string -->
    <string name="search_add_custom_engine_error_missing_template">ตรวจสอบว่าสตริงการค้นหาตรงกับรูปแบบตัวอย่าง</string>
    <!-- Text shown when we aren't able to validate the custom search query. The first parameter is the url of the custom search engine -->
    <string name="search_add_custom_engine_error_cannot_reach">เกิดข้อผิดพลาดในการเชื่อมต่อไปยัง “%s”</string>
    <!-- Text shown when a user creates a new search engine -->
    <string name="search_add_custom_engine_success_message">สร้าง %s แล้ว</string>
    <!-- Text shown when a user successfully edits a custom search engine -->
    <string name="search_edit_custom_engine_success_message">บันทึก %s แล้ว</string>
    <!-- Text shown when a user successfully deletes a custom search engine -->
    <string name="search_delete_search_engine_success_message">ลบ %s แล้ว</string>

    <!-- Heading for the instructions to allow a permission -->
    <string name="phone_feature_blocked_intro">เมื่อต้องการอนุญาต:</string>
    <!-- First step for the allowing a permission -->
    <string name="phone_feature_blocked_step_settings">1. ไปที่การตั้งค่า Android</string>
    <!-- Second step for the allowing a permission -->
    <string name="phone_feature_blocked_step_permissions"><![CDATA[2. แตะ <b>สิทธิอนุญาต</b>]]></string>
    <!-- Third step for the allowing a permission (Fore example: Camera) -->
    <string name="phone_feature_blocked_step_feature"><![CDATA[3. สลับ <b>%1$s</b> เป็นเปิด]]></string>

    <!-- Label that indicates a site is using a secure connection -->
    <string name="quick_settings_sheet_secure_connection_2">การเชื่อมต่อปลอดภัย</string>
    <!-- Label that indicates a site is using a insecure connection -->
    <string name="quick_settings_sheet_insecure_connection_2">การเชื่อมต่อไม่ปลอดภัย</string>
    <!-- Label to clear site data -->
    <string name="clear_site_data">ล้างคุกกี้และข้อมูลไซต์</string>
    <!-- Confirmation message for a dialog confirming if the user wants to delete all data for current site -->
    <string name="confirm_clear_site_data"><![CDATA[คุณแน่ใจหรือไม่ว่าต้องการล้างคุกกี้และข้อมูลทั้งหมดสำหรับไซต์นี้ <b>%s</b>?]]></string>
    <!-- Confirmation message for a dialog confirming if the user wants to delete all the permissions for all sites-->
    <string name="confirm_clear_permissions_on_all_sites">คุณแน่ใจหรือไม่ว่าต้องการล้างสิทธิอนุญาตทั้งหมดบนไซต์ทั้งหมด?</string>
    <!-- Confirmation message for a dialog confirming if the user wants to delete all the permissions for a site-->
    <string name="confirm_clear_permissions_site">คุณแน่ใจหรือไม่ว่าต้องการล้างสิทธิอนุญาตทั้งหมดสำหรับไซต์นี้?</string>
    <!-- Confirmation message for a dialog confirming if the user wants to set default value a permission for a site-->
    <string name="confirm_clear_permission_site">คุณแน่ใจหรือไม่ว่าต้องการล้างสิทธิอนุญาตนี้สำหรับไซต์นี้?</string>
    <!-- label shown when there are not site exceptions to show in the site exception settings -->
    <string name="no_site_exceptions">ไม่มีข้อยกเว้นไซต์</string>
    <!-- Bookmark deletion confirmation -->
    <string name="bookmark_deletion_confirmation">คุณแน่ใจหรือไม่ว่าต้องการลบที่คั่นหน้านี้?</string>
    <!-- Browser menu button that adds a shortcut to the home fragment -->
    <string name="browser_menu_add_to_shortcuts">เพิ่มทางลัด</string>
    <!-- Browser menu button that removes a shortcut from the home fragment -->
    <string name="browser_menu_remove_from_shortcuts">ลบออกจากทางลัด</string>
    <!-- text shown before the issuer name to indicate who its verified by, parameter is the name of
     the certificate authority that verified the ticket-->
    <string name="certificate_info_verified_by">ยืนยันโดย: %1$s</string>
    <!-- Login overflow menu delete button -->
    <string name="login_menu_delete_button">ลบ</string>
    <!-- Login overflow menu edit button -->
    <string name="login_menu_edit_button">แก้ไข</string>
    <!-- Message in delete confirmation dialog for logins -->
    <string name="login_deletion_confirmation">คุณแน่ใจหรือไม่ที่ต้องการจะลบการเข้าสู่ระบบนี้?</string>
    <!-- Positive action of a dialog asking to delete  -->
    <string name="dialog_delete_positive">ลบ</string>
    <!-- Negative action of a dialog asking to delete login -->
    <string name="dialog_delete_negative">ยกเลิก</string>
    <!--  The saved login options menu description. -->
    <string name="login_options_menu">ตัวเลือกการเข้าสู่ระบบ</string>
    <!--  The editable text field for a login's web address. -->
    <string name="saved_login_hostname_description">ช่องข้อความที่แก้ไขได้สำหรับที่อยู่เว็บของการเข้าสู่ระบบ</string>
    <!--  The editable text field for a login's username. -->
    <string name="saved_login_username_description"></string>
    <!--  The editable text field for a login's password. -->
    <string name="saved_login_password_description"></string>
    <!--  The button description to save changes to an edited login. -->
    <string name="save_changes_to_login">บันทึกการเปลี่ยนแปลงเพื่อเข้าสู่ระบบ</string>
    <!--  The page title for editing a saved login. -->
    <string name="edit">แก้ไข</string>
    <!--  The page title for adding new login. -->
    <string name="add_login">เพิ่มการเข้าสู่ระบบใหม่</string>
    <!--  The error message in add/edit login view when password field is blank. -->
    <string name="saved_login_password_required">ต้องการรหัสผ่าน</string>
    <!--  The error message in add login view when username field is blank. -->
    <string name="saved_login_username_required">ต้องการชื่อผู้ใช้</string>
    <!--  The error message in add login view when hostname field is blank. -->
    <string name="saved_login_hostname_required" tools:ignore="UnusedResources">ต้องการชื่อโฮสต์</string>
    <!-- Voice search button content description  -->
    <string name="voice_search_content_description">ค้นหาด้วยเสียง</string>
    <!-- Voice search prompt description displayed after the user presses the voice search button -->
    <string name="voice_search_explainer">พูดเลย</string>

    <!--  The error message in edit login view when a duplicate username exists. -->
    <string name="saved_login_duplicate">การเข้าสู่ระบบที่มีชื่อผู้ใช้นี้มีอยู่แล้ว</string>

    <!-- This is the hint text that is shown inline on the hostname field of the create new login page. 'https://www.example.com' intentionally hardcoded here -->
    <string name="add_login_hostname_hint_text">https://www.example.com</string>
    <!-- This is an error message shown below the hostname field of the add login page when a hostname does not contain http or https. -->
    <string name="add_login_hostname_invalid_text_3">ที่อยู่เว็บต้องมี &quot;https://&quot; หรือ &quot;http://&quot;</string>
    <!-- This is an error message shown below the hostname field of the add login page when a hostname is invalid. -->
    <string name="add_login_hostname_invalid_text_2">ต้องการชื่อโฮสต์ที่ถูกต้อง</string>

    <!-- Synced Tabs -->
    <!-- Text displayed to ask user to connect another device as no devices found with account -->
    <string name="synced_tabs_connect_another_device">เชื่อมต่ออุปกรณ์อื่น</string>

    <!-- Text displayed asking user to re-authenticate -->
    <string name="synced_tabs_reauth">โปรดรับรอบความถูกต้องอีกครั้ง</string>
    <!-- Text displayed when user has disabled tab syncing in Firefox Sync Account -->
    <string name="synced_tabs_enable_tab_syncing">โปรดเปิดใช้งานซิงค์แท็บ</string>
    <!-- Text displayed when user has no tabs that have been synced -->
    <string name="synced_tabs_no_tabs">คุณไม่มีแท็บใด ๆ ที่เปิดอยู่ใน Firefox บนอุปกรณ์อื่น ๆ ของคุณ</string>
    <!-- Text displayed in the synced tabs screen when a user is not signed in to Firefox Sync describing Synced Tabs -->
    <string name="synced_tabs_sign_in_message">ดูรายการแท็บจากอุปกรณ์อื่น ๆ ของคุณ</string>
    <!-- Text displayed on a button in the synced tabs screen to link users to sign in when a user is not signed in to Firefox Sync -->
    <string name="synced_tabs_sign_in_button">ลงชื่อเข้าใช้เพื่อซิงค์</string>

    <!-- The text displayed when a synced device has no tabs to show in the list of Synced Tabs. -->
    <string name="synced_tabs_no_open_tabs">ไม่มีแท็บที่เปิดอยู่</string>

    <!-- Content description for expanding a group of synced tabs. -->
    <string name="synced_tabs_expand_group">ขยายกลุ่มของแท็บที่ซิงค์</string>
    <!-- Content description for collapsing a group of synced tabs. -->
    <string name="synced_tabs_collapse_group">ยุบกลุ่มของแท็บที่ซิงค์</string>

    <!-- Top Sites -->
    <!-- Title text displayed in the dialog when shortcuts limit is reached. -->
    <string name="shortcut_max_limit_title">ถึงขีดจำกัดของทางลัดแล้ว</string>
    <!-- Content description text displayed in the dialog when shortcut limit is reached. -->
    <string name="shortcut_max_limit_content">การเพิ่มทางลัดต้องลบอันเก่าออก แตะค้างที่ไซต์และเลือกลบ</string>
    <!-- Confirmation dialog button text when top sites limit is reached. -->
    <string name="top_sites_max_limit_confirmation_button">ตกลง เข้าใจแล้ว</string>

    <!-- Label for the preference to show the shortcuts for the most visited top sites on the homepage -->
    <string name="top_sites_toggle_top_recent_sites_4">ทางลัด</string>
	<!-- Title text displayed in the rename top site dialog. -->
	<string name="top_sites_rename_dialog_title">ชื่อ</string>
    <!-- Hint for renaming title of a shortcut -->
    <string name="shortcut_name_hint">ชื่อทางลัด</string>
	<!-- Button caption to confirm the renaming of the top site. -->
	<string name="top_sites_rename_dialog_ok">ตกลง</string>
	<!-- Dialog button text for canceling the rename top site prompt. -->
	<string name="top_sites_rename_dialog_cancel">ยกเลิก</string>

    <!-- Text for the menu button to open the homepage settings. -->
    <string name="top_sites_menu_settings">ตั้งค่า</string>
    <!-- Text for the menu button to navigate to sponsors and privacy support articles. '&amp;' is replaced with the ampersand symbol: & -->
    <string name="top_sites_menu_sponsor_privacy">สปอนเซอร์ของเราและความเป็นส่วนตัวของคุณ</string>
    <!-- Label text displayed for a sponsored top site. -->
    <string name="top_sites_sponsored_label">ได้รับการสนับสนุน</string>

    <!-- Inactive tabs in the tabs tray -->
    <!-- Title text displayed in the tabs tray when a tab has been unused for 14 days. -->
    <string name="inactive_tabs_title">แท็บที่ไม่ได้ใช้งาน</string>
    <!-- Content description for closing all inactive tabs -->
    <string name="inactive_tabs_delete_all">ปิดแท็บที่ไม่ได้ใช้งานทั้งหมด</string>

    <!-- Content description for expanding the inactive tabs section. -->
    <string name="inactive_tabs_expand_content_description">ขยายแท็บที่ไม่ได้ใช้งาน</string>
    <!-- Content description for collapsing the inactive tabs section. -->
    <string name="inactive_tabs_collapse_content_description">ยุบแท็บที่ไม่ได้ใช้งาน</string>

    <!-- Inactive tabs auto-close message in the tabs tray -->
    <!-- The header text of the auto-close message when the user is asked if they want to turn on the auto-closing of inactive tabs. -->
    <string name="inactive_tabs_auto_close_message_header" tools:ignore="UnusedResources">ปิดอัตโนมัติหลังจากหนึ่งเดือน?</string>

    <!-- A description below the header to notify the user what the inactive tabs auto-close feature is. -->
    <string name="inactive_tabs_auto_close_message_description" tools:ignore="UnusedResources">Firefox สามารถปิดแท็บที่คุณไม่ได้ดูในช่วงเดือนที่ผ่านมาได้</string>
    <!-- A call to action below the description to allow the user to turn on the auto closing of inactive tabs. -->
    <string name="inactive_tabs_auto_close_message_action" tools:ignore="UnusedResources">เปิดการปิดอัตโนมัติ</string>
    <!-- Text for the snackbar to confirm auto-close is enabled for inactive tabs -->
    <string name="inactive_tabs_auto_close_message_snackbar">เปิดใช้งานการปิดอัตโนมัติแล้ว</string>

    <!-- Awesome bar suggestion's headers -->
    <!-- Search suggestions title for Firefox Suggest. -->
    <string name="firefox_suggest_header">Firefox Suggest</string>

    <!-- Title for search suggestions when Google is the default search suggestion engine. -->
    <string name="google_search_engine_suggestion_header">ค้นหาด้วย Google</string>
    <!-- Title for search suggestions when the default search suggestion engine is anything other than Google. The first parameter is default search engine name. -->
    <string name="other_default_search_engine_suggestion_header">ค้นหาด้วย %s</string>

    <!-- Default browser experiment -->
    <string name="default_browser_experiment_card_text">ตั้งลิงก์จากเว็บไซต์ อีเมล และข้อความให้เปิดโดยอัตโนมัติใน Firefox</string>

    <!-- Content description for close button in collection placeholder. -->
    <string name="remove_home_collection_placeholder_content_description">ลบ</string>

    <!-- Content description radio buttons with a link to more information -->
    <string name="radio_preference_info_content_description">คลิกเพื่อดูรายละเอียดเพิ่มเติม</string>

    <!-- Content description for the action bar "up" button -->
    <string name="action_bar_up_description">นำทางขึ้นไปด้านบน</string>

    <!-- Content description for privacy content close button -->
    <string name="privacy_content_close_button_content_description">ปิด</string>

    <!-- Pocket recommended stories -->
    <!-- Header text for a section on the home screen. -->
    <string name="pocket_stories_header_1">เรื่องราวที่จุดประกายความคิด</string>
    <!-- Header text for a section on the home screen. -->
    <string name="pocket_stories_categories_header">เรื่องตามหัวข้อ</string>
    <!-- Text of a button allowing users to access an external url for more Pocket recommendations. -->
    <string name="pocket_stories_placeholder_text">ค้นพบสิ่งอื่น</string>
    <!-- Title of an app feature. Smaller than a heading.-->
    <string moz:removedIn="108" name="pocket_stories_feature_title" tools:ignore="UnusedResources">ขับเคลื่อนโดย Pocket</string>
    <!-- Title of an app feature. Smaller than a heading. The first parameter is product name Pocket -->
    <string name="pocket_stories_feature_title_2">ขับเคลื่อนโดย %s</string>
    <!-- Caption for describing a certain feature. The placeholder is for a clickable text (eg: Learn more) which will load an url in a new tab when clicked.  -->
    <string name="pocket_stories_feature_caption">ส่วนหนึ่งของตระกูล Firefox %s</string>
    <!-- Clickable text for opening an external link for more information about Pocket. -->
    <string name="pocket_stories_feature_learn_more">เรียนรู้เพิ่มเติม</string>

    <!-- Text indicating that the Pocket story that also displays this text is a sponsored story by other 3rd party entity. -->
    <string name="pocket_stories_sponsor_indication">ได้รับการสนับสนุน</string>

    <!-- Snackbar message for enrolling in a Nimbus experiment from the secret settings when Studies preference is Off.-->
    <string name="experiments_snackbar">เปิดใช้งานการส่งข้อมูลทางไกลเพื่อส่งข้อมูล</string>
    <!-- Snackbar button text to navigate to telemetry settings.-->
    <string name="experiments_snackbar_button">ไปยังการตั้งค่า</string>

    <!-- Accessibility services actions labels. These will be appended to accessibility actions like "Double tap to.." but not by or applications but by services like Talkback. -->
    <!-- Action label for elements that can be collapsed if interacting with them. Talkback will append this to say "Double tap to collapse". -->
    <string name="a11y_action_label_collapse">ยุบ</string>
    <!-- Action label for elements that can be expanded if interacting with them. Talkback will append this to say "Double tap to expand". -->
    <string name="a11y_action_label_expand">ขยาย</string>
    <!-- Action label for links to a website containing documentation about a wallpaper collection. Talkback will append this to say "Double tap to open link to learn more about this collection". -->
    <string name="a11y_action_label_wallpaper_collection_learn_more">เปิดลิงก์เพื่อเรียนรู้เพิ่มเติมเกี่ยวกับคอลเลกชันนี้</string>
    <!-- Action label for links that point to an article. Talkback will append this to say "Double tap to read the article". -->
    <string name="a11y_action_label_read_article">อ่านบทความ</string>
</resources><|MERGE_RESOLUTION|>--- conflicted
+++ resolved
@@ -260,12 +260,9 @@
     <!-- Header text for the search selector menu -->
     <string moz:RemovedIn="109" name="search_header_menu_item" tools:ignore="UnusedResources">ครั้งนี้ค้นหา:</string>
 
-<<<<<<< HEAD
-=======
     <!-- Header text for the search selector menu -->
     <string name="search_header_menu_item_2">ครั้งนี้ค้นหาใน:</string>
 
->>>>>>> 8f4899e3
     <!-- Home onboarding -->
     <!-- Onboarding home screen popup dialog, shown on top of the Jump back in section. -->
     <string name="onboarding_home_screen_jump_back_contextual_hint_2">พบกับโฮมเพจส่วนบุคคลของคุณ แท็บล่าสุด ที่คั่นหน้า และผลการค้นหาจะปรากฏที่นี่</string>
@@ -341,8 +338,6 @@
     <!-- Preference for enabling "HTTPS-Only" mode -->
     <string name="preferences_https_only_title">โหมด HTTPS-Only</string>
 
-<<<<<<< HEAD
-=======
     <!-- Preference for removing cookie/consent banners from sites automatically. See reduce_cookie_banner_summary for additional context. -->
     <string name="preferences_cookie_banner_reduction">การลดคุกกี้แบนเนอร์</string>
     <!-- Preference for rejecting or removing as many cookie/consent banners as possible on sites. See reduce_cookie_banner_summary for additional context. -->
@@ -364,7 +359,6 @@
     <!-- Long text for a detail explanation indicating what will happen if cookie banner handling is on for a site, this is shown as part of the cookie banner panel in the toolbar. The first and second parameter are the application name -->
     <string name="reduce_cookie_banner_details_panel_description_on_for_site">%1$s สามารถพยายามปฏิเสธคำขอคุกกี้โดยอัตโนมัติได้ หากไม่มีตัวเลือกปฏิเสธ %2$s อาจยอมรับคุกกี้ทั้งหมดเพื่อปิดแบนเนอร์</string>
 
->>>>>>> 8f4899e3
     <!-- Description of the preference to enable "HTTPS-Only" mode. -->
     <string name="preferences_https_only_summary">พยายามเชื่อมต่อกับเว็บไซต์โดยใช้โปรโตคอลการเข้ารหัส HTTPS โดยอัตโนมัติเพื่อเพิ่มความปลอดภัย</string>
     <!-- Summary of tracking protection preference if tracking protection is set to on -->
