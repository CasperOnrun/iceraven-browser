--- conflicted
+++ resolved
@@ -260,20 +260,10 @@
     <!-- Onboarding home screen popup dialog, shown on top of the Jump back in section. -->
     <string name="onboarding_home_screen_jump_back_contextual_hint_2">พบกับโฮมเพจส่วนบุคคลของคุณ แท็บล่าสุด ที่คั่นหน้า และผลการค้นหาจะปรากฏที่นี่</string>
     <!-- Home onboarding dialog welcome screen title text. -->
-<<<<<<< HEAD
-    <string moz:RemovedIn="106" name="onboarding_home_welcome_title" tools:ignore="UnusedResources">ยินดีต้อนรับสู่อินเทอร์เน็ตที่เป็นอิสระ</string>
-    <!-- Home onboarding dialog welcome screen title text. -->
-=======
->>>>>>> 68970841
     <string name="onboarding_home_welcome_title_2">ยินดีต้อนรับสู่อินเทอร์เน็ตที่เป็นส่วนตัวมากขึ้น</string>
     <!-- Home onboarding dialog welcome screen description text. -->
     <string name="onboarding_home_welcome_description">สีสันที่มากขึ้น ความเป็นส่วนตัวที่ดีขึ้น ให้ความมุ่งมั่นกับผู้คนมากกว่าผลกำไร</string>
     <!-- Home onboarding dialog sign into sync screen title text. -->
-<<<<<<< HEAD
-    <string moz:RemovedIn="106" name="onboarding_home_sync_title_2" tools:ignore="UnusedResources">สับเปลี่ยนไปมาระหว่างโทรศัพท์กับแล็ปท็อป</string>
-    <!-- Home onboarding dialog sign into sync screen title text. -->
-=======
->>>>>>> 68970841
     <string name="onboarding_home_sync_title_3">สลับหน้าจอง่ายกว่าที่เคย</string>
     <!-- Home onboarding dialog sign into sync screen description text. -->
     <string name="onboarding_home_sync_description">เรียกดูต่อจากที่คุณค้างไว้ด้วยแท็บจากอุปกรณ์อื่นๆ บนหน้าแรกของคุณได้แล้วตอนนี้</string>
@@ -477,13 +467,6 @@
     <string name="wallpaper_select_error_snackbar_message">ไม่สามารถเปลี่ยนรูปพื้นหลัง</string>
     <!-- Text displayed that links to website containing documentation about the "Limited Edition" wallpapers. -->
     <string name="wallpaper_learn_more">เรียนรู้เพิ่มเติม</string>
-<<<<<<< HEAD
-    <!-- Label for switch which toggles the "tap-to-switch" behavior on home screen logo -->
-    <string moz:removedIn="105" name="wallpaper_tap_to_change_switch_label_1" tools:ignore="UnusedResources">เปลี่ยนวอลเปเปอร์โดยแตะโลโก้หน้าแรกของ Firefox</string>
-    <!-- This is the accessibility content description for the wallpapers functionality. Users are
-    able to tap on the app logo in the home screen and can switch to different wallpapers by tapping. -->
-    <string moz:removedIn="105" name="wallpaper_logo_content_description" tools:ignore="UnusedResources">โลโก้ Firefox - เปลี่ยนวอลเปเปอร์, ปุ่ม</string>
-=======
 
     <!-- Text for classic wallpapers title. The first parameter is the Firefox name. -->
     <string name="wallpaper_classic_title">คลาสสิค %s</string>
@@ -494,19 +477,6 @@
     <string name="wallpaper_limited_edition_description_with_learn_more">คอลเลกชันเสียงแห่งอิสระใหม่ %s</string>
     <!-- Description text for the limited edition wallpapers. -->
     <string name="wallpaper_limited_edition_description">คอลเลกชันเสียงแห่งอิสระใหม่</string>
-    <!-- Wallpaper onboarding dialog header text. -->
-    <string name="wallpapers_onboarding_dialog_title_text">ลองเลือกสีสันที่คุณชอบ</string>
-    <!-- Wallpaper onboarding dialog body text. -->
-    <string name="wallpapers_onboarding_dialog_body_text">เลือกวอลล์เปเปอร์ที่บ่งบอกความเป็นคุณ</string>
-    <!-- Wallpaper onboarding dialog learn more button text. The button navigates to the wallpaper settings screen. -->
-    <string name="wallpapers_onboarding_dialog_explore_more_button_text">สำรวจวอลล์เปเปอร์เพิ่มเติม</string>
->>>>>>> 68970841
-
-    <!-- Text for classic wallpapers title. The first parameter is the Firefox name. -->
-    <string name="wallpaper_classic_title">คลาสสิค %s</string>
-    <!-- Text for limited edition wallpapers title. -->
-    <string name="wallpaper_limited_edition_title">เวลาจำกัด</string>
-
     <!-- Wallpaper onboarding dialog header text. -->
     <string name="wallpapers_onboarding_dialog_title_text">ลองเลือกสีสันที่คุณชอบ</string>
     <!-- Wallpaper onboarding dialog body text. -->
@@ -1252,48 +1222,22 @@
     <string name="delete_history_group_snackbar">ลบกลุ่มแล้ว</string>
 
     <!-- Onboarding -->
-<<<<<<< HEAD
-    <!-- Text for onboarding welcome message
-    The first parameter is the name of the app (e.g. Firefox Preview) -->
-    <string moz:RemovedIn="106" name="onboarding_header" tools:ignore="UnusedResources">ยินดีต้อนรับสู่ %s!</string>
-=======
->>>>>>> 68970841
     <!-- Text for onboarding welcome header. -->
     <string name="onboarding_header_2">ยินดีต้อนรับสู่อินเทอร์เน็ตที่ดีกว่า</string>
     <!-- Text for the onboarding welcome message. -->
     <string name="onboarding_message">เบราว์เซอร์ที่สร้างขึ้นสำหรับผู้คนเท่านั้น ไม่ใช่ผลกำไร</string>
-<<<<<<< HEAD
-    <!-- text for the Firefox account onboarding sign in card header. The word "Firefox" should not be translated -->
-    <string moz:removedIn="106" name="onboarding_account_sign_in_header_1" tools:ignore="UnusedResources">ซิงค์ Firefox ระหว่างอุปกรณ์</string>
-    <!-- Text for the Firefox account onboarding sign in card header. -->
-    <string name="onboarding_account_sign_in_header">หยิบจากที่ที่คุณทำค้างไว้</string>
-    <!-- Text for the button to learn more about signing in to your Firefox account. The first parameter is the name of the application.-->
-    <string moz:removedIn="106" name="onboarding_manual_sign_in_description_2" tools:ignore="UnusedResources">นำที่คั่นหน้า ประวัติ และรหัสผ่านไปยัง %1$s บนอุปกรณ์นี้</string>
-    <!-- text for the button to manually sign into Firefox account. -->
-    <string moz:removedIn="106" name="onboarding_firefox_account_sign_in_1" tools:ignore="UnusedResources">ลงทะเบียน</string>
-=======
     <!-- Text for the Firefox account onboarding sign in card header. -->
     <string name="onboarding_account_sign_in_header">หยิบจากที่ที่คุณทำค้างไว้</string>
     <!-- Text for the button to learn more about signing in to your Firefox account. -->
     <string name="onboarding_manual_sign_in_description">ซิงค์แท็บและรหัสผ่านระหว่างอุปกรณ์เพื่อการสลับหน้าจอที่ราบรื่น</string>
->>>>>>> 68970841
     <!-- Text for the button to manually sign into Firefox account. -->
     <string name="onboarding_firefox_account_sign_in">เข้าสู่ระบบ</string>
     <!-- text to display in the snackbar once account is signed-in -->
     <string name="onboarding_firefox_account_sync_is_on">Sync เปิดอยู่</string>
-<<<<<<< HEAD
-    <!-- text for the tracking protection onboarding card header -->
-    <string moz:removedIn="106" name="onboarding_tracking_protection_header_3" tools:ignore="UnusedResources">ความเป็นส่วนตัวตลอดเวลา</string>
-    <!-- Text for the tracking protection onboarding card header -->
-    <string name="onboarding_tracking_protection_header">การปกป้องความเป็นส่วนตัวตามค่าเริ่มต้น</string>
-    <!-- text for the tracking protection card description. The first parameter is the name of the application.-->
-    <string moz:removedIn="106" name="onboarding_tracking_protection_description_4" tools:ignore="UnusedResources">%1$s จะหยุดบริษัทต่าง ๆ ไม่ให้ติดตามคุณอย่างลับ ๆ ขณะที่คุณท่องเว็บโดยอัตโนมัติ</string>
-=======
     <!-- Text for the tracking protection onboarding card header -->
     <string name="onboarding_tracking_protection_header">การปกป้องความเป็นส่วนตัวตามค่าเริ่มต้น</string>
     <!-- Text for the tracking protection card description. -->
     <string name="onboarding_tracking_protection_description">มีการป้องกันคุกกี้ทั้งหมดเพื่อหยุดตัวติดตามไม่ให้ใช้คุกกี้ตามรอยคุณในไซต์ต่าง ๆ</string>
->>>>>>> 68970841
     <!-- text for tracking protection radio button option for standard level of blocking -->
     <string name="onboarding_tracking_protection_standard_button_2">มาตรฐาน (ค่าเริ่มต้น)</string>
     <!-- text for standard blocking option button description -->
@@ -1304,24 +1248,12 @@
     <string name="onboarding_tracking_protection_strict_button_description_3">ปิดกั้นตัวติดตามเพิ่มเติมเพื่อให้โหลดหน้าเว็บได้เร็วขึ้น แต่การทำงานบางอย่างในหน้าเว็บอาจพัง</string>
     <!-- text for the toolbar position card header  -->
     <string name="onboarding_toolbar_placement_header_1">เลือกตำแหน่งแถบเครื่องมือของคุณ</string>
-<<<<<<< HEAD
-    <!-- text for the toolbar position card description -->
-    <string moz:removedIn="106" name="onboarding_toolbar_placement_description_1" tools:ignore="UnusedResources">วางแถบเครื่องมือไว้ใกล้ ๆ เก็บไว้ที่ด้านล่างหรือย้ายไปด้านบน</string>
-    <!-- text for the privacy notice onboarding card header -->
-    <string moz:removedIn="106" name="onboarding_privacy_notice_header" tools:ignore="UnusedResources">ความเป็นส่วนตัวของคุณ</string>
-    <!-- Text for the privacy notice onboarding card header -->
-    <string name="onboarding_privacy_notice_header_1">คุณควบคุมข้อมูลของคุณ</string>
-    <!-- text for the privacy notice onboarding card description
-    The first parameter is the name of the app (e.g. Firefox Preview) Substitute %s for long browser name. -->
-    <string moz:removedIn="106" name="onboarding_privacy_notice_description2" tools:ignore="UnusedResources">เราได้ออกแบบ %s เพื่อให้คุณสามารถควบคุมสิ่งที่คุณต้องการแบ่งปันออนไลน์และสิ่งที่คุณต้องการแบ่งปันกับเราได้</string>
-=======
     <!-- Text for the toolbar position card description -->
     <string name="onboarding_toolbar_placement_description">เก็บไว้ด้านล่างหรือย้ายไปด้านบน</string>
     <!-- Text for the privacy notice onboarding card header -->
     <string name="onboarding_privacy_notice_header_1">คุณควบคุมข้อมูลของคุณ</string>
     <!-- Text for the privacy notice onboarding card description. -->
     <string name="onboarding_privacy_notice_description">Firefox ให้คุณควบคุมสิ่งที่คุณแบ่งปันทางออนไลน์และสิ่งที่คุณแบ่งปันกับเรา</string>
->>>>>>> 68970841
     <!-- Text for the button to read the privacy notice -->
     <string name="onboarding_privacy_notice_read_button">อ่านประกาศความเป็นส่วนตัวของเรา</string>
 
