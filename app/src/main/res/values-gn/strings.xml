<?xml version="1.0" encoding="utf-8"?>
<resources xmlns:tools="http://schemas.android.com/tools" xmlns:moz="http://mozac.org/tools">

    <!-- App name for private browsing mode. The first parameter is the name of the app defined in app_name (for example: Fenix)-->
    <string name="app_name_private_5">Ñemigua %s</string>
    <!-- App name for private browsing mode. The first parameter is the name of the app defined in app_name (for example: Fenix)-->
    <string name="app_name_private_4">%s (Ñemigua)</string>

    <!-- Home Fragment -->
    <!-- Content description (not visible, for screen readers etc.): "Three dot" menu button. -->
    <string name="content_description_menu">Jeporavorãve</string>
    <!-- Content description (not visible, for screen readers etc.): "Private Browsing" menu button. -->
    <string name="content_description_private_browsing_button">Embojuruja kundahára ñemigua</string>
    <!-- Content description (not visible, for screen readers etc.): "Private Browsing" menu button. -->
    <string name="content_description_disable_private_browsing_button">Eipe’a kundaha ñemigua</string>
    <!-- Placeholder text shown in the search bar before a user enters text for the default engine -->
    <string name="search_hint">Eheka térã ehai kundaharape</string>

    <!-- Placeholder text shown in the search bar before a user enters text for a general engine -->
    <string name="search_hint_general_engine">Eheka ñandutípe</string>
    <!-- Placeholder text shown in search bar when using history search -->
    <string name="history_search_hint">Eheka tembiasakuépe</string>
    <!-- Placeholder text shown in search bar when using bookmarks search -->
    <string name="bookmark_search_hint">Eheka techaukahápe</string>
    <!-- Placeholder text shown in search bar when using tabs search -->
    <string name="tab_search_hint">Eheka tendayke</string>
    <!-- Placeholder text shown in the search bar when using application search engines -->
    <string name="application_search_hint">Emoinge ñe’ẽ ehekaséva</string>
    <!-- No Open Tabs Message Description -->
    <string name="no_open_tabs_description">Umi tendayke ijurujáva ojehecháta ápe.</string>

    <!-- No Private Tabs Message Description -->
    <string name="no_private_tabs_description">Ne rendaykekuéra ñemiguáva ojehecháta ápe.</string>

    <!-- Tab tray multi select title in app bar. The first parameter is the number of tabs selected -->
    <string name="tab_tray_multi_select_title">%1$d poravopyre</string>
    <!-- Label of button in create collection dialog for creating a new collection  -->
    <string name="tab_tray_add_new_collection">Embojuaju ñembyatyha pyahu</string>
    <!-- Label of editable text in create collection dialog for naming a new collection  -->
    <string name="tab_tray_add_new_collection_name">Téra</string>
    <!-- Label of button in save to collection dialog for selecting a current collection  -->
    <string name="tab_tray_select_collection">Eiporavo ñembyatyha</string>
    <!-- Content description for close button while in multiselect mode in tab tray -->
    <string name="tab_tray_close_multiselect_content_description">Esẽ poravoha hekoetáva ayvúgui</string>
    <!-- Content description for save to collection button while in multiselect mode in tab tray -->
    <string name="tab_tray_collection_button_multiselect_content_description">Eñongatu tendayke poravopyre mbyatyhápe</string>
    <!-- Content description on checkmark while tab is selected in multiselect mode in tab tray -->
    <string name="tab_tray_multiselect_selected_content_description">Poravopyre</string>

    <!-- Home - Recently saved bookmarks -->
    <!-- Title for the home screen section with recently saved bookmarks. -->
    <string name="recently_saved_title">Oñeñongaturamóva</string>
    <!-- Content description for the button which navigates the user to show all of their saved bookmarks. -->
    <string name="recently_saved_show_all_content_description_2">Ehechaukapaite techaukaha ñongatupyre</string>

    <!-- Text for the menu button to remove a recently saved bookmark from the user's home screen -->
    <string name="recently_saved_menu_item_remove">Mboguete</string>

    <!-- About content. The first parameter is the name of the application. (For example: Fenix) -->
    <string name="about_content">%1$s ojapókuri Mozilla.</string>

    <!-- Private Browsing -->
    <!-- Explanation for private browsing displayed to users on home view when they first enable private mode
        The first parameter is the name of the app defined in app_name (for example: Fenix) -->
    <string name="private_browsing_placeholder_description_2">%1$s omopotĩ nde jeheka ha kundahára rembiasakue tendayke ñemiguápe emboty térã esẽenguévo ko tembipuru’ígui. Kóva nande kuaukáiramo jepe ñanduti rendápe térã ne ñanduti me’ẽhárape, nombohasýi eime ñemi hag̃ua opaite tapicha oipurúva ko mba’e’oka renondépe.</string>
    <string name="private_browsing_common_myths">
       Mombe’ugua’u kundahára ñemi rehegua
    </string>

    <!-- Private mode shortcut "contextual feature recommendation" (CFR) -->
    <!-- Text for the Private mode shortcut CFR message for adding a private mode shortcut to open private tabs from the Home screen -->
    <string name="private_mode_cfr_message_2">Emoñepyrũ tendayke ñemigua peteĩ jekutúpe.</string>
    <!-- Text for the positive button to accept adding a Private Browsing shortcut to the Home screen -->
    <string name="private_mode_cfr_pos_button_text">Embojuaju mba’erechaha ñepyrũháre</string>
    <!-- Text for the negative button to decline adding a Private Browsing shortcut to the Home screen -->
    <string name="cfr_neg_button_text">Nahániri, aguyje</string>

    <!-- Open in App "contextual feature recommendation" (CFR) -->
    <!-- Text for the info message. The first parameter is the name of the application.-->
    <string name="open_in_app_cfr_info_message_2">Embohekokuaa %1$s ombojuruja hag̃ua ijehegui juajuha tembipuru’ípe.</string>
    <!-- Text for the positive action button -->
    <string name="open_in_app_cfr_positive_button_text">Eho ñembohekópe</string>
    <!-- Text for the negative action button -->
    <string name="open_in_app_cfr_negative_button_text">Mboyke</string>

    <!-- Total cookie protection "contextual feature recommendation" (CFR) -->
    <!-- Text for the message displayed in the contextual feature recommendation popup promoting the total cookie protection feature. -->
    <string name="tcp_cfr_message">Ore rembiapo tekoñemigua iporãvéva omboyke tapykuehoha tendakuéra pa’ũme.</string>
    <!-- Text displayed that links to website containing documentation about the "Total cookie protection" feature. -->
    <string name="tcp_cfr_learn_more">Maranduve kookie ñemo’ã guasu rehegua</string>

    <!-- Text for the info dialog when camera permissions have been denied but user tries to access a camera feature. -->
    <string name="camera_permissions_needed_message">Eikotevẽ eike ta’ãngamýime. Eho Android ñembohekópe, eukutu ñemoneĩ ha moneĩ.</string>
    <!-- Text for the positive action button to go to Android Settings to grant permissions. -->
    <string name="camera_permissions_needed_positive_button_text">Eho ñembohekópe</string>
    <!-- Text for the negative action button to dismiss the dialog. -->
    <string name="camera_permissions_needed_negative_button_text">Mboyke</string>

    <!-- Text for the banner message to tell users about our auto close feature. -->
    <string name="tab_tray_close_tabs_banner_message">Emboheko tendayke ijurujáva oñemboty hag̃ua ijehegui ojehecha’ỹva pe ára, arapokõindy térã jasýpe.</string>
    <!-- Text for the positive action button to go to Settings for auto close tabs. -->
    <string name="tab_tray_close_tabs_banner_positive_button_text">Ehecha jeporavorã</string>
    <!-- Text for the negative action button to dismiss the Close Tabs Banner. -->
    <string name="tab_tray_close_tabs_banner_negative_button_text">Mboyke</string>

    <!-- Text for the banner message to tell users about our inactive tabs feature. -->
    <string name="tab_tray_inactive_onboarding_message">Ko’ápe oku’e umi tendayke ehecha’ỹa mokõi arapokõindýpe.</string>
    <!-- Text for the action link to go to Settings for inactive tabs. -->
    <string name="tab_tray_inactive_onboarding_button_text">Eipe’aite pytyvõhápe</string>

    <!-- Text for title for the auto-close dialog of the inactive tabs. -->
    <string name="tab_tray_inactive_auto_close_title">¿Omboty ijehegui peteĩ jasy rire?</string>
    <!-- Text for the body for the auto-close dialog of the inactive tabs.
        The first parameter is the name of the application.-->
    <string name="tab_tray_inactive_auto_close_body_2">%1$s ombotykuaa tendayke ehecha’ỹva jasy ohasaramovévape.</string>
    <!-- Content description for close button in the auto-close dialog of the inactive tabs. -->
    <string name="tab_tray_inactive_auto_close_button_content_description">Mboty</string>

    <!-- Text for turn on auto close tabs button in the auto-close dialog of the inactive tabs. -->
    <string name="tab_tray_inactive_turn_on_auto_close_button_2">Emyandy mboty jehegui</string>


    <!-- Home screen icons - Long press shortcuts -->
    <!-- Shortcut action to open new tab -->
    <string name="home_screen_shortcut_open_new_tab_2">Tendayke pyahu</string>
    <!-- Shortcut action to open new private tab -->
    <string name="home_screen_shortcut_open_new_private_tab_2">Tendayke pyahu ñemigua</string>

    <!-- Shortcut action to open Passwords screens -->
    <string name="home_screen_shortcut_open_password_screen">Ñe’ẽñemíme jeikepya’erã</string>

    <!-- Recent Tabs -->
    <!-- Header text for jumping back into the recent tab in the home screen -->
    <string name="recent_tabs_header">Epo tapykue gotyo</string>
    <!-- Button text for showing all the tabs in the tabs tray -->
    <string name="recent_tabs_show_all">Techaukapaite</string>

    <!-- Content description for the button which navigates the user to show all recent tabs in the tabs tray. -->
    <string name="recent_tabs_show_all_content_description_2">Ehechauka votõ opaite tendayke ramoguápe</string>

    <!-- Text for button in synced tab card that opens synced tabs tray -->
    <string name="recent_tabs_see_all_synced_tabs_button_text">Ehechapaite tendayke mbojuehepyre</string>
    <!-- Accessibility description for device icon used for recent synced tab -->
    <string name="recent_tabs_synced_device_icon_content_description">Mba’e’oka mbojuehepyre</string>
    <!-- Text for the dropdown menu to remove a recent synced tab from the homescreen -->
    <string name="recent_synced_tab_menu_item_remove">Mboguete</string>
    <!-- Text for the menu button to remove a grouped highlight from the user's browsing history
         in the Recently visited section -->
    <string name="recent_tab_menu_item_remove">Mboguete</string>

    <!-- History Metadata -->
    <!-- Header text for a section on the home screen that displays grouped highlights from the
         user's browsing history, such as topics they have researched or explored on the web -->
    <string name="history_metadata_header_2">Ojeikeramohague</string>
    <!-- Text for the menu button to remove a grouped highlight from the user's browsing history
         in the Recently visited section -->
    <string name="recently_visited_menu_item_remove">Mboguete</string>

    <!-- Content description for the button which navigates the user to show all of their history. -->
    <string name="past_explorations_show_all_content_description_2">Ehechaukapaite nde jeheka rapykuere</string>

    <!-- Browser Fragment -->
    <!-- Content description (not visible, for screen readers etc.): Navigate backward (browsing history) -->
    <string name="browser_menu_back">Tapykue</string>
    <!-- Content description (not visible, for screen readers etc.): Navigate forward (browsing history) -->
    <string name="browser_menu_forward">Tenonde</string>
    <!-- Content description (not visible, for screen readers etc.): Refresh current website -->
    <string name="browser_menu_refresh">Mbohekopyahu</string>
    <!-- Content description (not visible, for screen readers etc.): Stop loading current website -->
    <string name="browser_menu_stop">Pyta</string>
    <!-- Browser menu button that opens the addon manager -->
    <string name="browser_menu_add_ons">Moĩmbaha</string>
    <!-- Browser menu button that opens account settings -->
    <string name="browser_menu_account_settings">Mba’ete marandu</string>
    <!-- Text displayed when there are no add-ons to be shown -->
    <string name="no_add_ons">Ndaipóri moĩmbaha ápe</string>
    <!-- Browser menu button that sends a user to help articles -->
    <string name="browser_menu_help">Pytyvõ</string>
    <!-- Browser menu button that sends a to a the what's new article -->
    <string name="browser_menu_whats_new">Mba’epyahu</string>

    <!-- Browser menu button that opens the settings menu -->
    <string name="browser_menu_settings">Ñemboheko</string>
    <!-- Browser menu button that opens a user's library -->
    <string name="browser_menu_library">Arandukarenda</string>
    <!-- Browser menu toggle that requests a desktop site -->
    <string name="browser_menu_desktop_site">Tenda mesa arigua</string>
    <!-- Browser menu toggle that adds a shortcut to the site on the device home screen. -->
    <string name="browser_menu_add_to_homescreen">Embojuaju mba’erechaha ñepyrũgua</string>
    <!-- Browser menu toggle that installs a Progressive Web App shortcut to the site on the device home screen. -->
    <string name="browser_menu_install_on_homescreen">Mohenda</string>
    <!-- Content description (not visible, for screen readers etc.) for the Resync tabs button -->
    <string name="resync_button_content_description">Mbojuajujey</string>
    <!-- Browser menu button that opens the find in page menu -->
    <string name="browser_menu_find_in_page">Eheka kuatiaroguépe</string>
    <!-- Browser menu button that saves the current tab to a collection -->
    <string name="browser_menu_save_to_collection_2">Eñongatu mbyatyhápe</string>
    <!-- Browser menu button that open a share menu to share the current site -->
    <string name="browser_menu_share">Moherakuã</string>
    <!-- Browser menu button shown in custom tabs that opens the current tab in Fenix
        The first parameter is the name of the app defined in app_name (for example: Fenix) -->
    <string name="browser_menu_open_in_fenix">Embojuruja %1$s-pe</string>
    <!-- Browser menu text shown in custom tabs to indicate this is a Fenix tab
        The first parameter is the name of the app defined in app_name (for example: Fenix) -->
    <string name="browser_menu_powered_by">OHEPYME’ẼVA %1$s</string>
    <!-- Browser menu text shown in custom tabs to indicate this is a Fenix tab
        The first parameter is the name of the app defined in app_name (for example: Fenix) -->
    <string name="browser_menu_powered_by2">Omboguatáva %1$s</string>
    <!-- Browser menu button to put the current page in reader mode -->
    <string name="browser_menu_read">Moñe’ẽrã rechaha</string>
    <!-- Browser menu button content description to close reader mode and return the user to the regular browser -->
    <string name="browser_menu_read_close">Moñe’ẽrã rechahágui ñesẽ</string>
    <!-- Browser menu button to open the current page in an external app -->
    <string name="browser_menu_open_app_link">Embojuruja tembipuru’i</string>

    <!-- Browser menu button to show reader view appearance controls e.g. the used font type and size -->
    <string name="browser_menu_customize_reader_view">Emboava moñe’ẽhára rechaha</string>
    <!-- Browser menu label for adding a bookmark -->
    <string name="browser_menu_add">Mbojuaju</string>
    <!-- Browser menu label for editing a bookmark -->
    <string name="browser_menu_edit">Mbosako’i</string>

    <!-- Button shown on the home page that opens the Customize home settings -->
    <string name="browser_menu_customize_home_1">Emboava kuatiarogue ñepyrũgua</string>
    <!-- Browser Toolbar -->
    <!-- Content description for the Home screen button on the browser toolbar -->
    <string name="browser_toolbar_home">Mba’erechaha ñepyrũgua</string>

    <!-- Locale Settings Fragment -->
    <!-- Content description for tick mark on selected language -->
    <string name="a11y_selected_locale_content_description">Ñe’ẽ poravopyre</string>
    <!-- Text for default locale item -->
    <string name="default_locale_text">Eipuru mba’e’oka ñe’ẽ</string>
    <!-- Placeholder text shown in the search bar before a user enters text -->
    <string name="locale_search_hint">Eheka ñe’ẽ</string>

    <!-- Search Fragment -->
    <!-- Button in the search view that lets a user search by scanning a QR code -->
    <string name="search_scan_button">Moha’ãnga</string>
    <!-- Button in the search view that lets a user change their search engine -->
    <string name="search_engine_button">Hekaha mongu’eha</string>
    <!-- Button in the search view when shortcuts are displayed that takes a user to the search engine settings -->
    <string name="search_shortcuts_engine_settings">Hekaha ñemboheko</string>
    <!-- Button in the search view that lets a user navigate to the site in their clipboard -->
    <string name="awesomebar_clipboard_title">Emoĩmba juajuha kuatiajokoha guive</string>
    <!-- Button in the search suggestions onboarding that allows search suggestions in private sessions -->
    <string name="search_suggestions_onboarding_allow_button">Moneĩ</string>
    <!-- Button in the search suggestions onboarding that does not allow search suggestions in private sessions -->
    <string name="search_suggestions_onboarding_do_not_allow_button">Ani emoneĩ</string>
    <!-- Search suggestion onboarding hint title text -->
    <string name="search_suggestions_onboarding_title">¿Emoneĩ jehekarã tembiapo ñemiguápe?</string>
    <!-- Search suggestion onboarding hint description text, first parameter is the name of the app defined in app_name (for example: Fenix)-->
    <string name="search_suggestions_onboarding_text">%s omohekuãta ehaíva guive kundaharape rendápe nde hekaha ijypykuéva ndive.</string>

    <!-- Search engine suggestion title text. The first parameter is the name of the suggested engine-->
    <string name="search_engine_suggestions_title">Eheka %s</string>

    <!-- Search engine suggestion description text -->
    <string name="search_engine_suggestions_description">Eheka kundaharape renda guive</string>

    <!-- Menu option in the search selector menu to open the search settings -->
    <string name="search_settings_menu_item">Mba’epytyvõrã jeheka</string>

    <!-- Header text for the search selector menu -->
    <string name="search_header_menu_item_2">Ko’ág̃a eheka amo:</string>

    <!-- Content description (not visible, for screen readers etc.): Search engine icon. The first parameter is the search engine name (for example: DuckDuckGo). -->
    <string name="search_engine_icon_content_description" tools:ignore="UnusedResources">%s rekaha mongu’eha</string>

    <!-- Home onboarding -->
    <!-- Onboarding home screen popup dialog, shown on top of the Jump back in section. -->
    <string name="onboarding_home_screen_jump_back_contextual_hint_2">Ehecha nde kuatiarogue ñepyrũha. Umi tendayke ramovegua, techaukaha ha jeheka rapykuere oĩta ápe.</string>
    <!-- Home onboarding dialog welcome screen title text. -->
    <string name="onboarding_home_welcome_title_2">Eg̃uahẽporãite ñanduti mba’eguáva</string>
    <!-- Home onboarding dialog welcome screen description text. -->
    <string name="onboarding_home_welcome_description">Sa’yve. Tekorosãve. Roykekove tapichakuérape roma’ẽ’ỹre virúre.</string>
    <!-- Home onboarding dialog sign into sync screen title text. -->
    <string name="onboarding_home_sync_title_3">Mba’erechaha ñemoambue ndahasyiete</string>
    <!-- Home onboarding dialog sign into sync screen description text. -->
    <string name="onboarding_home_sync_description">Eku’ejey eheja haguégui tendayke ambue mba’e’oka ndive nde kuatiarogue ñepyrũme.</string>
    <!-- Text for the button to continue the onboarding on the home onboarding dialog. -->
    <string name="onboarding_home_get_started_button">Eñepyrũ</string>
    <!-- Text for the button to navigate to the sync sign in screen on the home onboarding dialog. -->
    <string name="onboarding_home_sign_in_button">Eñemboheraguapy</string>
    <!-- Text for the button to skip the onboarding on the home onboarding dialog. -->
    <string name="onboarding_home_skip_button">Jepo</string>

    <!-- Onboarding home screen sync popup dialog message, shown on top of Recent Synced Tabs in the Jump back in section. -->
    <string name="sync_cfr_message">¡Tendayke oñembojuehehína! Eku’ejey eheja haguégui ambue mba’e’okápe.</string>
    <!-- Content description (not visible, for screen readers etc.): Close button for the home onboarding dialog -->
    <string name="onboarding_home_content_description_close_button">Mboty</string>

    <!-- Notification pre-permission dialog -->
    <!-- Enable notification pre permission dialog title
        The first parameter is the name of the app defined in app_name (for example: Fenix) -->
    <string name="onboarding_home_enable_notifications_title">Marandu’i ne pytyvõta ejapovéta %s ndive</string>
    <!-- Enable notification pre permission dialog description with rationale
        The first parameter is the name of the app defined in app_name (for example: Fenix) -->
    <string name="onboarding_home_enable_notifications_description">Embojuehe tendayke mba’e’oka pa’ũme, eñangareko ñemboguejýre, ehendu ñemoñe’ẽ mba’éichapa eipuruporãta %s rekorosã ñemigua ha ambue.</string>
    <!-- Text for the button to request notification permission on the device -->
    <string name="onboarding_home_enable_notifications_positive_button">Ku’ejey</string>
    <!-- Text for the button to not request notification permission on the device and dismiss the dialog -->
    <string name="onboarding_home_enable_notifications_negative_button">Ani ko’ág̃a</string>

    <!-- Juno first user onboarding flow experiment -->
    <!-- Title for set firefox as default browser screen.
        The first parameter is the name of the app defined in app_name (for example: Fenix) -->
    <string name="juno_onboarding_default_browser_title">Ejapo %s-gui kundahára ehayhuvéva</string>
    <!-- Title for set firefox as default browser screen used by Nimbus experiments. Nimbus experiments do not support string placeholders.
        Note: The word "Firefox" should NOT be translated -->
    <string name="juno_onboarding_default_browser_title_nimbus" tools:ignore="UnusedResources">Ejapo Firefox-gui kundahára ehayhuvéva</string>
    <!-- Description for set firefox as default browser screen.
        The first parameter is the Firefox brand name.
        The second parameter is the string with key "juno_onboarding_default_browser_description_link_text". -->
    <string name="juno_onboarding_default_browser_description">%1$s omotenonde avápe viru rovake ha omomba’e nde rekoñemi ojokóvo tapykuehoha tenda pa’ũme.\n\nEñemomaranduve %2$s rupive.</string>
    <!-- Description for set firefox as default browser screen used by Nimbus experiments. Nimbus experiments do not support string placeholders.
        Note: The word "Firefox" should NOT be translated -->
    <string name="juno_onboarding_default_browser_description_nimbus" tools:ignore="UnusedResources">Firefox omotenonde avápe viru rovake ha omomba’e nde rekoñemi ojokóvo tapykuehoha tenda pa’ũme.\n\nEñemomaranduve ore ñemurã rupive.</string>
    <!-- Text for the link to the privacy notice webpage for set as firefox default browser screen.
    This is part of the string with the key "juno_onboarding_default_browser_description". -->
    <string name="juno_onboarding_default_browser_description_link_text">marandu’i ñemiguáva</string>

    <!-- Text for the button to set firefox as default browser on the device -->
    <string name="juno_onboarding_default_browser_positive_button">Ejapo kundahára ijypyguávarõ</string>
    <!-- Text for the button dismiss the screen and move on with the flow -->
    <string name="juno_onboarding_default_browser_negative_button">Ani ko’ág̃a</string>
    <!-- Title for sign in to sync screen. -->
    <string name="juno_onboarding_sign_in_title">Eva pumbyrýgui mohendahápe ha ambueháicha</string>
    <!-- Description for sign in to sync screen. -->
    <string name="juno_onboarding_sign_in_description">Erujey tendayke ha ñe’ẽñemi ambue mba’e’okágui eku’ejey hag̃ua eheja haguégui.</string>
    <!-- Text for the button to sign in to sync on the device -->
    <string name="juno_onboarding_sign_in_positive_button">Eñemboheraguapy</string>
    <!-- Text for the button dismiss the screen and move on with the flow -->
    <string name="juno_onboarding_sign_in_negative_button">Ani ko’ág̃a</string>
    <!-- Title for enable notification permission screen.
        The first parameter is the name of the app defined in app_name (for example: Fenix) -->
    <string name="juno_onboarding_enable_notifications_title">Marandu’i ne pytyvõta ejapove hag̃ua %s ndive</string>
    <!-- Title for enable notification permission screen used by Nimbus experiments. Nimbus experiments do not support string placeholders.
        Note: The word "Firefox" should NOT be translated -->
    <string name="juno_onboarding_enable_notifications_title_nimbus" tools:ignore="UnusedResources">Marandu’i ne pytyvõta ejapove hag̃ua Firefox ndive</string>
    <!-- Description for enable notification permission screen.
        The first parameter is the name of the app defined in app_name (for example: Fenix) -->
    <string name="juno_onboarding_enable_notifications_description">Emondo tendayke mba’e’oka pa’ũme, eñangareko ñemboguejýre ha ehecháta ñemoñe’ẽ eipuru porã hag̃ua %s.</string>
    <!-- Description for enable notification permission screen used by Nimbus experiments. Nimbus experiments do not support string placeholders.
       Note: The word "Firefox" should NOT be translated   -->
    <string name="juno_onboarding_enable_notifications_description_nimbus" tools:ignore="UnusedResources">Emondo tendayke mba’e’oka pa’ũme, eñangareko ñemboguejýre ha ehecháta ñemoñe’ẽ eipuru porã hag̃ua Firefox.</string>
    <!-- Text for the button to request notification permission on the device -->
    <string name="juno_onboarding_enable_notifications_positive_button">Emyandy marandu’i</string>
    <!-- Text for the button dismiss the screen and move on with the flow -->
    <string name="juno_onboarding_enable_notifications_negative_button">Ani ko’ág̃a</string>

    <!-- Search Widget -->
    <!-- Content description for searching with a widget. The first parameter is the name of the application.-->
    <string name="search_widget_content_description_2">Embojuruja tendayke pyahu %1$s mba’e</string>
    <!-- Text preview for smaller sized widgets -->
    <string name="search_widget_text_short">Heka</string>

    <!-- Text preview for larger sized widgets -->
    <string name="search_widget_text_long">Eheka ñandutípe</string>

    <!-- Content description (not visible, for screen readers etc.): Voice search -->
    <string name="search_widget_voice">Ñe’ẽ jeheka</string>

    <!-- Preferences -->
    <!-- Title for the settings page-->
    <string name="settings">Ñemboheko</string>
    <!-- Preference category for general settings -->
    <string name="preferences_category_general">Tuichakue</string>
    <!-- Preference category for all links about Fenix -->
    <string name="preferences_category_about">Péva rehegua</string>
    <!-- Preference category for settings related to changing the default search engine -->
    <string name="preferences_category_select_default_search_engine">Eiporavo peteĩ</string>
    <!-- Preference for settings related to managing search shortcuts for the quick search menu -->
    <string name="preferences_manage_search_shortcuts">Eñangareko jeheka mbopya’eháre</string>
    <!-- Summary for preference for settings related to managing search shortcuts for the quick search menu -->
    <string name="preferences_manage_search_shortcuts_summary">Embosako’i jehekaha ojekuaáva poravorã jehekahápe</string>
    <!-- Preference category for settings related to managing search shortcuts for the quick search menu -->
    <string name="preferences_category_engines_in_search_menu">Jehekaha ojekuaáva poravorã jehekahápe</string>
    <!-- Preference for settings related to changing the default search engine -->
    <string name="preferences_default_search_engine">Hekaha mongu’eha ypykuéva</string>
    <!-- Preference for settings related to Search -->
    <string name="preferences_search">Heka</string>
    <!-- Preference for settings related to Search address bar -->
    <string name="preferences_search_address_bar">Kundaharape renda</string>
    <!-- Preference link to rating Fenix on the Play Store -->
    <string name="preferences_rate">Embopapapy Google Play-pe</string>
    <!-- Preference linking to about page for Fenix
        The first parameter is the name of the app defined in app_name (for example: Fenix) -->
    <string name="preferences_about">%1$s rehegua</string>
    <!-- Preference for settings related to changing the default browser -->
    <string name="preferences_set_as_default_browser">Emboheko kundahára ijypykuévaramo</string>
    <!-- Preference category for advanced settings -->
    <string name="preferences_category_advanced">Opapotáva</string>
    <!-- Preference category for privacy and security settings -->
    <string name="preferences_category_privacy_security">Ñemigua ha Tekorosã</string>
    <!-- Preference for advanced site permissions -->
    <string name="preferences_site_permissions">Tenda ñemoneĩ</string>
    <!-- Preference for private browsing options -->
    <string name="preferences_private_browsing_options">Kundahára ñemigua</string>
    <!-- Preference for opening links in a private tab-->
    <string name="preferences_open_links_in_a_private_tab">Embojuruja juajuha tendayke ñemíme</string>
    <!-- Preference for allowing screenshots to be taken while in a private tab-->
    <string name="preferences_allow_screenshots_in_private_mode">Emoneĩ mba’erechaha japyhy kundaha ñemíme</string>
    <!-- Will inform the user of the risk of activating Allow screenshots in private browsing option -->
    <string name="preferences_screenshots_in_private_mode_disclaimer">Oñemoneĩrõ, umi tendayke ñemigua ojehecháta oĩ vove heta tembipuru’i ijurujáva</string>
    <!-- Preference for adding private browsing shortcut -->
    <string name="preferences_add_private_browsing_shortcut">Embojuaju jeike pya’eha tendayke ñemiguáre</string>
    <!-- Preference for enabling "HTTPS-Only" mode -->
    <string name="preferences_https_only_title">HTTPS ayvúpe añoite</string>

    <!-- Preference for removing cookie/consent banners from sites automatically. See reduce_cookie_banner_summary for additional context. -->
    <string name="preferences_cookie_banner_reduction">Kookie Banner Ñemomichĩ</string>
    <!-- Preference for rejecting or removing as many cookie/consent banners as possible on sites. See reduce_cookie_banner_summary for additional context. -->
    <string name="reduce_cookie_banner_option">Emomichĩ kookie banner</string>

    <!-- Summary of cookie banner handling preference if the setting disabled is set to off -->
    <string name="reduce_cookie_banner_option_off">Mboguepyre</string>
    <!-- Summary of cookie banner handling preference if the setting enabled is set to on -->
    <string name="reduce_cookie_banner_option_on">Hendypyre</string>

    <!-- Summary for the preference for rejecting all cookies whenever possible. The first parameter is the application name -->
    <string name="reduce_cookie_banner_summary_1">%1$s omboykese ijehegui kookie mba’ejerure kookie marandu ñemurãme.</string>
    <!-- Text for indicating cookie banner handling is off this site, this is shown as part of the protections panel with the tracking protection toggle -->
    <string name="reduce_cookie_banner_off_for_site">Ogue ko tendápe</string>
    <!-- Text for cancel button indicating that cookie banner reduction is not supported for the current site, this is shown as part of the cookie banner details view. -->
    <string name="cookie_banner_handling_details_site_is_not_supported_cancel_button">Heja</string>
    <!-- Text for request support button indicating that cookie banner reduction is not supported for the current site, this is shown as part of the cookie banner details view. -->
    <string name="cookie_banner_handling_details_site_is_not_supported_request_support_button" moz:RemovedIn="115" tools:ignore="UnusedResources">Ejerure pytyvõ</string>
    <!-- Text for request support button indicating that cookie banner reduction is not supported for the current site, this is shown as part of the cookie banner details view. -->
    <string name="cookie_banner_handling_details_site_is_not_supported_request_support_button_2">Emondo mba’ejerure</string>
    <!-- Text for title indicating that cookie banner reduction is not supported for the current site, this is shown as part of the cookie banner details view. -->
<<<<<<< HEAD
    <string name="cookie_banner_handling_details_site_is_not_supported_title" moz:RemovedIn="114" tools:ignore="UnusedResources">Kookie Banner Ñemomichĩ</string>
    <!-- Text for title indicating that cookie banner reduction is not supported for the current site, this is shown as part of the cookie banner details view. -->
    <string name="cookie_banner_handling_details_site_is_not_supported_title_2">¿Ejerure pytyvõ ko tendápe g̃uara?</string>
    <!-- Label for the snackBar, after the user reports with success a website where cookie banner reducer did not work -->
    <string name="cookie_banner_handling_report_site_snack_bar_text" moz:RemovedIn="114" tools:ignore="UnusedResources">Emba’ejerure oñepytyvõ hag̃ua tenda.</string>
=======
    <string name="cookie_banner_handling_details_site_is_not_supported_title_2">¿Ejerure pytyvõ ko tendápe g̃uara?</string>
>>>>>>> ae224354
    <!-- Label for the snackBar, after the user reports with success a website where cookie banner reducer did not work -->
    <string name="cookie_banner_handling_report_site_snack_bar_text_2">Mba’ejerure mondopyre</string>
    <!-- Text for indicating cookie banner handling is on this site, this is shown as part of the protections panel with the tracking protection toggle -->
    <string name="reduce_cookie_banner_on_for_site">Hendy ko tendápe</string>
    <!-- Text for indicating that a request for unsupported site was sent to Nimbus (it's a Mozilla library for experiments), this is shown as part of the protections panel with the tracking protection toggle -->
    <string name="reduce_cookie_banner_unsupported_site_request_submitted_2">Mba’ejerure pytyvõrã mondopyre</string>
    <!-- Text for indicating cookie banner handling is currently not supported for this site, this is shown as part of the protections panel with the tracking protection toggle -->
    <string name="reduce_cookie_banner_unsupported_site">Tenda ko’ág̃a ojokupyty’ỹva</string>
    <!-- Title text for a detail explanation indicating cookie banner handling is on this site, this is shown as part of the cookie banner panel in the toolbar. The first parameter is a shortened URL of the current site-->
    <string name="reduce_cookie_banner_details_panel_title_on_for_site">¿Emyandy kookie ñemurã momichĩ %1$s peg̃uarã?</string>
    <!-- Title text for a detail explanation indicating cookie banner handling is off this site, this is shown as part of the cookie banner panel in the toolbar. The first parameter is a shortened URL of the current site-->
    <string name="reduce_cookie_banner_details_panel_title_off_for_site">¿Embogue kookie ñemurã momichĩ %1$s peg̃uarã?</string>

    <!-- Title text for a detail explanation indicating cookie banner reducer didn't work for the current site, this is shown as part of the cookie banner panel in the toolbar. The first parameter is the application name-->
    <string name="reduce_cookie_banner_details_panel_title_unsupported_site_request_2">%1$s nomboykekuaái ijehegui kookie marandu ñemurã ko tendápe. Emba’ejerurekuaa omoneĩ hag̃ua ko tenda tenonderãve.</string>
    <!-- Long text for a detail explanation indicating what will happen if cookie banner handling is off for a site, this is shown as part of the cookie banner panel in the toolbar. The first parameter is the application name -->
    <string name="reduce_cookie_banner_details_panel_description_off_for_site">%1$s omboguéta kookie ko tendagua ha omyanyhẽjeýta kuatiarogue. Emboguepaitérõ kookie ombotykuaa ne rembiapo térã omonandi ne mba’ejoguakue.</string>

    <!-- Long text for a detail explanation indicating what will happen if cookie banner handling is on for a site, this is shown as part of the cookie banner panel in the toolbar. The first parameter is the application name -->
    <string name="reduce_cookie_banner_details_panel_description_on_for_site_2">%1$s omboykese ijehegui umi kookie mba’ejerure tenda ojokupytývape.</string>
    <!-- Title text for the cookie banner re-engagement dialog. The first parameter is the application name. -->
    <string name="reduce_cookie_banner_dialog_title">¿Emoneĩ %1$s tomboyke kookie ñe’ẽmondo?</string>
    <!-- Body text for the cookie banner re-engagement dialog use. The first parameter is the application name. -->
    <string name="reduce_cookie_banner_dialog_body">%1$s omboykekuaa ijehegui umi kookie mba’ejerure.</string>
    <!-- Remind me later text button for the onboarding dialog -->
    <string name="reduce_cookie_banner_dialog_not_now_button">Ani ko’ág̃a</string>
    <!-- Snack text for the cookie banner dialog, after user hit the dismiss banner button -->
    <string name="reduce_cookie_banner_dialog_snackbar_text">Ehecha’ivéta kookie mba’ejerure</string>

    <!-- Change setting text button, for the cookie banner re-engagement dialog -->
    <string name="reduce_cookie_banner_dialog_change_setting_button">Moneĩ</string>

    <!-- Description of the preference to enable "HTTPS-Only" mode. -->
    <string name="preferences_https_only_summary">Eñeha’ã eike hag̃ua tendakuérape eipurúvo pe taperekoite HTTPS ipapapýva tekorosãverã.</string>
    <!-- Summary of https only preference if https only is set to off -->
    <string name="preferences_https_only_off">Mboguepyre</string>
    <!-- Summary of https only preference if https only is set to on in all tabs -->
    <string name="preferences_https_only_on_all">Hendýma opaite tendayképe</string>
    <!-- Summary of https only preference if https only is set to on in private tabs only -->
    <string name="preferences_https_only_on_private">Hendýma tendayke ñemíme</string>
    <!-- Text displayed that links to website containing documentation about "HTTPS-Only" mode -->
    <string name="preferences_http_only_learn_more">Kuaave</string>
    <!-- Option for the https only setting -->
    <string name="preferences_https_only_in_all_tabs">Embojuruja opaite tendayképe</string>
    <!-- Option for the https only setting -->
    <string name="preferences_https_only_in_private_tabs">Embojuruja tendayke ñemiguápe</string>
    <!-- Title shown in the error page for when trying to access a http website while https only mode is enabled. -->
    <string name="errorpage_httpsonly_title">Tenda rekorosã oñembotýva</string>
    <!-- Message shown in the error page for when trying to access a http website while https only mode is enabled. The message has two paragraphs. This is the first. -->
    <string name="errorpage_httpsonly_message_title">Pe ikatúva hína ñanduti renda ndojokupytypái HTTPS ndive.</string>
    <!-- Message shown in the error page for when trying to access a http website while https only mode is enabled. The message has two paragraphs. This is the second. -->
    <string name="errorpage_httpsonly_message_summary">Upéicharamo jepe, ikatu avei peteĩ mba’evaiapoha. Eime meméramo ñanduti rendápe, aníke emoinge marandu emomba’evéva. Eiméramo pype, pe HTTPS ayvu añoite omboguéta sapy’aite pe tendápe g̃uarã.</string>
    <!-- Preference for accessibility -->
    <string name="preferences_accessibility">Jeikekuaaha</string>
    <!-- Preference to override the Firefox Account server -->
    <string name="preferences_override_fxa_server">Mohendahavusu Firefox Account momba’etepyre</string>
    <!-- Preference to override the Sync token server -->
    <string name="preferences_override_sync_tokenserver">Mohendahavusu Sync momba’etepyre</string>
    <!-- Toast shown after updating the FxA/Sync server override preferences -->
    <string name="toast_override_fxa_sync_server_done">Account/Sync mba’ete moambuepyre. Esẽnguévo pe tembipuru’ígui emoambue hag̃ua…</string>
    <!-- Preference category for account information -->
    <string name="preferences_category_account">Mba’ete</string>
    <!-- Preference for changing where the toolbar is positioned -->
    <string name="preferences_toolbar">Tembiporu renda</string>
    <!-- Preference for changing default theme to dark or light mode -->
    <string name="preferences_theme">Téma</string>
    <!-- Preference for customizing the home screen -->
    <string name="preferences_home_2">Kuatiarogue ñepyrũ</string>
    <!-- Preference for gestures based actions -->
    <string name="preferences_gestures">Ñeha’ãnga</string>
    <!-- Preference for settings related to visual options -->
    <string name="preferences_customize">Ñemomba’ete</string>
    <!-- Preference description for banner about signing in -->
    <string name="preferences_sign_in_description_2">Eñepyrũ tembiapo embojuehe hag̃ua tendayke, techaukaha, ñe’ẽñemi ha hetave.</string>
    <!-- Preference shown instead of account display name while account profile information isn't available yet. -->
    <string name="preferences_account_default_name">Firefox Account</string>
    <!-- Preference text for account title when there was an error syncing FxA -->
    <string name="preferences_account_sync_error">Eikejey eñepyrũjey hag̃ua ñembojuehe</string>
    <!-- Preference for language -->
    <string name="preferences_language">Ñe’ẽ</string>
    <!-- Preference for data choices -->
    <string name="preferences_data_choices">Mba’ekuaarã jeporavo</string>
    <!-- Preference for data collection -->
    <string name="preferences_data_collection">Mba’ekuaarã ñembyaty</string>
    <!-- Preference for developers -->
    <string name="preferences_remote_debugging">Ñemopotĩ okayguáva USB rupi</string>
    <!-- Preference title for switch preference to show search engines -->
    <string name="preferences_show_search_engines">Ehechauka hekaha mongu’eha</string>
    <!-- Preference title for switch preference to show search suggestions -->
    <string name="preferences_show_search_suggestions">Ehechauka ñemoñe’ẽ jehekarã</string>
    <!-- Preference title for switch preference to show voice search button -->
    <string name="preferences_show_voice_search">Ehechauka hekaha ñe’ẽgua</string>
    <!-- Preference title for switch preference to show search suggestions also in private mode -->
    <string name="preferences_show_search_suggestions_in_private">Ehechauka tembiapo ñemigua</string>
    <!-- Preference title for switch preference to show a clipboard suggestion when searching -->
    <string name="preferences_show_clipboard_suggestions">Ehechauka kuatiajokoha ñemoñe’ẽ</string>
    <!-- Preference title for switch preference to suggest browsing history when searching -->
    <string name="preferences_search_browsing_history">Eheka kundahára rembiasakue</string>
    <!-- Preference title for switch preference to suggest bookmarks when searching -->
    <string name="preferences_search_bookmarks">Eheka techaukaha</string>
    <!-- Preference title for switch preference to suggest synced tabs when searching -->
    <string name="preferences_search_synced_tabs">Eheka tendayke mbojuehepyre</string>
    <!-- Preference for account settings -->
    <string name="preferences_account_settings">Mba’ete ñemboheko</string>
    <!-- Preference for enabling url autocomplete-->
    <string name="preferences_enable_autocomplete_urls">Moĩmbajehegui URLs</string>
    <!-- Preference for open links in third party apps -->
    <string name="preferences_open_links_in_apps">Embojuruja juajuha tembipuru’ípe</string>
    <!-- Preference for open links in third party apps always open in apps option -->
    <string name="preferences_open_links_in_apps_always">Tapiaite</string>
    <!-- Preference for open links in third party apps ask before opening option -->
    <string name="preferences_open_links_in_apps_ask">Eporandu embojuruja mboyve</string>
    <!-- Preference for open links in third party apps never open in apps option -->
    <string name="preferences_open_links_in_apps_never">Araka’eve</string>
    <!-- Preference for open download with an external download manager app -->
    <string name="preferences_external_download_manager">Mboguejy okaygua ñangarekoha</string>

    <!-- Preference for add_ons -->
    <string name="preferences_addons">Moĩmbaha</string>

    <!-- Preference for notifications -->
    <string name="preferences_notifications">Ñemomarandu</string>

    <!-- Summary for notification preference indicating notifications are allowed -->
    <string name="notifications_allowed_summary">Moneĩmbyre </string>
    <!-- Summary for notification preference indicating notifications are not allowed -->
    <string name="notifications_not_allowed_summary">Oñemoneĩ’ỹva</string>

    <!-- Add-on Preferences -->
    <!-- Preference to customize the configured AMO (addons.mozilla.org) collection -->
    <string name="preferences_customize_amo_collection">Moĩmbaha aty momba’epyre</string>
    <!-- Button caption to confirm the add-on collection configuration -->
    <string name="customize_addon_collection_ok">MONEĨ</string>
    <!-- Button caption to abort the add-on collection configuration -->
    <string name="customize_addon_collection_cancel">Heja</string>
    <!-- Hint displayed on input field for custom collection name -->
    <string name="customize_addon_collection_hint">Ñembyatyha réra</string>
    <!-- Hint displayed on input field for custom collection user ID-->
    <string name="customize_addon_collection_user_hint">Ñembyatyha jára (puruhára ID)</string>

    <!-- Toast shown after confirming the custom add-on collection configuration -->
    <string name="toast_customize_addon_collection_done">Moĩmbaha aty moambuepyre. Embotyhína tembipuru’i emoambuekuaa hag̃ua…</string>

    <!-- Customize Home -->
    <!-- Header text for jumping back into the recent tab in customize the home screen -->
    <string name="customize_toggle_jump_back_in">Eho tapykuépe</string>
    <!-- Title for the customize home screen section with recently saved bookmarks. -->
    <string name="customize_toggle_recent_bookmarks">Techaukaha ramoguáva</string>
    <!-- Title for the customize home screen section with recently visited. Recently visited is
    a section where users see a list of tabs that they have visited in the past few days -->
    <string name="customize_toggle_recently_visited">Ojeikeramohague</string>

    <!-- Title for the customize home screen section with Pocket. -->
    <string name="customize_toggle_pocket_2">Tembiasakue nemyakãngetáva</string>
    <!-- Summary for the customize home screen section with Pocket. The first parameter is product name Pocket -->
    <string name="customize_toggle_pocket_summary">Jehaipy oykekóva %s</string>
    <!-- Title for the customize home screen section with sponsored Pocket stories. -->
    <string name="customize_toggle_pocket_sponsored">Tembiasakue jehepyme’ẽguáva</string>
    <!-- Title for the opening wallpaper settings screen -->
    <string name="customize_wallpapers">Mba’erechaha rugua</string>
    <!-- Title for the customize home screen section with sponsored shortcuts. -->
    <string name="customize_toggle_contile">Jeike pya’eha jehepyme’ẽpyre</string>

    <!-- Wallpapers -->
    <!-- Content description for various wallpapers. The first parameter is the name of the wallpaper -->
    <string name="wallpapers_item_name_content_description">Mba’erechaha rugua mba’epuru: %1$s</string>
    <!-- Snackbar message for when wallpaper is selected -->
    <string name="wallpaper_updated_snackbar_message">¡Mba’erechaha rugua hekopyahupyréva!</string>
    <!-- Snackbar label for action to view selected wallpaper -->
    <string name="wallpaper_updated_snackbar_action">Hecha</string>

    <!-- Snackbar message for when wallpaper couldn't be downloaded -->
    <string name="wallpaper_download_error_snackbar_message">Noñemboguejykuaái mba’erechaha rugua</string>
    <!-- Snackbar label for action to retry downloading the wallpaper -->
    <string name="wallpaper_download_error_snackbar_action">Eha’ãjey</string>
    <!-- Snackbar message for when wallpaper couldn't be selected because of the disk error -->
    <string name="wallpaper_select_error_snackbar_message">Noñemoambuekuaái mba’erechaha rugua</string>
    <!-- Text displayed that links to website containing documentation about the "Limited Edition" wallpapers. -->
    <string name="wallpaper_learn_more">Kuaave</string>

    <!-- Text for classic wallpapers title. The first parameter is the Firefox name. -->
    <string name="wallpaper_classic_title">Jepokuaa %s</string>
    <!-- Text for limited edition wallpapers title. -->
    <string name="wallpaper_limited_edition_title">Ñemoheñói sa’íva</string>
    <!-- Description text for the limited edition wallpapers with learn more link. The first parameter is the learn more string defined in wallpaper_learn_more-->
    <string name="wallpaper_limited_edition_description_with_learn_more">Pe ñembyaty pyahu Voces Independientes. %s</string>
    <!-- Description text for the limited edition wallpapers. -->
    <string name="wallpaper_limited_edition_description">Pe ñembyaty pyahu Voces Independientes.</string>
    <!-- Wallpaper onboarding dialog header text. -->
    <string name="wallpapers_onboarding_dialog_title_text">Eipurukuaa sa’y sa’imi</string>

    <!-- Wallpaper onboarding dialog body text. -->
    <string name="wallpapers_onboarding_dialog_body_text">Eiporavo mba’erechaha rugua nde ehecharamóva.</string>

    <!-- Wallpaper onboarding dialog learn more button text. The button navigates to the wallpaper settings screen. -->
    <string name="wallpapers_onboarding_dialog_explore_more_button_text">Ema’ẽjeyjey mba’erechaha ruguáre</string>

    <!-- Add-on Installation from AMO-->
    <!-- Error displayed when user attempts to install an add-on from AMO (addons.mozilla.org) that is not supported -->
    <string name="addon_not_supported_error">Pe moĩmbaha ndojokupytýi</string>

    <!-- Error displayed when user attempts to install an add-on from AMO (addons.mozilla.org) that is already installed -->
    <string name="addon_already_installed">Pe moĩmbaha oñemohendáma</string>

    <!-- Account Preferences -->
    <!-- Preference for managing your account via accounts.firefox.com -->
    <string name="preferences_manage_account">Mba’ete ñangareko</string>
    <!-- Preference for triggering sync -->
    <string name="preferences_sync_now">Embojuehe ko’ág̃a</string>
    <!-- Preference category for sync -->
    <string name="preferences_sync_category">Eiporavo mba’épa embojuehéta</string>
    <!-- Preference for syncing history -->
    <string name="preferences_sync_history">Tembiasakue</string>

    <!-- Preference for syncing bookmarks -->
    <string name="preferences_sync_bookmarks">Techaukaha</string>
    <!-- Preference for syncing logins -->
    <string name="preferences_sync_logins">Tembiapo ñepyrũ</string>
    <!-- Preference for syncing tabs -->
    <string name="preferences_sync_tabs_2">Tendayke ijurujáva</string>
    <!-- Preference for signing out -->
    <string name="preferences_sign_out">Emboty tembiapo</string>
    <!-- Preference displays and allows changing current FxA device name -->
    <string name="preferences_sync_device_name">Mba’e’oka réra</string>
    <!-- Text shown when user enters empty device name -->
    <string name="empty_device_name_error">Pe mba’e’oka réra ndaikatúi opyta nandi.</string>
    <!-- Label indicating that sync is in progress -->
    <string name="sync_syncing_in_progress">Ojuehehína…</string>
    <!-- Label summary indicating that sync failed. The first parameter is the date stamp showing last time it succeeded -->
    <string name="sync_failed_summary">Ñembojuehe ojavy. Oikoporãva: %s</string>
    <!-- Label summary showing never synced -->
    <string name="sync_failed_never_synced_summary">Ñembojuehe ojavy. Ñembojuehe ipyahuvéva: araka’eve</string>
    <!-- Label summary the date we last synced. The first parameter is date stamp showing last time synced -->
    <string name="sync_last_synced_summary">Ñembojuehe ipyahuvéva: %s</string>
    <!-- Label summary showing never synced -->
    <string name="sync_never_synced_summary">Ñembojuehe ipyahuvéva: araka’eve</string>

    <!-- Text for displaying the default device name.
        The first parameter is the application name, the second is the device manufacturer name
        and the third is the device model. -->
    <string name="default_device_name_2">%1$s %2$s %3$s-pe</string>

    <!-- Preference for syncing credit cards -->
    <string name="preferences_sync_credit_cards">Kuatia’atã ñemurã</string>
    <!-- Preference for syncing addresses -->
    <string name="preferences_sync_address">Kundaharape</string>

    <!-- Send Tab -->
    <!-- Name of the "receive tabs" notification channel. Displayed in the "App notifications" system settings for the app -->
    <string name="fxa_received_tab_channel_name">Tendayke g̃uahẽmbyre</string>
    <!-- Description of the "receive tabs" notification channel. Displayed in the "App notifications" system settings for the app -->
    <string name="fxa_received_tab_channel_description">Tendayke marandu’i g̃uahẽmbyre ambue Firefox mba’e’oka guive.</string>
    <!--  The body for these is the URL of the tab received  -->
    <string name="fxa_tab_received_notification_name">Tendayke g̃uahẽmbyre</string>
    <!-- %s is the device name -->
    <string name="fxa_tab_received_from_notification_name">Tendayke %s mba’e</string>

    <!-- Advanced Preferences -->
    <!-- Preference for tracking protection exceptions -->
    <string name="preferences_tracking_protection_exceptions">Oĩ’ỹva</string>
    <!-- Button in Exceptions Preference to turn on tracking protection for all sites (remove all exceptions) -->
    <string name="preferences_tracking_protection_exceptions_turn_on_for_all">Emyandy opaite tendápe g̃uarã</string>
    <!-- Text displayed when there are no exceptions -->
    <string name="exceptions_empty_message_description">Umi oĩ’ỹva omopa’ũ eipe’a hag̃ua tapykuehoha mo’ãha tenda poravopyrépe.</string>
    <!-- Text displayed when there are no exceptions, with learn more link that brings users to a tracking protection SUMO page -->
    <string name="exceptions_empty_message_learn_more_link">Kuaave</string>

    <!-- Preference switch for usage and technical data collection -->
    <string name="preference_usage_data">Jepuru ha mba’ekuaarã aporekogua</string>
    <!-- Preference description for usage and technical data collection -->
    <string name="preferences_usage_data_description">Emoherakuã mba’ekuaarã apopy, jepuru, hardware ha kundahára mboava Mozilla ndive orepytyvõ hag̃ua oikoporãvévo %1$s</string>
    <!-- Preference switch for marketing data collection -->
    <string name="preferences_marketing_data">Mba’ekuaarã jehepyme’ẽrã</string>
    <!-- Preference description for marketing data collection -->
    <string name="preferences_marketing_data_description2">Emoherakuã mba’ekuaarã ojepurúva Adjust ndive, ore marketing me’ẽhára</string>
    <!-- Title for studies preferences -->
    <string name="preference_experiments_2">Ñembokatupyry</string>
    <!-- Summary for studies preferences -->
    <string name="preference_experiments_summary_2">Emoneĩ Mozilla-pe omohenda ha omongu’évo ñembokatupyry</string>

    <!-- Turn On Sync Preferences -->
    <!-- Header of the Sync and save your data preference view -->
    <string name="preferences_sync_2">Embojuehe ha eñongatu mba’ekuaarã</string>
    <!-- Preference for reconnecting to FxA sync -->
    <string name="preferences_sync_sign_in_to_reconnect">Eñepyrũ tembiapo eikejey hag̃ua</string>
    <!-- Preference for removing FxA account -->
    <string name="preferences_sync_remove_account">Emboguete mba’ete</string>

    <!-- Pairing Feature strings -->
    <!-- Instructions on how to access pairing -->
    <string name="pair_instructions_2"><![CDATA[l,2046Emoha’ãnga QR ayvu ehecháva <b>firefox.com/pair</b>-pe]]></string>

    <!-- Toolbar Preferences -->
    <!-- Preference for using top toolbar -->
    <string name="preference_top_toolbar">Yvatevéva</string>

    <!-- Preference for using bottom toolbar -->
    <string name="preference_bottom_toolbar">Michĩvéva</string>

    <!-- Theme Preferences -->
    <!-- Preference for using light theme -->
    <string name="preference_light_theme">Tesakã</string>
    <!-- Preference for using dark theme -->
    <string name="preference_dark_theme">Ypytũ</string>
    <!-- Preference for using using dark or light theme automatically set by battery -->
    <string name="preference_auto_battery_theme">Batería mboareveha moĩmbyre</string>
    <!-- Preference for using following device theme -->
    <string name="preference_follow_device_theme">Ehapykueho mba’e’oka téma</string>

    <!-- Gestures Preferences-->
    <!-- Preferences for using pull to refresh in a webpage -->
    <string name="preference_gestures_website_pull_to_refresh">Embosyryry hekopyahu hag̃ua</string>
    <!-- Preference for using the dynamic toolbar -->
    <string name="preference_gestures_dynamic_toolbar">Emongu’e emoñemi hag̃ua mba’erenda</string>

    <!-- Preference for switching tabs by swiping horizontally on the toolbar -->
    <string name="preference_gestures_swipe_toolbar_switch_tabs">Eraha mba’erenda yke gotyo emoambue hag̃ua tendayke</string>
    <!-- Preference for showing the opened tabs by swiping up on the toolbar-->
    <string name="preference_gestures_swipe_toolbar_show_tabs">Eraha mba’erenda yvate gotyo embojuruja hag̃ua tendayke</string>

    <!-- Library -->
    <!-- Option in Library to open Downloads page -->
    <string name="library_downloads">Ñemboguejy</string>
    <!-- Option in library to open Bookmarks page -->
    <string name="library_bookmarks">Techaukaha</string>
    <!-- Option in library to open Desktop Bookmarks root page -->
    <string name="library_desktop_bookmarks_root">Techaukaha mohendaha pegua</string>
    <!-- Option in library to open Desktop Bookmarks "menu" page -->
    <string name="library_desktop_bookmarks_menu">Techaukaha Poravorã</string>
    <!-- Option in library to open Desktop Bookmarks "toolbar" page -->
    <string name="library_desktop_bookmarks_toolbar">Techaukaha rembipuru renda</string>
    <!-- Option in library to open Desktop Bookmarks "unfiled" page -->
    <string name="library_desktop_bookmarks_unfiled">Ambue techaukahakuéra</string>
    <!-- Option in Library to open History page -->
    <string name="library_history">Tembiasakue</string>
    <!-- Option in Library to open a new tab -->
    <string name="library_new_tab">Tendayke pyahu</string>

    <!-- Settings Page Title -->
    <string name="settings_title">Jeporavorã</string>
    <!-- Content description (not visible, for screen readers etc.): "Close button for library settings" -->
    <string name="content_description_close_button">Mboty</string>

    <!-- Title to show in alert when a lot of tabs are to be opened
    %d is a placeholder for the number of tabs that will be opened -->
    <string name="open_all_warning_title">¿Embojuruja %d tendayke?</string>
    <!-- Message to warn users that a large number of tabs will be opened
    %s will be replaced by app name. -->
    <string name="open_all_warning_message">Embojurujávo heta tendayke omombeguekuaa %s henyhẽnguévo umi kuatiarogue. ¿Añetehápepa rehoseve hese?</string>
    <!-- Dialog button text for confirming open all tabs -->
    <string name="open_all_warning_confirm">Embojuruja tendayke</string>
    <!-- Dialog button text for canceling open all tabs -->
    <string name="open_all_warning_cancel">Heja</string>

    <!-- Text to show users they have one page in the history group section of the History fragment.
    %d is a placeholder for the number of pages in the group. -->
    <string name="history_search_group_site_1">%d kuatiarogue</string>

    <!-- Text to show users they have multiple pages in the history group section of the History fragment.
    %d is a placeholder for the number of pages in the group. -->
    <string name="history_search_group_sites_1">%d kuatiarogue</string>

    <!-- Option in library for Recently Closed Tabs -->
    <string name="library_recently_closed_tabs">Tendayke oñemboty ramóva</string>
    <!-- Option in library to open Recently Closed Tabs page -->
    <string name="recently_closed_show_full_history">Tembiasakue jehechaukapa</string>
    <!-- Text to show users they have multiple tabs saved in the Recently Closed Tabs section of history.
    %d is a placeholder for the number of tabs selected. -->
    <string name="recently_closed_tabs">%d tendaykekuéra</string>
    <!-- Text to show users they have one tab saved in the Recently Closed Tabs section of history.
    %d is a placeholder for the number of tabs selected. -->
    <string name="recently_closed_tab">%d tendayke</string>
    <!-- Recently closed tabs screen message when there are no recently closed tabs -->
    <string name="recently_closed_empty_message">Ndaipóri tendayke oñemboty ramóva</string>

    <!-- Tab Management -->
    <!-- Title of preference for tabs management -->
    <string name="preferences_tabs">Tendayke</string>
    <!-- Title of preference that allows a user to specify the tab view -->
    <string name="preferences_tab_view">Tendayke jehecha</string>
    <!-- Option for a list tab view -->
    <string name="tab_view_list">Tysýi</string>
    <!-- Option for a grid tab view -->
    <string name="tab_view_grid">Kora’ieta</string>
    <!-- Title of preference that allows a user to auto close tabs after a specified amount of time -->
    <string name="preferences_close_tabs">Emboty tendayke</string>
    <!-- Option for auto closing tabs that will never auto close tabs, always allows user to manually close tabs -->
    <string name="close_tabs_manually">Popegua</string>
    <!-- Option for auto closing tabs that will auto close tabs after one day -->
    <string name="close_tabs_after_one_day">Peteĩ ára rire</string>
    <!-- Option for auto closing tabs that will auto close tabs after one week -->
    <string name="close_tabs_after_one_week">Peteĩ arapokõindy rire</string>
    <!-- Option for auto closing tabs that will auto close tabs after one month -->
    <string name="close_tabs_after_one_month">Peteĩ jasy rire</string>

    <!-- Title of preference that allows a user to specify the auto-close settings for open tabs -->
    <string name="preference_auto_close_tabs" tools:ignore="UnusedResources">Omboty ijehegui tendayke ijurujáva</string>

    <!-- Opening screen -->
    <!-- Title of a preference that allows a user to choose what screen to show after opening the app -->
    <string name="preferences_opening_screen">Mba’erechaha ñepyrũha</string>
    <!-- Option for always opening the homepage when re-opening the app -->
    <string name="opening_screen_homepage">Kuatiarogue ñepyrũha</string>
    <!-- Option for always opening the user's last-open tab when re-opening the app -->
    <string name="opening_screen_last_tab">Tendayke pahagua</string>
    <!-- Option for always opening the homepage when re-opening the app after four hours of inactivity -->
    <string name="opening_screen_after_four_hours_of_inactivity">Kuatiarrogue ñepyrũha irundy aravo ojeheja rire</string>
    <!-- Summary for tabs preference when auto closing tabs setting is set to manual close-->
    <string name="close_tabs_manually_summary">Emboty nde pópe</string>
    <!-- Summary for tabs preference when auto closing tabs setting is set to auto close tabs after one day-->
    <string name="close_tabs_after_one_day_summary">Emboty peteĩ ára rire</string>

    <!-- Summary for tabs preference when auto closing tabs setting is set to auto close tabs after one week-->
    <string name="close_tabs_after_one_week_summary">Emboty arapokõindy rire</string>
    <!-- Summary for tabs preference when auto closing tabs setting is set to auto close tabs after one month-->
    <string name="close_tabs_after_one_month_summary">Emboty peteĩ jasy rire</string>

    <!-- Summary for homepage preference indicating always opening the homepage when re-opening the app -->
    <string name="opening_screen_homepage_summary">Ijuruja kuatiarogue ñepyrũme</string>

    <!-- Summary for homepage preference indicating always opening the last-open tab when re-opening the app -->
    <string name="opening_screen_last_tab_summary">Embojuruja tendayke pahápe</string>
    <!-- Summary for homepage preference indicating opening the homepage when re-opening the app after four hours of inactivity -->
    <string name="opening_screen_after_four_hours_of_inactivity_summary">Ijuruja kuatiarogue ñepyrũme irundy aravo rire</string>

    <!-- Inactive tabs -->
    <!-- Category header of a preference that allows a user to enable or disable the inactive tabs feature -->
    <string name="preferences_inactive_tabs">Eguerova tendayke ituja ha ojepuru’ỹva</string>

    <!-- Title of inactive tabs preference -->
    <string name="preferences_inactive_tabs_title">Umi tendayke ehecha’ỹa mokõi arapokõindýpe ohóma tenda ojepuru’ỹvape.</string>

    <!-- Studies -->
    <!-- Title of the remove studies button -->
    <string name="studies_remove">Mboguete</string>
    <!-- Title of the active section on the studies list -->
    <string name="studies_active">Myandy</string>

    <!-- Description for studies, it indicates why Firefox use studies. The first parameter is the name of the application. -->
    <string name="studies_description_2">%1$s ikatu omohenda ha omongu’e kuaara’ã sapy’apy’a.</string>
    <!-- Learn more link for studies, links to an article for more information about studies. -->
    <string name="studies_learn_more">Kuaave</string>

    <!-- Dialog message shown after removing a study -->
    <string name="studies_restart_app">Ko tembipuru’i oñembotýta hekopyahu hag̃ua</string>
    <!-- Dialog button to confirm the removing a study. -->
    <string name="studies_restart_dialog_ok">MONEĨ</string>
    <!-- Dialog button text for canceling removing a study. -->
    <string name="studies_restart_dialog_cancel">Heja</string>

    <!-- Toast shown after turning on/off studies preferences -->
    <string name="studies_toast_quit_application" tools:ignore="UnusedResources">Esẽke tembipuru’ígui iñambuekuaa hag̃ua…</string>

    <!-- Sessions -->
    <!-- Title for the list of tabs -->
    <string name="tab_header_label">Tendayke ijurujáva</string>
    <!-- Title for the list of tabs in the current private session -->
    <string name="tabs_header_private_tabs_title">Tendayke ñemiguáva</string>

    <!-- Title for the list of tabs in the synced tabs -->
    <string name="tabs_header_synced_tabs_title">Tendayke mbojuehepyre</string>
    <!-- Content description (not visible, for screen readers etc.): Add tab button. Adds a news tab when pressed -->
    <string name="add_tab">Embojuaju tendayke</string>
    <!-- Content description (not visible, for screen readers etc.): Add tab button. Adds a news tab when pressed -->
    <string name="add_private_tab">Embojuaju tendayke ñemigua</string>
    <!-- Text for the new tab button to indicate adding a new private tab in the tab -->
    <string name="tab_drawer_fab_content">Ñemigua</string>
    <!-- Text for the new tab button to indicate syncing command on the synced tabs page -->
    <string name="tab_drawer_fab_sync">Mbojuehe</string>
    <!-- Text shown in the menu for sharing all tabs -->
    <string name="tab_tray_menu_item_share">Emoherakuã opaite tendayke</string>
    <!-- Text shown in the menu to view recently closed tabs -->
    <string name="tab_tray_menu_recently_closed">Tendayke oñemboty ramóva</string>
    <!-- Text shown in the tabs tray inactive tabs section -->
    <string name="tab_tray_inactive_recently_closed" tools:ignore="UnusedResources">Oñembotyramovéva</string>
    <!-- Text shown in the menu to view account settings -->
    <string name="tab_tray_menu_account_settings">Mba’ete ñemboheko</string>
    <!-- Text shown in the menu to view tab settings -->
    <string name="tab_tray_menu_tab_settings">Tendayke ñemboheko</string>
    <!-- Text shown in the menu for closing all tabs -->
    <string name="tab_tray_menu_item_close">Emboty opaite tendayke</string>
    <!-- Text shown in the multiselect menu for bookmarking selected tabs. -->
    <string name="tab_tray_multiselect_menu_item_bookmark">Techaukaha</string>
    <!-- Text shown in the multiselect menu for closing selected tabs. -->
    <string name="tab_tray_multiselect_menu_item_close">Mboty</string>
    <!-- Content description for tabs tray multiselect share button -->
    <string name="tab_tray_multiselect_share_content_description">Emoherakuã tendayke mbosa’ypyre</string>
    <!-- Content description for tabs tray multiselect menu -->
    <string name="tab_tray_multiselect_menu_content_description">Tendayke poravorã mbosa’ypyre</string>
    <!-- Content description (not visible, for screen readers etc.): Removes tab from collection button. Removes the selected tab from collection when pressed -->
    <string name="remove_tab_from_collection">Embogue tendayke mbyatypyregua</string>
    <!-- Text for button to enter multiselect mode in tabs tray -->
    <string name="tabs_tray_select_tabs">Eiporavo tendayke</string>
    <!-- Content description (not visible, for screen readers etc.): Close tab button. Closes the current session when pressed -->
    <string name="close_tab">Emboty tendayke</string>
    <!-- Content description (not visible, for screen readers etc.): Close tab <title> button. First parameter is tab title  -->
    <string name="close_tab_title">Emboty tendayke %s</string>

    <!-- Content description (not visible, for screen readers etc.): Opens the open tabs menu when pressed -->
    <string name="open_tabs_menu">Embojuruja poravorã rendayke</string>
    <!-- Open tabs menu item to save tabs to collection -->
    <string name="tabs_menu_save_to_collection1">Eñongatu tendayke atyhápe</string>
    <!-- Text for the menu button to delete a collection -->
    <string name="collection_delete">Emboguete atygua</string>
    <!-- Text for the menu button to rename a collection -->
    <string name="collection_rename">Emoambue atygua réra</string>
    <!-- Text for the button to open tabs of the selected collection -->
    <string name="collection_open_tabs">Embojuruja tendayke</string>
    <!-- Hint for adding name of a collection -->
    <string name="collection_name_hint">Ñembyatyha réra</string>
    <!-- Text for the menu button to rename a top site -->
	<string name="rename_top_site">Ñemboherajey</string>
	<!-- Text for the menu button to remove a top site -->
	<string name="remove_top_site">Mboguete</string>

    <!-- Text for the menu button to delete a top site from history -->
    <string name="delete_from_history">Emboguete tembiasakuégui</string>
    <!-- Postfix for private WebApp titles, placeholder is replaced with app name -->
    <string name="pwa_site_controls_title_private">%1$s (Ayvu Ñemigua)</string>

    <!-- History -->
    <!-- Text for the button to search all history -->
    <string name="history_search_1">Emoinge ñe’ẽ ehekaséva</string>
    <!-- Text for the button to clear all history -->
    <string name="history_delete_all">Emboguete tembiasakue</string>

    <!-- Text for the snackbar to confirm that multiple browsing history items has been deleted -->
    <string name="history_delete_multiple_items_snackbar">Tembiasakue mboguepyre</string>
    <!-- Text for the snackbar to confirm that a single browsing history item has been deleted. The first parameter is the shortened URL of the deleted history item. -->
    <string name="history_delete_single_item_snackbar">Mboguepyre %1$s</string>
    <!-- Context description text for the button to delete a single history item -->
    <string name="history_delete_item">Mboguete</string>
    <!-- History multi select title in app bar
    The first parameter is the number of bookmarks selected -->
    <string name="history_multi_select_title">%1$d poravopyre</string>
    <!-- Text for the header that groups the history for today -->
    <string name="history_today">Ko’árape</string>
    <!-- Text for the header that groups the history for yesterday -->
    <string name="history_yesterday">Kuehe</string>
    <!-- Text for the header that groups the history the past 7 days -->
    <string name="history_7_days">7 ára ohasamóva</string>
    <!-- Text for the header that groups the history the past 30 days -->
    <string name="history_30_days">30 ára ohasamóva</string>

    <!-- Text for the header that groups the history older than the last month -->
    <string name="history_older">Itujavéva</string>
    <!-- Text shown when no history exists -->
    <string name="history_empty_message">Ndaipóri tembiasakue</string>

    <!-- Downloads -->
    <!-- Text for the snackbar to confirm that multiple downloads items have been removed -->
    <string name="download_delete_multiple_items_snackbar_1">Ñemboguejy Mboguetepyre</string>
    <!-- Text for the snackbar to confirm that a single download item has been removed. The first parameter is the name of the download item. -->
    <string name="download_delete_single_item_snackbar">Emboguete %1$s</string>
    <!-- Text shown when no download exists -->
    <string name="download_empty_message_1">Ndaipóri marandurenda mboguejypyre</string>
    <!-- History multi select title in app bar
    The first parameter is the number of downloads selected -->
    <string name="download_multi_select_title">%1$d poravopyre</string>


    <!-- Text for the button to remove a single download item -->
    <string name="download_delete_item_1">Mboguete</string>


    <!-- Crashes -->
    <!-- Title text displayed on the tab crash page. This first parameter is the name of the application (For example: Fenix) -->
    <string name="tab_crash_title_2">Rombyasy. %1$s nomyanyhẽkuaái pe kuatiarogue.</string>
    <!-- Send crash report checkbox text on the tab crash page -->
    <string name="tab_crash_send_report">Emomarandu Mozilla-pe jejavy rehegua</string>
    <!-- Close tab button text on the tab crash page -->
    <string name="tab_crash_close">Emboty tendayke</string>
    <!-- Restore tab button text on the tab crash page -->
    <string name="tab_crash_restore">Embojevy tendayke</string>

    <!-- Bookmarks -->
    <!-- Confirmation message for a dialog confirming if the user wants to delete the selected folder -->
    <string name="bookmark_delete_folder_confirmation_dialog">¿Añetehápepa emboguetese ko marandurenda?</string>
    <!-- Confirmation message for a dialog confirming if the user wants to delete multiple items including folders. Parameter will be replaced by app name. -->
    <string name="bookmark_delete_multiple_folders_confirmation_dialog">%s omboguéta umi mba’epuru poravopyre.</string>
    <!-- Text for the cancel button on delete bookmark dialog -->
    <string name="bookmark_delete_negative">Heja</string>
    <!-- Screen title for adding a bookmarks folder -->
    <string name="bookmark_add_folder">Embojuaju ñongatuha</string>
    <!-- Snackbar title shown after a bookmark has been created. -->
    <string name="bookmark_saved_snackbar">¡Techaukaha ñongatupyre!</string>
    <!-- Snackbar edit button shown after a bookmark has been created. -->
    <string name="edit_bookmark_snackbar_action">MBOSAKO’I</string>
    <!-- Bookmark overflow menu edit button -->
    <string name="bookmark_menu_edit_button">Mbosako’i</string>
    <!-- Bookmark overflow menu copy button -->
    <string name="bookmark_menu_copy_button">Monguatia</string>
    <!-- Bookmark overflow menu share button -->
    <string name="bookmark_menu_share_button">Moherakuã</string>
    <!-- Bookmark overflow menu open in new tab button -->
    <string name="bookmark_menu_open_in_new_tab_button">Embojuruja tendayke pyahu</string>
    <!-- Bookmark overflow menu open in private tab button -->
    <string name="bookmark_menu_open_in_private_tab_button">Embojuruja tendayke pyahúpe</string>
    <!-- Bookmark overflow menu open all in tabs button -->
    <string name="bookmark_menu_open_all_in_tabs_button">Embojurujapa tendayke pyahúpe</string>
    <!-- Bookmark overflow menu open all in private tabs button -->
    <string name="bookmark_menu_open_all_in_private_tabs_button">Embojurujapa tendayke ñemíme</string>
    <!-- Bookmark overflow menu delete button -->
    <string name="bookmark_menu_delete_button">Mboguete</string>
    <!--Bookmark overflow menu save button -->
    <string name="bookmark_menu_save_button">Ñongatu</string>
    <!-- Bookmark multi select title in app bar
     The first parameter is the number of bookmarks selected -->
    <string name="bookmarks_multi_select_title">%1$d poravopyre</string>
    <!-- Bookmark editing screen title -->
    <string name="edit_bookmark_fragment_title">Techaukaha mbosako’i</string>
    <!-- Bookmark folder editing screen title -->
    <string name="edit_bookmark_folder_fragment_title">Embosako’i ñongatuha</string>

    <!-- Bookmark sign in button message -->
    <string name="bookmark_sign_in_button">Eñepyrũ tembiapo ehecha hag̃ua techaukaha mbojuehepyre</string>
    <!-- Bookmark URL editing field label -->
    <string name="bookmark_url_label">URL</string>
    <!-- Bookmark FOLDER editing field label -->
    <string name="bookmark_folder_label">ÑONGATUHA</string>
    <!-- Bookmark NAME editing field label -->
    <string name="bookmark_name_label">TÉRA</string>
    <!-- Bookmark add folder screen title -->
    <string name="bookmark_add_folder_fragment_label">Embojuaju ñongatuha</string>
    <!-- Bookmark select folder screen title -->
    <string name="bookmark_select_folder_fragment_label">Ñongatuha jeporavo</string>
    <!-- Bookmark editing error missing title -->
    <string name="bookmark_empty_title_error">Orekova’erã teratee</string>
    <!-- Bookmark editing error missing or improper URL -->
    <string name="bookmark_invalid_url_error">URL oiko’ỹva</string>
    <!-- Bookmark screen message for empty bookmarks folder -->
    <string name="bookmarks_empty_message">Ndaipóri techaukaha ápe</string>
    <!-- Bookmark snackbar message on deletion
     The first parameter is the host part of the URL of the bookmark deleted, if any -->
    <string name="bookmark_deletion_snackbar_message">Emboguete %1$s</string>
    <!-- Bookmark snackbar message on deleting multiple bookmarks not including folders-->
    <string name="bookmark_deletion_multiple_snackbar_message_2">Techaukaha mboguepyre</string>
    <!-- Bookmark snackbar message on deleting multiple bookmarks including folders-->
    <string name="bookmark_deletion_multiple_snackbar_message_3">Embogue marandurenda poravopyre</string>
    <!-- Bookmark undo button for deletion snackbar action -->
    <string name="bookmark_undo_deletion">MBOGUEVI</string>

    <!-- Text for the button to search all bookmarks -->
    <string name="bookmark_search">Emoinge ñe’ẽ ehekaséva</string>

    <!-- Site Permissions -->
    <!-- Button label that take the user to the Android App setting -->
    <string name="phone_feature_go_to_settings">Eho Ñembohekópe</string>
    <!-- Content description (not visible, for screen readers etc.): Quick settings sheet
        to give users access to site specific information / settings. For example:
        Secure settings status and a button to modify site permissions -->
    <string name="quick_settings_sheet">Ñemboheko rogue ipya’éva</string>
    <!-- Label that indicates that this option it the recommended one -->
    <string name="phone_feature_recommended">Jeroviaháva</string>
    <!-- Button label for clearing all the information of site permissions-->
    <string name="clear_permissions">Emboguete ñemoneĩ</string>
    <!-- Text for the OK button on Clear permissions dialog -->
    <string name="clear_permissions_positive">MONEĨ</string>
    <!-- Text for the cancel button on Clear permissions dialog -->
    <string name="clear_permissions_negative">Heja</string>
    <!-- Button label for clearing a site permission-->
    <string name="clear_permission">Emboguete ñemoneĩ</string>
    <!-- Text for the OK button on Clear permission dialog -->
    <string name="clear_permission_positive">MONEĨ</string>
    <!-- Text for the cancel button on Clear permission dialog -->
    <string name="clear_permission_negative">Heja</string>
    <!-- Button label for clearing all the information on all sites-->
    <string name="clear_permissions_on_all_sites">Emboguete ñemoneĩ opaite tendápe</string>
    <!-- Preference for altering video and audio autoplay for all websites -->
    <string name="preference_browser_feature_autoplay">Mbohetajehegui</string>

    <!-- Preference for altering the camera access for all websites -->
    <string name="preference_phone_feature_camera">Ta’ãnganohẽha</string>
    <!-- Preference for altering the microphone access for all websites -->
    <string name="preference_phone_feature_microphone">Ñe’ẽatãha</string>
    <!-- Preference for altering the location access for all websites -->
    <string name="preference_phone_feature_location">Tendaite</string>
    <!-- Preference for altering the notification access for all websites -->
    <string name="preference_phone_feature_notification">Ñemomarandu</string>
    <!-- Preference for altering the persistent storage access for all websites -->
    <string name="preference_phone_feature_persistent_storage">Ñongatuharenda areguáva</string>
    <!-- Preference for altering the storage access setting for all websites -->
    <string name="preference_phone_feature_cross_origin_storage_access">Kookie tenda pa’ũme</string>
    <!-- Preference for altering the EME access for all websites -->
    <string name="preference_phone_feature_media_key_system_access">Tetepy ohechajeýva DRM</string>
    <!-- Label that indicates that a permission must be asked always -->
    <string name="preference_option_phone_feature_ask_to_allow">Ejerure ñemoneĩ</string>
    <!-- Label that indicates that a permission must be blocked -->
    <string name="preference_option_phone_feature_blocked">Jokopyre</string>
    <!-- Label that indicates that a permission must be allowed -->
    <string name="preference_option_phone_feature_allowed">Moneĩmbyre </string>
    <!--Label that indicates a permission is by the Android OS-->
    <string name="phone_feature_blocked_by_android">Android ojokopyre</string>
    <!-- Preference for showing a list of websites that the default configurations won't apply to them -->
    <string name="preference_exceptions">Oĩ’ỹva</string>
    <!-- Summary of tracking protection preference if tracking protection is set to off -->
    <string name="tracking_protection_off">Mboguepyre</string>
    <!-- Summary of tracking protection preference if tracking protection is set to standard -->
    <string name="tracking_protection_standard">Ypykue</string>
    <!-- Summary of tracking protection preference if tracking protection is set to strict -->
    <string name="tracking_protection_strict">Mbaretépe</string>
    <!-- Summary of tracking protection preference if tracking protection is set to custom -->
    <string name="tracking_protection_custom">Mboavapyre</string>
    <!-- Label for global setting that indicates that all video and audio autoplay is allowed -->
    <string name="preference_option_autoplay_allowed2">Emoneĩ mba’epu ha ta’ãngamýi</string>
    <!-- Label for site specific setting that indicates that all video and audio autoplay is allowed -->
    <string name="quick_setting_option_autoplay_allowed">Emoneĩ mba’epu ha ta’ãngamýi</string>
    <!-- Label that indicates that video and audio autoplay is only allowed over Wi-Fi -->
    <string name="preference_option_autoplay_allowed_wifi_only2">Ejoko mba’epu ha ta’ãngamýi pumbyry mba’ekuaarãme año</string>
    <!-- Subtext that explains 'autoplay on Wi-Fi only' option -->
    <string name="preference_option_autoplay_allowed_wifi_subtext">Mba’epu ha ta’ãngamýi oñembohetáta Wi-Fi ndive</string>
    <!-- Label for global setting that indicates that video autoplay is allowed, but audio autoplay is blocked -->
    <string name="preference_option_autoplay_block_audio2">Ejoko mba’epu año</string>
    <!-- Label for site specific setting that indicates that video autoplay is allowed, but audio autoplay is blocked -->
    <string name="quick_setting_option_autoplay_block_audio">Ejoko mba’epu año</string>
    <!-- Label for global setting that indicates that all video and audio autoplay is blocked -->
    <string name="preference_option_autoplay_blocked3">Ejoko mba’epu ha ta’ãngamýi año</string>
    <!-- Label for site specific setting that indicates that all video and audio autoplay is blocked -->
    <string name="quick_setting_option_autoplay_blocked">Ejoko mba’epu ha ta’ãngamýi</string>
    <!-- Summary of delete browsing data on quit preference if it is set to on -->
    <string name="delete_browsing_data_quit_on">Hendypyre</string>
    <!-- Summary of delete browsing data on quit preference if it is set to off -->
    <string name="delete_browsing_data_quit_off">Mboguepyre</string>

    <!-- Summary of studies preference if it is set to on -->
    <string name="studies_on">Hendypyre</string>
    <!-- Summary of studies data on quit preference if it is set to off -->
    <string name="studies_off">Mboguepyre</string>

    <!-- Collections -->
    <!-- Collections header on home fragment -->
    <string name="collections_header">Ñembyatyha</string>
    <!-- Content description (not visible, for screen readers etc.): Opens the collection menu when pressed -->
    <string name="collection_menu_button_content_description">Ñembyatyha poravorã</string>

    <!-- Label to describe what collections are to a new user without any collections -->
    <string name="no_collections_description2">Embyaty umi mba’e ehayhuvéva.\nEmboaty umi jeheka, tenda ha tendayke ojueheguáva eike hag̃ua pype pya’e.</string>
    <!-- Title for the "select tabs" step of the collection creator -->
    <string name="create_collection_select_tabs">Eiporavo tendayke</string>
    <!-- Title for the "select collection" step of the collection creator -->
    <string name="create_collection_select_collection">Eiporavo ñembyatyha</string>
    <!-- Title for the "name collection" step of the collection creator -->
    <string name="create_collection_name_collection">Embohéra ñembyatyha</string>
    <!-- Button to add new collection for the "select collection" step of the collection creator -->
    <string name="create_collection_add_new_collection">Embojuaju ñembyatyha pyahu</string>
    <!-- Button to select all tabs in the "select tabs" step of the collection creator -->
    <string name="create_collection_select_all">Eiporavopaite</string>
    <!-- Button to deselect all tabs in the "select tabs" step of the collection creator -->
    <string name="create_collection_deselect_all">Eiporavo’opaite</string>
    <!-- Text to prompt users to select the tabs to save in the "select tabs" step of the collection creator -->
    <string name="create_collection_save_to_collection_empty">Eiporavo tendayke eñongatuséva</string>
    <!-- Text to show users how many tabs they have selected in the "select tabs" step of the collection creator.
     %d is a placeholder for the number of tabs selected. -->
    <string name="create_collection_save_to_collection_tabs_selected">%d tendayke poravopyre</string>
    <!-- Text to show users they have one tab selected in the "select tabs" step of the collection creator.
    %d is a placeholder for the number of tabs selected. -->
    <string name="create_collection_save_to_collection_tab_selected">%d tendayke poravopyre</string>
    <!-- Text shown in snackbar when multiple tabs have been saved in a collection -->
    <string name="create_collection_tabs_saved">¡Tendayke ñongatupyre!</string>
    <!-- Text shown in snackbar when one or multiple tabs have been saved in a new collection -->
    <string name="create_collection_tabs_saved_new_collection">Ñembyaty ñongatupyre</string>
    <!-- Text shown in snackbar when one tab has been saved in a collection -->
    <string name="create_collection_tab_saved">¡Tendayke ñongatupyre!</string>
    <!-- Content description (not visible, for screen readers etc.): button to close the collection creator -->
    <string name="create_collection_close">Mboty</string>
    <!-- Button to save currently selected tabs in the "select tabs" step of the collection creator-->
    <string name="create_collection_save">Ñongatu</string>

    <!-- Snackbar action to view the collection the user just created or updated -->
    <string name="create_collection_view">Hecha</string>

    <!-- Text for the OK button from collection dialogs -->
    <string name="create_collection_positive">MONEĨ</string>
    <!-- Text for the cancel button from collection dialogs -->
    <string name="create_collection_negative">Heja</string>

    <!-- Default name for a new collection in "name new collection" step of the collection creator. %d is a placeholder for the number of collections-->
    <string name="create_collection_default_name">Ñembyatyha %d</string>

    <!-- Share -->
    <!-- Share screen header -->
    <string name="share_header_2">Moherakuã</string>
    <!-- Content description (not visible, for screen readers etc.):
        "Share" button. Opens the share menu when pressed. -->
    <string name="share_button_content_description">Moherakuã</string>

    <!-- Text for the Save to PDF feature in the share menu -->
    <string name="share_save_to_pdf">Eñongatu PDF ramo</string>
    <!-- Text for error message when generating a PDF file Text for error message when generating a PDF file. -->
    <string name="unable_to_save_to_pdf_error">Nderejapokuaái PDF</string>
    <!-- Text for the print feature in the share and browser menu -->
    <string name="menu_print">Mbokuatia</string>
    <!-- Sub-header in the dialog to share a link to another sync device -->
    <string name="share_device_subheader">Emondo mba’e’okápe</string>

    <!-- Sub-header in the dialog to share a link to an app from the full list -->
    <string name="share_link_all_apps_subheader">Opaite tembiaporã</string>
    <!-- Sub-header in the dialog to share a link to an app from the most-recent sorted list -->
    <string name="share_link_recent_apps_subheader">Ojepururamovéva</string>
    <!-- Text for the copy link action in the share screen. -->
    <string name="share_copy_link_to_clipboard">Emondo kuatiajohápe</string>
    <!-- Toast shown after copying link to clipboard -->
    <string name="toast_copy_link_to_clipboard">Emondo kuatiajohápe</string>
    <!-- An option from the share dialog to sign into sync -->
    <string name="sync_sign_in">Eñepyrũ tembiapo Sync-pe</string>
     <!-- An option from the three dot menu to sync and save data -->
    <string name="sync_menu_sync_and_save_data">Embojuehe ha eñongatu mba’ekuaarã</string>
    <!-- An option from the share dialog to send link to all other sync devices -->
    <string name="sync_send_to_all">Emondo opaite mba’e’okápe</string>
    <!-- An option from the share dialog to reconnect to sync -->
    <string name="sync_reconnect">Eikejey Sync-pe</string>
    <!-- Text displayed when sync is offline and cannot be accessed -->
    <string name="sync_offline">Juaju’ỹre</string>
    <!-- An option to connect additional devices -->
    <string name="sync_connect_device">Embojuaju ambue mba’e’oka</string>
    <!-- The dialog text shown when additional devices are not available -->
    <string name="sync_connect_device_dialog">Emondo hag̃ua tendayke, eñepyrũ tembiapo Firefox-pe ambue mba’e’okápe.</string>
    <!-- Confirmation dialog button -->
    <string name="sync_confirmation_button">Kumbypyre</string>
    <!-- Share error message -->
    <string name="share_error_snackbar">Ndaikatúi emoherakuã ko tembipuru’i ndive</string>
    <!-- Add new device screen title -->
    <string name="sync_add_new_device_title">Emondo mba’e’okápe</string>

    <!-- Text for the warning message on the Add new device screen -->
    <string name="sync_add_new_device_message">Ndaipóri mba’e’oka jeikepyre</string>

    <!-- Text for the button to learn about sending tabs -->
    <string name="sync_add_new_device_learn_button">Eikuaave tendayke mondo rehegua…</string>
    <!-- Text for the button to connect another device -->
    <string name="sync_add_new_device_connect_button">Embojuaju ambue mba’e’oka…</string>

    <!-- Notifications -->
    <!-- Text shown in the notification that pops up to remind the user that a private browsing session is active. -->
    <string name="notification_pbm_delete_text_2">Emboty tendayke ñemigua</string>

    <!-- Name of the marketing notification channel. Displayed in the "App notifications" system settings for the app -->
    <string name="notification_marketing_channel_name">Jehepyme’ẽrã</string>

    <!-- Title shown in the notification that pops up to remind the user to set fenix as default browser.
    The app name is in the text, due to limitations with localizing Nimbus experiments -->
    <string name="nimbus_notification_default_browser_title" tools:ignore="UnusedResources">Firefox ipya’e ha hekoñemi</string>
    <!-- Text shown in the notification that pops up to remind the user to set fenix as default browser.
    The app name is in the text, due to limitations with localizing Nimbus experiments -->
    <string name="nimbus_notification_default_browser_text" tools:ignore="UnusedResources">Ejapo Firefox-gui kundahára ypyguáva</string>
    <!-- Title shown in the notification that pops up to re-engage the user -->
    <string name="notification_re_engagement_title">Kundaha ñemi jepuru</string>

    <!-- Text shown in the notification that pops up to re-engage the user.
    %1$s is a placeholder that will be replaced by the app name. -->
    <string name="notification_re_engagement_text">Eikundaha kookie ha tembiasakue ñongatu’ỹre %1$s-pe</string>

    <!-- Title A shown in the notification that pops up to re-engage the user -->
    <string name="notification_re_engagement_A_title">Eikundaha jehekaha’ỹre</string>

    <!-- Text A shown in the notification that pops up to re-engage the user.
    %1$s is a placeholder that will be replaced by the app name. -->
    <string name="notification_re_engagement_A_text">Ñeikundaha ñemi %1$s ndive noñongatúi ne marandu.</string>
    <!-- Title B shown in the notification that pops up to re-engage the user -->
    <string name="notification_re_engagement_B_title">Eheka ñepyrũ</string>

    <!-- Text B shown in the notification that pops up to re-engage the user -->
    <string name="notification_re_engagement_B_text">Ejuhuta ag̃uite. Térã ehecháta mba’e ijukýva.</string>

    <!-- Survey -->
    <!-- Text shown in the fullscreen message that pops up to ask user to take a short survey.
    The app name is in the text, due to limitations with localizing Nimbus experiments -->
    <string name="nimbus_survey_message_text">Ore pytyvõ Firefox rekoporãrã embohováivo ko’ã porandu.</string>
    <!-- Preference for taking the short survey. -->
    <string name="preferences_take_survey">Ejapo encuesta</string>
    <!-- Preference for not taking the short survey. -->
    <string name="preferences_not_take_survey">Nahániri, aguyje</string>

    <!-- Snackbar -->
    <!-- Text shown in snackbar when user deletes a collection -->
    <string name="snackbar_collection_deleted">Ñembyatyha mboguetepyre</string>
    <!-- Text shown in snackbar when user renames a collection -->
    <string name="snackbar_collection_renamed">Ñembyatyha mbohérajeypyre</string>
    <!-- Text shown in snackbar when user closes a tab -->
    <string name="snackbar_tab_closed">Tendayke mbotypyre</string>
    <!-- Text shown in snackbar when user closes all tabs -->
    <string name="snackbar_tabs_closed">Tendayke mbotypyre</string>
    <!-- Text shown in snackbar when user bookmarks a list of tabs -->
    <string name="snackbar_message_bookmarks_saved">¡Techaukaha ñongatupyre!</string>
    <!-- Text shown in snackbar when user adds a site to shortcuts -->
    <string name="snackbar_added_to_shortcuts">¡Ojuajúva mbopya’eháre!</string>
    <!-- Text shown in snackbar when user closes a private tab -->
    <string name="snackbar_private_tab_closed">Tendayke ñemigua mbotypyre</string>
    <!-- Text shown in snackbar when user closes all private tabs -->
    <string name="snackbar_private_tabs_closed">Tendayke ñemigua mbotypyre</string>
    <!-- Text shown in snackbar to undo deleting a tab, top site or collection -->
    <string name="snackbar_deleted_undo">MBOGUEVI</string>
    <!-- Text shown in snackbar when user removes a top site -->
    <string name="snackbar_top_site_removed">Tenda mboguetepyre</string>
    <!-- QR code scanner prompt which appears after scanning a code, but before navigating to it
        First parameter is the name of the app, second parameter is the URL or text scanned-->
    <string name="qr_scanner_confirmation_dialog_message">Oñemoneĩ %1$s ombojurujávo %2$s</string>
    <!-- QR code scanner prompt dialog positive option to allow navigation to scanned link -->
    <string name="qr_scanner_dialog_positive">MONEĨ</string>
    <!-- QR code scanner prompt dialog positive option to deny navigation to scanned link -->
    <string name="qr_scanner_dialog_negative">MBOTOVE</string>
    <!-- QR code scanner prompt dialog error message shown when a hostname does not contain http or https. -->
    <string name="qr_scanner_dialog_invalid">Pe kundaharape ndoikói.</string>
    <!-- QR code scanner prompt dialog positive option when there is an error -->
    <string name="qr_scanner_dialog_invalid_ok">MONEĨ</string>
    <!-- Tab collection deletion prompt dialog message. Placeholder will be replaced with the collection name -->
    <string name="tab_collection_dialog_message">¿Emboguetesépa añetehápe %1$s?</string>
    <!-- Collection and tab deletion prompt dialog message. This will show when the last tab from a collection is deleted -->
    <string name="delete_tab_and_collection_dialog_message">Emboguetévo ko tendayke omboguéta opaite mbyatypyre. Emoheñoikuaa mbyatypyre pyahu ejapose vove.</string>
    <!-- Collection and tab deletion prompt dialog title. Placeholder will be replaced with the collection name. This will show when the last tab from a collection is deleted -->
    <string name="delete_tab_and_collection_dialog_title">¿Emboguete %1$s?</string>
    <!-- Tab collection deletion prompt dialog option to delete the collection -->
    <string name="tab_collection_dialog_positive">Mboguete</string>
    <!-- Text displayed in a notification when the user enters full screen mode -->
    <string name="full_screen_notification">Oikehína mba’erechaha tuichavévape</string>
    <!-- Message for copying the URL via long press on the toolbar -->
    <string name="url_copied">URL monguatiapyre</string>

    <!-- Sample text for accessibility font size -->
    <string name="accessibility_text_size_sample_text_1">Kóva moñe’ẽrã techapyrãva. Oĩ ohechauka hag̃ua mba’éichapa ojehecháta moñe’ẽrã tuicha ha michĩvévo ko ñembohekópe.</string>
    <!-- Summary for Accessibility Text Size Scaling Preference -->
    <string name="preference_accessibility_text_size_summary">Embotuicha térã emomichĩ mone’ẽrã ñanduti rendápe</string>
    <!-- Title for Accessibility Text Size Scaling Preference -->
    <string name="preference_accessibility_font_size_title">Taireñoiha tuichakue</string>

    <!-- Title for Accessibility Text Automatic Size Scaling Preference -->
    <string name="preference_accessibility_auto_size_2">Tai tuichakue ijeheguíva</string>
    <!-- Summary for Accessibility Text Automatic Size Scaling Preference -->
    <string name="preference_accessibility_auto_size_summary">Pe tai tuichakue ojojoguáta Android pegua ndive. Embogue jeporavorã emboheko hag̃ua ápe.</string>

    <!-- Title for the Delete browsing data preference -->
    <string name="preferences_delete_browsing_data">Emboguete kundahára mba’ekuaarã</string>
    <!-- Title for the tabs item in Delete browsing data -->
    <string name="preferences_delete_browsing_data_tabs_title_2">Embojuruja tendayke</string>
    <!-- Subtitle for the tabs item in Delete browsing data, parameter will be replaced with the number of open tabs -->
    <string name="preferences_delete_browsing_data_tabs_subtitle">%d tendayke</string>
    <!-- Title for the data and history items in Delete browsing data -->
    <string name="preferences_delete_browsing_data_browsing_data_title">Kundahára rembiasakue ha tenda mba’ekuaarã</string>
    <!-- Subtitle for the data and history items in delete browsing data, parameter will be replaced with the
        number of history items the user has -->
    <string name="preferences_delete_browsing_data_browsing_data_subtitle">%d kundaharape</string>
    <!-- Title for the cookies item in Delete browsing data -->
    <string name="preferences_delete_browsing_data_cookies">Kookie</string>
    <!-- Subtitle for the cookies item in Delete browsing data -->
    <string name="preferences_delete_browsing_data_cookies_subtitle">Oñembotýta tembiapo heta tendápe</string>
    <!-- Title for the cached images and files item in Delete browsing data -->
    <string name="preferences_delete_browsing_data_cached_files">Ta’ãnga ha marandurenda kachépe</string>
    <!-- Subtitle for the cached images and files item in Delete browsing data -->
    <string name="preferences_delete_browsing_data_cached_files_subtitle">Emopotĩ pa’ũ ñembyatyha</string>
    <!-- Title for the site permissions item in Delete browsing data -->
    <string name="preferences_delete_browsing_data_site_permissions">Tenda ñemoneĩ</string>
    <!-- Title for the downloads item in Delete browsing data -->
    <string name="preferences_delete_browsing_data_downloads">Ñemboguejy</string>
    <!-- Text for the button to delete browsing data -->
    <string name="preferences_delete_browsing_data_button">Emboguete kundahára mba’ekuaarã</string>
    <!-- Title for the Delete browsing data on quit preference -->
    <string name="preferences_delete_browsing_data_on_quit">Emboguete kundahára mba’ekuaarã esẽvo</string>
    <!-- Summary for the Delete browsing data on quit preference. "Quit" translation should match delete_browsing_data_on_quit_action translation. -->
    <string name="preference_summary_delete_browsing_data_on_quit_2">Embogue ijehegui kundahára mba’ekuaarã eiporavóvo &quot;Ñesẽ&quot; pe jeporavorã guasúpe</string>
    <!-- Action item in menu for the Delete browsing data on quit feature -->
    <string name="delete_browsing_data_on_quit_action">Ñesẽ</string>

    <!-- Title text of a delete browsing data dialog. -->
    <string name="delete_history_prompt_title">Pa’ũ embogue hag̃ua</string>
    <!-- Body text of a delete browsing data dialog. -->
    <string name="delete_history_prompt_body" moz:RemovedIn="130" tools:ignore="UnusedResources">Embogue tembiasakue (oĩhápe tembiasakue mbojuehepyre ambue mba’e’okagua), kookie ha ambue kundahára mba’ekuaarã.</string>
    <!-- Body text of a delete browsing data dialog. -->
    <string name="delete_history_prompt_body_2">Embogue tembiasakue (oĩhápe tembiasakue ojuehepyre ambue mba’e’okagua)</string>
    <!-- Radio button in the delete browsing data dialog to delete history items for the last hour. -->
    <string name="delete_history_prompt_button_last_hour">Aravo pahápe</string>
    <!-- Radio button in the delete browsing data dialog to delete history items for today and yesterday. -->
    <string name="delete_history_prompt_button_today_and_yesterday">Ko árape ha kuehe</string>
    <!-- Radio button in the delete browsing data dialog to delete all history. -->
    <string name="delete_history_prompt_button_everything">Opavave</string>

    <!-- Dialog message to the user asking to delete browsing data. Parameter will be replaced by app name. -->
    <string name="delete_browsing_data_prompt_message_3">%s omboguepáta umi kundahára mba’ekuaarã poravopyre.</string>
    <!-- Text for the cancel button for the data deletion dialog -->
    <string name="delete_browsing_data_prompt_cancel">Heja</string>
    <!-- Text for the allow button for the data deletion dialog -->
    <string name="delete_browsing_data_prompt_allow">Mboguete</string>

    <!-- Text for the snackbar confirmation that the data was deleted -->
    <string name="preferences_delete_browsing_data_snackbar">Oñemboguetéma kundahára mba’ekuaarã</string>

    <!-- Text for the snackbar to show the user that the deletion of browsing data is in progress -->
    <string name="deleting_browsing_data_in_progress">Oguepahína kundahára mba’ekuaarã…</string>

    <!-- Dialog message to the user asking to delete all history items inside the opened group. Parameter will be replaced by a history group name. -->
    <string name="delete_all_history_group_prompt_message">Emboguepaite tenda “%s”-pe</string>
    <!-- Text for the cancel button for the history group deletion dialog -->
    <string name="delete_history_group_prompt_cancel">Heja</string>
    <!-- Text for the allow button for the history group dialog -->
    <string name="delete_history_group_prompt_allow">Mboguete</string>

    <!-- Text for the snackbar confirmation that the history group was deleted -->
    <string name="delete_history_group_snackbar">Aty mboguepyre</string>

    <!-- Onboarding -->
    <!-- Text for onboarding welcome header. -->
    <string name="onboarding_header_2">Eg̃uahẽporãite ñanduti iporãvévape</string>
    <!-- Text for the onboarding welcome message. -->
    <string name="onboarding_message">Kundahára heñóiva tapichápe g̃uarã, ndaha’éi virurã.</string>
    <!-- Text for the Firefox account onboarding sign in card header. -->
    <string name="onboarding_account_sign_in_header">Eku’ejey eheja haguégui</string>
    <!-- Text for the button to learn more about signing in to your Firefox account. -->
    <string name="onboarding_manual_sign_in_description">Embojuehe tendayke ha ñe’ẽñemi mba’e’oka pa’ũme emoambue hag̃ua mba’erechaha oso’ỹre.</string>
    <!-- Text for the button to manually sign into Firefox account. -->
    <string name="onboarding_firefox_account_sign_in">Eñepyrũ tembiapo</string>
    <!-- text to display in the snackbar once account is signed-in -->
    <string name="onboarding_firefox_account_sync_is_on">Sync oñemyandýma</string>
    <!-- Text for the tracking protection onboarding card header -->
    <string name="onboarding_tracking_protection_header">Omo’ã ñemigua ijeheguiete</string>
    <!-- Text for the tracking protection card description. The first parameter is the name of the application.-->
    <string name="onboarding_tracking_protection_description_old">%1$s ojoko ijehegui umi atyguasúpe ani ohapykueho ñanduti rupive kañyhápe.</string>
    <!-- Text for the tracking protection card description. -->
    <string name="onboarding_tracking_protection_description">Ñemo’ãmbaite kookie rovake omboyke tapykuehohápe oipurúvo kookie nde rapykueho hag̃ua ñandutípe.</string>
    <!-- text for tracking protection radio button option for standard level of blocking -->
    <string name="onboarding_tracking_protection_standard_button_2">Ypyguaite (ijypygua)</string>
    <!-- text for standard blocking option button description -->
    <string name="onboarding_tracking_protection_standard_button_description_3">Imbytéva ñemo’ã ha tembiapokuépe g̃uarã. Umi kuatiarogue henyhẽta hekoitépe.</string>
    <!-- text for tracking protection radio button option for strict level of blocking -->
    <string name="onboarding_tracking_protection_strict_option">Mbaretépe</string>
    <!-- text for strict blocking option button description -->
    <string name="onboarding_tracking_protection_strict_button_description_3">Ejoko tapykuehoha kuatiarogue henyhẽ pya’évape g̃uarã, hákatu ojavykuaáva peteĩva kuatiarogue rembiapoite.</string>
    <!-- text for the toolbar position card header  -->
    <string name="onboarding_toolbar_placement_header_1">Eiporavo tembipuru renda oĩha</string>
    <!-- Text for the toolbar position card description -->
    <string name="onboarding_toolbar_placement_description">Ereko yvy gotyo térã emogu’e yvate gotyo.</string>

    <!-- Text for the privacy notice onboarding card header -->
    <string name="onboarding_privacy_notice_header_1">Ehechameme ne mba’ekuaarã</string>
    <!-- Text for the privacy notice onboarding card description. -->
    <string name="onboarding_privacy_notice_description">Firefox ome’ẽ ndéve pokatu emoherakuãva ñandutípe rehe ha emoherakuãva orendive avei.</string>
    <!-- Text for the button to read the privacy notice -->
    <string name="onboarding_privacy_notice_read_button">Emoñe’ẽ ore marandu’i ñemigua</string>

    <!-- Text for the conclusion onboarding message -->
    <string name="onboarding_conclusion_header">¿Embojurujakuaáma ñanduti oikoitéva?</string>
    <!-- text for the button to finish onboarding -->
    <string name="onboarding_finish">Eñepyrũ eikundaha</string>

    <!-- Onboarding theme -->
    <!-- text for the theme picker onboarding card header -->
    <string name="onboarding_theme_picker_header">Eiporavo ne téma</string>
    <!-- text for the theme picker onboarding card description -->
    <string name="onboarding_theme_picker_description_2">Eipuru’ive batería ha emombytu’u nde resa iñypytũvévape.</string>
    <!-- Automatic theme setting (will follow device setting) -->
    <string name="onboarding_theme_automatic_title">ijeheguietéva</string>
    <!-- Summary of automatic theme setting (will follow device setting) -->
    <string name="onboarding_theme_automatic_summary">Ojokupyty ñemboheko ne mba’e’oka rehe</string>
    <!-- Theme setting for dark mode -->
    <string name="onboarding_theme_dark_title">Téma ypytũva</string>
    <!-- Theme setting for light mode -->
    <string name="onboarding_theme_light_title">Téma hesakãva</string>

    <!-- Text shown in snackbar when multiple tabs have been sent to device -->
    <string name="sync_sent_tabs_snackbar">¡Tendayke mondopyre!</string>
    <!-- Text shown in snackbar when one tab has been sent to device  -->
    <string name="sync_sent_tab_snackbar">Tendayke mondopyre</string>
    <!-- Text shown in snackbar when sharing tabs failed  -->
    <string name="sync_sent_tab_error_snackbar">Hasy imondo</string>
    <!-- Text shown in snackbar for the "retry" action that the user has after sharing tabs failed -->
    <string name="sync_sent_tab_error_snackbar_action">HA’ÃJEY</string>
    <!-- Title of QR Pairing Fragment -->
    <string name="sync_scan_code">Emoha’ãnga ayvu</string>
    <!-- Instructions on how to access pairing -->
    <string name="sign_in_instructions"><![CDATA[Ne mohendahápe, eike Firefox-pe ha eho <b>https://firefox.com/pair</b>-pe]]></string>
    <!-- Text shown for sign in pairing when ready -->
    <string name="sign_in_ready_for_scan">Ikatúma emoha’ãnga</string>
    <!-- Text shown for settings option for sign with pairing -->
    <string name="sign_in_with_camera">Eñepyrũ tembiapo ne ra’ãngamýi ndive</string>
    <!-- Text shown for settings option for sign with email -->
    <string name="sign_in_with_email">Eipuru ñandutiveve</string>
    <!-- Text shown for settings option for create new account text.'Firefox' intentionally hardcoded here.-->
    <string name="sign_in_create_account_text"><![CDATA[¿Ndererekói mba’ete? <u>Emoheñói</u> embojuehe hag̃ua Firefox mba’e’oka ndive.]]></string>
    <!-- Text shown in confirmation dialog to sign out of account. The first parameter is the name of the app (e.g. Firefox Preview) -->
    <string name="sign_out_confirmation_message_2">%s nombojuehemo’ãvéima ne mba’ete ndive, hákatu nomboguemo’ãi ne kundaha mba’ekuaarã ko mba’e’okápe.</string>
    <!-- Option to continue signing out of account shown in confirmation dialog to sign out of account -->
    <string name="sign_out_disconnect">Ñesẽte</string>
    <!-- Option to cancel signing out shown in confirmation dialog to sign out of account -->
    <string name="sign_out_cancel">Heja</string>

    <!-- Error message snackbar shown after the user tried to select a default folder which cannot be altered -->
    <string name="bookmark_cannot_edit_root">Ndaikatúi embosako’i ñongatuha ijypykuéva</string>

    <!-- Enhanced Tracking Protection -->
    <!-- Link displayed in enhanced tracking protection panel to access tracking protection settings -->
    <string name="etp_settings">Ñemboheko ñemo’ãgua</string>
    <!-- Preference title for enhanced tracking protection settings -->
    <string name="preference_enhanced_tracking_protection">Tapykueho mo’ãha iporãvéva</string>
    <!-- Preference summary for enhanced tracking protection settings on/off switch -->
    <string name="preference_enhanced_tracking_protection_summary">Ko’ág̃a Total Cookie Protection ñemo’ã ndive, ore mba’ejokoha imbaretevéva jehapykueho tenda juasapyréva rovake.</string>
    <!-- Description of enhanced tracking protection. The parameter is the name of the application (For example: Firefox Fenix) -->
    <string name="preference_enhanced_tracking_protection_explanation_2">%s nemo’ãta heta tapykuehohágui ohecháva mba’etépa ejapohína ñandutípe.</string>
    <!-- Text displayed that links to website about enhanced tracking protection -->
    <string name="preference_enhanced_tracking_protection_explanation_learn_more">Kuaave</string>

    <!-- Preference for enhanced tracking protection for the standard protection settings -->
    <string name="preference_enhanced_tracking_protection_standard_default_1">Ypyguaite (ijypygua)</string>
    <!-- Preference description for enhanced tracking protection for the standard protection settings -->
    <string name="preference_enhanced_tracking_protection_standard_description_5">Kuatiarogue henyhẽta tapiaguáicha, hákatu ojoko’ivéta tapykuehoha.</string>
    <!--  Accessibility text for the Standard protection information icon  -->
    <string name="preference_enhanced_tracking_protection_standard_info_button">Mba’e umi ojokóva tapykuehoha moãha ypyguáva renondépe</string>
    <!-- Preference for enhanced tracking protection for the strict protection settings -->
    <string name="preference_enhanced_tracking_protection_strict">Mbaretépe</string>
    <!-- Preference description for enhanced tracking protection for the strict protection settings -->
    <string name="preference_enhanced_tracking_protection_strict_description_4">Tapykuehoha iporãvéva ñemo’ã rovake ha apopykuaave, hákatu ikatu heta tenda nomba’poporãi.</string>
    <!--  Accessibility text for the Strict protection information icon  -->
    <string name="preference_enhanced_tracking_protection_strict_info_button">Mba’e umi ojokóva tapykuehoha mo’ãha imbaretéva</string>
    <!-- Preference for enhanced tracking protection for the custom protection settings -->
    <string name="preference_enhanced_tracking_protection_custom">Momba’epyre</string>
    <!-- Preference description for enhanced tracking protection for the strict protection settings -->
    <string name="preference_enhanced_tracking_protection_custom_description_2">Eiporavo mba’e tapykuehoha ha jehekaha ejokose.</string>
    <!--  Accessibility text for the Strict protection information icon  -->
    <string name="preference_enhanced_tracking_protection_custom_info_button">Mba’e umi ojokóva tapykuehoha mo’ãha ñemomba’epyre</string>
    <!-- Header for categories that are being blocked by current Enhanced Tracking Protection settings -->
    <!-- Preference for enhanced tracking protection for the custom protection settings for cookies-->
    <string name="preference_enhanced_tracking_protection_custom_cookies">Kookie</string>
    <!-- Option for enhanced tracking protection for the custom protection settings for cookies-->
    <string name="preference_enhanced_tracking_protection_custom_cookies_1">Tenda ha ava ñandutieta rapykuehoha</string>
    <!-- Option for enhanced tracking protection for the custom protection settings for cookies-->
    <string name="preference_enhanced_tracking_protection_custom_cookies_2">Kookie eike’ỹ hague</string>
    <!-- Option for enhanced tracking protection for the custom protection settings for cookies-->
    <string name="preference_enhanced_tracking_protection_custom_cookies_3">Umi kookie mbohapyháva (ikatu ñanduti renda ombyai)</string>
    <!-- Option for enhanced tracking protection for the custom protection settings for cookies-->
    <string name="preference_enhanced_tracking_protection_custom_cookies_4">Opaite kookie (ikatu ñanduti renda ombyai)</string>
    <!-- Option for enhanced tracking protection for the custom protection settings for cookies-->
    <string name="preference_enhanced_tracking_protection_custom_cookies_5">Eipe’a kookie tenda ojuasávagui</string>
    <!-- Preference for enhanced tracking protection for the custom protection settings for tracking content -->
    <string name="preference_enhanced_tracking_protection_custom_tracking_content">Tetepy rapykueho</string>
    <!-- Option for enhanced tracking protection for the custom protection settings for tracking content-->
    <string name="preference_enhanced_tracking_protection_custom_tracking_content_1">Opaite tendayképe</string>
    <!-- Option for enhanced tracking protection for the custom protection settings for tracking content-->
    <string name="preference_enhanced_tracking_protection_custom_tracking_content_2">Tendayke ñemiguápe añoite</string>
    <!-- Preference for enhanced tracking protection for the custom protection settings -->
    <string name="preference_enhanced_tracking_protection_custom_cryptominers">Criptominero</string>
    <!-- Preference for enhanced tracking protection for the custom protection settings -->
    <string name="preference_enhanced_tracking_protection_custom_fingerprinters">Ñemokuãhũ</string>
    <!-- Button label for navigating to the Enhanced Tracking Protection details -->
    <string name="enhanced_tracking_protection_details">Mba’emimi</string>
    <!-- Header for categories that are being being blocked by current Enhanced Tracking Protection settings -->
    <string name="enhanced_tracking_protection_blocked">Jokopyre</string>
    <!-- Header for categories that are being not being blocked by current Enhanced Tracking Protection settings -->
    <string name="enhanced_tracking_protection_allowed">Moneĩmbyre</string>

    <!-- Category of trackers (social media trackers) that can be blocked by Enhanced Tracking Protection -->
    <string name="etp_social_media_trackers_title">Ava ñandutieta rapykuehoha</string>
    <!-- Description of social media trackers that can be blocked by Enhanced Tracking Protection -->
    <string name="etp_social_media_trackers_description">Emomichĩ ava ñandutietápe nde rapykuehokuaa hag̃ua eikundahakuévo.</string>
    <!-- Category of trackers (cross-site tracking cookies) that can be blocked by Enhanced Tracking Protection -->
    <string name="etp_cookies_title">Kookie rapykuehoha tendakuérape</string>
    <!-- Category of trackers (cross-site tracking cookies) that can be blocked by Enhanced Tracking Protection -->
    <string name="etp_cookies_title_2">Kookie tenda ojuasáva</string>
    <!-- Description of cross-site tracking cookies that can be blocked by Enhanced Tracking Protection -->
    <string name="etp_cookies_description">Ejoko kookie oipurúva ñanduti marandugua ha mba’apohaguasu mba’ekuaarã resa’ỹijoha ombyatýva kundahára mba’ekuaarã oikévo tendápe.</string>
    <!-- Description of cross-site tracking cookies that can be blocked by Enhanced Tracking Protection -->
    <string name="etp_cookies_description_2">Ñemo’ãmbaite kookie rovake oreko kookie tenda reimehápe g̃uarã, avei tapykuehoha ndojepurukuaái ohapykueho hag̃ua tendakuéra pa’ũme.</string>
    <!-- Category of trackers (cryptominers) that can be blocked by Enhanced Tracking Protection -->
    <string name="etp_cryptominers_title">Criptominero</string>

    <!-- Description of cryptominers that can be blocked by Enhanced Tracking Protection -->
    <string name="etp_cryptominers_description">Emboyke umi scripts ñaña ani oike ne mba’e’okápe oguenohẽ hag̃ua viru ñandutigua.</string>
    <!-- Category of trackers (fingerprinters) that can be blocked by Enhanced Tracking Protection -->
    <string name="etp_fingerprinters_title">Kuãhũ kuaaukaha</string>
    <!-- Description of fingerprinters that can be blocked by Enhanced Tracking Protection -->
    <string name="etp_fingerprinters_description">Emboyke ani oñembyaty ne mba’ekuaarã ojehechakuaáva ne mba’e’oka rehegua ikatúva ojepuru ejehapykuehokuaa hag̃ua.</string>
    <!-- Category of trackers (tracking content) that can be blocked by Enhanced Tracking Protection -->
    <string name="etp_tracking_content_title">Tapykueho retepy</string>
    <!-- Description of tracking content that can be blocked by Enhanced Tracking Protection -->
    <string name="etp_tracking_content_description">Ejoko ñemurã ñemyanyhẽ okayguáva, ta’ãngamýi ha tetepy oguerekóva ayvu rapykuehoha. Ikatu ombyai ñanduti renda rembiapoite.</string>
    <!-- Enhanced Tracking Protection message that protection is currently on for this site -->
    <string name="etp_panel_on">Umi ñemo’ã oñemyandýma ko tendápe g̃uarã</string>
    <!-- Enhanced Tracking Protection message that protection is currently off for this site -->
    <string name="etp_panel_off">Umi ñemo’ã ojepe’áma ko tendápe g̃uarã</string>
    <!-- Header for exceptions list for which sites enhanced tracking protection is always off -->
    <string name="enhanced_tracking_protection_exceptions">Ñemo’ã tapykuehogua oñemboguéma ko’ã tendápe g̃uarã</string>
    <!-- Content description (not visible, for screen readers etc.): Navigate
    back from ETP details (Ex: Tracking content) -->
    <string name="etp_back_button_content_description">Eikundaha tapykuévo</string>
    <!-- About page link text to open what's new link -->
    <string name="about_whats_new">%s mba’epyahu</string>

    <!-- Open source licenses page title
    The first parameter is the app name -->
    <string name="open_source_licenses_title">%s | OSS Arandukarenda</string>

    <!-- Category of trackers (redirect trackers) that can be blocked by Enhanced Tracking Protection -->
    <string name="etp_redirect_trackers_title">Embohapejey tapykuehoha</string>
    <!-- Description of redirect tracker cookies that can be blocked by Enhanced Tracking Protection -->
    <string name="etp_redirect_trackers_description">Embogue umi kookie oñembohapejeýva ñanduti renda rapykuehohápe.</string>

    <!-- Description of the SmartBlock Enhanced Tracking Protection feature. The * symbol is intentionally hardcoded here,
         as we use it on the UI to indicate which trackers have been partially unblocked.  -->
    <string name="preference_etp_smartblock_description">Oĩ ndahetái tapykuehoha ikurusúva oñemosãso’imíva ko kuatiaroguépe eñemongu’e rupive hendivekuéra *.</string>
    <!-- Text displayed that links to website about enhanced tracking protection SmartBlock -->
    <string name="preference_etp_smartblock_learn_more">Kuaave</string>

    <!-- Content description (not visible, for screen readers etc.):
    Enhanced tracking protection exception preference icon for ETP settings. -->
    <string name="preference_etp_exceptions_icon_description">Erohoryvéva ta’ãnga’i ñemo’ã ykeguáva jehapykueho rovake</string>

    <!-- About page link text to open support link -->
    <string name="about_support">Ñepytyvõ</string>

    <!-- About page link text to list of past crashes (like about:crashes on desktop) -->
    <string name="about_crashes">Jejavy</string>
    <!-- About page link text to open privacy notice link -->
    <string name="about_privacy_notice">Marandu’i ñemiguáva</string>
    <!-- About page link text to open know your rights link -->
    <string name="about_know_your_rights">Eikuaa nde derécho</string>
    <!-- About page link text to open licensing information link -->
    <string name="about_licensing_information">Marandu ñemoneĩgua</string>
    <!-- About page link text to open a screen with libraries that are used -->
    <string name="about_other_open_source_libraries">Arandukarenda roipurúva</string>

    <!-- Toast shown to the user when they are activating the secret dev menu
        The first parameter is number of long clicks left to enable the menu -->
    <string name="about_debug_menu_toast_progress">Poravprã mopotĩha: opyta %1$d eikutu (s) embojuruja hag̃ua</string>
    <string name="about_debug_menu_toast_done">Mopotĩha poravorã jurujapyre</string>

    <!-- Browser long press popup menu -->
    <!-- Copy the current url -->
    <string name="browser_toolbar_long_press_popup_copy">Monguatia</string>

    <!-- Paste & go the text in the clipboard. '&amp;' is replaced with the ampersand symbol: & -->
    <string name="browser_toolbar_long_press_popup_paste_and_go">Emboja ha eho</string>
    <!-- Paste the text in the clipboard -->
    <string name="browser_toolbar_long_press_popup_paste">Mboja</string>

    <!-- Snackbar message shown after an URL has been copied to clipboard. -->
    <string name="browser_toolbar_url_copied_to_clipboard_snackbar">URL embohasáva kuatiajokohápe</string>

    <!-- Title text for the Add To Homescreen dialog -->
    <string name="add_to_homescreen_title">Embojuaju mba’erechaha ñepyrũgua</string>
    <!-- Cancel button text for the Add to Homescreen dialog -->
    <string name="add_to_homescreen_cancel">Heja</string>
    <!-- Add button text for the Add to Homescreen dialog -->
    <string name="add_to_homescreen_add">Mbojuaju</string>

    <!-- Continue to website button text for the first-time Add to Homescreen dialog -->
    <string name="add_to_homescreen_continue">Eimeve ñanduti rendápe</string>
    <!-- Placeholder text for the TextView in the Add to Homescreen dialog -->
    <string name="add_to_homescreen_text_placeholder">Jeike pya’eha réra</string>

    <!-- Describes the add to homescreen functionality -->
    <string name="add_to_homescreen_description_2">Ikatu embojuaju ko ñanduti renda ne mba’e’oka mba’erechaha ñepyrũgua rehe eike hag̃ua ha eikundaha pya’eve, peteĩ tembipuru’ícharamo.</string>

    <!-- Preference for managing the settings for logins and passwords in Fenix -->
    <string name="preferences_passwords_logins_and_passwords">Tembiapo ñepyrũ ha ñe’ẽñemi</string>
    <!-- Preference for managing the saving of logins and passwords in Fenix -->
    <string name="preferences_passwords_save_logins">Eñongatu tembiapo ñepyrũ ha ñe’ẽñemi</string>
    <!-- Preference option for asking to save passwords in Fenix -->
    <string name="preferences_passwords_save_logins_ask_to_save">Ejerure ñemoneĩ eñongatu hag̃ua</string>
    <!-- Preference option for never saving passwords in Fenix -->
    <string name="preferences_passwords_save_logins_never_save">Aníke eñongatu</string>

    <!-- Preference for autofilling saved logins in Firefox (in web content), %1$s will be replaced with the app name -->
    <string name="preferences_passwords_autofill2">Emyenyhẽjey %1$s-pe</string>
    <!-- Description for the preference for autofilling saved logins in Firefox (in web content), %1$s will be replaced with the app name -->
    <string name="preferences_passwords_autofill_description">Emoĩmba ha eñongatu puruhára réra ha ñe’ẽñemi ñanduti rendápe eipuru aja %1$s.</string>
    <!-- Preference for autofilling logins from Fenix in other apps (e.g. autofilling the Twitter app) -->
    <string name="preferences_android_autofill">Emyanyhẽjey ambue apps-pe</string>

    <!-- Description for the preference for autofilling logins from Fenix in other apps (e.g. autofilling the Twitter app) -->
    <string name="preferences_android_autofill_description">Emoĩmba ha eñongatu puruhára réra ha ñe’ẽñemi ambue tembipuru’ípe ne mba’e’oka pegua.</string>

    <!-- Preference option for adding a login -->
    <string name="preferences_logins_add_login">Embojuaju jeike</string>

    <!-- Preference for syncing saved logins in Fenix -->
    <string name="preferences_passwords_sync_logins">Embojuehe tembiapo ñepyrũ</string>
    <!-- Preference for syncing saved logins in Fenix, when not signed in-->
    <string name="preferences_passwords_sync_logins_across_devices">Embojuehe tembiapo ñepyrũ mba’e’oka pa’ũme</string>
    <!-- Preference to access list of saved logins -->
    <string name="preferences_passwords_saved_logins">Tembiapo ñepyrũ ñongatupyre</string>
    <!-- Description of empty list of saved passwords. Placeholder is replaced with app name.  -->
    <string name="preferences_passwords_saved_logins_description_empty_text">Ko’ápe ojehecháta tembiapo ñepyrũ eñongatu térã embojuehéva %s ndive.</string>
    <!-- Preference to access list of saved logins -->
    <string name="preferences_passwords_saved_logins_description_empty_learn_more_link">Eikuaave Sync rehegua</string>
    <!-- Preference to access list of login exceptions that we never save logins for -->
    <string name="preferences_passwords_exceptions">Oĩ’ỹva</string>
    <!-- Empty description of list of login exceptions that we never save logins for -->
    <string name="preferences_passwords_exceptions_description_empty">Ápe ojehecháta tembiapo ñepyrũ ha ñe’ẽñemi oñeñongatu’ỹva.</string>
    <!-- Description of list of login exceptions that we never save logins for -->
    <string name="preferences_passwords_exceptions_description">Noñeñongatumo’ãi tembiapo ñepyrũ ha ñe’ẽñemi ko’ã tendápe g̃uarã.</string>
    <!-- Text on button to remove all saved login exceptions -->
    <string name="preferences_passwords_exceptions_remove_all">Emboguete opaite oĩ’ỹva</string>
    <!-- Hint for search box in logins list -->
    <string name="preferences_passwords_saved_logins_search">Eheka tembiapo ñepyrũ</string>
    <!-- The header for the site that a login is for -->
    <string name="preferences_passwords_saved_logins_site">Tenda</string>
    <!-- The header for the username for a login -->
    <string name="preferences_passwords_saved_logins_username">Puruhára réra</string>
    <!-- The header for the password for a login -->
    <string name="preferences_passwords_saved_logins_password">Ñe’ẽñemi</string>
    <!-- Shown in snackbar to tell user that the password has been copied -->
    <string name="logins_password_copied">Ñe’ẽñemi ohasáva kuatiajokohápe</string>
    <!-- Shown in snackbar to tell user that the username has been copied -->
    <string name="logins_username_copied">Puruhára réra ohasáva kuatiajokohápe</string>
    <!-- Content Description (for screenreaders etc) read for the button to copy a password in logins-->
    <string name="saved_logins_copy_password">Emonguatia ñe’ẽñemi</string>
    <!-- Content Description (for screenreaders etc) read for the button to clear a password while editing a login-->
    <string name="saved_logins_clear_password">Embogue ñe’ẽñemi</string>
    <!-- Content Description (for screenreaders etc) read for the button to copy a username in logins -->
    <string name="saved_login_copy_username">Emonguatia puruhára réra</string>
    <!-- Content Description (for screenreaders etc) read for the button to clear a username while editing a login -->
    <string name="saved_login_clear_username">Embogue puruhára réra</string>
    <!-- Content Description (for screenreaders etc) read for the button to clear the hostname field while creating a login -->
    <string name="saved_login_clear_hostname">Emopotĩ mohendahavusu réra</string>
    <!-- Content Description (for screenreaders etc) read for the button to open a site in logins -->
    <string name="saved_login_open_site">Embojuruja tenda kundahárape</string>
    <!-- Content Description (for screenreaders etc) read for the button to reveal a password in logins -->
    <string name="saved_login_reveal_password">Ehechauka ñe’ẽñemi</string>
    <!-- Content Description (for screenreaders etc) read for the button to hide a password in logins -->
    <string name="saved_login_hide_password">Emokañy ñe’ẽñemi</string>
    <!-- Message displayed in biometric prompt displayed for authentication before allowing users to view their logins -->
    <string name="logins_biometric_prompt_message">Emyandyjey ehecha hag̃ua ne rembiapo ñepyrũ ñongatupyre</string>
    <!-- Title of warning dialog if users have no device authentication set up -->
    <string name="logins_warning_dialog_title">Erekokuaa nde puruhára ha ñe’ẽñemi</string>
    <!-- Message of warning dialog if users have no device authentication set up -->
    <string name="logins_warning_dialog_message">Emboheko pe patrõ jokoháva mba’e’oka pegua, PIN térã ñe’ẽñemi emo’ã hag̃ua nde puruhára ha ñe’ẽñemi ñongatupyrépe jeike ambue orekórõ ne mba’e’oka.</string>
    <!-- Negative button to ignore warning dialog if users have no device authentication set up -->
    <string name="logins_warning_dialog_later">Upéi</string>
    <!-- Positive button to send users to set up a pin of warning dialog if users have no device authentication set up -->
    <string name="logins_warning_dialog_set_up_now">Emboheko ko’ág̃a</string>

    <!-- Title of PIN verification dialog to direct users to re-enter their device credentials to access their logins -->
    <string name="logins_biometric_prompt_message_pin">Emyandyjey ne mba’e’oka</string>
    <!-- Title for Accessibility Force Enable Zoom Preference -->
    <string name="preference_accessibility_force_enable_zoom">Zoom opaite ñanduti rendápe</string>

    <!-- Summary for Accessibility Force Enable Zoom Preference -->
    <string name="preference_accessibility_force_enable_zoom_summary">Embojuruja poravorã emoneĩvo ñepichãi ha ejapo zoom, ikatu ñanduti renda omboykesévape kóva.</string>

    <!-- Saved logins sorting strategy menu item -by name- (if selected, it will sort saved logins alphabetically) -->
    <string name="saved_logins_sort_strategy_alphabetically">Téra (A-Z)</string>
    <!-- Saved logins sorting strategy menu item -by last used- (if selected, it will sort saved logins by last used) -->
    <string name="saved_logins_sort_strategy_last_used">Jejuru paha</string>
    <!-- Content description (not visible, for screen readers etc.): Sort saved logins dropdown menu chevron icon -->
    <string name="saved_logins_menu_dropdown_chevron_icon_content_description">Emoĩporã poravorã tembiapo ñepyrũgua</string>

    <!-- Autofill -->
    <!-- Preference and title for managing the autofill settings -->
    <string name="preferences_autofill">Myanyhẽ jehegui</string>
    <!-- Preference and title for managing the settings for addresses -->
    <string name="preferences_addresses">Kundaharape</string>
    <!-- Preference and title for managing the settings for credit cards -->
    <string name="preferences_credit_cards">Kuatia’atã ñemurã</string>
    <!-- Preference for saving and autofilling credit cards -->
    <string name="preferences_credit_cards_save_and_autofill_cards">Eñongatu ha emyanyhẽ kuatia’atã</string>

    <!-- Preference summary for saving and autofilling credit card data -->
    <string name="preferences_credit_cards_save_and_autofill_cards_summary">Mba’ekuaarã ipapapypa</string>
    <!-- Preference option for syncing credit cards across devices. This is displayed when the user is not signed into sync -->
    <string name="preferences_credit_cards_sync_cards_across_devices">Embojuehe kuatia’atã mba’e’oka pa’ũme</string>
    <!-- Preference option for syncing credit cards across devices. This is displayed when the user is signed into sync -->
    <string name="preferences_credit_cards_sync_cards">Embojuehe kuatia’atã</string>
    <!-- Preference option for adding a credit card -->
    <string name="preferences_credit_cards_add_credit_card">Embojuaju kuatia’atã ñemurã</string>

    <!-- Preference option for managing saved credit cards -->
    <string name="preferences_credit_cards_manage_saved_cards">Eñangareko kuatia’atã ñongatupyrére</string>
    <!-- Preference option for adding an address -->
    <string name="preferences_addresses_add_address">Embojuaju kundaharape</string>
    <!-- Preference option for managing saved addresses -->
    <string name="preferences_addresses_manage_addresses">Kundaharape ñangareko</string>
    <!-- Preference for saving and autofilling addresses -->
    <string name="preferences_addresses_save_and_autofill_addresses">Eñongatu ha emyanyhẽ kundaharape</string>

    <!-- Preference summary for saving and autofilling address data -->
    <string name="preferences_addresses_save_and_autofill_addresses_summary">Emoĩ marandu ipapapy, ñanduti veve ha kundaharape ñemondorãva</string>

    <!-- Title of the "Add card" screen -->
    <string name="credit_cards_add_card">Embojuaju kuatia’atã</string>
    <!-- Title of the "Edit card" screen -->
    <string name="credit_cards_edit_card">Embosako’i kuatia’atã</string>
    <!-- The header for the card number of a credit card -->
    <string name="credit_cards_card_number">Kuatia’atã papy</string>
    <!-- The header for the expiration date of a credit card -->
    <string name="credit_cards_expiration_date">Arange opaha</string>
    <!-- The label for the expiration date month of a credit card to be used by a11y services-->
    <string name="credit_cards_expiration_date_month">Jasýma opahague</string>
    <!-- The label for the expiration date year of a credit card to be used by a11y services-->
    <string name="credit_cards_expiration_date_year">Arýma opahague</string>
    <!-- The header for the name on the credit card -->
    <string name="credit_cards_name_on_card">Kuatia’atã réra</string>
    <!-- The text for the "Delete card" menu item for deleting a credit card -->
    <string name="credit_cards_menu_delete_card">Emboguete kuatia’atã</string>
    <!-- The text for the "Delete card" button for deleting a credit card -->
    <string name="credit_cards_delete_card_button">Emboguete kuatia’atã</string>
    <!-- The text for the confirmation message of "Delete card" dialog -->
    <string name="credit_cards_delete_dialog_confirmation">¿Emboguesépa añetehápe ko kuatia’atã ñemurã?</string>
    <!-- The text for the positive button on "Delete card" dialog -->
    <string name="credit_cards_delete_dialog_button">Mboguete</string>
    <!-- The title for the "Save" menu item for saving a credit card -->
    <string name="credit_cards_menu_save">Ñongatu</string>
    <!-- The text for the "Save" button for saving a credit card -->
    <string name="credit_cards_save_button">Ñongatu</string>
    <!-- The text for the "Cancel" button for cancelling adding, updating or deleting a credit card -->
    <string name="credit_cards_cancel_button">Heja</string>

    <!-- Title of the "Saved cards" screen -->
    <string name="credit_cards_saved_cards">Kuatia’atã ñongatupyre</string>

    <!-- Error message for credit card number validation -->
    <string name="credit_cards_number_validation_error_message">Ikatúpiko ehai kuatia’atã ñemurã papapy oikóva</string>

    <!-- Error message for credit card name on card validation -->
    <string name="credit_cards_name_on_card_validation_error_message">Ikatúpiko emyenyhẽ ko kora</string>
    <!-- Message displayed in biometric prompt displayed for authentication before allowing users to view their saved credit cards -->
    <string name="credit_cards_biometric_prompt_message">Embojuruja ehecha hag̃ua kuatia’atã ñongatupyre</string>
    <!-- Title of warning dialog if users have no device authentication set up -->
    <string name="credit_cards_warning_dialog_title">Emohekorosã nde kuatia’atã ñemurã</string>
    <!-- Message of warning dialog if users have no device authentication set up -->
    <string name="credit_cards_warning_dialog_message">Emboheko peteĩ jekokoha rape, PIN térã ñe’ẽñemi emo’ã hag̃ua nde kuatia’atã ñongatupyre ambue oikeséramo ne mba’e’okápe.</string>
    <!-- Positive button to send users to set up a pin of warning dialog if users have no device authentication set up -->
    <string name="credit_cards_warning_dialog_set_up_now">Emboheko ko’ág̃a</string>
    <!-- Negative button to ignore warning dialog if users have no device authentication set up -->
    <string name="credit_cards_warning_dialog_later">Upéi</string>
    <!-- Title of PIN verification dialog to direct users to re-enter their device credentials to access their credit cards -->
    <string name="credit_cards_biometric_prompt_message_pin">Embojuruja ne mba’e’oka</string>

    <!-- Message displayed in biometric prompt for authentication, before allowing users to use their stored credit card information -->
    <string name="credit_cards_biometric_prompt_unlock_message">Embojuruja eipuru hag̃ua kuatia’atã ñemurã marandu mbyatypyre</string>

    <!-- Title of the "Add address" screen -->
    <string name="addresses_add_address">Embojuaju kundaharape</string>
    <!-- Title of the "Edit address" screen -->
    <string name="addresses_edit_address">Embosako’i kundaharape</string>
    <!-- Title of the "Manage addresses" screen -->
    <string name="addresses_manage_addresses">Kundaharape ñangareko</string>
    <!-- The header for the first name of an address -->
    <string name="addresses_first_name">Téra Peteĩha</string>
    <!-- The header for the middle name of an address -->
    <string name="addresses_middle_name">Téra Mokõiha</string>
    <!-- The header for the last name of an address -->
    <string name="addresses_last_name">Terajoapy</string>
    <!-- The header for the street address of an address -->
    <string name="addresses_street_address">Kundaharape</string>
    <!-- The header for the city of an address -->
    <string name="addresses_city">Táva</string>
    <!-- The header for the subregion of an address when "state" should be used -->
    <string name="addresses_state">Tetãvore</string>
    <!-- The header for the subregion of an address when "province" should be used -->
    <string name="addresses_province">Tetãpehẽ</string>
    <!-- The header for the zip code of an address -->
    <string name="addresses_zip">Tendaréra papapy</string>
    <!-- The header for the country or region of an address -->
    <string name="addresses_country">Tetã térã tendaguasu</string>
    <!-- The header for the phone number of an address -->
    <string name="addresses_phone">Pumbyry</string>
    <!-- The header for the email of an address -->
    <string name="addresses_email">Ñanduti veve</string>
    <!-- The text for the "Save" button for saving an address -->
    <string name="addresses_save_button">Ñongatu</string>
    <!-- The text for the "Cancel" button for cancelling adding, updating or deleting an address -->
    <string name="addresses_cancel_button">Heja</string>
    <!-- The text for the "Delete address" button for deleting an address -->
    <string name="addressess_delete_address_button">Embogue kundaharape</string>

    <!-- The title for the "Delete address" confirmation dialog -->
    <string name="addressess_confirm_dialog_message">¿Añetehápepa remboguese ko kundaharape?</string>
    <!-- The text for the positive button on "Delete address" dialog -->
    <string name="addressess_confirm_dialog_ok_button">Mboguete</string>
    <!-- The text for the negative button on "Delete address" dialog -->
    <string name="addressess_confirm_dialog_cancel_button">Heja</string>
    <!-- The text for the "Save address" menu item for saving an address -->
    <string name="address_menu_save_address">Eñongatu kundaharape</string>
    <!-- The text for the "Delete address" menu item for deleting an address -->
    <string name="address_menu_delete_address">Emboguete kundaharape</string>

    <!-- Title of the Add search engine screen -->
    <string name="search_engine_add_custom_search_engine_title">Embojuaju hekaha</string>
    <!-- Content description (not visible, for screen readers etc.): Title for the button that navigates to add new engine screen -->
    <string name="search_engine_add_custom_search_engine_button_content_description">Embojuaju jehekaha pyahu</string>
    <!-- Title of the Edit search engine screen -->
    <string name="search_engine_edit_custom_search_engine_title">Embosako’i hekaha</string>
    <!-- Content description (not visible, for screen readers etc.): Title for the button to add a search engine in the action bar -->
    <string name="search_engine_add_button_content_description">Mbojuaju</string>
    <!-- Content description (not visible, for screen readers etc.): Title for the button to save a search engine in the action bar -->
    <string name="search_engine_add_custom_search_engine_edit_button_content_description">Ñongatu</string>
    <!-- Text for the menu button to edit a search engine -->
    <string name="search_engine_edit">Mbosako’i</string>
    <!-- Text for the menu button to delete a search engine -->
    <string name="search_engine_delete">Mboguete</string>

    <!-- Text for the button to create a custom search engine on the Add search engine screen -->
    <string name="search_add_custom_engine_label_other">Ambue</string>
    <!-- Label for the TextField in which user enters custom search engine name -->
    <string name="search_add_custom_engine_name_label">Téra</string>
    <!-- Placeholder text shown in the Search Engine Name TextField before a user enters text -->
    <string name="search_add_custom_engine_name_hint">Téra</string>
    <!-- Placeholder text shown in the Search Engine Name text field before a user enters text -->
    <string name="search_add_custom_engine_name_hint_2">Hekaha mongu’eha réra</string>
    <!-- Label for the TextField in which user enters custom search engine URL -->
    <string name="search_add_custom_engine_url_label">Jeheka juajuha URL</string>
    <!-- Placeholder text shown in the Search String TextField before a user enters text -->
    <string name="search_add_custom_engine_search_string_hint">Jehekaha juajuha eipurútava</string>
    <!-- Placeholder text shown in the Search String TextField before a user enters text -->
    <string name="search_add_custom_engine_search_string_hint_2">URL eipurukuaáva eheka hag̃ua</string>
    <!-- Description text for the Search String TextField. The %s is part of the string -->
    <string name="search_add_custom_engine_search_string_example" formatted="false">Emoambue porandu “%s” ndive. Techapyrã:https://www.google.com/search?q=%s</string>

    <!-- Accessibility description for the form in which details about the custom search engine are entered -->
    <string name="search_add_custom_engine_form_description">Mba’emimi jehekaha mongu’eha mboavapyre</string>

    <!-- The text for the "Save" button for saving a custom search engine -->
    <string name="search_custom_engine_save_button">Ñongatu</string>

    <!-- Text shown when a user leaves the name field empty -->
    <string name="search_add_custom_engine_error_empty_name">Emoinge hekaha réra</string>
    <!-- Text shown when a user leaves the search string field empty -->
    <string name="search_add_custom_engine_error_empty_search_string">Emoinge pe jehekaha juajuha</string>
    <!-- Text shown when a user leaves out the required template string -->
    <string name="search_add_custom_engine_error_missing_template">Ehechajey pe jehekaha juajuha ojokupytýpa techapyrã ohechaukáva ndive</string>
    <!-- Text shown when we aren't able to validate the custom search query. The first parameter is the url of the custom search engine -->
    <string name="search_add_custom_engine_error_cannot_reach">Ojavy eikekuévo “%s” ndive</string>
    <!-- Text shown when a user creates a new search engine -->
    <string name="search_add_custom_engine_success_message">Moheñoipyre %s</string>
    <!-- Text shown when a user successfully edits a custom search engine -->
    <string name="search_edit_custom_engine_success_message">Ñongatu %s</string>
    <!-- Text shown when a user successfully deletes a custom search engine -->
    <string name="search_delete_search_engine_success_message">Mboguete %s</string>

    <!-- Heading for the instructions to allow a permission -->
    <string name="phone_feature_blocked_intro">Emoneĩ hag̃ua:</string>

    <!-- First step for the allowing a permission -->
    <string name="phone_feature_blocked_step_settings">1. Eho Android ñembohekópe</string>

    <!-- Second step for the allowing a permission -->
    <string name="phone_feature_blocked_step_permissions"><![CDATA[2. Epoko <b>Ñemoneĩ</b>]]></string>
    <!-- Third step for the allowing a permission (Fore example: Camera) -->
    <string name="phone_feature_blocked_step_feature"><![CDATA[3. Emoambue <b>%1$s</b> Ijurujávaramo]]></string>

    <!-- Label that indicates a site is using a secure connection -->
    <string name="quick_settings_sheet_secure_connection_2">Jeikekatu</string>
    <!-- Label that indicates a site is using a insecure connection -->
    <string name="quick_settings_sheet_insecure_connection_2">Jeikekatu’ỹ</string>
    <!-- Label to clear site data -->
    <string name="clear_site_data">Emboguete kookie ha mba’ekuaarã tendágui</string>
    <!-- Confirmation message for a dialog confirming if the user wants to delete all data for current site -->
    <string name="confirm_clear_site_data"><![CDATA[¿Añetehápepa emboguetese opaite kookie ha mba’ekuaarã tendágui <b>%s</b>?]]></string>
    <!-- Confirmation message for a dialog confirming if the user wants to delete all the permissions for all sites-->
    <string name="confirm_clear_permissions_on_all_sites">¿Añetehápe emboguese opaite ñemoneĩ opaite tenda pegua?</string>
    <!-- Confirmation message for a dialog confirming if the user wants to delete all the permissions for a site-->
    <string name="confirm_clear_permissions_site">¿Añetehápe emboguese opavave ñemoneĩ opaite tenda pegua?</string>
    <!-- Confirmation message for a dialog confirming if the user wants to set default value a permission for a site-->
    <string name="confirm_clear_permission_site">¿Añetehápe emboguese opaite ñemoneĩ ko tenda pegua?</string>
    <!-- label shown when there are not site exceptions to show in the site exception settings -->
    <string name="no_site_exceptions">Ndaipóri oi’ỹva ko tendápe</string>
    <!-- Bookmark deletion confirmation -->
    <string name="bookmark_deletion_confirmation">¿Añetehápe emboguese ko techaukaha?</string>
    <!-- Browser menu button that adds a shortcut to the home fragment -->
    <string name="browser_menu_add_to_shortcuts">Ojuajúva mbopya’eháre</string>
    <!-- Browser menu button that removes a shortcut from the home fragment -->
    <string name="browser_menu_remove_from_shortcuts">Emboguete mbopya’ehágui</string>
    <!-- text shown before the issuer name to indicate who its verified by, parameter is the name of
     the certificate authority that verified the ticket-->
    <string name="certificate_info_verified_by">Ohechapyréma: %1$s</string>
    <!-- Login overflow menu delete button -->
    <string name="login_menu_delete_button">Mboguete</string>
    <!-- Login overflow menu edit button -->
    <string name="login_menu_edit_button">Mbosako’i</string>
    <!-- Message in delete confirmation dialog for logins -->
    <string name="login_deletion_confirmation">¿Emboguese añetehápe ko tembiapo ñepyrũ?</string>
    <!-- Positive action of a dialog asking to delete  -->
    <string name="dialog_delete_positive">Mboguete</string>
    <!-- Negative action of a dialog asking to delete login -->
    <string name="dialog_delete_negative">Heja</string>
    <!--  The saved login options menu description. -->
    <string name="login_options_menu">Jeporavorã tembiapo ñepyrũgua</string>
    <!--  The editable text field for a login's web address. -->
    <string name="saved_login_hostname_description">Moñe’ẽha kora isako’ikuaáava ñanduti kundaharape rembiapo ñepyrũme.</string>
    <!--  The editable text field for a login's username. -->
    <string name="saved_login_username_description">Moñe’ẽha kora isako’ikuaáava puruhára réra rembiapo ñepyrũme.</string>
    <!--  The editable text field for a login's password. -->
    <string name="saved_login_password_description">Moñe’ẽha kora isako’ikuaáava ñe’ẽñemi rembiapo ñepyrũme.</string>
    <!--  The button description to save changes to an edited login. -->
    <string name="save_changes_to_login">Eñongatu moambue tembiapo ñepyrũme.</string>
    <!--  The page title for editing a saved login. -->
    <string name="edit">Mbosako’i</string>
    <!--  The page title for adding new login. -->
    <string name="add_login">Embojuaju terarenda pyahu</string>
    <!--  The error message in add/edit login view when password field is blank. -->
    <string name="saved_login_password_required">Tekotevẽ ñe’ẽñemi</string>
    <!--  The error message in add login view when username field is blank. -->
    <string name="saved_login_username_required">Puruhára réra jerurepyre</string>
    <!--  The error message in add login view when hostname field is blank. -->
    <string name="saved_login_hostname_required" tools:ignore="UnusedResources">Mohendahavusu réra jerurepyre</string>
    <!-- Voice search button content description  -->
    <string name="voice_search_content_description">Hekaha ñe’ẽgua</string>
    <!-- Voice search prompt description displayed after the user presses the voice search button -->
    <string name="voice_search_explainer">Eñe’ẽ ko’ág̃a</string>

    <!--  The error message in edit login view when a duplicate username exists. -->
    <string name="saved_login_duplicate">Oĩma tembiapo ñepyrũ puruhára réra peichagua</string>

    <!-- This is the hint text that is shown inline on the hostname field of the create new login page. 'https://www.example.com' intentionally hardcoded here -->
    <string name="add_login_hostname_hint_text">https://www.example.com</string>

    <!-- This is an error message shown below the hostname field of the add login page when a hostname does not contain http or https. -->
    <string name="add_login_hostname_invalid_text_3">Ñanduti kundaharape orekova’erã &quot;https://&quot; térã &quot;http://&quot;</string>
    <!-- This is an error message shown below the hostname field of the add login page when a hostname is invalid. -->
    <string name="add_login_hostname_invalid_text_2">Mohendahavusu réra oikóva jerurepyre</string>

    <!-- Synced Tabs -->
    <!-- Text displayed to ask user to connect another device as no devices found with account -->
    <string name="synced_tabs_connect_another_device">Emoinge ambue mba’e’oka.</string>
    <!-- Text displayed asking user to re-authenticate -->
    <string name="synced_tabs_reauth">Ikatúpiko emoneĩjey.</string>
    <!-- Text displayed when user has disabled tab syncing in Firefox Sync Account -->
    <string name="synced_tabs_enable_tab_syncing">Embojuruja tendayke ñembojuehe.</string>

    <!-- Text displayed when user has no tabs that have been synced -->
    <string name="synced_tabs_no_tabs">Ndererekói tendayke ijurujáva Firefox-pe ambue ne mba’e’okápe.</string>
    <!-- Text displayed in the synced tabs screen when a user is not signed in to Firefox Sync describing Synced Tabs -->
    <string name="synced_tabs_sign_in_message">Ehecha tendayke rysýi ambue ne mba’e’okápe.</string>
    <!-- Text displayed on a button in the synced tabs screen to link users to sign in when a user is not signed in to Firefox Sync -->
    <string name="synced_tabs_sign_in_button">Eñepyrũ tembiapo embojuehe hag̃ua</string>

    <!-- The text displayed when a synced device has no tabs to show in the list of Synced Tabs. -->
    <string name="synced_tabs_no_open_tabs">Ndaipóri tendayke ijurujáva</string>

    <!-- Content description for expanding a group of synced tabs. -->
    <string name="synced_tabs_expand_group">Emyasãi tendayke aty mbojuehepyre</string>
    <!-- Content description for collapsing a group of synced tabs. -->
    <string name="synced_tabs_collapse_group">Emokañy tendayke aty mbojuehepyre</string>

    <!-- Top Sites -->
    <!-- Title text displayed in the dialog when shortcuts limit is reached. -->
    <string name="shortcut_max_limit_title">Emohu’ãma mbopya’ehápe g̃uarã</string>
    <!-- Content description text displayed in the dialog when shortcut limit is reached. -->
    <string name="shortcut_max_limit_content">Embojuaju hag̃ua jeike pyahu, embogue peteĩ. Ejopy are tenda ha eiporavo mboguete.</string>
    <!-- Confirmation dialog button text when top sites limit is reached. -->
    <string name="top_sites_max_limit_confirmation_button">Oĩma, aikumby</string>

    <!-- Label for the preference to show the shortcuts for the most visited top sites on the homepage -->
    <string name="top_sites_toggle_top_recent_sites_4">Jeike pya’eha</string>
	<!-- Title text displayed in the rename top site dialog. -->
	<string name="top_sites_rename_dialog_title">Téra</string>
    <!-- Hint for renaming title of a shortcut -->
    <string name="shortcut_name_hint">Mbopya’eha réra</string>
	<!-- Button caption to confirm the renaming of the top site. -->
	<string name="top_sites_rename_dialog_ok">Moneĩ</string>
	<!-- Dialog button text for canceling the rename top site prompt. -->
	<string name="top_sites_rename_dialog_cancel">Heja</string>

    <!-- Text for the menu button to open the homepage settings. -->
    <string name="top_sites_menu_settings">Ñemboheko</string>
    <!-- Text for the menu button to navigate to sponsors and privacy support articles. '&amp;' is replaced with the ampersand symbol: & -->
    <string name="top_sites_menu_sponsor_privacy">Ore pytyvõhára ha nemigua</string>
    <!-- Label text displayed for a sponsored top site. -->
    <string name="top_sites_sponsored_label">Pytyvõpyréva</string>

    <!-- Inactive tabs in the tabs tray -->
    <!-- Title text displayed in the tabs tray when a tab has been unused for 14 days. -->
    <string name="inactive_tabs_title">Tendayke ojepuru’ỹva</string>
    <!-- Content description for closing all inactive tabs -->
    <string name="inactive_tabs_delete_all">Embotypaite tendayke ojepuru’ỹva</string>

    <!-- Content description for expanding the inactive tabs section. -->
    <string name="inactive_tabs_expand_content_description">Emyasãi tendayke ojepuru’ỹva</string>
    <!-- Content description for collapsing the inactive tabs section. -->
    <string name="inactive_tabs_collapse_content_description">Emomichĩ tendayke ojepuru’ỹva</string>

    <!-- Inactive tabs auto-close message in the tabs tray -->
    <!-- The header text of the auto-close message when the user is asked if they want to turn on the auto-closing of inactive tabs. -->
    <string name="inactive_tabs_auto_close_message_header" tools:ignore="UnusedResources">¿Omboty ijehegui peteĩ jasy rire?</string>

    <!-- A description below the header to notify the user what the inactive tabs auto-close feature is. -->
    <string name="inactive_tabs_auto_close_message_description" tools:ignore="UnusedResources">Firefox ombotykuaa tendayke ehecha’ỹakuri jasy ohasaramóvape.</string>
    <!-- A call to action below the description to allow the user to turn on the auto closing of inactive tabs. -->
    <string name="inactive_tabs_auto_close_message_action" tools:ignore="UnusedResources">EMYANDY ÑEMBOTY IJEHEGUÍVA</string>

    <!-- Text for the snackbar to confirm auto-close is enabled for inactive tabs -->
    <string name="inactive_tabs_auto_close_message_snackbar">Mboty jehegui jurujapyre</string>

    <!-- Awesome bar suggestion's headers -->
    <!-- Search suggestions title for Firefox Suggest. -->
    <string name="firefox_suggest_header">Firefox Kuave’ẽmby</string>

    <!-- Title for search suggestions when Google is the default search suggestion engine. -->
    <string name="google_search_engine_suggestion_header">Google Jehekaha</string>
    <!-- Title for search suggestions when the default search suggestion engine is anything other than Google. The first parameter is default search engine name. -->
    <string name="other_default_search_engine_suggestion_header">Eheka %s ndive</string>

    <!-- Default browser experiment -->
    <string name="default_browser_experiment_card_text">Emboheko ñanduti renda juajuha, ñanduti veve ha ñe’ẽmondo ijuruja hag̃ua ijehegui Firefox-pe.</string>

    <!-- Content description for close button in collection placeholder. -->
    <string name="remove_home_collection_placeholder_content_description">Mboguete</string>

    <!-- Content description radio buttons with a link to more information -->
    <string name="radio_preference_info_content_description">Eikutu ápe eikuaave hag̃ua</string>

    <!-- Content description for the action bar "up" button -->
    <string name="action_bar_up_description">Eikundaha yvate gotyo</string>

    <!-- Content description for privacy content close button -->
    <string name="privacy_content_close_button_content_description">Mboty</string>

    <!-- Pocket recommended stories -->
    <!-- Header text for a section on the home screen. -->
    <string name="pocket_stories_header_1">Tembiasakue nemyakãngetáva</string>
    <!-- Header text for a section on the home screen. -->
    <string name="pocket_stories_categories_header">Tembiasakue téma rehegua</string>
    <!-- Text of a button allowing users to access an external url for more Pocket recommendations. -->
    <string name="pocket_stories_placeholder_text">Ejuhukuaave</string>
    <!-- Title of an app feature. Smaller than a heading. The first parameter is product name Pocket -->
    <string name="pocket_stories_feature_title_2">Omboguatáva %s.</string>
    <!-- Caption for describing a certain feature. The placeholder is for a clickable text (eg: Learn more) which will load an url in a new tab when clicked.  -->
    <string name="pocket_stories_feature_caption">Firefox reheguaite. %s</string>
    <!-- Clickable text for opening an external link for more information about Pocket. -->
    <string name="pocket_stories_feature_learn_more">Kuaave</string>

    <!-- Text indicating that the Pocket story that also displays this text is a sponsored story by other 3rd party entity. -->
    <string name="pocket_stories_sponsor_indication">Pytyvõpyréva</string>

    <!-- Snackbar message for enrolling in a Nimbus experiment from the secret settings when Studies preference is Off.-->
    <string name="experiments_snackbar">Embojuruja telemetry emondo hag̃ua mba’ekuaarã.</string>
    <!-- Snackbar button text to navigate to telemetry settings.-->
    <string name="experiments_snackbar_button">Eho ñembohekópe</string>

    <!-- Accessibility services actions labels. These will be appended to accessibility actions like "Double tap to.." but not by or applications but by services like Talkback. -->
    <!-- Action label for elements that can be collapsed if interacting with them. Talkback will append this to say "Double tap to collapse". -->
    <string name="a11y_action_label_collapse">pa’ãmba</string>
    <!-- Action label for elements that can be expanded if interacting with them. Talkback will append this to say "Double tap to expand". -->
    <string name="a11y_action_label_expand">myasãi</string>
    <!-- Action label for links to a website containing documentation about a wallpaper collection. Talkback will append this to say "Double tap to open link to learn more about this collection". -->
    <string name="a11y_action_label_wallpaper_collection_learn_more">embojuruja juajuha eikuaave hag̃ua ko ñembyaty</string>
    <!-- Action label for links that point to an article. Talkback will append this to say "Double tap to read the article". -->
    <string name="a11y_action_label_read_article">emoñe’ẽ jehaipy</string>
    <!-- Action label for links to the Firefox Pocket website. Talkback will append this to say "Double tap to open link to learn more". -->
    <string name="a11y_action_label_pocket_learn_more">embojuruja juajuha eikuaave hag̃ua</string>
</resources><|MERGE_RESOLUTION|>--- conflicted
+++ resolved
@@ -429,15 +429,7 @@
     <!-- Text for request support button indicating that cookie banner reduction is not supported for the current site, this is shown as part of the cookie banner details view. -->
     <string name="cookie_banner_handling_details_site_is_not_supported_request_support_button_2">Emondo mba’ejerure</string>
     <!-- Text for title indicating that cookie banner reduction is not supported for the current site, this is shown as part of the cookie banner details view. -->
-<<<<<<< HEAD
-    <string name="cookie_banner_handling_details_site_is_not_supported_title" moz:RemovedIn="114" tools:ignore="UnusedResources">Kookie Banner Ñemomichĩ</string>
-    <!-- Text for title indicating that cookie banner reduction is not supported for the current site, this is shown as part of the cookie banner details view. -->
     <string name="cookie_banner_handling_details_site_is_not_supported_title_2">¿Ejerure pytyvõ ko tendápe g̃uara?</string>
-    <!-- Label for the snackBar, after the user reports with success a website where cookie banner reducer did not work -->
-    <string name="cookie_banner_handling_report_site_snack_bar_text" moz:RemovedIn="114" tools:ignore="UnusedResources">Emba’ejerure oñepytyvõ hag̃ua tenda.</string>
-=======
-    <string name="cookie_banner_handling_details_site_is_not_supported_title_2">¿Ejerure pytyvõ ko tendápe g̃uara?</string>
->>>>>>> ae224354
     <!-- Label for the snackBar, after the user reports with success a website where cookie banner reducer did not work -->
     <string name="cookie_banner_handling_report_site_snack_bar_text_2">Mba’ejerure mondopyre</string>
     <!-- Text for indicating cookie banner handling is on this site, this is shown as part of the protections panel with the tracking protection toggle -->
