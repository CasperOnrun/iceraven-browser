--- conflicted
+++ resolved
@@ -268,15 +268,6 @@
     <!-- Onboarding home screen popup dialog, shown on top of the Jump back in section. -->
     <string name="onboarding_home_screen_jump_back_contextual_hint_2">Ehecha nde kuatiarogue ñepyrũha. Umi tendayke ramovegua, techaukaha ha jeheka rapykuere oĩta ápe.</string>
     <!-- Home onboarding dialog welcome screen title text. -->
-<<<<<<< HEAD
-    <string moz:RemovedIn="106" name="onboarding_home_welcome_title" tools:ignore="UnusedResources">Eg̃uahẽporãite ñanduti ijeheguívape</string>
-    <!-- Home onboarding dialog welcome screen title text. -->
-    <string name="onboarding_home_welcome_title_2">Eg̃uahẽporãite ñanduti mba’eguáva</string>
-    <!-- Home onboarding dialog sign into sync screen title text. -->
-    <string moz:RemovedIn="106" name="onboarding_home_sync_title_2" tools:ignore="UnusedResources">Eva pumbyrýgui mohendahápe ha ambueháicha</string>
-    <!-- Home onboarding dialog sign into sync screen title text. -->
-    <string name="onboarding_home_sync_title_3">Mba’erechaha ñemoambue ndahasyiete</string>
-=======
     <string name="onboarding_home_welcome_title_2">Eg̃uahẽporãite ñanduti mba’eguáva</string>
     <!-- Home onboarding dialog welcome screen description text. -->
     <string name="onboarding_home_welcome_description">Sa’yve. Tekorosãve. Roykekove tapichakuérape roma’ẽ’ỹre virúre.</string>
@@ -284,7 +275,6 @@
     <string name="onboarding_home_sync_title_3">Mba’erechaha ñemoambue ndahasyiete</string>
     <!-- Home onboarding dialog sign into sync screen description text. -->
     <string name="onboarding_home_sync_description">Eku’ejey eheja haguégui tendayke ambue mba’e’oka ndive nde kuatiarogue ñepyrũme.</string>
->>>>>>> 68970841
     <!-- Text for the button to continue the onboarding on the home onboarding dialog. -->
     <string name="onboarding_home_get_started_button">Eñepyrũ</string>
     <!-- Text for the button to navigate to the sync sign in screen on the home onboarding dialog. -->
@@ -491,14 +481,6 @@
     <string name="wallpaper_select_error_snackbar_message">Noñemoambuekuaái mba’erechaha rugua</string>
     <!-- Text displayed that links to website containing documentation about the "Limited Edition" wallpapers. -->
     <string name="wallpaper_learn_more">Kuaave</string>
-<<<<<<< HEAD
-    <!-- Label for switch which toggles the "tap-to-switch" behavior on home screen logo -->
-    <string moz:removedIn="105" name="wallpaper_tap_to_change_switch_label_1" tools:ignore="UnusedResources">Emoambue mba’erechaha rugua opokóvo Firefox kuatiarogue ñepyrũ ra’ãnga’i</string>
-
-    <!-- This is the accessibility content description for the wallpapers functionality. Users are
-    able to tap on the app logo in the home screen and can switch to different wallpapers by tapping. -->
-    <string moz:removedIn="105" name="wallpaper_logo_content_description" tools:ignore="UnusedResources">Firefox ra’ãnga’i - emoambue mba’erechaha rugua, votõ</string>
-=======
 
     <!-- Text for classic wallpapers title. The first parameter is the Firefox name. -->
     <string name="wallpaper_classic_title">Jepokuaa %s</string>
@@ -516,17 +498,6 @@
 
     <!-- Wallpaper onboarding dialog learn more button text. The button navigates to the wallpaper settings screen. -->
     <string name="wallpapers_onboarding_dialog_explore_more_button_text">Ema’ẽjeyjey mba’erechaha ruguáre</string>
->>>>>>> 68970841
-
-    <!-- Text for classic wallpapers title. The first parameter is the Firefox name. -->
-    <string name="wallpaper_classic_title">Jepokuaa %s</string>
-    <!-- Text for limited edition wallpapers title. -->
-    <string name="wallpaper_limited_edition_title">Ñemoheñói sa’íva</string>
-    <!-- Wallpaper onboarding dialog header text. -->
-    <string name="wallpapers_onboarding_dialog_title_text">Eipurukuaa sa’y sa’imi</string>
-
-    <!-- Wallpaper onboarding dialog body text. -->
-    <string name="wallpapers_onboarding_dialog_body_text">Eiporavo mba’erechaha rugua nde ehecharamóva.</string>
 
     <!-- Add-on Installation from AMO-->
     <!-- Error displayed when user attempts to install an add-on from AMO (addons.mozilla.org) that is not supported -->
@@ -1292,17 +1263,6 @@
     <string name="delete_history_group_snackbar">Aty mboguepyre</string>
 
     <!-- Onboarding -->
-<<<<<<< HEAD
-    <!-- Text for onboarding welcome message
-    The first parameter is the name of the app (e.g. Firefox Preview) -->
-    <string moz:RemovedIn="106" name="onboarding_header" tools:ignore="UnusedResources">¡Eg̃uahẽporãite %s-pe!</string>
-    <!-- text for the Firefox account onboarding sign in card header. The word "Firefox" should not be translated -->
-    <string moz:removedIn="106" name="onboarding_account_sign_in_header_1" tools:ignore="UnusedResources">Embojuehe Firefox mba’e’oka pa’ũme</string>
-    <!-- Text for the button to learn more about signing in to your Firefox account. The first parameter is the name of the application.-->
-    <string moz:removedIn="106" name="onboarding_manual_sign_in_description_2" tools:ignore="UnusedResources">Egueru techaukaha, tembiasakue ha ñe’ẽñemi %1$s-pe ko mba’e’okápe.</string>
-    <!-- text for the button to manually sign into Firefox account. -->
-    <string moz:removedIn="106" name="onboarding_firefox_account_sign_in_1" tools:ignore="UnusedResources">Eñemboheraguapy</string>
-=======
     <!-- Text for onboarding welcome header. -->
     <string name="onboarding_header_2">Eg̃uahẽporãite ñanduti iporãvévape</string>
     <!-- Text for the onboarding welcome message. -->
@@ -1311,22 +1271,12 @@
     <string name="onboarding_account_sign_in_header">Eku’ejey eheja haguégui</string>
     <!-- Text for the button to learn more about signing in to your Firefox account. -->
     <string name="onboarding_manual_sign_in_description">Embojuehe tendayke ha ñe’ẽñemi mba’e’oka pa’ũme emoambue hag̃ua mba’erechaha oso’ỹre.</string>
->>>>>>> 68970841
     <!-- Text for the button to manually sign into Firefox account. -->
     <string name="onboarding_firefox_account_sign_in">Eñepyrũ tembiapo</string>
     <!-- text to display in the snackbar once account is signed-in -->
     <string name="onboarding_firefox_account_sync_is_on">Sync oñemyandýma</string>
-<<<<<<< HEAD
-    <!-- text for the tracking protection onboarding card header -->
-    <string moz:removedIn="106" name="onboarding_tracking_protection_header_3" tools:ignore="UnusedResources">Tekoñemi hendymeme</string>
     <!-- Text for the tracking protection onboarding card header -->
     <string name="onboarding_tracking_protection_header">Omo’ã ñemigua ijeheguiete</string>
-    <!-- text for the tracking protection card description. The first parameter is the name of the application.-->
-    <string moz:removedIn="106" name="onboarding_tracking_protection_description_4" tools:ignore="UnusedResources">%1$s ojoko ijehegui umi atyguasúpe ani ohapykueho ñanduti rupive kañyhápe.</string>
-=======
-    <!-- Text for the tracking protection onboarding card header -->
-    <string name="onboarding_tracking_protection_header">Omo’ã ñemigua ijeheguiete</string>
->>>>>>> 68970841
     <!-- Text for the tracking protection card description. -->
     <string name="onboarding_tracking_protection_description">Ñemo’ãmbaite kookie rovake omboyke tapykuehohápe oipurúvo kookie nde rapykueho hag̃ua ñandutípe.</string>
     <!-- text for tracking protection radio button option for standard level of blocking -->
@@ -1339,18 +1289,6 @@
     <string name="onboarding_tracking_protection_strict_button_description_3">Ejoko tapykuehoha kuatiarogue henyhẽ pya’évape g̃uarã, hákatu ojavykuaáva peteĩva kuatiarogue rembiapoite.</string>
     <!-- text for the toolbar position card header  -->
     <string name="onboarding_toolbar_placement_header_1">Eiporavo tembipuru renda oĩha</string>
-<<<<<<< HEAD
-    <!-- text for the toolbar position card description -->
-    <string moz:removedIn="106" name="onboarding_toolbar_placement_description_1" tools:ignore="UnusedResources">Emoĩ tembipuru renda nde ykére. Eguereko yvy gotyo, térã emongu’e yvate gotyo.</string>
-    <!-- text for the privacy notice onboarding card header -->
-    <string moz:removedIn="106" name="onboarding_privacy_notice_header" tools:ignore="UnusedResources">Ne ñemigua</string>
-
-    <!-- Text for the privacy notice onboarding card header -->
-    <string name="onboarding_privacy_notice_header_1">Ehechameme ne mba’ekuaarã</string>
-    <!-- text for the privacy notice onboarding card description
-    The first parameter is the name of the app (e.g. Firefox Preview) Substitute %s for long browser name. -->
-    <string moz:removedIn="106" name="onboarding_privacy_notice_description2" tools:ignore="UnusedResources">Rojapo %s eñangareko hag̃ua emoherakuãva ñandutípe rehe ha emoherakuãva orendive avei.</string>
-=======
     <!-- Text for the toolbar position card description -->
     <string name="onboarding_toolbar_placement_description">Ereko yvy gotyo térã emogu’e yvate gotyo.</string>
 
@@ -1358,7 +1296,6 @@
     <string name="onboarding_privacy_notice_header_1">Ehechameme ne mba’ekuaarã</string>
     <!-- Text for the privacy notice onboarding card description. -->
     <string name="onboarding_privacy_notice_description">Firefox ome’ẽ ndéve pokatu emoherakuãva ñandutípe rehe ha emoherakuãva orendive avei.</string>
->>>>>>> 68970841
     <!-- Text for the button to read the privacy notice -->
     <string name="onboarding_privacy_notice_read_button">Emoñe’ẽ ore marandu’i ñemigua</string>
 
