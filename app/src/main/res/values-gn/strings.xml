<?xml version="1.0" encoding="utf-8"?>
<resources xmlns:tools="http://schemas.android.com/tools" xmlns:moz="http://mozac.org/tools">

    <!-- App name for private browsing mode. The first parameter is the name of the app defined in app_name (for example: Fenix)-->
    <string name="app_name_private_5">Ñemigua %s</string>
    <!-- App name for private browsing mode. The first parameter is the name of the app defined in app_name (for example: Fenix)-->
    <string name="app_name_private_4">%s (Ñemigua)</string>

    <!-- Home Fragment -->
    <!-- Content description (not visible, for screen readers etc.): "Three dot" menu button. -->
    <string name="content_description_menu">Jeporavorãve</string>
    <!-- Content description (not visible, for screen readers etc.): "Private Browsing" menu button. -->
    <string name="content_description_private_browsing_button">Embojuruja kundahára ñemigua</string>
    <!-- Content description (not visible, for screen readers etc.): "Private Browsing" menu button. -->
    <string name="content_description_disable_private_browsing_button">Eipe’a kundaha ñemigua</string>
    <!-- Placeholder text shown in the search bar before a user enters text -->
    <string name="search_hint">Eheka térã ehai kundaharape</string>

    <!-- Placeholder text shown in search bar when using history search -->
    <string name="history_search_hint">Eheka tembiasakuépe</string>
    <!-- Placeholder text shown in search bar when using bookmarks search -->
    <string name="bookmark_search_hint">Eheka techaukahápe</string>
    <!-- Placeholder text shown in search bar when using tabs search -->
    <string name="tab_search_hint">Eheka tendayke</string>
    <!-- Placeholder text shown in the search bar when using application search engines -->
    <string name="application_search_hint">Emoinge ñe’ẽ ehekaséva</string>
    <!-- No Open Tabs Message Description -->
    <string name="no_open_tabs_description">Umi tendayke ijurujáva ojehecháta ápe.</string>

    <!-- No Private Tabs Message Description -->
    <string name="no_private_tabs_description">Ne rendaykekuéra ñemiguáva ojehecháta ápe.</string>

    <!-- Tab tray multi select title in app bar. The first parameter is the number of tabs selected -->
    <string name="tab_tray_multi_select_title">%1$d poravopyre</string>
    <!-- Label of button in create collection dialog for creating a new collection  -->
    <string name="tab_tray_add_new_collection">Embojuaju ñembyatyha pyahu</string>
    <!-- Label of editable text in create collection dialog for naming a new collection  -->
    <string name="tab_tray_add_new_collection_name">Téra</string>
    <!-- Label of button in save to collection dialog for selecting a current collection  -->
    <string name="tab_tray_select_collection">Eiporavo ñembyatyha</string>
    <!-- Content description for close button while in multiselect mode in tab tray -->
    <string name="tab_tray_close_multiselect_content_description">Esẽ poravoha hekoetáva ayvúgui</string>
    <!-- Content description for save to collection button while in multiselect mode in tab tray -->
    <string name="tab_tray_collection_button_multiselect_content_description">Eñongatu tendayke poravopyre mbyatyhápe</string>
    <!-- Content description on checkmark while tab is selected in multiselect mode in tab tray -->
    <string name="tab_tray_multiselect_selected_content_description">Poravopyre</string>

    <!-- Home - Recently saved bookmarks -->
    <!-- Title for the home screen section with recently saved bookmarks. -->
    <string name="recently_saved_title">Oñeñongaturamóva</string>
    <!-- Content description for the button which navigates the user to show all of their saved bookmarks. -->
    <string name="recently_saved_show_all_content_description_2">Ehechaukapaite techaukaha ñongatupyre</string>

    <!-- Text for the menu button to remove a recently saved bookmark from the user's home screen -->
    <string name="recently_saved_menu_item_remove">Mboguete</string>

    <!-- About content. The first parameter is the name of the application. (For example: Fenix) -->
    <string name="about_content">%1$s ojapókuri @fork-maintainers.</string>

    <!-- Private Browsing -->
    <!-- Explanation for private browsing displayed to users on home view when they first enable private mode
        The first parameter is the name of the app defined in app_name (for example: Fenix) -->
    <string name="private_browsing_placeholder_description_2">%1$s omopotĩ nde jeheka ha kundahára rembiasakue tendayke ñemiguápe emboty térã esẽenguévo ko tembipuru’ígui. Kóva nande kuaukáiramo jepe ñanduti rendápe térã ne ñanduti me’ẽhárape, nombohasýi eime ñemi hag̃ua opaite tapicha oipurúva ko mba’e’oka renondépe.</string>
    <string name="private_browsing_common_myths">
       Mombe’ugua’u kundahára ñemi rehegua
    </string>

    <!-- Private mode shortcut "contextual feature recommendation" (CFR) -->
    <!-- Text for the main message -->
    <string moz:removedIn="109" name="cfr_message" tools:ignore="UnusedResources">Embojuaju jeike pya’eha embojuruja hag̃ua tendayke ñemi ne mba’erechaha ñepyrũgua guive.</string>

    <!-- Text for the Private mode shortcut CFR message for adding a private mode shortcut to open private tabs from the Home screen -->
    <string name="private_mode_cfr_message">Emoñepyrũ tendayke ñemigua peteĩ jekutúpe.</string>
    <!-- Text for the positive button -->
    <string moz:removedIn="109" name="cfr_pos_button_text" tools:ignore="UnusedResources">Embojuaju jeike pya’eha</string>
    <!-- Text for the positive button to accept adding a Private Browsing shortcut to the Home screen -->
    <string name="private_mode_cfr_pos_button_text">Embojuaju mba’erechaha ñepyrũháre</string>
    <!-- Text for the negative button to decline adding a Private Browsing shortcut to the Home screen -->
    <string name="cfr_neg_button_text">Nahániri, aguyje</string>

    <!-- Open in App "contextual feature recommendation" (CFR) -->
    <!-- Text for the info message. The first parameter is the name of the application.-->
    <string name="open_in_app_cfr_info_message_2">Embohekokuaa %1$s ombojuruja hag̃ua ijehegui juajuha tembipuru’ípe.</string>
    <!-- Text for the positive action button -->
    <string name="open_in_app_cfr_positive_button_text">Eho ñembohekópe</string>
    <!-- Text for the negative action button -->
    <string name="open_in_app_cfr_negative_button_text">Mboyke</string>

    <!-- Content description for close button used in "contextual feature recommendation" (CFR) popups -->
    <string name="cfr_dismiss_button_default_content_description">Mboyke</string>

    <!-- Total cookie protection "contextual feature recommendation" (CFR) -->
    <!-- Text for the message displayed in the contextual feature recommendation popup promoting the total cookie protection feature. -->
    <string name="tcp_cfr_message">Ore rembiapo tekoñemigua iporãvéva omboyke tapykuehoha tendakuéra pa’ũme.</string>
    <!-- Text displayed that links to website containing documentation about the "Total cookie protection" feature. -->
    <string name="tcp_cfr_learn_more">Maranduve kookie ñemo’ã guasu rehegua</string>

    <!-- Text for the info dialog when camera permissions have been denied but user tries to access a camera feature. -->
    <string name="camera_permissions_needed_message">Eikotevẽ eike ta’ãngamýime. Eho Android ñembohekópe, eukutu ñemoneĩ ha moneĩ.</string>
    <!-- Text for the positive action button to go to Android Settings to grant permissions. -->
    <string name="camera_permissions_needed_positive_button_text">Eho ñembohekópe</string>
    <!-- Text for the negative action button to dismiss the dialog. -->
    <string name="camera_permissions_needed_negative_button_text">Mboyke</string>

    <!-- Text for the banner message to tell users about our auto close feature. -->
    <string name="tab_tray_close_tabs_banner_message">Emboheko tendayke ijurujáva oñemboty hag̃ua ijehegui ojehecha’ỹva pe ára, arapokõindy térã jasýpe.</string>
    <!-- Text for the positive action button to go to Settings for auto close tabs. -->
    <string name="tab_tray_close_tabs_banner_positive_button_text">Ehecha jeporavorã</string>
    <!-- Text for the negative action button to dismiss the Close Tabs Banner. -->
    <string name="tab_tray_close_tabs_banner_negative_button_text">Mboyke</string>

    <!-- Text for the banner message to tell users about our inactive tabs feature. -->
    <string name="tab_tray_inactive_onboarding_message">Ko’ápe oku’e umi tendayke ehecha’ỹa mokõi arapokõindýpe.</string>
    <!-- Text for the action link to go to Settings for inactive tabs. -->
    <string name="tab_tray_inactive_onboarding_button_text">Eipe’aite pytyvõhápe</string>

    <!-- Text for title for the auto-close dialog of the inactive tabs. -->
    <string name="tab_tray_inactive_auto_close_title">¿Omboty ijehegui peteĩ jasy rire?</string>
    <!-- Text for the body for the auto-close dialog of the inactive tabs.
        The first parameter is the name of the application.-->
    <string name="tab_tray_inactive_auto_close_body_2">%1$s ombotykuaa tendayke ehecha’ỹva jasy ohasaramovévape.</string>
    <!-- Content description for close button in the auto-close dialog of the inactive tabs. -->
    <string name="tab_tray_inactive_auto_close_button_content_description">Mboty</string>

    <!-- Text for turn on auto close tabs button in the auto-close dialog of the inactive tabs. -->
    <string name="tab_tray_inactive_turn_on_auto_close_button_2">Emyandy mboty jehegui</string>


    <!-- Home screen icons - Long press shortcuts -->
    <!-- Shortcut action to open new tab -->
    <string name="home_screen_shortcut_open_new_tab_2">Tendayke pyahu</string>
    <!-- Shortcut action to open new private tab -->
    <string name="home_screen_shortcut_open_new_private_tab_2">Tendayke pyahu ñemigua</string>

    <!-- Recent Tabs -->
    <!-- Header text for jumping back into the recent tab in the home screen -->
    <string name="recent_tabs_header">Epo tapykue gotyo</string>
    <!-- Button text for showing all the tabs in the tabs tray -->
    <string name="recent_tabs_show_all">Techaukapaite</string>

    <!-- Content description for the button which navigates the user to show all recent tabs in the tabs tray. -->
    <string name="recent_tabs_show_all_content_description_2">Ehechauka votõ opaite tendayke ramoguápe</string>

    <!-- Text for button in synced tab card that opens synced tabs tray -->
    <string name="recent_tabs_see_all_synced_tabs_button_text">Ehechapaite tendayke mbojuehepyre</string>
    <!-- Accessibility description for device icon used for recent synced tab -->
    <string name="recent_tabs_synced_device_icon_content_description">Mba’e’oka mbojuehepyre</string>
    <!-- Text for the dropdown menu to remove a recent synced tab from the homescreen -->
    <string name="recent_synced_tab_menu_item_remove">Mboguete</string>
    <!-- Text for the menu button to remove a grouped highlight from the user's browsing history
         in the Recently visited section -->
    <string name="recent_tab_menu_item_remove">Mboguete</string>

    <!-- History Metadata -->
    <!-- Header text for a section on the home screen that displays grouped highlights from the
         user's browsing history, such as topics they have researched or explored on the web -->
    <string name="history_metadata_header_2">Ojeikeramohague</string>
    <!-- Text for the menu button to remove a grouped highlight from the user's browsing history
         in the Recently visited section -->
    <string name="recently_visited_menu_item_remove">Mboguete</string>

    <!-- Content description for the button which navigates the user to show all of their history. -->
    <string name="past_explorations_show_all_content_description_2">Ehechaukapaite nde jeheka rapykuere</string>

    <!-- Browser Fragment -->
    <!-- Content description (not visible, for screen readers etc.): Navigate backward (browsing history) -->
    <string name="browser_menu_back">Tapykue</string>
    <!-- Content description (not visible, for screen readers etc.): Navigate forward (browsing history) -->
    <string name="browser_menu_forward">Tenonde</string>
    <!-- Content description (not visible, for screen readers etc.): Refresh current website -->
    <string name="browser_menu_refresh">Mbohekopyahu</string>
    <!-- Content description (not visible, for screen readers etc.): Stop loading current website -->
    <string name="browser_menu_stop">Pyta</string>
    <!-- Browser menu button that opens the addon manager -->
    <string name="browser_menu_add_ons">Moĩmbaha</string>
    <!-- Text displayed when there are no add-ons to be shown -->
    <string name="no_add_ons">Ndaipóri moĩmbaha ápe</string>
    <!-- Browser menu button that sends a user to help articles -->
    <string name="browser_menu_help">Pytyvõ</string>
    <!-- Browser menu button that sends a to a the what's new article -->
    <string name="browser_menu_whats_new">Mba’epyahu</string>

    <!-- Browser menu button that opens the settings menu -->
    <string name="browser_menu_settings">Ñemboheko</string>
    <!-- Browser menu button that opens a user's library -->
    <string name="browser_menu_library">Arandukarenda</string>
    <!-- Browser menu toggle that requests a desktop site -->
    <string name="browser_menu_desktop_site">Tenda mesa arigua</string>
    <!-- Browser menu toggle that adds a shortcut to the site on the device home screen. -->
    <string name="browser_menu_add_to_homescreen">Embojuaju mba’erechaha ñepyrũgua</string>
    <!-- Browser menu toggle that installs a Progressive Web App shortcut to the site on the device home screen. -->
    <string name="browser_menu_install_on_homescreen">Mohenda</string>
    <!-- Content description (not visible, for screen readers etc.) for the Resync tabs button -->
    <string name="resync_button_content_description">Mbojuajujey</string>
    <!-- Browser menu button that opens the find in page menu -->
    <string name="browser_menu_find_in_page">Eheka kuatiaroguépe</string>
    <!-- Browser menu button that saves the current tab to a collection -->
    <string name="browser_menu_save_to_collection_2">Eñongatu mbyatyhápe</string>
    <!-- Browser menu button that open a share menu to share the current site -->
    <string name="browser_menu_share">Moherakuã</string>
    <!-- Browser menu button shown in custom tabs that opens the current tab in Fenix
        The first parameter is the name of the app defined in app_name (for example: Fenix) -->
    <string name="browser_menu_open_in_fenix">Embojuruja %1$s-pe</string>
    <!-- Browser menu text shown in custom tabs to indicate this is a Fenix tab
        The first parameter is the name of the app defined in app_name (for example: Fenix) -->
    <string name="browser_menu_powered_by">OHEPYME’ẼVA %1$s</string>
    <!-- Browser menu text shown in custom tabs to indicate this is a Fenix tab
        The first parameter is the name of the app defined in app_name (for example: Fenix) -->
    <string name="browser_menu_powered_by2">Omboguatáva %1$s</string>
    <!-- Browser menu button to put the current page in reader mode -->
    <string name="browser_menu_read">Moñe’ẽrã rechaha</string>
    <!-- Browser menu button content description to close reader mode and return the user to the regular browser -->
    <string name="browser_menu_read_close">Moñe’ẽrã rechahágui ñesẽ</string>
    <!-- Browser menu button to open the current page in an external app -->
    <string name="browser_menu_open_app_link">Embojuruja tembipuru’i</string>

    <!-- Browser menu button to show reader view appearance controls e.g. the used font type and size -->
    <string name="browser_menu_customize_reader_view">Emboava moñe’ẽhára rechaha</string>
    <!-- Browser menu label for adding a bookmark -->
    <string name="browser_menu_add">Mbojuaju</string>
    <!-- Browser menu label for editing a bookmark -->
    <string name="browser_menu_edit">Mbosako’i</string>

    <!-- Button shown on the home page that opens the Customize home settings -->
    <string name="browser_menu_customize_home_1">Emboava kuatiarogue ñepyrũgua</string>
    <!-- Browser Toolbar -->
    <!-- Content description for the Home screen button on the browser toolbar -->
    <string name="browser_toolbar_home">Mba’erechaha ñepyrũgua</string>

    <!-- Locale Settings Fragment -->
    <!-- Content description for tick mark on selected language -->
    <string name="a11y_selected_locale_content_description">Ñe’ẽ poravopyre</string>
    <!-- Text for default locale item -->
    <string name="default_locale_text">Eipuru mba’e’oka ñe’ẽ</string>
    <!-- Placeholder text shown in the search bar before a user enters text -->
    <string name="locale_search_hint">Eheka ñe’ẽ</string>

    <!-- Search Fragment -->
    <!-- Button in the search view that lets a user search by scanning a QR code -->
    <string name="search_scan_button">Moha’ãnga</string>
    <!-- Button in the search view that lets a user change their search engine -->
    <string name="search_engine_button">Hekaha mongu’eha</string>
    <!-- Button in the search view when shortcuts are displayed that takes a user to the search engine settings -->
    <string name="search_shortcuts_engine_settings">Hekaha ñemboheko</string>
    <!-- Button in the search view that lets a user navigate to the site in their clipboard -->
    <string name="awesomebar_clipboard_title">Emoĩmba juajuha kuatiajokoha guive</string>
    <!-- Button in the search suggestions onboarding that allows search suggestions in private sessions -->
    <string name="search_suggestions_onboarding_allow_button">Moneĩ</string>
    <!-- Button in the search suggestions onboarding that does not allow search suggestions in private sessions -->
    <string name="search_suggestions_onboarding_do_not_allow_button">Ani emoneĩ</string>
    <!-- Search suggestion onboarding hint title text -->
    <string name="search_suggestions_onboarding_title">¿Emoneĩ jehekarã tembiapo ñemiguápe?</string>
    <!-- Search suggestion onboarding hint description text, first parameter is the name of the app defined in app_name (for example: Fenix)-->
    <string name="search_suggestions_onboarding_text">%s omohekuãta ehaíva guive kundaharape rendápe nde hekaha ijypykuéva ndive.</string>

    <!-- Search engine suggestion title text. The first parameter is the name of teh suggested engine-->
    <string name="search_engine_suggestions_title">Eheka %s</string>

    <!-- Search engine suggestion description text -->
    <string name="search_engine_suggestions_description">Eheka kundaharape renda guive</string>

    <!-- Menu option in the search selector menu to open the search settings -->
    <string name="search_settings_menu_item">Mba’epytyvõrã jeheka</string>

    <!-- Header text for the search selector menu -->
    <string moz:RemovedIn="109" name="search_header_menu_item" tools:ignore="UnusedResources">Eheka peteĩjey:</string>

    <!-- Header text for the search selector menu -->
    <string name="search_header_menu_item_2">Ko’ág̃a eheka amo:</string>

    <!-- Home onboarding -->
    <!-- Onboarding home screen popup dialog, shown on top of the Jump back in section. -->
    <string name="onboarding_home_screen_jump_back_contextual_hint_2">Ehecha nde kuatiarogue ñepyrũha. Umi tendayke ramovegua, techaukaha ha jeheka rapykuere oĩta ápe.</string>
    <!-- Home onboarding dialog welcome screen title text. -->
    <string name="onboarding_home_welcome_title_2">Eg̃uahẽporãite ñanduti mba’eguáva</string>
    <!-- Home onboarding dialog welcome screen description text. -->
    <string name="onboarding_home_welcome_description">Sa’yve. Tekorosãve. Roykekove tapichakuérape roma’ẽ’ỹre virúre.</string>
    <!-- Home onboarding dialog sign into sync screen title text. -->
    <string name="onboarding_home_sync_title_3">Mba’erechaha ñemoambue ndahasyiete</string>
    <!-- Home onboarding dialog sign into sync screen description text. -->
    <string name="onboarding_home_sync_description">Eku’ejey eheja haguégui tendayke ambue mba’e’oka ndive nde kuatiarogue ñepyrũme.</string>
    <!-- Text for the button to continue the onboarding on the home onboarding dialog. -->
    <string name="onboarding_home_get_started_button">Eñepyrũ</string>
    <!-- Text for the button to navigate to the sync sign in screen on the home onboarding dialog. -->
    <string name="onboarding_home_sign_in_button">Eñemboheraguapy</string>
    <!-- Text for the button to skip the onboarding on the home onboarding dialog. -->
    <string name="onboarding_home_skip_button">Jepo</string>

    <!-- Onboarding home screen sync popup dialog message, shown on top of Recent Synced Tabs in the Jump back in section. -->
    <string name="sync_cfr_message">¡Tendayke oñembojuehehína! Eku’ejey eheja haguégui ambue mba’e’okápe.</string>
    <!-- Content description (not visible, for screen readers etc.): Close button for the home onboarding dialog -->
    <string name="onboarding_home_content_description_close_button">Mboty</string>

    <!-- Search Widget -->
    <!-- Content description for searching with a widget. The first parameter is the name of the application.-->
    <string name="search_widget_content_description_2">Embojuruja tendayke pyahu %1$s mba’e</string>
    <!-- Text preview for smaller sized widgets -->
    <string name="search_widget_text_short">Heka</string>

    <!-- Text preview for larger sized widgets -->
    <string name="search_widget_text_long">Eheka ñandutípe</string>

    <!-- Content description (not visible, for screen readers etc.): Voice search -->
    <string name="search_widget_voice">Ñe’ẽ jeheka</string>

    <!-- Preferences -->
    <!-- Title for the settings page-->
    <string name="settings">Ñemboheko</string>
    <!-- Preference category for general settings -->
    <string name="preferences_category_general">Tuichakue</string>
    <!-- Preference category for all links about Fenix -->
    <string name="preferences_category_about">Péva rehegua</string>
    <!-- Preference for settings related to changing the default search engine -->
    <string name="preferences_default_search_engine">Hekaha mongu’eha ypykuéva</string>
    <!-- Preference for settings related to Search -->
    <string name="preferences_search">Heka</string>
    <!-- Preference for settings related to Search address bar -->
    <string name="preferences_search_address_bar">Kundaharape renda</string>
    <!-- Preference link to rating Fenix on the Play Store -->
    <string name="preferences_rate">Embopapapy Google Play-pe</string>
    <!-- Preference linking to about page for Fenix
        The first parameter is the name of the app defined in app_name (for example: Fenix) -->
    <string name="preferences_about">%1$s rehegua</string>
    <!-- Preference for settings related to changing the default browser -->
    <string name="preferences_set_as_default_browser">Emboheko kundahára ijypykuévaramo</string>
    <!-- Preference category for advanced settings -->
    <string name="preferences_category_advanced">Opapotáva</string>
    <!-- Preference category for privacy and security settings -->
    <string name="preferences_category_privacy_security">Ñemigua ha Tekorosã</string>
    <!-- Preference for advanced site permissions -->
    <string name="preferences_site_permissions">Tenda ñemoneĩ</string>
    <!-- Preference for private browsing options -->
    <string name="preferences_private_browsing_options">Kundahára ñemigua</string>
    <!-- Preference for opening links in a private tab-->
    <string name="preferences_open_links_in_a_private_tab">Embojuruja juajuha tendayke ñemíme</string>
    <!-- Preference for allowing screenshots to be taken while in a private tab-->
    <string name="preferences_allow_screenshots_in_private_mode">Emoneĩ mba’erechaha japyhy kundaha ñemíme</string>
    <!-- Will inform the user of the risk of activating Allow screenshots in private browsing option -->
    <string name="preferences_screenshots_in_private_mode_disclaimer">Oñemoneĩrõ, umi tendayke ñemigua ojehecháta oĩ vove heta tembipuru’i ijurujáva</string>
    <!-- Preference for adding private browsing shortcut -->
    <string name="preferences_add_private_browsing_shortcut">Embojuaju jeike pya’eha tendayke ñemiguáre</string>
    <!-- Preference for enabling "HTTPS-Only" mode -->
    <string name="preferences_https_only_title">HTTPS ayvúpe añoite</string>

    <!-- Preference for removing cookie/consent banners from sites automatically. See reduce_cookie_banner_summary for additional context. -->
    <string name="preferences_cookie_banner_reduction">Kookie Banner Ñemomichĩ</string>
    <!-- Preference for rejecting or removing as many cookie/consent banners as possible on sites. See reduce_cookie_banner_summary for additional context. -->
    <string name="reduce_cookie_banner_option">Emomichĩ kookie banner</string>

    <!-- Summary for the preference for rejecting all cookies whenever possible. -->
    <string name="reduce_cookie_banner_summary">Firefox omboykese ijehegui kookie mba’ejerure kookie banner ndive. Ndaipóriramo emboykekuaa hag̃ua, Firefox omoneĩkuaa opaite kookie omboyke hag̃ua pe banner.</string>

<<<<<<< HEAD
=======
    <!-- Text for indicating cookie banner handling is off this site, this is shown as part of the protections panel with the tracking protection toggle -->
    <string name="reduce_cookie_banner_off_for_site">Ogue ko tendápe</string>
    <!-- Text for indicating cookie banner handling is on this site, this is shown as part of the protections panel with the tracking protection toggle -->
    <string name="reduce_cookie_banner_on_for_site">Hendy ko tendápe</string>
    <!-- Title text for a detail explanation indicating cookie banner handling is on this site, this is shown as part of the cookie banner panel in the toolbar. The first parameter is a shortened URL of the current site-->
    <string name="reduce_cookie_banner_details_panel_title_on_for_site">¿Emyandy kookie ñemurã momichĩ %1$s peg̃uarã?</string>
    <!-- Title text for a detail explanation indicating cookie banner handling is off this site, this is shown as part of the cookie banner panel in the toolbar. The first parameter is a shortened URL of the current site-->
    <string name="reduce_cookie_banner_details_panel_title_off_for_site">¿Embogue kookie ñemurã momichĩ %1$s peg̃uarã?</string>

    <!-- Long text for a detail explanation indicating what will happen if cookie banner handling is off for a site, this is shown as part of the cookie banner panel in the toolbar. The first parameter is the application name -->
    <string name="reduce_cookie_banner_details_panel_description_off_for_site">%1$s omboguéta kookie ko tendagua ha omyanyhẽjeýta kuatiarogue. Emboguepaitérõ kookie ombotykuaa ne rembiapo térã omonandi ne mba’ejoguakue.</string>
    <!-- Long text for a detail explanation indicating what will happen if cookie banner handling is on for a site, this is shown as part of the cookie banner panel in the toolbar. The first and second parameter are the application name -->
    <string name="reduce_cookie_banner_details_panel_description_on_for_site">%1$s omboykese ijehegui kookie mba’ejerure. Ndaipórirõ jeporavorã emboykekuaa hag̃ua, %2$s omoneĩkuaa opaite kookie omboty hag̃ua pe ñemurã.</string>

>>>>>>> 8f4899e3
    <!-- Description of the preference to enable "HTTPS-Only" mode. -->
    <string name="preferences_https_only_summary">Eñeha’ã eike hag̃ua tendakuérape eipurúvo pe taperekoite HTTPS ipapapýva tekorosãverã.</string>
    <!-- Summary of tracking protection preference if tracking protection is set to on -->
    <string name="preferences_https_only_on">Hendy</string>
    <!-- Summary of tracking protection preference if tracking protection is set to off -->
    <string name="preferences_https_only_off">Mboguepyre</string>
    <!-- Text displayed that links to website containing documentation about "HTTPS-Only" mode -->
    <string name="preferences_http_only_learn_more">Kuaave</string>
    <!-- Option for the https only setting -->
    <string name="preferences_https_only_in_all_tabs">Embojuruja opaite tendayképe</string>
    <!-- Option for the https only setting -->
    <string name="preferences_https_only_in_private_tabs">Embojuruja tendayke ñemiguápe</string>
    <!-- Title shown in the error page for when trying to access a http website while https only mode is enabled. -->
    <string name="errorpage_httpsonly_title">Tenda rekorosã oñembotýva</string>
    <!-- Message shown in the error page for when trying to access a http website while https only mode is enabled. The message has two paragraphs. This is the first. -->
    <string name="errorpage_httpsonly_message_title">Pe ikatúva hína ñanduti renda ndojokupytypái HTTPS ndive.</string>
    <!-- Message shown in the error page for when trying to access a http website while https only mode is enabled. The message has two paragraphs. This is the second. -->
    <string name="errorpage_httpsonly_message_summary">Upéicharamo jepe, ikatu avei peteĩ mba’evaiapoha. Eime meméramo ñanduti rendápe, aníke emoinge marandu emomba’evéva. Eiméramo pype, pe HTTPS ayvu añoite omboguéta sapy’aite pe tendápe g̃uarã.</string>
    <!-- Preference for accessibility -->
    <string name="preferences_accessibility">Jeikekuaaha</string>
    <!-- Preference to override the Firefox Account server -->
    <string name="preferences_override_fxa_server">Mohendahavusu Firefox Account momba’etepyre</string>
    <!-- Preference to override the Sync token server -->
    <string name="preferences_override_sync_tokenserver">Mohendahavusu Sync momba’etepyre</string>
    <!-- Toast shown after updating the FxA/Sync server override preferences -->
    <string name="toast_override_fxa_sync_server_done">Account/Sync mba’ete moambuepyre. Esẽnguévo pe tembipuru’ígui emoambue hag̃ua…</string>
    <!-- Preference category for account information -->
    <string name="preferences_category_account">Mba’ete</string>
    <!-- Preference for changing where the toolbar is positioned -->
    <string name="preferences_toolbar">Tembiporu renda</string>
    <!-- Preference for changing default theme to dark or light mode -->
    <string name="preferences_theme">Téma</string>
    <!-- Preference for customizing the home screen -->
    <string name="preferences_home_2">Kuatiarogue ñepyrũ</string>
    <!-- Preference for gestures based actions -->
    <string name="preferences_gestures">Ñeha’ãnga</string>
    <!-- Preference for settings related to visual options -->
    <string name="preferences_customize">Ñemomba’ete</string>
    <!-- Preference description for banner about signing in -->
    <string name="preferences_sign_in_description_2">Eñepyrũ tembiapo embojuehe hag̃ua tendayke, techaukaha, ñe’ẽñemi ha hetave.</string>
    <!-- Preference shown instead of account display name while account profile information isn't available yet. -->
    <string name="preferences_account_default_name">Firefox Account</string>
    <!-- Preference text for account title when there was an error syncing FxA -->
    <string name="preferences_account_sync_error">Eikejey eñepyrũjey hag̃ua ñembojuehe</string>
    <!-- Preference for language -->
    <string name="preferences_language">Ñe’ẽ</string>
    <!-- Preference for data choices -->
    <string name="preferences_data_choices">Mba’ekuaarã jeporavo</string>
    <!-- Preference for data collection -->
    <string name="preferences_data_collection">Mba’ekuaarã ñembyaty</string>
    <!-- Preference for developers -->
    <string name="preferences_remote_debugging">Ñemopotĩ okayguáva USB rupi</string>
    <!-- Preference title for switch preference to show search engines -->
    <string name="preferences_show_search_engines">Ehechauka hekaha mongu’eha</string>
    <!-- Preference title for switch preference to show search suggestions -->
    <string name="preferences_show_search_suggestions">Ehechauka ñemoñe’ẽ jehekarã</string>
    <!-- Preference title for switch preference to show voice search button -->
    <string name="preferences_show_voice_search">Ehechauka hekaha ñe’ẽgua</string>
    <!-- Preference title for switch preference to show search suggestions also in private mode -->
    <string name="preferences_show_search_suggestions_in_private">Ehechauka tembiapo ñemigua</string>
    <!-- Preference title for switch preference to show a clipboard suggestion when searching -->
    <string name="preferences_show_clipboard_suggestions">Ehechauka kuatiajokoha ñemoñe’ẽ</string>
    <!-- Preference title for switch preference to suggest browsing history when searching -->
    <string name="preferences_search_browsing_history">Eheka kundahára rembiasakue</string>
    <!-- Preference title for switch preference to suggest bookmarks when searching -->
    <string name="preferences_search_bookmarks">Eheka techaukaha</string>
    <!-- Preference title for switch preference to suggest synced tabs when searching -->
    <string name="preferences_search_synced_tabs">Eheka tendayke mbojuehepyre</string>
    <!-- Preference for account settings -->
    <string name="preferences_account_settings">Mba’ete ñemboheko</string>
    <!-- Preference for enabling url autocomplete-->
    <string name="preferences_enable_autocomplete_urls">Moĩmbajehegui URLs</string>
    <!-- Preference for open links in third party apps -->
    <string name="preferences_open_links_in_apps">Embojuruja juajuha tembipuru’ípe</string>
    <!-- Preference for open download with an external download manager app -->
    <string name="preferences_external_download_manager">Mboguejy okaygua ñangarekoha</string>
    <!-- Preference for add_ons -->
    <string name="preferences_addons">Moĩmbaha</string>

    <!-- Preference for notifications -->
    <string name="preferences_notifications">Ñemomarandu</string>

    <!-- Add-on Preferences -->
    <!-- Preference to customize the configured AMO (addons.mozilla.org) collection -->
    <string name="preferences_customize_amo_collection">Moĩmbaha aty momba’epyre</string>
    <!-- Button caption to confirm the add-on collection configuration -->
    <string name="customize_addon_collection_ok">MONEĨ</string>
    <!-- Button caption to abort the add-on collection configuration -->
    <string name="customize_addon_collection_cancel">Heja</string>
    <!-- Hint displayed on input field for custom collection name -->
    <string name="customize_addon_collection_hint">Ñembyatyha réra</string>
    <!-- Hint displayed on input field for custom collection user ID-->
    <string name="customize_addon_collection_user_hint">Ñembyatyha jára (puruhára ID)</string>

    <!-- Toast shown after confirming the custom add-on collection configuration -->
    <string name="toast_customize_addon_collection_done">Moĩmbaha aty moambuepyre. Embotyhína tembipuru’i emoambuekuaa hag̃ua…</string>

    <!-- Customize Home -->
    <!-- Header text for jumping back into the recent tab in customize the home screen -->
    <string name="customize_toggle_jump_back_in">Eho tapykuépe</string>
    <!-- Title for the customize home screen section with recently saved bookmarks. -->
    <string name="customize_toggle_recent_bookmarks">Techaukaha ramoguáva</string>
    <!-- Title for the customize home screen section with recently visited. Recently visited is
    a section where users see a list of tabs that they have visited in the past few days -->
    <string name="customize_toggle_recently_visited">Ojeikeramohague</string>
    <!-- Title for the customize home screen section with Pocket. -->
    <string moz:RemovedIn="108" name="customize_toggle_pocket" tools:ignore="UnusedResources">Pocket</string>

    <!-- Title for the customize home screen section with Pocket. -->
    <string name="customize_toggle_pocket_2">Tembiasakue nemyakãngetáva</string>
    <!-- Summary for the customize home screen section with Pocket. The first parameter is product name Pocket -->
    <string name="customize_toggle_pocket_summary">Jehaipy oykekóva %s</string>
    <!-- Title for the customize home screen section with sponsored Pocket stories. -->
    <string name="customize_toggle_pocket_sponsored">Tembiasakue jehepyme’ẽguáva</string>
    <!-- Title for the opening wallpaper settings screen -->
    <string name="customize_wallpapers">Mba’erechaha rugua</string>
    <!-- Title for the customize home screen section with sponsored shortcuts. -->
    <string name="customize_toggle_contile">Jeike pya’eha jehepyme’ẽpyre</string>

    <!-- Wallpapers -->
    <!-- Content description for various wallpapers. The first parameter is the name of the wallpaper -->
    <string name="wallpapers_item_name_content_description">Mba’erechaha rugua mba’epuru: %1$s</string>
    <!-- Snackbar message for when wallpaper is selected -->
    <string name="wallpaper_updated_snackbar_message">¡Mba’erechaha rugua hekopyahupyréva!</string>
    <!-- Snackbar label for action to view selected wallpaper -->
    <string name="wallpaper_updated_snackbar_action">Hecha</string>

    <!-- Snackbar message for when wallpaper couldn't be downloaded -->
    <string name="wallpaper_download_error_snackbar_message">Noñemboguejykuaái mba’erechaha rugua</string>
    <!-- Snackbar label for action to retry downloading the wallpaper -->
    <string name="wallpaper_download_error_snackbar_action">Eha’ãjey</string>
    <!-- Snackbar message for when wallpaper couldn't be selected because of the disk error -->
    <string name="wallpaper_select_error_snackbar_message">Noñemoambuekuaái mba’erechaha rugua</string>
    <!-- Text displayed that links to website containing documentation about the "Limited Edition" wallpapers. -->
    <string name="wallpaper_learn_more">Kuaave</string>

    <!-- Text for classic wallpapers title. The first parameter is the Firefox name. -->
    <string name="wallpaper_classic_title">Jepokuaa %s</string>
    <!-- Text for limited edition wallpapers title. -->
    <string name="wallpaper_limited_edition_title">Ñemoheñói sa’íva</string>
    <!-- Description text for the limited edition wallpapers with learn more link. The first parameter is the learn more string defined in wallpaper_learn_more-->
    <string name="wallpaper_limited_edition_description_with_learn_more">Pe ñembyaty pyahu Voces Independientes. %s</string>
    <!-- Description text for the limited edition wallpapers. -->
    <string name="wallpaper_limited_edition_description">Pe ñembyaty pyahu Voces Independientes.</string>
    <!-- Wallpaper onboarding dialog header text. -->
    <string name="wallpapers_onboarding_dialog_title_text">Eipurukuaa sa’y sa’imi</string>

    <!-- Wallpaper onboarding dialog body text. -->
    <string name="wallpapers_onboarding_dialog_body_text">Eiporavo mba’erechaha rugua nde ehecharamóva.</string>

    <!-- Wallpaper onboarding dialog learn more button text. The button navigates to the wallpaper settings screen. -->
    <string name="wallpapers_onboarding_dialog_explore_more_button_text">Ema’ẽjeyjey mba’erechaha ruguáre</string>

    <!-- Add-on Installation from AMO-->
    <!-- Error displayed when user attempts to install an add-on from AMO (addons.mozilla.org) that is not supported -->
    <string name="addon_not_supported_error">Pe moĩmbaha ndojokupytýi</string>

    <!-- Error displayed when user attempts to install an add-on from AMO (addons.mozilla.org) that is already installed -->
    <string name="addon_already_installed">Pe moĩmbaha oñemohendáma</string>

    <!-- Account Preferences -->
    <!-- Preference for triggering sync -->
    <string name="preferences_sync_now">Embojuehe ko’ág̃a</string>
    <!-- Preference category for sync -->
    <string name="preferences_sync_category">Eiporavo mba’épa embojuehéta</string>
    <!-- Preference for syncing history -->
    <string name="preferences_sync_history">Tembiasakue</string>

    <!-- Preference for syncing bookmarks -->
    <string name="preferences_sync_bookmarks">Techaukaha</string>
    <!-- Preference for syncing logins -->
    <string name="preferences_sync_logins">Tembiapo ñepyrũ</string>
    <!-- Preference for syncing tabs -->
    <string name="preferences_sync_tabs_2">Tendayke ijurujáva</string>
    <!-- Preference for signing out -->
    <string name="preferences_sign_out">Emboty tembiapo</string>
    <!-- Preference displays and allows changing current FxA device name -->
    <string name="preferences_sync_device_name">Mba’e’oka réra</string>
    <!-- Text shown when user enters empty device name -->
    <string name="empty_device_name_error">Pe mba’e’oka réra ndaikatúi opyta nandi.</string>
    <!-- Label indicating that sync is in progress -->
    <string name="sync_syncing_in_progress">Ojuehehína…</string>
    <!-- Label summary indicating that sync failed. The first parameter is the date stamp showing last time it succeeded -->
    <string name="sync_failed_summary">Ñembojuehe ojavy. Oikoporãva: %s</string>
    <!-- Label summary showing never synced -->
    <string name="sync_failed_never_synced_summary">Ñembojuehe ojavy. Ñembojuehe ipyahuvéva: araka’eve</string>
    <!-- Label summary the date we last synced. The first parameter is date stamp showing last time synced -->
    <string name="sync_last_synced_summary">Ñembojuehe ipyahuvéva: %s</string>
    <!-- Label summary showing never synced -->
    <string name="sync_never_synced_summary">Ñembojuehe ipyahuvéva: araka’eve</string>

    <!-- Text for displaying the default device name.
        The first parameter is the application name, the second is the device manufacturer name
        and the third is the device model. -->
    <string name="default_device_name_2">%1$s %2$s %3$s-pe</string>

    <!-- Preference for syncing credit cards -->
    <string name="preferences_sync_credit_cards">Kuatia’atã ñemurã</string>
    <!-- Preference for syncing addresses -->
    <string name="preferences_sync_address">Kundaharape</string>

    <!-- Send Tab -->
    <!-- Name of the "receive tabs" notification channel. Displayed in the "App notifications" system settings for the app -->
    <string name="fxa_received_tab_channel_name">Tendayke g̃uahẽmbyre</string>
    <!-- Description of the "receive tabs" notification channel. Displayed in the "App notifications" system settings for the app -->
    <string name="fxa_received_tab_channel_description">Tendayke marandu’i g̃uahẽmbyre ambue Firefox mba’e’oka guive.</string>
    <!--  The body for these is the URL of the tab received  -->
    <string name="fxa_tab_received_notification_name">Tendayke g̃uahẽmbyre</string>
    <!-- %s is the device name -->
    <string name="fxa_tab_received_from_notification_name">Tendayke %s mba’e</string>

    <!-- Advanced Preferences -->
    <!-- Preference for tracking protection exceptions -->
    <string name="preferences_tracking_protection_exceptions">Oĩ’ỹva</string>
    <!-- Button in Exceptions Preference to turn on tracking protection for all sites (remove all exceptions) -->
    <string name="preferences_tracking_protection_exceptions_turn_on_for_all">Emyandy opaite tendápe g̃uarã</string>
    <!-- Text displayed when there are no exceptions -->
    <string name="exceptions_empty_message_description">Umi oĩ’ỹva omopa’ũ eipe’a hag̃ua tapykuehoha mo’ãha tenda poravopyrépe.</string>
    <!-- Text displayed when there are no exceptions, with learn more link that brings users to a tracking protection SUMO page -->
    <string name="exceptions_empty_message_learn_more_link">Kuaave</string>

    <!-- Preference switch for usage and technical data collection -->
    <string name="preference_usage_data">Jepuru ha mba’ekuaarã aporekogua</string>
    <!-- Preference description for usage and technical data collection -->
    <string name="preferences_usage_data_description">Emoherakuã mba’ekuaarã apopy, jepuru, hardware ha kundahára mboava Mozilla ndive orepytyvõ hag̃ua oikoporãvévo %1$s</string>
    <!-- Preference switch for marketing data collection -->
    <string name="preferences_marketing_data">Mba’ekuaarã jehepyme’ẽrã</string>
    <!-- Preference description for marketing data collection -->
    <string name="preferences_marketing_data_description2">Emoherakuã mba’ekuaarã ojepurúva Adjust ndive, ore marketing me’ẽhára</string>
    <!-- Title for studies preferences -->
    <string name="preference_experiments_2">Ñembokatupyry</string>
    <!-- Summary for studies preferences -->
    <string name="preference_experiments_summary_2">Emoneĩ Mozilla-pe omohenda ha omongu’évo ñembokatupyry</string>

    <!-- Turn On Sync Preferences -->
    <!-- Header of the Sync and save your data preference view -->
    <string name="preferences_sync_2">Embojuehe ha eñongatu mba’ekuaarã</string>
    <!-- Preference for reconnecting to FxA sync -->
    <string name="preferences_sync_sign_in_to_reconnect">Eñepyrũ tembiapo eikejey hag̃ua</string>
    <!-- Preference for removing FxA account -->
    <string name="preferences_sync_remove_account">Emboguete mba’ete</string>

    <!-- Pairing Feature strings -->
    <!-- Instructions on how to access pairing -->
    <string name="pair_instructions_2"><![CDATA[l,2046Emoha’ãnga QR ayvu ehecháva <b>firefox.com/pair</b>-pe]]></string>

    <!-- Toolbar Preferences -->
    <!-- Preference for using top toolbar -->
    <string name="preference_top_toolbar">Yvatevéva</string>

    <!-- Preference for using bottom toolbar -->
    <string name="preference_bottom_toolbar">Michĩvéva</string>

    <!-- Theme Preferences -->
    <!-- Preference for using light theme -->
    <string name="preference_light_theme">Tesakã</string>
    <!-- Preference for using dark theme -->
    <string name="preference_dark_theme">Ypytũ</string>
    <!-- Preference for using using dark or light theme automatically set by battery -->
    <string name="preference_auto_battery_theme">Batería mboareveha moĩmbyre</string>
    <!-- Preference for using following device theme -->
    <string name="preference_follow_device_theme">Ehapykueho mba’e’oka téma</string>

    <!-- Gestures Preferences-->
    <!-- Preferences for using pull to refresh in a webpage -->
    <string name="preference_gestures_website_pull_to_refresh">Embosyryry hekopyahu hag̃ua</string>
    <!-- Preference for using the dynamic toolbar -->
    <string name="preference_gestures_dynamic_toolbar">Emongu’e emoñemi hag̃ua mba’erenda</string>

    <!-- Preference for switching tabs by swiping horizontally on the toolbar -->
    <string name="preference_gestures_swipe_toolbar_switch_tabs">Eraha mba’erenda yke gotyo emoambue hag̃ua tendayke</string>
    <!-- Preference for showing the opened tabs by swiping up on the toolbar-->
    <string name="preference_gestures_swipe_toolbar_show_tabs">Eraha mba’erenda yvate gotyo embojuruja hag̃ua tendayke</string>

    <!-- Library -->
    <!-- Option in Library to open Downloads page -->
    <string name="library_downloads">Ñemboguejy</string>
    <!-- Option in library to open Bookmarks page -->
    <string name="library_bookmarks">Techaukaha</string>
    <!-- Option in library to open Desktop Bookmarks root page -->
    <string name="library_desktop_bookmarks_root">Techaukaha mohendaha pegua</string>
    <!-- Option in library to open Desktop Bookmarks "menu" page -->
    <string name="library_desktop_bookmarks_menu">Techaukaha Poravorã</string>
    <!-- Option in library to open Desktop Bookmarks "toolbar" page -->
    <string name="library_desktop_bookmarks_toolbar">Techaukaha rembipuru renda</string>
    <!-- Option in library to open Desktop Bookmarks "unfiled" page -->
    <string name="library_desktop_bookmarks_unfiled">Ambue techaukahakuéra</string>
    <!-- Option in Library to open History page -->
    <string name="library_history">Tembiasakue</string>
    <!-- Option in Library to open a new tab -->
    <string name="library_new_tab">Tendayke pyahu</string>

    <!-- Settings Page Title -->
    <string name="settings_title">Jeporavorã</string>
    <!-- Content description (not visible, for screen readers etc.): "Close button for library settings" -->
    <string name="content_description_close_button">Mboty</string>

    <!-- Title to show in alert when a lot of tabs are to be opened
    %d is a placeholder for the number of tabs that will be opened -->
    <string name="open_all_warning_title">¿Embojuruja %d tendayke?</string>
    <!-- Message to warn users that a large number of tabs will be opened
    %s will be replaced by app name. -->
    <string name="open_all_warning_message">Embojurujávo heta tendayke omombeguekuaa %s henyhẽnguévo umi kuatiarogue. ¿Añetehápepa rehoseve hese?</string>
    <!-- Dialog button text for confirming open all tabs -->
    <string name="open_all_warning_confirm">Embojuruja tendayke</string>
    <!-- Dialog button text for canceling open all tabs -->
    <string name="open_all_warning_cancel">Heja</string>

    <!-- Text to show users they have one site in the history group section of the History fragment.
    %d is a placeholder for the number of sites in the group. -->
    <string name="history_search_group_site">%d tenda</string>
    <!-- Text to show users they have multiple sites in the history group section of the History fragment.
    %d is a placeholder for the number of sites in the group. -->
    <string name="history_search_group_sites">%d tendakuéra</string>

    <!-- Option in library for Recently Closed Tabs -->
    <string name="library_recently_closed_tabs">Tendayke oñemboty ramóva</string>
    <!-- Option in library to open Recently Closed Tabs page -->
    <string name="recently_closed_show_full_history">Tembiasakue jehechaukapa</string>
    <!-- Text to show users they have multiple tabs saved in the Recently Closed Tabs section of history.
    %d is a placeholder for the number of tabs selected. -->
    <string name="recently_closed_tabs">%d tendaykekuéra</string>
    <!-- Text to show users they have one tab saved in the Recently Closed Tabs section of history.
    %d is a placeholder for the number of tabs selected. -->
    <string name="recently_closed_tab">%d tendayke</string>
    <!-- Recently closed tabs screen message when there are no recently closed tabs -->
    <string name="recently_closed_empty_message">Ndaipóri tendayke oñemboty ramóva</string>

    <!-- Tab Management -->
    <!-- Title of preference for tabs management -->
    <string name="preferences_tabs">Tendayke</string>
    <!-- Title of preference that allows a user to specify the tab view -->
    <string name="preferences_tab_view">Tendayke jehecha</string>
    <!-- Option for a list tab view -->
    <string name="tab_view_list">Tysýi</string>
    <!-- Option for a grid tab view -->
    <string name="tab_view_grid">Kora’ieta</string>
    <!-- Title of preference that allows a user to auto close tabs after a specified amount of time -->
    <string name="preferences_close_tabs">Emboty tendayke</string>
    <!-- Option for auto closing tabs that will never auto close tabs, always allows user to manually close tabs -->
    <string name="close_tabs_manually">Popegua</string>
    <!-- Option for auto closing tabs that will auto close tabs after one day -->
    <string name="close_tabs_after_one_day">Peteĩ ára rire</string>
    <!-- Option for auto closing tabs that will auto close tabs after one week -->
    <string name="close_tabs_after_one_week">Peteĩ arapokõindy rire</string>
    <!-- Option for auto closing tabs that will auto close tabs after one month -->
    <string name="close_tabs_after_one_month">Peteĩ jasy rire</string>

    <!-- Title of preference that allows a user to specify the auto-close settings for open tabs -->
    <string name="preference_auto_close_tabs" tools:ignore="UnusedResources">Omboty ijehegui tendayke ijurujáva</string>

    <!-- Opening screen -->
    <!-- Title of a preference that allows a user to choose what screen to show after opening the app -->
    <string name="preferences_opening_screen">Mba’erechaha ñepyrũha</string>
    <!-- Option for always opening the homepage when re-opening the app -->
    <string name="opening_screen_homepage">Kuatiarogue ñepyrũha</string>
    <!-- Option for always opening the user's last-open tab when re-opening the app -->
    <string name="opening_screen_last_tab">Tendayke pahagua</string>
    <!-- Option for always opening the homepage when re-opening the app after four hours of inactivity -->
    <string name="opening_screen_after_four_hours_of_inactivity">Kuatiarrogue ñepyrũha irundy aravo ojeheja rire</string>
    <!-- Summary for tabs preference when auto closing tabs setting is set to manual close-->
    <string name="close_tabs_manually_summary">Emboty nde pópe</string>
    <!-- Summary for tabs preference when auto closing tabs setting is set to auto close tabs after one day-->
    <string name="close_tabs_after_one_day_summary">Emboty peteĩ ára rire</string>

    <!-- Summary for tabs preference when auto closing tabs setting is set to auto close tabs after one week-->
    <string name="close_tabs_after_one_week_summary">Emboty arapokõindy rire</string>
    <!-- Summary for tabs preference when auto closing tabs setting is set to auto close tabs after one month-->
    <string name="close_tabs_after_one_month_summary">Emboty peteĩ jasy rire</string>

    <!-- Inactive tabs -->
    <!-- Category header of a preference that allows a user to enable or disable the inactive tabs feature -->
    <string name="preferences_inactive_tabs">Eguerova tendayke ituja ha ojepuru’ỹva</string>

    <!-- Title of inactive tabs preference -->
    <string name="preferences_inactive_tabs_title">Umi tendayke ehecha’ỹa mokõi arapokõindýpe ohóma tenda ojepuru’ỹvape.</string>

    <!-- Studies -->
    <!-- Title of the remove studies button -->
    <string name="studies_remove">Mboguete</string>
    <!-- Title of the active section on the studies list -->
    <string name="studies_active">Myandy</string>

    <!-- Description for studies, it indicates why Firefox use studies. The first parameter is the name of the application. -->
    <string name="studies_description_2">%1$s ikatu omohenda ha omongu’e kuaara’ã sapy’apy’a.</string>
    <!-- Learn more link for studies, links to an article for more information about studies. -->
    <string name="studies_learn_more">Kuaave</string>

    <!-- Dialog message shown after removing a study -->
    <string name="studies_restart_app">Ko tembipuru’i oñembotýta hekopyahu hag̃ua</string>
    <!-- Dialog button to confirm the removing a study. -->
    <string name="studies_restart_dialog_ok">MONEĨ</string>
    <!-- Dialog button text for canceling removing a study. -->
    <string name="studies_restart_dialog_cancel">Heja</string>

    <!-- Toast shown after turning on/off studies preferences -->
    <string name="studies_toast_quit_application" tools:ignore="UnusedResources">Esẽke tembipuru’ígui iñambuekuaa hag̃ua…</string>

    <!-- Sessions -->
    <!-- Title for the list of tabs -->
    <string name="tab_header_label">Tendayke ijurujáva</string>
    <!-- Title for the list of tabs in the current private session -->
    <string name="tabs_header_private_tabs_title">Tendayke ñemiguáva</string>

    <!-- Title for the list of tabs in the synced tabs -->
    <string name="tabs_header_synced_tabs_title">Tendayke mbojuehepyre</string>
    <!-- Content description (not visible, for screen readers etc.): Add tab button. Adds a news tab when pressed -->
    <string name="add_tab">Embojuaju tendayke</string>
    <!-- Content description (not visible, for screen readers etc.): Add tab button. Adds a news tab when pressed -->
    <string name="add_private_tab">Embojuaju tendayke ñemigua</string>
    <!-- Text for the new tab button to indicate adding a new private tab in the tab -->
    <string name="tab_drawer_fab_content">Ñemigua</string>
    <!-- Text for the new tab button to indicate syncing command on the synced tabs page -->
    <string name="tab_drawer_fab_sync">Mbojuehe</string>
    <!-- Text shown in the menu for sharing all tabs -->
    <string name="tab_tray_menu_item_share">Emoherakuã opaite tendayke</string>
    <!-- Text shown in the menu to view recently closed tabs -->
    <string name="tab_tray_menu_recently_closed">Tendayke oñemboty ramóva</string>
    <!-- Text shown in the tabs tray inactive tabs section -->
    <string name="tab_tray_inactive_recently_closed" tools:ignore="UnusedResources">Oñembotyramovéva</string>
    <!-- Text shown in the menu to view account settings -->
    <string name="tab_tray_menu_account_settings">Mba’ete ñemboheko</string>
    <!-- Text shown in the menu to view tab settings -->
    <string name="tab_tray_menu_tab_settings">Tendayke ñemboheko</string>
    <!-- Text shown in the menu for closing all tabs -->
    <string name="tab_tray_menu_item_close">Emboty opaite tendayke</string>
    <!-- Text shown in the multiselect menu for bookmarking selected tabs. -->
    <string name="tab_tray_multiselect_menu_item_bookmark">Techaukaha</string>
    <!-- Text shown in the multiselect menu for closing selected tabs. -->
    <string name="tab_tray_multiselect_menu_item_close">Mboty</string>
    <!-- Content description for tabs tray multiselect share button -->
    <string name="tab_tray_multiselect_share_content_description">Emoherakuã tendayke mbosa’ypyre</string>
    <!-- Content description for tabs tray multiselect menu -->
    <string name="tab_tray_multiselect_menu_content_description">Tendayke poravorã mbosa’ypyre</string>
    <!-- Content description (not visible, for screen readers etc.): Removes tab from collection button. Removes the selected tab from collection when pressed -->
    <string name="remove_tab_from_collection">Embogue tendayke mbyatypyregua</string>
    <!-- Text for button to enter multiselect mode in tabs tray -->
    <string name="tabs_tray_select_tabs">Eiporavo tendayke</string>
    <!-- Content description (not visible, for screen readers etc.): Close tab button. Closes the current session when pressed -->
    <string name="close_tab">Emboty tendayke</string>
    <!-- Content description (not visible, for screen readers etc.): Close tab <title> button. First parameter is tab title  -->
    <string name="close_tab_title">Emboty tendayke %s</string>

    <!-- Content description (not visible, for screen readers etc.): Opens the open tabs menu when pressed -->
    <string name="open_tabs_menu">Embojuruja poravorã rendayke</string>
    <!-- Open tabs menu item to save tabs to collection -->
    <string name="tabs_menu_save_to_collection1">Eñongatu tendayke atyhápe</string>
    <!-- Text for the menu button to delete a collection -->
    <string name="collection_delete">Emboguete atygua</string>
    <!-- Text for the menu button to rename a collection -->
    <string name="collection_rename">Emoambue atygua réra</string>
    <!-- Text for the button to open tabs of the selected collection -->
    <string name="collection_open_tabs">Embojuruja tendayke</string>
    <!-- Hint for adding name of a collection -->
    <string name="collection_name_hint">Ñembyatyha réra</string>
    <!-- Text for the menu button to rename a top site -->
	<string name="rename_top_site">Ñemboherajey</string>
	<!-- Text for the menu button to remove a top site -->
	<string name="remove_top_site">Mboguete</string>

    <!-- Text for the menu button to delete a top site from history -->
    <string name="delete_from_history">Emboguete tembiasakuégui</string>
    <!-- Postfix for private WebApp titles, placeholder is replaced with app name -->
    <string name="pwa_site_controls_title_private">%1$s (Ayvu Ñemigua)</string>

    <!-- History -->
    <!-- Text for the button to search all history -->
    <string name="history_search_1">Emoinge ñe’ẽ ehekaséva</string>
    <!-- Text for the button to clear all history -->
    <string name="history_delete_all">Emboguete tembiasakue</string>

    <!-- Text for the snackbar to confirm that multiple browsing history items has been deleted -->
    <string name="history_delete_multiple_items_snackbar">Tembiasakue mboguepyre</string>
    <!-- Text for the snackbar to confirm that a single browsing history item has been deleted. The first parameter is the shortened URL of the deleted history item. -->
    <string name="history_delete_single_item_snackbar">Mboguepyre %1$s</string>
    <!-- Context description text for the button to delete a single history item -->
    <string name="history_delete_item">Mboguete</string>
    <!-- History multi select title in app bar
    The first parameter is the number of bookmarks selected -->
    <string name="history_multi_select_title">%1$d poravopyre</string>
    <!-- Text for the header that groups the history for today -->
    <string name="history_today">Ko’árape</string>
    <!-- Text for the header that groups the history for yesterday -->
    <string name="history_yesterday">Kuehe</string>
    <!-- Text for the header that groups the history the past 7 days -->
    <string name="history_7_days">7 ára ohasamóva</string>
    <!-- Text for the header that groups the history the past 30 days -->
    <string name="history_30_days">30 ára ohasamóva</string>

    <!-- Text for the header that groups the history older than the last month -->
    <string name="history_older">Itujavéva</string>
    <!-- Text shown when no history exists -->
    <string name="history_empty_message">Ndaipóri tembiasakue</string>

    <!-- Downloads -->
    <!-- Text for the snackbar to confirm that multiple downloads items have been removed -->
    <string name="download_delete_multiple_items_snackbar_1">Ñemboguejy Mboguetepyre</string>
    <!-- Text for the snackbar to confirm that a single download item has been removed. The first parameter is the name of the download item. -->
    <string name="download_delete_single_item_snackbar">Emboguete %1$s</string>
    <!-- Text shown when no download exists -->
    <string name="download_empty_message_1">Ndaipóri marandurenda mboguejypyre</string>
    <!-- History multi select title in app bar
    The first parameter is the number of downloads selected -->
    <string name="download_multi_select_title">%1$d poravopyre</string>


    <!-- Text for the button to remove a single download item -->
    <string name="download_delete_item_1">Mboguete</string>


    <!-- Crashes -->
    <!-- Title text displayed on the tab crash page. This first parameter is the name of the application (For example: Fenix) -->
    <string name="tab_crash_title_2">Rombyasy. %1$s nomyanyhẽkuaái pe kuatiarogue.</string>
    <!-- Send crash report checkbox text on the tab crash page -->
    <string name="tab_crash_send_report">Emomarandu Mozilla-pe jejavy rehegua</string>
    <!-- Close tab button text on the tab crash page -->
    <string name="tab_crash_close">Emboty tendayke</string>
    <!-- Restore tab button text on the tab crash page -->
    <string name="tab_crash_restore">Embojevy tendayke</string>

    <!-- Bookmarks -->
    <!-- Confirmation message for a dialog confirming if the user wants to delete the selected folder -->
    <string name="bookmark_delete_folder_confirmation_dialog">¿Añetehápepa emboguetese ko marandurenda?</string>
    <!-- Confirmation message for a dialog confirming if the user wants to delete multiple items including folders. Parameter will be replaced by app name. -->
    <string name="bookmark_delete_multiple_folders_confirmation_dialog">%s omboguéta umi mba’epuru poravopyre.</string>
    <!-- Text for the cancel button on delete bookmark dialog -->
    <string name="bookmark_delete_negative">Heja</string>
    <!-- Screen title for adding a bookmarks folder -->
    <string name="bookmark_add_folder">Embojuaju ñongatuha</string>
    <!-- Snackbar title shown after a bookmark has been created. -->
    <string name="bookmark_saved_snackbar">¡Techaukaha ñongatupyre!</string>
    <!-- Snackbar edit button shown after a bookmark has been created. -->
    <string name="edit_bookmark_snackbar_action">MBOSAKO’I</string>
    <!-- Bookmark overflow menu edit button -->
    <string name="bookmark_menu_edit_button">Mbosako’i</string>
    <!-- Bookmark overflow menu copy button -->
    <string name="bookmark_menu_copy_button">Monguatia</string>
    <!-- Bookmark overflow menu share button -->
    <string name="bookmark_menu_share_button">Moherakuã</string>
    <!-- Bookmark overflow menu open in new tab button -->
    <string name="bookmark_menu_open_in_new_tab_button">Embojuruja tendayke pyahu</string>
    <!-- Bookmark overflow menu open in private tab button -->
    <string name="bookmark_menu_open_in_private_tab_button">Embojuruja tendayke pyahúpe</string>
    <!-- Bookmark overflow menu open all in tabs button -->
    <string name="bookmark_menu_open_all_in_tabs_button">Embojurujapa tendayke pyahúpe</string>
    <!-- Bookmark overflow menu open all in private tabs button -->
    <string name="bookmark_menu_open_all_in_private_tabs_button">Embojurujapa tendayke ñemíme</string>
    <!-- Bookmark overflow menu delete button -->
    <string name="bookmark_menu_delete_button">Mboguete</string>
    <!--Bookmark overflow menu save button -->
    <string name="bookmark_menu_save_button">Ñongatu</string>
    <!-- Bookmark multi select title in app bar
     The first parameter is the number of bookmarks selected -->
    <string name="bookmarks_multi_select_title">%1$d poravopyre</string>
    <!-- Bookmark editing screen title -->
    <string name="edit_bookmark_fragment_title">Techaukaha mbosako’i</string>
    <!-- Bookmark folder editing screen title -->
    <string name="edit_bookmark_folder_fragment_title">Embosako’i ñongatuha</string>

    <!-- Bookmark sign in button message -->
    <string name="bookmark_sign_in_button">Eñepyrũ tembiapo ehecha hag̃ua techaukaha mbojuehepyre</string>
    <!-- Bookmark URL editing field label -->
    <string name="bookmark_url_label">URL</string>
    <!-- Bookmark FOLDER editing field label -->
    <string name="bookmark_folder_label">ÑONGATUHA</string>
    <!-- Bookmark NAME editing field label -->
    <string name="bookmark_name_label">TÉRA</string>
    <!-- Bookmark add folder screen title -->
    <string name="bookmark_add_folder_fragment_label">Embojuaju ñongatuha</string>
    <!-- Bookmark select folder screen title -->
    <string name="bookmark_select_folder_fragment_label">Ñongatuha jeporavo</string>
    <!-- Bookmark editing error missing title -->
    <string name="bookmark_empty_title_error">Orekova’erã teratee</string>
    <!-- Bookmark editing error missing or improper URL -->
    <string name="bookmark_invalid_url_error">URL oiko’ỹva</string>
    <!-- Bookmark screen message for empty bookmarks folder -->
    <string name="bookmarks_empty_message">Ndaipóri techaukaha ápe</string>
    <!-- Bookmark snackbar message on deletion
     The first parameter is the host part of the URL of the bookmark deleted, if any -->
    <string name="bookmark_deletion_snackbar_message">Emboguete %1$s</string>
    <!-- Bookmark snackbar message on deleting multiple bookmarks not including folders-->
    <string name="bookmark_deletion_multiple_snackbar_message_2">Techaukaha mboguepyre</string>
    <!-- Bookmark snackbar message on deleting multiple bookmarks including folders-->
    <string name="bookmark_deletion_multiple_snackbar_message_3">Embogue marandurenda poravopyre</string>
    <!-- Bookmark undo button for deletion snackbar action -->
    <string name="bookmark_undo_deletion">MBOGUEVI</string>

    <!-- Text for the button to search all bookmarks -->
    <string name="bookmark_search">Emoinge ñe’ẽ ehekaséva</string>

    <!-- Site Permissions -->
    <!-- Button label that take the user to the Android App setting -->
    <string name="phone_feature_go_to_settings">Eho Ñembohekópe</string>
    <!-- Content description (not visible, for screen readers etc.): Quick settings sheet
        to give users access to site specific information / settings. For example:
        Secure settings status and a button to modify site permissions -->
    <string name="quick_settings_sheet">Ñemboheko rogue ipya’éva</string>
    <!-- Label that indicates that this option it the recommended one -->
    <string name="phone_feature_recommended">Jeroviaháva</string>
    <!-- Button label for clearing all the information of site permissions-->
    <string name="clear_permissions">Emboguete ñemoneĩ</string>
    <!-- Text for the OK button on Clear permissions dialog -->
    <string name="clear_permissions_positive">MONEĨ</string>
    <!-- Text for the cancel button on Clear permissions dialog -->
    <string name="clear_permissions_negative">Heja</string>
    <!-- Button label for clearing a site permission-->
    <string name="clear_permission">Emboguete ñemoneĩ</string>
    <!-- Text for the OK button on Clear permission dialog -->
    <string name="clear_permission_positive">MONEĨ</string>
    <!-- Text for the cancel button on Clear permission dialog -->
    <string name="clear_permission_negative">Heja</string>
    <!-- Button label for clearing all the information on all sites-->
    <string name="clear_permissions_on_all_sites">Emboguete ñemoneĩ opaite tendápe</string>
    <!-- Preference for altering video and audio autoplay for all websites -->
    <string name="preference_browser_feature_autoplay">Mbohetajehegui</string>

    <!-- Preference for altering the camera access for all websites -->
    <string name="preference_phone_feature_camera">Ta’ãnganohẽha</string>
    <!-- Preference for altering the microphone access for all websites -->
    <string name="preference_phone_feature_microphone">Ñe’ẽatãha</string>
    <!-- Preference for altering the location access for all websites -->
    <string name="preference_phone_feature_location">Tendaite</string>
    <!-- Preference for altering the notification access for all websites -->
    <string name="preference_phone_feature_notification">Ñemomarandu</string>
    <!-- Preference for altering the persistent storage access for all websites -->
    <string name="preference_phone_feature_persistent_storage">Ñongatuharenda areguáva</string>
    <!-- Preference for altering the storage access setting for all websites -->
    <string name="preference_phone_feature_cross_origin_storage_access">Kookie tenda pa’ũme</string>
    <!-- Preference for altering the EME access for all websites -->
    <string name="preference_phone_feature_media_key_system_access">Tetepy ohechajeýva DRM</string>
    <!-- Label that indicates that a permission must be asked always -->
    <string name="preference_option_phone_feature_ask_to_allow">Ejerure ñemoneĩ</string>
    <!-- Label that indicates that a permission must be blocked -->
    <string name="preference_option_phone_feature_blocked">Jokopyre</string>
    <!-- Label that indicates that a permission must be allowed -->
    <string name="preference_option_phone_feature_allowed">Moneĩmbyre </string>
    <!--Label that indicates a permission is by the Android OS-->
    <string name="phone_feature_blocked_by_android">Android ojokopyre</string>
    <!-- Preference for showing a list of websites that the default configurations won't apply to them -->
    <string name="preference_exceptions">Oĩ’ỹva</string>
    <!-- Summary of tracking protection preference if tracking protection is set to on -->
    <string name="tracking_protection_on">Hendypyre</string>
    <!-- Summary of tracking protection preference if tracking protection is set to off -->
    <string name="tracking_protection_off">Mboguepyre</string>
    <!-- Label for global setting that indicates that all video and audio autoplay is allowed -->
    <string name="preference_option_autoplay_allowed2">Emoneĩ mba’epu ha ta’ãngamýi</string>
    <!-- Label for site specific setting that indicates that all video and audio autoplay is allowed -->
    <string name="quick_setting_option_autoplay_allowed">Emoneĩ mba’epu ha ta’ãngamýi</string>
    <!-- Label that indicates that video and audio autoplay is only allowed over Wi-Fi -->
    <string name="preference_option_autoplay_allowed_wifi_only2">Ejoko mba’epu ha ta’ãngamýi pumbyry mba’ekuaarãme año</string>
    <!-- Subtext that explains 'autoplay on Wi-Fi only' option -->
    <string name="preference_option_autoplay_allowed_wifi_subtext">Mba’epu ha ta’ãngamýi oñembohetáta Wi-Fi ndive</string>
    <!-- Label for global setting that indicates that video autoplay is allowed, but audio autoplay is blocked -->
    <string name="preference_option_autoplay_block_audio2">Ejoko mba’epu año</string>
    <!-- Label for site specific setting that indicates that video autoplay is allowed, but audio autoplay is blocked -->
    <string name="quick_setting_option_autoplay_block_audio">Ejoko mba’epu año</string>
    <!-- Label for global setting that indicates that all video and audio autoplay is blocked -->
    <string name="preference_option_autoplay_blocked3">Ejoko mba’epu ha ta’ãngamýi año</string>
    <!-- Label for site specific setting that indicates that all video and audio autoplay is blocked -->
    <string name="quick_setting_option_autoplay_blocked">Ejoko mba’epu ha ta’ãngamýi</string>
    <!-- Summary of delete browsing data on quit preference if it is set to on -->
    <string name="delete_browsing_data_quit_on">Hendypyre</string>
    <!-- Summary of delete browsing data on quit preference if it is set to off -->
    <string name="delete_browsing_data_quit_off">Mboguepyre</string>

    <!-- Summary of studies preference if it is set to on -->
    <string name="studies_on">Hendypyre</string>
    <!-- Summary of studies data on quit preference if it is set to off -->
    <string name="studies_off">Mboguepyre</string>

    <!-- Collections -->
    <!-- Collections header on home fragment -->
    <string name="collections_header">Ñembyatyha</string>
    <!-- Content description (not visible, for screen readers etc.): Opens the collection menu when pressed -->
    <string name="collection_menu_button_content_description">Ñembyatyha poravorã</string>

    <!-- Label to describe what collections are to a new user without any collections -->
    <string name="no_collections_description2">Embyaty umi mba’e ehayhuvéva.\nEmboaty umi jeheka, tenda ha tendayke ojueheguáva eike hag̃ua pype pya’e.</string>
    <!-- Title for the "select tabs" step of the collection creator -->
    <string name="create_collection_select_tabs">Eiporavo tendayke</string>
    <!-- Title for the "select collection" step of the collection creator -->
    <string name="create_collection_select_collection">Eiporavo ñembyatyha</string>
    <!-- Title for the "name collection" step of the collection creator -->
    <string name="create_collection_name_collection">Embohéra ñembyatyha</string>
    <!-- Button to add new collection for the "select collection" step of the collection creator -->
    <string name="create_collection_add_new_collection">Embojuaju ñembyatyha pyahu</string>
    <!-- Button to select all tabs in the "select tabs" step of the collection creator -->
    <string name="create_collection_select_all">Eiporavopaite</string>
    <!-- Button to deselect all tabs in the "select tabs" step of the collection creator -->
    <string name="create_collection_deselect_all">Eiporavo’opaite</string>
    <!-- Text to prompt users to select the tabs to save in the "select tabs" step of the collection creator -->
    <string name="create_collection_save_to_collection_empty">Eiporavo tendayke eñongatuséva</string>
    <!-- Text to show users how many tabs they have selected in the "select tabs" step of the collection creator.
     %d is a placeholder for the number of tabs selected. -->
    <string name="create_collection_save_to_collection_tabs_selected">%d tendayke poravopyre</string>
    <!-- Text to show users they have one tab selected in the "select tabs" step of the collection creator.
    %d is a placeholder for the number of tabs selected. -->
    <string name="create_collection_save_to_collection_tab_selected">%d tendayke poravopyre</string>
    <!-- Text shown in snackbar when multiple tabs have been saved in a collection -->
    <string name="create_collection_tabs_saved">¡Tendayke ñongatupyre!</string>
    <!-- Text shown in snackbar when one or multiple tabs have been saved in a new collection -->
    <string name="create_collection_tabs_saved_new_collection">Ñembyaty ñongatupyre</string>
    <!-- Text shown in snackbar when one tab has been saved in a collection -->
    <string name="create_collection_tab_saved">¡Tendayke ñongatupyre!</string>
    <!-- Content description (not visible, for screen readers etc.): button to close the collection creator -->
    <string name="create_collection_close">Mboty</string>
    <!-- Button to save currently selected tabs in the "select tabs" step of the collection creator-->
    <string name="create_collection_save">Ñongatu</string>

    <!-- Snackbar action to view the collection the user just created or updated -->
    <string name="create_collection_view">Hecha</string>

    <!-- Text for the OK button from collection dialogs -->
    <string name="create_collection_positive">MONEĨ</string>
    <!-- Text for the cancel button from collection dialogs -->
    <string name="create_collection_negative">Heja</string>

    <!-- Default name for a new collection in "name new collection" step of the collection creator. %d is a placeholder for the number of collections-->
    <string name="create_collection_default_name">Ñembyatyha %d</string>

    <!-- Share -->
    <!-- Share screen header -->
    <string name="share_header_2">Moherakuã</string>
    <!-- Content description (not visible, for screen readers etc.):
        "Share" button. Opens the share menu when pressed. -->
    <string name="share_button_content_description">Moherakuã</string>

    <!-- Text for the Save to PDF feature in the share menu -->
    <string name="share_save_to_pdf">Eñongatu PDF ramo</string>
    <!-- Text for error message when generating a PDF file Text for error message when generating a PDF file. -->
    <string name="unable_to_save_to_pdf_error">Nderejapokuaái PDF</string>
    <!-- Sub-header in the dialog to share a link to another sync device -->
    <string name="share_device_subheader">Emondo mba’e’okápe</string>

    <!-- Sub-header in the dialog to share a link to an app from the full list -->
    <string name="share_link_all_apps_subheader">Opaite tembiaporã</string>
    <!-- Sub-header in the dialog to share a link to an app from the most-recent sorted list -->
    <string name="share_link_recent_apps_subheader">Ojepururamovéva</string>
    <!-- Text for the copy link action in the share screen. -->
    <string name="share_copy_link_to_clipboard">Emondo kuatiajohápe</string>
    <!-- Toast shown after copying link to clipboard -->
    <string name="toast_copy_link_to_clipboard">Emondo kuatiajohápe</string>
    <!-- An option from the share dialog to sign into sync -->
    <string name="sync_sign_in">Eñepyrũ tembiapo Sync-pe</string>
     <!-- An option from the three dot menu to sync and save data -->
    <string name="sync_menu_sync_and_save_data">Embojuehe ha eñongatu mba’ekuaarã</string>
    <!-- An option from the share dialog to send link to all other sync devices -->
    <string name="sync_send_to_all">Emondo opaite mba’e’okápe</string>
    <!-- An option from the share dialog to reconnect to sync -->
    <string name="sync_reconnect">Eikejey Sync-pe</string>
    <!-- Text displayed when sync is offline and cannot be accessed -->
    <string name="sync_offline">Juaju’ỹre</string>
    <!-- An option to connect additional devices -->
    <string name="sync_connect_device">Embojuaju ambue mba’e’oka</string>
    <!-- The dialog text shown when additional devices are not available -->
    <string name="sync_connect_device_dialog">Emondo hag̃ua tendayke, eñepyrũ tembiapo Firefox-pe ambue mba’e’okápe.</string>
    <!-- Confirmation dialog button -->
    <string name="sync_confirmation_button">Kumbypyre</string>
    <!-- Share error message -->
    <string name="share_error_snackbar">Ndaikatúi emoherakuã ko tembipuru’i ndive</string>
    <!-- Add new device screen title -->
    <string name="sync_add_new_device_title">Emondo mba’e’okápe</string>

    <!-- Text for the warning message on the Add new device screen -->
    <string name="sync_add_new_device_message">Ndaipóri mba’e’oka jeikepyre</string>

    <!-- Text for the button to learn about sending tabs -->
    <string name="sync_add_new_device_learn_button">Eikuaave tendayke mondo rehegua…</string>
    <!-- Text for the button to connect another device -->
    <string name="sync_add_new_device_connect_button">Embojuaju ambue mba’e’oka…</string>

    <!-- Notifications -->
    <!-- Text shown in the notification that pops up to remind the user that a private browsing session is active. -->
    <string name="notification_pbm_delete_text_2">Emboty tendayke ñemigua</string>

    <!-- Name of the marketing notification channel. Displayed in the "App notifications" system settings for the app -->
    <string name="notification_marketing_channel_name">Jehepyme’ẽrã</string>
    <!-- Title shown in the notification that pops up to remind the user to set fenix as default browser.
    %1$s is a placeholder that will be replaced by the app name (Fenix). -->
    <string name="notification_default_browser_title">%1$s ipya’e ha hekoñemi</string>
    <!-- Text shown in the notification that pops up to remind the user to set fenix as default browser.
    %1$s is a placeholder that will be replaced by the app name (Fenix). -->
    <string name="notification_default_browser_text">Ejapo %1$s kundahára ypyguávarõ</string>

    <!-- Title shown in the notification that pops up to re-engage the user -->
    <string name="notification_re_engagement_title">Kundaha ñemi jepuru</string>

    <!-- Text shown in the notification that pops up to re-engage the user.
    %1$s is a placeholder that will be replaced by the app name. -->
    <string name="notification_re_engagement_text">Eikundaha kookie ha tembiasakue ñongatu’ỹre %1$s-pe</string>

    <!-- Snackbar -->
    <!-- Text shown in snackbar when user deletes a collection -->
    <string name="snackbar_collection_deleted">Ñembyatyha mboguetepyre</string>
    <!-- Text shown in snackbar when user renames a collection -->
    <string name="snackbar_collection_renamed">Ñembyatyha mbohérajeypyre</string>
    <!-- Text shown in snackbar when user closes a tab -->
    <string name="snackbar_tab_closed">Tendayke mbotypyre</string>
    <!-- Text shown in snackbar when user closes all tabs -->
    <string name="snackbar_tabs_closed">Tendayke mbotypyre</string>
    <!-- Text shown in snackbar when user bookmarks a list of tabs -->
    <string name="snackbar_message_bookmarks_saved">¡Techaukaha ñongatupyre!</string>
    <!-- Text shown in snackbar when user adds a site to shortcuts -->
    <string name="snackbar_added_to_shortcuts">¡Ojuajúva mbopya’eháre!</string>
    <!-- Text shown in snackbar when user closes a private tab -->
    <string name="snackbar_private_tab_closed">Tendayke ñemigua mbotypyre</string>
    <!-- Text shown in snackbar when user closes all private tabs -->
    <string name="snackbar_private_tabs_closed">Tendayke ñemigua mbotypyre</string>
    <!-- Text shown in snackbar to undo deleting a tab, top site or collection -->
    <string name="snackbar_deleted_undo">MBOGUEVI</string>
    <!-- Text shown in snackbar when user removes a top site -->
    <string name="snackbar_top_site_removed">Tenda mboguetepyre</string>
    <!-- QR code scanner prompt which appears after scanning a code, but before navigating to it
        First parameter is the name of the app, second parameter is the URL or text scanned-->
    <string name="qr_scanner_confirmation_dialog_message">Oñemoneĩ %1$s ombojurujávo %2$s</string>
    <!-- QR code scanner prompt dialog positive option to allow navigation to scanned link -->
    <string name="qr_scanner_dialog_positive">MONEĨ</string>
    <!-- QR code scanner prompt dialog positive option to deny navigation to scanned link -->
    <string name="qr_scanner_dialog_negative">MBOTOVE</string>
    <!-- QR code scanner prompt dialog error message shown when a hostname does not contain http or https. -->
    <string name="qr_scanner_dialog_invalid">Pe kundaharape ndoikói.</string>
    <!-- QR code scanner prompt dialog positive option when there is an error -->
    <string name="qr_scanner_dialog_invalid_ok">MONEĨ</string>
    <!-- Tab collection deletion prompt dialog message. Placeholder will be replaced with the collection name -->
    <string name="tab_collection_dialog_message">¿Emboguetesépa añetehápe %1$s?</string>
    <!-- Collection and tab deletion prompt dialog message. This will show when the last tab from a collection is deleted -->
    <string name="delete_tab_and_collection_dialog_message">Emboguetévo ko tendayke omboguéta opaite mbyatypyre. Emoheñoikuaa mbyatypyre pyahu ejapose vove.</string>
    <!-- Collection and tab deletion prompt dialog title. Placeholder will be replaced with the collection name. This will show when the last tab from a collection is deleted -->
    <string name="delete_tab_and_collection_dialog_title">¿Emboguete %1$s?</string>
    <!-- Tab collection deletion prompt dialog option to delete the collection -->
    <string name="tab_collection_dialog_positive">Mboguete</string>
    <!-- Text displayed in a notification when the user enters full screen mode -->
    <string name="full_screen_notification">Oikehína mba’erechaha tuichavévape</string>
    <!-- Message for copying the URL via long press on the toolbar -->
    <string name="url_copied">URL monguatiapyre</string>

    <!-- Sample text for accessibility font size -->
    <string name="accessibility_text_size_sample_text_1">Kóva moñe’ẽrã techapyrãva. Oĩ ohechauka hag̃ua mba’éichapa ojehecháta moñe’ẽrã tuicha ha michĩvévo ko ñembohekópe.</string>
    <!-- Summary for Accessibility Text Size Scaling Preference -->
    <string name="preference_accessibility_text_size_summary">Embotuicha térã emomichĩ mone’ẽrã ñanduti rendápe</string>
    <!-- Title for Accessibility Text Size Scaling Preference -->
    <string name="preference_accessibility_font_size_title">Taireñoiha tuichakue</string>

    <!-- Title for Accessibility Text Automatic Size Scaling Preference -->
    <string name="preference_accessibility_auto_size_2">Tai tuichakue ijeheguíva</string>
    <!-- Summary for Accessibility Text Automatic Size Scaling Preference -->
    <string name="preference_accessibility_auto_size_summary">Pe tai tuichakue ojojoguáta Android pegua ndive. Embogue jeporavorã emboheko hag̃ua ápe.</string>

    <!-- Title for the Delete browsing data preference -->
    <string name="preferences_delete_browsing_data">Emboguete kundahára mba’ekuaarã</string>
    <!-- Title for the tabs item in Delete browsing data -->
    <string name="preferences_delete_browsing_data_tabs_title_2">Embojuruja tendayke</string>
    <!-- Subtitle for the tabs item in Delete browsing data, parameter will be replaced with the number of open tabs -->
    <string name="preferences_delete_browsing_data_tabs_subtitle">%d tendayke</string>
    <!-- Title for the data and history items in Delete browsing data -->
    <string name="preferences_delete_browsing_data_browsing_data_title">Kundahára rembiasakue ha tenda mba’ekuaarã</string>
    <!-- Subtitle for the data and history items in delete browsing data, parameter will be replaced with the
        number of history items the user has -->
    <string name="preferences_delete_browsing_data_browsing_data_subtitle">%d kundaharape</string>
    <!-- Title for the cookies item in Delete browsing data -->
    <string name="preferences_delete_browsing_data_cookies">Kookie</string>
    <!-- Subtitle for the cookies item in Delete browsing data -->
    <string name="preferences_delete_browsing_data_cookies_subtitle">Oñembotýta tembiapo heta tendápe</string>
    <!-- Title for the cached images and files item in Delete browsing data -->
    <string name="preferences_delete_browsing_data_cached_files">Ta’ãnga ha marandurenda kachépe</string>
    <!-- Subtitle for the cached images and files item in Delete browsing data -->
    <string name="preferences_delete_browsing_data_cached_files_subtitle">Emopotĩ pa’ũ ñembyatyha</string>
    <!-- Title for the site permissions item in Delete browsing data -->
    <string name="preferences_delete_browsing_data_site_permissions">Tenda ñemoneĩ</string>
    <!-- Title for the downloads item in Delete browsing data -->
    <string name="preferences_delete_browsing_data_downloads">Ñemboguejy</string>
    <!-- Text for the button to delete browsing data -->
    <string name="preferences_delete_browsing_data_button">Emboguete kundahára mba’ekuaarã</string>
    <!-- Title for the Delete browsing data on quit preference -->
    <string name="preferences_delete_browsing_data_on_quit">Emboguete kundahára mba’ekuaarã esẽvo</string>
    <!-- Summary for the Delete browsing data on quit preference. "Quit" translation should match delete_browsing_data_on_quit_action translation. -->
    <string name="preference_summary_delete_browsing_data_on_quit_2">Embogue ijehegui kundahára mba’ekuaarã eiporavóvo &quot;Ñesẽ&quot; pe jeporavorã guasúpe</string>
    <!-- Action item in menu for the Delete browsing data on quit feature -->
    <string name="delete_browsing_data_on_quit_action">Ñesẽ</string>

    <!-- Title text of a delete browsing data dialog. -->
    <string name="delete_history_prompt_title">Pa’ũ embogue hag̃ua</string>
    <!-- Body text of a delete browsing data dialog. -->
    <string name="delete_history_prompt_body">Embogue tembiasakue (oĩhápe tembiasakue mbojuehepyre ambue mba’e’okagua), kookie ha ambue kundahára mba’ekuaarã.</string>
    <!-- Radio button in the delete browsing data dialog to delete history items for the last hour. -->
    <string name="delete_history_prompt_button_last_hour">Aravo pahápe</string>
    <!-- Radio button in the delete browsing data dialog to delete history items for today and yesterday. -->
    <string name="delete_history_prompt_button_today_and_yesterday">Ko árape ha kuehe</string>
    <!-- Radio button in the delete browsing data dialog to delete all history. -->
    <string name="delete_history_prompt_button_everything">Opavave</string>

    <!-- Dialog message to the user asking to delete browsing data. Parameter will be replaced by app name. -->
    <string name="delete_browsing_data_prompt_message_3">%s omboguepáta umi kundahára mba’ekuaarã poravopyre.</string>
    <!-- Text for the cancel button for the data deletion dialog -->
    <string name="delete_browsing_data_prompt_cancel">Heja</string>
    <!-- Text for the allow button for the data deletion dialog -->
    <string name="delete_browsing_data_prompt_allow">Mboguete</string>

    <!-- Text for the snackbar confirmation that the data was deleted -->
    <string name="preferences_delete_browsing_data_snackbar">Oñemboguetéma kundahára mba’ekuaarã</string>

    <!-- Text for the snackbar to show the user that the deletion of browsing data is in progress -->
    <string name="deleting_browsing_data_in_progress">Oguepahína kundahára mba’ekuaarã…</string>

    <!-- Dialog message to the user asking to delete all history items inside the opened group. Parameter will be replaced by a history group name. -->
    <string name="delete_all_history_group_prompt_message">Emboguepaite tenda “%s”-pe</string>
    <!-- Text for the cancel button for the history group deletion dialog -->
    <string name="delete_history_group_prompt_cancel">Heja</string>
    <!-- Text for the allow button for the history group dialog -->
    <string name="delete_history_group_prompt_allow">Mboguete</string>

    <!-- Text for the snackbar confirmation that the history group was deleted -->
    <string name="delete_history_group_snackbar">Aty mboguepyre</string>

    <!-- Onboarding -->
    <!-- Text for onboarding welcome header. -->
    <string name="onboarding_header_2">Eg̃uahẽporãite ñanduti iporãvévape</string>
    <!-- Text for the onboarding welcome message. -->
    <string name="onboarding_message">Kundahára heñóiva tapichápe g̃uarã, ndaha’éi virurã.</string>
    <!-- Text for the Firefox account onboarding sign in card header. -->
    <string name="onboarding_account_sign_in_header">Eku’ejey eheja haguégui</string>
    <!-- Text for the button to learn more about signing in to your Firefox account. -->
    <string name="onboarding_manual_sign_in_description">Embojuehe tendayke ha ñe’ẽñemi mba’e’oka pa’ũme emoambue hag̃ua mba’erechaha oso’ỹre.</string>
    <!-- Text for the button to manually sign into Firefox account. -->
    <string name="onboarding_firefox_account_sign_in">Eñepyrũ tembiapo</string>
    <!-- text to display in the snackbar once account is signed-in -->
    <string name="onboarding_firefox_account_sync_is_on">Sync oñemyandýma</string>
    <!-- Text for the tracking protection onboarding card header -->
    <string name="onboarding_tracking_protection_header">Omo’ã ñemigua ijeheguiete</string>
    <!-- Text for the tracking protection card description. -->
    <string name="onboarding_tracking_protection_description">Ñemo’ãmbaite kookie rovake omboyke tapykuehohápe oipurúvo kookie nde rapykueho hag̃ua ñandutípe.</string>
    <!-- text for tracking protection radio button option for standard level of blocking -->
    <string name="onboarding_tracking_protection_standard_button_2">Ypyguaite (ijypygua)</string>
    <!-- text for standard blocking option button description -->
    <string name="onboarding_tracking_protection_standard_button_description_3">Imbytéva ñemo’ã ha tembiapokuépe g̃uarã. Umi kuatiarogue henyhẽta hekoitépe.</string>
    <!-- text for tracking protection radio button option for strict level of blocking -->
    <string name="onboarding_tracking_protection_strict_option">Mbaretépe</string>
    <!-- text for strict blocking option button description -->
    <string name="onboarding_tracking_protection_strict_button_description_3">Ejoko tapykuehoha kuatiarogue henyhẽ pya’évape g̃uarã, hákatu ojavykuaáva peteĩva kuatiarogue rembiapoite.</string>
    <!-- text for the toolbar position card header  -->
    <string name="onboarding_toolbar_placement_header_1">Eiporavo tembipuru renda oĩha</string>
    <!-- Text for the toolbar position card description -->
    <string name="onboarding_toolbar_placement_description">Ereko yvy gotyo térã emogu’e yvate gotyo.</string>

    <!-- Text for the privacy notice onboarding card header -->
    <string name="onboarding_privacy_notice_header_1">Ehechameme ne mba’ekuaarã</string>
    <!-- Text for the privacy notice onboarding card description. -->
    <string name="onboarding_privacy_notice_description">Firefox ome’ẽ ndéve pokatu emoherakuãva ñandutípe rehe ha emoherakuãva orendive avei.</string>
    <!-- Text for the button to read the privacy notice -->
    <string name="onboarding_privacy_notice_read_button">Emoñe’ẽ ore marandu’i ñemigua</string>

    <!-- Text for the conclusion onboarding message -->
    <string name="onboarding_conclusion_header">¿Embojurujakuaáma ñanduti oikoitéva?</string>
    <!-- text for the button to finish onboarding -->
    <string name="onboarding_finish">Eñepyrũ eikundaha</string>

    <!-- Onboarding theme -->
    <!-- text for the theme picker onboarding card header -->
    <string name="onboarding_theme_picker_header">Eiporavo ne téma</string>
    <!-- text for the theme picker onboarding card description -->
    <string name="onboarding_theme_picker_description_2">Eipuru’ive batería ha emombytu’u nde resa iñypytũvévape.</string>
    <!-- Automatic theme setting (will follow device setting) -->
    <string name="onboarding_theme_automatic_title">ijeheguietéva</string>
    <!-- Summary of automatic theme setting (will follow device setting) -->
    <string name="onboarding_theme_automatic_summary">Ojokupyty ñemboheko ne mba’e’oka rehe</string>
    <!-- Theme setting for dark mode -->
    <string name="onboarding_theme_dark_title">Téma ypytũva</string>
    <!-- Theme setting for light mode -->
    <string name="onboarding_theme_light_title">Téma hesakãva</string>

    <!-- Text shown in snackbar when multiple tabs have been sent to device -->
    <string name="sync_sent_tabs_snackbar">¡Tendayke mondopyre!</string>
    <!-- Text shown in snackbar when one tab has been sent to device  -->
    <string name="sync_sent_tab_snackbar">Tendayke mondopyre</string>
    <!-- Text shown in snackbar when sharing tabs failed  -->
    <string name="sync_sent_tab_error_snackbar">Hasy imondo</string>
    <!-- Text shown in snackbar for the "retry" action that the user has after sharing tabs failed -->
    <string name="sync_sent_tab_error_snackbar_action">HA’ÃJEY</string>
    <!-- Title of QR Pairing Fragment -->
    <string name="sync_scan_code">Emoha’ãnga ayvu</string>
    <!-- Instructions on how to access pairing -->
    <string name="sign_in_instructions"><![CDATA[Ne mohendahápe, eike Firefox-pe ha eho <b>https://firefox.com/pair</b>-pe]]></string>
    <!-- Text shown for sign in pairing when ready -->
    <string name="sign_in_ready_for_scan">Ikatúma emoha’ãnga</string>
    <!-- Text shown for settings option for sign with pairing -->
    <string name="sign_in_with_camera">Eñepyrũ tembiapo ne ra’ãngamýi ndive</string>
    <!-- Text shown for settings option for sign with email -->
    <string name="sign_in_with_email">Eipuru ñandutiveve</string>
    <!-- Text shown for settings option for create new account text.'Firefox' intentionally hardcoded here.-->
    <string name="sign_in_create_account_text"><![CDATA[¿Ndererekói mba’ete? <u>Emoheñói</u> embojuehe hag̃ua Firefox mba’e’oka ndive.]]></string>
    <!-- Text shown in confirmation dialog to sign out of account. The first parameter is the name of the app (e.g. Firefox Preview) -->
    <string name="sign_out_confirmation_message_2">%s nombojuehemo’ãvéima ne mba’ete ndive, hákatu nomboguemo’ãi ne kundaha mba’ekuaarã ko mba’e’okápe.</string>
    <!-- Option to continue signing out of account shown in confirmation dialog to sign out of account -->
    <string name="sign_out_disconnect">Ñesẽte</string>
    <!-- Option to cancel signing out shown in confirmation dialog to sign out of account -->
    <string name="sign_out_cancel">Heja</string>

    <!-- Error message snackbar shown after the user tried to select a default folder which cannot be altered -->
    <string name="bookmark_cannot_edit_root">Ndaikatúi embosako’i ñongatuha ijypykuéva</string>

    <!-- Enhanced Tracking Protection -->
    <!-- Link displayed in enhanced tracking protection panel to access tracking protection settings -->
    <string name="etp_settings">Ñemboheko ñemo’ãgua</string>
    <!-- Preference title for enhanced tracking protection settings -->
    <string name="preference_enhanced_tracking_protection">Tapykueho mo’ãha iporãvéva</string>
    <!-- Title for the description of enhanced tracking protection -->
    <string name="preference_enhanced_tracking_protection_explanation_title">Eikundaha ejehapykueho’ỹre</string>
    <!-- Description of enhanced tracking protection. The first parameter is the name of the application (For example: Fenix) -->
    <string name="preference_enhanced_tracking_protection_explanation">Emo’ã ne mba’ekuaarã. %s nemo’ãta heta tapykuehohágui ohecháva mba’etépa ejapo ñandutípe.</string>
    <!-- Text displayed that links to website about enhanced tracking protection -->
    <string name="preference_enhanced_tracking_protection_explanation_learn_more">Kuaave</string>

    <!-- Preference for enhanced tracking protection for the standard protection settings -->
    <string name="preference_enhanced_tracking_protection_standard_default_1">Ypyguaite (ijypygua)</string>
    <!-- Preference description for enhanced tracking protection for the standard protection settings -->
    <string name="preference_enhanced_tracking_protection_standard_description_4">Imbytéva ñemo’ã ha tembiapokuépe g̃uarã. Umi kuatiarogue henyhẽta hekoitépe.</string>
    <!--  Accessibility text for the Standard protection information icon  -->
    <string name="preference_enhanced_tracking_protection_standard_info_button">Mba’e umi ojokóva tapykuehoha moãha ypyguáva renondépe</string>
    <!-- Preference for enhanced tracking protection for the strict protection settings -->
    <string name="preference_enhanced_tracking_protection_strict">Mbaretépe</string>
    <!-- Preference description for enhanced tracking protection for the strict protection settings -->
    <string name="preference_enhanced_tracking_protection_strict_description_3">Ejoko tapykuehoha kuatiarogue henyhẽ pya’eve hag̃ua, hákatu ojavykuaa peteĩva kuatiarogue rembiapoite.</string>
    <!--  Accessibility text for the Strict protection information icon  -->
    <string name="preference_enhanced_tracking_protection_strict_info_button">Mba’e umi ojokóva tapykuehoha mo’ãha imbaretéva</string>
    <!-- Preference for enhanced tracking protection for the custom protection settings -->
    <string name="preference_enhanced_tracking_protection_custom">Momba’epyre</string>
    <!-- Preference description for enhanced tracking protection for the strict protection settings -->
    <string name="preference_enhanced_tracking_protection_custom_description_2">Eiporavo mba’e tapykuehoha ha jehekaha ejokose.</string>
    <!--  Accessibility text for the Strict protection information icon  -->
    <string name="preference_enhanced_tracking_protection_custom_info_button">Mba’e umi ojokóva tapykuehoha mo’ãha ñemomba’epyre</string>
    <!-- Header for categories that are being blocked by current Enhanced Tracking Protection settings -->
    <!-- Preference for enhanced tracking protection for the custom protection settings for cookies-->
    <string name="preference_enhanced_tracking_protection_custom_cookies">Kookie</string>
    <!-- Option for enhanced tracking protection for the custom protection settings for cookies-->
    <string name="preference_enhanced_tracking_protection_custom_cookies_1">Tenda ha ava ñandutieta rapykuehoha</string>
    <!-- Option for enhanced tracking protection for the custom protection settings for cookies-->
    <string name="preference_enhanced_tracking_protection_custom_cookies_2">Kookie eike’ỹ hague</string>
    <!-- Option for enhanced tracking protection for the custom protection settings for cookies-->
    <string name="preference_enhanced_tracking_protection_custom_cookies_3">Umi kookie mbohapyháva (ikatu ñanduti renda ombyai)</string>
    <!-- Option for enhanced tracking protection for the custom protection settings for cookies-->
    <string name="preference_enhanced_tracking_protection_custom_cookies_4">Opaite kookie (ikatu ñanduti renda ombyai)</string>
    <!-- Option for enhanced tracking protection for the custom protection settings for cookies-->
    <string name="preference_enhanced_tracking_protection_custom_cookies_5">Eipe’a kookie tenda ojuasávagui</string>
    <!-- Preference for enhanced tracking protection for the custom protection settings for tracking content -->
    <string name="preference_enhanced_tracking_protection_custom_tracking_content">Tetepy rapykueho</string>
    <!-- Option for enhanced tracking protection for the custom protection settings for tracking content-->
    <string name="preference_enhanced_tracking_protection_custom_tracking_content_1">Opaite tendayképe</string>
    <!-- Option for enhanced tracking protection for the custom protection settings for tracking content-->
    <string name="preference_enhanced_tracking_protection_custom_tracking_content_2">Tendayke ñemiguápe añoite</string>
    <!-- Preference for enhanced tracking protection for the custom protection settings -->
    <string name="preference_enhanced_tracking_protection_custom_cryptominers">Criptominero</string>
    <!-- Preference for enhanced tracking protection for the custom protection settings -->
    <string name="preference_enhanced_tracking_protection_custom_fingerprinters">Ñemokuãhũ</string>
    <!-- Button label for navigating to the Enhanced Tracking Protection details -->
    <string name="enhanced_tracking_protection_details">Mba’emimi</string>
    <!-- Header for categories that are being being blocked by current Enhanced Tracking Protection settings -->
    <string name="enhanced_tracking_protection_blocked">Jokopyre</string>
    <!-- Header for categories that are being not being blocked by current Enhanced Tracking Protection settings -->
    <string name="enhanced_tracking_protection_allowed">Moneĩmbyre</string>

    <!-- Category of trackers (social media trackers) that can be blocked by Enhanced Tracking Protection -->
    <string name="etp_social_media_trackers_title">Ava ñandutieta rapykuehoha</string>
    <!-- Description of social media trackers that can be blocked by Enhanced Tracking Protection -->
    <string name="etp_social_media_trackers_description">Emomichĩ ava ñandutietápe nde rapykuehokuaa hag̃ua eikundahakuévo.</string>
    <!-- Category of trackers (cross-site tracking cookies) that can be blocked by Enhanced Tracking Protection -->
    <string name="etp_cookies_title">Kookie rapykuehoha tendakuérape</string>
    <!-- Category of trackers (cross-site tracking cookies) that can be blocked by Enhanced Tracking Protection -->
    <string name="etp_cookies_title_2">Kookie tenda ojuasáva</string>
    <!-- Description of cross-site tracking cookies that can be blocked by Enhanced Tracking Protection -->
    <string name="etp_cookies_description">Ejoko kookie oipurúva ñanduti marandugua ha mba’apohaguasu mba’ekuaarã resa’ỹijoha ombyatýva kundahára mba’ekuaarã oikévo tendápe.</string>
    <!-- Description of cross-site tracking cookies that can be blocked by Enhanced Tracking Protection -->
    <string name="etp_cookies_description_2">Ñemo’ãmbaite kookie rovake oreko kookie tenda reimehápe g̃uarã, avei tapykuehoha ndojepurukuaái ohapykueho hag̃ua tendakuéra pa’ũme.</string>
    <!-- Category of trackers (cryptominers) that can be blocked by Enhanced Tracking Protection -->
    <string name="etp_cryptominers_title">Criptominero</string>

    <!-- Description of cryptominers that can be blocked by Enhanced Tracking Protection -->
    <string name="etp_cryptominers_description">Emboyke umi scripts ñaña ani oike ne mba’e’okápe oguenohẽ hag̃ua viru ñandutigua.</string>
    <!-- Category of trackers (fingerprinters) that can be blocked by Enhanced Tracking Protection -->
    <string name="etp_fingerprinters_title">Kuãhũ kuaaukaha</string>
    <!-- Description of fingerprinters that can be blocked by Enhanced Tracking Protection -->
    <string name="etp_fingerprinters_description">Emboyke ani oñembyaty ne mba’ekuaarã ojehechakuaáva ne mba’e’oka rehegua ikatúva ojepuru ejehapykuehokuaa hag̃ua.</string>
    <!-- Category of trackers (tracking content) that can be blocked by Enhanced Tracking Protection -->
    <string name="etp_tracking_content_title">Tapykueho retepy</string>
    <!-- Description of tracking content that can be blocked by Enhanced Tracking Protection -->
    <string name="etp_tracking_content_description">Ejoko ñemurã ñemyanyhẽ okayguáva, ta’ãngamýi ha tetepy oguerekóva ayvu rapykuehoha. Ikatu ombyai ñanduti renda rembiapoite.</string>
    <!-- Enhanced Tracking Protection message that protection is currently on for this site -->
    <string name="etp_panel_on">Umi ñemo’ã oñemyandýma ko tendápe g̃uarã</string>
    <!-- Enhanced Tracking Protection message that protection is currently off for this site -->
    <string name="etp_panel_off">Umi ñemo’ã ojepe’áma ko tendápe g̃uarã</string>
    <!-- Header for exceptions list for which sites enhanced tracking protection is always off -->
    <string name="enhanced_tracking_protection_exceptions">Ñemo’ã tapykuehogua oñemboguéma ko’ã tendápe g̃uarã</string>
    <!-- Content description (not visible, for screen readers etc.): Navigate
    back from ETP details (Ex: Tracking content) -->
    <string name="etp_back_button_content_description">Eikundaha tapykuévo</string>
    <!-- About page link text to open what's new link -->
    <string name="about_whats_new">%s mba’epyahu</string>

    <!-- Open source licenses page title
    The first parameter is the app name -->
    <string name="open_source_licenses_title">%s | OSS Arandukarenda</string>

    <!-- Category of trackers (redirect trackers) that can be blocked by Enhanced Tracking Protection -->
    <string name="etp_redirect_trackers_title">Embohapejey tapykuehoha</string>
    <!-- Description of redirect tracker cookies that can be blocked by Enhanced Tracking Protection -->
    <string name="etp_redirect_trackers_description">Embogue umi kookie oñembohapejeýva ñanduti renda rapykuehohápe.</string>

    <!-- Description of the SmartBlock Enhanced Tracking Protection feature. The * symbol is intentionally hardcoded here,
         as we use it on the UI to indicate which trackers have been partially unblocked.  -->
    <string name="preference_etp_smartblock_description">Oĩ ndahetái tapykuehoha ikurusúva oñemosãso’imíva ko kuatiaroguépe eñemongu’e rupive hendivekuéra *.</string>
    <!-- Text displayed that links to website about enhanced tracking protection SmartBlock -->
    <string name="preference_etp_smartblock_learn_more">Kuaave</string>

    <!-- About page link text to open support link -->
    <string name="about_support">Ñepytyvõ</string>

    <!-- About page link text to list of past crashes (like about:crashes on desktop) -->
    <string name="about_crashes">Jejavy</string>
    <!-- About page link text to open privacy notice link -->
    <string name="about_privacy_notice">Marandu’i ñemiguáva</string>
    <!-- About page link text to open know your rights link -->
    <string name="about_know_your_rights">Eikuaa nde derécho</string>
    <!-- About page link text to open licensing information link -->
    <string name="about_licensing_information">Marandu ñemoneĩgua</string>
    <!-- About page link text to open a screen with libraries that are used -->
    <string name="about_other_open_source_libraries">Arandukarenda roipurúva</string>

    <!-- Toast shown to the user when they are activating the secret dev menu
        The first parameter is number of long clicks left to enable the menu -->
    <string name="about_debug_menu_toast_progress">Poravprã mopotĩha: opyta %1$d eikutu (s) embojuruja hag̃ua</string>
    <string name="about_debug_menu_toast_done">Mopotĩha poravorã jurujapyre</string>

    <!-- Browser long press popup menu -->
    <!-- Copy the current url -->
    <string name="browser_toolbar_long_press_popup_copy">Monguatia</string>

    <!-- Paste & go the text in the clipboard. '&amp;' is replaced with the ampersand symbol: & -->
    <string name="browser_toolbar_long_press_popup_paste_and_go">Emboja ha eho</string>
    <!-- Paste the text in the clipboard -->
    <string name="browser_toolbar_long_press_popup_paste">Mboja</string>

    <!-- Snackbar message shown after an URL has been copied to clipboard. -->
    <string name="browser_toolbar_url_copied_to_clipboard_snackbar">URL embohasáva kuatiajokohápe</string>

    <!-- Title text for the Add To Homescreen dialog -->
    <string name="add_to_homescreen_title">Embojuaju mba’erechaha ñepyrũgua</string>
    <!-- Cancel button text for the Add to Homescreen dialog -->
    <string name="add_to_homescreen_cancel">Heja</string>
    <!-- Add button text for the Add to Homescreen dialog -->
    <string name="add_to_homescreen_add">Mbojuaju</string>

    <!-- Continue to website button text for the first-time Add to Homescreen dialog -->
    <string name="add_to_homescreen_continue">Eimeve ñanduti rendápe</string>
    <!-- Placeholder text for the TextView in the Add to Homescreen dialog -->
    <string name="add_to_homescreen_text_placeholder">Jeike pya’eha réra</string>

    <!-- Describes the add to homescreen functionality -->
    <string name="add_to_homescreen_description_2">Ikatu embojuaju ko ñanduti renda ne mba’e’oka mba’erechaha ñepyrũgua rehe eike hag̃ua ha eikundaha pya’eve, peteĩ tembipuru’ícharamo.</string>

    <!-- Preference for managing the settings for logins and passwords in Fenix -->
    <string name="preferences_passwords_logins_and_passwords">Tembiapo ñepyrũ ha ñe’ẽñemi</string>
    <!-- Preference for managing the saving of logins and passwords in Fenix -->
    <string name="preferences_passwords_save_logins">Eñongatu tembiapo ñepyrũ ha ñe’ẽñemi</string>
    <!-- Preference option for asking to save passwords in Fenix -->
    <string name="preferences_passwords_save_logins_ask_to_save">Ejerure ñemoneĩ eñongatu hag̃ua</string>
    <!-- Preference option for never saving passwords in Fenix -->
    <string name="preferences_passwords_save_logins_never_save">Aníke eñongatu</string>

    <!-- Preference for autofilling saved logins in Firefox (in web content), %1$s will be replaced with the app name -->
    <string name="preferences_passwords_autofill2">Emyenyhẽjey %1$s-pe</string>
    <!-- Description for the preference for autofilling saved logins in Firefox (in web content), %1$s will be replaced with the app name -->
    <string name="preferences_passwords_autofill_description">Emoĩmba ha eñongatu puruhára réra ha ñe’ẽñemi ñanduti rendápe eipuru aja %1$s.</string>
    <!-- Preference for autofilling logins from Fenix in other apps (e.g. autofilling the Twitter app) -->
    <string name="preferences_android_autofill">Emyanyhẽjey ambue apps-pe</string>

    <!-- Description for the preference for autofilling logins from Fenix in other apps (e.g. autofilling the Twitter app) -->
    <string name="preferences_android_autofill_description">Emoĩmba ha eñongatu puruhára réra ha ñe’ẽñemi ambue tembipuru’ípe ne mba’e’oka pegua.</string>

    <!-- Preference option for adding a login -->
    <string name="preferences_logins_add_login">Embojuaju jeike</string>

    <!-- Preference for syncing saved logins in Fenix -->
    <string name="preferences_passwords_sync_logins">Embojuehe tembiapo ñepyrũ</string>
    <!-- Preference for syncing saved logins in Fenix, when not signed in-->
    <string name="preferences_passwords_sync_logins_across_devices">Embojuehe tembiapo ñepyrũ mba’e’oka pa’ũme</string>
    <!-- Preference to access list of saved logins -->
    <string name="preferences_passwords_saved_logins">Tembiapo ñepyrũ ñongatupyre</string>
    <!-- Description of empty list of saved passwords. Placeholder is replaced with app name.  -->
    <string name="preferences_passwords_saved_logins_description_empty_text">Ko’ápe ojehecháta tembiapo ñepyrũ eñongatu térã embojuehéva %s ndive.</string>
    <!-- Preference to access list of saved logins -->
    <string name="preferences_passwords_saved_logins_description_empty_learn_more_link">Eikuaave Sync rehegua</string>
    <!-- Preference to access list of login exceptions that we never save logins for -->
    <string name="preferences_passwords_exceptions">Oĩ’ỹva</string>
    <!-- Empty description of list of login exceptions that we never save logins for -->
    <string name="preferences_passwords_exceptions_description_empty">Ápe ojehecháta tembiapo ñepyrũ ha ñe’ẽñemi oñeñongatu’ỹva.</string>
    <!-- Description of list of login exceptions that we never save logins for -->
    <string name="preferences_passwords_exceptions_description">Noñeñongatumo’ãi tembiapo ñepyrũ ha ñe’ẽñemi ko’ã tendápe g̃uarã.</string>
    <!-- Text on button to remove all saved login exceptions -->
    <string name="preferences_passwords_exceptions_remove_all">Emboguete opaite oĩ’ỹva</string>
    <!-- Hint for search box in logins list -->
    <string name="preferences_passwords_saved_logins_search">Eheka tembiapo ñepyrũ</string>
    <!-- The header for the site that a login is for -->
    <string name="preferences_passwords_saved_logins_site">Tenda</string>
    <!-- The header for the username for a login -->
    <string name="preferences_passwords_saved_logins_username">Puruhára réra</string>
    <!-- The header for the password for a login -->
    <string name="preferences_passwords_saved_logins_password">Ñe’ẽñemi</string>
    <!-- Shown in snackbar to tell user that the password has been copied -->
    <string name="logins_password_copied">Ñe’ẽñemi ohasáva kuatiajokohápe</string>
    <!-- Shown in snackbar to tell user that the username has been copied -->
    <string name="logins_username_copied">Puruhára réra ohasáva kuatiajokohápe</string>
    <!-- Content Description (for screenreaders etc) read for the button to copy a password in logins-->
    <string name="saved_logins_copy_password">Emonguatia ñe’ẽñemi</string>
    <!-- Content Description (for screenreaders etc) read for the button to clear a password while editing a login-->
    <string name="saved_logins_clear_password">Embogue ñe’ẽñemi</string>
    <!-- Content Description (for screenreaders etc) read for the button to copy a username in logins -->
    <string name="saved_login_copy_username">Emonguatia puruhára réra</string>
    <!-- Content Description (for screenreaders etc) read for the button to clear a username while editing a login -->
    <string name="saved_login_clear_username">Embogue puruhára réra</string>
    <!-- Content Description (for screenreaders etc) read for the button to clear the hostname field while creating a login -->
    <string name="saved_login_clear_hostname">Emopotĩ mohendahavusu réra</string>
    <!-- Content Description (for screenreaders etc) read for the button to open a site in logins -->
    <string name="saved_login_open_site">Embojuruja tenda kundahárape</string>
    <!-- Content Description (for screenreaders etc) read for the button to reveal a password in logins -->
    <string name="saved_login_reveal_password">Ehechauka ñe’ẽñemi</string>
    <!-- Content Description (for screenreaders etc) read for the button to hide a password in logins -->
    <string name="saved_login_hide_password">Emokañy ñe’ẽñemi</string>
    <!-- Message displayed in biometric prompt displayed for authentication before allowing users to view their logins -->
    <string name="logins_biometric_prompt_message">Emyandyjey ehecha hag̃ua ne rembiapo ñepyrũ ñongatupyre</string>
    <!-- Title of warning dialog if users have no device authentication set up -->
    <string name="logins_warning_dialog_title">Erekokuaa nde puruhára ha ñe’ẽñemi</string>
    <!-- Message of warning dialog if users have no device authentication set up -->
    <string name="logins_warning_dialog_message">Emboheko pe patrõ jokoháva mba’e’oka pegua, PIN térã ñe’ẽñemi emo’ã hag̃ua nde puruhára ha ñe’ẽñemi ñongatupyrépe jeike ambue orekórõ ne mba’e’oka.</string>
    <!-- Negative button to ignore warning dialog if users have no device authentication set up -->
    <string name="logins_warning_dialog_later">Upéi</string>
    <!-- Positive button to send users to set up a pin of warning dialog if users have no device authentication set up -->
    <string name="logins_warning_dialog_set_up_now">Emboheko ko’ág̃a</string>

    <!-- Title of PIN verification dialog to direct users to re-enter their device credentials to access their logins -->
    <string name="logins_biometric_prompt_message_pin">Emyandyjey ne mba’e’oka</string>
    <!-- Title for Accessibility Force Enable Zoom Preference -->
    <string name="preference_accessibility_force_enable_zoom">Zoom opaite ñanduti rendápe</string>

    <!-- Summary for Accessibility Force Enable Zoom Preference -->
    <string name="preference_accessibility_force_enable_zoom_summary">Embojuruja poravorã emoneĩvo ñepichãi ha ejapo zoom, ikatu ñanduti renda omboykesévape kóva.</string>

    <!-- Saved logins sorting strategy menu item -by name- (if selected, it will sort saved logins alphabetically) -->
    <string name="saved_logins_sort_strategy_alphabetically">Téra (A-Z)</string>
    <!-- Saved logins sorting strategy menu item -by last used- (if selected, it will sort saved logins by last used) -->
    <string name="saved_logins_sort_strategy_last_used">Jejuru paha</string>
    <!-- Content description (not visible, for screen readers etc.): Sort saved logins dropdown menu chevron icon -->
    <string name="saved_logins_menu_dropdown_chevron_icon_content_description">Emoĩporã poravorã tembiapo ñepyrũgua</string>

    <!-- Autofill -->
    <!-- Preference and title for managing the autofill settings -->
    <string name="preferences_autofill">Myanyhẽ jehegui</string>
    <!-- Preference and title for managing the settings for addresses -->
    <string name="preferences_addresses">Kundaharape</string>
    <!-- Preference and title for managing the settings for credit cards -->
    <string name="preferences_credit_cards">Kuatia’atã ñemurã</string>
    <!-- Preference for saving and autofilling credit cards -->
    <string name="preferences_credit_cards_save_and_autofill_cards">Eñongatu ha emyanyhẽ kuatia’atã</string>

    <!-- Preference summary for saving and autofilling credit card data -->
    <string name="preferences_credit_cards_save_and_autofill_cards_summary">Mba’ekuaarã ipapapypa</string>
    <!-- Preference option for syncing credit cards across devices. This is displayed when the user is not signed into sync -->
    <string name="preferences_credit_cards_sync_cards_across_devices">Embojuehe kuatia’atã mba’e’oka pa’ũme</string>
    <!-- Preference option for syncing credit cards across devices. This is displayed when the user is signed into sync -->
    <string name="preferences_credit_cards_sync_cards">Embojuehe kuatia’atã</string>
    <!-- Preference option for adding a credit card -->
    <string name="preferences_credit_cards_add_credit_card">Embojuaju kuatia’atã ñemurã</string>

    <!-- Preference option for managing saved credit cards -->
    <string name="preferences_credit_cards_manage_saved_cards">Eñangareko kuatia’atã ñongatupyrére</string>
    <!-- Preference option for adding an address -->
    <string name="preferences_addresses_add_address">Embojuaju kundaharape</string>
    <!-- Preference option for managing saved addresses -->
    <string name="preferences_addresses_manage_addresses">Kundaharape ñangareko</string>
    <!-- Preference for saving and autofilling addresses -->
    <string name="preferences_addresses_save_and_autofill_addresses">Eñongatu ha emyanyhẽ kundaharape</string>

    <!-- Preference summary for saving and autofilling address data -->
    <string name="preferences_addresses_save_and_autofill_addresses_summary">Emoĩ marandu ipapapy, ñanduti veve ha kundaharape ñemondorãva</string>

    <!-- Title of the "Add card" screen -->
    <string name="credit_cards_add_card">Embojuaju kuatia’atã</string>
    <!-- Title of the "Edit card" screen -->
    <string name="credit_cards_edit_card">Embosako’i kuatia’atã</string>
    <!-- The header for the card number of a credit card -->
    <string name="credit_cards_card_number">Kuatia’atã papy</string>
    <!-- The header for the expiration date of a credit card -->
    <string name="credit_cards_expiration_date">Arange opaha</string>
    <!-- The label for the expiration date month of a credit card to be used by a11y services-->
    <string name="credit_cards_expiration_date_month">Jasýma opahague</string>
    <!-- The label for the expiration date year of a credit card to be used by a11y services-->
    <string name="credit_cards_expiration_date_year">Arýma opahague</string>
    <!-- The header for the name on the credit card -->
    <string name="credit_cards_name_on_card">Kuatia’atã réra</string>
    <!-- The text for the "Delete card" menu item for deleting a credit card -->
    <string name="credit_cards_menu_delete_card">Emboguete kuatia’atã</string>
    <!-- The text for the "Delete card" button for deleting a credit card -->
    <string name="credit_cards_delete_card_button">Emboguete kuatia’atã</string>
    <!-- The text for the confirmation message of "Delete card" dialog -->
    <string name="credit_cards_delete_dialog_confirmation">¿Emboguesépa añetehápe ko kuatia’atã ñemurã?</string>
    <!-- The text for the positive button on "Delete card" dialog -->
    <string name="credit_cards_delete_dialog_button">Mboguete</string>
    <!-- The title for the "Save" menu item for saving a credit card -->
    <string name="credit_cards_menu_save">Ñongatu</string>
    <!-- The text for the "Save" button for saving a credit card -->
    <string name="credit_cards_save_button">Ñongatu</string>
    <!-- The text for the "Cancel" button for cancelling adding, updating or deleting a credit card -->
    <string name="credit_cards_cancel_button">Heja</string>

    <!-- Title of the "Saved cards" screen -->
    <string name="credit_cards_saved_cards">Kuatia’atã ñongatupyre</string>

    <!-- Error message for credit card number validation -->
    <string name="credit_cards_number_validation_error_message">Ikatúpiko ehai kuatia’atã ñemurã papapy oikóva</string>

    <!-- Error message for credit card name on card validation -->
    <string name="credit_cards_name_on_card_validation_error_message">Ikatúpiko emyenyhẽ ko kora</string>
    <!-- Message displayed in biometric prompt displayed for authentication before allowing users to view their saved credit cards -->
    <string name="credit_cards_biometric_prompt_message">Embojuruja ehecha hag̃ua kuatia’atã ñongatupyre</string>
    <!-- Title of warning dialog if users have no device authentication set up -->
    <string name="credit_cards_warning_dialog_title">Emohekorosã nde kuatia’atã ñemurã</string>
    <!-- Message of warning dialog if users have no device authentication set up -->
    <string name="credit_cards_warning_dialog_message">Emboheko peteĩ jekokoha rape, PIN térã ñe’ẽñemi emo’ã hag̃ua nde kuatia’atã ñongatupyre ambue oikeséramo ne mba’e’okápe.</string>
    <!-- Positive button to send users to set up a pin of warning dialog if users have no device authentication set up -->
    <string name="credit_cards_warning_dialog_set_up_now">Emboheko ko’ág̃a</string>
    <!-- Negative button to ignore warning dialog if users have no device authentication set up -->
    <string name="credit_cards_warning_dialog_later">Upéi</string>
    <!-- Title of PIN verification dialog to direct users to re-enter their device credentials to access their credit cards -->
    <string name="credit_cards_biometric_prompt_message_pin">Embojuruja ne mba’e’oka</string>

    <!-- Message displayed in biometric prompt for authentication, before allowing users to use their stored credit card information -->
    <string name="credit_cards_biometric_prompt_unlock_message">Embojuruja eipuru hag̃ua kuatia’atã ñemurã marandu mbyatypyre</string>

    <!-- Title of the "Add address" screen -->
    <string name="addresses_add_address">Embojuaju kundaharape</string>
    <!-- Title of the "Edit address" screen -->
    <string name="addresses_edit_address">Embosako’i kundaharape</string>
    <!-- Title of the "Manage addresses" screen -->
    <string name="addresses_manage_addresses">Kundaharape ñangareko</string>
    <!-- The header for the first name of an address -->
    <string name="addresses_first_name">Téra Peteĩha</string>
    <!-- The header for the middle name of an address -->
    <string name="addresses_middle_name">Téra Mokõiha</string>
    <!-- The header for the last name of an address -->
    <string name="addresses_last_name">Terajoapy</string>
    <!-- The header for the street address of an address -->
    <string name="addresses_street_address">Kundaharape</string>
    <!-- The header for the city of an address -->
    <string name="addresses_city">Táva</string>
    <!-- The header for the subregion of an address when "state" should be used -->
    <string name="addresses_state">Tetãvore</string>
    <!-- The header for the subregion of an address when "province" should be used -->
    <string name="addresses_province">Tetãpehẽ</string>
    <!-- The header for the zip code of an address -->
    <string name="addresses_zip">Tendaréra papapy</string>
    <!-- The header for the country or region of an address -->
    <string name="addresses_country">Tetã térã tendaguasu</string>
    <!-- The header for the phone number of an address -->
    <string name="addresses_phone">Pumbyry</string>
    <!-- The header for the email of an address -->
    <string name="addresses_email">Ñanduti veve</string>
    <!-- The text for the "Save" button for saving an address -->
    <string name="addresses_save_button">Ñongatu</string>
    <!-- The text for the "Cancel" button for cancelling adding, updating or deleting an address -->
    <string name="addresses_cancel_button">Heja</string>
    <!-- The text for the "Delete address" button for deleting an address -->
    <string name="addressess_delete_address_button">Embogue kundaharape</string>

    <!-- The title for the "Delete address" confirmation dialog -->
    <string name="addressess_confirm_dialog_message">¿Añetehápepa remboguese ko kundaharape?</string>
    <!-- The text for the positive button on "Delete address" dialog -->
    <string name="addressess_confirm_dialog_ok_button">Mboguete</string>
    <!-- The text for the negative button on "Delete address" dialog -->
    <string name="addressess_confirm_dialog_cancel_button">Heja</string>
    <!-- The text for the "Save address" menu item for saving an address -->
    <string name="address_menu_save_address">Eñongatu kundaharape</string>
    <!-- The text for the "Delete address" menu item for deleting an address -->
    <string name="address_menu_delete_address">Emboguete kundaharape</string>

    <!-- Title of the Add search engine screen -->
    <string name="search_engine_add_custom_search_engine_title">Embojuaju hekaha</string>
    <!-- Title of the Edit search engine screen -->
    <string name="search_engine_edit_custom_search_engine_title">Embosako’i hekaha</string>
    <!-- Content description (not visible, for screen readers etc.): Title for the button to add a search engine in the action bar -->
    <string name="search_engine_add_button_content_description">Mbojuaju</string>
    <!-- Content description (not visible, for screen readers etc.): Title for the button to save a search engine in the action bar -->
    <string name="search_engine_add_custom_search_engine_edit_button_content_description">Ñongatu</string>
    <!-- Text for the menu button to edit a search engine -->
    <string name="search_engine_edit">Mbosako’i</string>
    <!-- Text for the menu button to delete a search engine -->
    <string name="search_engine_delete">Mboguete</string>

    <!-- Text for the button to create a custom search engine on the Add search engine screen -->
    <string name="search_add_custom_engine_label_other">Ambue</string>
    <!-- Placeholder text shown in the Search Engine Name TextField before a user enters text -->
    <string name="search_add_custom_engine_name_hint">Téra</string>
    <!-- Placeholder text shown in the Search String TextField before a user enters text -->
    <string name="search_add_custom_engine_search_string_hint">Jehekaha juajuha eipurútava</string>
    <!-- Description text for the Search String TextField. The %s is part of the string -->
    <string formatted="false" name="search_add_custom_engine_search_string_example">Emoambue porandu “%s” ndive. Techapyrã:https://www.google.com/search?q=%s</string>

    <!-- Accessibility description for the form in which details about the custom search engine are entered -->
    <string name="search_add_custom_engine_form_description">Mba’emimi jehekaha mongu’eha mboavapyre</string>

    <!-- Text shown when a user leaves the name field empty -->
    <string name="search_add_custom_engine_error_empty_name">Emoinge hekaha réra</string>
    <!-- Text shown when a user leaves the search string field empty -->
    <string name="search_add_custom_engine_error_empty_search_string">Emoinge pe jehekaha juajuha</string>
    <!-- Text shown when a user leaves out the required template string -->
    <string name="search_add_custom_engine_error_missing_template">Ehechajey pe jehekaha juajuha ojokupytýpa techapyrã ohechaukáva ndive</string>
    <!-- Text shown when we aren't able to validate the custom search query. The first parameter is the url of the custom search engine -->
    <string name="search_add_custom_engine_error_cannot_reach">Ojavy eikekuévo “%s” ndive</string>
    <!-- Text shown when a user creates a new search engine -->
    <string name="search_add_custom_engine_success_message">Moheñoipyre %s</string>
    <!-- Text shown when a user successfully edits a custom search engine -->
    <string name="search_edit_custom_engine_success_message">Ñongatu %s</string>
    <!-- Text shown when a user successfully deletes a custom search engine -->
    <string name="search_delete_search_engine_success_message">Mboguete %s</string>

    <!-- Heading for the instructions to allow a permission -->
    <string name="phone_feature_blocked_intro">Emoneĩ hag̃ua:</string>

    <!-- First step for the allowing a permission -->
    <string name="phone_feature_blocked_step_settings">1. Eho Android ñembohekópe</string>

    <!-- Second step for the allowing a permission -->
    <string name="phone_feature_blocked_step_permissions"><![CDATA[2. Epoko <b>Ñemoneĩ</b>]]></string>
    <!-- Third step for the allowing a permission (Fore example: Camera) -->
    <string name="phone_feature_blocked_step_feature"><![CDATA[3. Emoambue <b>%1$s</b> Ijurujávaramo]]></string>

    <!-- Label that indicates a site is using a secure connection -->
    <string name="quick_settings_sheet_secure_connection_2">Jeikekatu</string>
    <!-- Label that indicates a site is using a insecure connection -->
    <string name="quick_settings_sheet_insecure_connection_2">Jeikekatu’ỹ</string>
    <!-- Label to clear site data -->
    <string name="clear_site_data">Emboguete kookie ha mba’ekuaarã tendágui</string>
    <!-- Confirmation message for a dialog confirming if the user wants to delete all data for current site -->
    <string name="confirm_clear_site_data"><![CDATA[¿Añetehápepa emboguetese opaite kookie ha mba’ekuaarã tendágui <b>%s</b>?]]></string>
    <!-- Confirmation message for a dialog confirming if the user wants to delete all the permissions for all sites-->
    <string name="confirm_clear_permissions_on_all_sites">¿Añetehápe emboguese opaite ñemoneĩ opaite tenda pegua?</string>
    <!-- Confirmation message for a dialog confirming if the user wants to delete all the permissions for a site-->
    <string name="confirm_clear_permissions_site">¿Añetehápe emboguese opavave ñemoneĩ opaite tenda pegua?</string>
    <!-- Confirmation message for a dialog confirming if the user wants to set default value a permission for a site-->
    <string name="confirm_clear_permission_site">¿Añetehápe emboguese opaite ñemoneĩ ko tenda pegua?</string>
    <!-- label shown when there are not site exceptions to show in the site exception settings -->
    <string name="no_site_exceptions">Ndaipóri oi’ỹva ko tendápe</string>
    <!-- Bookmark deletion confirmation -->
    <string name="bookmark_deletion_confirmation">¿Añetehápe emboguese ko techaukaha?</string>
    <!-- Browser menu button that adds a shortcut to the home fragment -->
    <string name="browser_menu_add_to_shortcuts">Ojuajúva mbopya’eháre</string>
    <!-- Browser menu button that removes a shortcut from the home fragment -->
    <string name="browser_menu_remove_from_shortcuts">Emboguete mbopya’ehágui</string>
    <!-- text shown before the issuer name to indicate who its verified by, parameter is the name of
     the certificate authority that verified the ticket-->
    <string name="certificate_info_verified_by">Ohechapyréma: %1$s</string>
    <!-- Login overflow menu delete button -->
    <string name="login_menu_delete_button">Mboguete</string>
    <!-- Login overflow menu edit button -->
    <string name="login_menu_edit_button">Mbosako’i</string>
    <!-- Message in delete confirmation dialog for logins -->
    <string name="login_deletion_confirmation">¿Emboguese añetehápe ko tembiapo ñepyrũ?</string>
    <!-- Positive action of a dialog asking to delete  -->
    <string name="dialog_delete_positive">Mboguete</string>
    <!-- Negative action of a dialog asking to delete login -->
    <string name="dialog_delete_negative">Heja</string>
    <!--  The saved login options menu description. -->
    <string name="login_options_menu">Jeporavorã tembiapo ñepyrũgua</string>
    <!--  The editable text field for a login's web address. -->
    <string name="saved_login_hostname_description">Moñe’ẽha kora isako’ikuaáava ñanduti kundaharape rembiapo ñepyrũme.</string>
    <!--  The editable text field for a login's username. -->
    <string name="saved_login_username_description">Moñe’ẽha kora isako’ikuaáava puruhára réra rembiapo ñepyrũme.</string>
    <!--  The editable text field for a login's password. -->
    <string name="saved_login_password_description">Moñe’ẽha kora isako’ikuaáava ñe’ẽñemi rembiapo ñepyrũme.</string>
    <!--  The button description to save changes to an edited login. -->
    <string name="save_changes_to_login">Eñongatu moambue tembiapo ñepyrũme.</string>
    <!--  The page title for editing a saved login. -->
    <string name="edit">Mbosako’i</string>
    <!--  The page title for adding new login. -->
    <string name="add_login">Embojuaju terarenda pyahu</string>
    <!--  The error message in add/edit login view when password field is blank. -->
    <string name="saved_login_password_required">Tekotevẽ ñe’ẽñemi</string>
    <!--  The error message in add login view when username field is blank. -->
    <string name="saved_login_username_required">Puruhára réra jerurepyre</string>
    <!--  The error message in add login view when hostname field is blank. -->
    <string name="saved_login_hostname_required" tools:ignore="UnusedResources">Mohendahavusu réra jerurepyre</string>
    <!-- Voice search button content description  -->
    <string name="voice_search_content_description">Hekaha ñe’ẽgua</string>
    <!-- Voice search prompt description displayed after the user presses the voice search button -->
    <string name="voice_search_explainer">Eñe’ẽ ko’ág̃a</string>

    <!--  The error message in edit login view when a duplicate username exists. -->
    <string name="saved_login_duplicate">Oĩma tembiapo ñepyrũ puruhára réra peichagua</string>

    <!-- This is the hint text that is shown inline on the hostname field of the create new login page. 'https://www.example.com' intentionally hardcoded here -->
    <string name="add_login_hostname_hint_text">https://www.example.com</string>

    <!-- This is an error message shown below the hostname field of the add login page when a hostname does not contain http or https. -->
    <string name="add_login_hostname_invalid_text_3">Ñanduti kundaharape orekova’erã &quot;https://&quot; térã &quot;http://&quot;</string>
    <!-- This is an error message shown below the hostname field of the add login page when a hostname is invalid. -->
    <string name="add_login_hostname_invalid_text_2">Mohendahavusu réra oikóva jerurepyre</string>

    <!-- Synced Tabs -->
    <!-- Text displayed to ask user to connect another device as no devices found with account -->
    <string name="synced_tabs_connect_another_device">Emoinge ambue mba’e’oka.</string>
    <!-- Text displayed asking user to re-authenticate -->
    <string name="synced_tabs_reauth">Ikatúpiko emoneĩjey.</string>
    <!-- Text displayed when user has disabled tab syncing in Firefox Sync Account -->
    <string name="synced_tabs_enable_tab_syncing">Embojuruja tendayke ñembojuehe.</string>

    <!-- Text displayed when user has no tabs that have been synced -->
    <string name="synced_tabs_no_tabs">Ndererekói tendayke ijurujáva Firefox-pe ambue ne mba’e’okápe.</string>
    <!-- Text displayed in the synced tabs screen when a user is not signed in to Firefox Sync describing Synced Tabs -->
    <string name="synced_tabs_sign_in_message">Ehecha tendayke rysýi ambue ne mba’e’okápe.</string>
    <!-- Text displayed on a button in the synced tabs screen to link users to sign in when a user is not signed in to Firefox Sync -->
    <string name="synced_tabs_sign_in_button">Eñepyrũ tembiapo embojuehe hag̃ua</string>

    <!-- The text displayed when a synced device has no tabs to show in the list of Synced Tabs. -->
    <string name="synced_tabs_no_open_tabs">Ndaipóri tendayke ijurujáva</string>

    <!-- Content description for expanding a group of synced tabs. -->
    <string name="synced_tabs_expand_group">Emyasãi tendayke aty mbojuehepyre</string>
    <!-- Content description for collapsing a group of synced tabs. -->
    <string name="synced_tabs_collapse_group">Emokañy tendayke aty mbojuehepyre</string>

    <!-- Top Sites -->
    <!-- Title text displayed in the dialog when shortcuts limit is reached. -->
    <string name="shortcut_max_limit_title">Emohu’ãma mbopya’ehápe g̃uarã</string>
    <!-- Content description text displayed in the dialog when shortcut limit is reached. -->
    <string name="shortcut_max_limit_content">Embojuaju hag̃ua jeike pyahu, embogue peteĩ. Ejopy are tenda ha eiporavo mboguete.</string>
    <!-- Confirmation dialog button text when top sites limit is reached. -->
    <string name="top_sites_max_limit_confirmation_button">Oĩma, aikumby</string>

    <!-- Label for the preference to show the shortcuts for the most visited top sites on the homepage -->
    <string name="top_sites_toggle_top_recent_sites_4">Jeike pya’eha</string>
	<!-- Title text displayed in the rename top site dialog. -->
	<string name="top_sites_rename_dialog_title">Téra</string>
    <!-- Hint for renaming title of a shortcut -->
    <string name="shortcut_name_hint">Mbopya’eha réra</string>
	<!-- Button caption to confirm the renaming of the top site. -->
	<string name="top_sites_rename_dialog_ok">Moneĩ</string>
	<!-- Dialog button text for canceling the rename top site prompt. -->
	<string name="top_sites_rename_dialog_cancel">Heja</string>

    <!-- Text for the menu button to open the homepage settings. -->
    <string name="top_sites_menu_settings">Ñemboheko</string>
    <!-- Text for the menu button to navigate to sponsors and privacy support articles. '&amp;' is replaced with the ampersand symbol: & -->
    <string name="top_sites_menu_sponsor_privacy">Ore pytyvõhára ha nemigua</string>
    <!-- Label text displayed for a sponsored top site. -->
    <string name="top_sites_sponsored_label">Pytyvõpyréva</string>

    <!-- Inactive tabs in the tabs tray -->
    <!-- Title text displayed in the tabs tray when a tab has been unused for 14 days. -->
    <string name="inactive_tabs_title">Tendayke ojepuru’ỹva</string>
    <!-- Content description for closing all inactive tabs -->
    <string name="inactive_tabs_delete_all">Embotypaite tendayke ojepuru’ỹva</string>

    <!-- Content description for expanding the inactive tabs section. -->
    <string name="inactive_tabs_expand_content_description">Emyasãi tendayke ojepuru’ỹva</string>
    <!-- Content description for collapsing the inactive tabs section. -->
    <string name="inactive_tabs_collapse_content_description">Emomichĩ tendayke ojepuru’ỹva</string>

    <!-- Inactive tabs auto-close message in the tabs tray -->
    <!-- The header text of the auto-close message when the user is asked if they want to turn on the auto-closing of inactive tabs. -->
    <string name="inactive_tabs_auto_close_message_header" tools:ignore="UnusedResources">¿Omboty ijehegui peteĩ jasy rire?</string>

    <!-- A description below the header to notify the user what the inactive tabs auto-close feature is. -->
    <string name="inactive_tabs_auto_close_message_description" tools:ignore="UnusedResources">Firefox ombotykuaa tendayke ehecha’ỹakuri jasy ohasaramóvape.</string>
    <!-- A call to action below the description to allow the user to turn on the auto closing of inactive tabs. -->
    <string name="inactive_tabs_auto_close_message_action" tools:ignore="UnusedResources">EMYANDY ÑEMBOTY IJEHEGUÍVA</string>

    <!-- Text for the snackbar to confirm auto-close is enabled for inactive tabs -->
    <string name="inactive_tabs_auto_close_message_snackbar">Mboty jehegui jurujapyre</string>

    <!-- Awesome bar suggestion's headers -->
    <!-- Search suggestions title for Firefox Suggest. -->
    <string name="firefox_suggest_header">Firefox Kuave’ẽmby</string>

    <!-- Title for search suggestions when Google is the default search suggestion engine. -->
    <string name="google_search_engine_suggestion_header">Google Jehekaha</string>
    <!-- Title for search suggestions when the default search suggestion engine is anything other than Google. The first parameter is default search engine name. -->
    <string name="other_default_search_engine_suggestion_header">Eheka %s ndive</string>

    <!-- Default browser experiment -->
    <string name="default_browser_experiment_card_text">Emboheko ñanduti renda juajuha, ñanduti veve ha ñe’ẽmondo ijuruja hag̃ua ijehegui Firefox-pe.</string>

    <!-- Content description for close button in collection placeholder. -->
    <string name="remove_home_collection_placeholder_content_description">Mboguete</string>

    <!-- Content description radio buttons with a link to more information -->
    <string name="radio_preference_info_content_description">Eikutu ápe eikuaave hag̃ua</string>

    <!-- Content description for the action bar "up" button -->
    <string name="action_bar_up_description">Eikundaha yvate gotyo</string>

    <!-- Content description for privacy content close button -->
    <string name="privacy_content_close_button_content_description">Mboty</string>

    <!-- Pocket recommended stories -->
    <!-- Header text for a section on the home screen. -->
    <string name="pocket_stories_header_1">Tembiasakue nemyakãngetáva</string>
    <!-- Header text for a section on the home screen. -->
    <string name="pocket_stories_categories_header">Tembiasakue téma rehegua</string>
    <!-- Text of a button allowing users to access an external url for more Pocket recommendations. -->
    <string name="pocket_stories_placeholder_text">Ejuhukuaave</string>
    <!-- Title of an app feature. Smaller than a heading.-->
    <string moz:removedIn="108" name="pocket_stories_feature_title" tools:ignore="UnusedResources">Pocket omoheñoipyre.</string>
    <!-- Title of an app feature. Smaller than a heading. The first parameter is product name Pocket -->
    <string name="pocket_stories_feature_title_2">Omboguatáva %s.</string>
    <!-- Caption for describing a certain feature. The placeholder is for a clickable text (eg: Learn more) which will load an url in a new tab when clicked.  -->
    <string name="pocket_stories_feature_caption">Firefox reheguaite. %s</string>
    <!-- Clickable text for opening an external link for more information about Pocket. -->
    <string name="pocket_stories_feature_learn_more">Kuaave</string>

    <!-- Text indicating that the Pocket story that also displays this text is a sponsored story by other 3rd party entity. -->
    <string name="pocket_stories_sponsor_indication">Pytyvõpyréva</string>

    <!-- Snackbar message for enrolling in a Nimbus experiment from the secret settings when Studies preference is Off.-->
    <string name="experiments_snackbar">Embojuruja telemetry emondo hag̃ua mba’ekuaarã.</string>
    <!-- Snackbar button text to navigate to telemetry settings.-->
    <string name="experiments_snackbar_button">Eho ñembohekópe</string>

    <!-- Accessibility services actions labels. These will be appended to accessibility actions like "Double tap to.." but not by or applications but by services like Talkback. -->
    <!-- Action label for elements that can be collapsed if interacting with them. Talkback will append this to say "Double tap to collapse". -->
    <string name="a11y_action_label_collapse">pa’ãmba</string>
    <!-- Action label for elements that can be expanded if interacting with them. Talkback will append this to say "Double tap to expand". -->
    <string name="a11y_action_label_expand">myasãi</string>
    <!-- Action label for links to a website containing documentation about a wallpaper collection. Talkback will append this to say "Double tap to open link to learn more about this collection". -->
    <string name="a11y_action_label_wallpaper_collection_learn_more">embojuruja juajuha eikuaave hag̃ua ko ñembyaty</string>
    <!-- Action label for links that point to an article. Talkback will append this to say "Double tap to read the article". -->
    <string name="a11y_action_label_read_article">emoñe’ẽ jehaipy</string>
</resources><|MERGE_RESOLUTION|>--- conflicted
+++ resolved
@@ -350,8 +350,6 @@
     <!-- Summary for the preference for rejecting all cookies whenever possible. -->
     <string name="reduce_cookie_banner_summary">Firefox omboykese ijehegui kookie mba’ejerure kookie banner ndive. Ndaipóriramo emboykekuaa hag̃ua, Firefox omoneĩkuaa opaite kookie omboyke hag̃ua pe banner.</string>
 
-<<<<<<< HEAD
-=======
     <!-- Text for indicating cookie banner handling is off this site, this is shown as part of the protections panel with the tracking protection toggle -->
     <string name="reduce_cookie_banner_off_for_site">Ogue ko tendápe</string>
     <!-- Text for indicating cookie banner handling is on this site, this is shown as part of the protections panel with the tracking protection toggle -->
@@ -366,7 +364,6 @@
     <!-- Long text for a detail explanation indicating what will happen if cookie banner handling is on for a site, this is shown as part of the cookie banner panel in the toolbar. The first and second parameter are the application name -->
     <string name="reduce_cookie_banner_details_panel_description_on_for_site">%1$s omboykese ijehegui kookie mba’ejerure. Ndaipórirõ jeporavorã emboykekuaa hag̃ua, %2$s omoneĩkuaa opaite kookie omboty hag̃ua pe ñemurã.</string>
 
->>>>>>> 8f4899e3
     <!-- Description of the preference to enable "HTTPS-Only" mode. -->
     <string name="preferences_https_only_summary">Eñeha’ã eike hag̃ua tendakuérape eipurúvo pe taperekoite HTTPS ipapapýva tekorosãverã.</string>
     <!-- Summary of tracking protection preference if tracking protection is set to on -->
