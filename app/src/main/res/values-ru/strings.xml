<?xml version="1.0" encoding="utf-8"?>
<resources xmlns:tools="http://schemas.android.com/tools" xmlns:moz="http://mozac.org/tools">


    <!-- App name for private browsing mode. The first parameter is the name of the app defined in app_name (for example: Fenix)-->
    <string name="app_name_private_5">Приватный %s</string>
    <!-- App name for private browsing mode. The first parameter is the name of the app defined in app_name (for example: Fenix)-->
    <string name="app_name_private_4">%s (Приватно)</string>

    <!-- Home Fragment -->
    <!-- Content description (not visible, for screen readers etc.): "Three dot" menu button. -->
    <string name="content_description_menu">Другие настройки</string>
    <!-- Content description (not visible, for screen readers etc.): "Private Browsing" menu button. -->
    <string name="content_description_private_browsing_button">Включить приватный просмотр</string>
    <!-- Content description (not visible, for screen readers etc.): "Private Browsing" menu button. -->
    <string name="content_description_disable_private_browsing_button">Отключить приватный просмотр</string>
    <!-- Placeholder text shown in the search bar before a user enters text -->
    <string name="search_hint">Введите запрос или адрес</string>

    <!-- No Open Tabs Message Description -->
    <string name="no_open_tabs_description">Открытые вами вкладки будут показаны здесь.</string>

    <!-- No Private Tabs Message Description -->
    <string name="no_private_tabs_description">Ваши приватные вкладки будут показаны здесь.</string>

    <!-- Message announced to the user when tab tray is selected with 1 tab -->
    <string moz:removedIn="96" name="open_tab_tray_single" tools:ignore="UnusedResources">1 открытая вкладка. Нажмите, чтобы переключить вкладки.</string>
    <!-- Message announced to the user when tab tray is selected with 0 or 2+ tabs -->
    <string moz:removedIn="95" name="open_tab_tray_plural" tools:ignore="UnusedResources">Открытых вкладок: %1$s. Нажмите, чтобы переключить вкладки.</string>

    <!-- Tab tray multi select title in app bar. The first parameter is the number of tabs selected -->
    <string name="tab_tray_multi_select_title">Выбрано: %1$d</string>
    <!-- Label of button in create collection dialog for creating a new collection  -->
    <string name="tab_tray_add_new_collection">Создать новую коллекцию</string>
    <!-- Label of editable text in create collection dialog for naming a new collection  -->
    <string name="tab_tray_add_new_collection_name">Название</string>

    <!-- Label of button in save to collection dialog for selecting a current collection  -->
    <string name="tab_tray_select_collection">Выберите коллекцию</string>
    <!-- Content description for close button while in multiselect mode in tab tray -->
    <string name="tab_tray_close_multiselect_content_description">Выйти из режима множественного выбора</string>
    <!-- Content description for save to collection button while in multiselect mode in tab tray -->
    <string name="tab_tray_collection_button_multiselect_content_description">Сохранить выбранные вкладки в коллекцию</string>
    <!-- Content description for checkmark while tab is selected while in multiselect mode in tab tray. The first parameter is the title of the tab selected -->
    <string moz:removedIn="96" name="tab_tray_item_selected_multiselect_content_description" tools:ignore="UnusedResources">Выбрана %1$s</string>
    <!-- Content description when tab is unselected while in multiselect mode in tab tray. The first parameter is the title of the tab unselected -->
    <string moz:removedIn="96" name="tab_tray_item_unselected_multiselect_content_description" tools:ignore="UnusedResources">Снят выбор с %1$s</string>
    <!-- Content description announcement when exiting multiselect mode in tab tray -->
    <string moz:removedIn="96" name="tab_tray_exit_multiselect_content_description" tools:ignore="UnusedResources">Режим множественного выбора отключён</string>
    <!-- Content description announcement when entering multiselect mode in tab tray -->
    <string moz:removedIn="96" name="tab_tray_enter_multiselect_content_description" tools:ignore="UnusedResources">Включен режим множественного выбора, выберите вкладки для сохранения в коллекцию</string>
    <!-- Content description on checkmark while tab is selected in multiselect mode in tab tray -->
    <string name="tab_tray_multiselect_selected_content_description">Выбрано</string>

    <!-- Home - Recently saved bookmarks -->
    <!-- Title for the home screen section with recently saved bookmarks. -->
<<<<<<< HEAD
    <string moz:removedIn="94" name="recently_saved_bookmarks" tools:ignore="UnusedResources">Недавно добавленные</string>
    <!-- Title for the home screen section with recently saved bookmarks. -->
    <string moz:removedIn="94" name="recently_bookmarked" tools:ignore="UnusedResources">Недавно добавленные</string>
    <!-- Title for the home screen section with recently saved bookmarks. -->
=======
>>>>>>> 5a685e67
    <string name="recent_bookmarks_title">Недавние закладки</string>
    <!-- Content description for the recently saved bookmarks section on the home screen. -->
    <string name="recently_saved_bookmarks_content_description">Недавно добавленные закладки</string>
    <!-- Title for the button which navigates the user to show all of their saved bookmarks. -->
    <string name="recently_saved_show_all">Показать все</string>
    <!-- Content description for the button which navigates the user to show all of their saved bookmarks. -->
    <string name="recently_saved_show_all_content_description">Показать все добавленные закладки</string>

    <!-- About content. The first parameter is the name of the application. (For example: Fenix) -->
    <string name="about_content">%1$s разработан Mozilla.</string>

    <!-- Private Browsing -->
    <!-- Title for private session option -->
    <string moz:removedIn="96" name="private_browsing_title" tools:ignore="UnusedResources">Вы находитесь в приватной сессии</string>
    <!-- Explanation for private browsing displayed to users on home view when they first enable private mode
        The first parameter is the name of the app defined in app_name (for example: Fenix) -->
    <string name="private_browsing_placeholder_description_2">%1$s удаляет историю поиска и просмотра страниц в приватных вкладках, когда вы закрываете их или выходите из приложения. Хотя это не делает вас анонимными для веб-сайтов или вашего Интернет-провайдера, вам будет легче сохранить конфиденциальность ваших действий в Интернете от других людей, которые используют это устройство.</string>
    <string name="private_browsing_common_myths">
       Распространённые мифы о приватном просмотре
    </string>
    <!-- Delete session button to erase your history in a private session -->
    <string moz:removedIn="96" name="private_browsing_delete_session" tools:ignore="UnusedResources">Удалить сессию</string>

    <!-- Private mode shortcut "contextual feature recommendation" (CFR) -->
    <!-- Text for the main message -->
    <string name="cfr_message">Добавьте ярлык, чтобы открывать приватные вкладки с домашнего экрана.</string>
    <!-- Text for the positive button -->
    <string name="cfr_pos_button_text">Добавить ярлык</string>
    <!-- Text for the negative button -->
    <string name="cfr_neg_button_text">Нет, спасибо</string>

    <!-- Open in App "contextual feature recommendation" (CFR) -->
    <!-- Text for the info message. 'Firefox' intentionally hardcoded here.-->
    <string name="open_in_app_cfr_info_message">Вы можете настроить Firefox на автоматическое открытие ссылок в приложениях.</string>
    <!-- Text for the positive action button -->
    <string name="open_in_app_cfr_positive_button_text">Перейти в настройки</string>

    <!-- Text for the negative action button -->
    <string name="open_in_app_cfr_negative_button_text">Пропустить</string>

    <!-- Text for the info dialog when camera permissions have been denied but user tries to access a camera feature. -->
    <string name="camera_permissions_needed_message">Требуется доступ к камере. Перейдите в системные настройки приложения, выберите «Разрешения», затем нажмите «Камера» и выберите «Разрешить».</string>
    <!-- Text for the positive action button to go to Android Settings to grant permissions. -->
    <string name="camera_permissions_needed_positive_button_text">Перейти в настройки</string>

    <!-- Text for the negative action button to dismiss the dialog. -->
    <string name="camera_permissions_needed_negative_button_text">Пропустить</string>

    <!-- Text for the banner message to tell users about our auto close feature. -->
    <string name="tab_tray_close_tabs_banner_message">Настройте автоматическое закрытие открытых вкладок, которые не просматривались в последний день, неделю или месяц.</string>
    <!-- Text for the positive action button to go to Settings for auto close tabs. -->
    <string name="tab_tray_close_tabs_banner_positive_button_text">Открыть настройки</string>

    <!-- Text for the negative action button to dismiss the Close Tabs Banner. -->
    <string name="tab_tray_close_tabs_banner_negative_button_text">Пропустить</string>

    <!-- Text for the banner message to tell users about our inactive tabs feature. -->
    <string name="tab_tray_inactive_onboarding_message">Вкладки, к которым вы не обращались в течение двух недель, перемещаются сюда.</string>
    <!-- Text for the action link to go to Settings for inactive tabs. -->
    <string name="tab_tray_inactive_onboarding_button_text">Отключить в настройках</string>
    <!-- Text for title for the auto-close dialog of the inactive tabs. -->
    <string name="tab_tray_inactive_auto_close_title">Автоматически закрывать через месяц?</string>
    <!-- Text for the body for the auto-close dialog of the inactive tabs. -->
    <string name="tab_tray_inactive_auto_close_body">Firefox может закрывать вкладки, к которым вы не обращались за последний месяц.</string>
    <!-- Content description for close button in the auto-close dialog of the inactive tabs. -->
    <string name="tab_tray_inactive_auto_close_button_content_description">Закрыть</string>

    <!-- Text for turn on auto close tabs button in the auto-close dialog of the inactive tabs. -->
<<<<<<< HEAD
    <string name="tab_tray_inactive_turn_on_auto_close_button">Включить автоматическое закрытие</string>
=======
    <string moz:removedIn="95" name="tab_tray_inactive_turn_on_auto_close_button" tools:ignore="UnusedResources">Включить автоматическое закрытие</string>

    <!-- Text for turn on auto close tabs button in the auto-close dialog of the inactive tabs. -->
    <string name="tab_tray_inactive_turn_on_auto_close_button_2">Включить автозакрытие</string>

>>>>>>> 5a685e67

    <!-- Home screen icons - Long press shortcuts -->
    <!-- Shortcut action to open new tab -->
    <string name="home_screen_shortcut_open_new_tab_2">Новая вкладка</string>
    <!-- Shortcut action to open new private tab -->
    <string name="home_screen_shortcut_open_new_private_tab_2">Новая приватная вкладка</string>

    <!-- Heading for the Top Sites block -->
    <string moz:removedIn="95" name="home_screen_top_sites_heading" tools:ignore="UnusedResources">Топ сайтов</string>

    <!-- Recent Tabs -->
    <!-- Header text for jumping back into the recent tab in the home screen -->
    <string name="recent_tabs_header">Перейти обратно в</string>
    <!-- Button text for showing all the tabs in the tabs tray -->
    <string name="recent_tabs_show_all">Показать все</string>

    <!-- Content description for the button which navigates the user to show all recent tabs in the tabs tray. -->
    <string name="recent_tabs_show_all_content_description">Показать кнопку всех недавних вкладок</string>
    <!-- Title for showing a group item in the 'Jump back in' section of the new tab
        The first parameter is the search term that the user used. (for example: your search for "cat")-->
    <string name="recent_tabs_search_term">Ваш поиск \&quot;%1$s\&quot;</string>
    <!-- Text for the number of tabs in a group in the 'Jump back in' section of the new tab
<<<<<<< HEAD
        The first parameter is the count for number of sites in the group.  This number will always be more than one. -->
    <string name="recent_tabs_search_term_count">Сайты: %1$s</string>
=======
    The first parameter is the count for number of sites in the group.  This number will always be more than one. -->
    <string moz:removedIn="96" name="recent_tabs_search_term_count" tools:ignore="UnusedResources">Сайты: %1$s</string>

    <!-- Text for the number of tabs in a group in the 'Jump back in' section of the new tab
        %d is a placeholder for the number of sites in the group. This number will always be more than one. -->
    <string name="recent_tabs_search_term_count_2">Сайтов: %d</string>
>>>>>>> 5a685e67

    <!-- History Metadata -->
    <!-- Header text for a section on the home screen that displays grouped highlights from the
         user's browsing history, such as topics they have researched or explored on the web -->
    <string name="history_metadata_header_2">Недавно посещённые</string>
    <!-- Header text for a section on the home screen that displays grouped highlights from the
         user's browsing history, such as topics they have researched or explored on the web -->
<<<<<<< HEAD
    <string moz:removedIn="94" name="history_metadata_header_2" tools:ignore="UnusedResources">Недавно посещённые</string>
    <!-- Header text for a section on the home screen that displays grouped highlights from the
         user's browsing history, such as topics they have researched or explored on the web -->
    <string name="history_metadata_header_3">Недавние поиски</string>
=======
    <string moz:removedIn="96" name="history_metadata_header_3" tools:ignore="UnusedResources">Недавние поиски</string>
>>>>>>> 5a685e67
    <!-- Text for the menu button to remove a grouped highlight from the user's browsing history
         in the Recently visited section -->
    <string name="recently_visited_menu_item_remove">Удалить</string>

    <!-- Content description for the button which navigates the user to show all of their history. -->
    <string name="past_explorations_show_all_content_description">Показать кнопку отображения всей истории</string>

    <!-- Browser Fragment -->
    <!-- Content description (not visible, for screen readers etc.): Navigate to open tabs -->
    <string moz:removedIn="96" name="browser_tabs_button" tools:ignore="UnusedResources">Открытые вкладки</string>
    <!-- Content description (not visible, for screen readers etc.): Navigate backward (browsing history) -->
    <string name="browser_menu_back">Назад</string>
    <!-- Content description (not visible, for screen readers etc.): Navigate forward (browsing history) -->
    <string name="browser_menu_forward">Вперёд</string>
    <!-- Content description (not visible, for screen readers etc.): Refresh current website -->
    <string name="browser_menu_refresh">Обновить</string>
    <!-- Content description (not visible, for screen readers etc.): Stop loading current website -->
    <string name="browser_menu_stop">Остановить</string>


    <!-- Content description (not visible, for screen readers etc.): Bookmark the current page -->
    <string moz:removedIn="95" name="browser_menu_bookmark" tools:ignore="UnusedResources">Добавить в закладки</string>
    <!-- Content description (not visible, for screen readers etc.): Un-bookmark the current page -->
    <string moz:removedIn="96" name="browser_menu_edit_bookmark" tools:ignore="UnusedResources">Изменить закладку</string>
    <!-- Browser menu button that opens the addon manager -->
    <string name="browser_menu_add_ons">Дополнения</string>
    <!-- Browser menu button that opens the addon extensions manager -->
    <string moz:removedIn="96" name="browser_menu_extensions" tools:ignore="UnusedResources">Расширения</string>
    <!-- Text displayed when there are no add-ons to be shown -->
    <string name="no_add_ons">Дополнения отсутствуют</string>
    <!-- Browser menu button that sends a user to help articles -->
    <string name="browser_menu_help">Справка</string>
    <!-- Browser menu button that sends a to a the what's new article -->
    <string name="browser_menu_whats_new">Что нового</string>
    <!-- Browser menu button that opens the settings menu -->
    <string name="browser_menu_settings">Настройки</string>
    <!-- Browser menu button that opens a user's library -->
    <string name="browser_menu_library">Библиотека</string>
    <!-- Browser menu toggle that requests a desktop site -->
<<<<<<< HEAD
    <string name="browser_menu_desktop_site">Версия для компьютера</string>
=======
    <string name="browser_menu_desktop_site">Вид для ПК</string>
>>>>>>> 5a685e67
    <!-- Browser menu toggle that adds a shortcut to the site on the device home screen. -->
    <string name="browser_menu_add_to_homescreen">На домашний экран</string>
    <!-- Browser menu toggle that installs a Progressive Web App shortcut to the site on the device home screen. -->
    <string name="browser_menu_install_on_homescreen">Установить</string>
    <!-- Menu option on the toolbar that takes you to synced tabs page-->
    <string name="synced_tabs">Облачные вкладки</string>
    <!-- Content description (not visible, for screen readers etc.) for the Resync tabs button -->
    <string name="resync_button_content_description">Повторная синхронизация</string>
    <!-- Browser menu button that opens the find in page menu -->
    <string name="browser_menu_find_in_page">Найти на странице</string>
    <!-- Browser menu button that creates a private tab -->
    <string moz:removedIn="96" name="browser_menu_private_tab" tools:ignore="UnusedResources">Приватная вкладка</string>
    <!-- Browser menu button that saves the current tab to a collection -->
    <string name="browser_menu_save_to_collection_2">В коллекцию</string>
    <!-- Browser menu button that open a share menu to share the current site -->
    <string name="browser_menu_share">Поделиться</string>
    <!-- Share menu title, displayed when a user is sharing their current site -->
    <string moz:removedIn="96" name="menu_share_with" tools:ignore="UnusedResources">Поделиться с помощью…</string>
    <!-- Browser menu button shown in custom tabs that opens the current tab in Fenix
        The first parameter is the name of the app defined in app_name (for example: Fenix) -->
    <string name="browser_menu_open_in_fenix">Открыть в %1$s</string>
    <!-- Browser menu text shown in custom tabs to indicate this is a Fenix tab
        The first parameter is the name of the app defined in app_name (for example: Fenix) -->
    <string name="browser_menu_powered_by">На движке %1$s</string>

    <!-- Browser menu text shown in custom tabs to indicate this is a Fenix tab
        The first parameter is the name of the app defined in app_name (for example: Fenix) -->
    <string name="browser_menu_powered_by2">На движке %1$s</string>

    <!-- Browser menu button to put the current page in reader mode -->
    <string name="browser_menu_read">Вид для чтения</string>
    <!-- Browser menu button content description to close reader mode and return the user to the regular browser -->
    <string name="browser_menu_read_close">Закрыть вид для чтения</string>
    <!-- Browser menu button to open the current page in an external app -->
    <string name="browser_menu_open_app_link">Открыть в приложении</string>
    <!-- Browser menu button to configure reader mode appearance e.g. the used font type and size -->
    <string moz:removedIn="96" name="browser_menu_read_appearance" tools:ignore="UnusedResources">Оформление</string>

    <!-- Browser menu button to show reader view appearance controls e.g. the used font type and size -->
    <string name="browser_menu_customize_reader_view">Настроить вид для чтения</string>
    <!-- Browser menu label for adding a bookmark -->
    <string name="browser_menu_add">Добавить</string>
    <!-- Browser menu label for editing a bookmark -->
    <string name="browser_menu_edit">Изменить</string>

    <!-- Browser menu button that opens the Customize menu -->
<<<<<<< HEAD
    <string name="browser_menu_customize_home">Настроить домашний экран</string>
=======
    <string name="browser_menu_customize_home">Персонализация</string>
>>>>>>> 5a685e67
    <!-- Button shown on the home page that opens the Customize home settings -->
    <string name="browser_menu_customize_home_1">Настроить домашнюю страницу</string>
    <!-- Browser Toolbar -->
    <!-- Content description for the Home screen button on the browser toolbar -->
    <string name="browser_toolbar_home">Домашний экран</string>

    <!-- Error message to show when the user tries to access a scheme not
        handled by the app (Ex: blob, tel etc) -->
    <string moz:removedIn="96" name="unknown_scheme_error_message" tools:ignore="UnusedResources">Ошибка подключения. Не удалось распознать схему URL.</string>

    <!-- Locale Settings Fragment -->
    <!-- Content description for tick mark on selected language -->
    <string name="a11y_selected_locale_content_description">Текущий язык</string>
    <!-- Content description for search icon -->
    <string moz:removedIn="96" name="a11y_search_icon_content_description" tools:ignore="UnusedResources">Поиск</string>
    <!-- Text for default locale item -->
    <string name="default_locale_text">Как на устройстве</string>
    <!-- Placeholder text shown in the search bar before a user enters text -->
    <string name="locale_search_hint">Поиск языка</string>

    <!-- Search Fragment -->
    <!-- Button in the search view that lets a user search by scanning a QR code -->
    <string name="search_scan_button">Cканировать</string>
    <!-- Button in the search view that lets a user change their search engine -->
    <string name="search_engine_button">Поисковая система</string>
    <!-- Button in the search view when shortcuts are displayed that takes a user to the search engine settings -->
    <string name="search_shortcuts_engine_settings">Настройки поисковых систем</string>
    <!-- Header displayed when selecting a shortcut search engine -->
    <string moz:removedIn="96" name="search_engines_search_with" tools:ignore="UnusedResources">В этот раз искать с помощью:</string>
    <!-- Button in the search view that lets a user navigate to the site in their clipboard -->
    <string name="awesomebar_clipboard_title">Вставить ссылку из буфера обмена</string>

    <!-- Button in the search suggestions onboarding that allows search suggestions in private sessions -->
    <string name="search_suggestions_onboarding_allow_button">Разрешить</string>
    <!-- Button in the search suggestions onboarding that does not allow search suggestions in private sessions -->
    <string name="search_suggestions_onboarding_do_not_allow_button">Не разрешать</string>
    <!-- Search suggestion onboarding hint title text -->
    <string name="search_suggestions_onboarding_title">Отображать поисковые предложения в приватных окнах?</string>
    <!-- Search suggestion onboarding hint description text, first parameter is the name of the app defined in app_name (for example: Fenix)-->
    <string name="search_suggestions_onboarding_text">%s будет отправлять в поисковую систему по умолчанию то, что вы вводите в адресной строке.</string>
    <!-- Search suggestion onboarding hint Learn more link text -->
    <string name="search_suggestions_onboarding_learn_more_link">Узнать больше</string>

    <!-- Search engine suggestion title text. The first parameter is the name of teh suggested engine-->
    <string name="search_engine_suggestions_title">Поиск в %s</string>
    <!-- Search engine suggestion description text -->
    <string name="search_engine_suggestions_description">Поиск прямо из адресной строки</string>

    <!-- Home onboarding -->
    <!-- Onboarding home screen dialog title text. Firefox is intentionally hardcoded. -->
    <string name="onboarding_home_screen_title_2">Что нового в Firefox</string>
    <!-- Onboarding home screen dialog description text. -->
    <string name="onboarding_home_screen_description_2">Теперь легче продолжить с того места, где вы остановились.</string>
    <!-- Onboarding home screen dialog title text for the home section. Firefox is intentionally hardcoded. -->
    <string name="onboarding_home_screen_section_home_title_2">Настраиваемая домашняя страница Firefox</string>
    <!-- Onboarding home screen dialog description text for the home section. -->
    <string name="onboarding_home_screen_section_home_description_2">Переходите к открытым вкладкам, закладкам и истории просмотра.</string>
    <!-- Onboarding home screen dialog description text for the tab tray section. -->
    <string name="onboarding_home_screen_section_cleaner_tab_tray_title_2">Лучшая организация вкладок</string>

    <!-- Onboarding home screen dialog description text for the tab tray section. -->
    <string name="onboarding_home_screen_section_cleaner_tab_tray_description_2">Вкладки стали более организованы с использованием улучшенного размещения и автоматического закрытия.</string>
    <!-- Onboarding home screen dialog description text for the history section. -->
    <string name="onboarding_home_screen_section_useful_history_title_2">Недавние поиски</string>
    <!-- Onboarding home screen dialog description text for the history section. -->
    <string name="onboarding_home_screen_section_useful_history_description_2">Вернитесь к последним поисковым запросам с домашней страницы и вкладок.</string>

    <!-- Onboarding home screen popup dialog, shown on top of the Jump back in section. Firefox is intentionally hardcoded. -->
    <string name="onboarding_home_screen_jump_back_contextual_hint" tools:ignore="UnusedResources">На настроенной вами домашней странице Firefox теперь легче продолжить с того места, где вы остановились. Найдите свои недавние вкладки, закладки и результаты поиска.</string>

    <!-- Search Widget -->
    <!-- Content description for searching with a widget. Firefox is intentionally hardcoded.-->
    <string name="search_widget_content_description">Открыть новую вкладку Firefox</string>
    <!-- Text preview for smaller sized widgets -->
    <string name="search_widget_text_short">Поиск</string>
    <!-- Text preview for larger sized widgets -->
    <string name="search_widget_text_long">Поиск в Интернете</string>

    <!-- Content description (not visible, for screen readers etc.): Voice search -->
    <string name="search_widget_voice">Голосовой поиск</string>

    <!-- Preferences -->
    <!-- Title for the settings page-->
    <string name="settings">Настройки</string>

    <!-- Preference category for basic settings -->
    <string moz:removedIn="96" name="preferences_category_basics" tools:ignore="UnusedResources">Основные</string>
    <!-- Preference category for general settings -->
    <string name="preferences_category_general">Общие</string>
    <!-- Preference category for all links about Fenix -->
    <string name="preferences_category_about">О приложении</string>
    <!-- Preference for settings related to changing the default search engine -->
    <string name="preferences_default_search_engine">Поисковая система по умолчанию</string>
    <!-- Preference for settings related to Search -->
    <string name="preferences_search">Поиск</string>
    <!-- Preference for settings related to Search address bar -->
    <string name="preferences_search_address_bar">Адресная строка</string>
    <!-- Preference linking to help about Fenix -->
    <string moz:removedIn="96" name="preferences_help" tools:ignore="UnusedResources">Справка</string>
    <!-- Preference link to rating Fenix on the Play Store -->
    <string name="preferences_rate">Оценить в Google Play</string>
    <!-- Preference for giving feedback about Fenix -->
    <string moz:removedIn="96" name="preferences_feedback" tools:ignore="UnusedResources">Оставить отзыв</string>
    <!-- Preference linking to about page for Fenix
        The first parameter is the name of the app defined in app_name (for example: Fenix) -->
    <string name="preferences_about">О %1$s</string>
    <!-- Preference linking to the your rights SUMO page -->
    <string moz:removedIn="96" name="preferences_your_rights" tools:ignore="UnusedResources">Ваши права</string>
    <!-- Preference for settings related to saved passwords -->
    <string moz:removedIn="96" name="preferences_passwords" tools:ignore="UnusedResources">Пароли</string>
    <!-- Preference for settings related to saved credit cards and addresses -->
    <string moz:removedIn="96" name="preferences_credit_cards_addresses" tools:ignore="UnusedResources">Банковские карты и адреса</string>
    <!-- Preference for settings related to changing the default browser -->
    <string name="preferences_set_as_default_browser">Установить браузером по умолчанию</string>
    <!-- Preference category for advanced settings -->
    <string name="preferences_category_advanced">Дополнительные</string>
    <!-- Preference category for privacy settings -->
    <string moz:removedIn="96" name="preferences_category_privacy" tools:ignore="UnusedResources">Приватность</string>
    <!-- Preference category for privacy and security settings -->
    <string name="preferences_category_privacy_security">Приватность и защита</string>
    <!-- Preference for advanced site permissions -->
    <string name="preferences_site_permissions">Разрешения для сайтов</string>
    <!-- Preference for private browsing options -->
    <string name="preferences_private_browsing_options">Приватный просмотр</string>
    <!-- Preference for opening links in a private tab-->
    <string name="preferences_open_links_in_a_private_tab">Открывать ссылки в приватной вкладке</string>
    <!-- Preference for allowing screenshots to be taken while in a private tab-->
    <string name="preferences_allow_screenshots_in_private_mode">Разрешить скриншоты при приватном просмотре</string>
    <!-- Will inform the user of the risk of activating Allow screenshots in private browsing option -->
    <string name="preferences_screenshots_in_private_mode_disclaimer">В случае, если разрешено, приватные вкладки будут видны при просмотре нескольких приложений</string>
    <!-- Preference for adding private browsing shortcut -->
    <string name="preferences_add_private_browsing_shortcut">Добавить ярлык приватного просмотра</string>
    <!-- Preference for accessibility -->
    <string name="preferences_accessibility">Специальные возможности</string>
    <!-- Preference to override the Firefox Account server -->
    <string name="preferences_override_fxa_server">Пользовательский сервер Аккаунта Firefox</string>
    <!-- Preference to override the Sync token server -->
    <string name="preferences_override_sync_tokenserver">Пользовательский сервер Синхронизации</string>
    <!-- Toast shown after updating the FxA/Sync server override preferences -->
    <string name="toast_override_fxa_sync_server_done">Сервер Аккаунта/Синхронизации Firefox был изменён. Закрываем приложение, чтобы применить изменения…</string>
    <!-- Preference category for account information -->
    <string name="preferences_category_account">Аккаунт</string>
    <!-- Preference shown on banner to sign into account -->
    <string moz:removedIn="96" name="preferences_sign_in" tools:ignore="UnusedResources">Войти</string>
    <!-- Preference for changing where the toolbar is positioned -->
    <string name="preferences_toolbar">Панель инструментов</string>
    <!-- Preference for changing default theme to dark or light mode -->
    <string name="preferences_theme">Тема</string>
    <!-- Preference for customizing the home screen -->
<<<<<<< HEAD
    <string moz:removedIn="94" name="preferences_home" tools:ignore="UnusedResources">Домой</string>
    <!-- Preference for customizing the home screen -->
=======
>>>>>>> 5a685e67
    <string name="preferences_home_2">Домашняя страница</string>
    <!-- Preference for gestures based actions -->
    <string name="preferences_gestures">Жесты</string>
    <!-- Preference for settings related to visual options -->
    <string name="preferences_customize">Персонализация</string>
    <!-- Preference description for banner about signing in -->
    <string name="preferences_sign_in_description">Синхронизируйте закладки, историю и многое другое с вашим Аккаунтом Firefox</string>
    <!-- Preference shown instead of account display name while account profile information isn't available yet. -->
    <string name="preferences_account_default_name">Аккаунт Firefox</string>
    <!-- Preference text for account title when there was an error syncing FxA -->
    <string name="preferences_account_sync_error">Подключитесь снова, чтобы возобновить синхронизацию</string>
    <!-- Preference for language -->
    <string name="preferences_language">Язык</string>
    <!-- Preference for data choices -->
    <string name="preferences_data_choices">Выбор данных</string>
    <!-- Preference for data collection -->
    <string name="preferences_data_collection">Сбор данных</string>
    <!-- Preference linking to the privacy notice -->
    <string moz:removedIn="96" name="preferences_privacy_link" tools:ignore="UnusedResources">Уведомление о конфиденциальности</string>
    <!-- Preference category for developer tools -->
    <string moz:removedIn="96" name="developer_tools_category" tools:ignore="UnusedResources">Инструменты разработчика</string>
    <!-- Preference for developers -->
    <string name="preferences_remote_debugging">Удалённая отладка по USB</string>
    <!-- Preference title for switch preference to show search engines -->
    <string name="preferences_show_search_engines">Показывать поисковые системы</string>
    <!-- Preference title for switch preference to show search suggestions -->
    <string name="preferences_show_search_suggestions">Поисковые предложения</string>
    <!-- Preference title for switch preference to show voice search button -->
    <string name="preferences_show_voice_search">Показывать голосовой поиск</string>
    <!-- Preference title for switch preference to show search suggestions also in private mode -->
    <string name="preferences_show_search_suggestions_in_private">Показывать в приватных окнах</string>
    <!-- Preference title for switch preference to show a clipboard suggestion when searching -->
    <string name="preferences_show_clipboard_suggestions">Предложения из буфера обмена</string>
    <!-- Preference title for switch preference to suggest browsing history when searching -->
    <string name="preferences_search_browsing_history">Поиск по истории сёрфинга</string>
    <!-- Preference title for switch preference to suggest bookmarks when searching -->
    <string name="preferences_search_bookmarks">Поиск закладок</string>
    <!-- Preference title for switch preference to suggest synced tabs when searching -->
    <string name="preferences_search_synced_tabs">Поиск облачных вкладок</string>
    <!-- Preference for account settings -->
    <string name="preferences_account_settings">Настройки Аккаунта</string>

    <!-- Preference for enabling url autocomplete-->
    <string name="preferences_enable_autocomplete_urls">Автозаполнение URL</string>
    <!-- Preference for open links in third party apps -->
    <string name="preferences_open_links_in_apps">Открывать ссылки в приложениях</string>

    <!-- Preference for open download with an external download manager app -->
    <string name="preferences_external_download_manager">Внешний менеджер загрузок</string>
    <!-- Preference for add_ons -->
    <string name="preferences_addons">Дополнения</string>

    <!-- Preference for notifications -->
    <string name="preferences_notifications">Уведомления</string>

    <!-- Add-on Preferences -->
    <!-- Preference to customize the configured AMO (addons.mozilla.org) collection -->
    <string name="preferences_customize_amo_collection">Собственная коллекция дополнений</string>
    <!-- Button caption to confirm the add-on collection configuration -->
    <string name="customize_addon_collection_ok">OK</string>
    <!-- Button caption to abort the add-on collection configuration -->
    <string name="customize_addon_collection_cancel">Отмена</string>
    <!-- Hint displayed on input field for custom collection name -->
    <string name="customize_addon_collection_hint">Имя коллекции</string>
    <!-- Hint displayed on input field for custom collection user ID-->
    <string name="customize_addon_collection_user_hint">Владелец коллекции (ID пользователя)</string>
    <!-- Toast shown after confirming the custom add-on collection configuration -->
    <string name="toast_customize_addon_collection_done">Коллекция дополнений была изменена. Закрываем приложение, чтобы применить изменения…</string>

    <!-- Customize Home -->
    <!-- Header text for jumping back into the recent tab in customize the home screen -->
    <string name="customize_toggle_jump_back_in">Перейти обратно в</string>
    <!-- Title for the customize home screen section with recently saved bookmarks. -->
<<<<<<< HEAD
    <string moz:removedIn="94" name="customize_toggle_recently_saved_bookmarks" tools:ignore="UnusedResources">Недавно добавленные</string>
    <!-- Title for the customize home screen section with recently saved bookmarks. -->
    <string moz:removedIn="94" name="customize_toggle_recently_bookmarked" tools:ignore="UnusedResources">Недавно добавленные</string>
    <!-- Title for the customize home screen section with recently saved bookmarks. -->
    <string name="customize_toggle_recent_bookmarks">Недавние закладки</string>
    <!-- Title for the customize home screen section with recently visited. Recently visited is
    a section where users see a list of tabs that they have visited in the past few days -->
    <string moz:removedIn="94" name="customize_toggle_recently_visited" tools:ignore="UnusedResources">Недавно посещённые</string>
    <!-- Title for the customize home screen settings section for recent searches. Recent searches
     is a section where users see a list of groups of tabs that they have visited in the past few days -->
    <string name="customize_toggle_recent_searches">Недавние поиски</string>
=======
    <string name="customize_toggle_recent_bookmarks">Недавние закладки</string>
    <!-- Title for the customize home screen section with recently visited. Recently visited is
    a section where users see a list of tabs that they have visited in the past few days -->
    <string name="customize_toggle_recently_visited">Недавно посещённые</string>
    <!-- Title for the customize home screen settings section for recent searches. Recent searches
     is a section where users see a list of groups of tabs that they have visited in the past few days -->
    <string moz:removedIn="96" name="customize_toggle_recent_searches" tools:ignore="UnusedResources">Недавние поиски</string>
>>>>>>> 5a685e67
    <!-- Title for the customize home screen section with Pocket. -->
    <string name="customize_toggle_pocket">Pocket</string>

    <!-- Add-on Installation from AMO-->
    <!-- Error displayed when user attempts to install an add-on from AMO (addons.mozilla.org) that is not supported -->
    <string name="addon_not_supported_error">Дополнение не поддерживается</string>
    <!-- Error displayed when user attempts to install an add-on from AMO (addons.mozilla.org) that is already installed -->
    <string name="addon_already_installed">Дополнение уже установлено</string>

    <!-- Account Preferences -->
    <!-- Preference for triggering sync -->
    <string name="preferences_sync_now">Синхронизировать</string>
    <!-- Preference category for sync -->
    <string name="preferences_sync_category">Выберите, что синхронизировать</string>
    <!-- Preference for syncing history -->
    <string name="preferences_sync_history">Историю</string>
    <!-- Preference for syncing bookmarks -->
    <string name="preferences_sync_bookmarks">Закладки</string>
    <!-- Preference for syncing logins -->
    <string name="preferences_sync_logins">Логины</string>
    <!-- Preference for syncing tabs -->
    <string name="preferences_sync_tabs_2">Открытые вкладки</string>
    <!-- Preference for signing out -->
    <string name="preferences_sign_out">Выйти</string>
    <!-- Preference displays and allows changing current FxA device name -->
    <string name="preferences_sync_device_name">Имя устройства</string>
    <!-- Text shown when user enters empty device name -->
    <string name="empty_device_name_error">Имя устройства не может быть пустым.</string>
    <!-- Label indicating that sync is in progress -->
    <string name="sync_syncing_in_progress">Синхронизация…</string>
    <!-- Label summary indicating that sync failed. The first parameter is the date stamp showing last time it succeeded -->
    <string name="sync_failed_summary">Синхронизация не удалась. Последняя синхронизация: %s</string>
    <!-- Label summary showing never synced -->
    <string name="sync_failed_never_synced_summary">Синхронизация не удалась. Последняя синхронизация: пока не было</string>
    <!-- Label summary the date we last synced. The first parameter is date stamp showing last time synced -->
    <string name="sync_last_synced_summary">Последняя синхронизация: %s</string>
    <!-- Label summary showing never synced -->
    <string name="sync_never_synced_summary">Последняя синхронизация: пока не было</string>

    <!-- Text for displaying the default device name.
        The first parameter is the application name, the second is the device manufacturer name
        and the third is the device model. -->
    <string name="default_device_name_2">%1$s на %2$s %3$s</string>

    <!-- Preference for syncing credit cards -->
    <string name="preferences_sync_credit_cards">Банковские карты</string>
    <!-- Preference for syncing addresses -->
    <string name="preferences_sync_address">Адреса</string>

    <!-- Send Tab -->
    <!-- Name of the "receive tabs" notification channel. Displayed in the "App notifications" system settings for the app -->
    <string name="fxa_received_tab_channel_name">Вкладки с других устройств</string>
    <!-- Description of the "receive tabs" notification channel. Displayed in the "App notifications" system settings for the app -->
    <string name="fxa_received_tab_channel_description">Уведомления о вкладках, полученных с других устройств Firefox.</string>
    <!--  The body for these is the URL of the tab received  -->
    <string name="fxa_tab_received_notification_name">Полученная вкладка</string>
    <!-- When multiple tabs have been received -->
    <string moz:removedIn="96" name="fxa_tabs_received_notification_name" tools:ignore="UnusedResources">Полученные вкладки</string>
    <!-- %s is the device name -->
    <string name="fxa_tab_received_from_notification_name">Вкладка с %s</string>

    <!-- Advanced Preferences -->
    <!-- Preference for tracking protection settings -->
    <string moz:removedIn="96" name="preferences_tracking_protection_settings" tools:ignore="UnusedResources">Защита от отслеживания</string>
    <!-- Preference switch for tracking protection -->
    <string moz:removedIn="96" name="preferences_tracking_protection" tools:ignore="UnusedResources">Защита от отслеживания</string>
    <!-- Preference switch description for tracking protection -->
    <string moz:removedIn="96" name="preferences_tracking_protection_description" tools:ignore="UnusedResources">Блокирует содержимое и скрипты, которые отслеживают вас в Интернете</string>
    <!-- Preference for tracking protection exceptions -->
    <string name="preferences_tracking_protection_exceptions">Исключения</string>

    <!-- Preference description for tracking protection exceptions -->
    <string moz:removedIn="96" name="preferences_tracking_protection_exceptions_description" tools:ignore="UnusedResources">Защита от отслеживания на этих сайтах выключена</string>
    <!-- Button in Exceptions Preference to turn on tracking protection for all sites (remove all exceptions) -->
    <string name="preferences_tracking_protection_exceptions_turn_on_for_all">Включить для всех сайтов</string>

    <!-- Text displayed when there are no exceptions -->
    <string name="exceptions_empty_message_description">Исключения позволяют вам отключить защиту от отслеживания на выбранных сайтах.</string>
    <!-- Text displayed when there are no exceptions, with learn more link that brings users to a tracking protection SUMO page -->
    <string name="exceptions_empty_message_learn_more_link">Узнать больше</string>

    <!-- Preference switch for Telemetry -->
    <string moz:removedIn="96" name="preferences_telemetry" tools:ignore="UnusedResources">Телеметрия</string>
    <!-- Preference switch for usage and technical data collection -->
    <string name="preference_usage_data">Использование и технические данные</string>
    <!-- Preference description for usage and technical data collection -->
    <string name="preferences_usage_data_description">Делиться сведениями о производительности, использовании, аппаратном обеспечении и настройках вашего браузера с Mozilla, чтобы помогать нам делать %1$s ещё лучше</string>
    <!-- Preference switch for marketing data collection -->
    <string name="preferences_marketing_data">Маркетинговые данные</string>
    <!-- Preference description for marketing data collection, parameter is the app name (e.g. Firefox) -->
    <string moz:removedIn="96" name="preferences_marketing_data_description" tools:ignore="UnusedResources">Делиться данными о том, что вы используете в %1$s, с Leanplum, нашим мобильным маркетинговым вендором.</string>
    <!-- Preference description for marketing data collection -->
    <string name="preferences_marketing_data_description2">Делиться базовыми данными об использовании с Adjust, нашим мобильным маркетинговым вендором</string>
    <!-- Title for studies preferences -->
    <string name="preference_experiments_2">Исследования</string>
    <!-- Summary for studies preferences -->
    <string name="preference_experiments_summary_2">Разрешить Mozilla устанавливать и запускать исследования</string>
    <!-- Title for experiments preferences -->
    <string moz:removedIn="96" name="preference_experiments" tools:ignore="UnusedResources">Исследования</string>
    <!-- Summary for experiments preferences -->
    <string moz:removedIn="96" name="preference_experiments_summary" tools:ignore="UnusedResources">Разрешить Mozilla устанавливать и собирать данные для экспериментальных функций</string>
    <!-- Preference switch for crash reporter -->
    <string moz:removedIn="96" name="preferences_crash_reporter" tools:ignore="UnusedResources">Сообщения о падениях</string>
    <!-- Preference switch for Mozilla location service -->
    <string moz:removedIn="96" name="preferences_mozilla_location_service" tools:ignore="UnusedResources">Служба местоположения Mozilla</string>
    <!-- Preference switch for app health report. The first parameter is the name of the application (For example: Fenix) -->
    <string moz:removedIn="96" name="preferences_fenix_health_report" tools:ignore="UnusedResources">Отчёт о здоровье %s</string>

    <!-- Turn On Sync Preferences -->
    <!-- Header of the Turn on Sync preference view -->
    <string name="preferences_sync">Включить синхронизацию</string>
    <!-- Preference for pairing -->
    <string moz:removedIn="95" name="preferences_sync_pair" tools:ignore="UnusedResources">Отсканируйте код сопряжения в компьютерном Firefox</string>
    <!-- Preference for account login -->
    <string moz:removedIn="96" name="preferences_sync_sign_in" tools:ignore="UnusedResources">Войти</string>

    <!-- Preference for reconnecting to FxA sync -->
    <string name="preferences_sync_sign_in_to_reconnect">Войти, чтобы подключиться снова</string>
    <!-- Preference for removing FxA account -->
    <string name="preferences_sync_remove_account">Удалить аккаунт</string>

    <!-- Pairing Feature strings -->
    <!-- Instructions on how to access pairing -->
    <string name="pair_instructions_2"><![CDATA[Отсканируйте QR-код на <b>firefox.com/pair</b>]]></string>
    <!-- Button to open camera for pairing -->
    <string moz:removedIn="96" name="pair_open_camera" tools:ignore="UnusedResources">Открыть камеру</string>
    <!-- Button to cancel pairing -->
    <string moz:removedIn="96" name="pair_cancel" tools:ignore="UnusedResources">Отмена</string>

    <!-- Toolbar Preferences -->
    <!-- Preference for using top toolbar -->
    <string name="preference_top_toolbar">Сверху</string>
    <!-- Preference for using bottom toolbar -->
    <string name="preference_bottom_toolbar">Снизу</string>

    <!-- Theme Preferences -->
    <!-- Preference for using light theme -->
    <string name="preference_light_theme">Светлая</string>
    <!-- Preference for using dark theme -->
    <string name="preference_dark_theme">Тёмная</string>
    <!-- Preference for using using dark or light theme automatically set by battery -->
    <string name="preference_auto_battery_theme">Учитывать режим экономии батареи</string>
    <!-- Preference for using following device theme -->
    <string name="preference_follow_device_theme">Использовать тему устройства</string>

    <!-- Gestures Preferences-->
    <!-- Preferences for using pull to refresh in a webpage -->
    <string name="preference_gestures_website_pull_to_refresh">Потяните, чтобы обновить</string>
    <!-- Preference for using the dynamic toolbar -->
    <string name="preference_gestures_dynamic_toolbar">Прокрутите страницу, чтобы скрыть панель инструментов</string>
    <!-- Preference for switching tabs by swiping horizontally on the toolbar -->
    <string name="preference_gestures_swipe_toolbar_switch_tabs">Проведите в сторону по панели инструментов, чтобы переключить вкладки</string>
    <!-- Preference for showing the opened tabs by swiping up on the toolbar-->
    <string name="preference_gestures_swipe_toolbar_show_tabs">Проведите вверх по панели инструментов, чтобы открыть вкладки</string>

    <!-- Library -->
    <!-- Option in Library to open Sessions page -->
    <string moz:removedIn="96" name="library_sessions" tools:ignore="UnusedResources">Сессии</string>
    <!-- Option in Library to open Screenshots page -->
    <string moz:removedIn="96" name="library_screenshots" tools:ignore="UnusedResources">Скриншоты</string>
    <!-- Option in Library to open Downloads page -->
    <string name="library_downloads">Загрузки</string>
    <!-- Option in library to open Bookmarks page -->
    <string name="library_bookmarks">Закладки</string>
    <!-- Option in library to open Desktop Bookmarks root page -->
    <string name="library_desktop_bookmarks_root">Закладки на компьютере</string>
    <!-- Option in library to open Desktop Bookmarks "menu" page -->
    <string name="library_desktop_bookmarks_menu">Меню закладок</string>
    <!-- Option in library to open Desktop Bookmarks "toolbar" page -->
    <string name="library_desktop_bookmarks_toolbar">Панель закладок</string>
    <!-- Option in library to open Desktop Bookmarks "unfiled" page -->
    <string name="library_desktop_bookmarks_unfiled">Другие закладки</string>
    <!-- Option in Library to open History page -->
    <string name="library_history">История</string>
    <!-- Option in Library to open a new tab -->
    <string name="library_new_tab">Новая вкладка</string>
    <!-- Option in Library to find text in page -->
    <string moz:removedIn="96" name="library_find_in_page" tools:ignore="UnusedResources">Найти на странице</string>
    <!-- Option in Library to open Reading List -->
    <string moz:removedIn="96" name="library_reading_list" tools:ignore="UnusedResources">Список для чтения</string>
    <!-- Menu Item Label for Search in Library -->
    <string moz:removedIn="96" name="library_search" tools:ignore="UnusedResources">Поиск</string>
    <!-- Settings Page Title -->
    <string name="settings_title">Настройки</string>
    <!-- Content description (not visible, for screen readers etc.): "Menu icon for items on a history item" -->
    <string moz:removedIn="96" name="content_description_history_menu" tools:ignore="UnusedResources">Меню элемента истории</string>
    <!-- Content description (not visible, for screen readers etc.): "Close button for library settings" -->
    <string name="content_description_close_button">Закрыть</string>

    <!-- Text to show users they have one site in the history group section of the History fragment.
    %d is a placeholder for the number of sites in the group. -->
    <string name="history_search_group_site">%d сайт</string>
    <!-- Text to show users they have multiple sites in the history group section of the History fragment.
    %d is a placeholder for the number of sites in the group. -->
    <string name="history_search_group_sites">Сайтов: %d</string>

    <!-- Option in library for Recently Closed Tabs -->
    <string name="library_recently_closed_tabs">Недавно закрытые вкладки</string>
    <!-- Option in library to open Recently Closed Tabs page -->
    <string name="recently_closed_show_full_history">Показать всю историю</string>
    <!-- Text to show users they have multiple tabs saved in the Recently Closed Tabs section of history.
    %d is a placeholder for the number of tabs selected. -->
    <string name="recently_closed_tabs">Вкладок: %d</string>
    <!-- Text to show users they have one tab saved in the Recently Closed Tabs section of history.
    %d is a placeholder for the number of tabs selected. -->
    <string name="recently_closed_tab">%d вкладка</string>

    <!-- Recently closed tabs screen message when there are no recently closed tabs -->
    <string name="recently_closed_empty_message">Нет недавно закрытых вкладок</string>

    <!-- Tab Management -->
    <!-- Title of preference for tabs management -->
    <string name="preferences_tabs">Вкладки</string>
    <!-- Title of preference that allows a user to specify the tab view -->
    <string name="preferences_tab_view">Просмотр вкладок</string>
    <!-- Option for a list tab view -->
    <string name="tab_view_list">Списком</string>
    <!-- Option for a grid tab view -->
    <string name="tab_view_grid">Сеткой</string>
    <!-- Option for search term tab groups -->
    <string name="tab_view_search_term_tab_groups">Поисковые группы</string>
    <!-- Summary text for search term tab groups -->
    <string name="tab_view_search_term_tab_groups_summary">Группируйте связанные сайты</string>
    <!-- Title of preference that allows a user to auto close tabs after a specified amount of time -->
    <string name="preferences_close_tabs">Закрывать вкладки</string>
    <!-- Option for auto closing tabs that will never auto close tabs, always allows user to manually close tabs -->
    <string name="close_tabs_manually">Вручную</string>
    <!-- Option for auto closing tabs that will auto close tabs after one day -->
    <string name="close_tabs_after_one_day">Через день</string>
    <!-- Option for auto closing tabs that will auto close tabs after one week -->
    <string name="close_tabs_after_one_week">Через неделю</string>
    <!-- Option for auto closing tabs that will auto close tabs after one month -->
    <string name="close_tabs_after_one_month">Через месяц</string>

    <!-- Title of preference that allows a user to specify the auto-close settings for open tabs -->
    <string name="preference_auto_close_tabs" tools:ignore="UnusedResources">Автозакрывать открытые вкладки</string>

    <!-- Opening screen -->
<<<<<<< HEAD
    <!-- Title of a preference that allows a user to indicate after a specified amount of time when the app should start on the home screen -->
    <string moz:removedIn="94" name="preferences_start_on_home" tools:ignore="UnusedResources">Запускать на домашнем экране </string>
    <!-- Title of a preference that allows a user to choose what screen to show after opening the app -->
    <string name="preferences_opening_screen">Начальный экран</string>
    <!-- Option for starting on the home screen after after four hours or inactivity -->
    <string moz:removedIn="94" name="start_on_home_after_four_hours" tools:ignore="UnusedResources">Через четыре часа</string>
    <!-- Option for always opening the homepage when re-opening the app -->
    <string name="opening_screen_homepage">Домашняя страница</string>
    <!-- Option for always starting on the home screen -->
    <string moz:removedIn="94" name="start_on_home_always" tools:ignore="UnusedResources">Всегда</string>
    <!-- Option for always opening the user's last-open tab when re-opening the app -->
    <string name="opening_screen_last_tab">Последняя вкладка</string>
    <!-- Option for never starting on the home screen -->
    <string moz:removedIn="94" name="start_on_home_never" tools:ignore="UnusedResources">Никогда</string>
=======
    <!-- Title of a preference that allows a user to choose what screen to show after opening the app -->
    <string name="preferences_opening_screen">Начальный экран</string>
    <!-- Option for always opening the homepage when re-opening the app -->
    <string name="opening_screen_homepage">Домашняя страница</string>
    <!-- Option for always opening the user's last-open tab when re-opening the app -->
    <string name="opening_screen_last_tab">Последняя вкладка</string>
>>>>>>> 5a685e67
    <!-- Option for always opening the homepage when re-opening the app after four hours of inactivity -->
    <string name="opening_screen_after_four_hours_of_inactivity">Домашняя страница после четырех часов бездействия</string>
    <!-- Summary for tabs preference when auto closing tabs setting is set to manual close-->
    <string name="close_tabs_manually_summary">Закрывать вручную</string>
    <!-- Summary for tabs preference when auto closing tabs setting is set to auto close tabs after one day-->
    <string name="close_tabs_after_one_day_summary">Закрывать через день</string>
    <!-- Summary for tabs preference when auto closing tabs setting is set to auto close tabs after one week-->
    <string name="close_tabs_after_one_week_summary">Закрывать через неделю</string>
    <!-- Summary for tabs preference when auto closing tabs setting is set to auto close tabs after one month-->
    <string name="close_tabs_after_one_month_summary">Закрывать через месяц</string>

    <!-- Inactive tabs -->
    <!-- Category header of a preference that allows a user to enable or disable the inactive tabs feature -->
    <string name="preferences_inactive_tabs">Перемещать старые вкладки в неактивные</string>
    <!-- Title of inactive tabs preference -->
    <string name="preferences_inactive_tabs_title">Вкладки, к которым вы не обращались в течение двух недель, перемещаются в неактивные.</string>

    <!-- Studies -->
    <!-- Title of the remove studies button -->
    <string name="studies_remove">Удалить</string>
    <!-- Title of the active section on the studies list -->
    <string name="studies_active">Активно</string>
    <!-- Description for studies, it indicates why Firefox use studies -->
    <string name="studies_description">Firefox может время от времени устанавливать и проводить исследования.</string>
    <!-- Learn more link for studies, links to an article for more information about studies. -->
    <string name="studies_learn_more">Узнать больше</string>
    <!-- Dialog message shown after removing a study -->
    <string name="studies_restart_app">Приложение закроется, чтобы применить изменения</string>
    <!-- Dialog button to confirm the removing a study. -->
    <string name="studies_restart_dialog_ok">OK</string>
    <!-- Dialog button text for canceling removing a study. -->
    <string name="studies_restart_dialog_cancel">Отмена</string>
    <!-- Toast shown after turning on/off studies preferences -->
    <string name="studies_toast_quit_application" tools:ignore="UnusedResources">Выход из приложения для применения изменений……</string>

    <!-- Sessions -->
    <!-- Title for the list of tabs -->
    <string name="tab_header_label">Открытые вкладки</string>
    <!-- Title for the list of tabs in the current private session -->
    <string moz:removedIn="96" name="tabs_header_private_title" tools:ignore="UnusedResources">Приватная сессия</string>
    <!-- Title for the list of tabs in the current private session -->
    <string name="tabs_header_private_tabs_title">Приватные вкладки</string>
    <!-- Title for the list of tabs in the synced tabs -->
    <string name="tabs_header_synced_tabs_title">Облачные вкладки</string>
    <!-- Content description (not visible, for screen readers etc.): Add tab button. Adds a news tab when pressed -->
    <string name="add_tab">Открыть вкладку</string>
    <!-- Content description (not visible, for screen readers etc.): Add tab button. Adds a news tab when pressed -->
    <string name="add_private_tab">Добавить приватную вкладку</string>
    <!-- Text for the new tab button to indicate adding a new private tab in the tab -->
    <string name="tab_drawer_fab_content">Приватно</string>
    <!-- Text for the new tab button to indicate syncing command on the synced tabs page -->
    <string name="tab_drawer_fab_sync">Синхронизация</string>
    <!-- Text shown as the title of the open tab tray -->
    <string moz:removedIn="96" name="tab_tray_title" tools:ignore="UnusedResources">Открытые вкладки</string>
    <!-- Text shown in the menu for saving tabs to a collection -->
    <string moz:removedIn="96" name="tab_tray_menu_item_save" tools:ignore="UnusedResources">Сохранить в коллекцию</string>
    <!-- Text shown in the menu for the collection selector -->
    <string moz:removedIn="95" name="tab_tray_menu_select" tools:ignore="UnusedResources">Выбрать</string>
    <!-- Text shown in the menu for sharing all tabs -->
    <string name="tab_tray_menu_item_share">Поделиться всеми вкладками</string>
    <!-- Text shown in the menu to view recently closed tabs -->
    <string name="tab_tray_menu_recently_closed">Недавно закрытые вкладки</string>
    <!-- Text shown in the tabs tray inactive tabs section -->
    <string name="tab_tray_inactive_recently_closed" tools:ignore="UnusedResources">Недавно закрытые</string>
    <!-- Text shown in the menu to view account settings -->
    <string name="tab_tray_menu_account_settings">Настройки Аккаунта</string>
    <!-- Text shown in the menu to view tab settings -->
    <string name="tab_tray_menu_tab_settings">Параметры вкладок</string>
    <!-- Text shown in the menu for closing all tabs -->
    <string name="tab_tray_menu_item_close">Закрыть все вкладки</string>
    <!-- Shortcut action to open new tab -->
    <string moz:removedIn="96" name="tab_tray_menu_open_new_tab" tools:ignore="UnusedResources">Новая вкладка</string>
    <!-- Shortcut action to open the home screen -->
    <string moz:removedIn="96" name="tab_tray_menu_home" tools:ignore="UnusedResources">На домашний</string>
    <!-- Shortcut action to toggle private mode -->
    <string moz:removedIn="96" name="tab_tray_menu_toggle" tools:ignore="UnusedResources">Переключить режим просмотра</string>
    <!-- Text shown in the multiselect menu for bookmarking selected tabs. -->
    <string name="tab_tray_multiselect_menu_item_bookmark">Добавить в закладки</string>
    <!-- Text shown in the multiselect menu for closing selected tabs. -->
    <string name="tab_tray_multiselect_menu_item_close">Закрыть</string>
    <!-- Content description for tabs tray multiselect share button -->
    <string name="tab_tray_multiselect_share_content_description">Поделиться выбранными вкладками</string>
    <!-- Content description for tabs tray multiselect menu -->
    <string name="tab_tray_multiselect_menu_content_description">Меню выбранных вкладок</string>
    <!-- Content description (not visible, for screen readers etc.): Removes tab from collection button. Removes the selected tab from collection when pressed -->
    <string name="remove_tab_from_collection">Удалить вкладку из коллекции</string>
    <!-- Text for button to enter multiselect mode in tabs tray -->
    <string name="tabs_tray_select_tabs">Выбрать вкладки</string>
    <!-- Content description (not visible, for screen readers etc.): Close tab button. Closes the current session when pressed -->
    <string name="close_tab">Закрыть вкладку</string>
    <!-- Content description (not visible, for screen readers etc.): Close tab <title> button. First parameter is tab title  -->
    <string name="close_tab_title">Закрыть вкладку %s</string>
    <!-- Content description (not visible, for screen readers etc.): Opens the open tabs menu when pressed -->
    <string name="open_tabs_menu">Меню открытых вкладок</string>
    <!-- Open tabs menu item to close all tabs -->
    <string moz:removedIn="96" name="tabs_menu_close_all_tabs" tools:ignore="UnusedResources">Закрыть все вкладки</string>
    <!-- Open tabs menu item to share all tabs -->
    <string moz:removedIn="96" name="tabs_menu_share_tabs" tools:ignore="UnusedResources">Поделиться вкладками</string>
    <!-- Open tabs menu item to save tabs to collection -->
    <string name="tabs_menu_save_to_collection1">Сохранить вкладки в коллекцию</string>
    <!-- Content description (not visible, for screen readers etc.): Opens the tab menu when pressed -->
    <string name="tab_menu">Меню вкладок</string>
    <!-- Tab menu item to share the tab -->
    <string moz:removedIn="96" name="tab_share" tools:ignore="UnusedResources">Поделиться вкладкой</string>
    <!-- Button in the current session menu. Deletes the session when pressed -->
    <string moz:removedIn="96" name="current_session_delete" tools:ignore="UnusedResources">Удалить</string>
    <!-- Button in the current session menu. Saves the session when pressed -->
    <string moz:removedIn="96" name="current_session_save" tools:ignore="UnusedResources">Сохранить</string>
    <!-- Button in the current session menu. Opens the share menu when pressed -->
    <string moz:removedIn="96" name="current_session_share" tools:ignore="UnusedResources">Поделиться</string>
    <!-- Content description (not visible, for screen readers etc.): Title icon for current session menu -->
    <string moz:removedIn="96" name="current_session_image" tools:ignore="UnusedResources">Изображение текущей сессии</string>
    <!-- Button to save the current set of tabs into a collection -->
    <string moz:removedIn="96" name="save_to_collection" tools:ignore="UnusedResources">Сохранить в коллекцию</string>
    <!-- Text for the menu button to delete a collection -->
    <string name="collection_delete">Удалить коллекцию</string>
    <!-- Text for the menu button to rename a collection -->
    <string name="collection_rename">Переименовать коллекцию</string>
    <!-- Text for the button to open tabs of the selected collection -->
    <string name="collection_open_tabs">Открыть вкладки</string>


    <!-- Hint for adding name of a collection -->
    <string name="collection_name_hint">Имя коллекции</string>
    <!-- Text for the menu button to rename a top site -->
	<string name="rename_top_site">Переименовать</string>
	<!-- Text for the menu button to remove a top site -->
	<string name="remove_top_site">Удалить</string>

    <!-- Text for the menu button to delete a top site from history -->
    <string name="delete_from_history">Удалить из истории</string>
    <!-- Postfix for private WebApp titles, placeholder is replaced with app name -->
    <string name="pwa_site_controls_title_private">%1$s (Приватный просмотр)</string>

    <!-- Button in the current tab tray header in multiselect mode. Saved the selected tabs to a collection when pressed. -->
    <string moz:removedIn="96" name="tab_tray_save_to_collection" tools:ignore="UnusedResources">Сохранить</string>

    <!-- Title text for the normal tabs header in the tabs tray which are not part of any tab grouping. -->
<<<<<<< HEAD
    <string moz:removedIn="94" name="tab_tray_header_title" tools:ignore="UnusedResources">Другие</string>

    <!-- Title text for the normal tabs header in the tabs tray which are not part of any tab grouping. -->
=======
>>>>>>> 5a685e67
    <string name="tab_tray_header_title_1">Другие вкладки</string>

    <!-- History -->
    <!-- Text for the button to clear all history -->
    <string name="history_delete_all">Удалить историю</string>
    <!-- Text for the dialog to confirm clearing all history -->
    <string moz:removedIn="96" name="history_delete_all_dialog" tools:ignore="UnusedResources">Вы уверены, что хотите удалить свою историю?</string>
    <!-- Text for the snackbar to confirm that multiple browsing history items has been deleted -->
    <string name="history_delete_multiple_items_snackbar">История удалена</string>
    <!-- Text for the snackbar to confirm that a single browsing history item has been deleted. The first parameter is the shortened URL of the deleted history item. -->
    <string name="history_delete_single_item_snackbar">%1$s удалён</string>
    <!-- Text for positive action to delete history in deleting history dialog -->
    <string moz:removedIn="96" name="history_clear_dialog" tools:ignore="UnusedResources">Удалить</string>
    <!-- Context description text for the button to delete a single history item -->
    <string name="history_delete_item">Удалить</string>
    <!-- History multi select title in app bar
    The first parameter is the number of bookmarks selected -->
    <string name="history_multi_select_title">Выбрано: %1$d</string>
    <!-- Text for the button to clear selected history items. The first parameter
        is a digit showing the number of items you have selected -->
    <string moz:removedIn="96" name="history_delete_some" tools:ignore="UnusedResources">Удалить %1$d элемент(а)</string>
    <!-- Text for the header that groups the history for today -->
    <string name="history_today">Сегодня</string>
    <!-- Text for the header that groups the history for yesterday -->
    <string name="history_yesterday">Вчера</string>
    <!-- Text for the header that groups the history for last 24 hours -->
    <string moz:removedIn="96" name="history_24_hours" tools:ignore="UnusedResources">Последние 24 часа</string>
    <!-- Text for the header that groups the history the past 7 days -->
    <string name="history_7_days">Последние 7 дней</string>
    <!-- Text for the header that groups the history the past 30 days -->
    <string name="history_30_days">Последние 30 дней</string>
    <!-- Text for the header that groups the history older than the last month -->
    <string name="history_older">Старее</string>

    <!-- Text shown when no history exists -->
    <string name="history_empty_message">История отсутствует</string>

    <!-- Downloads -->
    <!-- Text for the snackbar to confirm that multiple downloads items have been removed -->
    <string name="download_delete_multiple_items_snackbar_1">Загрузки удалены</string>
    <!-- Text for the snackbar to confirm that a single download item has been removed. The first parameter is the name of the download item. -->
    <string name="download_delete_single_item_snackbar">Файл %1$s удалён</string>
    <!-- Text shown when no download exists -->
    <string name="download_empty_message_1">Нет загруженных файлов</string>
    <!-- History multi select title in app bar
    The first parameter is the number of downloads selected -->
    <string name="download_multi_select_title">Выбрано: %1$d</string>

    <!-- History overflow menu open in new tab button -->
    <string moz:removedIn="96" name="download_menu_open" tools:ignore="UnusedResources">Открыть</string>


    <!-- Text for the button to remove a single download item -->
    <string name="download_delete_item_1">Удалить</string>


    <!-- Crashes -->
    <!-- Title text displayed on the tab crash page. This first parameter is the name of the application (For example: Fenix) -->
    <string name="tab_crash_title_2">Извините, %1$s не смог загрузить эту страницу.</string>

    <!-- Description text displayed on the tab crash page -->
    <string moz:removedIn="96" name="tab_crash_description" tools:ignore="UnusedResources">Вы можете попытаться восстановить или закрыть эту вкладку ниже.</string>
    <!-- Send crash report checkbox text on the tab crash page -->
    <string name="tab_crash_send_report">Отправить сообщение о падении в Mozilla</string>
    <!-- Close tab button text on the tab crash page -->
    <string name="tab_crash_close">Закрыть вкладку</string>
    <!-- Restore tab button text on the tab crash page -->
    <string name="tab_crash_restore">Восстановить вкладку</string>

    <!-- Content Description for session item menu button -->
    <string moz:removedIn="96" name="content_description_session_menu" tools:ignore="UnusedResources">Параметры сессии</string>

    <!-- Content Description for session item share button -->
    <string moz:removedIn="96" name="content_description_session_share" tools:ignore="UnusedResources">Поделиться сессией</string>

    <!-- Bookmarks -->
    <!-- Content description for bookmarks library menu -->
    <string moz:removedIn="96" name="bookmark_menu_content_description" tools:ignore="UnusedResources">Меню закладок</string>
    <!-- Screen title for editing bookmarks -->
    <string moz:removedIn="95" name="bookmark_edit" tools:ignore="UnusedResources">Изменить закладку</string>
    <!-- Screen title for selecting a bookmarks folder -->
    <string moz:removedIn="96" name="bookmark_select_folder" tools:ignore="UnusedResources">Выбрать папку</string>
    <!-- Confirmation message for a dialog confirming if the user wants to delete the selected folder -->
    <string name="bookmark_delete_folder_confirmation_dialog">Вы действительно хотите удалить эту папку?</string>
    <!-- Confirmation message for a dialog confirming if the user wants to delete multiple items including folders. Parameter will be replaced by app name. -->
    <string name="bookmark_delete_multiple_folders_confirmation_dialog">%s удалит выбранные элементы.</string>
    <!-- Snackbar title shown after a folder has been deleted. This first parameter is the name of the deleted folder -->
    <string moz:removedIn="96" name="bookmark_delete_folder_snackbar" tools:ignore="UnusedResources">%1$s удалена</string>
    <!-- Screen title for adding a bookmarks folder -->
    <string name="bookmark_add_folder">Создать папку</string>
    <!-- Snackbar title shown after a bookmark has been created. -->
    <string name="bookmark_saved_snackbar">Закладка сохранена!</string>
    <!-- Snackbar edit button shown after a bookmark has been created. -->
    <string name="edit_bookmark_snackbar_action">ИЗМЕНИТЬ</string>

    <!-- Bookmark overflow menu edit button -->
    <string name="bookmark_menu_edit_button">Изменить</string>
    <!-- Bookmark overflow menu select button -->
    <string moz:removedIn="96" name="bookmark_menu_select_button" tools:ignore="UnusedResources">Выбрать</string>
    <!-- Bookmark overflow menu copy button -->
    <string name="bookmark_menu_copy_button">Копировать</string>
    <!-- Bookmark overflow menu share button -->
    <string name="bookmark_menu_share_button">Поделиться</string>
    <!-- Bookmark overflow menu open in new tab button -->
    <string name="bookmark_menu_open_in_new_tab_button">Открыть в новой вкладке</string>
    <!-- Bookmark overflow menu open in private tab button -->
    <string name="bookmark_menu_open_in_private_tab_button">Открыть в приватной вкладке</string>
    <!-- Bookmark overflow menu delete button -->
    <string name="bookmark_menu_delete_button">Удалить</string>
    <!--Bookmark overflow menu save button -->
    <string name="bookmark_menu_save_button">Сохранить</string>
    <!-- Bookmark multi select title in app bar
     The first parameter is the number of bookmarks selected -->
    <string name="bookmarks_multi_select_title">%1$d выбрана(ы)</string>
    <!-- Bookmark editing screen title -->
    <string name="edit_bookmark_fragment_title">Изменить закладку</string>
    <!-- Bookmark folder editing screen title -->
    <string name="edit_bookmark_folder_fragment_title">Изменить папку</string>
    <!-- Bookmark sign in button message -->
    <string name="bookmark_sign_in_button">Войдите, чтобы увидеть свои синхронизируемые закладки</string>
    <!-- Bookmark URL editing field label -->
    <string name="bookmark_url_label">URL</string>
    <!-- Bookmark FOLDER editing field label -->
    <string name="bookmark_folder_label">ПАПКА</string>
    <!-- Bookmark NAME editing field label -->
    <string name="bookmark_name_label">ИМЯ</string>
    <!-- Bookmark add folder screen title -->
    <string name="bookmark_add_folder_fragment_label">Создать папку</string>
    <!-- Bookmark select folder screen title -->
    <string name="bookmark_select_folder_fragment_label">Выбрать папку</string>
    <!-- Bookmark editing error missing title -->
    <string name="bookmark_empty_title_error">Должна иметь заголовок</string>
    <!-- Bookmark editing error missing or improper URL -->
    <string name="bookmark_invalid_url_error">Некорректный URL</string>
    <!-- Bookmark screen message for empty bookmarks folder -->
    <string name="bookmarks_empty_message">Здесь нет закладок</string>
    <!-- Bookmark snackbar message on deletion
     The first parameter is the host part of the URL of the bookmark deleted, if any -->
    <string name="bookmark_deletion_snackbar_message">%1$s удалён</string>
    <!-- Bookmark snackbar message on deleting multiple bookmarks not including folders-->
    <string name="bookmark_deletion_multiple_snackbar_message_2">Закладки удалены</string>
    <!-- Bookmark snackbar message on deleting multiple bookmarks including folders-->
    <string name="bookmark_deletion_multiple_snackbar_message_3">Удаление выбранных папок</string>
    <!-- Bookmark undo button for deletion snackbar action -->
    <string name="bookmark_undo_deletion">ОТМЕНИТЬ</string>

    <!-- Site Permissions -->
    <!-- Site permissions preferences header -->
    <string moz:removedIn="96" name="permissions_header" tools:ignore="UnusedResources">Разрешения</string>
    <!-- Button label that take the user to the Android App setting -->
    <string name="phone_feature_go_to_settings">Перейти в Настройки</string>

    <!-- Content description (not visible, for screen readers etc.): Quick settings sheet
        to give users access to site specific information / settings. For example:
        Secure settings status and a button to modify site permissions -->
    <string name="quick_settings_sheet">Панель быстрых настроек</string>
    <!-- Label that indicates that this option it the recommended one -->
    <string name="phone_feature_recommended">Рекомендуется</string>
    <!-- button that allows editing site permissions settings -->
    <string moz:removedIn="96" name="quick_settings_sheet_manage_site_permissions" tools:ignore="UnusedResources">Управление разрешениями сайта</string>
    <!-- Button label for clearing all the information of site permissions-->
    <string name="clear_permissions">Удалить разрешения</string>
    <!-- Button label for clearing a site permission-->
    <string name="clear_permission">Удалить разрешение</string>
    <!-- Button label for clearing all the information on all sites-->
    <string name="clear_permissions_on_all_sites">Удалить разрешения для всех сайтов</string>
    <!-- Preference for altering video and audio autoplay for all websites -->
    <string name="preference_browser_feature_autoplay">Автовоспроизведение</string>
    <!-- Preference for altering the camera access for all websites -->
    <string name="preference_phone_feature_camera">Камера</string>
    <!-- Preference for altering the microphone access for all websites -->
    <string name="preference_phone_feature_microphone">Микрофон</string>
    <!-- Preference for altering the location access for all websites -->
    <string name="preference_phone_feature_location">Местоположение</string>
    <!-- Preference for altering the notification access for all websites -->
    <string name="preference_phone_feature_notification">Уведомления</string>
    <!-- Preference for altering the persistent storage access for all websites -->
    <string name="preference_phone_feature_persistent_storage">Постоянное хранилище</string>
    <!-- Preference for altering the EME access for all websites -->
    <string name="preference_phone_feature_media_key_system_access">Защищённое DRM содержимое</string>
    <!-- Label that indicates that a permission must be asked always -->
    <string name="preference_option_phone_feature_ask_to_allow">Всегда спрашивать</string>
    <!-- Label that indicates that a permission must be blocked -->
    <string name="preference_option_phone_feature_blocked">Блокировать</string>
    <!-- Label that indicates that a permission must be allowed -->
    <string name="preference_option_phone_feature_allowed">Разрешить</string>
    <!--Label that indicates a permission is by the Android OS-->
    <string name="phone_feature_blocked_by_android">Заблокировано Android</string>
    <!-- Preference for showing a list of websites that the default configurations won't apply to them -->
    <string name="preference_exceptions">Исключения</string>
    <!-- Summary of tracking protection preference if tracking protection is set to on -->
    <string name="tracking_protection_on">Включена</string>
    <!-- Summary of tracking protection preference if tracking protection is set to off -->
    <string name="tracking_protection_off">Отключена</string>

    <!-- Label for global setting that indicates that all video and audio autoplay is allowed -->
    <string name="preference_option_autoplay_allowed2">Разрешить аудио и видео</string>
    <!-- Label for site specific setting that indicates that all video and audio autoplay is allowed -->
    <string name="quick_setting_option_autoplay_allowed">Разрешить аудио и видео</string>
    <!-- Label that indicates that video and audio autoplay is only allowed over Wi-Fi -->
    <string name="preference_option_autoplay_allowed_wifi_only2">Блокировать аудио и видео только при использовании мобильных данных</string>
    <!-- Subtext that explains 'autoplay on Wi-Fi only' option -->
    <string name="preference_option_autoplay_allowed_wifi_subtext">Аудио и видео будут проигрываться при использовании Wi-Fi</string>
    <!-- Label for global setting that indicates that video autoplay is allowed, but audio autoplay is blocked -->
    <string name="preference_option_autoplay_block_audio2">Блокировать только аудио</string>
    <!-- Label for site specific setting that indicates that video autoplay is allowed, but audio autoplay is blocked -->
    <string name="quick_setting_option_autoplay_block_audio">Блокировать только аудио</string>
    <!-- Label for global setting that indicates that all video and audio autoplay is blocked -->
    <string name="preference_option_autoplay_blocked3">Блокировать аудио и видео</string>
    <!-- Label for site specific setting that indicates that all video and audio autoplay is blocked -->
    <string name="quick_setting_option_autoplay_blocked">Блокировать аудио и видео</string>
    <!-- Summary of delete browsing data on quit preference if it is set to on -->
    <string name="delete_browsing_data_quit_on">Включено</string>
    <!-- Summary of delete browsing data on quit preference if it is set to off -->
    <string name="delete_browsing_data_quit_off">Отключено</string>

    <!-- Summary of studies preference if it is set to on -->
    <string name="studies_on">Включено</string>
    <!-- Summary of studies data on quit preference if it is set to off -->
    <string name="studies_off">Отключено</string>

    <!-- Collections -->
    <!-- Collections header on home fragment -->
    <string name="collections_header">Коллекции</string>
    <!-- Content description (not visible, for screen readers etc.): Opens the collection menu when pressed -->
    <string name="collection_menu_button_content_description">Меню коллекции</string>

    <!-- Label to describe what collections are to a new user without any collections -->
    <string name="no_collections_description2">Собирайте то, что важно для вас.\nОбъединяйте похожие запросы, сайты и вкладки для быстрого доступа в будущем.</string>
    <!-- Title for the "select tabs" step of the collection creator -->
    <string name="create_collection_select_tabs">Выберите вкладки</string>

    <!-- Title for the "select collection" step of the collection creator -->
    <string name="create_collection_select_collection">Выберите коллекцию</string>

    <!-- Title for the "name collection" step of the collection creator -->
    <string name="create_collection_name_collection">Имя коллекции</string>

    <!-- Button to add new collection for the "select collection" step of the collection creator -->
    <string name="create_collection_add_new_collection">Создать новую коллекцию</string>

    <!-- Button to select all tabs in the "select tabs" step of the collection creator -->
    <string name="create_collection_select_all">Выбрать все</string>
    <!-- Button to deselect all tabs in the "select tabs" step of the collection creator -->
    <string name="create_collection_deselect_all">Отменить выбор всего</string>
    <!-- Text to prompt users to select the tabs to save in the "select tabs" step of the collection creator -->
    <string name="create_collection_save_to_collection_empty">Выберите вкладки для сохранения</string>

    <!-- Text to show users how many tabs they have selected in the "select tabs" step of the collection creator.
     %d is a placeholder for the number of tabs selected. -->
    <string name="create_collection_save_to_collection_tabs_selected">Вкладок выбрано: %d</string>

    <!-- Text to show users they have one tab selected in the "select tabs" step of the collection creator.
    %d is a placeholder for the number of tabs selected. -->
    <string name="create_collection_save_to_collection_tab_selected">Выбрана %d вкладка</string>

    <!-- Text shown in snackbar when multiple tabs have been saved in a collection -->
    <string name="create_collection_tabs_saved">Вкладки сохранены!</string>

    <!-- Text shown in snackbar when one or multiple tabs have been saved in a new collection -->
    <string name="create_collection_tabs_saved_new_collection">Коллекция сохранена!</string>
    <!-- Text shown in snackbar when one tab has been saved in a collection -->
    <string name="create_collection_tab_saved">Вкладка сохранена!</string>

    <!-- Content description (not visible, for screen readers etc.): button to close the collection creator -->
    <string name="create_collection_close">Закрыть</string>

    <!-- Button to save currently selected tabs in the "select tabs" step of the collection creator-->
    <string name="create_collection_save">Сохранить</string>

    <!-- Snackbar action to view the collection the user just created or updated -->
    <string name="create_collection_view">Посмотреть</string>

    <!-- Default name for a new collection in "name new collection" step of the collection creator. %d is a placeholder for the number of collections-->
    <string name="create_collection_default_name">Коллекция %d</string>

    <!-- Share -->
    <!-- Share screen header -->
    <string moz:removedIn="96" name="share_header" tools:ignore="UnusedResources">Отправить и поделиться</string>
    <!-- Share screen header -->
    <string name="share_header_2">Поделиться</string>
    <!-- Content description (not visible, for screen readers etc.):
        "Share" button. Opens the share menu when pressed. -->
    <string name="share_button_content_description">Поделиться</string>
    <!-- Sub-header in the dialog to share a link to another app -->
    <string moz:removedIn="96" name="share_link_subheader" tools:ignore="UnusedResources">Поделиться ссылкой</string>
    <!-- Sub-header in the dialog to share a link to another sync device -->
    <string name="share_device_subheader">Отправить на устройство</string>
    <!-- Sub-header in the dialog to share a link to an app from the full list -->
    <string name="share_link_all_apps_subheader">Все действия</string>
    <!-- Sub-header in the dialog to share a link to an app from the most-recent sorted list -->
    <string name="share_link_recent_apps_subheader">Недавно использованные</string>
    <!-- An option from the three dot menu to into sync -->
    <string name="sync_menu_sign_in">Войти в синхронизацию</string>
    <!-- An option from the share dialog to sign into sync -->
    <string name="sync_sign_in">Войти в синхронизацию</string>
    <!-- An option from the share dialog to send link to all other sync devices -->
    <string name="sync_send_to_all">Отправить на все устройства</string>
    <!-- An option from the share dialog to reconnect to sync -->
    <string name="sync_reconnect">Переподключиться к синхронизации</string>
    <!-- Text displayed when sync is offline and cannot be accessed -->
    <string name="sync_offline">Автономная работа</string>
    <!-- An option to connect additional devices -->
    <string name="sync_connect_device">Подключить другое устройство</string>
    <!-- The dialog text shown when additional devices are not available -->
    <string name="sync_connect_device_dialog">Чтобы отправить вкладку, войдите в Firefox хотя бы на ещё одном устройстве.</string>
    <!-- Confirmation dialog button -->
    <string name="sync_confirmation_button">Понятно</string>

    <!-- Share error message -->
    <string name="share_error_snackbar">Не удалось отправить в это приложение</string>

    <!-- Add new device screen title -->
    <string name="sync_add_new_device_title">Отправить на устройство</string>
    <!-- Text for the warning message on the Add new device screen -->
    <string name="sync_add_new_device_message">Ни одного устройства не подключено</string>
    <!-- Text for the button to learn about sending tabs -->
    <string name="sync_add_new_device_learn_button">Узнать больше об отправке вкладок…</string>
    <!-- Text for the button to connect another device -->
    <string name="sync_add_new_device_connect_button">Подключить другое устройство…</string>

    <!-- Notifications -->
    <!-- The user visible name of the "notification channel" (Android 8+ feature) for the ongoing notification shown while a browsing session is active. -->
    <string moz:removedIn="96" name="notification_pbm_channel_name" tools:ignore="UnusedResources">Приватная сессия</string>
    <!-- Text shown in the notification that pops up to remind the user that a private browsing session is active. -->
    <string moz:removedIn="96" name="notification_pbm_delete_text" tools:ignore="UnusedResources">Удалите приватные вкладки</string>
    <!-- Text shown in the notification that pops up to remind the user that a private browsing session is active. -->
    <string name="notification_pbm_delete_text_2">Закройте приватные вкладки</string>
    <!-- Notification action to open Fenix and resume the current browsing session. -->
    <string moz:removedIn="96" name="notification_pbm_action_open" tools:ignore="UnusedResources">Открыть</string>
    <!-- Notification action to delete all current private browsing sessions AND switch to Fenix (bring it to the foreground) -->
    <string moz:removedIn="96" name="notification_pbm_action_delete_and_open" tools:ignore="UnusedResources">Удалить и открыть</string>
    <!-- Name of the "Powered by Fenix" notification channel. Displayed in the "App notifications" system settings for the app -->
    <string moz:removedIn="96" name="notification_powered_by_channel_name" tools:ignore="UnusedResources">На движке</string>
    <!-- Name of the marketing notification channel. Displayed in the "App notifications" system settings for the app -->
    <string name="notification_marketing_channel_name">Маркетинг</string>
    <!-- Title shown in the notification that pops up to remind the user to set fenix as default browser.
    %1$s is a placeholder that will be replaced by the app name (Fenix). -->
    <string name="notification_default_browser_title">%1$s быстрый и приватный</string>
    <!-- Text shown in the notification that pops up to remind the user to set fenix as default browser.
    %1$s is a placeholder that will be replaced by the app name (Fenix). -->
    <string name="notification_default_browser_text">Сделайте %1$s вашим браузером по умолчанию</string>

    <!-- Snackbar -->
    <!-- Text shown in snackbar when user deletes a collection -->
    <string name="snackbar_collection_deleted">Коллекция удалена</string>

    <!-- Text shown in snackbar when user renames a collection -->
    <string name="snackbar_collection_renamed">Коллекция переименована</string>
    <!-- Text shown in snackbar when user deletes a tab -->
    <string moz:removedIn="96" name="snackbar_tab_deleted" tools:ignore="UnusedResources">Вкладка удалена</string>

    <!-- Text shown in snackbar when user deletes all tabs -->
    <string moz:removedIn="96" name="snackbar_tabs_deleted" tools:ignore="UnusedResources">Вкладки удалены</string>
    <!-- Text shown in snackbar when user closes a tab -->
    <string name="snackbar_tab_closed">Вкладка закрыта</string>
    <!-- Text shown in snackbar when user closes all tabs -->
    <string name="snackbar_tabs_closed">Вкладки закрыты</string>
    <!-- Text shown in snackbar when user closes tabs -->
    <string moz:removedIn="96" name="snackbar_message_tabs_closed" tools:ignore="UnusedResources">Вкладки закрыты!</string>
    <!-- Text shown in snackbar when user bookmarks a list of tabs -->
    <string name="snackbar_message_bookmarks_saved">Закладки сохранены!</string>
    <!-- Text shown in snackbar action for viewing bookmarks -->
    <string moz:removedIn="96" name="snackbar_message_bookmarks_view" tools:ignore="UnusedResources">Просмотреть</string>
    <!-- Text shown in snackbar when user adds a site to top sites -->
    <string name="snackbar_added_to_top_sites">Добавлено в топ сайтов!</string>
    <!-- Text shown in snackbar when user closes a private tab -->
    <string name="snackbar_private_tab_closed">Приватная вкладка закрыта</string>
    <!-- Text shown in snackbar when user closes all private tabs -->
    <string name="snackbar_private_tabs_closed">Приватные вкладки закрыты</string>
    <!-- Text shown in snackbar when user deletes all private tabs -->
    <string moz:removedIn="96" name="snackbar_private_tabs_deleted" tools:ignore="UnusedResources">Приватные вкладки удалены</string>
    <!-- Text shown in snackbar to undo deleting a tab, top site or collection -->
    <string name="snackbar_deleted_undo">ОТМЕНИТЬ</string>

    <!-- Text shown in snackbar when user removes a top site -->
    <string moz:removedIn="96" name="snackbar_top_site_removed" tools:ignore="UnusedResources">Сайт удалён</string>
    <!-- Text for action to undo deleting a tab or collection shown in a11y dialog -->
    <string moz:removedIn="96" name="a11y_dialog_deleted_undo" tools:ignore="UnusedResources">Отмена</string>
    <!-- Text for action to confirm deleting a tab or collection shown in a11y dialog -->
    <string moz:removedIn="96" name="a11y_dialog_deleted_confirm" tools:ignore="UnusedResources">Подтвердить</string>
    <!-- QR code scanner prompt which appears after scanning a code, but before navigating to it
        First parameter is the name of the app, second parameter is the URL or text scanned-->
    <string name="qr_scanner_confirmation_dialog_message">Разрешить %1$s открыть %2$s</string>
    <!-- QR code scanner prompt dialog positive option to allow navigation to scanned link -->
    <string name="qr_scanner_dialog_positive">РАЗРЕШИТЬ</string>
    <!-- QR code scanner prompt dialog positive option to deny navigation to scanned link -->
    <string name="qr_scanner_dialog_negative">ЗАПРЕТИТЬ</string>
    <!-- QR code scanner prompt dialog error message shown when a hostname does not contain http or https. -->
    <string name="qr_scanner_dialog_invalid">Веб-адрес недействителен.</string>
    <!-- QR code scanner prompt dialog positive option when there is an error -->
    <string name="qr_scanner_dialog_invalid_ok">OK</string>
    <!-- Tab collection deletion prompt dialog message. Placeholder will be replaced with the collection name -->
    <string name="tab_collection_dialog_message">Вы уверены, что хотите удалить %1$s?</string>
    <!-- Collection and tab deletion prompt dialog message. This will show when the last tab from a collection is deleted -->
    <string name="delete_tab_and_collection_dialog_message">Удалив эту вкладку, вы удалите всю коллекцию. Вы можете создавать новые коллекции в любое время.</string>
    <!-- Collection and tab deletion prompt dialog title. Placeholder will be replaced with the collection name. This will show when the last tab from a collection is deleted -->
    <string name="delete_tab_and_collection_dialog_title">Удалить %1$s?</string>
    <!-- Tab collection deletion prompt dialog option to delete the collection -->
    <string name="tab_collection_dialog_positive">Удалить</string>
    <!-- Text displayed in a notification when the user enters full screen mode -->
    <string name="full_screen_notification">Вход в полноэкранный режим</string>

    <!-- Message for copying the URL via long press on the toolbar -->
    <string name="url_copied">URL скопирован</string>


    <!-- Sample text for accessibility font size -->
    <string name="accessibility_text_size_sample_text_1">Это пример текста. Он здесь для того, чтобы показать, как текст будет отображаться, когда вы будете увеличивать или уменьшать его размер.</string>
    <!-- Summary for Accessibility Text Size Scaling Preference -->
    <string name="preference_accessibility_text_size_summary">Увеличение или уменьшение размера шрифта на сайтах</string>
    <!-- Title for Accessibility Text Size Scaling Preference -->
    <string name="preference_accessibility_font_size_title">Размер шрифта</string>

    <!-- Title for Accessibility Text Automatic Size Scaling Preference -->
    <string name="preference_accessibility_auto_size_2">Автоматический размер шрифта</string>
    <!-- Summary for Accessibility Text Automatic Size Scaling Preference -->
    <string name="preference_accessibility_auto_size_summary">Размер шрифта будет соответствовать настройкам Android. Отключите этот параметр, чтобы управлять размером шрифта здесь.</string>

    <!-- Title for the Delete browsing data preference -->
    <string name="preferences_delete_browsing_data">Удаление данных веб-сёрфинга</string>
    <!-- Title for the tabs item in Delete browsing data -->
    <string name="preferences_delete_browsing_data_tabs_title_2">Открытые вкладки</string>
    <!-- Subtitle for the tabs item in Delete browsing data, parameter will be replaced with the number of open tabs -->
    <string name="preferences_delete_browsing_data_tabs_subtitle">Вкладок: %d</string>
    <!-- Title for the data and history items in Delete browsing data -->
    <string name="preferences_delete_browsing_data_browsing_data_title">История веб-сёрфинга и данные сайтов</string>
    <!-- Subtitle for the data and history items in delete browsing data, parameter will be replaced with the
        number of history items the user has -->
    <string name="preferences_delete_browsing_data_browsing_data_subtitle">Адресов: %d</string>
    <!-- Title for history items in Delete browsing data -->
    <string moz:removedIn="96" name="preferences_delete_browsing_data_browsing_history_title" tools:ignore="UnusedResources">История</string>
    <!-- Subtitle for the history items in delete browsing data, parameter will be replaced with the
        number of history pages the user has -->
    <string moz:removedIn="96" name="preferences_delete_browsing_data_browsing_history_subtitle" tools:ignore="UnusedResources">Страниц: %d</string>
    <!-- Title for the cookies item in Delete browsing data -->
    <string name="preferences_delete_browsing_data_cookies">Куки</string>
    <!-- Subtitle for the cookies item in Delete browsing data -->
    <string name="preferences_delete_browsing_data_cookies_subtitle">Вы выйдете с большинства сайтов</string>
    <!-- Title for the cached images and files item in Delete browsing data -->
    <string name="preferences_delete_browsing_data_cached_files">Кэшированные изображения и файлы</string>
    <!-- Subtitle for the cached images and files item in Delete browsing data -->
    <string name="preferences_delete_browsing_data_cached_files_subtitle">Освободит место</string>
    <!-- Title for the site permissions item in Delete browsing data -->
    <string name="preferences_delete_browsing_data_site_permissions">Разрешения для сайтов</string>
    <!-- Title for the downloads item in Delete browsing data -->
    <string name="preferences_delete_browsing_data_downloads">Загрузки</string>
    <!-- Text for the button to delete browsing data -->
    <string name="preferences_delete_browsing_data_button">Удалить данные веб-сёрфинга</string>

    <!-- Title for the Delete browsing data on quit preference -->
    <string name="preferences_delete_browsing_data_on_quit">Удалять данные веб-сёрфинга при выходе</string>
    <!-- Summary for the Delete browsing data on quit preference. "Quit" translation should match delete_browsing_data_on_quit_action translation. -->
    <string moz:removedIn="96" name="preference_summary_delete_browsing_data_on_quit" tools:ignore="UnusedResources">Автоматически удаляет данные веб-сёрфинга, когда вы выбираете «Выйти» в главном меню</string>
    <!-- Summary for the Delete browsing data on quit preference. "Quit" translation should match delete_browsing_data_on_quit_action translation. -->
    <string name="preference_summary_delete_browsing_data_on_quit_2">Автоматически удаляет данные веб-сёрфинга, когда вы выбираете  \&quot;Выйти\&quot; в главном меню</string>
    <!-- Action item in menu for the Delete browsing data on quit feature -->
    <string name="delete_browsing_data_on_quit_action">Выйти</string>

    <!-- Dialog message to the user asking to delete browsing data. -->
    <string name="delete_browsing_data_prompt_message">Это действие удалит все данные вашего веб-сёрфинга.</string>
    <!-- Dialog message to the user asking to delete browsing data. Parameter will be replaced by app name. -->
    <string name="delete_browsing_data_prompt_message_3">%s удалит выбранные данные веб-сёрфинга.</string>
    <!-- Text for the cancel button for the data deletion dialog -->
    <string name="delete_browsing_data_prompt_cancel">Отмена</string>
    <!-- Text for the allow button for the data deletion dialog -->
    <string name="delete_browsing_data_prompt_allow">Удалить</string>
    <!-- Text for the snackbar confirmation that the data was deleted -->
    <string name="preferences_delete_browsing_data_snackbar">Данные веб-сёрфинга удалены</string>

    <!-- Text for the snackbar to show the user that the deletion of browsing data is in progress -->
    <string name="deleting_browsing_data_in_progress">Удаляем данных веб-сёрфинга…</string>

    <!-- Tips -->
    <!-- text for firefox preview moving tip header "Firefox Preview" and "Firefox Nightly" are intentionally hardcoded -->
    <string name="tip_firefox_preview_moved_header">Firefox Preview теперь стал Firefox Nightly</string>
    <!-- text for firefox preview moving tip description -->
    <string name="tip_firefox_preview_moved_description">Firefox Nightly обновляется каждую ночь и включает в себя новые, экспериментальные возможности.
        Однако, он может быть менее стабилен. Если вы хотите более стабильной работы, загрузите нашу бета-версию браузера.</string>

    <!-- text for firefox preview moving tip button. "Firefox for Android Beta" is intentionally hardcoded -->
    <string name="tip_firefox_preview_moved_button_2">Загрузить Firefox для Android Бета</string>

    <!-- text for firefox preview moving tip header. "Firefox Nightly" is intentionally hardcoded -->
    <string name="tip_firefox_preview_moved_header_preview_installed">Firefox Nightly переехал</string>
    <!-- text for firefox preview moving tip description -->
    <string name="tip_firefox_preview_moved_description_preview_installed">Это приложение больше не будет получать обновлений безопасности. Прекратите использование этого приложения и переключитесь на новый Nightly.
        \n\nЧтобы переместить ваши закладки, логины и историю в другое приложение, создайте аккаунт Firefox.</string>
    <!-- text for firefox preview moving tip button  -->
    <string name="tip_firefox_preview_moved_button_preview_installed">Переключиться на новый Nightly</string>

    <!-- text for firefox preview moving tip header. "Firefox Nightly" is intentionally hardcoded -->
    <string name="tip_firefox_preview_moved_header_preview_not_installed">Firefox Nightly переехал</string>
    <!-- text for firefox preview moving tip description -->
    <string name="tip_firefox_preview_moved_description_preview_not_installed">Это приложение больше не будет получать обновлений безопасности. Загрузите новый Nightly и прекратите использование этого приложения.
        \n\nЧтобы переместить ваши закладки, логины и историю в другое приложение, создайте аккаунт Firefox.</string>
    <!-- text for firefox preview moving tip button  -->
    <string name="tip_firefox_preview_moved_button_preview_not_installed">Загрузить новый Nightly</string>

    <!-- Onboarding -->
    <!-- Text for onboarding welcome message
    The first parameter is the name of the app (e.g. Firefox Preview) -->
    <string name="onboarding_header">Добро пожаловать в %s!</string>
    <!-- text for the Firefox Accounts section header -->
    <string moz:removedIn="96" name="onboarding_fxa_section_header" tools:ignore="UnusedResources">Уже есть аккаунт?</string>
    <!-- text for the Firefox account onboarding sign in card header. The word "Firefox" should not be translated -->
    <string name="onboarding_account_sign_in_header_1">Синхронизация Firefox между устройствами</string>
    <!-- Text for the button to learn more about signing in to your Firefox account -->
    <string name="onboarding_manual_sign_in_description">Перенесите закладки, историю и пароли в Firefox на этом устройстве.</string>
    <!-- text for the firefox account onboarding card header when we detect you're already signed in to
        another Firefox browser. (The word `Firefox` should not be translated)
        The first parameter is the email of the detected user's account -->
    <string moz:removedIn="96" name="onboarding_firefox_account_auto_signin_header_3" tools:ignore="UnusedResources">В другом браузере Firefox на этом устройстве вы вошли как %s. Вы хотите авторизоваться с помощью этого аккаунта?</string>
    <!-- text for the button to confirm automatic sign-in -->
    <string moz:removedIn="96" name="onboarding_firefox_account_auto_signin_confirm" tools:ignore="UnusedResources">Да, авторизоваться</string>
    <!-- text for the automatic sign-in button while signing in is in process -->
    <string moz:removedIn="96" name="onboarding_firefox_account_signing_in" tools:ignore="UnusedResources">Идет вход…</string>
    <!-- text for the button to manually sign into Firefox account. -->
    <string name="onboarding_firefox_account_sign_in_1">Зарегистрироваться</string>
    <!-- text for the button to stay signed out when presented with an option to automatically sign-in. -->
    <string moz:removedIn="96" name="onboarding_firefox_account_stay_signed_out" tools:ignore="UnusedResources">Не входить</string>
    <!-- text to display in the snackbar once account is signed-in -->
    <string name="onboarding_firefox_account_sync_is_on">Началась синхронизация</string>
    <!-- text to display in the snackbar if automatic sign-in fails. user may try again -->
    <string moz:removedIn="96" name="onboarding_firefox_account_automatic_signin_failed" tools:ignore="UnusedResources">Не удалось выполнить вход</string>
    <!-- text for the tracking protection onboarding card header -->
    <string name="onboarding_tracking_protection_header_3">Постоянная приватность</string>
    <!-- text for the tracking protection card description. 'Firefox' intentionally hardcoded here -->
    <string name="onboarding_tracking_protection_description_3">Firefox автоматически блокирует тайную слежку компаний за вами в Интернете.</string>
    <!-- text for tracking protection radio button option for standard level of blocking -->
    <string name="onboarding_tracking_protection_standard_button_2">Стандартная (по умолчанию)</string>
    <!-- text for standard blocking option button description -->
    <string name="onboarding_tracking_protection_standard_button_description_3">Обеспечивает наилучший баланс приватности и производительности. Страницы будут загружаться нормально.</string>
    <!-- text for tracking protection radio button option for strict level of blocking -->
    <string moz:removedIn="96" name="onboarding_tracking_protection_strict_button" tools:ignore="UnusedResources">Строгая (рекомендуется)</string>
    <!-- text for tracking protection radio button option for strict level of blocking -->
    <string name="onboarding_tracking_protection_strict_option">Строгая</string>
    <!-- text for strict blocking option button description -->
    <string name="onboarding_tracking_protection_strict_button_description_3">Блокирует больше трекеров, так что страницы загружаются быстрее, но некоторые страницы могут работать некорректно.</string>
    <!-- text for the toolbar position card header  -->
    <string name="onboarding_toolbar_placement_header_1">Выберите размещение панели инструментов</string>
    <!-- text for the toolbar position card description -->
    <string name="onboarding_toolbar_placement_description_1">Обеспечьте удобный доступ к панели инструментов. Оставьте её внизу или переместите вверх.</string>
    <!-- text for the privacy notice onboarding card header -->
    <string name="onboarding_privacy_notice_header">Ваша приватность</string>

    <!-- text for the privacy notice onboarding card description
    The first parameter is the name of the app (e.g. Firefox Preview) Substitute %s for long browser name. -->
    <string name="onboarding_privacy_notice_description2">Мы создали %s, чтобы предоставить вам контроль над тем, чем вы делитесь — как в Интернете, так и с нами.</string>
    <!-- Text for the button to read the privacy notice -->
    <string name="onboarding_privacy_notice_read_button">Уведомление о конфиденциальности</string>

    <!-- text for the button to finish onboarding -->
    <string name="onboarding_finish">Начать веб-сёрфинг</string>

    <!-- Onboarding theme -->
    <!-- text for the theme picker onboarding card header -->
    <string name="onboarding_theme_picker_header">Выберите вашу тему</string>
    <!-- text for the theme picker onboarding card description -->
    <string name="onboarding_theme_picker_description_2">Сохраните заряд аккумулятора и ваше зрение с помощью тёмной темы.</string>
    <!-- Automatic theme setting (will follow device setting) -->
    <string name="onboarding_theme_automatic_title">Автоматическая</string>
    <!-- Summary of automatic theme setting (will follow device setting) -->
    <string name="onboarding_theme_automatic_summary">Адаптируется к настройкам вашего устройства</string>
    <!-- Theme setting for dark mode -->
    <string name="onboarding_theme_dark_title">Тёмная тема</string>
    <!-- Theme setting for light mode -->
    <string name="onboarding_theme_light_title">Светлая тема</string>

    <!-- Text shown in snackbar when multiple tabs have been sent to device -->
    <string name="sync_sent_tabs_snackbar">Вкладки отправлены!</string>
    <!-- Text shown in snackbar when one tab has been sent to device  -->
    <string name="sync_sent_tab_snackbar">Вкладка отправлена!</string>
    <!-- Text shown in snackbar when sharing tabs failed  -->
    <string name="sync_sent_tab_error_snackbar">Не удалось поделиться</string>
    <!-- Text shown in snackbar for the "retry" action that the user has after sharing tabs failed -->
    <string name="sync_sent_tab_error_snackbar_action">ПОВТОРИТЬ</string>
    <!-- Title of QR Pairing Fragment -->
    <string name="sync_scan_code">Сканирование QR-кода</string>
    <!-- Instructions on how to access pairing -->
    <string name="sign_in_instructions"><![CDATA[Откройте Firefox на вашем компьютере и перейдите на <b>https://firefox.com/pair</b>]]></string>
    <!-- Text shown for sign in pairing when ready -->
    <string name="sign_in_ready_for_scan">Сканировать QR-код</string>
    <!-- Text shown for settings option for sign with pairing -->
    <string name="sign_in_with_camera">Войти с помощью камеры</string>
    <!-- Text shown for settings option for sign with email -->
    <string name="sign_in_with_email">Использовать электронную почту</string>
    <!-- Text shown for settings option for create new account text.'Firefox' intentionally hardcoded here.-->
    <string name="sign_in_create_account_text"><![CDATA[Ещё нет аккаунта? <u>Создайте его</u>, чтобы синхронизировать Firefox между устройствами.]]></string>
    <!-- Text shown in confirmation dialog to sign out of account -->
    <string moz:removedIn="96" name="sign_out_confirmation_message" tools:ignore="UnusedResources">Firefox прекратит синхронизацию с вашим аккаунтом, но не будет удалять ничего из ваших данных веб-сёрфинга на этом устройстве.</string>
    <!-- Text shown in confirmation dialog to sign out of account. The first parameter is the name of the app (e.g. Firefox Preview) -->
    <string name="sign_out_confirmation_message_2">%s прекратит синхронизацию с вашим аккаунтом, но не будет удалять ничего из ваших данных веб-сёрфинга на этом устройстве.</string>
    <!-- Option to continue signing out of account shown in confirmation dialog to sign out of account -->
    <string name="sign_out_disconnect">Отсоединить</string>
    <!-- Option to cancel signing out shown in confirmation dialog to sign out of account -->
    <string name="sign_out_cancel">Отмена</string>
    <!-- Error message snackbar shown after the user tried to select a default folder which cannot be altered -->
    <string name="bookmark_cannot_edit_root">Нельзя редактировать папки по умолчанию</string>

    <!-- Enhanced Tracking Protection -->
    <!-- Link displayed in enhanced tracking protection panel to access tracking protection settings -->
    <string name="etp_settings">Настройки защиты</string>
    <!-- Preference title for enhanced tracking protection settings -->
    <string name="preference_enhanced_tracking_protection">Улучшенная защита от отслеживания</string>
    <!-- Title for the description of enhanced tracking protection -->
    <string name="preference_enhanced_tracking_protection_explanation_title">Сёрфите по Интернету без слежки</string>
    <!-- Description of enhanced tracking protection. The first parameter is the name of the application (For example: Fenix) -->
    <string name="preference_enhanced_tracking_protection_explanation">Храните свои данные при себе. %s защитит вас от многих наиболее известных трекеров, которые следят за вашим поведением в Интернете.</string>
    <!-- Text displayed that links to website about enhanced tracking protection -->
    <string name="preference_enhanced_tracking_protection_explanation_learn_more">Узнать больше</string>
    <!-- Preference for enhanced tracking protection for the standard protection settings -->
    <string name="preference_enhanced_tracking_protection_standard_default_1">Стандартная (по умолчанию)</string>
    <!-- Preference description for enhanced tracking protection for the standard protection settings -->
    <string name="preference_enhanced_tracking_protection_standard_description_4">Обеспечивает наилучший баланс приватности и производительности. Страницы будут загружаться нормально.</string>
    <!--  Accessibility text for the Standard protection information icon  -->
    <string name="preference_enhanced_tracking_protection_standard_info_button">Что блокируется стандартной защитой от отслеживания</string>
    <!-- Preference for enhanced tracking protection for the strict protection settings -->
    <string name="preference_enhanced_tracking_protection_strict">Строгая</string>
    <!-- Preference description for enhanced tracking protection for the strict protection settings -->
    <string name="preference_enhanced_tracking_protection_strict_description_3">Блокирует больше трекеров, так что страницы загружаются быстрее, но некоторые страницы могут работать некорректно.</string>
    <!--  Accessibility text for the Strict protection information icon  -->
    <string name="preference_enhanced_tracking_protection_strict_info_button">Что блокируется строгой защитой от отслеживания</string>
    <!-- Preference for enhanced tracking protection for the custom protection settings -->
    <string name="preference_enhanced_tracking_protection_custom">Персональная</string>
    <!-- Preference description for enhanced tracking protection for the strict protection settings -->
    <string name="preference_enhanced_tracking_protection_custom_description_2">Выберите, какие трекеры и скрипты необходимо блокировать.</string>
    <!--  Accessibility text for the Strict protection information icon  -->
    <string name="preference_enhanced_tracking_protection_custom_info_button">Что блокируется персональной защитой от отслеживания</string>
    <!-- Header for categories that are being blocked by current Enhanced Tracking Protection settings -->
    <!-- Preference for enhanced tracking protection for the custom protection settings for cookies-->
    <string name="preference_enhanced_tracking_protection_custom_cookies">Куки</string>
    <!-- Option for enhanced tracking protection for the custom protection settings for cookies-->
    <string name="preference_enhanced_tracking_protection_custom_cookies_1">Межсайтовые и социальные трекеры</string>
    <!-- Option for enhanced tracking protection for the custom protection settings for cookies-->
    <string name="preference_enhanced_tracking_protection_custom_cookies_2">Куки с непосещённых сайтов</string>
    <!-- Option for enhanced tracking protection for the custom protection settings for cookies-->
    <string name="preference_enhanced_tracking_protection_custom_cookies_3">Все сторонние куки (может нарушить работу веб-сайтов)</string>
    <!-- Option for enhanced tracking protection for the custom protection settings for cookies-->
    <string name="preference_enhanced_tracking_protection_custom_cookies_4">Все куки (нарушит работу веб-сайтов)</string>
    <!-- Preference for enhanced tracking protection for the custom protection settings for tracking content -->
    <string name="preference_enhanced_tracking_protection_custom_tracking_content">Отслеживающее содержимое</string>
    <!-- Option for enhanced tracking protection for the custom protection settings for tracking content-->
    <string name="preference_enhanced_tracking_protection_custom_tracking_content_1">Во всех вкладках</string>
    <!-- Option for enhanced tracking protection for the custom protection settings for tracking content-->
    <string name="preference_enhanced_tracking_protection_custom_tracking_content_2">Только в приватных вкладках</string>
    <!-- Option for enhanced tracking protection for the custom protection settings for tracking content-->
    <string moz:removedIn="96" name="preference_enhanced_tracking_protection_custom_tracking_content_3" tools:ignore="UnusedResources">Только в настраиваемых вкладках</string>
    <!-- Preference for enhanced tracking protection for the custom protection settings -->
    <string name="preference_enhanced_tracking_protection_custom_cryptominers">Криптомайнеры</string>
    <!-- Preference for enhanced tracking protection for the custom protection settings -->
    <string name="preference_enhanced_tracking_protection_custom_fingerprinters">Сборщики цифровых отпечатков</string>
    <!-- Button label for navigating to the Enhanced Tracking Protection details -->
    <string name="enhanced_tracking_protection_details">Подробности</string>
    <!-- Header for categories that are being being blocked by current Enhanced Tracking Protection settings -->
    <string name="enhanced_tracking_protection_blocked">Блокируются</string>
    <!-- Header for categories that are being not being blocked by current Enhanced Tracking Protection settings -->
    <string name="enhanced_tracking_protection_allowed">Разрешены</string>
    <!-- Category of trackers (social media trackers) that can be blocked by Enhanced Tracking Protection -->
    <string name="etp_social_media_trackers_title">Трекеры социальных сетей</string>
    <!-- Description of social media trackers that can be blocked by Enhanced Tracking Protection -->
    <string name="etp_social_media_trackers_description">Ограничивает возможности социальных сетей по отслеживанию вашей активности в Интернете.</string>
    <!-- Category of trackers (cross-site tracking cookies) that can be blocked by Enhanced Tracking Protection -->
    <string name="etp_cookies_title">Межсайтовые отслеживающие куки</string>
    <!-- Description of cross-site tracking cookies that can be blocked by Enhanced Tracking Protection -->
    <string name="etp_cookies_description">Блокирует куки, которые рекламные сети и анализирующие компании используют, чтобы объединять ваши данные сёрфинга со многих сайтов.</string>
    <!-- Category of trackers (cryptominers) that can be blocked by Enhanced Tracking Protection -->
    <string name="etp_cryptominers_title">Криптомайнеры</string>
    <!-- Description of cryptominers that can be blocked by Enhanced Tracking Protection -->
    <string name="etp_cryptominers_description">Предотвращает получение вредоносными скриптами доступа к вашему устройству для добычи цифровой валюты.</string>
    <!-- Category of trackers (fingerprinters) that can be blocked by Enhanced Tracking Protection -->
    <string name="etp_fingerprinters_title">Сборщики цифровых отпечатков</string>
    <!-- Description of fingerprinters that can be blocked by Enhanced Tracking Protection -->
    <string name="etp_fingerprinters_description">Останавливает сбор однозначно идентифицируемых данных о вашем устройстве, которые могут быть использованы в целях отслеживания.</string>
    <!-- Category of trackers (tracking content) that can be blocked by Enhanced Tracking Protection -->
    <string name="etp_tracking_content_title">Отслеживающее содержимое</string>
    <!-- Description of tracking content that can be blocked by Enhanced Tracking Protection -->
    <string name="etp_tracking_content_description">Блокирует загрузку внешней рекламы, видео и другого содержимого, если они содержат отслеживающий код. Может повлиять на работу некоторых веб-сайтов.</string>
    <!-- Enhanced Tracking Protection message that protection is currently on for this site -->
    <string name="etp_panel_on">Защита для этого сайта включена</string>
    <!-- Enhanced Tracking Protection message that protection is currently off for this site -->
    <string name="etp_panel_off">Защита для этого сайта отключена</string>
    <!-- Header for exceptions list for which sites enhanced tracking protection is always off -->
    <string name="enhanced_tracking_protection_exceptions">Улучшенная защита от отслеживания отключена для следующих веб-сайтов</string>
    <!-- Content description (not visible, for screen readers etc.): Navigate
    back from ETP details (Ex: Tracking content) -->
    <string name="etp_back_button_content_description">Перейти назад</string>
    <!-- About page Your rights link text -->
    <string moz:removedIn="96" name="about_your_rights" tools:ignore="UnusedResources">Ваши права</string>
    <!-- About page link text to open open source licenses screen -->
    <string moz:removedIn="96" name="about_open_source_licenses" tools:ignore="UnusedResources">Используемые свободные библиотеки</string>
    <!-- About page link text to open what's new link -->
    <string name="about_whats_new">Что нового в %s</string>
    <!-- Open source licenses page title
    The first parameter is the app name -->
    <string name="open_source_licenses_title">%s | Свободные библиотеки</string>

    <!-- Category of trackers (redirect trackers) that can be blocked by Enhanced Tracking Protection -->
    <string name="etp_redirect_trackers_title">Трекеры перенаправлений</string>
    <!-- Description of redirect tracker cookies that can be blocked by Enhanced Tracking Protection -->
    <string name="etp_redirect_trackers_description">Удаляет куки, установленные в ходе перенаправлений на известные веб-сайты с отслеживанием.</string>

    <!-- Description of the SmartBlock Enhanced Tracking Protection feature. The * symbol is intentionally hardcoded here,
         as we use it on the UI to indicate which trackers have been partially unblocked.  -->
    <string name="preference_etp_smartblock_description">Некоторые отмеченные ниже трекеры были частично разблокированы на этой странице, так как вы с ними взаимодействовали *.</string>
    <!-- Text displayed that links to website about enhanced tracking protection SmartBlock -->
    <string name="preference_etp_smartblock_learn_more">Подробнее</string>

    <!-- About page link text to open support link -->
    <string name="about_support">Поддержка</string>
    <!-- About page link text to list of past crashes (like about:crashes on desktop) -->
    <string name="about_crashes">Падения</string>
    <!-- About page link text to open privacy notice link -->
    <string name="about_privacy_notice">Уведомление о конфиденциальности</string>
    <!-- About page link text to open know your rights link -->
    <string name="about_know_your_rights">Узнайте о своих правах</string>
    <!-- About page link text to open licensing information link -->
    <string name="about_licensing_information">Информация о лицензии</string>
    <!-- About page link text to open a screen with libraries that are used -->
    <string name="about_other_open_source_libraries">Используемые библиотеки</string>

    <!-- Toast shown to the user when they are activating the secret dev menu
        The first parameter is number of long clicks left to enable the menu -->
    <string name="about_debug_menu_toast_progress">Кликов до включения меню отладки: %1$d</string>
    <string name="about_debug_menu_toast_done">Меню отладки включено</string>

    <!-- Content description of the tab counter toolbar button when one tab is open -->
    <string moz:removedIn="96" name="tab_counter_content_description_one_tab" tools:ignore="UnusedResources">1 вкладка</string>
    <!-- Content description of the tab counter toolbar button when multiple tabs are open. First parameter will be replaced with the number of tabs (always more than one) -->
    <string moz:removedIn="96" name="tab_counter_content_description_multi_tab" tools:ignore="UnusedResources">Вкладок: %d</string>

    <!-- Browser long press popup menu -->
    <!-- Copy the current url -->
    <string name="browser_toolbar_long_press_popup_copy">Копировать</string>
    <!-- Paste & go the text in the clipboard. '&amp;' is replaced with the ampersand symbol: & -->
    <string name="browser_toolbar_long_press_popup_paste_and_go">Вставить и перейти</string>
    <!-- Paste the text in the clipboard -->
    <string name="browser_toolbar_long_press_popup_paste">Вставить</string>
  
    <!-- Snackbar message shown after an URL has been copied to clipboard. -->
    <string name="browser_toolbar_url_copied_to_clipboard_snackbar">URL скопирован в буфер обмена</string>
  
    <!-- Title text for the Add To Homescreen dialog -->
    <string name="add_to_homescreen_title">Добавить на домашний экран</string>
    <!-- Cancel button text for the Add to Homescreen dialog -->
    <string name="add_to_homescreen_cancel">Отмена</string>
    <!-- Add button text for the Add to Homescreen dialog -->
    <string name="add_to_homescreen_add">Добавить</string>
    <!-- Continue to website button text for the first-time Add to Homescreen dialog -->
    <string name="add_to_homescreen_continue">Вернуться к веб-сайту</string>
    <!-- Placeholder text for the TextView in the Add to Homescreen dialog -->
    <string name="add_to_homescreen_text_placeholder">Название ярлыка</string>

    <!-- Describes the add to homescreen functionality -->
    <string name="add_to_homescreen_description_2">Вы можете легко добавить этот веб-сайт на домашний экран вашего устройства, чтобы иметь к нему мгновенный доступ и сёрфить быстрее со скоростью нативного приложения.</string>

    <!-- Preference for managing the settings for logins and passwords in Fenix -->
    <string name="preferences_passwords_logins_and_passwords">Логины и пароли</string>
    <!-- Preference for managing the saving of logins and passwords in Fenix -->
    <string name="preferences_passwords_save_logins">Сохранение логинов и паролей</string>
    <!-- Preference option for asking to save passwords in Fenix -->
    <string name="preferences_passwords_save_logins_ask_to_save">Предлагать сохранить</string>
    <!-- Preference option for never saving passwords in Fenix -->
    <string name="preferences_passwords_save_logins_never_save">Никогда не сохранять</string>
    <!-- Preference for autofilling saved logins in Firefox (in web content), %1$s will be replaced with the app name -->
    <string name="preferences_passwords_autofill2">Автозаполнение в %1$s</string>
    <!-- Description for the preference for autofilling saved logins in Firefox (in web content), %1$s will be replaced with the app name -->
    <string name="preferences_passwords_autofill_description">Заполнять и сохранять имена пользователей и пароли на веб-сайтах при использовании %1$s.</string>
    <!-- Preference for autofilling logins from Fenix in other apps (e.g. autofilling the Twitter app) -->
    <string name="preferences_android_autofill">Автозаполнение в других приложениях</string>
    <!-- Description for the preference for autofilling logins from Fenix in other apps (e.g. autofilling the Twitter app) -->
    <string name="preferences_android_autofill_description">Заполнять имена пользователей и пароли в других приложениях на вашем устройстве.</string>

    <!-- Preference option for adding a login -->
    <string name="preferences_logins_add_login">Добавить логин</string>

    <!-- Preference for syncing saved logins in Fenix -->
    <string name="preferences_passwords_sync_logins">Синхронизация логинов</string>
    <!-- Preference for syncing saved logins in Fenix, when not signed in-->
    <string name="preferences_passwords_sync_logins_across_devices">Синхронизировать логины между устройствами</string>
    <!-- Syncing saved logins in Fenix needs reconnect to sync -->
    <string moz:removedIn="96" name="preferences_passwords_sync_logins_reconnect" tools:ignore="UnusedResources">Переподключиться</string>
    <!-- Syncing saved logins in Fenix needs login -->
    <string moz:removedIn="96" name="preferences_passwords_sync_logins_sign_in" tools:ignore="UnusedResources">Войти в Синхронизацию</string>
    <!-- Preference to access list of saved logins -->
    <string name="preferences_passwords_saved_logins">Сохранённые логины</string>
    <!-- Description of empty list of saved passwords. Placeholder is replaced with app name.  -->
    <string name="preferences_passwords_saved_logins_description_empty_text">Логины, которые вы сохраняете или синхронизируете в %s, появятся тут.</string>
    <!-- Preference to access list of saved logins -->
    <string name="preferences_passwords_saved_logins_description_empty_learn_more_link">Узнайте больше о синхронизации.</string>
    <!-- Preference to access list of login exceptions that we never save logins for -->
    <string name="preferences_passwords_exceptions">Исключения</string>
    <!-- Empty description of list of login exceptions that we never save logins for -->
    <string name="preferences_passwords_exceptions_description_empty">Здесь будут показаны не сохраняемые логины и пароли.</string>
    <!-- Description of list of login exceptions that we never save logins for -->
    <string name="preferences_passwords_exceptions_description">Логины и пароли для этих сайтов сохраняться не будут.</string>
    <!-- Text on button to remove all saved login exceptions -->
    <string name="preferences_passwords_exceptions_remove_all">Удалить все исключения</string>
    <!-- Hint for search box in logins list -->
    <string name="preferences_passwords_saved_logins_search">Поиск логинов</string>
    <!-- Option to sort logins list A-Z, alphabetically -->
    <string moz:removedIn="96" name="preferences_passwords_saved_logins_alphabetically" tools:ignore="UnusedResources">В алфавитном порядке</string>
    <!-- Option to sort logins list by most recently used -->
    <string moz:removedIn="96" name="preferences_passwords_saved_logins_recently_used" tools:ignore="UnusedResources">Недавно использованные</string>
    <!-- The header for the site that a login is for -->
    <string name="preferences_passwords_saved_logins_site">Сайт</string>
    <!-- The header for the username for a login -->
    <string name="preferences_passwords_saved_logins_username">Имя пользователя</string>
    <!-- The header for the password for a login -->
    <string name="preferences_passwords_saved_logins_password">Пароль</string>
    <!-- Message displayed in security prompt to reenter a secret pin to access saved logins -->
    <string moz:removedIn="96" name="preferences_passwords_saved_logins_enter_pin" tools:ignore="UnusedResources">Введите ваш PIN-код ещё раз</string>
    <!-- Message displayed in security prompt to access saved logins -->
    <string moz:removedIn="96" name="preferences_passwords_saved_logins_enter_pin_description" tools:ignore="UnusedResources">Разблокируйте, чтобы просмотреть сохранённые логины</string>
    <!-- Message displayed when a connection is insecure and we detect the user is entering a password -->
    <string moz:removedIn="96" name="logins_insecure_connection_warning" tools:ignore="UnusedResources">Это соединение не защищено. Учётные данные, вводимые здесь, могут быть скомпрометированы.</string>
    <!-- Learn more link that will link to a page with more information displayed when a connection is insecure and we detect the user is entering a password -->
    <string moz:removedIn="96" name="logins_insecure_connection_warning_learn_more" tools:ignore="UnusedResources">Узнать больше</string>
    <!-- Prompt message displayed when Fenix detects a user has entered a password and user decides if Fenix should save it. The first parameter is the name of the application (For example: Fenix)  -->
    <string moz:removedIn="96" name="logins_doorhanger_save" tools:ignore="UnusedResources">Вы хотите, чтобы %s сохранил ваш логин?</string>
    <!-- Positive confirmation that Fenix should save the new or updated login -->
    <string moz:removedIn="96" name="logins_doorhanger_save_confirmation" tools:ignore="UnusedResources">Сохранить</string>
    <!-- Negative confirmation that Fenix should not save the new or updated login -->
    <string moz:removedIn="96" name="logins_doorhanger_save_dont_save" tools:ignore="UnusedResources">Не сохранять</string>
    <!-- Shown in snackbar to tell user that the password has been copied -->
    <string name="logins_password_copied">Пароль скопирован в буфер обмена</string>
    <!-- Shown in snackbar to tell user that the username has been copied -->
    <string name="logins_username_copied">Имя пользователя скопировано в буфер обмена</string>
    <!-- Shown in snackbar to tell user that the site has been copied -->
    <string moz:removedIn="96" name="logins_site_copied" tools:ignore="UnusedResources">Сайт скопирован в буфер обмена</string>
    <!-- Content Description (for screenreaders etc) read for the button to copy a password in logins-->
    <string name="saved_logins_copy_password">Копировать пароль</string>
    <!-- Content Description (for screenreaders etc) read for the button to clear a password while editing a login-->
    <string name="saved_logins_clear_password">Очистить пароль</string>
    <!-- Content Description (for screenreaders etc) read for the button to copy a username in logins -->
    <string name="saved_login_copy_username">Копировать имя пользователя</string>
    <!-- Content Description (for screenreaders etc) read for the button to clear a username while editing a login -->
    <string name="saved_login_clear_username">Очистить имя пользователя</string>
    <!-- Content Description (for screenreaders etc) read for the button to clear the hostname field while creating a login -->
    <string name="saved_login_clear_hostname">Очистить имя сервера</string>
    <!-- Content Description (for screenreaders etc) read for the button to copy a site in logins -->
    <string moz:removedIn="96" name="saved_login_copy_site" tools:ignore="UnusedResources">Копировать сайт</string>
    <!-- Content Description (for screenreaders etc) read for the button to open a site in logins -->
    <string name="saved_login_open_site">Открыть сайт в браузере</string>
    <!-- Content Description (for screenreaders etc) read for the button to reveal a password in logins -->
    <string name="saved_login_reveal_password">Показать пароль</string>
    <!-- Content Description (for screenreaders etc) read for the button to hide a password in logins -->
    <string name="saved_login_hide_password">Скрыть пароль</string>
    <!-- Message displayed in biometric prompt displayed for authentication before allowing users to view their logins -->
    <string name="logins_biometric_prompt_message">Разблокируйте, чтобы просмотреть сохранённые логины</string>
    <!-- Title of warning dialog if users have no device authentication set up -->
    <string name="logins_warning_dialog_title">Защитите свои логины и пароли</string>
    <!-- Message of warning dialog if users have no device authentication set up -->
    <string name="logins_warning_dialog_message">Настройте графический ключ, PIN-код или пароль для блокировки устройства, чтобы защитить сохранённые логины и пароли, если кто-либо ещё получит доступ к вашему устройству.</string>
    <!-- Negative button to ignore warning dialog if users have no device authentication set up -->
    <string name="logins_warning_dialog_later">Позже</string>
    <!-- Positive button to send users to set up a pin of warning dialog if users have no device authentication set up -->
    <string name="logins_warning_dialog_set_up_now">Настроить сейчас</string>
    <!-- Title of PIN verification dialog to direct users to re-enter their device credentials to access their logins -->
    <string name="logins_biometric_prompt_message_pin">Разблокируйте своё устройство</string>
    <!-- Title for Accessibility Force Enable Zoom Preference -->
    <string name="preference_accessibility_force_enable_zoom">Масштабирование на всех сайтах</string>
    <!-- Summary for Accessibility Force Enable Zoom Preference -->
    <string name="preference_accessibility_force_enable_zoom_summary">Включите, чтобы разрешить масштабирование даже на тех сайтах, которые это запрещают.</string>

    <!-- Saved logins sorting strategy menu item -by name- (if selected, it will sort saved logins alphabetically) -->
    <string name="saved_logins_sort_strategy_alphabetically">По имени (А-Я)</string>
    <!-- Saved logins sorting strategy menu item -by last used- (if selected, it will sort saved logins by last used) -->
    <string name="saved_logins_sort_strategy_last_used">По последнему использованию</string>
    <!-- Content description (not visible, for screen readers etc.): Sort saved logins dropdown menu chevron icon -->
    <string name="saved_logins_menu_dropdown_chevron_icon_content_description">Меню сортировки логинов</string>

    <!-- Credit Cards Autofill -->
    <!-- Preference and title for managing the settings for credit cards -->
    <string name="preferences_credit_cards">Банковские карты</string>
    <!-- Preference for saving and autofilling credit cards -->
    <string name="preferences_credit_cards_save_and_autofill_cards">Сохранять и автоматически заполнять данные карт</string>
    <!-- Preference summary for saving and autofilling credit card data -->
    <string name="preferences_credit_cards_save_and_autofill_cards_summary">Данные зашифрованы</string>
    <!-- Preference option for syncing credit cards across devices. This is displayed when the user is not signed into sync -->
    <string name="preferences_credit_cards_sync_cards_across_devices">Синхронизировать карты между различными устройствами</string>
    <!-- Preference option for syncing credit cards across devices. This is displayed when the user is signed into sync -->
    <string name="preferences_credit_cards_sync_cards">Синхронизировать карты</string>
    <!-- Preference option for adding a credit card -->
    <string name="preferences_credit_cards_add_credit_card">Добавить банковскую карту</string>

    <!-- Preference option for managing saved credit cards -->
    <string name="preferences_credit_cards_manage_saved_cards">Управление сохранёнными картами</string>
    <!-- Title of the "Add card" screen -->
    <string name="credit_cards_add_card">Добавить карту</string>
    <!-- Title of the "Edit card" screen -->
    <string name="credit_cards_edit_card">Изменить карту</string>
    <!-- The header for the card number of a credit card -->
    <string name="credit_cards_card_number">Номер карты</string>
    <!-- The header for the expiration date of a credit card -->
    <string name="credit_cards_expiration_date">Срок действия</string>
    <!-- The label for the expiration date month of a credit card to be used by a11y services-->
    <string name="credit_cards_expiration_date_month">Месяц срока действия</string>
    <!-- The label for the expiration date year of a credit card to be used by a11y services-->
    <string name="credit_cards_expiration_date_year">Год срока действия</string>
    <!-- The header for the name on the credit card -->
    <string name="credit_cards_name_on_card">Имя держателя</string>
    <!-- The header for the nickname for a credit card -->
    <string moz:removedIn="96" name="credit_cards_card_nickname" tools:ignore="UnusedResources">Псевдоним карты</string>
    <!-- The text for the "Delete card" menu item for deleting a credit card -->
    <string name="credit_cards_menu_delete_card">Удалить карту</string>
    <!-- The text for the "Delete card" button for deleting a credit card -->
    <string name="credit_cards_delete_card_button">Удалить карту</string>
    <!-- The title for the "Save" menu item for saving a credit card -->
    <string name="credit_cards_menu_save">Сохранить</string>
    <!-- The text for the "Save" button for saving a credit card -->
    <string name="credit_cards_save_button">Сохранить</string>
    <!-- The text for the "Cancel" button for cancelling adding or updating a credit card -->
    <string name="credit_cards_cancel_button">Отмена</string>
    <!-- Title of the "Saved cards" screen -->
    <string name="credit_cards_saved_cards">Сохранённые карты</string>

    <!-- Error message for credit card number validation -->
    <string name="credit_cards_number_validation_error_message">Пожалуйста, введите корректный номер карты</string>

    <!-- Error message for credit card name on card validation -->
    <string name="credit_cards_name_on_card_validation_error_message">Пожалуйста, заполните это поле</string>
    <!-- Message displayed in biometric prompt displayed for authentication before allowing users to view their saved credit cards -->
    <string name="credit_cards_biometric_prompt_message">Разблокируйте, чтобы просмотреть сохранённые карты</string>
    <!-- Title of warning dialog if users have no device authentication set up -->
    <string name="credit_cards_warning_dialog_title">Защитите свои банковские карты</string>
    <!-- Message of warning dialog if users have no device authentication set up -->
    <string name="credit_cards_warning_dialog_message">Настройте графический ключ, PIN-код или пароль для блокировки устройства, чтобы защитить сохранённые банковские карты, если кто-либо ещё получит доступ к вашему устройству.</string>
    <!-- Positive button to send users to set up a pin of warning dialog if users have no device authentication set up -->
    <string name="credit_cards_warning_dialog_set_up_now">Настроить сейчас</string>
    <!-- Negative button to ignore warning dialog if users have no device authentication set up -->
    <string name="credit_cards_warning_dialog_later">Позже</string>
    <!-- Title of PIN verification dialog to direct users to re-enter their device credentials to access their credit cards -->
    <string name="credit_cards_biometric_prompt_message_pin">Разблокируйте своё устройство</string>
    <!-- Message displayed in biometric prompt for authentication, before allowing users to use their stored credit card information -->
    <string name="credit_cards_biometric_prompt_unlock_message">Разблокируйте, чтобы использовать сохранённые данные банковской карты</string>

    <!-- Title of the Add search engine screen -->
    <string name="search_engine_add_custom_search_engine_title">Добавление поисковой системы</string>
    <!-- Title of the Edit search engine screen -->
    <string name="search_engine_edit_custom_search_engine_title">Изменение поисковой системы</string>
    <!-- Content description (not visible, for screen readers etc.): Title for the button to add a search engine in the action bar -->
    <string name="search_engine_add_button_content_description">Добавить</string>
    <!-- Content description (not visible, for screen readers etc.): Title for the button to save a search engine in the action bar -->
    <string name="search_engine_add_custom_search_engine_edit_button_content_description">Сохранить</string>
    <!-- Text for the menu button to edit a search engine -->
    <string name="search_engine_edit">Изменить</string>
    <!-- Text for the menu button to delete a search engine -->
    <string name="search_engine_delete">Удалить</string>

    <!-- Text for the button to create a custom search engine on the Add search engine screen -->
    <string name="search_add_custom_engine_label_other">Другое</string>
    <!-- Placeholder text shown in the Search Engine Name TextField before a user enters text -->
    <string name="search_add_custom_engine_name_hint">Имя</string>
    <!-- Placeholder text shown in the Search String TextField before a user enters text -->
    <string name="search_add_custom_engine_search_string_hint">Используемая поисковая строка</string>
    <!-- Description text for the Search String TextField. The %s is part of the string -->
    <string formatted="false" name="search_add_custom_engine_search_string_example">Замените строку запроса на “%s”. Пример:\nhttps://www.google.com/search?q=%s</string>
    <!-- Text for the button to learn more about adding a custom search engine -->
    <string moz:removedIn="96" name="search_add_custom_engine_learn_more_label" tools:ignore="UnusedResources">Подробнее</string>

    <!-- Accessibility description for the form in which details about the custom search engine are entered -->
    <string name="search_add_custom_engine_form_description">Информация о персональной поисковой системе</string>
    <!-- Accessibility description for the 'Learn more' link -->
    <string moz:removedIn="96" name="search_add_custom_engine_learn_more_description" tools:ignore="UnusedResources">Ссылка «Узнать больше»</string>

    <!-- Text shown when a user leaves the name field empty -->
    <string name="search_add_custom_engine_error_empty_name">Введите имя поисковой системы</string>
    <!-- Text shown when a user tries to add a search engine that already exists -->
    <string moz:removedIn="96" name="search_add_custom_engine_error_existing_name" tools:ignore="UnusedResources">Поисковая система «%s» уже существует.</string>
    <!-- Text shown when a user leaves the search string field empty -->
    <string name="search_add_custom_engine_error_empty_search_string">Введите поисковую строку</string>
    <!-- Text shown when a user leaves out the required template string -->
    <string name="search_add_custom_engine_error_missing_template">Убедитесь, что поисковая строка соответствует формату примера</string>
    <!-- Text shown when we aren't able to validate the custom search query. The first parameter is the url of the custom search engine -->
    <string name="search_add_custom_engine_error_cannot_reach">Ошибка подключения к “%s”</string>
    <!-- Text shown when a user creates a new search engine -->
    <string name="search_add_custom_engine_success_message">%s добавлена</string>
    <!-- Text shown when a user successfully edits a custom search engine -->
    <string name="search_edit_custom_engine_success_message">%s сохранена</string>
    <!-- Text shown when a user successfully deletes a custom search engine -->
    <string name="search_delete_search_engine_success_message">%s удалён</string>

    <!-- Title text shown for the migration screen to the new browser. Placeholder replaced with app name -->
    <string name="migration_title">Добро пожаловать в совершенно новый %s</string>
    <!-- Description text followed by a list of things migrating (e.g. Bookmarks, History). Placeholder replaced with app name-->
    <string name="migration_description">Вас ждёт полностью переработанный браузер, с улучшенной производительностью и возможностями, которые помогут вам сделать в Интернете больше.\n\nПожалуйста, подождите, пока мы обновим %s, включая ваши:</string>
    <!-- Text on the disabled button while in progress. Placeholder replaced with app name -->
    <string name="migration_updating_app_button_text">Обновляем %s…</string>
    <!-- Text on the enabled button. Placeholder replaced with app name-->
    <string name="migration_update_app_button">Запустить %s</string>
    <!-- Accessibility description text for a completed migration item -->
    <string name="migration_icon_description">Перенос завершён</string>
    <!--Text on list of migrated items (e.g. Settings, History, etc.)-->
    <string name="migration_text_passwords">Пароли</string>

    <!-- Heading for the instructions to allow a permission -->
    <string name="phone_feature_blocked_intro">Чтобы разрешить это:</string>
    <!-- First step for the allowing a permission -->
    <string name="phone_feature_blocked_step_settings">1. Перейдите в настройки Android</string>
    <!-- Second step for the allowing a permission -->
    <string name="phone_feature_blocked_step_permissions"><![CDATA[2. Нажмите на <b>Разрешения</b>]]></string>
    <!-- Third step for the allowing a permission (Fore example: Camera) -->
    <string name="phone_feature_blocked_step_feature"><![CDATA[3. Переключите <b>%1$s</b> в состояние РАЗРЕШЕНО]]></string>

    <!-- Label that indicates a site is using a secure connection -->
    <string name="quick_settings_sheet_secure_connection_2">Соединение защищено</string>
    <!-- Label that indicates a site is using a insecure connection -->
    <string name="quick_settings_sheet_insecure_connection_2">Соединение не защищено</string>
    <!-- Label to clear site data -->
    <string name="clear_site_data">Удалить куки и данные сайта</string>
    <!-- Confirmation message for a dialog confirming if the user wants to delete all data for current site -->
    <string name="confirm_clear_site_data"><![CDATA[Вы уверены, что хотите удалить все куки и данные для сайта <b>%s</b>?]]></string>
    <!-- Confirmation message for a dialog confirming if the user wants to delete all the permissions for all sites-->
    <string name="confirm_clear_permissions_on_all_sites">Вы уверены, что хотите удалить все разрешения для всех сайтов?</string>
    <!-- Confirmation message for a dialog confirming if the user wants to delete all the permissions for a site-->
    <string name="confirm_clear_permissions_site">Вы уверены, что хотите удалить все разрешения для этого сайта?</string>
    <!-- Confirmation message for a dialog confirming if the user wants to set default value a permission for a site-->
    <string name="confirm_clear_permission_site">Вы уверены, что хотите удалить это разрешение для этого сайта?</string>
    <!-- label shown when there are not site exceptions to show in the site exception settings -->
    <string name="no_site_exceptions">Нет исключений для этого сайта</string>
    <!-- Label for the Pocket default top site -->
    <string moz:removedIn="96" name="pocket_top_articles" tools:ignore="UnusedResources">Топ статей</string>
    <!-- Bookmark deletion confirmation -->
    <string name="bookmark_deletion_confirmation">Вы уверены, что хотите удалить эту закладку?</string>
    <!-- Browser menu button that adds a top site to the home fragment -->
    <string name="browser_menu_add_to_top_sites">В топ сайтов</string>
    <!-- text shown before the issuer name to indicate who its verified by, parameter is the name of
     the certificate authority that verified the ticket-->
    <string name="certificate_info_verified_by">Подтверждено: %1$s </string>
    <!-- Login overflow menu delete button -->
    <string name="login_menu_delete_button">Удалить</string>
    <!-- Login overflow menu edit button -->
    <string name="login_menu_edit_button">Редактировать</string>
    <!-- Message in delete confirmation dialog for logins -->
    <string name="login_deletion_confirmation">Вы уверены, что хотите удалить этот логин?</string>
    <!-- Positive action of a dialog asking to delete  -->
    <string name="dialog_delete_positive">Удалить</string>
    <!--  The saved login options menu description. -->
    <string name="login_options_menu">Настройки логина</string>
    <!--  The editable text field for a login's web address. -->
    <string name="saved_login_hostname_description">Редактируемое текстовое поле для веб-адреса логина.</string>
    <!--  The editable text field for a login's username. -->
    <string name="saved_login_username_description">Редактируемое текстовое поле для имени пользователя логина.</string>
    <!--  The editable text field for a login's password. -->
    <string name="saved_login_password_description">Редактируемое текстовое поле для пароля логина.</string>
    <!--  The button description to save changes to an edited login. -->
    <string name="save_changes_to_login">Сохранить изменения в логине.</string>
    <!--  The button description to discard changes to an edited login. -->
    <string moz:removedIn="96" name="discard_changes" tools:ignore="UnusedResources">Отменить изменения</string>
    <!--  The page title for editing a saved login. -->
    <string name="edit">Редактирование</string>
    <!--  The page title for adding new login. -->
    <string name="add_login">Добавить новый логин</string>
    <!--  The error message in add/edit login view when password field is blank. -->
    <string name="saved_login_password_required">Требуется пароль</string>
    <!--  The error message in add login view when username field is blank. -->
    <string name="saved_login_username_required">Требуется имя пользователя</string>
    <!--  The error message in add login view when hostname field is blank. -->
    <string name="saved_login_hostname_required" tools:ignore="UnusedResources">Введите имя сервера</string>
    <!-- Voice search button content description  -->
    <string name="voice_search_content_description">Голосовой поиск</string>
    <!-- Voice search prompt description displayed after the user presses the voice search button -->
    <string name="voice_search_explainer">Говорите</string>

    <!--  The error message in edit login view when a duplicate username exists. -->
    <string name="saved_login_duplicate">Логин с таким именем пользователя уже существует</string>

    <!-- This is the hint text that is shown inline on the hostname field of the create new login page. 'https://www.example.com' intentionally hardcoded here -->
    <string name="add_login_hostname_hint_text">https://www.example.com</string>
    <!-- This is an error message shown below the hostname field of the add login page when a hostname does not contain http or https. -->
    <string name="add_login_hostname_invalid_text_3">Веб-адрес должен содержать &quot;https://&quot; or &quot;http://&quot;</string>
    <!-- This is an error message shown below the hostname field of the add login page when a hostname is invalid. -->
    <string name="add_login_hostname_invalid_text_2">Введите корректное имя сервера</string>

    <!-- Synced Tabs -->
    <!-- Text displayed to ask user to connect another device as no devices found with account -->
    <string name="synced_tabs_connect_another_device">Подключить другое устройство.</string>
    <!-- Text displayed asking user to re-authenticate -->
    <string name="synced_tabs_reauth">Пожалуйста, авторизуйтесь повторно.</string>
    <!-- Text displayed when user has disabled tab syncing in Firefox Sync Account -->
    <string name="synced_tabs_enable_tab_syncing">Пожалуйста, включите синхронизацию вкладок.</string>
    <!-- Text displayed when user has no tabs that have been synced -->
    <string name="synced_tabs_no_tabs">На ваших других устройствах в Firefox не открыто ни одной вкладки.</string>
    <!-- Text displayed in the synced tabs screen when a user is not signed in to Firefox Sync describing Synced Tabs -->
    <string name="synced_tabs_sign_in_message">Просмотрите список вкладок с других устройств.</string>
    <!-- Text displayed on a button in the synced tabs screen to link users to sign in when a user is not signed in to Firefox Sync -->
    <string name="synced_tabs_sign_in_button">Войти в Синхронизацию</string>

    <!-- The text displayed when a synced device has no tabs to show in the list of Synced Tabs. -->
    <string name="synced_tabs_no_open_tabs">Нет открытых вкладок</string>

    <!-- Top Sites -->
    <!-- Title text displayed in the dialog when top sites limit is reached. -->
    <string name="top_sites_max_limit_title">Достигнут лимит топа сайтов</string>
    <!-- Content description text displayed in the dialog when top sites limit is reached. -->
    <string name="top_sites_max_limit_content_2">Чтобы добавить новый сайт в топ, удалите другой. Нажмите и удерживайте карточку с сайтом, а затем нажмите «Удалить».</string>
    <!-- Confirmation dialog button text when top sites limit is reached. -->
    <string name="top_sites_max_limit_confirmation_button">OK, понятно</string>

    <!-- Label for the preference to show the most visited top sites on the homepage -->
    <string name="top_sites_toggle_top_recent_sites_3">Самые посещаемые топ-сайты</string>
<<<<<<< HEAD
    <!-- Label for the show most visited top sites preference -->
    <string moz:removedIn="94" name="top_sites_toggle_top_frecent_sites_2" tools:ignore="UnusedResources">Показывать самые посещаемые из топа сайтов</string>
    <!-- Label for the show most visited sites preference -->
    <string moz:removedIn="93" name="top_sites_toggle_top_frecent_sites" tools:ignore="UnusedResources">Показывать самые посещаемые сайты</string>
=======
>>>>>>> 5a685e67

    <!-- Title text displayed in the rename top site dialog. -->
	<string name="top_sites_rename_dialog_title">Имя</string>
	<!-- Hint for renaming title of a top site -->
	<string name="top_site_name_hint">Имя сайта из топа</string>
	<!-- Button caption to confirm the renaming of the top site. -->
	<string name="top_sites_rename_dialog_ok">ОК</string>
	<!-- Dialog button text for canceling the rename top site prompt. -->
	<string name="top_sites_rename_dialog_cancel">Отмена</string>

    <!-- Inactive tabs in the tabs tray -->
    <!-- Title text displayed in the tabs tray when a tab has been unused for 14 days. -->
    <string name="inactive_tabs_title">Неактивные вкладки</string>
    <!-- Content description for closing all inactive tabs -->
    <string name="inactive_tabs_delete_all">Закрыть все неактивные вкладки</string>
    <!-- A description below the section of "inactive" tabs to notify the user when those tabs will be closed, if appropriate. See strings inactive_tabs_30_days and inactive_tabs_7_days for placeholders options. -->
<<<<<<< HEAD
    <string moz:removedIn="93" name="inactive_tabs_description" tools:ignore="UnusedResources">Вкладки доступны здесь в течение %s дней. По истечении этого времени вкладки будут автоматически закрыты.</string>
    <!-- The amount of time until a tab in the "inactive" section of the tabs tray will be closed. See string inactive_tabs_description as well -->
    <string moz:removedIn="93" name="inactive_tabs_30_days" tools:ignore="UnusedResources">30 дней</string>
    <!-- The amount of time until a tab in the "inactive" section of the tabs tray will be closed. See string inactive_tabs_description as well -->
    <string moz:removedIn="93" name="inactive_tabs_7_days" tools:ignore="UnusedResources">1 неделя</string>
=======
    <string moz:removedIn="95" name="inactive_tabs_description" tools:ignore="UnusedResources">Вкладки доступны здесь в течение %s дней. По истечении этого времени вкладки будут автоматически закрыты.</string>
    <!-- The amount of time until a tab in the "inactive" section of the tabs tray will be closed. See string inactive_tabs_description as well -->
    <string moz:removedIn="95" name="inactive_tabs_30_days" tools:ignore="UnusedResources">30 дней</string>
    <!-- The amount of time until a tab in the "inactive" section of the tabs tray will be closed. See string inactive_tabs_description as well -->
    <string moz:removedIn="95" name="inactive_tabs_7_days" tools:ignore="UnusedResources">1 неделя</string>
>>>>>>> 5a685e67

    <!-- Inactive tabs auto-close message in the tabs tray -->
    <!-- The header text of the auto-close message when the user is asked if they want to turn on the auto-closing of inactive tabs. -->
    <string name="inactive_tabs_auto_close_message_header" tools:ignore="UnusedResources">Автоматически закрывать через месяц?</string>

    <!-- A description below the header to notify the user what the inactive tabs auto-close feature is. -->
    <string name="inactive_tabs_auto_close_message_description" tools:ignore="UnusedResources">Firefox может закрывать вкладки, к которым вы не обращались за последний месяц.</string>
    <!-- A call to action below the description to allow the user to turn on the auto closing of inactive tabs. -->
    <string name="inactive_tabs_auto_close_message_action" tools:ignore="UnusedResources">ВКЛЮЧИТЬ АВТОЗАКРЫТИЕ</string>

<<<<<<< HEAD
    <!-- Inactive tabs survey -->
    <!-- Header text for the inactive tabs survey asking for feedback to improve the inactive tabs feature. -->
    <string name="inactive_tabs_survey_header" tools:ignore="UnusedResources">Пожалуйста, помогите нам это улучшить</string>
    <!-- Content text for the inactive tabs survey asking the primary survey feedback question. -->
    <string name="inactive_tabs_survey_content" tools:ignore="UnusedResources">Почему вы отключили неактивные вкладки?</string>
    <!-- One of the feedback option that can be selected as a responses to the inactive tabs survey question. -->
    <string name="inactive_tabs_survey_not_interested_option" tools:ignore="UnusedResources">Функция не интересует</string>
    <!-- One of the feedback option that can be selected as a responses to the inactive tabs survey question. -->
    <string name="inactive_tabs_survey_time_too_long_option" tools:ignore="UnusedResources">Слишком большое время неактивности</string>
    <!-- One of the feedback option that can be selected as a responses to the inactive tabs survey question. -->
    <string name="inactive_tabs_survey_time_too_short_option" tools:ignore="UnusedResources">Слишком малое время неактивности</string>
    <!-- Confirmation button text to submit the feedback for the inactive tabs survey. -->
    <string name="inactive_tabs_survey_send_button" tools:ignore="UnusedResources">Отправить</string>
    <!-- Content description for inactive tabs survey close button -->
    <string name="inactive_tabs_survey_close_button_content_description" tools:ignore="UnusedResources">Закрыть</string>
=======
    <!-- Text for the snackbar to confirm auto-close is enabled for inactive tabs -->
    <string name="inactive_tabs_auto_close_message_snackbar">Автозакрытие включено</string>

    <!-- Inactive tabs survey -->
    <!-- Header text for the inactive tabs survey asking for feedback to improve the inactive tabs feature. -->
    <string moz:removedIn="95" name="inactive_tabs_survey_header" tools:ignore="UnusedResources">Пожалуйста, помогите нам это улучшить</string>
    <!-- Header text for the inactive tabs survey asking for feedback to improve the inactive tabs feature. -->
    <string name="inactive_tabs_survey_header_1">Помогите улучшить Firefox</string>

    <!-- Content text for the inactive tabs survey asking the primary survey feedback question. -->
    <string name="inactive_tabs_survey_content">Почему вы отключили неактивные вкладки?</string>
    <!-- One of the feedback option that can be selected as a responses to the inactive tabs survey question. -->
    <string name="inactive_tabs_survey_do_not_understand">Я не понимаю как это работает</string>
    <!-- One of the feedback option that can be selected as a responses to the inactive tabs survey question. -->
    <string name="inactive_tabs_survey_do_it_myself">Я хочу сам вычищать старые вкладки</string>
    <!-- One of the feedback option that can be selected as a responses to the inactive tabs survey question. -->
    <string moz:removedIn="95" name="inactive_tabs_survey_time_too_long_option" tools:ignore="UnusedResources">Слишком большое время неактивности</string>
    <!-- One of the feedback option that can be selected as a responses to the inactive tabs survey question. -->
    <string name="inactive_tabs_survey_time_too_long_option_1">Слишком большое время неактивности</string>
    <!-- One of the feedback option that can be selected as a responses to the inactive tabs survey question. -->
    <string moz:removedIn="95" name="inactive_tabs_survey_time_too_short_option" tools:ignore="UnusedResources">Слишком малое время неактивности</string>
    <!-- One of the feedback option that can be selected as a responses to the inactive tabs survey question. -->
    <string name="inactive_tabs_survey_time_too_short_option_1">Слишком малое время неактивности</string>
    <!-- Confirmation button text to submit the feedback for the inactive tabs survey. -->
    <string name="inactive_tabs_survey_send_button">Отправить</string>
    <!-- Content description for inactive tabs survey close button -->
    <string name="inactive_tabs_survey_close_button_content_description">Закрыть</string>
>>>>>>> 5a685e67

    <!-- Default browser experiment -->
    <string name="default_browser_experiment_card_text">Настройте автоматическое открытие ссылок с веб-сайтов, из электронных писем и сообщений в Firefox.</string>

    <!-- Content description for close button in collection placeholder. -->
    <string name="remove_home_collection_placeholder_content_description">Убрать</string>

    <!-- Content description radio buttons with a link to more information -->
    <string name="radio_preference_info_content_description">Нажмите, чтобы узнать больше</string>

    <!-- Content description for the action bar "up" button -->
    <string name="action_bar_up_description">Перейти наверх</string>

    <!-- Content description for privacy content close button -->
    <string name="privacy_content_close_button_content_description">Закрыть</string>

    <!-- Pocket recommended stories -->
    <!-- Header text for a section on the home screen. -->
<<<<<<< HEAD
    <string moz:removedIn="94" name="pocket_stories_header" tools:ignore="UnusedResources">Истории, наводящие на размышления</string>
    <!-- Header text for a section on the home screen. -->
=======
>>>>>>> 5a685e67
    <string name="pocket_stories_header_1">Истории, наводящие на размышления</string>
    <!-- Header text for a section on the home screen. -->
    <string name="pocket_stories_categories_header">Истории по темам</string>
    <!-- Text of a button allowing users to access an external url for more Pocket recommendations. -->
    <string name="pocket_stories_placeholder_text">Узнайте больше</string>
    <!-- Title of an app feature. Smaller than a heading.-->
    <string name="pocket_stories_feature_title">С использованием Pocket.</string>
    <!-- Caption for describing a certain feature. The placeholder is for a clickable text (eg: Learn more) which will load an url in a new tab when clicked.  -->
    <string name="pocket_stories_feature_caption">Является частью семейства Firefox. %s</string>
    <!-- Clickable text for opening an external link for more information about Pocket. -->
    <string name="pocket_stories_feature_learn_more">Узнать больше</string>
</resources><|MERGE_RESOLUTION|>--- conflicted
+++ resolved
@@ -54,13 +54,6 @@
 
     <!-- Home - Recently saved bookmarks -->
     <!-- Title for the home screen section with recently saved bookmarks. -->
-<<<<<<< HEAD
-    <string moz:removedIn="94" name="recently_saved_bookmarks" tools:ignore="UnusedResources">Недавно добавленные</string>
-    <!-- Title for the home screen section with recently saved bookmarks. -->
-    <string moz:removedIn="94" name="recently_bookmarked" tools:ignore="UnusedResources">Недавно добавленные</string>
-    <!-- Title for the home screen section with recently saved bookmarks. -->
-=======
->>>>>>> 5a685e67
     <string name="recent_bookmarks_title">Недавние закладки</string>
     <!-- Content description for the recently saved bookmarks section on the home screen. -->
     <string name="recently_saved_bookmarks_content_description">Недавно добавленные закладки</string>
@@ -129,15 +122,11 @@
     <string name="tab_tray_inactive_auto_close_button_content_description">Закрыть</string>
 
     <!-- Text for turn on auto close tabs button in the auto-close dialog of the inactive tabs. -->
-<<<<<<< HEAD
-    <string name="tab_tray_inactive_turn_on_auto_close_button">Включить автоматическое закрытие</string>
-=======
     <string moz:removedIn="95" name="tab_tray_inactive_turn_on_auto_close_button" tools:ignore="UnusedResources">Включить автоматическое закрытие</string>
 
     <!-- Text for turn on auto close tabs button in the auto-close dialog of the inactive tabs. -->
     <string name="tab_tray_inactive_turn_on_auto_close_button_2">Включить автозакрытие</string>
 
->>>>>>> 5a685e67
 
     <!-- Home screen icons - Long press shortcuts -->
     <!-- Shortcut action to open new tab -->
@@ -160,17 +149,12 @@
         The first parameter is the search term that the user used. (for example: your search for "cat")-->
     <string name="recent_tabs_search_term">Ваш поиск \&quot;%1$s\&quot;</string>
     <!-- Text for the number of tabs in a group in the 'Jump back in' section of the new tab
-<<<<<<< HEAD
-        The first parameter is the count for number of sites in the group.  This number will always be more than one. -->
-    <string name="recent_tabs_search_term_count">Сайты: %1$s</string>
-=======
     The first parameter is the count for number of sites in the group.  This number will always be more than one. -->
     <string moz:removedIn="96" name="recent_tabs_search_term_count" tools:ignore="UnusedResources">Сайты: %1$s</string>
 
     <!-- Text for the number of tabs in a group in the 'Jump back in' section of the new tab
         %d is a placeholder for the number of sites in the group. This number will always be more than one. -->
     <string name="recent_tabs_search_term_count_2">Сайтов: %d</string>
->>>>>>> 5a685e67
 
     <!-- History Metadata -->
     <!-- Header text for a section on the home screen that displays grouped highlights from the
@@ -178,14 +162,7 @@
     <string name="history_metadata_header_2">Недавно посещённые</string>
     <!-- Header text for a section on the home screen that displays grouped highlights from the
          user's browsing history, such as topics they have researched or explored on the web -->
-<<<<<<< HEAD
-    <string moz:removedIn="94" name="history_metadata_header_2" tools:ignore="UnusedResources">Недавно посещённые</string>
-    <!-- Header text for a section on the home screen that displays grouped highlights from the
-         user's browsing history, such as topics they have researched or explored on the web -->
-    <string name="history_metadata_header_3">Недавние поиски</string>
-=======
     <string moz:removedIn="96" name="history_metadata_header_3" tools:ignore="UnusedResources">Недавние поиски</string>
->>>>>>> 5a685e67
     <!-- Text for the menu button to remove a grouped highlight from the user's browsing history
          in the Recently visited section -->
     <string name="recently_visited_menu_item_remove">Удалить</string>
@@ -225,11 +202,7 @@
     <!-- Browser menu button that opens a user's library -->
     <string name="browser_menu_library">Библиотека</string>
     <!-- Browser menu toggle that requests a desktop site -->
-<<<<<<< HEAD
-    <string name="browser_menu_desktop_site">Версия для компьютера</string>
-=======
     <string name="browser_menu_desktop_site">Вид для ПК</string>
->>>>>>> 5a685e67
     <!-- Browser menu toggle that adds a shortcut to the site on the device home screen. -->
     <string name="browser_menu_add_to_homescreen">На домашний экран</string>
     <!-- Browser menu toggle that installs a Progressive Web App shortcut to the site on the device home screen. -->
@@ -276,11 +249,7 @@
     <string name="browser_menu_edit">Изменить</string>
 
     <!-- Browser menu button that opens the Customize menu -->
-<<<<<<< HEAD
-    <string name="browser_menu_customize_home">Настроить домашний экран</string>
-=======
     <string name="browser_menu_customize_home">Персонализация</string>
->>>>>>> 5a685e67
     <!-- Button shown on the home page that opens the Customize home settings -->
     <string name="browser_menu_customize_home_1">Настроить домашнюю страницу</string>
     <!-- Browser Toolbar -->
@@ -430,11 +399,6 @@
     <!-- Preference for changing default theme to dark or light mode -->
     <string name="preferences_theme">Тема</string>
     <!-- Preference for customizing the home screen -->
-<<<<<<< HEAD
-    <string moz:removedIn="94" name="preferences_home" tools:ignore="UnusedResources">Домой</string>
-    <!-- Preference for customizing the home screen -->
-=======
->>>>>>> 5a685e67
     <string name="preferences_home_2">Домашняя страница</string>
     <!-- Preference for gestures based actions -->
     <string name="preferences_gestures">Жесты</string>
@@ -508,19 +472,6 @@
     <!-- Header text for jumping back into the recent tab in customize the home screen -->
     <string name="customize_toggle_jump_back_in">Перейти обратно в</string>
     <!-- Title for the customize home screen section with recently saved bookmarks. -->
-<<<<<<< HEAD
-    <string moz:removedIn="94" name="customize_toggle_recently_saved_bookmarks" tools:ignore="UnusedResources">Недавно добавленные</string>
-    <!-- Title for the customize home screen section with recently saved bookmarks. -->
-    <string moz:removedIn="94" name="customize_toggle_recently_bookmarked" tools:ignore="UnusedResources">Недавно добавленные</string>
-    <!-- Title for the customize home screen section with recently saved bookmarks. -->
-    <string name="customize_toggle_recent_bookmarks">Недавние закладки</string>
-    <!-- Title for the customize home screen section with recently visited. Recently visited is
-    a section where users see a list of tabs that they have visited in the past few days -->
-    <string moz:removedIn="94" name="customize_toggle_recently_visited" tools:ignore="UnusedResources">Недавно посещённые</string>
-    <!-- Title for the customize home screen settings section for recent searches. Recent searches
-     is a section where users see a list of groups of tabs that they have visited in the past few days -->
-    <string name="customize_toggle_recent_searches">Недавние поиски</string>
-=======
     <string name="customize_toggle_recent_bookmarks">Недавние закладки</string>
     <!-- Title for the customize home screen section with recently visited. Recently visited is
     a section where users see a list of tabs that they have visited in the past few days -->
@@ -528,7 +479,6 @@
     <!-- Title for the customize home screen settings section for recent searches. Recent searches
      is a section where users see a list of groups of tabs that they have visited in the past few days -->
     <string moz:removedIn="96" name="customize_toggle_recent_searches" tools:ignore="UnusedResources">Недавние поиски</string>
->>>>>>> 5a685e67
     <!-- Title for the customize home screen section with Pocket. -->
     <string name="customize_toggle_pocket">Pocket</string>
 
@@ -767,29 +717,12 @@
     <string name="preference_auto_close_tabs" tools:ignore="UnusedResources">Автозакрывать открытые вкладки</string>
 
     <!-- Opening screen -->
-<<<<<<< HEAD
-    <!-- Title of a preference that allows a user to indicate after a specified amount of time when the app should start on the home screen -->
-    <string moz:removedIn="94" name="preferences_start_on_home" tools:ignore="UnusedResources">Запускать на домашнем экране </string>
-    <!-- Title of a preference that allows a user to choose what screen to show after opening the app -->
-    <string name="preferences_opening_screen">Начальный экран</string>
-    <!-- Option for starting on the home screen after after four hours or inactivity -->
-    <string moz:removedIn="94" name="start_on_home_after_four_hours" tools:ignore="UnusedResources">Через четыре часа</string>
-    <!-- Option for always opening the homepage when re-opening the app -->
-    <string name="opening_screen_homepage">Домашняя страница</string>
-    <!-- Option for always starting on the home screen -->
-    <string moz:removedIn="94" name="start_on_home_always" tools:ignore="UnusedResources">Всегда</string>
-    <!-- Option for always opening the user's last-open tab when re-opening the app -->
-    <string name="opening_screen_last_tab">Последняя вкладка</string>
-    <!-- Option for never starting on the home screen -->
-    <string moz:removedIn="94" name="start_on_home_never" tools:ignore="UnusedResources">Никогда</string>
-=======
     <!-- Title of a preference that allows a user to choose what screen to show after opening the app -->
     <string name="preferences_opening_screen">Начальный экран</string>
     <!-- Option for always opening the homepage when re-opening the app -->
     <string name="opening_screen_homepage">Домашняя страница</string>
     <!-- Option for always opening the user's last-open tab when re-opening the app -->
     <string name="opening_screen_last_tab">Последняя вкладка</string>
->>>>>>> 5a685e67
     <!-- Option for always opening the homepage when re-opening the app after four hours of inactivity -->
     <string name="opening_screen_after_four_hours_of_inactivity">Домашняя страница после четырех часов бездействия</string>
     <!-- Summary for tabs preference when auto closing tabs setting is set to manual close-->
@@ -928,12 +861,6 @@
     <string moz:removedIn="96" name="tab_tray_save_to_collection" tools:ignore="UnusedResources">Сохранить</string>
 
     <!-- Title text for the normal tabs header in the tabs tray which are not part of any tab grouping. -->
-<<<<<<< HEAD
-    <string moz:removedIn="94" name="tab_tray_header_title" tools:ignore="UnusedResources">Другие</string>
-
-    <!-- Title text for the normal tabs header in the tabs tray which are not part of any tab grouping. -->
-=======
->>>>>>> 5a685e67
     <string name="tab_tray_header_title_1">Другие вкладки</string>
 
     <!-- History -->
@@ -2036,13 +1963,6 @@
 
     <!-- Label for the preference to show the most visited top sites on the homepage -->
     <string name="top_sites_toggle_top_recent_sites_3">Самые посещаемые топ-сайты</string>
-<<<<<<< HEAD
-    <!-- Label for the show most visited top sites preference -->
-    <string moz:removedIn="94" name="top_sites_toggle_top_frecent_sites_2" tools:ignore="UnusedResources">Показывать самые посещаемые из топа сайтов</string>
-    <!-- Label for the show most visited sites preference -->
-    <string moz:removedIn="93" name="top_sites_toggle_top_frecent_sites" tools:ignore="UnusedResources">Показывать самые посещаемые сайты</string>
-=======
->>>>>>> 5a685e67
 
     <!-- Title text displayed in the rename top site dialog. -->
 	<string name="top_sites_rename_dialog_title">Имя</string>
@@ -2059,19 +1979,11 @@
     <!-- Content description for closing all inactive tabs -->
     <string name="inactive_tabs_delete_all">Закрыть все неактивные вкладки</string>
     <!-- A description below the section of "inactive" tabs to notify the user when those tabs will be closed, if appropriate. See strings inactive_tabs_30_days and inactive_tabs_7_days for placeholders options. -->
-<<<<<<< HEAD
-    <string moz:removedIn="93" name="inactive_tabs_description" tools:ignore="UnusedResources">Вкладки доступны здесь в течение %s дней. По истечении этого времени вкладки будут автоматически закрыты.</string>
-    <!-- The amount of time until a tab in the "inactive" section of the tabs tray will be closed. See string inactive_tabs_description as well -->
-    <string moz:removedIn="93" name="inactive_tabs_30_days" tools:ignore="UnusedResources">30 дней</string>
-    <!-- The amount of time until a tab in the "inactive" section of the tabs tray will be closed. See string inactive_tabs_description as well -->
-    <string moz:removedIn="93" name="inactive_tabs_7_days" tools:ignore="UnusedResources">1 неделя</string>
-=======
     <string moz:removedIn="95" name="inactive_tabs_description" tools:ignore="UnusedResources">Вкладки доступны здесь в течение %s дней. По истечении этого времени вкладки будут автоматически закрыты.</string>
     <!-- The amount of time until a tab in the "inactive" section of the tabs tray will be closed. See string inactive_tabs_description as well -->
     <string moz:removedIn="95" name="inactive_tabs_30_days" tools:ignore="UnusedResources">30 дней</string>
     <!-- The amount of time until a tab in the "inactive" section of the tabs tray will be closed. See string inactive_tabs_description as well -->
     <string moz:removedIn="95" name="inactive_tabs_7_days" tools:ignore="UnusedResources">1 неделя</string>
->>>>>>> 5a685e67
 
     <!-- Inactive tabs auto-close message in the tabs tray -->
     <!-- The header text of the auto-close message when the user is asked if they want to turn on the auto-closing of inactive tabs. -->
@@ -2082,23 +1994,6 @@
     <!-- A call to action below the description to allow the user to turn on the auto closing of inactive tabs. -->
     <string name="inactive_tabs_auto_close_message_action" tools:ignore="UnusedResources">ВКЛЮЧИТЬ АВТОЗАКРЫТИЕ</string>
 
-<<<<<<< HEAD
-    <!-- Inactive tabs survey -->
-    <!-- Header text for the inactive tabs survey asking for feedback to improve the inactive tabs feature. -->
-    <string name="inactive_tabs_survey_header" tools:ignore="UnusedResources">Пожалуйста, помогите нам это улучшить</string>
-    <!-- Content text for the inactive tabs survey asking the primary survey feedback question. -->
-    <string name="inactive_tabs_survey_content" tools:ignore="UnusedResources">Почему вы отключили неактивные вкладки?</string>
-    <!-- One of the feedback option that can be selected as a responses to the inactive tabs survey question. -->
-    <string name="inactive_tabs_survey_not_interested_option" tools:ignore="UnusedResources">Функция не интересует</string>
-    <!-- One of the feedback option that can be selected as a responses to the inactive tabs survey question. -->
-    <string name="inactive_tabs_survey_time_too_long_option" tools:ignore="UnusedResources">Слишком большое время неактивности</string>
-    <!-- One of the feedback option that can be selected as a responses to the inactive tabs survey question. -->
-    <string name="inactive_tabs_survey_time_too_short_option" tools:ignore="UnusedResources">Слишком малое время неактивности</string>
-    <!-- Confirmation button text to submit the feedback for the inactive tabs survey. -->
-    <string name="inactive_tabs_survey_send_button" tools:ignore="UnusedResources">Отправить</string>
-    <!-- Content description for inactive tabs survey close button -->
-    <string name="inactive_tabs_survey_close_button_content_description" tools:ignore="UnusedResources">Закрыть</string>
-=======
     <!-- Text for the snackbar to confirm auto-close is enabled for inactive tabs -->
     <string name="inactive_tabs_auto_close_message_snackbar">Автозакрытие включено</string>
 
@@ -2126,7 +2021,6 @@
     <string name="inactive_tabs_survey_send_button">Отправить</string>
     <!-- Content description for inactive tabs survey close button -->
     <string name="inactive_tabs_survey_close_button_content_description">Закрыть</string>
->>>>>>> 5a685e67
 
     <!-- Default browser experiment -->
     <string name="default_browser_experiment_card_text">Настройте автоматическое открытие ссылок с веб-сайтов, из электронных писем и сообщений в Firefox.</string>
@@ -2145,11 +2039,6 @@
 
     <!-- Pocket recommended stories -->
     <!-- Header text for a section on the home screen. -->
-<<<<<<< HEAD
-    <string moz:removedIn="94" name="pocket_stories_header" tools:ignore="UnusedResources">Истории, наводящие на размышления</string>
-    <!-- Header text for a section on the home screen. -->
-=======
->>>>>>> 5a685e67
     <string name="pocket_stories_header_1">Истории, наводящие на размышления</string>
     <!-- Header text for a section on the home screen. -->
     <string name="pocket_stories_categories_header">Истории по темам</string>
