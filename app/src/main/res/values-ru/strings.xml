<?xml version="1.0" encoding="utf-8"?>
<resources>


    <!-- App name for private browsing mode. The first parameter is the name of the app defined in app_name (for example: Fenix)-->
    <string name="app_name_private_5">Приватный %s</string>
    <!-- App name for private browsing mode. The first parameter is the name of the app defined in app_name (for example: Fenix)-->
    <string name="app_name_private_4">%s (Приватно)</string>
    <!-- Home Fragment -->
    <!-- Content description (not visible, for screen readers etc.): "Three dot" menu button. -->
    <string name="content_description_menu">Другие настройки</string>
    <!-- Content description (not visible, for screen readers etc.): "Private Browsing" menu button. -->
    <string name="content_description_private_browsing_button">Включить приватный просмотр</string>
    <!-- Content description (not visible, for screen readers etc.): "Private Browsing" menu button. -->
    <string name="content_description_disable_private_browsing_button">Отключить приватный просмотр</string>
    <!-- Placeholder text shown in the search bar before a user enters text -->
    <string name="search_hint">Введите запрос или адрес</string>

    <!-- No Open Tabs Message Description -->
    <string name="no_open_tabs_description">Открытые вами вкладки будут показаны здесь.</string>

    <!-- No Private Tabs Message Description -->
    <string name="no_private_tabs_description">Ваши приватные вкладки будут показаны здесь.</string>

    <!-- Message announced to the user when tab tray is selected with 1 tab -->
    <string name="open_tab_tray_single">1 открытая вкладка. Нажмите, чтобы переключить вкладки.</string>
    <!-- Message announced to the user when tab tray is selected with 0 or 2+ tabs -->
    <string name="open_tab_tray_plural">Открытых вкладок: %1$s. Нажмите, чтобы переключить вкладки.</string>

    <!-- Tab tray multi select title in app bar. The first parameter is the number of tabs selected -->
    <string name="tab_tray_multi_select_title">Выбрано: %1$d</string>
    <!-- Label of button in create collection dialog for creating a new collection  -->
    <string name="tab_tray_add_new_collection">Создать новую коллекцию</string>
    <!-- Label of editable text in create collection dialog for naming a new collection  -->
    <string name="tab_tray_add_new_collection_name">Название</string>

    <!-- Label of button in save to collection dialog for selecting a current collection  -->
    <string name="tab_tray_select_collection">Выберите коллекцию</string>
    <!-- Content description for close button while in multiselect mode in tab tray -->
    <string name="tab_tray_close_multiselect_content_description">Выйти из режима множественного выбора</string>
    <!-- Content description for back button in full screen tabs screen -->
    <string name="tabs_screen_close_screen_description">Закрыть экран вкладок</string>
    <!-- Content description for save to collection button while in multiselect mode in tab tray -->
    <string name="tab_tray_collection_button_multiselect_content_description">Сохранить выбранные вкладки в коллекцию</string>
    <!-- Content description for checkmark while tab is selected while in multiselect mode in tab tray. The first parameter is the title of the tab selected -->
    <string name="tab_tray_item_selected_multiselect_content_description">Выбрана %1$s</string>
    <!-- Content description when tab is unselected while in multiselect mode in tab tray. The first parameter is the title of the tab unselected -->
    <string name="tab_tray_item_unselected_multiselect_content_description">Снят выбор с %1$s</string>
    <!-- Content description announcement when exiting multiselect mode in tab tray -->
    <string name="tab_tray_exit_multiselect_content_description">Режим множественного выбора отключен</string>
    <!-- Content description announcement when entering multiselect mode in tab tray -->
    <string name="tab_tray_enter_multiselect_content_description">Включен режим множественного выбора, выберите вкладки для сохранения в коллекцию</string>
    <!-- Content description on checkmark while tab is selected in multiselect mode in tab tray -->
    <string name="tab_tray_multiselect_selected_content_description">Выбрано</string>

    <!-- About content. The first parameter is the name of the application. (For example: Fenix) -->
    <string name="about_content">%1$s разработан @fork-maintainers.</string>

    <!-- Private Browsing -->
    <!-- Title for private session option -->
    <string name="private_browsing_title">Вы находитесь в приватной сессии</string>
    <!-- Explanation for private browsing displayed to users on home view when they first enable private mode
        The first parameter is the name of the app defined in app_name (for example: Fenix) -->
    <string name="private_browsing_placeholder_description_2">%1$s удаляет историю поиска и просмотра страниц в приватных вкладках, когда вы закрываете их или выходите из приложения. Хотя это не делает вас анонимными для веб-сайтов или вашего Интернет-провайдера, вам будет легче сохранить конфиденциальность ваших действий в Интернете от других людей, которые используют это устройство.</string>
    <string name="private_browsing_common_myths">
       Распространённые мифы о приватном просмотре
    </string>
    <!-- Delete session button to erase your history in a private session -->
    <string name="private_browsing_delete_session">Удалить сессию</string>

    <!-- Private mode shortcut "contextual feature recommendation" (CFR) -->
    <!-- Text for the main message -->
    <string name="cfr_message">Добавьте ярлык, чтобы открывать приватные вкладки с главного экрана.</string>
    <!-- Text for the positive button -->
    <string name="cfr_pos_button_text">Добавить ярлык</string>
    <!-- Text for the negative button -->
    <string name="cfr_neg_button_text">Нет, спасибо</string>

    <!-- Open in App "contextual feature recommendation" (CFR) -->
    <!-- Text for the info message. 'Firefox' intentionally hardcoded here.-->
    <string name="open_in_app_cfr_info_message">Вы можете настроить Firefox на автоматическое открытие ссылок в приложениях.</string>
    <!-- Text for the positive action button -->
    <string name="open_in_app_cfr_positive_button_text">Перейти в настройки</string>

    <!-- Text for the negative action button -->
    <string name="open_in_app_cfr_negative_button_text">Пропустить</string>

    <!-- Text for the info dialog when camera permissions have been denied but user tries to access a camera feature. -->
    <string name="camera_permissions_needed_message">Требуется доступ к камере. Перейдите в настройки системы, коснитесь разрешений и нажмите «разрешить».</string>
    <!-- Text for the positive action button to go to Android Settings to grant permissions. -->
    <string name="camera_permissions_needed_positive_button_text">Перейти в настройки</string>

    <!-- Text for the negative action button to dismiss the dialog. -->
    <string name="camera_permissions_needed_negative_button_text">Пропустить</string>

    <!-- Text for the banner message to tell users about our auto close feature. -->
    <string name="tab_tray_close_tabs_banner_message">Настройте автоматическое закрытие открытых вкладок, которые не просматривались в последний день, неделю или месяц.</string>
    <!-- Text for the positive action button to go to Settings for auto close tabs. -->
    <string name="tab_tray_close_tabs_banner_positive_button_text">Открыть настройки</string>

    <!-- Text for the negative action button to dismiss the Close Tabs Banner. -->
    <string name="tab_tray_close_tabs_banner_negative_button_text">Пропустить</string>

    <!-- Home screen icons - Long press shortcuts -->
    <!-- Shortcut action to open new tab -->
    <string name="home_screen_shortcut_open_new_tab_2">Новая вкладка</string>
    <!-- Shortcut action to open new private tab -->
    <string name="home_screen_shortcut_open_new_private_tab_2">Новая приватная вкладка</string>

    <!-- Heading for the Top Sites block -->
    <string name="home_screen_top_sites_heading">Топ сайтов</string>

    <!-- Browser Fragment -->
    <!-- Content description (not visible, for screen readers etc.): Navigate to open tabs -->
    <string name="browser_tabs_button">Открытые вкладки</string>
    <!-- Content description (not visible, for screen readers etc.): Navigate backward (browsing history) -->
    <string name="browser_menu_back">Назад</string>
    <!-- Content description (not visible, for screen readers etc.): Navigate forward (browsing history) -->
    <string name="browser_menu_forward">Вперёд</string>
    <!-- Content description (not visible, for screen readers etc.): Refresh current website -->
    <string name="browser_menu_refresh">Обновить</string>
    <!-- Content description (not visible, for screen readers etc.): Stop loading current website -->
    <string name="browser_menu_stop">Остановить</string>


    <!-- Content description (not visible, for screen readers etc.): Bookmark the current page -->
    <string name="browser_menu_bookmark">Добавить в закладки</string>
    <!-- Content description (not visible, for screen readers etc.): Un-bookmark the current page -->
    <string name="browser_menu_edit_bookmark">Изменить закладку</string>
    <!-- Browser menu button that opens the addon manager -->
    <string name="browser_menu_add_ons">Дополнения</string>
    <!-- Text displayed when there are no add-ons to be shown -->
    <string name="no_add_ons">Дополнения отсутствуют</string>
    <!-- Browser menu button that sends a user to help articles -->
    <string name="browser_menu_help">Справка</string>
    <!-- Browser menu button that sends a to a the what's new article -->
    <string name="browser_menu_whats_new">Что нового</string>
    <!-- Browser menu button that opens the settings menu -->
    <string name="browser_menu_settings">Настройки</string>
    <!-- Browser menu button that opens a user's library -->
    <string name="browser_menu_library">Библиотека</string>
    <!-- Browser menu toggle that requests a desktop site -->
    <string name="browser_menu_desktop_site">Версия для ПК</string>
    <!-- Browser menu toggle that adds a shortcut to the site on the device home screen. -->
    <string name="browser_menu_add_to_homescreen">На домашний экран</string>
    <!-- Browser menu toggle that installs a Progressive Web App shortcut to the site on the device home screen. -->
    <string name="browser_menu_install_on_homescreen">Установить</string>
    <!-- Menu option on the toolbar that takes you to synced tabs page-->
    <string name="synced_tabs">Облачные вкладки</string>
    <!-- Content description (not visible, for screen readers etc.) for the Resync tabs button -->
    <string name="resync_button_content_description">Повторная синхронизация</string>
    <!-- Browser menu button that opens the find in page menu -->
    <string name="browser_menu_find_in_page">Найти на странице</string>
    <!-- Browser menu button that creates a private tab -->
    <string name="browser_menu_private_tab">Приватная вкладка</string>
    <!-- Browser menu button that creates a new tab -->
    <string name="browser_menu_new_tab">Новая вкладка</string>
    <!-- Browser menu button that saves the current tab to a collection -->
    <string name="browser_menu_save_to_collection_2">В коллекцию</string>
    <!-- Browser menu button that open a share menu to share the current site -->
    <string name="browser_menu_share">Поделиться</string>
    <!-- Share menu title, displayed when a user is sharing their current site -->
    <string name="menu_share_with">Поделиться с помощью…</string>
    <!-- Browser menu button shown in custom tabs that opens the current tab in Fenix
        The first parameter is the name of the app defined in app_name (for example: Fenix) -->
    <string name="browser_menu_open_in_fenix">Открыть в %1$s</string>
    <!-- Browser menu text shown in custom tabs to indicate this is a Fenix tab
        The first parameter is the name of the app defined in app_name (for example: Fenix) -->
    <string name="browser_menu_powered_by">На движке %1$s</string>

    <!-- Browser menu text shown in custom tabs to indicate this is a Fenix tab
        The first parameter is the name of the app defined in app_name (for example: Fenix) -->
    <string name="browser_menu_powered_by2">На движке %1$s</string>

    <!-- Browser menu button to put the current page in reader mode -->
    <string name="browser_menu_read">Вид для чтения</string>
    <!-- Browser menu button content description to close reader mode and return the user to the regular browser -->
    <string name="browser_menu_read_close">Закрыть вид для чтения</string>
    <!-- Browser menu button to open the current page in an external app -->
    <string name="browser_menu_open_app_link">Открыть в приложении</string>
    <!-- Browser menu button to configure reader mode appearance e.g. the used font type and size -->
    <string name="browser_menu_read_appearance">Оформление</string>

    <!-- Error message to show when the user tries to access a scheme not
        handled by the app (Ex: blob, tel etc) -->
    <string name="unknown_scheme_error_message">Ошибка подключения. Не удалось распознать схему URL.</string>

    <!-- Locale Settings Fragment -->
    <!-- Content description for tick mark on selected language -->
    <string name="a11y_selected_locale_content_description">Текущий язык</string>
    <!-- Content description for search icon -->
    <string name="a11y_search_icon_content_description">Поиск</string>
    <!-- Text for default locale item -->
    <string name="default_locale_text">Как на устройстве</string>
    <!-- Placeholder text shown in the search bar before a user enters text -->
    <string name="locale_search_hint">Поиск языка</string>

    <!-- Search Fragment -->
    <!-- Button in the search view that lets a user search by scanning a QR code -->
    <string name="search_scan_button">Cканировать</string>
    <!-- Button in the search view that lets a user change their search engine -->
    <string name="search_engine_button">Поисковая система</string>
    <!-- Button in the search view when shortcuts are displayed that takes a user to the search engine settings -->
    <string name="search_shortcuts_engine_settings">Настройки поисковых систем</string>
    <!-- Header displayed when selecting a shortcut search engine -->
    <string name="search_engines_search_with">В этот раз искать с помощью:</string>
    <!-- Button in the search view that lets a user navigate to the site in their clipboard -->
    <string name="awesomebar_clipboard_title">Вставить ссылку из буфера обмена</string>

    <!-- Button in the search suggestions onboarding that allows search suggestions in private sessions -->
    <string name="search_suggestions_onboarding_allow_button">Разрешить</string>
    <!-- Button in the search suggestions onboarding that does not allow search suggestions in private sessions -->
    <string name="search_suggestions_onboarding_do_not_allow_button">Не разрешать</string>
    <!-- Search suggestion onboarding hint title text -->
    <string name="search_suggestions_onboarding_title">Отображать поисковые предложения в приватных окнах?</string>
    <!-- Search suggestion onboarding hint description text, first parameter is the name of the app defined in app_name (for example: Fenix)-->
    <string name="search_suggestions_onboarding_text">%s будет отправлять в поисковую систему по умолчанию то, что вы вводите в адресной строке.</string>
    <!-- Search suggestion onboarding hint Learn more link text -->
    <string name="search_suggestions_onboarding_learn_more_link">Узнать больше</string>

    <!-- Search Widget -->
    <!-- Content description for searching with a widget. Firefox is intentionally hardcoded.-->
    <string name="search_widget_content_description">Открыть новую вкладку Firefox</string>
    <!-- Text preview for smaller sized widgets -->
    <string name="search_widget_text_short">Поиск</string>
    <!-- Text preview for larger sized widgets -->
    <string name="search_widget_text_long">Поиск в Интернете</string>

    <!-- Content description (not visible, for screen readers etc.): Voice search -->
    <string name="search_widget_voice">Голосовой поиск</string>

    <!-- Preferences -->
    <!-- Title for the settings page-->
    <string name="settings">Настройки</string>

    <!-- Preference category for basic settings -->
    <string name="preferences_category_basics">Основные</string>
    <!-- Preference category for general settings -->
    <string name="preferences_category_general">Общие</string>
    <!-- Preference category for all links about Fenix -->
    <string name="preferences_category_about">О приложении</string>
    <!-- Preference for settings related to changing the default search engine -->
    <string name="preferences_default_search_engine">Поисковая система по умолчанию</string>
    <!-- Preference for settings related to Search -->
    <string name="preferences_search">Поиск</string>
    <!-- Preference for settings related to Search address bar -->
    <string name="preferences_search_address_bar">Адресная строка</string>
    <!-- Preference linking to help about Fenix -->
    <string name="preferences_help">Справка</string>
    <!-- Preference link to rating Fenix on the Play Store -->
    <string name="preferences_rate">Оценить в Google Play</string>
    <!-- Preference for giving feedback about Fenix -->
    <string name="preferences_feedback">Оставить отзыв</string>
    <!-- Preference linking to about page for Fenix
        The first parameter is the name of the app defined in app_name (for example: Fenix) -->
    <string name="preferences_about">О %1$s</string>
    <!-- Preference linking to the your rights SUMO page -->
    <string name="preferences_your_rights">Ваши права</string>
    <!-- Preference for settings related to saved passwords -->
    <string name="preferences_passwords">Пароли</string>
    <!-- Preference for settings related to saved credit cards and addresses -->
    <string name="preferences_credit_cards_addresses">Банковские карты и адреса</string>
    <!-- Preference for settings related to changing the default browser -->
    <string name="preferences_set_as_default_browser">Установить браузером по умолчанию</string>
    <!-- Preference category for advanced settings -->
    <string name="preferences_category_advanced">Дополнительные</string>
    <!-- Preference category for privacy settings -->
    <string name="preferences_category_privacy">Приватность</string>
    <!-- Preference category for privacy and security settings -->
    <string name="preferences_category_privacy_security">Приватность и защита</string>
    <!-- Preference for advanced site permissions -->
    <string name="preferences_site_permissions">Разрешения для сайтов</string>
    <!-- Preference for private browsing options -->
    <string name="preferences_private_browsing_options">Приватный просмотр</string>
    <!-- Preference for opening links in a private tab-->
    <string name="preferences_open_links_in_a_private_tab">Открывать ссылки в приватной вкладке</string>
    <!-- Preference for allowing screenshots to be taken while in a private tab-->
    <string name="preferences_allow_screenshots_in_private_mode">Разрешить скриншоты при приватном просмотре</string>
    <!-- Will inform the user of the risk of activating Allow screenshots in private browsing option -->
    <string name="preferences_screenshots_in_private_mode_disclaimer">В случае, если разрешено, приватные вкладки будут видны при просмотре нескольких приложений</string>
    <!-- Preference for adding private browsing shortcut -->
    <string name="preferences_add_private_browsing_shortcut">Добавить ярлык приватного просмотра</string>
    <!-- Preference for accessibility -->
    <string name="preferences_accessibility">Специальные возможности</string>
    <!-- Preference to override the Firefox Account server -->
    <string name="preferences_override_fxa_server">Пользовательский сервер Аккаунта Firefox</string>
    <!-- Preference to override the Sync token server -->
    <string name="preferences_override_sync_tokenserver">Пользовательский сервер Синхронизации</string>
    <!-- Toast shown after updating the FxA/Sync server override preferences -->
    <string name="toast_override_fxa_sync_server_done">Сервер Аккаунта/Синхронизации Firefox был изменён. Закрываем приложение, чтобы применить изменения…</string>
    <!-- Preference category for account information -->
    <string name="preferences_category_account">Аккаунт</string>
    <!-- Preference shown on banner to sign into account -->
    <string name="preferences_sign_in">Войти</string>
    <!-- Preference for changing where the toolbar is positioned -->
    <string name="preferences_toolbar">Панель инструментов</string>
    <!-- Preference for changing default theme to dark or light mode -->
    <string name="preferences_theme">Тема</string>
    <!-- Preference for customizing the home screen -->
    <string name="preferences_home">Домой</string>
    <!-- Preference for gestures based actions -->
    <string name="preferences_gestures">Жесты</string>
    <!-- Preference for customizing the tabs tray -->
    <string name="preferences_tabs_tray">Панель вкладок</string>
    <!-- Preference for customizing the tabs tray FAB -->
    <string name="preferences_tabs_tray_fab">Плавающая кнопка действия (ПКД)</string>
    <!-- Preference for settings related to visual options -->
    <string name="preferences_customize">Персонализация</string>
    <!-- Preference description for banner about signing in -->
    <string name="preferences_sign_in_description">Синхронизируйте закладки, историю и многое другое с вашим Аккаунтом Firefox</string>
    <!-- Preference shown instead of account display name while account profile information isn't available yet. -->
    <string name="preferences_account_default_name">Аккаунт Firefox</string>
    <!-- Preference text for account title when there was an error syncing FxA -->
    <string name="preferences_account_sync_error">Подключитесь снова, чтобы возобновить синхронизацию</string>
    <!-- Preference for language -->
    <string name="preferences_language">Язык</string>
    <!-- Preference for data choices -->
    <string name="preferences_data_choices">Выбор данных</string>
    <!-- Preference for data collection -->
    <string name="preferences_data_collection">Сбор данных</string>
    <!-- Preference linking to the privacy notice -->
    <string name="preferences_privacy_link">Уведомление о конфиденциальности</string>
    <!-- Preference category for developer tools -->
    <string name="developer_tools_category">Инструменты разработчика</string>
    <!-- Preference for developers -->
    <string name="preferences_remote_debugging">Удалённая отладка по USB</string>
    <!-- Preference title for switch preference to show search engines -->
    <string name="preferences_show_search_engines">Показать поисковые системы</string>
    <!-- Preference title for switch preference to show search suggestions -->
    <string name="preferences_show_search_suggestions">Поисковые предложения</string>
    <!-- Preference title for switch preference to show voice search button -->
    <string name="preferences_show_voice_search">Показывать голосовой поиск</string>
    <!-- Preference title for switch preference to show search suggestions also in private mode -->
    <string name="preferences_show_search_suggestions_in_private">Показывать в приватных окнах</string>
    <!-- Preference title for switch preference to show a clipboard suggestion when searching -->
    <string name="preferences_show_clipboard_suggestions">Предложения из буфера обмена</string>
    <!-- Preference title for switch preference to suggest browsing history when searching -->
    <string name="preferences_search_browsing_history">Поиск по истории сёрфинга</string>
    <!-- Preference title for switch preference to suggest bookmarks when searching -->
    <string name="preferences_search_bookmarks">Поиск закладок</string>
    <!-- Preference title for switch preference to suggest synced tabs when searching -->
    <string name="preferences_search_synced_tabs">Поиск облачных вкладок</string>
    <!-- Preference for account settings -->
    <string name="preferences_account_settings">Настройки Аккаунта</string>
    <!-- Preference for enabling url autocomplete-->
    <string name="preferences_enable_autocomplete_urls">Автозаполнение URL</string>
    <!-- Preference for add-ons custom source -->
    <string name="preferences_addons_customization">Настройка источника пользовательских дополнений</string>
    <!-- Placeholder text shown in the search bar before a user enters text -->
    <string name="addons_search_hint">Поиск дополнений</string>
    
    <!-- Preference for open links in third party apps -->
    <string name="preferences_open_links_in_apps">Открывать ссылки в приложениях</string>

    <!-- Preference for open download with an external download manager app -->
    <string name="preferences_external_download_manager">Внешний менеджер загрузок</string>
    <!-- Preference for add_ons -->
    <string name="preferences_addons">Дополнения</string>

    <!-- Preference for notifications -->
    <string name="preferences_notifications">Уведомления</string>

    <!-- Add-on Preferences -->
    <!-- Preference to customize the configured AMO (addons.mozilla.org) collection -->
    <string name="preferences_customize_amo_collection">Собственная коллекция дополнений</string>
    <!-- Button caption to confirm the add-on collection configuration -->
    <string name="customize_addon_collection_ok">OK</string>
    <!-- Button caption to abort the add-on collection configuration -->
    <string name="customize_addon_collection_cancel">Отмена</string>
    <!-- Hint displayed on input field for custom collection name -->
    <string name="customize_addon_collection_hint">Имя коллекции</string>
    <!-- Hint displayed on input field for custom collection user ID-->
    <string name="customize_addon_collection_user_hint">Владелец коллекции (ID пользователя)</string>
    <!-- Toast shown after confirming the custom add-on collection configuration -->
    <string name="toast_customize_addon_collection_done">Коллекция дополнений была изменена. Закрываем приложение, чтобы применить изменения…</string>

    <!-- Account Preferences -->
    <!-- Preference for triggering sync -->
    <string name="preferences_sync_now">Синхронизировать</string>
    <!-- Preference category for sync -->
    <string name="preferences_sync_category">Выберите, что синхронизировать</string>
    <!-- Preference for syncing history -->
    <string name="preferences_sync_history">Историю</string>
    <!-- Preference for syncing bookmarks -->
    <string name="preferences_sync_bookmarks">Закладки</string>
    <!-- Preference for syncing logins -->
    <string name="preferences_sync_logins">Логины</string>
    <!-- Preference for syncing tabs -->
    <string name="preferences_sync_tabs_2">Открытые вкладки</string>
    <!-- Preference for signing out -->
    <string name="preferences_sign_out">Выйти</string>
    <!-- Preference displays and allows changing current FxA device name -->
    <string name="preferences_sync_device_name">Имя устройства</string>
    <!-- Text shown when user enters empty device name -->
    <string name="empty_device_name_error">Имя устройства не может быть пустым.</string>
    <!-- Label indicating that sync is in progress -->
    <string name="sync_syncing_in_progress">Синхронизация…</string>
    <!-- Label summary indicating that sync failed. The first parameter is the date stamp showing last time it succeeded -->
    <string name="sync_failed_summary">Синхронизация не удалась. Последняя синхронизация: %s</string>
    <!-- Label summary showing never synced -->
    <string name="sync_failed_never_synced_summary">Синхронизация не удалась. Последняя синхронизация: пока не было</string>
    <!-- Label summary the date we last synced. The first parameter is date stamp showing last time synced -->
    <string name="sync_last_synced_summary">Последняя синхронизация: %s</string>
    <!-- Label summary showing never synced -->
    <string name="sync_never_synced_summary">Последняя синхронизация: пока не было</string>

    <!-- Text for displaying the default device name.
        The first parameter is the application name, the second is the device manufacturer name
        and the third is the device model. -->
    <string name="default_device_name_2">%1$s на %2$s %3$s</string>

    <!-- Send Tab -->
    <!-- Name of the "receive tabs" notification channel. Displayed in the "App notifications" system settings for the app -->
    <string name="fxa_received_tab_channel_name">Вкладки с других устройств</string>
    <!-- Description of the "receive tabs" notification channel. Displayed in the "App notifications" system settings for the app -->
    <string name="fxa_received_tab_channel_description">Уведомления о вкладках, полученных с других устройств Firefox.</string>
    <!--  The body for these is the URL of the tab received  -->
    <string name="fxa_tab_received_notification_name">Полученная вкладка</string>
    <!-- When multiple tabs have been received -->
    <string name="fxa_tabs_received_notification_name">Полученные вкладки</string>
    <!-- %s is the device name -->
    <string name="fxa_tab_received_from_notification_name">Вкладка с %s</string>

    <!-- Advanced Preferences -->
    <!-- Preference for tracking protection settings -->
    <string name="preferences_tracking_protection_settings">Защита от отслеживания</string>
    <!-- Preference switch for tracking protection -->
    <string name="preferences_tracking_protection">Защита от отслеживания</string>
    <!-- Preference switch description for tracking protection -->
    <string name="preferences_tracking_protection_description">Блокирует содержимое и скрипты, которые отслеживают вас в Интернете</string>
    <!-- Preference for tracking protection exceptions -->
    <string name="preferences_tracking_protection_exceptions">Исключения</string>

    <!-- Preference description for tracking protection exceptions -->
    <string name="preferences_tracking_protection_exceptions_description">Защита от отслеживания на этих сайтах выключена</string>
    <!-- Button in Exceptions Preference to turn on tracking protection for all sites (remove all exceptions) -->
    <string name="preferences_tracking_protection_exceptions_turn_on_for_all">Включить для всех сайтов</string>

    <!-- Text displayed when there are no exceptions -->
    <string name="exceptions_empty_message_description">Исключения позволяют вам отключить защиту от отслеживания на выбранных сайтах.</string>
    <!-- Text displayed when there are no exceptions, with learn more link that brings users to a tracking protection SUMO page -->
    <string name="exceptions_empty_message_learn_more_link">Узнать больше</string>

    <!-- Description in Quick Settings that tells user tracking protection is off globally for all sites, and links to Settings to turn it on -->
    <string name="preferences_tracking_protection_turned_off_globally">Выключено глобально. Можно включить в настройках.</string>

    <!-- Preference switch for Telemetry -->
    <string name="preferences_telemetry">Телеметрия</string>
    <!-- Preference switch for usage and technical data collection -->
    <string name="preference_usage_data">Использование и технические данные</string>
    <!-- Preference description for usage and technical data collection -->
    <string name="preferences_usage_data_description">Делиться сведениями о производительности, использовании, аппаратном обеспечении и настройках вашего браузера с Mozilla, чтобы помогать нам делать %1$s ещё лучше</string>
    <!-- Preference switch for marketing data collection -->
    <string name="preferences_marketing_data">Маркетинговые данные</string>
    <!-- Preference description for marketing data collection, parameter is the app name (e.g. Firefox) -->
    <string name="preferences_marketing_data_description">Делиться данными о том, что вы используете в %1$s, с Leanplum, нашим мобильным маркетинговым вендором.</string>
    <!-- Title for experiments preferences -->
    <string name="preference_experiments">Исследования</string>
    <!-- Summary for experiments preferences -->
    <string name="preference_experiments_summary">Разрешить Mozilla устанавливать и собирать данные для экспериментальных функций</string>
    <!-- Preference switch for crash reporter -->
    <string name="preferences_crash_reporter">Сообщения о падениях</string>
    <!-- Preference switch for Mozilla location service -->
    <string name="preferences_mozilla_location_service">Служба местоположения Mozilla</string>
    <!-- Preference switch for app health report. The first parameter is the name of the application (For example: Fenix) -->
    <string name="preferences_fenix_health_report">Отчёт о здоровье %s</string>

    <!-- Turn On Sync Preferences -->
    <!-- Header of the Turn on Sync preference view -->
    <string name="preferences_sync">Включить синхронизацию</string>
    <!-- Preference for pairing -->
    <string name="preferences_sync_pair">Отсканируйте код сопряжения в компьютерном Firefox</string>
    <!-- Preference for account login -->
    <string name="preferences_sync_sign_in">Войти</string>

    <!-- Preference for reconnecting to FxA sync -->
    <string name="preferences_sync_sign_in_to_reconnect">Войти, чтобы подключиться снова</string>
    <!-- Preference for removing FxA account -->
    <string name="preferences_sync_remove_account">Удалить аккаунт</string>

    <!-- Pairing Feature strings -->
    <!-- Instructions on how to access pairing -->
    <string name="pair_instructions_2"><![CDATA[Отсканируйте QR-код на <b>firefox.com/pair</b>]]></string>
    <!-- Button to open camera for pairing -->
    <string name="pair_open_camera">Открыть камеру</string>
    <!-- Button to cancel pairing -->
    <string name="pair_cancel">Отмена</string>

    <!-- Toolbar Preferences -->
    <!-- Preference for using top toolbar -->
    <string name="preference_top_toolbar">Сверху</string>
    <!-- Preference for using bottom toolbar -->
    <string name="preference_bottom_toolbar">Снизу</string>

    <!-- Theme Preferences -->
    <!-- Preference for using light theme -->
    <string name="preference_light_theme">Светлая</string>
    <!-- Preference for using dark theme -->
    <string name="preference_dark_theme">Тёмная</string>
    <!-- Preference for using using dark or light theme automatically set by battery -->
    <string name="preference_auto_battery_theme">Учитывать режим экономии батареи</string>
    <!-- Preference for using following device theme -->
    <string name="preference_follow_device_theme">Использовать тему устройства</string>

    <!-- Gestures Preferences-->
    <!-- Preferences for using pull to refresh in a webpage -->
    <string name="preference_gestures_website_pull_to_refresh">Потянуть, чтобы обновить</string>
    <!-- Preference for using the dynamic toolbar -->
    <string name="preference_gestures_dynamic_toolbar">Прокрутить страницу, чтобы скрыть панель инструментов</string>
    <!-- Preference for switching tabs by swiping horizontally on the toolbar -->
    <string name="preference_gestures_swipe_toolbar_switch_tabs">Провести в сторону по панели инструментов, чтобы переключить вкладки</string>
    <!-- Preference for showing the opened tabs by swiping up on the toolbar-->
    <string name="preference_gestures_swipe_toolbar_show_tabs">Провести вверх по панели инструментов, чтобы открыть вкладки</string>

    <!-- Library -->
    <!-- Option in Library to open Sessions page -->
    <string name="library_sessions">Сессии</string>
    <!-- Option in Library to open Screenshots page -->
    <string name="library_screenshots">Скриншоты</string>
    <!-- Option in Library to open Downloads page -->
    <string name="library_downloads">Загрузки</string>
    <!-- Option in library to open Bookmarks page -->
    <string name="library_bookmarks">Закладки</string>
    <!-- Option in library to open Desktop Bookmarks root page -->
    <string name="library_desktop_bookmarks_root">Закладки на компьютере</string>
    <!-- Option in library to open Desktop Bookmarks "menu" page -->
    <string name="library_desktop_bookmarks_menu">Меню закладок</string>
    <!-- Option in library to open Desktop Bookmarks "toolbar" page -->
    <string name="library_desktop_bookmarks_toolbar">Панель закладок</string>
    <!-- Option in library to open Desktop Bookmarks "unfiled" page -->
    <string name="library_desktop_bookmarks_unfiled">Другие закладки</string>
    <!-- Option in Library to open History page -->
    <string name="library_history">История</string>
    <!-- Option in Library to open Synced Tabs page -->
    <string name="library_synced_tabs">Облачные вкладки</string>
    <!-- Option in Library to open Reading List -->
    <string name="library_reading_list">Список для чтения</string>
    <!-- Menu Item Label for Search in Library -->
    <string name="library_search">Поиск</string>
    <!-- Settings Page Title -->
    <string name="settings_title">Настройки</string>
    <!-- Content description (not visible, for screen readers etc.): "Menu icon for items on a history item" -->
    <string name="content_description_history_menu">Меню элемента истории</string>
    <!-- Content description (not visible, for screen readers etc.): "Close button for library settings" -->
    <string name="content_description_close_button">Закрыть</string>

    <!-- Option in library for Recently Closed Tabs -->
    <string name="library_recently_closed_tabs">Недавно закрытые вкладки</string>
    <!-- Option in library to open Recently Closed Tabs page -->
    <string name="recently_closed_show_full_history">Показать всю историю</string>
    <!-- Text to show users they have multiple tabs saved in the Recently Closed Tabs section of history.
    %d is a placeholder for the number of tabs selected. -->
    <string name="recently_closed_tabs">%d вкладки(ок)</string>
    <!-- Text to show users they have one tab saved in the Recently Closed Tabs section of history.
    %d is a placeholder for the number of tabs selected. -->
    <string name="recently_closed_tab">%d вкладка</string>

    <!-- Recently closed tabs screen message when there are no recently closed tabs -->
    <string name="recently_closed_empty_message">Здесь нет недавно закрытых вкладок</string>

    <!-- Tab Management -->
    <!-- Title of preference for tabs management -->
    <string name="preferences_tabs">Вкладки</string>
    <!-- Title of preference that allows a user to specify the tab view -->
    <string name="preferences_tab_view">Просмотр вкладок</string>
    <!-- Option for a list tab view -->
    <string name="tab_view_list">Списком</string>
    <!-- Option for a grid tab view -->
    <string name="tab_view_grid">Сеткой</string>
    <!-- Title of preference that allows a user to auto close tabs after a specified amount of time -->
    <string name="preferences_close_tabs">Закрывать вкладки</string>
    <!-- Option for auto closing tabs that will never auto close tabs, always allows user to manually close tabs -->
    <string name="close_tabs_manually">Вручную</string>
    <!-- Option for auto closing tabs that will auto close tabs after one day -->
    <string name="close_tabs_after_one_day">Через день</string>
    <!-- Option for auto closing tabs that will auto close tabs after one week -->
    <string name="close_tabs_after_one_week">Через неделю</string>
    <!-- Option for auto closing tabs that will auto close tabs after one month -->
    <string name="close_tabs_after_one_month">Через месяц</string>

    <!-- Summary for tabs preference when auto closing tabs setting is set to manual close-->
    <string name="close_tabs_manually_summary">Закрывать вручную</string>
    <!-- Summary for tabs preference when auto closing tabs setting is set to auto close tabs after one day-->
    <string name="close_tabs_after_one_day_summary">Закрывать через день</string>
    <!-- Summary for tabs preference when auto closing tabs setting is set to auto close tabs after one week-->
    <string name="close_tabs_after_one_week_summary">Закрывать через неделю</string>
    <!-- Summary for tabs preference when auto closing tabs setting is set to auto close tabs after one month-->
    <string name="close_tabs_after_one_month_summary">Закрывать через месяц</string>

    <!-- Sessions -->
    <!-- Title for the list of tabs -->
    <string name="tab_header_label">Открытые вкладки</string>
    <!-- Title for the list of tabs in the current private session -->
    <string name="tabs_header_private_title">Приватная сессия</string>
    <!-- Title for the list of tabs in the current private session -->
    <string name="tabs_header_private_tabs_title">Приватные вкладки</string>
    <!-- Content description (not visible, for screen readers etc.): Add tab button. Adds a news tab when pressed -->
    <string name="add_tab">Открыть вкладку</string>
    <!-- Content description (not visible, for screen readers etc.): Add tab button. Adds a news tab when pressed -->
    <string name="add_private_tab">Добавить приватную вкладку</string>
    <!-- Text for the new tab button to indicate adding a new private tab in the tab -->
    <string name="tab_drawer_fab_content">Приватно</string>
    <!-- Text shown as the title of the open tab tray -->
    <string name="tab_tray_title">Открытые вкладки</string>
    <!-- Text shown in the menu for saving tabs to a collection -->
    <string name="tab_tray_menu_item_save">Сохранить в коллекцию</string>
    <!-- Text shown in the menu for sharing all tabs -->
    <string name="tab_tray_menu_item_share">Поделиться всеми вкладками</string>
    <!-- Text shown in the menu to view recently closed tabs -->
    <string name="tab_tray_menu_recently_closed">Недавно закрытые вкладки</string>
    <!-- Text shown in the menu to view tab settings -->
    <string name="tab_tray_menu_tab_settings">Параметры вкладок</string>
    <!-- Text shown in the menu for closing all tabs -->
    <string name="tab_tray_menu_item_close">Закрыть все вкладки</string>
    <!-- Shortcut action to open new tab -->
    <string name="tab_tray_menu_open_new_tab">Новая вкладка</string>
    <!-- Shortcut action to open the home screen -->
    <string name="tab_tray_menu_home">На главную</string>
    <!-- Shortcut action to toggle private mode -->
    <string name="tab_tray_menu_toggle">Переключить режим просмотра</string>
    <!-- Content description (not visible, for screen readers etc.): Removes tab from collection button. Removes the selected tab from collection when pressed -->
    <string name="remove_tab_from_collection">Удалить вкладку из коллекции</string>
    <!-- Content description (not visible, for screen readers etc.): Close tab button. Closes the current session when pressed -->
    <string name="close_tab">Закрыть вкладку</string>
    <!-- Content description (not visible, for screen readers etc.): Close tab <title> button. First parameter is tab title  -->
    <string name="close_tab_title">Закрыть вкладку %s</string>
    <!-- Content description (not visible, for screen readers etc.): Opens the open tabs menu when pressed -->
    <string name="open_tabs_menu">Меню открытых вкладок</string>
    <!-- Open tabs menu item to close all tabs -->
    <string name="tabs_menu_close_all_tabs">Закрыть все вкладки</string>
    <!-- Open tabs menu item to share all tabs -->
    <string name="tabs_menu_share_tabs">Поделиться вкладками</string>
    <!-- Open tabs menu item to save tabs to collection -->
    <string name="tabs_menu_save_to_collection1">Сохранить вкладки в коллекцию</string>
    <!-- Content description (not visible, for screen readers etc.): Opens the tab menu when pressed -->
    <string name="tab_menu">Меню вкладок</string>
    <!-- Tab menu item to share the tab -->
    <string name="tab_share">Поделиться вкладкой</string>
    <!-- Button in the current session menu. Deletes the session when pressed -->
    <string name="current_session_delete">Удалить</string>
    <!-- Button in the current session menu. Saves the session when pressed -->
    <string name="current_session_save">Сохранить</string>
    <!-- Button in the current session menu. Opens the share menu when pressed -->
    <string name="current_session_share">Поделиться</string>
    <!-- Content description (not visible, for screen readers etc.): Title icon for current session menu -->
    <string name="current_session_image">Изображение текущей сессии</string>
    <!-- Button to save the current set of tabs into a collection -->
    <string name="save_to_collection">Сохранить в коллекцию</string>
    <!-- Text for the menu button to delete a collection -->
    <string name="collection_delete">Удалить коллекцию</string>
    <!-- Text for the menu button to rename a collection -->
    <string name="collection_rename">Переименовать коллекцию</string>
    <!-- Text for the button to open tabs of the selected collection -->
    <string name="collection_open_tabs">Открыть вкладки</string>


    <!-- Hint for adding name of a collection -->
    <string name="collection_name_hint">Имя коллекции</string>
    <!-- Text for the menu button to rename a top site -->
	<string name="rename_top_site">Переименовать</string>
	<!-- Text for the menu button to remove a top site -->
	<string name="remove_top_site">Удалить</string>

    <!-- Text for the menu button to delete a top site from history -->
    <string name="delete_from_history">Удалить из истории</string>
    <!-- Postfix for private WebApp titles, placeholder is replaced with app name -->
    <string name="pwa_site_controls_title_private">%1$s (Приватный просмотр)</string>

    <!-- Button in the current tab tray header in multiselect mode. Saved the selected tabs to a collection when pressed. -->
    <string name="tab_tray_save_to_collection">Сохранить</string>

    <!-- History -->
    <!-- Text for the button to clear all history -->
    <string name="history_delete_all">Удалить историю</string>
    <!-- Text for the dialog to confirm clearing all history -->
    <string name="history_delete_all_dialog">Вы уверены, что хотите удалить свою историю?</string>
    <!-- Text for the snackbar to confirm that multiple browsing history items has been deleted -->
    <string name="history_delete_multiple_items_snackbar">История удалена</string>
    <!-- Text for the snackbar to confirm that a single browsing history item has been deleted. The first parameter is the shortened URL of the deleted history item. -->
    <string name="history_delete_single_item_snackbar">%1$s удалён</string>
    <!-- Text for positive action to delete history in deleting history dialog -->
    <string name="history_clear_dialog">Удалить</string>
    <!-- History overflow menu copy button -->
    <string name="history_menu_copy_button">Копировать</string>
    <!-- History overflow menu share button -->
    <string name="history_menu_share_button">Поделиться</string>
    <!-- History overflow menu open in new tab button -->
    <string name="history_menu_open_in_new_tab_button">Открыть в новой вкладке</string>
    <!-- History overflow menu open in private tab button -->
    <string name="history_menu_open_in_private_tab_button">Открыть в приватной вкладке</string>
    <!-- Text for the button to delete a single history item -->
    <string name="history_delete_item">Удалить</string>
    <!-- History multi select title in app bar
    The first parameter is the number of bookmarks selected -->
    <string name="history_multi_select_title">Выбрано: %1$d</string>
    <!-- Text for the button to clear selected history items. The first parameter
        is a digit showing the number of items you have selected -->
    <string name="history_delete_some">Удалить %1$d элемент(а)</string>
    <!-- Text for the header that groups the history for today -->
    <string name="history_today">Сегодня</string>
    <!-- Text for the header that groups the history for yesterday -->
    <string name="history_yesterday">Вчера</string>
    <!-- Text for the header that groups the history for last 24 hours -->
    <string name="history_24_hours">Последние 24 часа</string>
    <!-- Text for the header that groups the history the past 7 days -->
    <string name="history_7_days">Последние 7 дней</string>
    <!-- Text for the header that groups the history the past 30 days -->
    <string name="history_30_days">Последние 30 дней</string>
    <!-- Text for the header that groups the history older than the last month -->
    <string name="history_older">Старее</string>

    <!-- Text shown when no history exists -->
    <string name="history_empty_message">История отсутствует</string>

    <!-- Downloads -->
    <!-- Text for the button to clear all downloads -->
    <string name="download_delete_all">Удалить загрузки</string>
    <!-- Text for the dialog to confirm clearing all downloads -->
    <string name="download_delete_all_dialog">Вы уверены, что хотите удалить свои загрузки?</string>
    <!-- Text for the snackbar to confirm that multiple downloads items have been deleted -->
    <string name="download_delete_multiple_items_snackbar">Загрузки удалены</string>
    <!-- Text shown when no download exists -->
    <string name="download_empty_message">Здесь ещё нет загрузок</string>
    <!-- History multi select title in app bar
    The first parameter is the number of downloads selected -->
    <string name="download_multi_select_title">Выбрано: %1$d</string>

    <!-- History overflow menu open in new tab button -->
    <string name="download_menu_open">Открыть</string>
    <!-- Text for the button to delete a single history item -->
    <string name="download_delete_item">Удалить</string>


    <!-- Crashes -->
    <!-- Title text displayed on the tab crash page. This first parameter is the name of the application (For example: Fenix) -->
    <string name="tab_crash_title_2">Извините, %1$s не смог загрузить эту страницу.</string>

    <!-- Description text displayed on the tab crash page -->
    <string name="tab_crash_description">Вы можете попытаться восстановить или закрыть эту вкладку ниже.</string>
    <!-- Send crash report checkbox text on the tab crash page -->
    <string name="tab_crash_send_report">Отправить сообщение о падении в Mozilla</string>
    <!-- Close tab button text on the tab crash page -->
    <string name="tab_crash_close">Закрыть вкладку</string>
    <!-- Restore tab button text on the tab crash page -->
    <string name="tab_crash_restore">Восстановить вкладку</string>

    <!-- Content Description for session item menu button -->
    <string name="content_description_session_menu">Параметры сессии</string>

    <!-- Content Description for session item share button -->
    <string name="content_description_session_share">Поделиться сессией</string>

    <!-- Bookmarks -->
    <!-- Content description for bookmarks library menu -->
    <string name="bookmark_menu_content_description">Меню закладок</string>
    <!-- Screen title for editing bookmarks -->
    <string name="bookmark_edit">Изменить закладку</string>
    <!-- Screen title for selecting a bookmarks folder -->
    <string name="bookmark_select_folder">Выбрать папку</string>
    <!-- Confirmation message for a dialog confirming if the user wants to delete the selected folder -->
    <string name="bookmark_delete_folder_confirmation_dialog">Вы действительно хотите удалить эту папку?</string>
    <!-- Confirmation message for a dialog confirming if the user wants to delete multiple items including folders. Parameter will be replaced by app name. -->
    <string name="bookmark_delete_multiple_folders_confirmation_dialog">%s удалит выбранные элементы.</string>
    <!-- Snackbar title shown after a folder has been deleted. This first parameter is the name of the deleted folder -->
    <string name="bookmark_delete_folder_snackbar">%1$s удалён</string>
    <!-- Screen title for adding a bookmarks folder -->
    <string name="bookmark_add_folder">Создать папку</string>
    <!-- deprecated: Snackbar title shown after a bookmark has been created. -->
    <string name="bookmark_created_snackbar">Закладка создана.</string>
    <!-- Snackbar title shown after a bookmark has been created. -->
    <string name="bookmark_saved_snackbar">Закладка сохранена!</string>
    <!-- Snackbar edit button shown after a bookmark has been created. -->
    <string name="edit_bookmark_snackbar_action">ИЗМЕНИТЬ</string>

    <!-- Bookmark overflow menu edit button -->
    <string name="bookmark_menu_edit_button">Изменить</string>
    <!-- Bookmark overflow menu select button -->
    <string name="bookmark_menu_select_button">Выбрать</string>
    <!-- Bookmark overflow menu copy button -->
    <string name="bookmark_menu_copy_button">Копировать</string>
    <!-- Bookmark overflow menu share button -->
    <string name="bookmark_menu_share_button">Поделиться</string>
    <!-- Bookmark overflow menu open in new tab button -->
    <string name="bookmark_menu_open_in_new_tab_button">Открыть в новой вкладке</string>
    <!-- Bookmark overflow menu open in private tab button -->
    <string name="bookmark_menu_open_in_private_tab_button">Открыть в приватной вкладке</string>
    <!-- Bookmark overflow menu delete button -->
    <string name="bookmark_menu_delete_button">Удалить</string>
    <!--Bookmark overflow menu save button -->
    <string name="bookmark_menu_save_button">Сохранить</string>
    <!-- Bookmark multi select title in app bar
     The first parameter is the number of bookmarks selected -->
    <string name="bookmarks_multi_select_title">%1$d выбрана(ы)</string>
    <!-- Bookmark editing screen title -->
    <string name="edit_bookmark_fragment_title">Изменить закладку</string>
    <!-- Bookmark folder editing screen title -->
    <string name="edit_bookmark_folder_fragment_title">Изменить папку</string>
    <!-- Bookmark sign in button message -->
    <string name="bookmark_sign_in_button">Войдите, чтобы увидеть свои синхронизируемые закладки</string>
    <!-- Bookmark URL editing field label -->
    <string name="bookmark_url_label">URL</string>
    <!-- Bookmark FOLDER editing field label -->
    <string name="bookmark_folder_label">ПАПКА</string>
    <!-- Bookmark NAME editing field label -->
    <string name="bookmark_name_label">ИМЯ</string>
    <!-- Bookmark add folder screen title -->
    <string name="bookmark_add_folder_fragment_label">Создать папку</string>
    <!-- Bookmark select folder screen title -->
    <string name="bookmark_select_folder_fragment_label">Выбрать папку</string>
    <!-- Bookmark editing error missing title -->
    <string name="bookmark_empty_title_error">Должна иметь заголовок</string>
    <!-- Bookmark editing error missing or improper URL -->
    <string name="bookmark_invalid_url_error">Некорректный URL</string>
    <!-- Bookmark screen message for empty bookmarks folder -->
    <string name="bookmarks_empty_message">Здесь нет закладок</string>
    <!-- Bookmark snackbar message on deletion
     The first parameter is the host part of the URL of the bookmark deleted, if any -->
    <string name="bookmark_deletion_snackbar_message">%1$s удалён</string>
    <!-- Bookmark snackbar message on deleting multiple bookmarks not including folders-->
    <string name="bookmark_deletion_multiple_snackbar_message_2">Закладки удалены</string>
    <!-- Bookmark snackbar message on deleting multiple bookmarks including folders-->
    <string name="bookmark_deletion_multiple_snackbar_message_3">Удаление выбранных папок</string>
    <!-- Bookmark undo button for deletion snackbar action -->
    <string name="bookmark_undo_deletion">ОТМЕНИТЬ</string>

    <!-- Site Permissions -->
    <!-- Site permissions preferences header -->
    <string name="permissions_header">Разрешения</string>
    <!-- Button label that take the user to the Android App setting -->
    <string name="phone_feature_go_to_settings">Перейти в Настройки</string>

    <!-- Content description (not visible, for screen readers etc.): Quick settings sheet
        to give users access to site specific information / settings. For example:
        Secure settings status and a button to modify site permissions -->
    <string name="quick_settings_sheet">Панель быстрых настроек</string>
    <!-- Label that indicates that this option it the recommended one -->
    <string name="phone_feature_recommended">Рекомендуется</string>
    <!-- button that allows editing site permissions settings -->
    <string name="quick_settings_sheet_manage_site_permissions">Управление разрешениями сайта</string>
    <!-- Button label for clearing all the information of site permissions-->
    <string name="clear_permissions">Удалить разрешения</string>
    <!-- Button label for clearing a site permission-->
    <string name="clear_permission">Удалить разрешение</string>
    <!-- Button label for clearing all the information on all sites-->
    <string name="clear_permissions_on_all_sites">Удалить разрешения для всех сайтов</string>
    <!-- Preference for altering video and audio autoplay for all websites -->
    <string name="preference_browser_feature_autoplay">Автовоспроизведение</string>
    <!-- Preference for altering the camera access for all websites -->
    <string name="preference_phone_feature_camera">Камера</string>
    <!-- Preference for altering the microphone access for all websites -->
    <string name="preference_phone_feature_microphone">Микрофон</string>
    <!-- Preference for altering the location access for all websites -->
    <string name="preference_phone_feature_location">Местоположение</string>
    <!-- Preference for altering the notification access for all websites -->
    <string name="preference_phone_feature_notification">Уведомления</string>
    <!-- Preference for altering the persistent storage access for all websites -->
    <string name="preference_phone_feature_persistent_storage">Постоянное хранилище</string>
    <!-- Label that indicates that a permission must be asked always -->
    <string name="preference_option_phone_feature_ask_to_allow">Всегда спрашивать</string>
    <!-- Label that indicates that a permission must be blocked -->
    <string name="preference_option_phone_feature_blocked">Блокировать</string>
    <!-- Label that indicates that a permission must be allowed -->
    <string name="preference_option_phone_feature_allowed">Разрешить</string>
    <!--Label that indicates a permission is by the Android OS-->
    <string name="phone_feature_blocked_by_android">Заблокировано Android</string>
    <!-- Preference for showing a list of websites that the default configurations won't apply to them -->
    <string name="preference_exceptions">Исключения</string>
    <!-- Summary of tracking protection preference if tracking protection is set to on -->
    <string name="tracking_protection_on">Включена</string>
    <!-- Summary of tracking protection preference if tracking protection is set to off -->
    <string name="tracking_protection_off">Отключена</string>

    <!-- Label that indicates that all video and audio autoplay is allowed -->
    <string name="preference_option_autoplay_allowed2">Разрешить аудио и видео</string>
    <!-- Label that indicates that video and audio autoplay is only allowed over Wi-Fi -->
    <string name="preference_option_autoplay_allowed_wifi_only2">Блокировать аудио и видео только при использовании мобильных данных</string>
    <!-- Subtext that explains 'autoplay on Wi-Fi only' option -->
    <string name="preference_option_autoplay_allowed_wifi_subtext">Аудио и видео будут проигрываться при использовании Wi-Fi</string>
    <!-- Label that indicates that video autoplay is allowed, but audio autoplay is blocked -->
    <string name="preference_option_autoplay_block_audio2">Блокировать только аудио</string>
    <!-- Label that indicates that all video and audio autoplay is blocked -->
    <string name="preference_option_autoplay_blocked3">Блокировать аудио и видео</string>
    <!-- Summary of delete browsing data on quit preference if it is set to on -->
    <string name="delete_browsing_data_quit_on">Включено</string>
    <!-- Summary of delete browsing data on quit preference if it is set to off -->
    <string name="delete_browsing_data_quit_off">Отключено</string>

    <!-- Collections -->
    <!-- Collections header on home fragment -->
    <string name="collections_header">Коллекции</string>
    <!-- Content description (not visible, for screen readers etc.): Opens the collection menu when pressed -->
    <string name="collection_menu_button_content_description">Меню коллекции</string>

    <!-- Label to describe what collections are to a new user without any collections -->
    <string name="no_collections_description2">Собирайте то, что важно для вас.\nОбъединяйте похожие запросы, сайты и вкладки для быстрого доступа в будущем.</string>
    <!-- Title for the "select tabs" step of the collection creator -->
    <string name="create_collection_select_tabs">Выберите вкладки</string>

    <!-- Title for the "select collection" step of the collection creator -->
    <string name="create_collection_select_collection">Выберите коллекцию</string>

    <!-- Title for the "name collection" step of the collection creator -->
    <string name="create_collection_name_collection">Имя коллекции</string>

    <!-- Button to add new collection for the "select collection" step of the collection creator -->
    <string name="create_collection_add_new_collection">Создать новую коллекцию</string>

    <!-- Button to select all tabs in the "select tabs" step of the collection creator -->
    <string name="create_collection_select_all">Выбрать все</string>
    <!-- Button to deselect all tabs in the "select tabs" step of the collection creator -->
    <string name="create_collection_deselect_all">Отменить выбор всего</string>
    <!-- Text to prompt users to select the tabs to save in the "select tabs" step of the collection creator -->
    <string name="create_collection_save_to_collection_empty">Выберите вкладки для сохранения</string>

    <!-- Text to show users how many tabs they have selected in the "select tabs" step of the collection creator.
     %d is a placeholder for the number of tabs selected. -->
    <string name="create_collection_save_to_collection_tabs_selected">%d вкладки(ок) выбрано</string>

    <!-- Text to show users they have one tab selected in the "select tabs" step of the collection creator.
    %d is a placeholder for the number of tabs selected. -->
    <string name="create_collection_save_to_collection_tab_selected">%d вкладка выбрана</string>

    <!-- Text shown in snackbar when multiple tabs have been saved in a collection -->
    <string name="create_collection_tabs_saved">Вкладки сохранены!</string>

    <!-- Text shown in snackbar when one or multiple tabs have been saved in a new collection -->
    <string name="create_collection_tabs_saved_new_collection">Коллекция сохранена!</string>
    <!-- Text shown in snackbar when one tab has been saved in a collection -->
    <string name="create_collection_tab_saved">Вкладка сохранена!</string>

    <!-- Content description (not visible, for screen readers etc.): button to close the collection creator -->
    <string name="create_collection_close">Закрыть</string>

    <!-- Button to save currently selected tabs in the "select tabs" step of the collection creator-->
    <string name="create_collection_save">Сохранить</string>

    <!-- Snackbar action to view the collection the user just created or updated -->
    <string name="create_collection_view">Посмотреть</string>

    <!-- Default name for a new collection in "name new collection" step of the collection creator. %d is a placeholder for the number of collections-->
    <string name="create_collection_default_name">Коллекция %d</string>

    <!-- Share -->
    <!-- Share screen header -->
    <string name="share_header">Отправить и поделиться</string>
    <!-- Share screen header -->
    <string name="share_header_2">Поделиться</string>
    <!-- Content description (not visible, for screen readers etc.):
        "Share" button. Opens the share menu when pressed. -->
    <string name="share_button_content_description">Поделиться</string>
    <!-- Sub-header in the dialog to share a link to another app -->
    <string name="share_link_subheader">Поделиться ссылкой</string>
    <!-- Sub-header in the dialog to share a link to another sync device -->
    <string name="share_device_subheader">Отправить на устройство</string>
    <!-- Sub-header in the dialog to share a link to an app from the full list -->
    <string name="share_link_all_apps_subheader">Все действия</string>
    <!-- Sub-header in the dialog to share a link to an app from the most-recent sorted list -->
    <string name="share_link_recent_apps_subheader">Недавно использованные</string>
    <!-- An option from the share dialog to sign into sync -->
    <string name="sync_sign_in">Войти в синхронизацию</string>
    <!-- An option from the share dialog to send link to all other sync devices -->
    <string name="sync_send_to_all">Отправить на все устройства</string>
    <!-- An option from the share dialog to reconnect to sync -->
    <string name="sync_reconnect">Переподключиться к синхронизации</string>
    <!-- Text displayed when sync is offline and cannot be accessed -->
    <string name="sync_offline">Автономная работа</string>
    <!-- An option to connect additional devices -->
    <string name="sync_connect_device">Подключить другое устройство</string>
    <!-- The dialog text shown when additional devices are not available -->
    <string name="sync_connect_device_dialog">Чтобы отправить вкладку, войдите в Firefox хотя бы на ещё одном устройстве.</string>
    <!-- Confirmation dialog button -->
    <string name="sync_confirmation_button">Понятно</string>

    <!-- Share error message -->
    <string name="share_error_snackbar">Не удалось отправить в это приложение</string>

    <!-- Add new device screen title -->
    <string name="sync_add_new_device_title">Отправить на устройство</string>
    <!-- Text for the warning message on the Add new device screen -->
    <string name="sync_add_new_device_message">Ни одного устройства не подключено</string>
    <!-- Text for the button to learn about sending tabs -->
    <string name="sync_add_new_device_learn_button">Узнать больше об отправке вкладок…</string>
    <!-- Text for the button to connect another device -->
    <string name="sync_add_new_device_connect_button">Подключить другое устройство…</string>

    <!-- Notifications -->
    <!-- The user visible name of the "notification channel" (Android 8+ feature) for the ongoing notification shown while a browsing session is active. -->
    <string name="notification_pbm_channel_name">Приватная сессия</string>
    <!-- Text shown in the notification that pops up to remind the user that a private browsing session is active. -->
    <string name="notification_pbm_delete_text">Удалите приватные вкладки</string>
    <!-- Text shown in the notification that pops up to remind the user that a private browsing session is active. -->
    <string name="notification_pbm_delete_text_2">Закройте приватные вкладки</string>
    <!-- Notification action to open Fenix and resume the current browsing session. -->
    <string name="notification_pbm_action_open">Открыть</string>
    <!-- Notification action to delete all current private browsing sessions AND switch to Fenix (bring it to the foreground) -->
    <string name="notification_pbm_action_delete_and_open">Удалить и открыть</string>
    <!-- Name of the "Powered by Fenix" notification channel. Displayed in the "App notifications" system settings for the app -->
    <string name="notification_powered_by_channel_name">На движке</string>
    <!-- Text shown in snackbar when user deletes a collection -->
    <string name="snackbar_collection_deleted">Коллекция удалена</string>

    <!-- Text shown in snackbar when user renames a collection -->
    <string name="snackbar_collection_renamed">Коллекция переименована</string>
    <!-- Text shown in snackbar when user deletes a tab -->
    <string name="snackbar_tab_deleted">Вкладка удалена</string>

    <!-- Text shown in snackbar when user deletes all tabs -->
    <string name="snackbar_tabs_deleted">Вкладки удалены</string>
    <!-- Text shown in snackbar when user closes a tab -->
    <string name="snackbar_tab_closed">Вкладка закрыта</string>
    <!-- Text shown in snackbar when user closes all tabs -->
    <string name="snackbar_tabs_closed">Вкладки закрыты</string>
    <!-- Text shown in snackbar when user adds a site to top sites -->
    <string name="snackbar_added_to_top_sites">Добавлено в топ сайтов!</string>
    <!-- Text shown in snackbar when user closes a private tab -->
    <string name="snackbar_private_tab_closed">Приватная вкладка закрыта</string>
    <!-- Text shown in snackbar when user closes all private tabs -->
    <string name="snackbar_private_tabs_closed">Приватные вкладки закрыты</string>
    <!-- Text shown in snackbar when user deletes all private tabs -->
    <string name="snackbar_private_tabs_deleted">Приватные вкладки удалены</string>
    <!-- Text shown in snackbar to undo deleting a tab, top site or collection -->
    <string name="snackbar_deleted_undo">ОТМЕНИТЬ</string>

    <!-- Text shown in snackbar when user removes a top site -->
    <string name="snackbar_top_site_removed">Сайт удалён</string>
    <!-- Text for action to undo deleting a tab or collection shown in a11y dialog -->
    <string name="a11y_dialog_deleted_undo">Отмена</string>
    <!-- Text for action to confirm deleting a tab or collection shown in a11y dialog -->
    <string name="a11y_dialog_deleted_confirm">Подтвердить</string>
    <!-- QR code scanner prompt which appears after scanning a code, but before navigating to it
        First parameter is the name of the app, second parameter is the URL or text scanned-->
    <string name="qr_scanner_confirmation_dialog_message">Разрешить %1$s открыть %2$s</string>
    <!-- QR code scanner prompt dialog positive option to allow navigation to scanned link -->
    <string name="qr_scanner_dialog_positive">РАЗРЕШИТЬ</string>
    <!-- QR code scanner prompt dialog positive option to deny navigation to scanned link -->
    <string name="qr_scanner_dialog_negative">ЗАПРЕТИТЬ</string>
    <!-- Tab collection deletion prompt dialog message. Placeholder will be replaced with the collection name -->
    <string name="tab_collection_dialog_message">Вы уверены, что хотите удалить %1$s?</string>
    <!-- Collection and tab deletion prompt dialog message. This will show when the last tab from a collection is deleted -->
    <string name="delete_tab_and_collection_dialog_message">Удалив эту вкладку, вы удалите всю коллекцию. Вы можете создавать новые коллекции в любое время.</string>
    <!-- Collection and tab deletion prompt dialog title. Placeholder will be replaced with the collection name. This will show when the last tab from a collection is deleted -->
    <string name="delete_tab_and_collection_dialog_title">Удалить %1$s?</string>
    <!-- Tab collection deletion prompt dialog option to delete the collection -->
    <string name="tab_collection_dialog_positive">Удалить</string>
    <!-- Tab collection deletion prompt dialog option to cancel deleting the collection -->
    <string name="tab_collection_dialog_negative">Отмена</string>
    <!-- Text displayed in a notification when the user enters full screen mode -->
    <string name="full_screen_notification">Вход в полноэкранный режим</string>

    <!-- Message for copying the URL via long press on the toolbar -->
    <string name="url_copied">URL скопирован</string>


    <!-- Sample text for accessibility font size -->
    <string name="accessibility_text_size_sample_text_1">Это пример текста. Он здесь для того, чтобы показать, как текст будет отображаться, когда вы будете увеличивать или уменьшать его размер.</string>
    <!-- Summary for Accessibility Text Size Scaling Preference -->
    <string name="preference_accessibility_text_size_summary">Увеличение или уменьшение размера шрифта на сайтах</string>
    <!-- Title for Accessibility Text Size Scaling Preference -->
    <string name="preference_accessibility_font_size_title">Размер шрифта</string>

    <!-- Title for Accessibility Text Automatic Size Scaling Preference -->
    <string name="preference_accessibility_auto_size_2">Автоматический размер шрифта</string>
    <!-- Summary for Accessibility Text Automatic Size Scaling Preference -->
    <string name="preference_accessibility_auto_size_summary">Размер шрифта будет соответствовать настройкам Android. Отключите этот параметр, чтобы управлять размером шрифта здесь.</string>

    <!-- Title for the Delete browsing data preference -->
    <string name="preferences_delete_browsing_data">Удаление данных веб-сёрфинга</string>
    <!-- Title for the tabs item in Delete browsing data -->
    <string name="preferences_delete_browsing_data_tabs_title_2">Открытые вкладки</string>
    <!-- Subtitle for the tabs item in Delete browsing data, parameter will be replaced with the number of open tabs -->
    <string name="preferences_delete_browsing_data_tabs_subtitle">%d вкладки(ок)</string>
    <!-- Title for the data and history items in Delete browsing data -->
    <string name="preferences_delete_browsing_data_browsing_data_title">История веб-сёрфинга и данные сайтов</string>
    <!-- Subtitle for the data and history items in delete browsing data, parameter will be replaced with the
        number of history items the user has -->
    <string name="preferences_delete_browsing_data_browsing_data_subtitle">%d адресов</string>
    <!-- Title for history items in Delete browsing data -->
    <string name="preferences_delete_browsing_data_browsing_history_title">История</string>
    <!-- Subtitle for the history items in delete browsing data, parameter will be replaced with the
        number of history pages the user has -->
    <string name="preferences_delete_browsing_data_browsing_history_subtitle">%d страницу(ы)</string>
    <!-- Title for the cookies item in Delete browsing data -->
    <string name="preferences_delete_browsing_data_cookies">Куки</string>
    <!-- Subtitle for the cookies item in Delete browsing data -->
    <string name="preferences_delete_browsing_data_cookies_subtitle">Вы выйдете с большинства сайтов</string>
    <!-- Title for the cached images and files item in Delete browsing data -->
    <string name="preferences_delete_browsing_data_cached_files">Кэшированные изображения и файлы</string>
    <!-- Subtitle for the cached images and files item in Delete browsing data -->
    <string name="preferences_delete_browsing_data_cached_files_subtitle">Освободит место</string>
    <!-- Title for the site permissions item in Delete browsing data -->
    <string name="preferences_delete_browsing_data_site_permissions">Разрешения для сайтов</string>
    <!-- Text for the button to delete browsing data -->
    <string name="preferences_delete_browsing_data_button">Удалить данные веб-сёрфинга</string>

    <!-- Title for the Delete browsing data on quit preference -->
    <string name="preferences_delete_browsing_data_on_quit">Удалять данные веб-сёрфинга при выходе</string>
    <!-- Summary for the Delete browsing data on quit preference. "Quit" translation should match delete_browsing_data_on_quit_action translation. -->
    <string name="preference_summary_delete_browsing_data_on_quit">Автоматически удаляет данные веб-сёрфинга, когда вы выбираете «Выйти» в главном меню</string>
    <!-- Summary for the Delete browsing data on quit preference. "Quit" translation should match delete_browsing_data_on_quit_action translation. -->
    <string name="preference_summary_delete_browsing_data_on_quit_2">Автоматически удаляет данные веб-сёрфинга, когда вы выбираете  \&quot;Выйти\&quot; в главном меню</string>
    <!-- Action item in menu for the Delete browsing data on quit feature -->
    <string name="delete_browsing_data_on_quit_action">Выйти</string>

    <!-- Dialog message to the user asking to delete browsing data. -->
    <string name="delete_browsing_data_prompt_message">Это действие удалит все данные вашего веб-сёрфинга.</string>
    <!-- Dialog message to the user asking to delete browsing data. Parameter will be replaced by app name. -->
    <string name="delete_browsing_data_prompt_message_3">%s удалит выбранные данные веб-сёрфинга.</string>
    <!-- Text for the cancel button for the data deletion dialog -->
    <string name="delete_browsing_data_prompt_cancel">Отмена</string>
    <!-- Text for the allow button for the data deletion dialog -->
    <string name="delete_browsing_data_prompt_allow">Удалить</string>
    <!-- Text for the snackbar confirmation that the data was deleted -->
    <string name="preferences_delete_browsing_data_snackbar">Данные веб-сёрфинга удалены</string>

    <!-- Text for the snackbar to show the user that the deletion of browsing data is in progress -->
    <string name="deleting_browsing_data_in_progress">Удаляем данных веб-сёрфинга…</string>

    <!-- Tips -->
    <!-- text for firefox preview moving tip header "Firefox Preview" and "Firefox Nightly" are intentionally hardcoded -->
    <string name="tip_firefox_preview_moved_header">Firefox Preview теперь стал Firefox Nightly</string>
    <!-- text for firefox preview moving tip description -->
    <string name="tip_firefox_preview_moved_description">Firefox Nightly обновляется каждую ночь и включает в себя новые, экспериментальные возможности.
        Однако, он может быть менее стабилен. Если вы хотите более стабильной работы, загрузите нашу бета-версию браузера.</string>

    <!-- text for firefox preview moving tip button. "Firefox for Android Beta" is intentionally hardcoded -->
    <string name="tip_firefox_preview_moved_button_2">Загрузить Firefox для Android Бета</string>

    <!-- text for firefox preview moving tip header. "Firefox Nightly" is intentionally hardcoded -->
    <string name="tip_firefox_preview_moved_header_preview_installed">Firefox Nightly переехал</string>
    <!-- text for firefox preview moving tip description -->
    <string name="tip_firefox_preview_moved_description_preview_installed">Это приложение больше не будет получать обновлений безопасности. Прекратите использование этого приложения и переключитесь на новый Nightly.
        \n\nЧтобы переместить ваши закладки, логины и историю в другое приложение, создайте аккаунт Firefox.</string>
    <!-- text for firefox preview moving tip button  -->
    <string name="tip_firefox_preview_moved_button_preview_installed">Переключиться на новый Nightly</string>

    <!-- text for firefox preview moving tip header. "Firefox Nightly" is intentionally hardcoded -->
    <string name="tip_firefox_preview_moved_header_preview_not_installed">Firefox Nightly переехал</string>
    <!-- text for firefox preview moving tip description -->
    <string name="tip_firefox_preview_moved_description_preview_not_installed">Это приложение больше не будет получать обновлений безопасности. Загрузите новый Nightly и прекратите использование этого приложения.
        \n\nЧтобы переместить ваши закладки, логины и историю в другое приложение, создайте аккаунт Firefox.</string>
    <!-- text for firefox preview moving tip button  -->
    <string name="tip_firefox_preview_moved_button_preview_not_installed">Получить новый Nightly</string>

    <!-- Onboarding -->
    <!-- Text for onboarding welcome message
    The first parameter is the name of the app (e.g. Firefox Preview) -->
    <string name="onboarding_header">Добро пожаловать в %s!</string>
    <!-- text for the Firefox Accounts section header -->
    <string name="onboarding_fxa_section_header">Уже есть аккаунт?</string>
    <!-- text for the Firefox Preview feature section header
    The first parameter is the name of the app (e.g. Firefox Preview) -->
    <string name="onboarding_feature_section_header">Познакомьтесь с %s</string>
    <!-- text for the "What's New" onboarding card header -->
    <string name="onboarding_whats_new_header1">Посмотрите, что нового</string>
    <!-- text for the "what's new" onboarding card description
    The first parameter is the short name of the app (e.g. Firefox) -->
    <string name="onboarding_whats_new_description">Есть вопросы о переработанном %s? Хотите узнать, что изменилось?</string>
    <!-- text for underlined clickable link that is part of "what's new" onboarding card description that links to an FAQ -->
    <string name="onboarding_whats_new_description_linktext">Получите ответы здесь</string>
    <!-- text for the Firefox account onboarding sign in card header -->
    <string name="onboarding_account_sign_in_header">Начните синхронизировать закладки, пароли и многое другое с вашим Аккаунтом Firefox.</string>
    <!-- Text for the button to learn more about signing in to your Firefox account -->
    <string name="onboarding_manual_sign_in_learn_more">Узнать больше</string>
    <!-- text for the firefox account onboarding card header when we detect you're already signed in to
        another Firefox browser. (The word `Firefox` should not be translated)
        The first parameter is the email of the detected user's account -->
    <string name="onboarding_firefox_account_auto_signin_header_3">В другом браузере Firefox на этом устройстве вы вошли как %s. Вы хотите авторизоваться с помощью этого аккаунта?</string>
    <!-- text for the button to confirm automatic sign-in -->
    <string name="onboarding_firefox_account_auto_signin_confirm">Да, авторизоваться</string>
    <!-- text for the automatic sign-in button while signing in is in process -->
    <string name="onboarding_firefox_account_signing_in">Идет вход…</string>
    <!-- text for the button to manually sign into Firefox account. The word "Firefox" should not be translated -->
    <string name="onboarding_firefox_account_sign_in">Войти в Firefox</string>
    <!-- text for the button to stay signed out when presented with an option to automatically sign-in. -->
    <string name="onboarding_firefox_account_stay_signed_out">Не входить</string>
    <!-- text to display in the snackbar once account is signed-in -->
    <string name="onboarding_firefox_account_sync_is_on">Началась синхронизация</string>
    <!-- text to display in the snackbar if automatic sign-in fails. user may try again -->
    <string name="onboarding_firefox_account_automatic_signin_failed">Не удалось выполнить вход</string>
    <!-- text for the tracking protection onboarding card header -->
    <string name="onboarding_tracking_protection_header_2">Автоматическая приватность</string>
    <!-- text for the tracking protection card description
    The first parameter is the name of the app (e.g. Firefox Preview) -->
    <string name="onboarding_tracking_protection_description_2">Настройки конфиденциальности и безопасности блокируют трекеры, вредоносные программы, и компании, которые вас отслеживают.</string>
    <!-- text for tracking protection radio button option for standard level of blocking -->
    <string name="onboarding_tracking_protection_standard_button_2">Стандартная (по умолчанию)</string>
    <!-- text for standard blocking option button description -->
    <string name="onboarding_tracking_protection_standard_button_description_2">Блокирует меньше трекеров. Страницы будут загружаться нормально.</string>
    <!-- text for tracking protection radio button option for strict level of blocking -->
    <string name="onboarding_tracking_protection_strict_button">Строгая (рекомендуется)</string>
    <!-- text for tracking protection radio button option for strict level of blocking -->
    <string name="onboarding_tracking_protection_strict_option">Строгая</string>
    <!-- text for strict blocking option button description -->
    <string name="onboarding_tracking_protection_strict_button_description_2">Блокирует больше трекеров, рекламы и всплывающих окон. Страницы будут грузиться быстрее, но часть функций может не работать.</string>
    <!-- text for the tabs tray layout onboarding card header -->
    <string name="onboarding_tabs_layout_header">Выберите макет панели вкладок</string>
    <!-- text for the tabs tray layout card description-->
    <string name="onboarding_tabs_tray_layout_description">Выберите, либо старый стиль экрана вкладок Firefox (Fennec), либо панель вкладок нового стиля (Fenix).</string>
    <!-- text for old Fennec style tab screen layout -->
    <string name="onboarding_tabs_tray_fennec_layout_button">Старый стиль Fennec (по умолчанию)</string>
    <!-- text for old Fennec style description -->
    <string name="onboarding_tabs_tray_fennec_layout_description">Щелчок по счётчику вкладок на панели инструментов покажет вам экран вкладок с макетом, похожим на предыдущую (Fennec) версию Firefox.</string>
    <!-- text for Fenix style tab tray layout -->
    <string name="onboarding_tabs_tray_fenix_layout_button">Новый стиль Fenix</string>
    <!-- text for strict blocking option button description -->
    <string name="onboarding_tabs_tray_fenix_layout_description">Щелчок по счётчику вкладок на панели инструментов покажет вам новый макет панели вкладок из Fenix версии Firefox.</string>
    <!-- text for the toolbar position card header
        In English this is an idiom for "choose a side as in an argument or fight"
        but it is ok to make this more literally about "choosing a position in a physical space -->
    <string name="onboarding_toolbar_position_header">Сделайте выбор</string>
    <!-- text for the toolbar position card description -->
    <string name="onboarding_toolbar_position_description">Попробуйте сёрфинг одной рукой с панелью инструментов внизу, или переместите её наверх.</string>
    <!-- text for the private browsing onboarding card header -->
    <string name="onboarding_private_browsing_header">Приватный режим</string>
    <!-- text for the private browsing onboarding card description
    The first parameter is an icon that represents private browsing -->
    <string name="onboarding_private_browsing_description1">Хотите открыть приватную вкладку один раз: Нажмите на значок %s.</string>
    <!-- text for the private browsing onboarding card description, explaining how to always using private browsing -->
    <string name="onboarding_private_browsing_always_description">Хотите открывать приватные вкладки каждый раз: Измените настройки приватного просмотра.</string>
    <!-- text for the private browsing onbording card button, that launches settings -->
    <string name="onboarding_private_browsing_button">Открыть настройки</string>
    <!-- text for the privacy notice onboarding card header -->
    <string name="onboarding_privacy_notice_header">Ваша приватность</string>

    <!-- text for the privacy notice onboarding card description
    The first parameter is the name of the app (e.g. Firefox Preview) -->
    <string name="onboarding_privacy_notice_description">Мы создали %s, чтобы предоставить вам контроль над тем,
        чем вы делитесь — как в Интернете, так и с нами.
    </string>
    <!-- Text for the button to read the privacy notice -->
    <string name="onboarding_privacy_notice_read_button">Уведомление о конфиденциальности</string>

    <!-- Content description (not visible, for screen readers etc.): Close onboarding screen -->
    <string name="onboarding_close">Закрыть</string>

    <!-- text for the button to finish onboarding -->
    <string name="onboarding_finish">Начать веб-сёрфинг</string>

    <!-- Onboarding theme -->
    <!-- text for the theme picker onboarding card header -->
    <string name="onboarding_theme_picker_header">Выберите вашу тему</string>
    <!-- text for the theme picker onboarding card description -->
    <string name="onboarding_theme_picker_description1">Сохраните заряд аккумулятора и ваше зрение, включив тёмную тему.</string>
    <!-- Automatic theme setting (will follow device setting) -->
    <string name="onboarding_theme_automatic_title">Автоматическая</string>
    <!-- Summary of automatic theme setting (will follow device setting) -->
    <string name="onboarding_theme_automatic_summary">Адаптируется к настройкам вашего устройства</string>
    <!-- Theme setting for dark mode -->
    <string name="onboarding_theme_dark_title">Тёмная тема</string>
    <!-- Theme setting for light mode -->
    <string name="onboarding_theme_light_title">Светлая тема</string>

    <!-- Text shown in snackbar when multiple tabs have been sent to device -->
    <string name="sync_sent_tabs_snackbar">Вкладки отправлены!</string>
    <!-- Text shown in snackbar when one tab has been sent to device  -->
    <string name="sync_sent_tab_snackbar">Вкладка отправлена!</string>
    <!-- Text shown in snackbar when sharing tabs failed  -->
    <string name="sync_sent_tab_error_snackbar">Не удалось поделиться</string>
    <!-- Text shown in snackbar for the "retry" action that the user has after sharing tabs failed -->
    <string name="sync_sent_tab_error_snackbar_action">ПОВТОРИТЬ</string>
    <!-- Title of QR Pairing Fragment -->
    <string name="sync_scan_code">Сканирование QR-кода</string>
    <!-- Instructions on how to access pairing -->
    <string name="sign_in_instructions"><![CDATA[Откройте Firefox на вашем компьютере и перейдите на <b>https://firefox.com/pair</b>]]></string>
    <!-- Text shown for sign in pairing when ready -->
    <string name="sign_in_ready_for_scan">Сканировать QR-код</string>
    <!-- Text shown for settings option for sign with pairing -->
    <string name="sign_in_with_camera">Войти с помощью камеры</string>
    <!-- Text shown for settings option for sign with email -->
    <string name="sign_in_with_email">Использовать электронную почту</string>
    <!-- Text shown for settings option for create new account text.'Firefox' intentionally hardcoded here.-->
    <string name="sign_in_create_account_text"><![CDATA[Ещё нет аккаунта? <u>Создайте его</u>, чтобы синхронизировать Firefox между устройствами.]]></string>
    <!-- Text shown in confirmation dialog to sign out of account -->
    <string name="sign_out_confirmation_message">Firefox прекратит синхронизацию с вашим аккаунтом, но не будет удалять ничего из ваших данных веб-сёрфинга на этом устройстве.</string>
    <!-- Text shown in confirmation dialog to sign out of account. The first parameter is the name of the app (e.g. Firefox Preview) -->
    <string name="sign_out_confirmation_message_2">%s прекратит синхронизацию с вашим аккаунтом, но не будет удалять ничего из ваших данных веб-сёрфинга на этом устройстве.</string>
    <!-- Option to continue signing out of account shown in confirmation dialog to sign out of account -->
    <string name="sign_out_disconnect">Отсоединить</string>
    <!-- Option to cancel signing out shown in confirmation dialog to sign out of account -->
    <string name="sign_out_cancel">Отмена</string>
    <!-- Error message snackbar shown after the user tried to select a default folder which cannot be altered -->
    <string name="bookmark_cannot_edit_root">Нельзя редактировать папки по-умолчанию</string>

    <!-- Enhanced Tracking Protection -->
    <!-- Link displayed in enhanced tracking protection panel to access tracking protection settings -->
    <string name="etp_settings">Настройки защиты</string>
    <!-- Preference title for enhanced tracking protection settings -->
    <string name="preference_enhanced_tracking_protection">Улучшенная защита от отслеживания</string>
    <!-- Title for the description of enhanced tracking protection -->
    <string name="preference_enhanced_tracking_protection_explanation_title">Сёрфите по Интернету без слежки</string>
    <!-- Description of enhanced tracking protection. The first parameter is the name of the application (For example: Fenix) -->
    <string name="preference_enhanced_tracking_protection_explanation">Храните свои данные при себе. %s защитит вас от многих наиболее известных трекеров, которые следят за вашим поведением в Интернете.</string>
    <!-- Text displayed that links to website about enhanced tracking protection -->
    <string name="preference_enhanced_tracking_protection_explanation_learn_more">Узнать больше</string>
    <!-- Preference for enhanced tracking protection for the standard protection settings -->
    <string name="preference_enhanced_tracking_protection_standard_default_1">Стандартная (по умолчанию)</string>
    <!-- Preference description for enhanced tracking protection for the standard protection settings -->
    <string name="preference_enhanced_tracking_protection_standard_description_3">Блокирует меньше трекеров. Страницы будут загружаться нормально.</string>
    <!--  Accessibility text for the Standard protection information icon  -->
    <string name="preference_enhanced_tracking_protection_standard_info_button">Что блокируется стандартной защитой от отслеживания</string>
    <!-- Preference for enhanced tracking protection for the strict protection settings -->
    <string name="preference_enhanced_tracking_protection_strict">Строгая</string>
    <!-- Preference description for enhanced tracking protection for the strict protection settings -->
    <string name="preference_enhanced_tracking_protection_strict_description_2">Блокирует больше трекеров, рекламы и всплывающих окон. Страницы будут грузиться быстрее, но часть функций может не работать.</string>
    <!--  Accessibility text for the Strict protection information icon  -->
    <string name="preference_enhanced_tracking_protection_strict_info_button">Что блокируется строгой защитой от отслеживания</string>
    <!-- Preference for enhanced tracking protection for the custom protection settings -->
    <string name="preference_enhanced_tracking_protection_custom">Персональная</string>
    <!-- Preference description for enhanced tracking protection for the strict protection settings -->
    <string name="preference_enhanced_tracking_protection_custom_description_2">Выберите, какие трекеры и скрипты необходимо блокировать.</string>
    <!--  Accessibility text for the Strict protection information icon  -->
    <string name="preference_enhanced_tracking_protection_custom_info_button">Что блокируется персональной защитой от отслеживания</string>
    <!-- Header for categories that are being blocked by current Enhanced Tracking Protection settings -->
    <!-- Preference for enhanced tracking protection for the custom protection settings for cookies-->
    <string name="preference_enhanced_tracking_protection_custom_cookies">Куки</string>
    <!-- Option for enhanced tracking protection for the custom protection settings for cookies-->
    <string name="preference_enhanced_tracking_protection_custom_cookies_1">Межсайтовые и социальные трекеры</string>
    <!-- Option for enhanced tracking protection for the custom protection settings for cookies-->
    <string name="preference_enhanced_tracking_protection_custom_cookies_2">Куки с непосещённых сайтов</string>
    <!-- Option for enhanced tracking protection for the custom protection settings for cookies-->
    <string name="preference_enhanced_tracking_protection_custom_cookies_3">Все сторонние куки (может нарушить работу веб-сайтов)</string>
    <!-- Option for enhanced tracking protection for the custom protection settings for cookies-->
    <string name="preference_enhanced_tracking_protection_custom_cookies_4">Все куки (нарушит работу веб-сайтов)</string>
    <!-- Preference for enhanced tracking protection for the custom protection settings for tracking content -->
    <string name="preference_enhanced_tracking_protection_custom_tracking_content">Отслеживающее содержимое</string>
    <!-- Option for enhanced tracking protection for the custom protection settings for tracking content-->
    <string name="preference_enhanced_tracking_protection_custom_tracking_content_1">Во всех вкладках</string>
    <!-- Option for enhanced tracking protection for the custom protection settings for tracking content-->
    <string name="preference_enhanced_tracking_protection_custom_tracking_content_2">Только в приватных вкладках</string>
    <!-- Option for enhanced tracking protection for the custom protection settings for tracking content-->
    <string name="preference_enhanced_tracking_protection_custom_tracking_content_3">Только в настраиваемых вкладках</string>
    <!-- Preference for enhanced tracking protection for the custom protection settings -->
    <string name="preference_enhanced_tracking_protection_custom_cryptominers">Криптомайнеры</string>
    <!-- Preference for enhanced tracking protection for the custom protection settings -->
    <string name="preference_enhanced_tracking_protection_custom_fingerprinters">Сборщики цифровых отпечатков</string>
    <string name="enhanced_tracking_protection_blocked">Блокируются</string>
    <!-- Header for categories that are being not being blocked by current Enhanced Tracking Protection settings -->
    <string name="enhanced_tracking_protection_allowed">Разрешены</string>
    <!-- Category of trackers (social media trackers) that can be blocked by Enhanced Tracking Protection -->
    <string name="etp_social_media_trackers_title">Трекеры социальных сетей</string>
    <!-- Description of social media trackers that can be blocked by Enhanced Tracking Protection -->
    <string name="etp_social_media_trackers_description">Ограничивает возможности социальных сетей по отслеживанию вашей активности в Интернете.</string>
    <!-- Category of trackers (cross-site tracking cookies) that can be blocked by Enhanced Tracking Protection -->
    <string name="etp_cookies_title">Межсайтовые отслеживающие куки</string>
    <!-- Description of cross-site tracking cookies that can be blocked by Enhanced Tracking Protection -->
    <string name="etp_cookies_description">Блокирует куки, которые рекламные сети и анализирующие компании используют, чтобы объединять ваши данные сёрфинга со многих сайтов.</string>
    <!-- Category of trackers (cryptominers) that can be blocked by Enhanced Tracking Protection -->
    <string name="etp_cryptominers_title">Криптомайнеры</string>
    <!-- Description of cryptominers that can be blocked by Enhanced Tracking Protection -->
    <string name="etp_cryptominers_description">Предотвращает получение вредоносными скриптами доступа к вашему устройству для добычи цифровой валюты.</string>
    <!-- Category of trackers (fingerprinters) that can be blocked by Enhanced Tracking Protection -->
    <string name="etp_fingerprinters_title">Сборщики цифровых отпечатков</string>
    <!-- Description of fingerprinters that can be blocked by Enhanced Tracking Protection -->
    <string name="etp_fingerprinters_description">Останавливает сбор однозначно идентифицируемых данных о вашем устройстве, которые могут быть использованы в целях отслеживания.</string>
    <!-- Category of trackers (tracking content) that can be blocked by Enhanced Tracking Protection -->
    <string name="etp_tracking_content_title">Отслеживающее содержимое</string>
    <!-- Description of tracking content that can be blocked by Enhanced Tracking Protection -->
    <string name="etp_tracking_content_description">Блокирует загрузку внешней рекламы, видео и другого содержимого, если они содержат отслеживающий код. Может повлиять на работу некоторых веб-сайтов.</string>
    <!-- Enhanced Tracking Protection Onboarding Message shown in a dialog above the toolbar. The first parameter is the name of the application (For example: Fenix) -->
    <string name="etp_onboarding_cfr_message">Фиолетовый цвет щита означает, что %s заблокировал трекеры на сайте. Нажмите, чтобы узнать больше.</string>
    <!-- Enhanced Tracking Protection message that protection is currently on for this site -->
    <string name="etp_panel_on">Защита для этого сайта включена</string>
    <!-- Enhanced Tracking Protection message that protection is currently off for this site -->
    <string name="etp_panel_off">Защита для этого сайта отключена</string>
    <!-- Header for exceptions list for which sites enhanced tracking protection is always off -->
    <string name="enhanced_tracking_protection_exceptions">Улучшенная защита от отслеживания отключена для следующих веб-сайтов</string>
    <!-- Content description (not visible, for screen readers etc.): Navigate
    back from ETP details (Ex: Tracking content) -->
    <string name="etp_back_button_content_description">Перейти назад</string>
    <!-- About page Your rights link text -->
    <string name="about_your_rights">Ваши права</string>
    <!-- About page link text to open open source licenses screen -->
    <string name="about_open_source_licenses">Используемые свободные библиотеки</string>
    <!-- About page link text to open what's new link -->
    <string name="about_whats_new">Что нового в %s</string>
    <!-- Open source licenses page title
    The first parameter is the app name -->
    <string name="open_source_licenses_title">%s | Свободные библиотеки</string>

    <!-- Category of trackers (redirect trackers) that can be blocked by Enhanced Tracking Protection -->
    <string name="etp_redirect_trackers_title">Трекеры перенаправлений</string>
    <!-- Description of redirect tracker cookies that can be blocked by Enhanced Tracking Protection -->
    <string name="etp_redirect_trackers_description">Удаляет куки, установленные в ходе перенаправлений на известные веб-сайты с отслеживанием.</string>

    <!-- About page link text to open support link -->
    <string name="about_support">Поддержка</string>
    <!-- About page link text to list of past crashes (like about:crashes on desktop) -->
    <string name="about_crashes">Падения</string>
    <!-- About page link text to open privacy notice link -->
    <string name="about_privacy_notice">Уведомление о конфиденциальности</string>
    <!-- About page link text to open know your rights link -->
    <string name="about_know_your_rights">Узнайте о своих правах</string>
    <!-- About page link text to open licensing information link -->
    <string name="about_licensing_information">Информация о лицензии</string>
    <!-- About page link text to open a screen with libraries that are used -->
    <string name="about_other_open_source_libraries">Используемые библиотеки</string>

    <!-- Toast shown to the user when they are activating the secret dev menu
        The first parameter is number of long clicks left to enable the menu -->
    <string name="about_debug_menu_toast_progress">Кликов до включения меню отладки: %1$d</string>
    <string name="about_debug_menu_toast_done">Меню отладки включено</string>

    <!-- Content description of the tab counter toolbar button when one tab is open -->
    <string name="tab_counter_content_description_one_tab">1 вкладка</string>
    <!-- Content description of the tab counter toolbar button when multiple tabs are open. First parameter will be replaced with the number of tabs (always more than one) -->
    <string name="tab_counter_content_description_multi_tab">%d вкладки(ок)</string>

    <!-- Browser long press popup menu -->
    <!-- Copy the current url -->
    <string name="browser_toolbar_long_press_popup_copy">Копировать</string>
    <!-- Paste & go the text in the clipboard. '&amp;' is replaced with the ampersand symbol: & -->
    <string name="browser_toolbar_long_press_popup_paste_and_go">Вставить и перейти</string>
    <!-- Paste the text in the clipboard -->
    <string name="browser_toolbar_long_press_popup_paste">Вставить</string>
  
    <!-- Snackbar message shown after an URL has been copied to clipboard. -->
    <string name="browser_toolbar_url_copied_to_clipboard_snackbar">URL скопирован в буфер обмена</string>
  
    <!-- Title text for the Add To Homescreen dialog -->
    <string name="add_to_homescreen_title">Добавить на домашний экран</string>
    <!-- Cancel button text for the Add to Homescreen dialog -->
    <string name="add_to_homescreen_cancel">Отмена</string>
    <!-- Add button text for the Add to Homescreen dialog -->
    <string name="add_to_homescreen_add">Добавить</string>
    <!-- Continue to website button text for the first-time Add to Homescreen dialog -->
    <string name="add_to_homescreen_continue">Вернуться к веб-сайту</string>
    <!-- Placeholder text for the TextView in the Add to Homescreen dialog -->
    <string name="add_to_homescreen_text_placeholder">Название ярлыка</string>

    <!-- Describes the add to homescreen functionality -->
    <string name="add_to_homescreen_description_2">Вы можете легко добавить этот веб-сайт на домашний экран вашего устройства, чтобы иметь к нему мгновенный доступ и сёрфить быстрее со скоростью нативного приложения.</string>

    <!-- Preference for managing the settings for logins and passwords in Fenix -->
    <string name="preferences_passwords_logins_and_passwords">Логины и пароли</string>
    <!-- Preference for managing the saving of logins and passwords in Fenix -->
    <string name="preferences_passwords_save_logins">Сохранение логинов и паролей</string>
    <!-- Preference option for asking to save passwords in Fenix -->
    <string name="preferences_passwords_save_logins_ask_to_save">Предлагать сохранить</string>
    <!-- Preference option for never saving passwords in Fenix -->
    <string name="preferences_passwords_save_logins_never_save">Никогда не сохранять</string>
    <!-- Preference for autofilling saved logins in Fenix -->
    <string name="preferences_passwords_autofill">Автозаполнение</string>
    <!-- Preference for syncing saved logins in Fenix -->
    <string name="preferences_passwords_sync_logins">Синхронизация логинов</string>
    <!-- Syncing saved logins in Fenix is on -->
    <string name="preferences_passwords_sync_logins_on">Включена</string>
    <!-- Syncing saved logins in Fenix is off -->
    <string name="preferences_passwords_sync_logins_off">Отключена</string>
    <!-- Syncing saved logins in Fenix needs reconnect to sync -->
    <string name="preferences_passwords_sync_logins_reconnect">Переподключиться</string>
    <!-- Syncing saved logins in Fenix needs login -->
    <string name="preferences_passwords_sync_logins_sign_in">Войти в Синхронизацию</string>
    <!-- Preference to access list of saved logins -->
    <string name="preferences_passwords_saved_logins">Сохранённые логины</string>
    <!-- Description of empty list of saved passwords. Placeholder is replaced with app name.  -->
    <string name="preferences_passwords_saved_logins_description_empty_text">Логины, которые вы сохраняете или синхронизируете в %s, появятся тут.</string>
    <!-- Preference to access list of saved logins -->
    <string name="preferences_passwords_saved_logins_description_empty_learn_more_link">Узнайте больше о синхронизации.</string>
    <!-- Preference to access list of login exceptions that we never save logins for -->
    <string name="preferences_passwords_exceptions">Исключения</string>
    <!-- Empty description of list of login exceptions that we never save logins for -->
    <string name="preferences_passwords_exceptions_description_empty">Здесь будут показаны не сохраняемые логины и пароли.</string>
    <!-- Description of list of login exceptions that we never save logins for -->
    <string name="preferences_passwords_exceptions_description">Логины и пароли для этих сайтов сохраняться не будут.</string>
    <!-- Text on button to remove all saved login exceptions -->
    <string name="preferences_passwords_exceptions_remove_all">Удалить все исключения</string>
    <!-- Hint for search box in logins list -->
    <string name="preferences_passwords_saved_logins_search">Поиск логинов</string>
    <!-- Option to sort logins list A-Z, alphabetically -->
    <string name="preferences_passwords_saved_logins_alphabetically">В алфавитном порядке</string>
    <!-- Option to sort logins list by most recently used -->
    <string name="preferences_passwords_saved_logins_recently_used">Недавно использованные</string>
    <!-- The header for the site that a login is for -->
    <string name="preferences_passwords_saved_logins_site">Сайт</string>
    <!-- The header for the username for a login -->
    <string name="preferences_passwords_saved_logins_username">Имя пользователя</string>
    <!-- The header for the password for a login -->
    <string name="preferences_passwords_saved_logins_password">Пароль</string>
    <!-- Title for strip url preference in customization settings -->
    <string name="preferences_strip_url_title">Убрать HTTP/HTTPS/WWW из URL-адресов</string>
    <!-- Description for strip url preference in customization settings -->
    <string name="preferences_strip_url_description">Удалять HTTP/HTTPS/WWW из URL-адресов на панели инструментов и в области вкладок</string>
    <!-- Message displayed in security prompt to reenter a secret pin to access saved logins -->
    <string name="preferences_passwords_saved_logins_enter_pin">Введите ваш PIN-код ещё раз</string>
    <!-- Message displayed in security prompt to access saved logins -->
    <string name="preferences_passwords_saved_logins_enter_pin_description">Разблокируйте, чтобы просмотреть сохранённые логины</string>
    <!-- Message displayed when a connection is insecure and we detect the user is entering a password -->
    <string name="logins_insecure_connection_warning">Это соединение не защищено. Учётные данные, вводимые здесь, могут быть скомпрометированы.</string>
    <!-- Learn more link that will link to a page with more information displayed when a connection is insecure and we detect the user is entering a password -->
    <string name="logins_insecure_connection_warning_learn_more">Узнать больше</string>
    <!-- Prompt message displayed when Fenix detects a user has entered a password and user decides if Fenix should save it. The first parameter is the name of the application (For example: Fenix)  -->
    <string name="logins_doorhanger_save">Вы хотите, чтобы %s сохранил ваш логин?</string>
    <!-- Positive confirmation that Fenix should save the new or updated login -->
    <string name="logins_doorhanger_save_confirmation">Сохранить</string>
    <!-- Negative confirmation that Fenix should not save the new or updated login -->
    <string name="logins_doorhanger_save_dont_save">Не сохранять</string>
    <!-- Shown in snackbar to tell user that the password has been copied -->
    <string name="logins_password_copied">Пароль скопирован в буфер обмена</string>
    <!-- Shown in snackbar to tell user that the username has been copied -->
    <string name="logins_username_copied">Имя пользователя скопировано в буфер обмена</string>
    <!-- Shown in snackbar to tell user that the site has been copied -->
    <string name="logins_site_copied">Сайт скопирован в буфер обмена</string>
    <!-- Content Description (for screenreaders etc) read for the button to copy a password in logins-->
    <string name="saved_logins_copy_password">Копировать пароль</string>
    <!-- Content Description (for screenreaders etc) read for the button to clear a password while editing a login-->
    <string name="saved_logins_clear_password">Очистить пароль</string>
    <!-- Content Description (for screenreaders etc) read for the button to copy a username in logins -->
    <string name="saved_login_copy_username">Копировать имя пользователя</string>
    <!-- Content Description (for screenreaders etc) read for the button to clear a username while editing a login -->
    <string name="saved_login_clear_username">Очистить имя пользователя</string>
    <!-- Content Description (for screenreaders etc) read for the button to copy a site in logins -->
    <string name="saved_login_copy_site">Копировать сайт</string>
    <!-- Content Description (for screenreaders etc) read for the button to open a site in logins -->
    <string name="saved_login_open_site">Открыть сайт в браузере</string>
    <!-- Content Description (for screenreaders etc) read for the button to reveal a password in logins -->
    <string name="saved_login_reveal_password">Показать пароль</string>
    <!-- Content Description (for screenreaders etc) read for the button to hide a password in logins -->
    <string name="saved_login_hide_password">Скрыть пароль</string>
    <!-- Message displayed in biometric prompt displayed for authentication before allowing users to view their logins -->
    <string name="logins_biometric_prompt_message">Разблокируйте, чтобы просмотреть сохранённые логины</string>
    <!-- Title of warning dialog if users have no device authentication set up -->
    <string name="logins_warning_dialog_title">Защитите свои логины и пароли</string>
    <!-- Message of warning dialog if users have no device authentication set up -->
    <string name="logins_warning_dialog_message">Настройте графический ключ, PIN-код или пароль для блокировки устройства, чтобы защитить сохранённые логины и пароли, если кто-либо ещё получит доступ к вашему устройству.</string>
    <!-- Negative button to ignore warning dialog if users have no device authentication set up -->
    <string name="logins_warning_dialog_later">Позже</string>
    <!-- Positive button to send users to set up a pin of warning dialog if users have no device authentication set up -->
    <string name="logins_warning_dialog_set_up_now">Настроить сейчас</string>
    <!-- Title of PIN verification dialog to direct users to re-enter their device credentials to access their logins -->
    <string name="logins_biometric_prompt_message_pin">Разблокируйте своё устройство</string>
    <!-- Title for Accessibility Force Enable Zoom Preference -->
    <string name="preference_accessibility_force_enable_zoom">Масштабирование на всех сайтах</string>
    <!-- Summary for Accessibility Force Enable Zoom Preference -->
    <string name="preference_accessibility_force_enable_zoom_summary">Включите, чтобы разрешить масштабирование даже на тех сайтах, которые это запрещают.</string>

    <!-- Saved logins sorting strategy menu item -by name- (if selected, it will sort saved logins alphabetically) -->
    <string name="saved_logins_sort_strategy_alphabetically">По имени (А-Я)</string>
    <!-- Saved logins sorting strategy menu item -by last used- (if selected, it will sort saved logins by last used) -->
    <string name="saved_logins_sort_strategy_last_used">По последнему использованию</string>
    <!-- Content description (not visible, for screen readers etc.): Sort saved logins dropdown menu chevron icon -->
    <string name="saved_logins_menu_dropdown_chevron_icon_content_description">Меню сортировки логинов</string>

    <!-- Title of the Add search engine screen -->
    <string name="search_engine_add_custom_search_engine_title">Добавление поисковой системы</string>
    <!-- Title of the Edit search engine screen -->
    <string name="search_engine_edit_custom_search_engine_title">Изменение поисковой системы</string>
    <!-- Content description (not visible, for screen readers etc.): Title for the button to add a search engine in the action bar -->
    <string name="search_engine_add_button_content_description">Добавить</string>
    <!-- Content description (not visible, for screen readers etc.): Title for the button to save a search engine in the action bar -->
    <string name="search_engine_add_custom_search_engine_edit_button_content_description">Сохранить</string>
    <!-- Text for the menu button to edit a search engine -->
    <string name="search_engine_edit">Изменить</string>
    <!-- Text for the menu button to delete a search engine -->
    <string name="search_engine_delete">Удалить</string>

    <!-- Text for the button to create a custom search engine on the Add search engine screen -->
    <string name="search_add_custom_engine_label_other">Другое</string>
    <!-- Placeholder text shown in the Search Engine Name TextField before a user enters text -->
    <string name="search_add_custom_engine_name_hint">Имя</string>
    <!-- Placeholder text shown in the Search String TextField before a user enters text -->
    <string name="search_add_custom_engine_search_string_hint">Используемая поисковая строка</string>
    <!-- Description text for the Search String TextField. The %s is part of the string -->
    <string name="search_add_custom_engine_search_string_example">Замените строку запроса на “%s”. Пример:\nhttps://www.google.com/search?q=%s</string>
    <!-- Text for the button to learn more about adding a custom search engine -->
    <string name="search_add_custom_engine_learn_more_label">Подробнее</string>

    <!-- Accessibility description for the form in which details about the custom search engine are entered -->
    <string name="search_add_custom_engine_form_description">Информация о персональной поисковой системе</string>
    <!-- Accessibility description for the 'Learn more' link -->
    <string name="search_add_custom_engine_learn_more_description">Ссылка «Узнать больше»</string>

    <!-- Text shown when a user leaves the name field empty -->
    <string name="search_add_custom_engine_error_empty_name">Введите имя поисковой системы</string>
    <!-- Text shown when a user tries to add a search engine that already exists -->
    <string name="search_add_custom_engine_error_existing_name">Поисковая система «%s» уже существует.</string>
    <!-- Text shown when a user leaves the search string field empty -->
    <string name="search_add_custom_engine_error_empty_search_string">Введите поисковую строку</string>
    <!-- Text shown when a user leaves out the required template string -->
    <string name="search_add_custom_engine_error_missing_template">Убедитесь, что поисковая строка соответствует формату примера</string>
    <!-- Text shown when we aren't able to validate the custom search query. The first parameter is the url of the custom search engine -->
    <string name="search_add_custom_engine_error_cannot_reach">Ошибка подключения к “%s”</string>
    <!-- Text shown when a user creates a new search engine -->
    <string name="search_add_custom_engine_success_message">%s добавлена</string>
    <!-- Text shown when a user successfully edits a custom search engine -->
    <string name="search_edit_custom_engine_success_message">%s сохранена</string>
    <!-- Text shown when a user successfully deletes a custom search engine -->
    <string name="search_delete_search_engine_success_message">%s удалён</string>

    <!-- Title text shown for the migration screen to the new browser. Placeholder replaced with app name -->
    <string name="migration_title">Добро пожаловать в совершенно новый %s</string>
    <!-- Description text followed by a list of things migrating (e.g. Bookmarks, History). Placeholder replaced with app name-->
    <string name="migration_description">Вас ждёт полностью переработанный браузер, с улучшенной производительностью и возможностями, которые помогут вам сделать в Интернете больше.\n\nПожалуйста, подождите, пока мы обновим %s, включая ваши:</string>
    <!-- Text on the disabled button while in progress. Placeholder replaced with app name -->
    <string name="migration_updating_app_button_text">Обновляем %s…</string>
    <!-- Text on the enabled button. Placeholder replaced with app name-->
    <string name="migration_update_app_button">Запустить %s</string>
    <!-- Accessibility description text for a completed migration item -->
    <string name="migration_icon_description">Перенос завершён</string>
    <!--Text on list of migrated items (e.g. Settings, History, etc.)-->
    <string name="migration_text_passwords">Пароли</string>

    <!-- Heading for the instructions to allow a permission -->
    <string name="phone_feature_blocked_intro">Чтобы разрешить это:</string>
    <!-- First step for the allowing a permission -->
    <string name="phone_feature_blocked_step_settings">1. Перейдите в настройки Android</string>
    <!-- Second step for the allowing a permission -->
    <string name="phone_feature_blocked_step_permissions"><![CDATA[2. Нажмите на <b>Разрешения</b>]]></string>
    <!-- Third step for the allowing a permission (Fore example: Camera) -->
    <string name="phone_feature_blocked_step_feature"><![CDATA[3. Переключите <b>%1$s</b> в состояние РАЗРЕШЕНО]]></string>

    <!-- Label that indicates a site is using a secure connection -->
    <string name="quick_settings_sheet_secure_connection">Защищённое соединение</string>
    <!-- Label that indicates a site is using a insecure connection -->
    <string name="quick_settings_sheet_insecure_connection">Незащищённое соединение</string>
    <!-- Confirmation message for a dialog confirming if the user wants to delete all the permissions for all sites-->
    <string name="confirm_clear_permissions_on_all_sites">Вы уверены, что хотите удалить все разрешения для всех сайтов?</string>
    <!-- Confirmation message for a dialog confirming if the user wants to delete all the permissions for a site-->
    <string name="confirm_clear_permissions_site">Вы уверены, что хотите удалить все разрешения для этого сайта?</string>
    <!-- Confirmation message for a dialog confirming if the user wants to set default value a permission for a site-->
    <string name="confirm_clear_permission_site">Вы уверены, что хотите удалить это разрешение для этого сайта?</string>
    <!-- label shown when there are not site exceptions to show in the site exception settings -->
    <string name="no_site_exceptions">Нет исключений для этого сайта</string>
    <!-- Label for the Pocket default top site -->
    <string name="pocket_top_articles">Топ статей</string>
    <!-- Bookmark deletion confirmation -->
    <string name="bookmark_deletion_confirmation">Вы уверены, что хотите удалить эту закладку?</string>
    <!-- Browser menu button that adds a top site to the home fragment -->
    <string name="browser_menu_add_to_top_sites">В топ сайтов</string>
    <!-- text shown before the issuer name to indicate who its verified by, parameter is the name of
     the certificate authority that verified the ticket-->
    <string name="certificate_info_verified_by">Подтверждено: %1$s </string>
    <!-- Login overflow menu delete button -->
    <string name="login_menu_delete_button">Удалить</string>
    <!-- Login overflow menu edit button -->
    <string name="login_menu_edit_button">Редактировать</string>
    <!-- Message in delete confirmation dialog for logins -->
    <string name="login_deletion_confirmation">Вы уверены, что хотите удалить этот логин?</string>
    <!-- Positive action of a dialog asking to delete  -->
    <string name="dialog_delete_positive">Удалить</string>
    <!--  The saved login options menu description. -->
    <string name="login_options_menu">Настройки логина</string>
    <!--  The editable text field for a login's web address. -->
    <string name="saved_login_hostname_description">Редактируемое текстовое поле для веб-адреса логина.</string>
    <!--  The editable text field for a login's username. -->
    <string name="saved_login_username_description">Редактируемое текстовое поле для имени пользователя логина.</string>
    <!--  The editable text field for a login's password. -->
    <string name="saved_login_password_description">Редактируемое текстовое поле для пароля логина.</string>
    <!--  The button description to save changes to an edited login. -->
    <string name="save_changes_to_login">Сохранить изменения в логине.</string>
    <!--  The button description to discard changes to an edited login. -->
    <string name="discard_changes">Отменить изменения</string>
    <!--  The page title for editing a saved login. -->
    <string name="edit">Редактирование</string>
    <!--  The error message in edit login view when password field is blank. -->
    <string name="saved_login_password_required">Требуется пароль</string>
    <!-- Voice search button content description  -->
    <string name="voice_search_content_description">Голосовой поиск</string>
    <!-- Voice search prompt description displayed after the user presses the voice search button -->
    <string name="voice_search_explainer">Говорите</string>

    <!--  The error message in edit login view when a duplicate username exists. -->
    <string name="saved_login_duplicate">Логин с таким именем пользователя уже существует</string>

    <!-- Synced Tabs -->
    <!-- Text displayed to ask user to connect another device as no devices found with account -->
    <string name="synced_tabs_connect_another_device">Подключить другое устройство.</string>
    <!-- Text displayed asking user to re-authenticate -->
    <string name="synced_tabs_reauth">Пожалуйста, авторизуйтесь повторно.</string>
    <!-- Text displayed when user has disabled tab syncing in Firefox Sync Account -->
    <string name="synced_tabs_enable_tab_syncing">Пожалуйста, включите синхронизацию вкладок.</string>
    <!-- Text displayed when user has no tabs that have been synced -->
    <string name="synced_tabs_no_tabs">На ваших других устройствах в Firefox не открыто ни одной вкладки.</string>
    <!-- Text displayed in the synced tabs screen when a user is not signed in to Firefox Sync describing Synced Tabs -->
    <string name="synced_tabs_sign_in_message">Просмотрите список вкладок с других устройств.</string>
    <!-- Text displayed on a button in the synced tabs screen to link users to sign in when a user is not signed in to Firefox Sync -->
    <string name="synced_tabs_sign_in_button">Войти в Синхронизацию</string>

    <!-- The text displayed when a synced device has no tabs to show in the list of Synced Tabs. -->
    <string name="synced_tabs_no_open_tabs">Нет открытых вкладок</string>

    <!-- Top Sites -->
    <!-- Title text displayed in the dialog when top sites limit is reached. -->
    <string name="top_sites_max_limit_title">Достигнут лимит топа сайтов</string>
    <!-- Content description text displayed in the dialog when top sites limit is reached. -->
    <string name="top_sites_max_limit_content_2">Чтобы добавить новый сайт в топ, удалите другой. Нажмите и удерживайте карточку с сайтом, затем откройте меню и нажмите удалить.</string>
    <!-- Confirmation dialog button text when top sites limit is reached. -->
    <string name="top_sites_max_limit_confirmation_button">OK, понятно</string>

    <!-- Label for the show most visited sites preference -->
    <string name="top_sites_toggle_top_frecent_sites">Показать самые посещаемые сайты</string>

<<<<<<< HEAD
    <!-- Label for add-ons custom source account preference -->
    <string name="addons_custom_source_account">Установить пользовательскую учетную запись дополнений</string>
    <!-- Label for add-ons custom source collection preference -->
    <string name="addons_custom_source_collection">Установить собственную коллекцию дополнений</string>

    <!-- Preference category for system behavior customization -->
    <string name="preferences_system_behavior">Настроить поведение системы</string>
    <!-- Title for relinquish memory preference in customization settings -->
    <string name="preferences_relinquish_memory_title">Приостанавливать вкладки, чтобы их не убили ради памяти</string>
    <!-- Description for relinquish memory preference in customization settings -->
    <string name="preferences_relinquish_memory_description">Если эта функция включена, то при нехватке памяти в системе вкладки будут приостановлены, а состояние страницы будет потеряно.</string>

    <!-- Label for enable compact tabs in tabs tray preference -->
    <string name="enable_compact_tabs">Включить компактные вкладки</string>
    <!-- Label for enable top tabs tray preference -->
    <string name="enable_top_tabs_tray">Включить верхнюю панель вкладок</string>
    <!-- Label for fullscreen tabs tray preference -->
    <string name="use_fullscreen_tabs_screen">Включить полноэкранный экран вкладок</string>
    <!-- Label for reverse tab order in tabs tray preference -->
    <string name="reverse_tab_order_tabs_tray">Обратный порядок вкладок в панели вкладок</string>
    <!-- Summary for reverse tab order preference -->
    <string name="reverse_tab_order_description">Включите, чтобы помещать новые вкладки в начало списка вкладок, отключите, чтобы помещать новые вкладки в конец списка вкладок</string>
    <!-- Label for enable FAB in tabs tray preference -->
    <string name="enable_fab_tabs_tray">Включить ПКД для новой вкладки</string>
    <!-- Label for top FAB position in tabs tray preference -->
    <string name="fab_tabs_tray_top">Поместить ПКД вверху</string>
    <!-- Label for top FAB position in tabs tray preference -->
    <string name="fab_tabs_tray_top_description">Разрешить размещать кнопку для новой вкладки вверху, отключите, чтобы разместить её внизу</string>
=======
    <!-- Title text displayed in the rename top site dialog. -->
	<string name="top_sites_rename_dialog_title">Имя</string>
	<!-- Hint for renaming title of a top site -->
	<string name="top_site_name_hint">Имя сайта из топа</string>
	<!-- Button caption to confirm the renaming of the top site. -->
	<string name="top_sites_rename_dialog_ok">ОК</string>
	<!-- Dialog button text for canceling the rename top site prompt. -->
	<string name="top_sites_rename_dialog_cancel">Отмена</string>
>>>>>>> dc3f8958

    <!-- Content description for close button in collection placeholder. -->
    <string name="remove_home_collection_placeholder_content_description">Убрать</string>

    <!-- Deprecated: text for the firefox account onboarding card header
    The first parameter is the name of the app (e.g. Firefox Preview) -->
    <string name="onboarding_firefox_account_header">Получите максимум от %s.</string>

    <!-- Content description radio buttons with a link to more information -->
    <string name="radio_preference_info_content_description">Щёлкните, чтобы узнать больше</string>

    <!-- Deprecated: No Open Tabs Message Header -->
    <string name="no_collections_header1">Собирайте то, что важно для вас</string>
    <!-- Deprecated: Label to describe what collections are to a new user without any collections -->
    <string name="no_collections_description1">Объединяйте похожие запросы, сайты и вкладки, для быстрого доступа к ним в будущем.</string>
    <!-- Deprecated: text for the firefox account onboarding card header when we detect you're already signed in to -->
    <string name="onboarding_firefox_account_auto_signin_header_2">В другом браузере Firefox на этом устройстве вы вошли как %s. Вы хотите авторизоваться с помощью этого аккаунта?</string>
    <!-- Deprecated: Describes the add to homescreen functionality -->
    <string name="add_to_homescreen_description">Вы можете легко добавить этот веб-сайт на домашний экран вашего телефона, чтобы иметь к нему мгновенный доступ и сёрфить быстрее со скоростью нативного приложения.</string>

    </resources><|MERGE_RESOLUTION|>--- conflicted
+++ resolved
@@ -1689,7 +1689,6 @@
     <!-- Label for the show most visited sites preference -->
     <string name="top_sites_toggle_top_frecent_sites">Показать самые посещаемые сайты</string>
 
-<<<<<<< HEAD
     <!-- Label for add-ons custom source account preference -->
     <string name="addons_custom_source_account">Установить пользовательскую учетную запись дополнений</string>
     <!-- Label for add-ons custom source collection preference -->
@@ -1718,7 +1717,7 @@
     <string name="fab_tabs_tray_top">Поместить ПКД вверху</string>
     <!-- Label for top FAB position in tabs tray preference -->
     <string name="fab_tabs_tray_top_description">Разрешить размещать кнопку для новой вкладки вверху, отключите, чтобы разместить её внизу</string>
-=======
+    
     <!-- Title text displayed in the rename top site dialog. -->
 	<string name="top_sites_rename_dialog_title">Имя</string>
 	<!-- Hint for renaming title of a top site -->
@@ -1727,7 +1726,6 @@
 	<string name="top_sites_rename_dialog_ok">ОК</string>
 	<!-- Dialog button text for canceling the rename top site prompt. -->
 	<string name="top_sites_rename_dialog_cancel">Отмена</string>
->>>>>>> dc3f8958
 
     <!-- Content description for close button in collection placeholder. -->
     <string name="remove_home_collection_placeholder_content_description">Убрать</string>
