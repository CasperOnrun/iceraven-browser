<?xml version="1.0" encoding="utf-8"?>
<resources>


    <!-- App name for private browsing mode. The first parameter is the name of the app defined in app_name (for example: Fenix)-->
    <string name="app_name_private_5">Приватный %s</string>
    <!-- App name for private browsing mode. The first parameter is the name of the app defined in app_name (for example: Fenix)-->
    <string name="app_name_private_4">%s (Приватно)</string>
    <!-- Home Fragment -->
    <!-- Content description (not visible, for screen readers etc.): "Three dot" menu button. -->
    <string name="content_description_menu">Другие настройки</string>
    <!-- Content description (not visible, for screen readers etc.): "Private Browsing" menu button. -->
    <string name="content_description_private_browsing_button">Включить приватный просмотр</string>
    <!-- Content description (not visible, for screen readers etc.): "Private Browsing" menu button. -->
    <string name="content_description_disable_private_browsing_button">Отключить приватный просмотр</string>
    <!-- Placeholder text shown in the search bar before a user enters text -->
    <string name="search_hint">Введите запрос или адрес</string>

    <!-- No Open Tabs Message Description -->
    <string name="no_open_tabs_description">Открытые вами вкладки будут показаны здесь.</string>

    <!-- No Private Tabs Message Description -->
    <string name="no_private_tabs_description">Ваши приватные вкладки будут показаны здесь.</string>

    <!-- Message announced to the user when tab tray is selected with 1 tab -->
    <string name="open_tab_tray_single">1 открытая вкладка. Нажмите, чтобы переключить вкладки.</string>
    <!-- Message announced to the user when tab tray is selected with 0 or 2+ tabs -->
    <string name="open_tab_tray_plural">Открытых вкладок: %1$s. Нажмите, чтобы переключить вкладки.</string>

    <!-- Tab tray multi select title in app bar. The first parameter is the number of tabs selected -->
    <string name="tab_tray_multi_select_title">Выбрано: %1$d</string>
    <!-- Label of button in create collection dialog for creating a new collection  -->
    <string name="tab_tray_add_new_collection">Создать новую коллекцию</string>
    <!-- Label of editable text in create collection dialog for naming a new collection  -->
    <string name="tab_tray_add_new_collection_name">Название</string>

    <!-- Label of button in save to collection dialog for selecting a current collection  -->
    <string name="tab_tray_select_collection">Выберите коллекцию</string>
    <!-- Content description for close button while in multiselect mode in tab tray -->
    <string name="tab_tray_close_multiselect_content_description">Выйти из режима множественного выбора</string>
    <!-- Content description for back button in full screen tabs screen -->
    <string name="tabs_screen_close_screen_description">Закрыть экран вкладок</string>
    <!-- Content description for save to collection button while in multiselect mode in tab tray -->
    <string name="tab_tray_collection_button_multiselect_content_description">Сохранить выбранные вкладки в коллекцию</string>
    <!-- Content description for checkmark while tab is selected while in multiselect mode in tab tray. The first parameter is the title of the tab selected -->
    <string name="tab_tray_item_selected_multiselect_content_description">Выбрана %1$s</string>
    <!-- Content description when tab is unselected while in multiselect mode in tab tray. The first parameter is the title of the tab unselected -->
    <string name="tab_tray_item_unselected_multiselect_content_description">Снят выбор с %1$s</string>
    <!-- Content description announcement when exiting multiselect mode in tab tray -->
    <string name="tab_tray_exit_multiselect_content_description">Режим множественного выбора отключён</string>
    <!-- Content description announcement when entering multiselect mode in tab tray -->
    <string name="tab_tray_enter_multiselect_content_description">Включен режим множественного выбора, выберите вкладки для сохранения в коллекцию</string>
    <!-- Content description on checkmark while tab is selected in multiselect mode in tab tray -->
    <string name="tab_tray_multiselect_selected_content_description">Выбрано</string>

    <!-- About content. The first parameter is the name of the application. (For example: Fenix) -->
    <string name="about_content">%1$s разработан @fork-maintainers.</string>

    <!-- Private Browsing -->
    <!-- Title for private session option -->
    <string name="private_browsing_title">Вы находитесь в приватной сессии</string>
    <!-- Explanation for private browsing displayed to users on home view when they first enable private mode
        The first parameter is the name of the app defined in app_name (for example: Fenix) -->
    <string name="private_browsing_placeholder_description_2">%1$s удаляет историю поиска и просмотра страниц в приватных вкладках, когда вы закрываете их или выходите из приложения. Хотя это не делает вас анонимными для веб-сайтов или вашего Интернет-провайдера, вам будет легче сохранить конфиденциальность ваших действий в Интернете от других людей, которые используют это устройство.</string>
    <string name="private_browsing_common_myths">
       Распространённые мифы о приватном просмотре
    </string>
    <!-- Delete session button to erase your history in a private session -->
    <string name="private_browsing_delete_session">Удалить сессию</string>

    <!-- Private mode shortcut "contextual feature recommendation" (CFR) -->
    <!-- Text for the main message -->
    <string name="cfr_message">Добавьте ярлык, чтобы открывать приватные вкладки с главного экрана.</string>
    <!-- Text for the positive button -->
    <string name="cfr_pos_button_text">Добавить ярлык</string>
    <!-- Text for the negative button -->
    <string name="cfr_neg_button_text">Нет, спасибо</string>

    <!-- Open in App "contextual feature recommendation" (CFR) -->
    <!-- Text for the info message. 'Firefox' intentionally hardcoded here.-->
    <string name="open_in_app_cfr_info_message">Вы можете настроить Firefox на автоматическое открытие ссылок в приложениях.</string>
    <!-- Text for the positive action button -->
    <string name="open_in_app_cfr_positive_button_text">Перейти в настройки</string>

    <!-- Text for the negative action button -->
    <string name="open_in_app_cfr_negative_button_text">Пропустить</string>

    <!-- Text for the info dialog when camera permissions have been denied but user tries to access a camera feature. -->
    <string name="camera_permissions_needed_message">Требуется доступ к камере. Перейдите в системные настройки приложения, выберите «Разрешения», затем нажмите «Камера» и выберите «Разрешить».</string>
    <!-- Text for the positive action button to go to Android Settings to grant permissions. -->
    <string name="camera_permissions_needed_positive_button_text">Перейти в настройки</string>

    <!-- Text for the negative action button to dismiss the dialog. -->
    <string name="camera_permissions_needed_negative_button_text">Пропустить</string>

    <!-- Text for the banner message to tell users about our auto close feature. -->
    <string name="tab_tray_close_tabs_banner_message">Настройте автоматическое закрытие открытых вкладок, которые не просматривались в последний день, неделю или месяц.</string>
    <!-- Text for the positive action button to go to Settings for auto close tabs. -->
    <string name="tab_tray_close_tabs_banner_positive_button_text">Открыть настройки</string>

    <!-- Text for the negative action button to dismiss the Close Tabs Banner. -->
    <string name="tab_tray_close_tabs_banner_negative_button_text">Пропустить</string>

    <!-- Text for the banner message to tell users about our grid view feature. -->
    <string name="tab_tray_grid_view_banner_message">Измените отображение открытых вкладок. Перейдите в настройки и выберите «Сеткой» в секции «Просмотр вкладок».</string>
    <!-- Text for the positive action button to go to Settings for auto close tabs. -->
    <string name="tab_tray_grid_view_banner_positive_button_text">Перейти в настройки</string>
    <!-- Text for the negative action button to dismiss the Close Tabs Banner. -->
    <string name="tab_tray_grid_view_banner_negative_button_text">Закрыть</string>

    <!-- Home screen icons - Long press shortcuts -->
    <!-- Shortcut action to open new tab -->
    <string name="home_screen_shortcut_open_new_tab_2">Новая вкладка</string>
    <!-- Shortcut action to open new private tab -->
    <string name="home_screen_shortcut_open_new_private_tab_2">Новая приватная вкладка</string>

    <!-- Heading for the Top Sites block -->
    <string name="home_screen_top_sites_heading">Топ сайтов</string>

    <!-- Browser Fragment -->
    <!-- Content description (not visible, for screen readers etc.): Navigate to open tabs -->
    <string name="browser_tabs_button">Открытые вкладки</string>
    <!-- Content description (not visible, for screen readers etc.): Navigate backward (browsing history) -->
    <string name="browser_menu_back">Назад</string>
    <!-- Content description (not visible, for screen readers etc.): Navigate forward (browsing history) -->
    <string name="browser_menu_forward">Вперёд</string>
    <!-- Content description (not visible, for screen readers etc.): Refresh current website -->
    <string name="browser_menu_refresh">Обновить</string>
    <!-- Content description (not visible, for screen readers etc.): Stop loading current website -->
    <string name="browser_menu_stop">Остановить</string>


    <!-- Content description (not visible, for screen readers etc.): Bookmark the current page -->
    <string name="browser_menu_bookmark">Добавить в закладки</string>
    <!-- Content description (not visible, for screen readers etc.): Un-bookmark the current page -->
    <string name="browser_menu_edit_bookmark">Изменить закладку</string>
    <!-- Browser menu button that opens the addon manager -->
    <string name="browser_menu_add_ons">Дополнения</string>
    <!-- Browser menu button that opens the addon extensions manager -->
    <string name="browser_menu_extensions">Расширения</string>
    <!-- Text displayed when there are no add-ons to be shown -->
    <string name="no_add_ons">Дополнения отсутствуют</string>
    <!-- Browser menu button that sends a user to help articles -->
    <string name="browser_menu_help">Справка</string>
    <!-- Browser menu button that sends a to a the what's new article -->
    <string name="browser_menu_whats_new">Что нового</string>
    <!-- Browser menu button that opens the settings menu -->
    <string name="browser_menu_settings">Настройки</string>
    <!-- Browser menu button that opens a user's library -->
    <string name="browser_menu_library">Библиотека</string>
    <!-- Browser menu toggle that requests a desktop site -->
    <string name="browser_menu_desktop_site">Версия для ПК</string>
    <!-- Browser menu toggle that adds a shortcut to the site on the device home screen. -->
    <string name="browser_menu_add_to_homescreen">На домашний экран</string>
    <!-- Browser menu toggle that installs a Progressive Web App shortcut to the site on the device home screen. -->
    <string name="browser_menu_install_on_homescreen">Установить</string>
    <!-- Menu option on the toolbar that takes you to synced tabs page-->
    <string name="synced_tabs">Облачные вкладки</string>
    <!-- Content description (not visible, for screen readers etc.) for the Resync tabs button -->
    <string name="resync_button_content_description">Повторная синхронизация</string>
    <!-- Browser menu button that opens the find in page menu -->
    <string name="browser_menu_find_in_page">Найти на странице</string>
    <!-- Browser menu button that creates a private tab -->
    <string name="browser_menu_private_tab">Приватная вкладка</string>
    <!-- Browser menu button that saves the current tab to a collection -->
    <string name="browser_menu_save_to_collection_2">В коллекцию</string>
    <!-- Browser menu button that open a share menu to share the current site -->
    <string name="browser_menu_share">Поделиться</string>
    <!-- Share menu title, displayed when a user is sharing their current site -->
    <string name="menu_share_with">Поделиться с помощью…</string>
    <!-- Browser menu button shown in custom tabs that opens the current tab in Fenix
        The first parameter is the name of the app defined in app_name (for example: Fenix) -->
    <string name="browser_menu_open_in_fenix">Открыть в %1$s</string>
    <!-- Browser menu text shown in custom tabs to indicate this is a Fenix tab
        The first parameter is the name of the app defined in app_name (for example: Fenix) -->
    <string name="browser_menu_powered_by">На движке %1$s</string>

    <!-- Browser menu text shown in custom tabs to indicate this is a Fenix tab
        The first parameter is the name of the app defined in app_name (for example: Fenix) -->
    <string name="browser_menu_powered_by2">На движке %1$s</string>

    <!-- Browser menu button to put the current page in reader mode -->
    <string name="browser_menu_read">Вид для чтения</string>
    <!-- Browser menu button content description to close reader mode and return the user to the regular browser -->
    <string name="browser_menu_read_close">Закрыть вид для чтения</string>
    <!-- Browser menu button to open the current page in an external app -->
    <string name="browser_menu_open_app_link">Открыть в приложении</string>
    <!-- Browser menu button to configure reader mode appearance e.g. the used font type and size -->
    <string name="browser_menu_read_appearance">Оформление</string>

    <!-- Browser menu button to show reader view appearance controls e.g. the used font type and size -->
    <string name="browser_menu_customize_reader_view">Настроить вид для чтения</string>
    <!-- Browser menu label for adding a bookmark -->
    <string name="browser_menu_add">Добавить</string>
    <!-- Browser menu label for editing a bookmark -->
    <string name="browser_menu_edit">Изменить</string>

    <!-- Error message to show when the user tries to access a scheme not
        handled by the app (Ex: blob, tel etc) -->
    <string name="unknown_scheme_error_message">Ошибка подключения. Не удалось распознать схему URL.</string>

    <!-- Locale Settings Fragment -->
    <!-- Content description for tick mark on selected language -->
    <string name="a11y_selected_locale_content_description">Текущий язык</string>
    <!-- Content description for search icon -->
    <string name="a11y_search_icon_content_description">Поиск</string>
    <!-- Text for default locale item -->
    <string name="default_locale_text">Как на устройстве</string>
    <!-- Placeholder text shown in the search bar before a user enters text -->
    <string name="locale_search_hint">Поиск языка</string>

    <!-- Search Fragment -->
    <!-- Button in the search view that lets a user search by scanning a QR code -->
    <string name="search_scan_button">Cканировать</string>
    <!-- Button in the search view that lets a user change their search engine -->
    <string name="search_engine_button">Поисковая система</string>
    <!-- Button in the search view when shortcuts are displayed that takes a user to the search engine settings -->
    <string name="search_shortcuts_engine_settings">Настройки поисковых систем</string>
    <!-- Header displayed when selecting a shortcut search engine -->
    <string name="search_engines_search_with">В этот раз искать с помощью:</string>
    <!-- Button in the search view that lets a user navigate to the site in their clipboard -->
    <string name="awesomebar_clipboard_title">Вставить ссылку из буфера обмена</string>

    <!-- Button in the search suggestions onboarding that allows search suggestions in private sessions -->
    <string name="search_suggestions_onboarding_allow_button">Разрешить</string>
    <!-- Button in the search suggestions onboarding that does not allow search suggestions in private sessions -->
    <string name="search_suggestions_onboarding_do_not_allow_button">Не разрешать</string>
    <!-- Search suggestion onboarding hint title text -->
    <string name="search_suggestions_onboarding_title">Отображать поисковые предложения в приватных окнах?</string>
    <!-- Search suggestion onboarding hint description text, first parameter is the name of the app defined in app_name (for example: Fenix)-->
    <string name="search_suggestions_onboarding_text">%s будет отправлять в поисковую систему по умолчанию то, что вы вводите в адресной строке.</string>
    <!-- Search suggestion onboarding hint Learn more link text -->
    <string name="search_suggestions_onboarding_learn_more_link">Узнать больше</string>

    <!-- Search engine suggestion title text. The first parameter is the name of teh suggested engine-->
    <string name="search_engine_suggestions_title">Поиск в %s</string>
    <!-- Search engine suggestion description text -->
    <string name="search_engine_suggestions_description">Поиск прямо из адресной строки</string>

    <!-- Search Widget -->
    <!-- Content description for searching with a widget. Firefox is intentionally hardcoded.-->
    <string name="search_widget_content_description">Открыть новую вкладку Firefox</string>
    <!-- Text preview for smaller sized widgets -->
    <string name="search_widget_text_short">Поиск</string>
    <!-- Text preview for larger sized widgets -->
    <string name="search_widget_text_long">Поиск в Интернете</string>

    <!-- Content description (not visible, for screen readers etc.): Voice search -->
    <string name="search_widget_voice">Голосовой поиск</string>

    <!-- Preferences -->
    <!-- Title for the settings page-->
    <string name="settings">Настройки</string>

    <!-- Preference category for basic settings -->
    <string name="preferences_category_basics">Основные</string>
    <!-- Preference category for general settings -->
    <string name="preferences_category_general">Общие</string>
    <!-- Preference category for all links about Fenix -->
    <string name="preferences_category_about">О приложении</string>
    <!-- Preference for settings related to changing the default search engine -->
    <string name="preferences_default_search_engine">Поисковая система по умолчанию</string>
    <!-- Preference for settings related to Search -->
    <string name="preferences_search">Поиск</string>
    <!-- Preference for settings related to Search address bar -->
    <string name="preferences_search_address_bar">Адресная строка</string>
    <!-- Preference linking to help about Fenix -->
    <string name="preferences_help">Справка</string>
    <!-- Preference link to rating Fenix on the Play Store -->
    <string name="preferences_rate">Оценить в Google Play</string>
    <!-- Preference for giving feedback about Fenix -->
    <string name="preferences_feedback">Оставить отзыв</string>
    <!-- Preference linking to about page for Fenix
        The first parameter is the name of the app defined in app_name (for example: Fenix) -->
    <string name="preferences_about">О %1$s</string>
    <!-- Preference linking to the your rights SUMO page -->
    <string name="preferences_your_rights">Ваши права</string>
    <!-- Preference for settings related to saved passwords -->
    <string name="preferences_passwords">Пароли</string>
    <!-- Preference for settings related to saved credit cards and addresses -->
    <string name="preferences_credit_cards_addresses">Банковские карты и адреса</string>
    <!-- Preference for settings related to changing the default browser -->
    <string name="preferences_set_as_default_browser">Установить браузером по умолчанию</string>
    <!-- Preference category for advanced settings -->
    <string name="preferences_category_advanced">Дополнительные</string>
    <!-- Preference category for privacy settings -->
    <string name="preferences_category_privacy">Приватность</string>
    <!-- Preference category for privacy and security settings -->
    <string name="preferences_category_privacy_security">Приватность и защита</string>
    <!-- Preference for advanced site permissions -->
    <string name="preferences_site_permissions">Разрешения для сайтов</string>
    <!-- Preference for private browsing options -->
    <string name="preferences_private_browsing_options">Приватный просмотр</string>
    <!-- Preference for opening links in a private tab-->
    <string name="preferences_open_links_in_a_private_tab">Открывать ссылки в приватной вкладке</string>
    <!-- Preference for allowing screenshots to be taken while in a private tab-->
    <string name="preferences_allow_screenshots_in_private_mode">Разрешить скриншоты при приватном просмотре</string>
    <!-- Will inform the user of the risk of activating Allow screenshots in private browsing option -->
    <string name="preferences_screenshots_in_private_mode_disclaimer">В случае, если разрешено, приватные вкладки будут видны при просмотре нескольких приложений</string>
    <!-- Preference for adding private browsing shortcut -->
    <string name="preferences_add_private_browsing_shortcut">Добавить ярлык приватного просмотра</string>
    <!-- Preference for accessibility -->
    <string name="preferences_accessibility">Специальные возможности</string>
    <!-- Preference to override the Firefox Account server -->
    <string name="preferences_override_fxa_server">Пользовательский сервер Аккаунта Firefox</string>
    <!-- Preference to override the Sync token server -->
    <string name="preferences_override_sync_tokenserver">Пользовательский сервер Синхронизации</string>
    <!-- Toast shown after updating the FxA/Sync server override preferences -->
    <string name="toast_override_fxa_sync_server_done">Сервер Аккаунта/Синхронизации Firefox был изменён. Закрываем приложение, чтобы применить изменения…</string>
    <!-- Preference category for account information -->
    <string name="preferences_category_account">Аккаунт</string>
    <!-- Preference shown on banner to sign into account -->
    <string name="preferences_sign_in">Войти</string>
    <!-- Preference for changing where the toolbar is positioned -->
    <string name="preferences_toolbar">Панель инструментов</string>
    <!-- Preference for changing default theme to dark or light mode -->
    <string name="preferences_theme">Тема</string>
    <!-- Preference for customizing the home screen -->
    <string name="preferences_home">Домой</string>
    <!-- Preference for gestures based actions -->
    <string name="preferences_gestures">Жесты</string>
    <!-- Preference for customizing the tabs tray -->
    <string name="preferences_tabs_tray">Панель вкладок</string>
    <!-- Preference for customizing the tabs tray FAB -->
    <string name="preferences_tabs_tray_fab">Плавающая кнопка действия (ПКД)</string>
    <!-- Preference for settings related to visual options -->
    <string name="preferences_customize">Персонализация</string>
    <!-- Preference description for banner about signing in -->
    <string name="preferences_sign_in_description">Синхронизируйте закладки, историю и многое другое с вашим Аккаунтом Firefox</string>
    <!-- Preference shown instead of account display name while account profile information isn't available yet. -->
    <string name="preferences_account_default_name">Аккаунт Firefox</string>
    <!-- Preference text for account title when there was an error syncing FxA -->
    <string name="preferences_account_sync_error">Подключитесь снова, чтобы возобновить синхронизацию</string>
    <!-- Preference for language -->
    <string name="preferences_language">Язык</string>
    <!-- Preference for data choices -->
    <string name="preferences_data_choices">Выбор данных</string>
    <!-- Preference for data collection -->
    <string name="preferences_data_collection">Сбор данных</string>
    <!-- Preference linking to the privacy notice -->
    <string name="preferences_privacy_link">Уведомление о конфиденциальности</string>
    <!-- Preference category for developer tools -->
    <string name="developer_tools_category">Инструменты разработчика</string>
    <!-- Preference for developers -->
    <string name="preferences_remote_debugging">Удалённая отладка по USB</string>
    <!-- Preference title for switch preference to show search engines -->
    <string name="preferences_show_search_engines">Показывать поисковые системы</string>
    <!-- Preference title for switch preference to show search suggestions -->
    <string name="preferences_show_search_suggestions">Поисковые предложения</string>
    <!-- Preference title for switch preference to show voice search button -->
    <string name="preferences_show_voice_search">Показывать голосовой поиск</string>
    <!-- Preference title for switch preference to show search suggestions also in private mode -->
    <string name="preferences_show_search_suggestions_in_private">Показывать в приватных окнах</string>
    <!-- Preference title for switch preference to show a clipboard suggestion when searching -->
    <string name="preferences_show_clipboard_suggestions">Предложения из буфера обмена</string>
    <!-- Preference title for switch preference to suggest browsing history when searching -->
    <string name="preferences_search_browsing_history">Поиск по истории сёрфинга</string>
    <!-- Preference title for switch preference to suggest bookmarks when searching -->
    <string name="preferences_search_bookmarks">Поиск закладок</string>
    <!-- Preference title for switch preference to suggest synced tabs when searching -->
    <string name="preferences_search_synced_tabs">Поиск облачных вкладок</string>
    <!-- Preference for account settings -->
    <string name="preferences_account_settings">Настройки Аккаунта</string>
    <!-- Preference for enabling url autocomplete-->
    <string name="preferences_enable_autocomplete_urls">Автозаполнение URL</string>
    <!-- Preference for add-ons custom source -->
    <string name="preferences_addons_customization">Настройка источника пользовательских дополнений</string>
    <!-- Placeholder text shown in the search bar before a user enters text -->
    <string name="addons_search_hint">Поиск дополнений</string>
    
    <!-- Preference for open links in third party apps -->
    <string name="preferences_open_links_in_apps">Открывать ссылки в приложениях</string>

    <!-- Preference for open download with an external download manager app -->
    <string name="preferences_external_download_manager">Внешний менеджер загрузок</string>
    <!-- Preference for add_ons -->
    <string name="preferences_addons">Дополнения</string>

    <!-- Preference for notifications -->
    <string name="preferences_notifications">Уведомления</string>

    <!-- Add-on Preferences -->
    <!-- Preference to customize the configured AMO (addons.mozilla.org) collection -->
    <string name="preferences_customize_amo_collection">Собственная коллекция дополнений</string>
    <!-- Button caption to confirm the add-on collection configuration -->
    <string name="customize_addon_collection_ok">OK</string>
    <!-- Button caption to abort the add-on collection configuration -->
    <string name="customize_addon_collection_cancel">Отмена</string>
    <!-- Hint displayed on input field for custom collection name -->
    <string name="customize_addon_collection_hint">Имя коллекции</string>
    <!-- Hint displayed on input field for custom collection user ID-->
    <string name="customize_addon_collection_user_hint">Владелец коллекции (ID пользователя)</string>
    <!-- Toast shown after confirming the custom add-on collection configuration -->
    <string name="toast_customize_addon_collection_done">Коллекция дополнений была изменена. Закрываем приложение, чтобы применить изменения…</string>

    <!-- Add-on Installation from AMO-->
    <!-- Error displayed when user attempts to install an add-on from AMO (addons.mozilla.org) that is not supported -->
    <string name="addon_not_supported_error">Дополнение не поддерживается</string>
    <!-- Error displayed when user attempts to install an add-on from AMO (addons.mozilla.org) that is already installed -->
    <string name="addon_already_installed">Дополнение уже установлено</string>

    <!-- Account Preferences -->
    <!-- Preference for triggering sync -->
    <string name="preferences_sync_now">Синхронизировать</string>
    <!-- Preference category for sync -->
    <string name="preferences_sync_category">Выберите, что синхронизировать</string>
    <!-- Preference for syncing history -->
    <string name="preferences_sync_history">Историю</string>
    <!-- Preference for syncing bookmarks -->
    <string name="preferences_sync_bookmarks">Закладки</string>
    <!-- Preference for syncing logins -->
    <string name="preferences_sync_logins">Логины</string>
    <!-- Preference for syncing tabs -->
    <string name="preferences_sync_tabs_2">Открытые вкладки</string>
    <!-- Preference for signing out -->
    <string name="preferences_sign_out">Выйти</string>
    <!-- Preference displays and allows changing current FxA device name -->
    <string name="preferences_sync_device_name">Имя устройства</string>
    <!-- Text shown when user enters empty device name -->
    <string name="empty_device_name_error">Имя устройства не может быть пустым.</string>
    <!-- Label indicating that sync is in progress -->
    <string name="sync_syncing_in_progress">Синхронизация…</string>
    <!-- Label summary indicating that sync failed. The first parameter is the date stamp showing last time it succeeded -->
    <string name="sync_failed_summary">Синхронизация не удалась. Последняя синхронизация: %s</string>
    <!-- Label summary showing never synced -->
    <string name="sync_failed_never_synced_summary">Синхронизация не удалась. Последняя синхронизация: пока не было</string>
    <!-- Label summary the date we last synced. The first parameter is date stamp showing last time synced -->
    <string name="sync_last_synced_summary">Последняя синхронизация: %s</string>
    <!-- Label summary showing never synced -->
    <string name="sync_never_synced_summary">Последняя синхронизация: пока не было</string>

    <!-- Text for displaying the default device name.
        The first parameter is the application name, the second is the device manufacturer name
        and the third is the device model. -->
    <string name="default_device_name_2">%1$s на %2$s %3$s</string>

    <!-- Send Tab -->
    <!-- Name of the "receive tabs" notification channel. Displayed in the "App notifications" system settings for the app -->
    <string name="fxa_received_tab_channel_name">Вкладки с других устройств</string>
    <!-- Description of the "receive tabs" notification channel. Displayed in the "App notifications" system settings for the app -->
    <string name="fxa_received_tab_channel_description">Уведомления о вкладках, полученных с других устройств Firefox.</string>
    <!--  The body for these is the URL of the tab received  -->
    <string name="fxa_tab_received_notification_name">Полученная вкладка</string>
    <!-- When multiple tabs have been received -->
    <string name="fxa_tabs_received_notification_name">Полученные вкладки</string>
    <!-- %s is the device name -->
    <string name="fxa_tab_received_from_notification_name">Вкладка с %s</string>

    <!-- Advanced Preferences -->
    <!-- Preference for tracking protection settings -->
    <string name="preferences_tracking_protection_settings">Защита от отслеживания</string>
    <!-- Preference switch for tracking protection -->
    <string name="preferences_tracking_protection">Защита от отслеживания</string>
    <!-- Preference switch description for tracking protection -->
    <string name="preferences_tracking_protection_description">Блокирует содержимое и скрипты, которые отслеживают вас в Интернете</string>
    <!-- Preference for tracking protection exceptions -->
    <string name="preferences_tracking_protection_exceptions">Исключения</string>

    <!-- Preference description for tracking protection exceptions -->
    <string name="preferences_tracking_protection_exceptions_description">Защита от отслеживания на этих сайтах выключена</string>
    <!-- Button in Exceptions Preference to turn on tracking protection for all sites (remove all exceptions) -->
    <string name="preferences_tracking_protection_exceptions_turn_on_for_all">Включить для всех сайтов</string>

    <!-- Text displayed when there are no exceptions -->
    <string name="exceptions_empty_message_description">Исключения позволяют вам отключить защиту от отслеживания на выбранных сайтах.</string>
    <!-- Text displayed when there are no exceptions, with learn more link that brings users to a tracking protection SUMO page -->
    <string name="exceptions_empty_message_learn_more_link">Узнать больше</string>

    <!-- Description in Quick Settings that tells user tracking protection is off globally for all sites, and links to Settings to turn it on -->
    <string name="preferences_tracking_protection_turned_off_globally">Выключено глобально. Можно включить в настройках.</string>

    <!-- Preference switch for Telemetry -->
    <string name="preferences_telemetry">Телеметрия</string>
    <!-- Preference switch for usage and technical data collection -->
    <string name="preference_usage_data">Использование и технические данные</string>
    <!-- Preference description for usage and technical data collection -->
    <string name="preferences_usage_data_description">Делиться сведениями о производительности, использовании, аппаратном обеспечении и настройках вашего браузера с Mozilla, чтобы помогать нам делать %1$s ещё лучше</string>
    <!-- Preference switch for marketing data collection -->
    <string name="preferences_marketing_data">Маркетинговые данные</string>
    <!-- Preference description for marketing data collection, parameter is the app name (e.g. Firefox) -->
    <string name="preferences_marketing_data_description">Делиться данными о том, что вы используете в %1$s, с Leanplum, нашим мобильным маркетинговым вендором.</string>
    <!-- Title for studies preferences -->
    <string name="preference_experiments_2">Исследования</string>
    <!-- Summary for studies preferences -->
    <string name="preference_experiments_summary_2">Разрешить Mozilla устанавливать и запускать исследования</string>
    <!-- Title for experiments preferences -->
    <string name="preference_experiments">Исследования</string>
    <!-- Summary for experiments preferences -->
    <string name="preference_experiments_summary">Разрешить Mozilla устанавливать и собирать данные для экспериментальных функций</string>
    <!-- Preference switch for crash reporter -->
    <string name="preferences_crash_reporter">Сообщения о падениях</string>
    <!-- Preference switch for Mozilla location service -->
    <string name="preferences_mozilla_location_service">Служба местоположения Mozilla</string>
    <!-- Preference switch for app health report. The first parameter is the name of the application (For example: Fenix) -->
    <string name="preferences_fenix_health_report">Отчёт о здоровье %s</string>

    <!-- Turn On Sync Preferences -->
    <!-- Header of the Turn on Sync preference view -->
    <string name="preferences_sync">Включить синхронизацию</string>
    <!-- Preference for pairing -->
    <string name="preferences_sync_pair">Отсканируйте код сопряжения в компьютерном Firefox</string>
    <!-- Preference for account login -->
    <string name="preferences_sync_sign_in">Войти</string>

    <!-- Preference for reconnecting to FxA sync -->
    <string name="preferences_sync_sign_in_to_reconnect">Войти, чтобы подключиться снова</string>
    <!-- Preference for removing FxA account -->
    <string name="preferences_sync_remove_account">Удалить аккаунт</string>

    <!-- Pairing Feature strings -->
    <!-- Instructions on how to access pairing -->
    <string name="pair_instructions_2"><![CDATA[Отсканируйте QR-код на <b>firefox.com/pair</b>]]></string>
    <!-- Button to open camera for pairing -->
    <string name="pair_open_camera">Открыть камеру</string>
    <!-- Button to cancel pairing -->
    <string name="pair_cancel">Отмена</string>

    <!-- Toolbar Preferences -->
    <!-- Preference for using top toolbar -->
    <string name="preference_top_toolbar">Сверху</string>
    <!-- Preference for using bottom toolbar -->
    <string name="preference_bottom_toolbar">Снизу</string>

    <!-- Theme Preferences -->
    <!-- Preference for using light theme -->
    <string name="preference_light_theme">Светлая</string>
    <!-- Preference for using dark theme -->
    <string name="preference_dark_theme">Тёмная</string>
    <!-- Preference for using using dark or light theme automatically set by battery -->
    <string name="preference_auto_battery_theme">Учитывать режим экономии батареи</string>
    <!-- Preference for using following device theme -->
    <string name="preference_follow_device_theme">Использовать тему устройства</string>

    <!-- Gestures Preferences-->
    <!-- Preferences for using pull to refresh in a webpage -->
    <string name="preference_gestures_website_pull_to_refresh">Потянуть, чтобы обновить</string>
    <!-- Preference for using the dynamic toolbar -->
    <string name="preference_gestures_dynamic_toolbar">Прокрутить страницу, чтобы скрыть панель инструментов</string>
    <!-- Preference for switching tabs by swiping horizontally on the toolbar -->
    <string name="preference_gestures_swipe_toolbar_switch_tabs">Провести в сторону по панели инструментов, чтобы переключить вкладки</string>
    <!-- Preference for showing the opened tabs by swiping up on the toolbar-->
    <string name="preference_gestures_swipe_toolbar_show_tabs">Провести вверх по панели инструментов, чтобы открыть вкладки</string>

    <!-- Library -->
    <!-- Option in Library to open Sessions page -->
    <string name="library_sessions">Сессии</string>
    <!-- Option in Library to open Screenshots page -->
    <string name="library_screenshots">Скриншоты</string>
    <!-- Option in Library to open Downloads page -->
    <string name="library_downloads">Загрузки</string>
    <!-- Option in library to open Bookmarks page -->
    <string name="library_bookmarks">Закладки</string>
    <!-- Option in library to open Desktop Bookmarks root page -->
    <string name="library_desktop_bookmarks_root">Закладки на компьютере</string>
    <!-- Option in library to open Desktop Bookmarks "menu" page -->
    <string name="library_desktop_bookmarks_menu">Меню закладок</string>
    <!-- Option in library to open Desktop Bookmarks "toolbar" page -->
    <string name="library_desktop_bookmarks_toolbar">Панель закладок</string>
    <!-- Option in library to open Desktop Bookmarks "unfiled" page -->
    <string name="library_desktop_bookmarks_unfiled">Другие закладки</string>
    <!-- Option in Library to open History page -->
    <string name="library_history">История</string>
    <!-- Option in Library to open a new tab -->
    <string name="library_new_tab">Новая вкладка</string>
    <!-- Option in Library to find text in page -->
    <string name="library_find_in_page">Найти на странице</string>
    <!-- Option in Library to open Synced Tabs page -->
    <string name="library_synced_tabs">Облачные вкладки</string>
    <!-- Option in Library to open Reading List -->
    <string name="library_reading_list">Список для чтения</string>
    <!-- Menu Item Label for Search in Library -->
    <string name="library_search">Поиск</string>
    <!-- Settings Page Title -->
    <string name="settings_title">Настройки</string>
    <!-- Content description (not visible, for screen readers etc.): "Menu icon for items on a history item" -->
    <string name="content_description_history_menu">Меню элемента истории</string>
    <!-- Content description (not visible, for screen readers etc.): "Close button for library settings" -->
    <string name="content_description_close_button">Закрыть</string>

    <!-- Option in library for Recently Closed Tabs -->
    <string name="library_recently_closed_tabs">Недавно закрытые вкладки</string>
    <!-- Option in library to open Recently Closed Tabs page -->
    <string name="recently_closed_show_full_history">Показать всю историю</string>
    <!-- Text to show users they have multiple tabs saved in the Recently Closed Tabs section of history.
    %d is a placeholder for the number of tabs selected. -->
    <string name="recently_closed_tabs">%d вкладки(ок)</string>
    <!-- Text to show users they have one tab saved in the Recently Closed Tabs section of history.
    %d is a placeholder for the number of tabs selected. -->
    <string name="recently_closed_tab">%d вкладка</string>

    <!-- Recently closed tabs screen message when there are no recently closed tabs -->
    <string name="recently_closed_empty_message">Нет недавно закрытых вкладок</string>

    <!-- Tab Management -->
    <!-- Title of preference for tabs management -->
    <string name="preferences_tabs">Вкладки</string>
    <!-- Title of preference that allows a user to specify the tab view -->
    <string name="preferences_tab_view">Просмотр вкладок</string>
    <!-- Option for a list tab view -->
    <string name="tab_view_list">Списком</string>
    <!-- Option for a grid tab view -->
    <string name="tab_view_grid">Сеткой</string>
    <!-- Title of preference that allows a user to auto close tabs after a specified amount of time -->
    <string name="preferences_close_tabs">Закрывать вкладки</string>
    <!-- Option for auto closing tabs that will never auto close tabs, always allows user to manually close tabs -->
    <string name="close_tabs_manually">Вручную</string>
    <!-- Option for auto closing tabs that will auto close tabs after one day -->
    <string name="close_tabs_after_one_day">Через день</string>
    <!-- Option for auto closing tabs that will auto close tabs after one week -->
    <string name="close_tabs_after_one_week">Через неделю</string>
    <!-- Option for auto closing tabs that will auto close tabs after one month -->
    <string name="close_tabs_after_one_month">Через месяц</string>

    <!-- Summary for tabs preference when auto closing tabs setting is set to manual close-->
    <string name="close_tabs_manually_summary">Закрывать вручную</string>
    <!-- Summary for tabs preference when auto closing tabs setting is set to auto close tabs after one day-->
    <string name="close_tabs_after_one_day_summary">Закрывать через день</string>
    <!-- Summary for tabs preference when auto closing tabs setting is set to auto close tabs after one week-->
    <string name="close_tabs_after_one_week_summary">Закрывать через неделю</string>
    <!-- Summary for tabs preference when auto closing tabs setting is set to auto close tabs after one month-->
    <string name="close_tabs_after_one_month_summary">Закрывать через месяц</string>

    <!-- Sessions -->
    <!-- Title for the list of tabs -->
    <string name="tab_header_label">Открытые вкладки</string>
    <!-- Title for the list of tabs in the current private session -->
    <string name="tabs_header_private_title">Приватная сессия</string>
    <!-- Title for the list of tabs in the current private session -->
    <string name="tabs_header_private_tabs_title">Приватные вкладки</string>
    <!-- Content description (not visible, for screen readers etc.): Add tab button. Adds a news tab when pressed -->
    <string name="add_tab">Открыть вкладку</string>
    <!-- Content description (not visible, for screen readers etc.): Add tab button. Adds a news tab when pressed -->
    <string name="add_private_tab">Добавить приватную вкладку</string>
    <!-- Text for the new tab button to indicate adding a new private tab in the tab -->
    <string name="tab_drawer_fab_content">Приватно</string>
    <!-- Text for the new tab button to indicate syncing command on the synced tabs page -->
    <string name="tab_drawer_fab_sync">Синхронизация</string>
    <!-- Text shown as the title of the open tab tray -->
    <string name="tab_tray_title">Открытые вкладки</string>
    <!-- Text shown in the menu for saving tabs to a collection -->
    <string name="tab_tray_menu_item_save">Сохранить в коллекцию</string>
    <!-- Text shown in the menu for the collection selector -->
    <string name="tab_tray_menu_select">Выбрать</string>
    <!-- Text shown in the menu for sharing all tabs -->
    <string name="tab_tray_menu_item_share">Поделиться всеми вкладками</string>
    <!-- Text shown in the menu to view recently closed tabs -->
    <string name="tab_tray_menu_recently_closed">Недавно закрытые вкладки</string>
    <!-- Text shown in the menu to view tab settings -->
    <string name="tab_tray_menu_tab_settings">Параметры вкладок</string>
    <!-- Text shown in the menu for closing all tabs -->
    <string name="tab_tray_menu_item_close">Закрыть все вкладки</string>
    <!-- Shortcut action to open new tab -->
    <string name="tab_tray_menu_open_new_tab">Новая вкладка</string>
    <!-- Shortcut action to open the home screen -->
    <string name="tab_tray_menu_home">На главную</string>
    <!-- Shortcut action to toggle private mode -->
    <string name="tab_tray_menu_toggle">Переключить режим просмотра</string>
    <!-- Text shown in the multiselect menu for bookmarking selected tabs. -->
    <string name="tab_tray_multiselect_menu_item_bookmark">Добавить в закладки</string>
    <!-- Text shown in the multiselect menu for closing selected tabs. -->
    <string name="tab_tray_multiselect_menu_item_close">Закрыть</string>
    <!-- Content description for tabs tray multiselect share button -->
    <string name="tab_tray_multiselect_share_content_description">Поделиться выбранными вкладками</string>
    <!-- Content description for tabs tray multiselect menu -->
    <string name="tab_tray_multiselect_menu_content_description">Меню выбранных вкладок</string>
    <!-- Content description (not visible, for screen readers etc.): Removes tab from collection button. Removes the selected tab from collection when pressed -->
    <string name="remove_tab_from_collection">Удалить вкладку из коллекции</string>
    <!-- Text for button to enter multiselect mode in tabs tray -->
    <string name="tabs_tray_select_tabs">Выбрать вкладки</string>
    <!-- Content description (not visible, for screen readers etc.): Close tab button. Closes the current session when pressed -->
    <string name="close_tab">Закрыть вкладку</string>
    <!-- Content description (not visible, for screen readers etc.): Close tab <title> button. First parameter is tab title  -->
    <string name="close_tab_title">Закрыть вкладку %s</string>
    <!-- Content description (not visible, for screen readers etc.): Opens the open tabs menu when pressed -->
    <string name="open_tabs_menu">Меню открытых вкладок</string>
    <!-- Open tabs menu item to close all tabs -->
    <string name="tabs_menu_close_all_tabs">Закрыть все вкладки</string>
    <!-- Open tabs menu item to share all tabs -->
    <string name="tabs_menu_share_tabs">Поделиться вкладками</string>
    <!-- Open tabs menu item to save tabs to collection -->
    <string name="tabs_menu_save_to_collection1">Сохранить вкладки в коллекцию</string>
    <!-- Content description (not visible, for screen readers etc.): Opens the tab menu when pressed -->
    <string name="tab_menu">Меню вкладок</string>
    <!-- Tab menu item to share the tab -->
    <string name="tab_share">Поделиться вкладкой</string>
    <!-- Button in the current session menu. Deletes the session when pressed -->
    <string name="current_session_delete">Удалить</string>
    <!-- Button in the current session menu. Saves the session when pressed -->
    <string name="current_session_save">Сохранить</string>
    <!-- Button in the current session menu. Opens the share menu when pressed -->
    <string name="current_session_share">Поделиться</string>
    <!-- Content description (not visible, for screen readers etc.): Title icon for current session menu -->
    <string name="current_session_image">Изображение текущей сессии</string>
    <!-- Button to save the current set of tabs into a collection -->
    <string name="save_to_collection">Сохранить в коллекцию</string>
    <!-- Text for the menu button to delete a collection -->
    <string name="collection_delete">Удалить коллекцию</string>
    <!-- Text for the menu button to rename a collection -->
    <string name="collection_rename">Переименовать коллекцию</string>
    <!-- Text for the button to open tabs of the selected collection -->
    <string name="collection_open_tabs">Открыть вкладки</string>


    <!-- Hint for adding name of a collection -->
    <string name="collection_name_hint">Имя коллекции</string>
    <!-- Text for the menu button to rename a top site -->
	<string name="rename_top_site">Переименовать</string>
	<!-- Text for the menu button to remove a top site -->
	<string name="remove_top_site">Удалить</string>

    <!-- Text for the menu button to delete a top site from history -->
    <string name="delete_from_history">Удалить из истории</string>
    <!-- Postfix for private WebApp titles, placeholder is replaced with app name -->
    <string name="pwa_site_controls_title_private">%1$s (Приватный просмотр)</string>

    <!-- Button in the current tab tray header in multiselect mode. Saved the selected tabs to a collection when pressed. -->
    <string name="tab_tray_save_to_collection">Сохранить</string>

    <!-- History -->
    <!-- Text for the button to clear all history -->
    <string name="history_delete_all">Удалить историю</string>
    <!-- Text for the dialog to confirm clearing all history -->
    <string name="history_delete_all_dialog">Вы уверены, что хотите удалить свою историю?</string>
    <!-- Text for the snackbar to confirm that multiple browsing history items has been deleted -->
    <string name="history_delete_multiple_items_snackbar">История удалена</string>
    <!-- Text for the snackbar to confirm that a single browsing history item has been deleted. The first parameter is the shortened URL of the deleted history item. -->
    <string name="history_delete_single_item_snackbar">%1$s удалён</string>
    <!-- Text for positive action to delete history in deleting history dialog -->
    <string name="history_clear_dialog">Удалить</string>
    <!-- History overflow menu copy button -->
    <string name="history_menu_copy_button">Копировать</string>
    <!-- History overflow menu share button -->
    <string name="history_menu_share_button">Поделиться</string>
    <!-- History overflow menu open in new tab button -->
    <string name="history_menu_open_in_new_tab_button">Открыть в новой вкладке</string>
    <!-- History overflow menu open in private tab button -->
    <string name="history_menu_open_in_private_tab_button">Открыть в приватной вкладке</string>
    <!-- Text for the button to delete a single history item -->
    <string name="history_delete_item">Удалить</string>
    <!-- History multi select title in app bar
    The first parameter is the number of bookmarks selected -->
    <string name="history_multi_select_title">Выбрано: %1$d</string>
    <!-- Text for the button to clear selected history items. The first parameter
        is a digit showing the number of items you have selected -->
    <string name="history_delete_some">Удалить %1$d элемент(а)</string>
    <!-- Text for the header that groups the history for today -->
    <string name="history_today">Сегодня</string>
    <!-- Text for the header that groups the history for yesterday -->
    <string name="history_yesterday">Вчера</string>
    <!-- Text for the header that groups the history for last 24 hours -->
    <string name="history_24_hours">Последние 24 часа</string>
    <!-- Text for the header that groups the history the past 7 days -->
    <string name="history_7_days">Последние 7 дней</string>
    <!-- Text for the header that groups the history the past 30 days -->
    <string name="history_30_days">Последние 30 дней</string>
    <!-- Text for the header that groups the history older than the last month -->
    <string name="history_older">Старее</string>

    <!-- Text shown when no history exists -->
    <string name="history_empty_message">История отсутствует</string>

    <!-- Downloads -->
    <!-- Text for the button to clear all downloads -->
    <string name="download_delete_all">Удалить загрузки</string>
    <!-- Text for the dialog to confirm clearing all downloads -->
    <string name="download_delete_all_dialog">Вы уверены, что хотите удалить свои загрузки?</string>
    <!-- Text for the snackbar to confirm that multiple downloads items have been removed -->
    <string name="download_delete_multiple_items_snackbar_1">Загрузки удалены</string>
    <!-- Text for the snackbar to confirm that a single download item has been removed. The first parameter is the name of the download item. -->
    <string name="download_delete_single_item_snackbar">Файл %1$s удалён</string>
    <!-- Text shown when no download exists -->
    <string name="download_empty_message_1">Нет загруженных файлов</string>
    <!-- History multi select title in app bar
    The first parameter is the number of downloads selected -->
    <string name="download_multi_select_title">Выбрано: %1$d</string>

    <!-- History overflow menu open in new tab button -->
    <string name="download_menu_open">Открыть</string>


    <!-- Text for the button to remove a single download item -->
    <string name="download_delete_item_1">Удалить</string>


    <!-- Crashes -->
    <!-- Title text displayed on the tab crash page. This first parameter is the name of the application (For example: Fenix) -->
    <string name="tab_crash_title_2">Извините, %1$s не смог загрузить эту страницу.</string>

    <!-- Description text displayed on the tab crash page -->
    <string name="tab_crash_description">Вы можете попытаться восстановить или закрыть эту вкладку ниже.</string>
    <!-- Send crash report checkbox text on the tab crash page -->
    <string name="tab_crash_send_report">Отправить сообщение о падении в Mozilla</string>
    <!-- Close tab button text on the tab crash page -->
    <string name="tab_crash_close">Закрыть вкладку</string>
    <!-- Restore tab button text on the tab crash page -->
    <string name="tab_crash_restore">Восстановить вкладку</string>

    <!-- Content Description for session item menu button -->
    <string name="content_description_session_menu">Параметры сессии</string>

    <!-- Content Description for session item share button -->
    <string name="content_description_session_share">Поделиться сессией</string>

    <!-- Bookmarks -->
    <!-- Content description for bookmarks library menu -->
    <string name="bookmark_menu_content_description">Меню закладок</string>
    <!-- Screen title for editing bookmarks -->
    <string name="bookmark_edit">Изменить закладку</string>
    <!-- Screen title for selecting a bookmarks folder -->
    <string name="bookmark_select_folder">Выбрать папку</string>
    <!-- Confirmation message for a dialog confirming if the user wants to delete the selected folder -->
    <string name="bookmark_delete_folder_confirmation_dialog">Вы действительно хотите удалить эту папку?</string>
    <!-- Confirmation message for a dialog confirming if the user wants to delete multiple items including folders. Parameter will be replaced by app name. -->
    <string name="bookmark_delete_multiple_folders_confirmation_dialog">%s удалит выбранные элементы.</string>
    <!-- Snackbar title shown after a folder has been deleted. This first parameter is the name of the deleted folder -->
    <string name="bookmark_delete_folder_snackbar">%1$s удалена</string>
    <!-- Screen title for adding a bookmarks folder -->
    <string name="bookmark_add_folder">Создать папку</string>
    <!-- deprecated: Snackbar title shown after a bookmark has been created. -->
    <string name="bookmark_created_snackbar">Закладка создана.</string>
    <!-- Snackbar title shown after a bookmark has been created. -->
    <string name="bookmark_saved_snackbar">Закладка сохранена!</string>
    <!-- Snackbar edit button shown after a bookmark has been created. -->
    <string name="edit_bookmark_snackbar_action">ИЗМЕНИТЬ</string>

    <!-- Bookmark overflow menu edit button -->
    <string name="bookmark_menu_edit_button">Изменить</string>
    <!-- Bookmark overflow menu select button -->
    <string name="bookmark_menu_select_button">Выбрать</string>
    <!-- Bookmark overflow menu copy button -->
    <string name="bookmark_menu_copy_button">Копировать</string>
    <!-- Bookmark overflow menu share button -->
    <string name="bookmark_menu_share_button">Поделиться</string>
    <!-- Bookmark overflow menu open in new tab button -->
    <string name="bookmark_menu_open_in_new_tab_button">Открыть в новой вкладке</string>
    <!-- Bookmark overflow menu open in private tab button -->
    <string name="bookmark_menu_open_in_private_tab_button">Открыть в приватной вкладке</string>
    <!-- Bookmark overflow menu delete button -->
    <string name="bookmark_menu_delete_button">Удалить</string>
    <!--Bookmark overflow menu save button -->
    <string name="bookmark_menu_save_button">Сохранить</string>
    <!-- Bookmark multi select title in app bar
     The first parameter is the number of bookmarks selected -->
    <string name="bookmarks_multi_select_title">%1$d выбрана(ы)</string>
    <!-- Bookmark editing screen title -->
    <string name="edit_bookmark_fragment_title">Изменить закладку</string>
    <!-- Bookmark folder editing screen title -->
    <string name="edit_bookmark_folder_fragment_title">Изменить папку</string>
    <!-- Bookmark sign in button message -->
    <string name="bookmark_sign_in_button">Войдите, чтобы увидеть свои синхронизируемые закладки</string>
    <!-- Bookmark URL editing field label -->
    <string name="bookmark_url_label">URL</string>
    <!-- Bookmark FOLDER editing field label -->
    <string name="bookmark_folder_label">ПАПКА</string>
    <!-- Bookmark NAME editing field label -->
    <string name="bookmark_name_label">ИМЯ</string>
    <!-- Bookmark add folder screen title -->
    <string name="bookmark_add_folder_fragment_label">Создать папку</string>
    <!-- Bookmark select folder screen title -->
    <string name="bookmark_select_folder_fragment_label">Выбрать папку</string>
    <!-- Bookmark editing error missing title -->
    <string name="bookmark_empty_title_error">Должна иметь заголовок</string>
    <!-- Bookmark editing error missing or improper URL -->
    <string name="bookmark_invalid_url_error">Некорректный URL</string>
    <!-- Bookmark screen message for empty bookmarks folder -->
    <string name="bookmarks_empty_message">Здесь нет закладок</string>
    <!-- Bookmark snackbar message on deletion
     The first parameter is the host part of the URL of the bookmark deleted, if any -->
    <string name="bookmark_deletion_snackbar_message">%1$s удалён</string>
    <!-- Bookmark snackbar message on deleting multiple bookmarks not including folders-->
    <string name="bookmark_deletion_multiple_snackbar_message_2">Закладки удалены</string>
    <!-- Bookmark snackbar message on deleting multiple bookmarks including folders-->
    <string name="bookmark_deletion_multiple_snackbar_message_3">Удаление выбранных папок</string>
    <!-- Bookmark undo button for deletion snackbar action -->
    <string name="bookmark_undo_deletion">ОТМЕНИТЬ</string>

    <!-- Site Permissions -->
    <!-- Site permissions preferences header -->
    <string name="permissions_header">Разрешения</string>
    <!-- Button label that take the user to the Android App setting -->
    <string name="phone_feature_go_to_settings">Перейти в Настройки</string>

    <!-- Content description (not visible, for screen readers etc.): Quick settings sheet
        to give users access to site specific information / settings. For example:
        Secure settings status and a button to modify site permissions -->
    <string name="quick_settings_sheet">Панель быстрых настроек</string>
    <!-- Label that indicates that this option it the recommended one -->
    <string name="phone_feature_recommended">Рекомендуется</string>
    <!-- button that allows editing site permissions settings -->
    <string name="quick_settings_sheet_manage_site_permissions">Управление разрешениями сайта</string>
    <!-- Button label for clearing all the information of site permissions-->
    <string name="clear_permissions">Удалить разрешения</string>
    <!-- Button label for clearing a site permission-->
    <string name="clear_permission">Удалить разрешение</string>
    <!-- Button label for clearing all the information on all sites-->
    <string name="clear_permissions_on_all_sites">Удалить разрешения для всех сайтов</string>
    <!-- Preference for altering video and audio autoplay for all websites -->
    <string name="preference_browser_feature_autoplay">Автовоспроизведение</string>
    <!-- Preference for altering the camera access for all websites -->
    <string name="preference_phone_feature_camera">Камера</string>
    <!-- Preference for altering the microphone access for all websites -->
    <string name="preference_phone_feature_microphone">Микрофон</string>
    <!-- Preference for altering the location access for all websites -->
    <string name="preference_phone_feature_location">Местоположение</string>
    <!-- Preference for altering the notification access for all websites -->
    <string name="preference_phone_feature_notification">Уведомления</string>
    <!-- Preference for altering the persistent storage access for all websites -->
    <string name="preference_phone_feature_persistent_storage">Постоянное хранилище</string>
    <!-- Preference for altering the EME access for all websites -->
    <string name="preference_phone_feature_media_key_system_access">Защищённое DRM содержимое</string>
    <!-- Label that indicates that a permission must be asked always -->
    <string name="preference_option_phone_feature_ask_to_allow">Всегда спрашивать</string>
    <!-- Label that indicates that a permission must be blocked -->
    <string name="preference_option_phone_feature_blocked">Блокировать</string>
    <!-- Label that indicates that a permission must be allowed -->
    <string name="preference_option_phone_feature_allowed">Разрешить</string>
    <!--Label that indicates a permission is by the Android OS-->
    <string name="phone_feature_blocked_by_android">Заблокировано Android</string>
    <!-- Preference for showing a list of websites that the default configurations won't apply to them -->
    <string name="preference_exceptions">Исключения</string>
    <!-- Summary of tracking protection preference if tracking protection is set to on -->
    <string name="tracking_protection_on">Включена</string>
    <!-- Summary of tracking protection preference if tracking protection is set to off -->
    <string name="tracking_protection_off">Отключена</string>

    <!-- Label for global setting that indicates that all video and audio autoplay is allowed -->
    <string name="preference_option_autoplay_allowed2">Разрешить аудио и видео</string>
    <!-- Label for site specific setting that indicates that all video and audio autoplay is allowed -->
    <string name="quick_setting_option_autoplay_allowed">Разрешить аудио и видео</string>
    <!-- Label that indicates that video and audio autoplay is only allowed over Wi-Fi -->
    <string name="preference_option_autoplay_allowed_wifi_only2">Блокировать аудио и видео только при использовании мобильных данных</string>
    <!-- Subtext that explains 'autoplay on Wi-Fi only' option -->
    <string name="preference_option_autoplay_allowed_wifi_subtext">Аудио и видео будут проигрываться при использовании Wi-Fi</string>
    <!-- Label for global setting that indicates that video autoplay is allowed, but audio autoplay is blocked -->
    <string name="preference_option_autoplay_block_audio2">Блокировать только аудио</string>
    <!-- Label for site specific setting that indicates that video autoplay is allowed, but audio autoplay is blocked -->
    <string name="quick_setting_option_autoplay_block_audio">Блокировать только аудио</string>
    <!-- Label for global setting that indicates that all video and audio autoplay is blocked -->
    <string name="preference_option_autoplay_blocked3">Блокировать аудио и видео</string>
    <!-- Label for site specific setting that indicates that all video and audio autoplay is blocked -->
    <string name="quick_setting_option_autoplay_blocked">Блокировать аудио и видео</string>
    <!-- Summary of delete browsing data on quit preference if it is set to on -->
    <string name="delete_browsing_data_quit_on">Включено</string>
    <!-- Summary of delete browsing data on quit preference if it is set to off -->
    <string name="delete_browsing_data_quit_off">Отключено</string>

    <!-- Collections -->
    <!-- Collections header on home fragment -->
    <string name="collections_header">Коллекции</string>
    <!-- Content description (not visible, for screen readers etc.): Opens the collection menu when pressed -->
    <string name="collection_menu_button_content_description">Меню коллекции</string>

    <!-- Label to describe what collections are to a new user without any collections -->
    <string name="no_collections_description2">Собирайте то, что важно для вас.\nОбъединяйте похожие запросы, сайты и вкладки для быстрого доступа в будущем.</string>
    <!-- Title for the "select tabs" step of the collection creator -->
    <string name="create_collection_select_tabs">Выберите вкладки</string>

    <!-- Title for the "select collection" step of the collection creator -->
    <string name="create_collection_select_collection">Выберите коллекцию</string>

    <!-- Title for the "name collection" step of the collection creator -->
    <string name="create_collection_name_collection">Имя коллекции</string>

    <!-- Button to add new collection for the "select collection" step of the collection creator -->
    <string name="create_collection_add_new_collection">Создать новую коллекцию</string>

    <!-- Button to select all tabs in the "select tabs" step of the collection creator -->
    <string name="create_collection_select_all">Выбрать все</string>
    <!-- Button to deselect all tabs in the "select tabs" step of the collection creator -->
    <string name="create_collection_deselect_all">Отменить выбор всего</string>
    <!-- Text to prompt users to select the tabs to save in the "select tabs" step of the collection creator -->
    <string name="create_collection_save_to_collection_empty">Выберите вкладки для сохранения</string>

    <!-- Text to show users how many tabs they have selected in the "select tabs" step of the collection creator.
     %d is a placeholder for the number of tabs selected. -->
    <string name="create_collection_save_to_collection_tabs_selected">%d вкладки(ок) выбрано</string>

    <!-- Text to show users they have one tab selected in the "select tabs" step of the collection creator.
    %d is a placeholder for the number of tabs selected. -->
    <string name="create_collection_save_to_collection_tab_selected">%d вкладка выбрана</string>

    <!-- Text shown in snackbar when multiple tabs have been saved in a collection -->
    <string name="create_collection_tabs_saved">Вкладки сохранены!</string>

    <!-- Text shown in snackbar when one or multiple tabs have been saved in a new collection -->
    <string name="create_collection_tabs_saved_new_collection">Коллекция сохранена!</string>
    <!-- Text shown in snackbar when one tab has been saved in a collection -->
    <string name="create_collection_tab_saved">Вкладка сохранена!</string>

    <!-- Content description (not visible, for screen readers etc.): button to close the collection creator -->
    <string name="create_collection_close">Закрыть</string>

    <!-- Button to save currently selected tabs in the "select tabs" step of the collection creator-->
    <string name="create_collection_save">Сохранить</string>

    <!-- Snackbar action to view the collection the user just created or updated -->
    <string name="create_collection_view">Посмотреть</string>

    <!-- Default name for a new collection in "name new collection" step of the collection creator. %d is a placeholder for the number of collections-->
    <string name="create_collection_default_name">Коллекция %d</string>

    <!-- Share -->
    <!-- Share screen header -->
    <string name="share_header">Отправить и поделиться</string>
    <!-- Share screen header -->
    <string name="share_header_2">Поделиться</string>
    <!-- Content description (not visible, for screen readers etc.):
        "Share" button. Opens the share menu when pressed. -->
    <string name="share_button_content_description">Поделиться</string>
    <!-- Sub-header in the dialog to share a link to another app -->
    <string name="share_link_subheader">Поделиться ссылкой</string>
    <!-- Sub-header in the dialog to share a link to another sync device -->
    <string name="share_device_subheader">Отправить на устройство</string>
    <!-- Sub-header in the dialog to share a link to an app from the full list -->
    <string name="share_link_all_apps_subheader">Все действия</string>
    <!-- Sub-header in the dialog to share a link to an app from the most-recent sorted list -->
    <string name="share_link_recent_apps_subheader">Недавно использованные</string>
    <!-- An string shown when an account is signed in where %1$s is a placeholder for the email-->
    <string name="sync_signed_as">Вы вошли как %1$s</string>
    <!-- An option from the three dot menu to into sync -->
    <string name="sync_menu_sign_in">Войти в синхронизацию</string>
    <!-- An option from the share dialog to sign into sync -->
    <string name="sync_sign_in">Войти в синхронизацию</string>
    <!-- An option from the share dialog to send link to all other sync devices -->
    <string name="sync_send_to_all">Отправить на все устройства</string>
    <!-- An option from the share dialog to reconnect to sync -->
    <string name="sync_reconnect">Переподключиться к синхронизации</string>
    <!-- Text displayed when sync is offline and cannot be accessed -->
    <string name="sync_offline">Автономная работа</string>
    <!-- An option to connect additional devices -->
    <string name="sync_connect_device">Подключить другое устройство</string>
    <!-- The dialog text shown when additional devices are not available -->
    <string name="sync_connect_device_dialog">Чтобы отправить вкладку, войдите в Firefox хотя бы на ещё одном устройстве.</string>
    <!-- Confirmation dialog button -->
    <string name="sync_confirmation_button">Понятно</string>

    <!-- Share error message -->
    <string name="share_error_snackbar">Не удалось отправить в это приложение</string>

    <!-- Add new device screen title -->
    <string name="sync_add_new_device_title">Отправить на устройство</string>
    <!-- Text for the warning message on the Add new device screen -->
    <string name="sync_add_new_device_message">Ни одного устройства не подключено</string>
    <!-- Text for the button to learn about sending tabs -->
    <string name="sync_add_new_device_learn_button">Узнать больше об отправке вкладок…</string>
    <!-- Text for the button to connect another device -->
    <string name="sync_add_new_device_connect_button">Подключить другое устройство…</string>

    <!-- Notifications -->
    <!-- The user visible name of the "notification channel" (Android 8+ feature) for the ongoing notification shown while a browsing session is active. -->
    <string name="notification_pbm_channel_name">Приватная сессия</string>
    <!-- Text shown in the notification that pops up to remind the user that a private browsing session is active. -->
    <string name="notification_pbm_delete_text">Удалите приватные вкладки</string>
    <!-- Text shown in the notification that pops up to remind the user that a private browsing session is active. -->
    <string name="notification_pbm_delete_text_2">Закройте приватные вкладки</string>
    <!-- Notification action to open Fenix and resume the current browsing session. -->
    <string name="notification_pbm_action_open">Открыть</string>
    <!-- Notification action to delete all current private browsing sessions AND switch to Fenix (bring it to the foreground) -->
    <string name="notification_pbm_action_delete_and_open">Удалить и открыть</string>
    <!-- Name of the "Powered by Fenix" notification channel. Displayed in the "App notifications" system settings for the app -->
    <string name="notification_powered_by_channel_name">На движке</string>
    <!-- Text shown in snackbar when user deletes a collection -->
    <string name="snackbar_collection_deleted">Коллекция удалена</string>

    <!-- Text shown in snackbar when user renames a collection -->
    <string name="snackbar_collection_renamed">Коллекция переименована</string>
    <!-- Text shown in snackbar when user deletes a tab -->
    <string name="snackbar_tab_deleted">Вкладка удалена</string>

    <!-- Text shown in snackbar when user deletes all tabs -->
    <string name="snackbar_tabs_deleted">Вкладки удалены</string>
    <!-- Text shown in snackbar when user closes a tab -->
    <string name="snackbar_tab_closed">Вкладка закрыта</string>
    <!-- Text shown in snackbar when user closes all tabs -->
    <string name="snackbar_tabs_closed">Вкладки закрыты</string>
    <!-- Text shown in snackbar when user closes tabs -->
    <string name="snackbar_message_tabs_closed">Вкладки закрыты!</string>
    <!-- Text shown in snackbar when user bookmarks a list of tabs -->
    <string name="snackbar_message_bookmarks_saved">Закладки сохранены!</string>
    <!-- Text shown in snackbar action for viewing bookmarks -->
    <string name="snackbar_message_bookmarks_view">Просмотреть</string>
    <!-- Text shown in snackbar when user adds a site to top sites -->
    <string name="snackbar_added_to_top_sites">Добавлено в топ сайтов!</string>
    <!-- Text shown in snackbar when user closes a private tab -->
    <string name="snackbar_private_tab_closed">Приватная вкладка закрыта</string>
    <!-- Text shown in snackbar when user closes all private tabs -->
    <string name="snackbar_private_tabs_closed">Приватные вкладки закрыты</string>
    <!-- Text shown in snackbar when user deletes all private tabs -->
    <string name="snackbar_private_tabs_deleted">Приватные вкладки удалены</string>
    <!-- Text shown in snackbar to undo deleting a tab, top site or collection -->
    <string name="snackbar_deleted_undo">ОТМЕНИТЬ</string>

    <!-- Text shown in snackbar when user removes a top site -->
    <string name="snackbar_top_site_removed">Сайт удалён</string>
    <!-- Text for action to undo deleting a tab or collection shown in a11y dialog -->
    <string name="a11y_dialog_deleted_undo">Отмена</string>
    <!-- Text for action to confirm deleting a tab or collection shown in a11y dialog -->
    <string name="a11y_dialog_deleted_confirm">Подтвердить</string>
    <!-- QR code scanner prompt which appears after scanning a code, but before navigating to it
        First parameter is the name of the app, second parameter is the URL or text scanned-->
    <string name="qr_scanner_confirmation_dialog_message">Разрешить %1$s открыть %2$s</string>
    <!-- QR code scanner prompt dialog positive option to allow navigation to scanned link -->
    <string name="qr_scanner_dialog_positive">РАЗРЕШИТЬ</string>
    <!-- QR code scanner prompt dialog positive option to deny navigation to scanned link -->
    <string name="qr_scanner_dialog_negative">ЗАПРЕТИТЬ</string>
    <!-- Tab collection deletion prompt dialog message. Placeholder will be replaced with the collection name -->
    <string name="tab_collection_dialog_message">Вы уверены, что хотите удалить %1$s?</string>
    <!-- Collection and tab deletion prompt dialog message. This will show when the last tab from a collection is deleted -->
    <string name="delete_tab_and_collection_dialog_message">Удалив эту вкладку, вы удалите всю коллекцию. Вы можете создавать новые коллекции в любое время.</string>
    <!-- Collection and tab deletion prompt dialog title. Placeholder will be replaced with the collection name. This will show when the last tab from a collection is deleted -->
    <string name="delete_tab_and_collection_dialog_title">Удалить %1$s?</string>
    <!-- Tab collection deletion prompt dialog option to delete the collection -->
    <string name="tab_collection_dialog_positive">Удалить</string>
    <!-- Tab collection deletion prompt dialog option to cancel deleting the collection -->
    <string name="tab_collection_dialog_negative">Отмена</string>
    <!-- Text displayed in a notification when the user enters full screen mode -->
    <string name="full_screen_notification">Вход в полноэкранный режим</string>

    <!-- Message for copying the URL via long press on the toolbar -->
    <string name="url_copied">URL скопирован</string>


    <!-- Sample text for accessibility font size -->
    <string name="accessibility_text_size_sample_text_1">Это пример текста. Он здесь для того, чтобы показать, как текст будет отображаться, когда вы будете увеличивать или уменьшать его размер.</string>
    <!-- Summary for Accessibility Text Size Scaling Preference -->
    <string name="preference_accessibility_text_size_summary">Увеличение или уменьшение размера шрифта на сайтах</string>
    <!-- Title for Accessibility Text Size Scaling Preference -->
    <string name="preference_accessibility_font_size_title">Размер шрифта</string>

    <!-- Title for Accessibility Text Automatic Size Scaling Preference -->
    <string name="preference_accessibility_auto_size_2">Автоматический размер шрифта</string>
    <!-- Summary for Accessibility Text Automatic Size Scaling Preference -->
    <string name="preference_accessibility_auto_size_summary">Размер шрифта будет соответствовать настройкам Android. Отключите этот параметр, чтобы управлять размером шрифта здесь.</string>

    <!-- Title for the Delete browsing data preference -->
    <string name="preferences_delete_browsing_data">Удаление данных веб-сёрфинга</string>
    <!-- Title for the tabs item in Delete browsing data -->
    <string name="preferences_delete_browsing_data_tabs_title_2">Открытые вкладки</string>
    <!-- Subtitle for the tabs item in Delete browsing data, parameter will be replaced with the number of open tabs -->
    <string name="preferences_delete_browsing_data_tabs_subtitle">%d вкладки(ок)</string>
    <!-- Title for the data and history items in Delete browsing data -->
    <string name="preferences_delete_browsing_data_browsing_data_title">История веб-сёрфинга и данные сайтов</string>
    <!-- Subtitle for the data and history items in delete browsing data, parameter will be replaced with the
        number of history items the user has -->
    <string name="preferences_delete_browsing_data_browsing_data_subtitle">%d адресов</string>
    <!-- Title for history items in Delete browsing data -->
    <string name="preferences_delete_browsing_data_browsing_history_title">История</string>
    <!-- Subtitle for the history items in delete browsing data, parameter will be replaced with the
        number of history pages the user has -->
    <string name="preferences_delete_browsing_data_browsing_history_subtitle">%d страницу(ы)</string>
    <!-- Title for the cookies item in Delete browsing data -->
    <string name="preferences_delete_browsing_data_cookies">Куки</string>
    <!-- Subtitle for the cookies item in Delete browsing data -->
    <string name="preferences_delete_browsing_data_cookies_subtitle">Вы выйдете с большинства сайтов</string>
    <!-- Title for the cached images and files item in Delete browsing data -->
    <string name="preferences_delete_browsing_data_cached_files">Кэшированные изображения и файлы</string>
    <!-- Subtitle for the cached images and files item in Delete browsing data -->
    <string name="preferences_delete_browsing_data_cached_files_subtitle">Освободит место</string>
    <!-- Title for the site permissions item in Delete browsing data -->
    <string name="preferences_delete_browsing_data_site_permissions">Разрешения для сайтов</string>
    <!-- Title for the downloads item in Delete browsing data -->
    <string name="preferences_delete_browsing_data_downloads">Загрузки</string>
    <!-- Text for the button to delete browsing data -->
    <string name="preferences_delete_browsing_data_button">Удалить данные веб-сёрфинга</string>

    <!-- Title for the Delete browsing data on quit preference -->
    <string name="preferences_delete_browsing_data_on_quit">Удалять данные веб-сёрфинга при выходе</string>
    <!-- Summary for the Delete browsing data on quit preference. "Quit" translation should match delete_browsing_data_on_quit_action translation. -->
    <string name="preference_summary_delete_browsing_data_on_quit">Автоматически удаляет данные веб-сёрфинга, когда вы выбираете «Выйти» в главном меню</string>
    <!-- Summary for the Delete browsing data on quit preference. "Quit" translation should match delete_browsing_data_on_quit_action translation. -->
    <string name="preference_summary_delete_browsing_data_on_quit_2">Автоматически удаляет данные веб-сёрфинга, когда вы выбираете  \&quot;Выйти\&quot; в главном меню</string>
    <!-- Action item in menu for the Delete browsing data on quit feature -->
    <string name="delete_browsing_data_on_quit_action">Выйти</string>

    <!-- Dialog message to the user asking to delete browsing data. -->
    <string name="delete_browsing_data_prompt_message">Это действие удалит все данные вашего веб-сёрфинга.</string>
    <!-- Dialog message to the user asking to delete browsing data. Parameter will be replaced by app name. -->
    <string name="delete_browsing_data_prompt_message_3">%s удалит выбранные данные веб-сёрфинга.</string>
    <!-- Text for the cancel button for the data deletion dialog -->
    <string name="delete_browsing_data_prompt_cancel">Отмена</string>
    <!-- Text for the allow button for the data deletion dialog -->
    <string name="delete_browsing_data_prompt_allow">Удалить</string>
    <!-- Text for the snackbar confirmation that the data was deleted -->
    <string name="preferences_delete_browsing_data_snackbar">Данные веб-сёрфинга удалены</string>

    <!-- Text for the snackbar to show the user that the deletion of browsing data is in progress -->
    <string name="deleting_browsing_data_in_progress">Удаляем данных веб-сёрфинга…</string>

    <!-- Tips -->
    <!-- text for firefox preview moving tip header "Firefox Preview" and "Firefox Nightly" are intentionally hardcoded -->
    <string name="tip_firefox_preview_moved_header">Firefox Preview теперь стал Firefox Nightly</string>
    <!-- text for firefox preview moving tip description -->
    <string name="tip_firefox_preview_moved_description">Firefox Nightly обновляется каждую ночь и включает в себя новые, экспериментальные возможности.
        Однако, он может быть менее стабилен. Если вы хотите более стабильной работы, загрузите нашу бета-версию браузера.</string>

    <!-- text for firefox preview moving tip button. "Firefox for Android Beta" is intentionally hardcoded -->
    <string name="tip_firefox_preview_moved_button_2">Загрузить Firefox для Android Бета</string>

    <!-- text for firefox preview moving tip header. "Firefox Nightly" is intentionally hardcoded -->
    <string name="tip_firefox_preview_moved_header_preview_installed">Firefox Nightly переехал</string>
    <!-- text for firefox preview moving tip description -->
    <string name="tip_firefox_preview_moved_description_preview_installed">Это приложение больше не будет получать обновлений безопасности. Прекратите использование этого приложения и переключитесь на новый Nightly.
        \n\nЧтобы переместить ваши закладки, логины и историю в другое приложение, создайте аккаунт Firefox.</string>
    <!-- text for firefox preview moving tip button  -->
    <string name="tip_firefox_preview_moved_button_preview_installed">Переключиться на новый Nightly</string>

    <!-- text for firefox preview moving tip header. "Firefox Nightly" is intentionally hardcoded -->
    <string name="tip_firefox_preview_moved_header_preview_not_installed">Firefox Nightly переехал</string>
    <!-- text for firefox preview moving tip description -->
    <string name="tip_firefox_preview_moved_description_preview_not_installed">Это приложение больше не будет получать обновлений безопасности. Загрузите новый Nightly и прекратите использование этого приложения.
        \n\nЧтобы переместить ваши закладки, логины и историю в другое приложение, создайте аккаунт Firefox.</string>
    <!-- text for firefox preview moving tip button  -->
    <string name="tip_firefox_preview_moved_button_preview_not_installed">Загрузить новый Nightly</string>

    <!-- Onboarding -->
    <!-- Text for onboarding welcome message
    The first parameter is the name of the app (e.g. Firefox Preview) -->
    <string name="onboarding_header">Добро пожаловать в %s!</string>
    <!-- text for the Firefox Accounts section header -->
    <string name="onboarding_fxa_section_header">Уже есть аккаунт?</string>
    <!-- text for the "What's New" onboarding card header -->
    <string name="onboarding_whats_new_header1">Посмотрите, что нового</string>
    <!-- text for the "what's new" onboarding card description
    The first parameter is the short name of the app (e.g. Firefox) -->
    <string name="onboarding_whats_new_description">Есть вопросы о переработанном %s? Хотите узнать, что изменилось?</string>
    <!-- text for underlined clickable link that is part of "what's new" onboarding card description that links to an FAQ -->
    <string name="onboarding_whats_new_description_linktext">Получите ответы здесь</string>
    <!-- text for the Firefox account onboarding sign in card header. The word "Firefox" should not be translated -->
    <string name="onboarding_account_sign_in_header_1">Синхронизация Firefox между устройствами</string>
    <!-- Text for the button to learn more about signing in to your Firefox account -->
    <string name="onboarding_manual_sign_in_description">Перенесите закладки, историю и пароли в Firefox на этом устройстве.</string>
    <!-- text for the firefox account onboarding card header when we detect you're already signed in to
        another Firefox browser. (The word `Firefox` should not be translated)
        The first parameter is the email of the detected user's account -->
    <string name="onboarding_firefox_account_auto_signin_header_3">В другом браузере Firefox на этом устройстве вы вошли как %s. Вы хотите авторизоваться с помощью этого аккаунта?</string>
    <!-- text for the button to confirm automatic sign-in -->
    <string name="onboarding_firefox_account_auto_signin_confirm">Да, авторизоваться</string>
    <!-- text for the automatic sign-in button while signing in is in process -->
    <string name="onboarding_firefox_account_signing_in">Идет вход…</string>
    <!-- text for the button to manually sign into Firefox account. -->
    <string name="onboarding_firefox_account_sign_in_1">Зарегистрироваться</string>
    <!-- text for the button to stay signed out when presented with an option to automatically sign-in. -->
    <string name="onboarding_firefox_account_stay_signed_out">Не входить</string>
    <!-- text to display in the snackbar once account is signed-in -->
    <string name="onboarding_firefox_account_sync_is_on">Началась синхронизация</string>
    <!-- text to display in the snackbar if automatic sign-in fails. user may try again -->
    <string name="onboarding_firefox_account_automatic_signin_failed">Не удалось выполнить вход</string>
    <!-- text for the tracking protection onboarding card header -->
    <string name="onboarding_tracking_protection_header_3">Постоянная приватность</string>
    <!-- text for the tracking protection card description. 'Firefox' intentionally hardcoded here -->
    <string name="onboarding_tracking_protection_description_3">Firefox автоматически блокирует тайную слежку компаний за вами в Интернете.</string>
    <!-- text for tracking protection radio button option for standard level of blocking -->
    <string name="onboarding_tracking_protection_standard_button_2">Стандартная (по умолчанию)</string>
    <!-- text for standard blocking option button description -->
    <string name="onboarding_tracking_protection_standard_button_description_3">Обеспечивает наилучший баланс приватности и производительности. Страницы будут загружаться нормально.</string>
    <!-- text for tracking protection radio button option for strict level of blocking -->
    <string name="onboarding_tracking_protection_strict_button">Строгая (рекомендуется)</string>
    <!-- text for tracking protection radio button option for strict level of blocking -->
    <string name="onboarding_tracking_protection_strict_option">Строгая</string>
    <!-- text for strict blocking option button description -->
<<<<<<< HEAD
    <string name="onboarding_tracking_protection_strict_button_description_2">Блокирует больше трекеров, рекламы и всплывающих окон. Страницы будут грузиться быстрее, но часть функций может не работать.</string>
    <!-- text for the tabs tray layout onboarding card header -->
    <string name="onboarding_tabs_layout_header">Выберите макет панели вкладок</string>
    <!-- text for the tabs tray layout card description-->
    <string name="onboarding_tabs_tray_layout_description">Выберите, либо старый стиль экрана вкладок Firefox (Fennec), либо панель вкладок нового стиля (Fenix).</string>
    <!-- text for old Fennec style tab screen layout -->
    <string name="onboarding_tabs_tray_fennec_layout_button">Старый стиль Fennec (по умолчанию)</string>
    <!-- text for old Fennec style description -->
    <string name="onboarding_tabs_tray_fennec_layout_description">Щелчок по счётчику вкладок на панели инструментов покажет вам экран вкладок с макетом, похожим на предыдущую (Fennec) версию Firefox.</string>
    <!-- text for Fenix style tab tray layout -->
    <string name="onboarding_tabs_tray_fenix_layout_button">Новый стиль Fenix</string>
    <!-- text for strict blocking option button description -->
    <string name="onboarding_tabs_tray_fenix_layout_description">Щелчок по счётчику вкладок на панели инструментов покажет вам новый макет панели вкладок из Fenix версии Firefox.</string>
    <!-- text for the toolbar position card header
        In English this is an idiom for "choose a side as in an argument or fight"
        but it is ok to make this more literally about "choosing a position in a physical space -->
    <string name="onboarding_toolbar_position_header">Сделайте выбор</string>
=======
    <string name="onboarding_tracking_protection_strict_button_description_3">Блокирует больше трекеров, так что страницы загружаются быстрее, но некоторые страницы могут работать некорректно.</string>
    <!-- text for the toolbar position card header  -->
    <string name="onboarding_toolbar_placement_header_1">Выберите размещение панели инструментов</string>
>>>>>>> 2d998b2f
    <!-- text for the toolbar position card description -->
    <string name="onboarding_toolbar_placement_description_1">Обеспечьте удобный доступ к панели инструментов. Оставьте её внизу или переместите вверх.</string>
    <!-- text for the private browsing onboarding card header -->
    <string name="onboarding_private_browsing_header">Приватный режим</string>
    <!-- text for the private browsing onboarding card description
    The first parameter is an icon that represents private browsing -->
    <string name="onboarding_private_browsing_description1">Хотите открыть приватную вкладку один раз: Нажмите на значок %s.</string>
    <!-- text for the private browsing onboarding card description, explaining how to always using private browsing -->
    <string name="onboarding_private_browsing_always_description">Хотите открывать приватные вкладки каждый раз: Измените настройки приватного просмотра.</string>
    <!-- text for the private browsing onbording card button, that launches settings -->
    <string name="onboarding_private_browsing_button">Открыть настройки</string>
    <!-- text for the privacy notice onboarding card header -->
    <string name="onboarding_privacy_notice_header">Ваша приватность</string>

    <!-- text for the privacy notice onboarding card description
    The first parameter is the name of the app (e.g. Firefox Preview) Substitute %s for long browser name. -->
    <string name="onboarding_privacy_notice_description2">Мы создали %s, чтобы предоставить вам контроль над тем, чем вы делитесь — как в Интернете, так и с нами.</string>
    <!-- Text for the button to read the privacy notice -->
    <string name="onboarding_privacy_notice_read_button">Уведомление о конфиденциальности</string>

    <!-- Content description (not visible, for screen readers etc.): Close onboarding screen -->
    <string name="onboarding_close">Закрыть</string>

    <!-- text for the button to finish onboarding -->
    <string name="onboarding_finish">Начать веб-сёрфинг</string>

    <!-- Onboarding theme -->
    <!-- text for the theme picker onboarding card header -->
    <string name="onboarding_theme_picker_header">Выберите вашу тему</string>
    <!-- text for the theme picker onboarding card description -->
    <string name="onboarding_theme_picker_description_2">Сохраните заряд аккумулятора и ваше зрение с помощью тёмной темы.</string>
    <!-- Automatic theme setting (will follow device setting) -->
    <string name="onboarding_theme_automatic_title">Автоматическая</string>
    <!-- Summary of automatic theme setting (will follow device setting) -->
    <string name="onboarding_theme_automatic_summary">Адаптируется к настройкам вашего устройства</string>
    <!-- Theme setting for dark mode -->
    <string name="onboarding_theme_dark_title">Тёмная тема</string>
    <!-- Theme setting for light mode -->
    <string name="onboarding_theme_light_title">Светлая тема</string>

    <!-- Text shown in snackbar when multiple tabs have been sent to device -->
    <string name="sync_sent_tabs_snackbar">Вкладки отправлены!</string>
    <!-- Text shown in snackbar when one tab has been sent to device  -->
    <string name="sync_sent_tab_snackbar">Вкладка отправлена!</string>
    <!-- Text shown in snackbar when sharing tabs failed  -->
    <string name="sync_sent_tab_error_snackbar">Не удалось поделиться</string>
    <!-- Text shown in snackbar for the "retry" action that the user has after sharing tabs failed -->
    <string name="sync_sent_tab_error_snackbar_action">ПОВТОРИТЬ</string>
    <!-- Title of QR Pairing Fragment -->
    <string name="sync_scan_code">Сканирование QR-кода</string>
    <!-- Instructions on how to access pairing -->
    <string name="sign_in_instructions"><![CDATA[Откройте Firefox на вашем компьютере и перейдите на <b>https://firefox.com/pair</b>]]></string>
    <!-- Text shown for sign in pairing when ready -->
    <string name="sign_in_ready_for_scan">Сканировать QR-код</string>
    <!-- Text shown for settings option for sign with pairing -->
    <string name="sign_in_with_camera">Войти с помощью камеры</string>
    <!-- Text shown for settings option for sign with email -->
    <string name="sign_in_with_email">Использовать электронную почту</string>
    <!-- Text shown for settings option for create new account text.'Firefox' intentionally hardcoded here.-->
    <string name="sign_in_create_account_text"><![CDATA[Ещё нет аккаунта? <u>Создайте его</u>, чтобы синхронизировать Firefox между устройствами.]]></string>
    <!-- Text shown in confirmation dialog to sign out of account -->
    <string name="sign_out_confirmation_message">Firefox прекратит синхронизацию с вашим аккаунтом, но не будет удалять ничего из ваших данных веб-сёрфинга на этом устройстве.</string>
    <!-- Text shown in confirmation dialog to sign out of account. The first parameter is the name of the app (e.g. Firefox Preview) -->
    <string name="sign_out_confirmation_message_2">%s прекратит синхронизацию с вашим аккаунтом, но не будет удалять ничего из ваших данных веб-сёрфинга на этом устройстве.</string>
    <!-- Option to continue signing out of account shown in confirmation dialog to sign out of account -->
    <string name="sign_out_disconnect">Отсоединить</string>
    <!-- Option to cancel signing out shown in confirmation dialog to sign out of account -->
    <string name="sign_out_cancel">Отмена</string>
    <!-- Error message snackbar shown after the user tried to select a default folder which cannot be altered -->
    <string name="bookmark_cannot_edit_root">Нельзя редактировать папки по-умолчанию</string>

    <!-- Enhanced Tracking Protection -->
    <!-- Link displayed in enhanced tracking protection panel to access tracking protection settings -->
    <string name="etp_settings">Настройки защиты</string>
    <!-- Preference title for enhanced tracking protection settings -->
    <string name="preference_enhanced_tracking_protection">Улучшенная защита от отслеживания</string>
    <!-- Title for the description of enhanced tracking protection -->
    <string name="preference_enhanced_tracking_protection_explanation_title">Сёрфите по Интернету без слежки</string>
    <!-- Description of enhanced tracking protection. The first parameter is the name of the application (For example: Fenix) -->
    <string name="preference_enhanced_tracking_protection_explanation">Храните свои данные при себе. %s защитит вас от многих наиболее известных трекеров, которые следят за вашим поведением в Интернете.</string>
    <!-- Text displayed that links to website about enhanced tracking protection -->
    <string name="preference_enhanced_tracking_protection_explanation_learn_more">Узнать больше</string>
    <!-- Preference for enhanced tracking protection for the standard protection settings -->
    <string name="preference_enhanced_tracking_protection_standard_default_1">Стандартная (по умолчанию)</string>
    <!-- Preference description for enhanced tracking protection for the standard protection settings -->
    <string name="preference_enhanced_tracking_protection_standard_description_4">Обеспечивает наилучший баланс приватности и производительности. Страницы будут загружаться нормально.</string>
    <!--  Accessibility text for the Standard protection information icon  -->
    <string name="preference_enhanced_tracking_protection_standard_info_button">Что блокируется стандартной защитой от отслеживания</string>
    <!-- Preference for enhanced tracking protection for the strict protection settings -->
    <string name="preference_enhanced_tracking_protection_strict">Строгая</string>
    <!-- Preference description for enhanced tracking protection for the strict protection settings -->
    <string name="preference_enhanced_tracking_protection_strict_description_3">Блокирует больше трекеров, так что страницы загружаются быстрее, но некоторые страницы могут работать некорректно.</string>
    <!--  Accessibility text for the Strict protection information icon  -->
    <string name="preference_enhanced_tracking_protection_strict_info_button">Что блокируется строгой защитой от отслеживания</string>
    <!-- Preference for enhanced tracking protection for the custom protection settings -->
    <string name="preference_enhanced_tracking_protection_custom">Персональная</string>
    <!-- Preference description for enhanced tracking protection for the strict protection settings -->
    <string name="preference_enhanced_tracking_protection_custom_description_2">Выберите, какие трекеры и скрипты необходимо блокировать.</string>
    <!--  Accessibility text for the Strict protection information icon  -->
    <string name="preference_enhanced_tracking_protection_custom_info_button">Что блокируется персональной защитой от отслеживания</string>
    <!-- Header for categories that are being blocked by current Enhanced Tracking Protection settings -->
    <!-- Preference for enhanced tracking protection for the custom protection settings for cookies-->
    <string name="preference_enhanced_tracking_protection_custom_cookies">Куки</string>
    <!-- Option for enhanced tracking protection for the custom protection settings for cookies-->
    <string name="preference_enhanced_tracking_protection_custom_cookies_1">Межсайтовые и социальные трекеры</string>
    <!-- Option for enhanced tracking protection for the custom protection settings for cookies-->
    <string name="preference_enhanced_tracking_protection_custom_cookies_2">Куки с непосещённых сайтов</string>
    <!-- Option for enhanced tracking protection for the custom protection settings for cookies-->
    <string name="preference_enhanced_tracking_protection_custom_cookies_3">Все сторонние куки (может нарушить работу веб-сайтов)</string>
    <!-- Option for enhanced tracking protection for the custom protection settings for cookies-->
    <string name="preference_enhanced_tracking_protection_custom_cookies_4">Все куки (нарушит работу веб-сайтов)</string>
    <!-- Preference for enhanced tracking protection for the custom protection settings for tracking content -->
    <string name="preference_enhanced_tracking_protection_custom_tracking_content">Отслеживающее содержимое</string>
    <!-- Option for enhanced tracking protection for the custom protection settings for tracking content-->
    <string name="preference_enhanced_tracking_protection_custom_tracking_content_1">Во всех вкладках</string>
    <!-- Option for enhanced tracking protection for the custom protection settings for tracking content-->
    <string name="preference_enhanced_tracking_protection_custom_tracking_content_2">Только в приватных вкладках</string>
    <!-- Option for enhanced tracking protection for the custom protection settings for tracking content-->
    <string name="preference_enhanced_tracking_protection_custom_tracking_content_3">Только в настраиваемых вкладках</string>
    <!-- Preference for enhanced tracking protection for the custom protection settings -->
    <string name="preference_enhanced_tracking_protection_custom_cryptominers">Криптомайнеры</string>
    <!-- Preference for enhanced tracking protection for the custom protection settings -->
    <string name="preference_enhanced_tracking_protection_custom_fingerprinters">Сборщики цифровых отпечатков</string>
    <string name="enhanced_tracking_protection_blocked">Блокируются</string>
    <!-- Header for categories that are being not being blocked by current Enhanced Tracking Protection settings -->
    <string name="enhanced_tracking_protection_allowed">Разрешены</string>
    <!-- Category of trackers (social media trackers) that can be blocked by Enhanced Tracking Protection -->
    <string name="etp_social_media_trackers_title">Трекеры социальных сетей</string>
    <!-- Description of social media trackers that can be blocked by Enhanced Tracking Protection -->
    <string name="etp_social_media_trackers_description">Ограничивает возможности социальных сетей по отслеживанию вашей активности в Интернете.</string>
    <!-- Category of trackers (cross-site tracking cookies) that can be blocked by Enhanced Tracking Protection -->
    <string name="etp_cookies_title">Межсайтовые отслеживающие куки</string>
    <!-- Description of cross-site tracking cookies that can be blocked by Enhanced Tracking Protection -->
    <string name="etp_cookies_description">Блокирует куки, которые рекламные сети и анализирующие компании используют, чтобы объединять ваши данные сёрфинга со многих сайтов.</string>
    <!-- Category of trackers (cryptominers) that can be blocked by Enhanced Tracking Protection -->
    <string name="etp_cryptominers_title">Криптомайнеры</string>
    <!-- Description of cryptominers that can be blocked by Enhanced Tracking Protection -->
    <string name="etp_cryptominers_description">Предотвращает получение вредоносными скриптами доступа к вашему устройству для добычи цифровой валюты.</string>
    <!-- Category of trackers (fingerprinters) that can be blocked by Enhanced Tracking Protection -->
    <string name="etp_fingerprinters_title">Сборщики цифровых отпечатков</string>
    <!-- Description of fingerprinters that can be blocked by Enhanced Tracking Protection -->
    <string name="etp_fingerprinters_description">Останавливает сбор однозначно идентифицируемых данных о вашем устройстве, которые могут быть использованы в целях отслеживания.</string>
    <!-- Category of trackers (tracking content) that can be blocked by Enhanced Tracking Protection -->
    <string name="etp_tracking_content_title">Отслеживающее содержимое</string>
    <!-- Description of tracking content that can be blocked by Enhanced Tracking Protection -->
    <string name="etp_tracking_content_description">Блокирует загрузку внешней рекламы, видео и другого содержимого, если они содержат отслеживающий код. Может повлиять на работу некоторых веб-сайтов.</string>
    <!-- Enhanced Tracking Protection Onboarding Message shown in a dialog above the toolbar. The first parameter is the name of the application (For example: Fenix) -->
    <string name="etp_onboarding_cfr_message">Фиолетовый цвет щита означает, что %s заблокировал трекеры на сайте. Нажмите, чтобы узнать больше.</string>
    <!-- Enhanced Tracking Protection message that protection is currently on for this site -->
    <string name="etp_panel_on">Защита для этого сайта включена</string>
    <!-- Enhanced Tracking Protection message that protection is currently off for this site -->
    <string name="etp_panel_off">Защита для этого сайта отключена</string>
    <!-- Header for exceptions list for which sites enhanced tracking protection is always off -->
    <string name="enhanced_tracking_protection_exceptions">Улучшенная защита от отслеживания отключена для следующих веб-сайтов</string>
    <!-- Content description (not visible, for screen readers etc.): Navigate
    back from ETP details (Ex: Tracking content) -->
    <string name="etp_back_button_content_description">Перейти назад</string>
    <!-- About page Your rights link text -->
    <string name="about_your_rights">Ваши права</string>
    <!-- About page link text to open open source licenses screen -->
    <string name="about_open_source_licenses">Используемые свободные библиотеки</string>
    <!-- About page link text to open what's new link -->
    <string name="about_whats_new">Что нового в %s</string>
    <!-- Open source licenses page title
    The first parameter is the app name -->
    <string name="open_source_licenses_title">%s | Свободные библиотеки</string>

    <!-- Category of trackers (redirect trackers) that can be blocked by Enhanced Tracking Protection -->
    <string name="etp_redirect_trackers_title">Трекеры перенаправлений</string>
    <!-- Description of redirect tracker cookies that can be blocked by Enhanced Tracking Protection -->
    <string name="etp_redirect_trackers_description">Удаляет куки, установленные в ходе перенаправлений на известные веб-сайты с отслеживанием.</string>

    <!-- About page link text to open support link -->
    <string name="about_support">Поддержка</string>
    <!-- About page link text to list of past crashes (like about:crashes on desktop) -->
    <string name="about_crashes">Падения</string>
    <!-- About page link text to open privacy notice link -->
    <string name="about_privacy_notice">Уведомление о конфиденциальности</string>
    <!-- About page link text to open know your rights link -->
    <string name="about_know_your_rights">Узнайте о своих правах</string>
    <!-- About page link text to open licensing information link -->
    <string name="about_licensing_information">Информация о лицензии</string>
    <!-- About page link text to open a screen with libraries that are used -->
    <string name="about_other_open_source_libraries">Используемые библиотеки</string>

    <!-- Toast shown to the user when they are activating the secret dev menu
        The first parameter is number of long clicks left to enable the menu -->
    <string name="about_debug_menu_toast_progress">Кликов до включения меню отладки: %1$d</string>
    <string name="about_debug_menu_toast_done">Меню отладки включено</string>

    <!-- Content description of the tab counter toolbar button when one tab is open -->
    <string name="tab_counter_content_description_one_tab">1 вкладка</string>
    <!-- Content description of the tab counter toolbar button when multiple tabs are open. First parameter will be replaced with the number of tabs (always more than one) -->
    <string name="tab_counter_content_description_multi_tab">%d вкладки(ок)</string>

    <!-- Browser long press popup menu -->
    <!-- Copy the current url -->
    <string name="browser_toolbar_long_press_popup_copy">Копировать</string>
    <!-- Paste & go the text in the clipboard. '&amp;' is replaced with the ampersand symbol: & -->
    <string name="browser_toolbar_long_press_popup_paste_and_go">Вставить и перейти</string>
    <!-- Paste the text in the clipboard -->
    <string name="browser_toolbar_long_press_popup_paste">Вставить</string>
  
    <!-- Snackbar message shown after an URL has been copied to clipboard. -->
    <string name="browser_toolbar_url_copied_to_clipboard_snackbar">URL скопирован в буфер обмена</string>
  
    <!-- Title text for the Add To Homescreen dialog -->
    <string name="add_to_homescreen_title">Добавить на домашний экран</string>
    <!-- Cancel button text for the Add to Homescreen dialog -->
    <string name="add_to_homescreen_cancel">Отмена</string>
    <!-- Add button text for the Add to Homescreen dialog -->
    <string name="add_to_homescreen_add">Добавить</string>
    <!-- Continue to website button text for the first-time Add to Homescreen dialog -->
    <string name="add_to_homescreen_continue">Вернуться к веб-сайту</string>
    <!-- Placeholder text for the TextView in the Add to Homescreen dialog -->
    <string name="add_to_homescreen_text_placeholder">Название ярлыка</string>

    <!-- Describes the add to homescreen functionality -->
    <string name="add_to_homescreen_description_2">Вы можете легко добавить этот веб-сайт на домашний экран вашего устройства, чтобы иметь к нему мгновенный доступ и сёрфить быстрее со скоростью нативного приложения.</string>

    <!-- Preference for managing the settings for logins and passwords in Fenix -->
    <string name="preferences_passwords_logins_and_passwords">Логины и пароли</string>
    <!-- Preference for managing the saving of logins and passwords in Fenix -->
    <string name="preferences_passwords_save_logins">Сохранение логинов и паролей</string>
    <!-- Preference option for asking to save passwords in Fenix -->
    <string name="preferences_passwords_save_logins_ask_to_save">Предлагать сохранить</string>
    <!-- Preference option for never saving passwords in Fenix -->
    <string name="preferences_passwords_save_logins_never_save">Никогда не сохранять</string>
    <!-- Preference for autofilling saved logins in Fenix -->
    <string name="preferences_passwords_autofill">Автозаполнение</string>
    <!-- Preference for syncing saved logins in Fenix -->
    <string name="preferences_passwords_sync_logins">Синхронизация логинов</string>
    <!-- Syncing saved logins in Fenix is on -->
    <string name="preferences_passwords_sync_logins_on">Включена</string>
    <!-- Syncing saved logins in Fenix is off -->
    <string name="preferences_passwords_sync_logins_off">Отключена</string>
    <!-- Syncing saved logins in Fenix needs reconnect to sync -->
    <string name="preferences_passwords_sync_logins_reconnect">Переподключиться</string>
    <!-- Syncing saved logins in Fenix needs login -->
    <string name="preferences_passwords_sync_logins_sign_in">Войти в Синхронизацию</string>
    <!-- Preference to access list of saved logins -->
    <string name="preferences_passwords_saved_logins">Сохранённые логины</string>
    <!-- Description of empty list of saved passwords. Placeholder is replaced with app name.  -->
    <string name="preferences_passwords_saved_logins_description_empty_text">Логины, которые вы сохраняете или синхронизируете в %s, появятся тут.</string>
    <!-- Preference to access list of saved logins -->
    <string name="preferences_passwords_saved_logins_description_empty_learn_more_link">Узнайте больше о синхронизации.</string>
    <!-- Preference to access list of login exceptions that we never save logins for -->
    <string name="preferences_passwords_exceptions">Исключения</string>
    <!-- Empty description of list of login exceptions that we never save logins for -->
    <string name="preferences_passwords_exceptions_description_empty">Здесь будут показаны не сохраняемые логины и пароли.</string>
    <!-- Description of list of login exceptions that we never save logins for -->
    <string name="preferences_passwords_exceptions_description">Логины и пароли для этих сайтов сохраняться не будут.</string>
    <!-- Text on button to remove all saved login exceptions -->
    <string name="preferences_passwords_exceptions_remove_all">Удалить все исключения</string>
    <!-- Hint for search box in logins list -->
    <string name="preferences_passwords_saved_logins_search">Поиск логинов</string>
    <!-- Option to sort logins list A-Z, alphabetically -->
    <string name="preferences_passwords_saved_logins_alphabetically">В алфавитном порядке</string>
    <!-- Option to sort logins list by most recently used -->
    <string name="preferences_passwords_saved_logins_recently_used">Недавно использованные</string>
    <!-- The header for the site that a login is for -->
    <string name="preferences_passwords_saved_logins_site">Сайт</string>
    <!-- The header for the username for a login -->
    <string name="preferences_passwords_saved_logins_username">Имя пользователя</string>
    <!-- The header for the password for a login -->
    <string name="preferences_passwords_saved_logins_password">Пароль</string>
    <!-- Title for strip url preference in customization settings -->
    <string name="preferences_strip_url_title">Убрать HTTP/HTTPS/WWW из URL-адресов</string>
    <!-- Description for strip url preference in customization settings -->
    <string name="preferences_strip_url_description">Удалять HTTP/HTTPS/WWW из URL-адресов на панели инструментов и в области вкладок</string>
    <!-- Message displayed in security prompt to reenter a secret pin to access saved logins -->
    <string name="preferences_passwords_saved_logins_enter_pin">Введите ваш PIN-код ещё раз</string>
    <!-- Message displayed in security prompt to access saved logins -->
    <string name="preferences_passwords_saved_logins_enter_pin_description">Разблокируйте, чтобы просмотреть сохранённые логины</string>
    <!-- Message displayed when a connection is insecure and we detect the user is entering a password -->
    <string name="logins_insecure_connection_warning">Это соединение не защищено. Учётные данные, вводимые здесь, могут быть скомпрометированы.</string>
    <!-- Learn more link that will link to a page with more information displayed when a connection is insecure and we detect the user is entering a password -->
    <string name="logins_insecure_connection_warning_learn_more">Узнать больше</string>
    <!-- Prompt message displayed when Fenix detects a user has entered a password and user decides if Fenix should save it. The first parameter is the name of the application (For example: Fenix)  -->
    <string name="logins_doorhanger_save">Вы хотите, чтобы %s сохранил ваш логин?</string>
    <!-- Positive confirmation that Fenix should save the new or updated login -->
    <string name="logins_doorhanger_save_confirmation">Сохранить</string>
    <!-- Negative confirmation that Fenix should not save the new or updated login -->
    <string name="logins_doorhanger_save_dont_save">Не сохранять</string>
    <!-- Shown in snackbar to tell user that the password has been copied -->
    <string name="logins_password_copied">Пароль скопирован в буфер обмена</string>
    <!-- Shown in snackbar to tell user that the username has been copied -->
    <string name="logins_username_copied">Имя пользователя скопировано в буфер обмена</string>
    <!-- Shown in snackbar to tell user that the site has been copied -->
    <string name="logins_site_copied">Сайт скопирован в буфер обмена</string>
    <!-- Content Description (for screenreaders etc) read for the button to copy a password in logins-->
    <string name="saved_logins_copy_password">Копировать пароль</string>
    <!-- Content Description (for screenreaders etc) read for the button to clear a password while editing a login-->
    <string name="saved_logins_clear_password">Очистить пароль</string>
    <!-- Content Description (for screenreaders etc) read for the button to copy a username in logins -->
    <string name="saved_login_copy_username">Копировать имя пользователя</string>
    <!-- Content Description (for screenreaders etc) read for the button to clear a username while editing a login -->
    <string name="saved_login_clear_username">Очистить имя пользователя</string>
    <!-- Content Description (for screenreaders etc) read for the button to copy a site in logins -->
    <string name="saved_login_copy_site">Копировать сайт</string>
    <!-- Content Description (for screenreaders etc) read for the button to open a site in logins -->
    <string name="saved_login_open_site">Открыть сайт в браузере</string>
    <!-- Content Description (for screenreaders etc) read for the button to reveal a password in logins -->
    <string name="saved_login_reveal_password">Показать пароль</string>
    <!-- Content Description (for screenreaders etc) read for the button to hide a password in logins -->
    <string name="saved_login_hide_password">Скрыть пароль</string>
    <!-- Message displayed in biometric prompt displayed for authentication before allowing users to view their logins -->
    <string name="logins_biometric_prompt_message">Разблокируйте, чтобы просмотреть сохранённые логины</string>
    <!-- Title of warning dialog if users have no device authentication set up -->
    <string name="logins_warning_dialog_title">Защитите свои логины и пароли</string>
    <!-- Message of warning dialog if users have no device authentication set up -->
    <string name="logins_warning_dialog_message">Настройте графический ключ, PIN-код или пароль для блокировки устройства, чтобы защитить сохранённые логины и пароли, если кто-либо ещё получит доступ к вашему устройству.</string>
    <!-- Negative button to ignore warning dialog if users have no device authentication set up -->
    <string name="logins_warning_dialog_later">Позже</string>
    <!-- Positive button to send users to set up a pin of warning dialog if users have no device authentication set up -->
    <string name="logins_warning_dialog_set_up_now">Настроить сейчас</string>
    <!-- Title of PIN verification dialog to direct users to re-enter their device credentials to access their logins -->
    <string name="logins_biometric_prompt_message_pin">Разблокируйте своё устройство</string>
    <!-- Title for Accessibility Force Enable Zoom Preference -->
    <string name="preference_accessibility_force_enable_zoom">Масштабирование на всех сайтах</string>
    <!-- Summary for Accessibility Force Enable Zoom Preference -->
    <string name="preference_accessibility_force_enable_zoom_summary">Включите, чтобы разрешить масштабирование даже на тех сайтах, которые это запрещают.</string>

    <!-- Saved logins sorting strategy menu item -by name- (if selected, it will sort saved logins alphabetically) -->
    <string name="saved_logins_sort_strategy_alphabetically">По имени (А-Я)</string>
    <!-- Saved logins sorting strategy menu item -by last used- (if selected, it will sort saved logins by last used) -->
    <string name="saved_logins_sort_strategy_last_used">По последнему использованию</string>
    <!-- Content description (not visible, for screen readers etc.): Sort saved logins dropdown menu chevron icon -->
    <string name="saved_logins_menu_dropdown_chevron_icon_content_description">Меню сортировки логинов</string>

    <!-- Credit Cards Autofill -->
    <!-- Preference and title for managing the settings for credit cards -->
    <string name="preferences_credit_cards">Банковские карты</string>
    <!-- Preference for saving and autofilling credit cards -->
    <string name="preferences_credit_cards_save_and_autofill_cards">Сохранять и автоматически заполнять данные карт</string>
    <!-- Preference summary for saving and autofilling credit card data -->
    <string name="preferences_credit_cards_save_and_autofill_cards_summary">Данные зашифрованы</string>
    <!-- Preference option for syncing credit cards across devices. This is displayed when the user is not signed into sync -->
    <string name="preferences_credit_cards_sync_cards_across_devices">Синхронизировать карты между различными устройствами</string>
    <!-- Preference option for adding a credit card -->
    <string name="preferences_credit_cards_add_credit_card">Добавить банковскую карту</string>

    <!-- Preference option for managing saved credit cards -->
    <string name="preferences_credit_cards_manage_saved_cards">Управление сохранёнными картами</string>
    <!-- Title of the "Add card" screen -->
    <string name="credit_cards_add_card">Добавить карту</string>
    <!-- The header for the card number of a credit card -->
    <string name="credit_cards_card_number">Номер карты</string>
    <!-- The header for the expiration date of a credit card -->
    <string name="credit_cards_expiration_date">Срок действия</string>
    <!-- The header for the name on the credit card -->
    <string name="credit_cards_name_on_card">Имя держателя</string>
    <!-- The header for the nickname for a credit card -->
    <string name="credit_cards_card_nickname">Псевдоним карты</string>
    <!-- The text for the "Delete card" button for deleting a credit card -->
    <string name="credit_cards_delete_card_button">Удалить карту</string>
    <!-- The title for the "Save" menu item for saving a credit card -->
    <string name="credit_cards_menu_save">Сохранить</string>
    <!-- The text for the "Save" button for saving a credit card -->
    <string name="credit_cards_save_button">Сохранить</string>
    <!-- The text for the "Cancel" button for cancelling adding or updating a credit card -->
    <string name="credit_cards_cancel_button">Отмена</string>
    <!-- Title of the "Saved cards" screen -->
    <string name="credit_cards_saved_cards">Сохранённые карты</string>

    <!-- Title of the Add search engine screen -->
    <string name="search_engine_add_custom_search_engine_title">Добавление поисковой системы</string>
    <!-- Title of the Edit search engine screen -->
    <string name="search_engine_edit_custom_search_engine_title">Изменение поисковой системы</string>
    <!-- Content description (not visible, for screen readers etc.): Title for the button to add a search engine in the action bar -->
    <string name="search_engine_add_button_content_description">Добавить</string>
    <!-- Content description (not visible, for screen readers etc.): Title for the button to save a search engine in the action bar -->
    <string name="search_engine_add_custom_search_engine_edit_button_content_description">Сохранить</string>
    <!-- Text for the menu button to edit a search engine -->
    <string name="search_engine_edit">Изменить</string>
    <!-- Text for the menu button to delete a search engine -->
    <string name="search_engine_delete">Удалить</string>

    <!-- Text for the button to create a custom search engine on the Add search engine screen -->
    <string name="search_add_custom_engine_label_other">Другое</string>
    <!-- Placeholder text shown in the Search Engine Name TextField before a user enters text -->
    <string name="search_add_custom_engine_name_hint">Имя</string>
    <!-- Placeholder text shown in the Search String TextField before a user enters text -->
    <string name="search_add_custom_engine_search_string_hint">Используемая поисковая строка</string>
    <!-- Description text for the Search String TextField. The %s is part of the string -->
    <string name="search_add_custom_engine_search_string_example">Замените строку запроса на “%s”. Пример:\nhttps://www.google.com/search?q=%s</string>
    <!-- Text for the button to learn more about adding a custom search engine -->
    <string name="search_add_custom_engine_learn_more_label">Подробнее</string>

    <!-- Accessibility description for the form in which details about the custom search engine are entered -->
    <string name="search_add_custom_engine_form_description">Информация о персональной поисковой системе</string>
    <!-- Accessibility description for the 'Learn more' link -->
    <string name="search_add_custom_engine_learn_more_description">Ссылка «Узнать больше»</string>

    <!-- Text shown when a user leaves the name field empty -->
    <string name="search_add_custom_engine_error_empty_name">Введите имя поисковой системы</string>
    <!-- Text shown when a user tries to add a search engine that already exists -->
    <string name="search_add_custom_engine_error_existing_name">Поисковая система «%s» уже существует.</string>
    <!-- Text shown when a user leaves the search string field empty -->
    <string name="search_add_custom_engine_error_empty_search_string">Введите поисковую строку</string>
    <!-- Text shown when a user leaves out the required template string -->
    <string name="search_add_custom_engine_error_missing_template">Убедитесь, что поисковая строка соответствует формату примера</string>
    <!-- Text shown when we aren't able to validate the custom search query. The first parameter is the url of the custom search engine -->
    <string name="search_add_custom_engine_error_cannot_reach">Ошибка подключения к “%s”</string>
    <!-- Text shown when a user creates a new search engine -->
    <string name="search_add_custom_engine_success_message">%s добавлена</string>
    <!-- Text shown when a user successfully edits a custom search engine -->
    <string name="search_edit_custom_engine_success_message">%s сохранена</string>
    <!-- Text shown when a user successfully deletes a custom search engine -->
    <string name="search_delete_search_engine_success_message">%s удалён</string>

    <!-- Title text shown for the migration screen to the new browser. Placeholder replaced with app name -->
    <string name="migration_title">Добро пожаловать в совершенно новый %s</string>
    <!-- Description text followed by a list of things migrating (e.g. Bookmarks, History). Placeholder replaced with app name-->
    <string name="migration_description">Вас ждёт полностью переработанный браузер, с улучшенной производительностью и возможностями, которые помогут вам сделать в Интернете больше.\n\nПожалуйста, подождите, пока мы обновим %s, включая ваши:</string>
    <!-- Text on the disabled button while in progress. Placeholder replaced with app name -->
    <string name="migration_updating_app_button_text">Обновляем %s…</string>
    <!-- Text on the enabled button. Placeholder replaced with app name-->
    <string name="migration_update_app_button">Запустить %s</string>
    <!-- Accessibility description text for a completed migration item -->
    <string name="migration_icon_description">Перенос завершён</string>
    <!--Text on list of migrated items (e.g. Settings, History, etc.)-->
    <string name="migration_text_passwords">Пароли</string>

    <!-- Heading for the instructions to allow a permission -->
    <string name="phone_feature_blocked_intro">Чтобы разрешить это:</string>
    <!-- First step for the allowing a permission -->
    <string name="phone_feature_blocked_step_settings">1. Перейдите в настройки Android</string>
    <!-- Second step for the allowing a permission -->
    <string name="phone_feature_blocked_step_permissions"><![CDATA[2. Нажмите на <b>Разрешения</b>]]></string>
    <!-- Third step for the allowing a permission (Fore example: Camera) -->
    <string name="phone_feature_blocked_step_feature"><![CDATA[3. Переключите <b>%1$s</b> в состояние РАЗРЕШЕНО]]></string>

    <!-- Label that indicates a site is using a secure connection -->
    <string name="quick_settings_sheet_secure_connection">Защищённое соединение</string>
    <!-- Label that indicates a site is using a insecure connection -->
    <string name="quick_settings_sheet_insecure_connection">Незащищённое соединение</string>
    <!-- Confirmation message for a dialog confirming if the user wants to delete all the permissions for all sites-->
    <string name="confirm_clear_permissions_on_all_sites">Вы уверены, что хотите удалить все разрешения для всех сайтов?</string>
    <!-- Confirmation message for a dialog confirming if the user wants to delete all the permissions for a site-->
    <string name="confirm_clear_permissions_site">Вы уверены, что хотите удалить все разрешения для этого сайта?</string>
    <!-- Confirmation message for a dialog confirming if the user wants to set default value a permission for a site-->
    <string name="confirm_clear_permission_site">Вы уверены, что хотите удалить это разрешение для этого сайта?</string>
    <!-- label shown when there are not site exceptions to show in the site exception settings -->
    <string name="no_site_exceptions">Нет исключений для этого сайта</string>
    <!-- Label for the Pocket default top site -->
    <string name="pocket_top_articles">Топ статей</string>
    <!-- Bookmark deletion confirmation -->
    <string name="bookmark_deletion_confirmation">Вы уверены, что хотите удалить эту закладку?</string>
    <!-- Browser menu button that adds a top site to the home fragment -->
    <string name="browser_menu_add_to_top_sites">В топ сайтов</string>
    <!-- text shown before the issuer name to indicate who its verified by, parameter is the name of
     the certificate authority that verified the ticket-->
    <string name="certificate_info_verified_by">Подтверждено: %1$s </string>
    <!-- Login overflow menu delete button -->
    <string name="login_menu_delete_button">Удалить</string>
    <!-- Login overflow menu edit button -->
    <string name="login_menu_edit_button">Редактировать</string>
    <!-- Message in delete confirmation dialog for logins -->
    <string name="login_deletion_confirmation">Вы уверены, что хотите удалить этот логин?</string>
    <!-- Positive action of a dialog asking to delete  -->
    <string name="dialog_delete_positive">Удалить</string>
    <!--  The saved login options menu description. -->
    <string name="login_options_menu">Настройки логина</string>
    <!--  The editable text field for a login's web address. -->
    <string name="saved_login_hostname_description">Редактируемое текстовое поле для веб-адреса логина.</string>
    <!--  The editable text field for a login's username. -->
    <string name="saved_login_username_description">Редактируемое текстовое поле для имени пользователя логина.</string>
    <!--  The editable text field for a login's password. -->
    <string name="saved_login_password_description">Редактируемое текстовое поле для пароля логина.</string>
    <!--  The button description to save changes to an edited login. -->
    <string name="save_changes_to_login">Сохранить изменения в логине.</string>
    <!--  The button description to discard changes to an edited login. -->
    <string name="discard_changes">Отменить изменения</string>
    <!--  The page title for editing a saved login. -->
    <string name="edit">Редактирование</string>
    <!--  The error message in edit login view when password field is blank. -->
    <string name="saved_login_password_required">Требуется пароль</string>
    <!-- Voice search button content description  -->
    <string name="voice_search_content_description">Голосовой поиск</string>
    <!-- Voice search prompt description displayed after the user presses the voice search button -->
    <string name="voice_search_explainer">Говорите</string>

    <!--  The error message in edit login view when a duplicate username exists. -->
    <string name="saved_login_duplicate">Логин с таким именем пользователя уже существует</string>

    <!-- Synced Tabs -->
    <!-- Text displayed to ask user to connect another device as no devices found with account -->
    <string name="synced_tabs_connect_another_device">Подключить другое устройство.</string>
    <!-- Text displayed asking user to re-authenticate -->
    <string name="synced_tabs_reauth">Пожалуйста, авторизуйтесь повторно.</string>
    <!-- Text displayed when user has disabled tab syncing in Firefox Sync Account -->
    <string name="synced_tabs_enable_tab_syncing">Пожалуйста, включите синхронизацию вкладок.</string>
    <!-- Text displayed when user has no tabs that have been synced -->
    <string name="synced_tabs_no_tabs">На ваших других устройствах в Firefox не открыто ни одной вкладки.</string>
    <!-- Text displayed in the synced tabs screen when a user is not signed in to Firefox Sync describing Synced Tabs -->
    <string name="synced_tabs_sign_in_message">Просмотрите список вкладок с других устройств.</string>
    <!-- Text displayed on a button in the synced tabs screen to link users to sign in when a user is not signed in to Firefox Sync -->
    <string name="synced_tabs_sign_in_button">Войти в Синхронизацию</string>

    <!-- The text displayed when a synced device has no tabs to show in the list of Synced Tabs. -->
    <string name="synced_tabs_no_open_tabs">Нет открытых вкладок</string>

    <!-- Top Sites -->
    <!-- Title text displayed in the dialog when top sites limit is reached. -->
    <string name="top_sites_max_limit_title">Достигнут лимит топа сайтов</string>
    <!-- Content description text displayed in the dialog when top sites limit is reached. -->
    <string name="top_sites_max_limit_content_2">Чтобы добавить новый сайт в топ, удалите другой. Нажмите и удерживайте карточку с сайтом, а затем нажмите «Удалить».</string>
    <!-- Confirmation dialog button text when top sites limit is reached. -->
    <string name="top_sites_max_limit_confirmation_button">OK, понятно</string>

    <!-- Label for the show most visited sites preference -->
    <string name="top_sites_toggle_top_frecent_sites">Показывать самые посещаемые сайты</string>

    <!-- Label for add-ons custom source account preference -->
    <string name="addons_custom_source_account">Установить пользовательскую учетную запись дополнений</string>
    <!-- Label for add-ons custom source collection preference -->
    <string name="addons_custom_source_collection">Установить собственную коллекцию дополнений</string>

    <!-- Preference category for system behavior customization -->
    <string name="preferences_system_behavior">Настроить поведение системы</string>
    <!-- Title for relinquish memory preference in customization settings -->
    <string name="preferences_relinquish_memory_title">Приостанавливать вкладки, чтобы их не убили ради памяти</string>
    <!-- Description for relinquish memory preference in customization settings -->
    <string name="preferences_relinquish_memory_description">Если эта функция включена, то при нехватке памяти в системе вкладки будут приостановлены, а состояние страницы будет потеряно.</string>

    <!-- Label for enable compact tabs in tabs tray preference -->
    <string name="enable_compact_tabs">Включить компактные вкладки</string>
    <!-- Label for enable top tabs tray preference -->
    <string name="enable_top_tabs_tray">Включить верхнюю панель вкладок</string>
    <!-- Label for fullscreen tabs tray preference -->
    <string name="use_fullscreen_tabs_screen">Включить полноэкранный экран вкладок</string>
    <!-- Label for reverse tab order in tabs tray preference -->
    <string name="reverse_tab_order_tabs_tray">Обратный порядок вкладок в панели вкладок</string>
    <!-- Summary for reverse tab order preference -->
    <string name="reverse_tab_order_description">Включите, чтобы помещать новые вкладки в начало списка вкладок, отключите, чтобы помещать новые вкладки в конец списка вкладок</string>
    <!-- Label for enable FAB in tabs tray preference -->
    <string name="enable_fab_tabs_tray">Включить ПКД для новой вкладки</string>
    <!-- Label for top FAB position in tabs tray preference -->
    <string name="fab_tabs_tray_top">Поместить ПКД вверху</string>
    <!-- Label for top FAB position in tabs tray preference -->
    <string name="fab_tabs_tray_top_description">Разрешить размещать кнопку для новой вкладки вверху, отключите, чтобы разместить её внизу</string>
    
    <!-- Title text displayed in the rename top site dialog. -->
	<string name="top_sites_rename_dialog_title">Имя</string>
	<!-- Hint for renaming title of a top site -->
	<string name="top_site_name_hint">Имя сайта из топа</string>
	<!-- Button caption to confirm the renaming of the top site. -->
	<string name="top_sites_rename_dialog_ok">ОК</string>
	<!-- Dialog button text for canceling the rename top site prompt. -->
	<string name="top_sites_rename_dialog_cancel">Отмена</string>

    <!-- Content description for close button in collection placeholder. -->
    <string name="remove_home_collection_placeholder_content_description">Убрать</string>

    <!-- Deprecated: text for the firefox account onboarding card header
    The first parameter is the name of the app (e.g. Firefox Preview) -->
    <string name="onboarding_firefox_account_header">Получите максимум от %s.</string>

    <!-- Content description radio buttons with a link to more information -->
    <string name="radio_preference_info_content_description">Нажмите, чтобы узнать больше</string>

    <!-- Deprecated: No Open Tabs Message Header -->
    <string name="no_collections_header1">Собирайте то, что важно для вас</string>
    <!-- Deprecated: Label to describe what collections are to a new user without any collections -->
    <string name="no_collections_description1">Объединяйте похожие запросы, сайты и вкладки, для быстрого доступа к ним в будущем.</string>
    <!-- Deprecated: text for the firefox account onboarding card header when we detect you're already signed in to -->
    <string name="onboarding_firefox_account_auto_signin_header_2">В другом браузере Firefox на этом устройстве вы вошли как %s. Вы хотите авторизоваться с помощью этого аккаунта?</string>
    <!-- Deprecated: Describes the add to homescreen functionality -->
    <string name="add_to_homescreen_description">Вы можете легко добавить этот веб-сайт на домашний экран вашего телефона, чтобы иметь к нему мгновенный доступ и сёрфить быстрее со скоростью нативного приложения.</string>

    </resources><|MERGE_RESOLUTION|>--- conflicted
+++ resolved
@@ -1258,7 +1258,6 @@
     <!-- text for tracking protection radio button option for strict level of blocking -->
     <string name="onboarding_tracking_protection_strict_option">Строгая</string>
     <!-- text for strict blocking option button description -->
-<<<<<<< HEAD
     <string name="onboarding_tracking_protection_strict_button_description_2">Блокирует больше трекеров, рекламы и всплывающих окон. Страницы будут грузиться быстрее, но часть функций может не работать.</string>
     <!-- text for the tabs tray layout onboarding card header -->
     <string name="onboarding_tabs_layout_header">Выберите макет панели вкладок</string>
@@ -1276,11 +1275,9 @@
         In English this is an idiom for "choose a side as in an argument or fight"
         but it is ok to make this more literally about "choosing a position in a physical space -->
     <string name="onboarding_toolbar_position_header">Сделайте выбор</string>
-=======
     <string name="onboarding_tracking_protection_strict_button_description_3">Блокирует больше трекеров, так что страницы загружаются быстрее, но некоторые страницы могут работать некорректно.</string>
     <!-- text for the toolbar position card header  -->
     <string name="onboarding_toolbar_placement_header_1">Выберите размещение панели инструментов</string>
->>>>>>> 2d998b2f
     <!-- text for the toolbar position card description -->
     <string name="onboarding_toolbar_placement_description_1">Обеспечьте удобный доступ к панели инструментов. Оставьте её внизу или переместите вверх.</string>
     <!-- text for the private browsing onboarding card header -->
