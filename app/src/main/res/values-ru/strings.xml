<?xml version="1.0" encoding="utf-8"?>
<resources>


    <!-- App name for private browsing mode. The first parameter is the name of the app defined in app_name (for example: Fenix)-->
    <string name="app_name_private_5">Приватный %s</string>
    <!-- App name for private browsing mode. The first parameter is the name of the app defined in app_name (for example: Fenix)-->
    <string name="app_name_private_4">%s (Приватно)</string>
    <!-- Home Fragment -->
    <!-- Content description (not visible, for screen readers etc.): "Three dot" menu button. -->
    <string name="content_description_menu">Другие настройки</string>
    <!-- Content description (not visible, for screen readers etc.): "Private Browsing" menu button. -->
    <string name="content_description_private_browsing_button">Включить приватный просмотр</string>
    <!-- Content description (not visible, for screen readers etc.): "Private Browsing" menu button. -->
    <string name="content_description_disable_private_browsing_button">Отключить приватный просмотр</string>
    <!-- Placeholder text shown in the search bar before a user enters text -->
    <string name="search_hint">Введите запрос или адрес</string>

    <!-- No Open Tabs Message Description -->
    <string name="no_open_tabs_description">Открытые вами вкладки будут показаны здесь.</string>

    <!-- No Private Tabs Message Description -->
    <string name="no_private_tabs_description">Ваши приватные вкладки будут показаны здесь.</string>

    <!-- Default title for pinned Baidu top site that links to Baidu home page  -->
    <string name="default_top_site_baidu">Baidu</string>
    <!-- Default title for pinned JD top site that links to JD home page  -->
    <string name="default_top_site_jd">JD</string>
    <!-- Message announced to the user when tab tray is selected with 1 tab -->
    <string name="open_tab_tray_single">1 открытая вкладка. Нажмите, чтобы переключить вкладки.</string>
    <!-- Message announced to the user when tab tray is selected with 0 or 2+ tabs -->
    <string name="open_tab_tray_plural">Открытых вкладок: %1$s. Нажмите, чтобы переключить вкладки.</string>

    <!-- Tab tray multi select title in app bar. The first parameter is the number of tabs selected -->
    <string name="tab_tray_multi_select_title">Выбрано: %1$d</string>
    <!-- Label of button in create collection dialog for creating a new collection  -->
    <string name="tab_tray_add_new_collection">Создать новую коллекцию</string>
    <!-- Label of editable text in create collection dialog for naming a new collection  -->
    <string name="tab_tray_add_new_collection_name">Название</string>

    <!-- Label of button in save to collection dialog for selecting a current collection  -->
    <string name="tab_tray_select_collection">Выберите коллекцию</string>
    <!-- Content description for close button while in multiselect mode in tab tray -->
    <string name="tab_tray_close_multiselect_content_description">Выйти из режима множественного выбора</string>
    <!-- Content description for back button in full screen tabs screen -->
    <string name="tabs_screen_close_screen_description">Закрыть экран вкладок</string>
    <!-- Content description for save to collection button while in multiselect mode in tab tray -->
    <string name="tab_tray_collection_button_multiselect_content_description">Сохранить выбранные вкладки в коллекцию</string>
    <!-- Content description for checkmark while tab is selected while in multiselect mode in tab tray. The first parameter is the title of the tab selected -->
    <string name="tab_tray_item_selected_multiselect_content_description">Выбрана %1$s</string>
    <!-- Content description when tab is unselected while in multiselect mode in tab tray. The first parameter is the title of the tab unselected -->
    <string name="tab_tray_item_unselected_multiselect_content_description">Снят выбор с %1$s</string>
    <!-- Content description announcement when exiting multiselect mode in tab tray -->
    <string name="tab_tray_exit_multiselect_content_description">Режим множественного выбора отключён</string>
    <!-- Content description announcement when entering multiselect mode in tab tray -->
    <string name="tab_tray_enter_multiselect_content_description">Включен режим множественного выбора, выберите вкладки для сохранения в коллекцию</string>
    <!-- Content description on checkmark while tab is selected in multiselect mode in tab tray -->
    <string name="tab_tray_multiselect_selected_content_description">Выбрано</string>

    <!-- About content. The first parameter is the name of the application. (For example: Fenix) -->
    <string name="about_content">%1$s разработан @fork-maintainers.</string>

    <!-- Private Browsing -->
    <!-- Title for private session option -->
    <string name="private_browsing_title">Вы находитесь в приватной сессии</string>
    <!-- Explanation for private browsing displayed to users on home view when they first enable private mode
        The first parameter is the name of the app defined in app_name (for example: Fenix) -->
    <string name="private_browsing_placeholder_description_2">%1$s удаляет историю поиска и просмотра страниц в приватных вкладках, когда вы закрываете их или выходите из приложения. Хотя это не делает вас анонимными для веб-сайтов или вашего Интернет-провайдера, вам будет легче сохранить конфиденциальность ваших действий в Интернете от других людей, которые используют это устройство.</string>
    <string name="private_browsing_common_myths">
       Распространённые мифы о приватном просмотре
    </string>
    <!-- Delete session button to erase your history in a private session -->
    <string name="private_browsing_delete_session">Удалить сессию</string>

    <!-- Private mode shortcut "contextual feature recommendation" (CFR) -->
    <!-- Text for the main message -->
    <string name="cfr_message">Добавьте ярлык, чтобы открывать приватные вкладки с главного экрана.</string>
    <!-- Text for the positive button -->
    <string name="cfr_pos_button_text">Добавить ярлык</string>
    <!-- Text for the negative button -->
    <string name="cfr_neg_button_text">Нет, спасибо</string>

    <!-- Open in App "contextual feature recommendation" (CFR) -->
    <!-- Text for the info message. 'Firefox' intentionally hardcoded here.-->
    <string name="open_in_app_cfr_info_message">Вы можете настроить Firefox на автоматическое открытие ссылок в приложениях.</string>
    <!-- Text for the positive action button -->
    <string name="open_in_app_cfr_positive_button_text">Перейти в настройки</string>

    <!-- Text for the negative action button -->
    <string name="open_in_app_cfr_negative_button_text">Пропустить</string>

    <!-- Text for the info dialog when camera permissions have been denied but user tries to access a camera feature. -->
    <string name="camera_permissions_needed_message">Требуется доступ к камере. Перейдите в системные настройки приложения, выберите «Разрешения», затем нажмите «Камера» и выберите «Разрешить».</string>
    <!-- Text for the positive action button to go to Android Settings to grant permissions. -->
    <string name="camera_permissions_needed_positive_button_text">Перейти в настройки</string>

    <!-- Text for the negative action button to dismiss the dialog. -->
    <string name="camera_permissions_needed_negative_button_text">Пропустить</string>

    <!-- Text for the banner message to tell users about our auto close feature. -->
    <string name="tab_tray_close_tabs_banner_message">Настройте автоматическое закрытие открытых вкладок, которые не просматривались в последний день, неделю или месяц.</string>
    <!-- Text for the positive action button to go to Settings for auto close tabs. -->
    <string name="tab_tray_close_tabs_banner_positive_button_text">Открыть настройки</string>

    <!-- Text for the negative action button to dismiss the Close Tabs Banner. -->
    <string name="tab_tray_close_tabs_banner_negative_button_text">Пропустить</string>

    <!-- Text for the banner message to tell users about our grid view feature. -->
    <string name="tab_tray_grid_view_banner_message">Измените отображение открытых вкладок. Перейдите в настройки и выберите «Сеткой» в секции «Просмотр вкладок».</string>
    <!-- Text for the positive action button to go to Settings for auto close tabs. -->
    <string name="tab_tray_grid_view_banner_positive_button_text">Перейти в настройки</string>
    <!-- Text for the negative action button to dismiss the Close Tabs Banner. -->
    <string name="tab_tray_grid_view_banner_negative_button_text">Закрыть</string>

    <!-- Home screen icons - Long press shortcuts -->
    <!-- Shortcut action to open new tab -->
    <string name="home_screen_shortcut_open_new_tab_2">Новая вкладка</string>
    <!-- Shortcut action to open new private tab -->
    <string name="home_screen_shortcut_open_new_private_tab_2">Новая приватная вкладка</string>

    <!-- Heading for the Top Sites block -->
    <string name="home_screen_top_sites_heading">Топ сайтов</string>

    <!-- Browser Fragment -->
    <!-- Content description (not visible, for screen readers etc.): Navigate to open tabs -->
    <string name="browser_tabs_button">Открытые вкладки</string>
    <!-- Content description (not visible, for screen readers etc.): Navigate backward (browsing history) -->
    <string name="browser_menu_back">Назад</string>
    <!-- Content description (not visible, for screen readers etc.): Navigate forward (browsing history) -->
    <string name="browser_menu_forward">Вперёд</string>
    <!-- Content description (not visible, for screen readers etc.): Refresh current website -->
    <string name="browser_menu_refresh">Обновить</string>
    <!-- Content description (not visible, for screen readers etc.): Stop loading current website -->
    <string name="browser_menu_stop">Остановить</string>


    <!-- Content description (not visible, for screen readers etc.): Bookmark the current page -->
    <string name="browser_menu_bookmark">Добавить в закладки</string>
    <!-- Content description (not visible, for screen readers etc.): Un-bookmark the current page -->
    <string name="browser_menu_edit_bookmark">Изменить закладку</string>
    <!-- Browser menu button that opens the addon manager -->
    <string name="browser_menu_add_ons">Дополнения</string>
    <!-- Browser menu button that opens the addon extensions manager -->
    <string name="browser_menu_extensions">Расширения</string>
    <!-- Text displayed when there are no add-ons to be shown -->
    <string name="no_add_ons">Дополнения отсутствуют</string>
    <!-- Browser menu button that sends a user to help articles -->
    <string name="browser_menu_help">Справка</string>
    <!-- Browser menu button that sends a to a the what's new article -->
    <string name="browser_menu_whats_new">Что нового</string>
    <!-- Browser menu button that opens the settings menu -->
    <string name="browser_menu_settings">Настройки</string>
    <!-- Browser menu button that opens a user's library -->
    <string name="browser_menu_library">Библиотека</string>
    <!-- Browser menu toggle that requests a desktop site -->
    <string name="browser_menu_desktop_site">Версия для ПК</string>
    <!-- Browser menu toggle that adds a shortcut to the site on the device home screen. -->
    <string name="browser_menu_add_to_homescreen">На домашний экран</string>
    <!-- Browser menu toggle that installs a Progressive Web App shortcut to the site on the device home screen. -->
    <string name="browser_menu_install_on_homescreen">Установить</string>
    <!-- Menu option on the toolbar that takes you to synced tabs page-->
    <string name="synced_tabs">Облачные вкладки</string>
    <!-- Content description (not visible, for screen readers etc.) for the Resync tabs button -->
    <string name="resync_button_content_description">Повторная синхронизация</string>
    <!-- Browser menu button that opens the find in page menu -->
    <string name="browser_menu_find_in_page">Найти на странице</string>
    <!-- Browser menu button that creates a private tab -->
    <string name="browser_menu_private_tab">Приватная вкладка</string>
    <!-- Browser menu button that saves the current tab to a collection -->
    <string name="browser_menu_save_to_collection_2">В коллекцию</string>
    <!-- Browser menu button that open a share menu to share the current site -->
    <string name="browser_menu_share">Поделиться</string>
    <!-- Share menu title, displayed when a user is sharing their current site -->
    <string name="menu_share_with">Поделиться с помощью…</string>
    <!-- Browser menu button shown in custom tabs that opens the current tab in Fenix
        The first parameter is the name of the app defined in app_name (for example: Fenix) -->
    <string name="browser_menu_open_in_fenix">Открыть в %1$s</string>
    <!-- Browser menu text shown in custom tabs to indicate this is a Fenix tab
        The first parameter is the name of the app defined in app_name (for example: Fenix) -->
    <string name="browser_menu_powered_by">На движке %1$s</string>

    <!-- Browser menu text shown in custom tabs to indicate this is a Fenix tab
        The first parameter is the name of the app defined in app_name (for example: Fenix) -->
    <string name="browser_menu_powered_by2">На движке %1$s</string>

    <!-- Browser menu button to put the current page in reader mode -->
    <string name="browser_menu_read">Вид для чтения</string>
    <!-- Browser menu button content description to close reader mode and return the user to the regular browser -->
    <string name="browser_menu_read_close">Закрыть вид для чтения</string>
    <!-- Browser menu button to open the current page in an external app -->
    <string name="browser_menu_open_app_link">Открыть в приложении</string>
    <!-- Browser menu button to configure reader mode appearance e.g. the used font type and size -->
    <string name="browser_menu_read_appearance">Оформление</string>

    <!-- Error message to show when the user tries to access a scheme not
        handled by the app (Ex: blob, tel etc) -->
    <string name="unknown_scheme_error_message">Ошибка подключения. Не удалось распознать схему URL.</string>

    <!-- Locale Settings Fragment -->
    <!-- Content description for tick mark on selected language -->
    <string name="a11y_selected_locale_content_description">Текущий язык</string>
    <!-- Content description for search icon -->
    <string name="a11y_search_icon_content_description">Поиск</string>
    <!-- Text for default locale item -->
    <string name="default_locale_text">Как на устройстве</string>
    <!-- Placeholder text shown in the search bar before a user enters text -->
    <string name="locale_search_hint">Поиск языка</string>

    <!-- Search Fragment -->
    <!-- Button in the search view that lets a user search by scanning a QR code -->
    <string name="search_scan_button">Cканировать</string>
    <!-- Button in the search view that lets a user change their search engine -->
    <string name="search_engine_button">Поисковая система</string>
    <!-- Button in the search view when shortcuts are displayed that takes a user to the search engine settings -->
    <string name="search_shortcuts_engine_settings">Настройки поисковых систем</string>
    <!-- Header displayed when selecting a shortcut search engine -->
    <string name="search_engines_search_with">В этот раз искать с помощью:</string>
    <!-- Button in the search view that lets a user navigate to the site in their clipboard -->
    <string name="awesomebar_clipboard_title">Вставить ссылку из буфера обмена</string>

    <!-- Button in the search suggestions onboarding that allows search suggestions in private sessions -->
    <string name="search_suggestions_onboarding_allow_button">Разрешить</string>
    <!-- Button in the search suggestions onboarding that does not allow search suggestions in private sessions -->
    <string name="search_suggestions_onboarding_do_not_allow_button">Не разрешать</string>
    <!-- Search suggestion onboarding hint title text -->
    <string name="search_suggestions_onboarding_title">Отображать поисковые предложения в приватных окнах?</string>
    <!-- Search suggestion onboarding hint description text, first parameter is the name of the app defined in app_name (for example: Fenix)-->
    <string name="search_suggestions_onboarding_text">%s будет отправлять в поисковую систему по умолчанию то, что вы вводите в адресной строке.</string>
    <!-- Search suggestion onboarding hint Learn more link text -->
    <string name="search_suggestions_onboarding_learn_more_link">Узнать больше</string>

    <!-- Search Widget -->
    <!-- Content description for searching with a widget. Firefox is intentionally hardcoded.-->
    <string name="search_widget_content_description">Открыть новую вкладку Firefox</string>
    <!-- Text preview for smaller sized widgets -->
    <string name="search_widget_text_short">Поиск</string>
    <!-- Text preview for larger sized widgets -->
    <string name="search_widget_text_long">Поиск в Интернете</string>

    <!-- Content description (not visible, for screen readers etc.): Voice search -->
    <string name="search_widget_voice">Голосовой поиск</string>

    <!-- Preferences -->
    <!-- Title for the settings page-->
    <string name="settings">Настройки</string>

    <!-- Preference category for basic settings -->
    <string name="preferences_category_basics">Основные</string>
    <!-- Preference category for general settings -->
    <string name="preferences_category_general">Общие</string>
    <!-- Preference category for all links about Fenix -->
    <string name="preferences_category_about">О приложении</string>
    <!-- Preference for settings related to changing the default search engine -->
    <string name="preferences_default_search_engine">Поисковая система по умолчанию</string>
    <!-- Preference for settings related to Search -->
    <string name="preferences_search">Поиск</string>
    <!-- Preference for settings related to Search address bar -->
    <string name="preferences_search_address_bar">Адресная строка</string>
    <!-- Preference linking to help about Fenix -->
    <string name="preferences_help">Справка</string>
    <!-- Preference link to rating Fenix on the Play Store -->
    <string name="preferences_rate">Оценить в Google Play</string>
    <!-- Preference for giving feedback about Fenix -->
    <string name="preferences_feedback">Оставить отзыв</string>
    <!-- Preference linking to about page for Fenix
        The first parameter is the name of the app defined in app_name (for example: Fenix) -->
    <string name="preferences_about">О %1$s</string>
    <!-- Preference linking to the your rights SUMO page -->
    <string name="preferences_your_rights">Ваши права</string>
    <!-- Preference for settings related to saved passwords -->
    <string name="preferences_passwords">Пароли</string>
    <!-- Preference for settings related to saved credit cards and addresses -->
    <string name="preferences_credit_cards_addresses">Банковские карты и адреса</string>
    <!-- Preference for settings related to changing the default browser -->
    <string name="preferences_set_as_default_browser">Установить браузером по умолчанию</string>
    <!-- Preference category for advanced settings -->
    <string name="preferences_category_advanced">Дополнительные</string>
    <!-- Preference category for privacy settings -->
    <string name="preferences_category_privacy">Приватность</string>
    <!-- Preference category for privacy and security settings -->
    <string name="preferences_category_privacy_security">Приватность и защита</string>
    <!-- Preference for advanced site permissions -->
    <string name="preferences_site_permissions">Разрешения для сайтов</string>
    <!-- Preference for private browsing options -->
    <string name="preferences_private_browsing_options">Приватный просмотр</string>
    <!-- Preference for opening links in a private tab-->
    <string name="preferences_open_links_in_a_private_tab">Открывать ссылки в приватной вкладке</string>
    <!-- Preference for allowing screenshots to be taken while in a private tab-->
    <string name="preferences_allow_screenshots_in_private_mode">Разрешить скриншоты при приватном просмотре</string>
    <!-- Will inform the user of the risk of activating Allow screenshots in private browsing option -->
    <string name="preferences_screenshots_in_private_mode_disclaimer">В случае, если разрешено, приватные вкладки будут видны при просмотре нескольких приложений</string>
    <!-- Preference for adding private browsing shortcut -->
    <string name="preferences_add_private_browsing_shortcut">Добавить ярлык приватного просмотра</string>
    <!-- Preference for accessibility -->
    <string name="preferences_accessibility">Специальные возможности</string>
    <!-- Preference to override the Firefox Account server -->
    <string name="preferences_override_fxa_server">Пользовательский сервер Аккаунта Firefox</string>
    <!-- Preference to override the Sync token server -->
    <string name="preferences_override_sync_tokenserver">Пользовательский сервер Синхронизации</string>
    <!-- Toast shown after updating the FxA/Sync server override preferences -->
    <string name="toast_override_fxa_sync_server_done">Сервер Аккаунта/Синхронизации Firefox был изменён. Закрываем приложение, чтобы применить изменения…</string>
    <!-- Preference category for account information -->
    <string name="preferences_category_account">Аккаунт</string>
    <!-- Preference shown on banner to sign into account -->
    <string name="preferences_sign_in">Войти</string>
    <!-- Preference for changing where the toolbar is positioned -->
    <string name="preferences_toolbar">Панель инструментов</string>
    <!-- Preference for changing default theme to dark or light mode -->
    <string name="preferences_theme">Тема</string>
    <!-- Preference for customizing the home screen -->
    <string name="preferences_home">Домой</string>
    <!-- Preference for gestures based actions -->
    <string name="preferences_gestures">Жесты</string>
    <!-- Preference for customizing the tabs tray -->
    <string name="preferences_tabs_tray">Панель вкладок</string>
    <!-- Preference for customizing the tabs tray FAB -->
    <string name="preferences_tabs_tray_fab">Плавающая кнопка действия (ПКД)</string>
    <!-- Preference for settings related to visual options -->
    <string name="preferences_customize">Персонализация</string>
    <!-- Preference description for banner about signing in -->
    <string name="preferences_sign_in_description">Синхронизируйте закладки, историю и многое другое с вашим Аккаунтом Firefox</string>
    <!-- Preference shown instead of account display name while account profile information isn't available yet. -->
    <string name="preferences_account_default_name">Аккаунт Firefox</string>
    <!-- Preference text for account title when there was an error syncing FxA -->
    <string name="preferences_account_sync_error">Подключитесь снова, чтобы возобновить синхронизацию</string>
    <!-- Preference for language -->
    <string name="preferences_language">Язык</string>
    <!-- Preference for data choices -->
    <string name="preferences_data_choices">Выбор данных</string>
    <!-- Preference for data collection -->
    <string name="preferences_data_collection">Сбор данных</string>
    <!-- Preference linking to the privacy notice -->
    <string name="preferences_privacy_link">Уведомление о конфиденциальности</string>
    <!-- Preference category for developer tools -->
    <string name="developer_tools_category">Инструменты разработчика</string>
    <!-- Preference for developers -->
    <string name="preferences_remote_debugging">Удалённая отладка по USB</string>
    <!-- Preference title for switch preference to show search engines -->
    <string name="preferences_show_search_engines">Показывать поисковые системы</string>
    <!-- Preference title for switch preference to show search suggestions -->
    <string name="preferences_show_search_suggestions">Поисковые предложения</string>
    <!-- Preference title for switch preference to show voice search button -->
    <string name="preferences_show_voice_search">Показывать голосовой поиск</string>
    <!-- Preference title for switch preference to show search suggestions also in private mode -->
    <string name="preferences_show_search_suggestions_in_private">Показывать в приватных окнах</string>
    <!-- Preference title for switch preference to show a clipboard suggestion when searching -->
    <string name="preferences_show_clipboard_suggestions">Предложения из буфера обмена</string>
    <!-- Preference title for switch preference to suggest browsing history when searching -->
    <string name="preferences_search_browsing_history">Поиск по истории сёрфинга</string>
    <!-- Preference title for switch preference to suggest bookmarks when searching -->
    <string name="preferences_search_bookmarks">Поиск закладок</string>
    <!-- Preference title for switch preference to suggest synced tabs when searching -->
    <string name="preferences_search_synced_tabs">Поиск облачных вкладок</string>
    <!-- Preference for account settings -->
    <string name="preferences_account_settings">Настройки Аккаунта</string>
    <!-- Preference for enabling url autocomplete-->
    <string name="preferences_enable_autocomplete_urls">Автозаполнение URL</string>
    <!-- Preference for add-ons custom source -->
    <string name="preferences_addons_customization">Настройка источника пользовательских дополнений</string>
    <!-- Placeholder text shown in the search bar before a user enters text -->
    <string name="addons_search_hint">Поиск дополнений</string>
    
    <!-- Preference for open links in third party apps -->
    <string name="preferences_open_links_in_apps">Открывать ссылки в приложениях</string>

    <!-- Preference for open download with an external download manager app -->
    <string name="preferences_external_download_manager">Внешний менеджер загрузок</string>
    <!-- Preference for add_ons -->
    <string name="preferences_addons">Дополнения</string>

    <!-- Preference for notifications -->
    <string name="preferences_notifications">Уведомления</string>

    <!-- Add-on Preferences -->
    <!-- Preference to customize the configured AMO (addons.mozilla.org) collection -->
    <string name="preferences_customize_amo_collection">Собственная коллекция дополнений</string>
    <!-- Button caption to confirm the add-on collection configuration -->
    <string name="customize_addon_collection_ok">OK</string>
    <!-- Button caption to abort the add-on collection configuration -->
    <string name="customize_addon_collection_cancel">Отмена</string>
    <!-- Hint displayed on input field for custom collection name -->
    <string name="customize_addon_collection_hint">Имя коллекции</string>
    <!-- Hint displayed on input field for custom collection user ID-->
    <string name="customize_addon_collection_user_hint">Владелец коллекции (ID пользователя)</string>
    <!-- Toast shown after confirming the custom add-on collection configuration -->
    <string name="toast_customize_addon_collection_done">Коллекция дополнений была изменена. Закрываем приложение, чтобы применить изменения…</string>

    <!-- Add-on Installation from AMO-->
    <!-- Error displayed when user attempts to install an add-on from AMO (addons.mozilla.org) that is not supported -->
    <string name="addon_not_supported_error">Дополнение не поддерживается</string>
    <!-- Error displayed when user attempts to install an add-on from AMO (addons.mozilla.org) that is already installed -->
    <string name="addon_already_installed">Дополнение уже установлено</string>

    <!-- Account Preferences -->
    <!-- Preference for triggering sync -->
    <string name="preferences_sync_now">Синхронизировать</string>
    <!-- Preference category for sync -->
    <string name="preferences_sync_category">Выберите, что синхронизировать</string>
    <!-- Preference for syncing history -->
    <string name="preferences_sync_history">Историю</string>
    <!-- Preference for syncing bookmarks -->
    <string name="preferences_sync_bookmarks">Закладки</string>
    <!-- Preference for syncing logins -->
    <string name="preferences_sync_logins">Логины</string>
    <!-- Preference for syncing tabs -->
    <string name="preferences_sync_tabs_2">Открытые вкладки</string>
    <!-- Preference for signing out -->
    <string name="preferences_sign_out">Выйти</string>
    <!-- Preference displays and allows changing current FxA device name -->
    <string name="preferences_sync_device_name">Имя устройства</string>
    <!-- Text shown when user enters empty device name -->
    <string name="empty_device_name_error">Имя устройства не может быть пустым.</string>
    <!-- Label indicating that sync is in progress -->
    <string name="sync_syncing_in_progress">Синхронизация…</string>
    <!-- Label summary indicating that sync failed. The first parameter is the date stamp showing last time it succeeded -->
    <string name="sync_failed_summary">Синхронизация не удалась. Последняя синхронизация: %s</string>
    <!-- Label summary showing never synced -->
    <string name="sync_failed_never_synced_summary">Синхронизация не удалась. Последняя синхронизация: пока не было</string>
    <!-- Label summary the date we last synced. The first parameter is date stamp showing last time synced -->
    <string name="sync_last_synced_summary">Последняя синхронизация: %s</string>
    <!-- Label summary showing never synced -->
    <string name="sync_never_synced_summary">Последняя синхронизация: пока не было</string>

    <!-- Text for displaying the default device name.
        The first parameter is the application name, the second is the device manufacturer name
        and the third is the device model. -->
    <string name="default_device_name_2">%1$s на %2$s %3$s</string>

    <!-- Send Tab -->
    <!-- Name of the "receive tabs" notification channel. Displayed in the "App notifications" system settings for the app -->
    <string name="fxa_received_tab_channel_name">Вкладки с других устройств</string>
    <!-- Description of the "receive tabs" notification channel. Displayed in the "App notifications" system settings for the app -->
    <string name="fxa_received_tab_channel_description">Уведомления о вкладках, полученных с других устройств Firefox.</string>
    <!--  The body for these is the URL of the tab received  -->
    <string name="fxa_tab_received_notification_name">Полученная вкладка</string>
    <!-- When multiple tabs have been received -->
    <string name="fxa_tabs_received_notification_name">Полученные вкладки</string>
    <!-- %s is the device name -->
    <string name="fxa_tab_received_from_notification_name">Вкладка с %s</string>

    <!-- Advanced Preferences -->
    <!-- Preference for tracking protection settings -->
    <string name="preferences_tracking_protection_settings">Защита от отслеживания</string>
    <!-- Preference switch for tracking protection -->
    <string name="preferences_tracking_protection">Защита от отслеживания</string>
    <!-- Preference switch description for tracking protection -->
    <string name="preferences_tracking_protection_description">Блокирует содержимое и скрипты, которые отслеживают вас в Интернете</string>
    <!-- Preference for tracking protection exceptions -->
    <string name="preferences_tracking_protection_exceptions">Исключения</string>

    <!-- Preference description for tracking protection exceptions -->
    <string name="preferences_tracking_protection_exceptions_description">Защита от отслеживания на этих сайтах выключена</string>
    <!-- Button in Exceptions Preference to turn on tracking protection for all sites (remove all exceptions) -->
    <string name="preferences_tracking_protection_exceptions_turn_on_for_all">Включить для всех сайтов</string>

    <!-- Text displayed when there are no exceptions -->
    <string name="exceptions_empty_message_description">Исключения позволяют вам отключить защиту от отслеживания на выбранных сайтах.</string>
    <!-- Text displayed when there are no exceptions, with learn more link that brings users to a tracking protection SUMO page -->
    <string name="exceptions_empty_message_learn_more_link">Узнать больше</string>

    <!-- Description in Quick Settings that tells user tracking protection is off globally for all sites, and links to Settings to turn it on -->
    <string name="preferences_tracking_protection_turned_off_globally">Выключено глобально. Можно включить в настройках.</string>

    <!-- Preference switch for Telemetry -->
    <string name="preferences_telemetry">Телеметрия</string>
    <!-- Preference switch for usage and technical data collection -->
    <string name="preference_usage_data">Использование и технические данные</string>
    <!-- Preference description for usage and technical data collection -->
    <string name="preferences_usage_data_description">Делиться сведениями о производительности, использовании, аппаратном обеспечении и настройках вашего браузера с Mozilla, чтобы помогать нам делать %1$s ещё лучше</string>
    <!-- Preference switch for marketing data collection -->
    <string name="preferences_marketing_data">Маркетинговые данные</string>
    <!-- Preference description for marketing data collection, parameter is the app name (e.g. Firefox) -->
    <string name="preferences_marketing_data_description">Делиться данными о том, что вы используете в %1$s, с Leanplum, нашим мобильным маркетинговым вендором.</string>
    <!-- Title for studies preferences -->
    <string name="preference_experiments_2">Исследования</string>
    <!-- Summary for studies preferences -->
    <string name="preference_experiments_summary_2">Разрешить Mozilla устанавливать и запускать исследования</string>
    <!-- Title for experiments preferences -->
    <string name="preference_experiments">Исследования</string>
    <!-- Summary for experiments preferences -->
    <string name="preference_experiments_summary">Разрешить Mozilla устанавливать и собирать данные для экспериментальных функций</string>
    <!-- Preference switch for crash reporter -->
    <string name="preferences_crash_reporter">Сообщения о падениях</string>
    <!-- Preference switch for Mozilla location service -->
    <string name="preferences_mozilla_location_service">Служба местоположения Mozilla</string>
    <!-- Preference switch for app health report. The first parameter is the name of the application (For example: Fenix) -->
    <string name="preferences_fenix_health_report">Отчёт о здоровье %s</string>

    <!-- Turn On Sync Preferences -->
    <!-- Header of the Turn on Sync preference view -->
    <string name="preferences_sync">Включить синхронизацию</string>
    <!-- Preference for pairing -->
    <string name="preferences_sync_pair">Отсканируйте код сопряжения в компьютерном Firefox</string>
    <!-- Preference for account login -->
    <string name="preferences_sync_sign_in">Войти</string>

    <!-- Preference for reconnecting to FxA sync -->
    <string name="preferences_sync_sign_in_to_reconnect">Войти, чтобы подключиться снова</string>
    <!-- Preference for removing FxA account -->
    <string name="preferences_sync_remove_account">Удалить аккаунт</string>

    <!-- Pairing Feature strings -->
    <!-- Instructions on how to access pairing -->
    <string name="pair_instructions_2"><![CDATA[Отсканируйте QR-код на <b>firefox.com/pair</b>]]></string>
    <!-- Button to open camera for pairing -->
    <string name="pair_open_camera">Открыть камеру</string>
    <!-- Button to cancel pairing -->
    <string name="pair_cancel">Отмена</string>

    <!-- Toolbar Preferences -->
    <!-- Preference for using top toolbar -->
    <string name="preference_top_toolbar">Сверху</string>
    <!-- Preference for using bottom toolbar -->
    <string name="preference_bottom_toolbar">Снизу</string>

    <!-- Theme Preferences -->
    <!-- Preference for using light theme -->
    <string name="preference_light_theme">Светлая</string>
    <!-- Preference for using dark theme -->
    <string name="preference_dark_theme">Тёмная</string>
    <!-- Preference for using using dark or light theme automatically set by battery -->
    <string name="preference_auto_battery_theme">Учитывать режим экономии батареи</string>
    <!-- Preference for using following device theme -->
    <string name="preference_follow_device_theme">Использовать тему устройства</string>

    <!-- Gestures Preferences-->
    <!-- Preferences for using pull to refresh in a webpage -->
    <string name="preference_gestures_website_pull_to_refresh">Потянуть, чтобы обновить</string>
    <!-- Preference for using the dynamic toolbar -->
    <string name="preference_gestures_dynamic_toolbar">Прокрутить страницу, чтобы скрыть панель инструментов</string>
    <!-- Preference for switching tabs by swiping horizontally on the toolbar -->
    <string name="preference_gestures_swipe_toolbar_switch_tabs">Провести в сторону по панели инструментов, чтобы переключить вкладки</string>
    <!-- Preference for showing the opened tabs by swiping up on the toolbar-->
    <string name="preference_gestures_swipe_toolbar_show_tabs">Провести вверх по панели инструментов, чтобы открыть вкладки</string>

    <!-- Library -->
    <!-- Option in Library to open Sessions page -->
    <string name="library_sessions">Сессии</string>
    <!-- Option in Library to open Screenshots page -->
    <string name="library_screenshots">Скриншоты</string>
    <!-- Option in Library to open Downloads page -->
    <string name="library_downloads">Загрузки</string>
    <!-- Option in library to open Bookmarks page -->
    <string name="library_bookmarks">Закладки</string>
    <!-- Option in library to open Desktop Bookmarks root page -->
    <string name="library_desktop_bookmarks_root">Закладки на компьютере</string>
    <!-- Option in library to open Desktop Bookmarks "menu" page -->
    <string name="library_desktop_bookmarks_menu">Меню закладок</string>
    <!-- Option in library to open Desktop Bookmarks "toolbar" page -->
    <string name="library_desktop_bookmarks_toolbar">Панель закладок</string>
    <!-- Option in library to open Desktop Bookmarks "unfiled" page -->
    <string name="library_desktop_bookmarks_unfiled">Другие закладки</string>
    <!-- Option in Library to open History page -->
    <string name="library_history">История</string>
    <!-- Option in Library to open a new tab -->
    <string name="library_new_tab">Новая вкладка</string>
    <!-- Option in Library to find text in page -->
    <string name="library_find_in_page">Найти на странице</string>
    <!-- Option in Library to open Synced Tabs page -->
    <string name="library_synced_tabs">Облачные вкладки</string>
    <!-- Option in Library to open Reading List -->
    <string name="library_reading_list">Список для чтения</string>
    <!-- Menu Item Label for Search in Library -->
    <string name="library_search">Поиск</string>
    <!-- Settings Page Title -->
    <string name="settings_title">Настройки</string>
    <!-- Content description (not visible, for screen readers etc.): "Menu icon for items on a history item" -->
    <string name="content_description_history_menu">Меню элемента истории</string>
    <!-- Content description (not visible, for screen readers etc.): "Close button for library settings" -->
    <string name="content_description_close_button">Закрыть</string>

    <!-- Option in library for Recently Closed Tabs -->
    <string name="library_recently_closed_tabs">Недавно закрытые вкладки</string>
    <!-- Option in library to open Recently Closed Tabs page -->
    <string name="recently_closed_show_full_history">Показать всю историю</string>
    <!-- Text to show users they have multiple tabs saved in the Recently Closed Tabs section of history.
    %d is a placeholder for the number of tabs selected. -->
    <string name="recently_closed_tabs">%d вкладки(ок)</string>
    <!-- Text to show users they have one tab saved in the Recently Closed Tabs section of history.
    %d is a placeholder for the number of tabs selected. -->
    <string name="recently_closed_tab">%d вкладка</string>

    <!-- Recently closed tabs screen message when there are no recently closed tabs -->
    <string name="recently_closed_empty_message">Нет недавно закрытых вкладок</string>

    <!-- Tab Management -->
    <!-- Title of preference for tabs management -->
    <string name="preferences_tabs">Вкладки</string>
    <!-- Title of preference that allows a user to specify the tab view -->
    <string name="preferences_tab_view">Просмотр вкладок</string>
    <!-- Option for a list tab view -->
    <string name="tab_view_list">Списком</string>
    <!-- Option for a grid tab view -->
    <string name="tab_view_grid">Сеткой</string>
    <!-- Title of preference that allows a user to auto close tabs after a specified amount of time -->
    <string name="preferences_close_tabs">Закрывать вкладки</string>
    <!-- Option for auto closing tabs that will never auto close tabs, always allows user to manually close tabs -->
    <string name="close_tabs_manually">Вручную</string>
    <!-- Option for auto closing tabs that will auto close tabs after one day -->
    <string name="close_tabs_after_one_day">Через день</string>
    <!-- Option for auto closing tabs that will auto close tabs after one week -->
    <string name="close_tabs_after_one_week">Через неделю</string>
    <!-- Option for auto closing tabs that will auto close tabs after one month -->
    <string name="close_tabs_after_one_month">Через месяц</string>

    <!-- Summary for tabs preference when auto closing tabs setting is set to manual close-->
    <string name="close_tabs_manually_summary">Закрывать вручную</string>
    <!-- Summary for tabs preference when auto closing tabs setting is set to auto close tabs after one day-->
    <string name="close_tabs_after_one_day_summary">Закрывать через день</string>
    <!-- Summary for tabs preference when auto closing tabs setting is set to auto close tabs after one week-->
    <string name="close_tabs_after_one_week_summary">Закрывать через неделю</string>
    <!-- Summary for tabs preference when auto closing tabs setting is set to auto close tabs after one month-->
    <string name="close_tabs_after_one_month_summary">Закрывать через месяц</string>

    <!-- Sessions -->
    <!-- Title for the list of tabs -->
    <string name="tab_header_label">Открытые вкладки</string>
    <!-- Title for the list of tabs in the current private session -->
    <string name="tabs_header_private_title">Приватная сессия</string>
    <!-- Title for the list of tabs in the current private session -->
    <string name="tabs_header_private_tabs_title">Приватные вкладки</string>
    <!-- Content description (not visible, for screen readers etc.): Add tab button. Adds a news tab when pressed -->
    <string name="add_tab">Открыть вкладку</string>
    <!-- Content description (not visible, for screen readers etc.): Add tab button. Adds a news tab when pressed -->
    <string name="add_private_tab">Добавить приватную вкладку</string>
    <!-- Text for the new tab button to indicate adding a new private tab in the tab -->
    <string name="tab_drawer_fab_content">Приватно</string>
    <!-- Text shown as the title of the open tab tray -->
    <string name="tab_tray_title">Открытые вкладки</string>
    <!-- Text shown in the menu for saving tabs to a collection -->
    <string name="tab_tray_menu_item_save">Сохранить в коллекцию</string>
    <!-- Text shown in the menu for the collection selector -->
    <string name="tab_tray_menu_select">Выбрать</string>
    <!-- Text shown in the menu for sharing all tabs -->
    <string name="tab_tray_menu_item_share">Поделиться всеми вкладками</string>
    <!-- Text shown in the menu to view recently closed tabs -->
    <string name="tab_tray_menu_recently_closed">Недавно закрытые вкладки</string>
    <!-- Text shown in the menu to view tab settings -->
    <string name="tab_tray_menu_tab_settings">Параметры вкладок</string>
    <!-- Text shown in the menu for closing all tabs -->
    <string name="tab_tray_menu_item_close">Закрыть все вкладки</string>
    <!-- Shortcut action to open new tab -->
    <string name="tab_tray_menu_open_new_tab">Новая вкладка</string>
    <!-- Shortcut action to open the home screen -->
    <string name="tab_tray_menu_home">На главную</string>
    <!-- Shortcut action to toggle private mode -->
    <string name="tab_tray_menu_toggle">Переключить режим просмотра</string>
    <!-- Text shown in the multiselect menu for bookmarking selected tabs. -->
    <string name="tab_tray_multiselect_menu_item_bookmark">Добавить в закладки</string>
    <!-- Text shown in the multiselect menu for closing selected tabs. -->
    <string name="tab_tray_multiselect_menu_item_close">Закрыть</string>
    <!-- Content description for tabs tray multiselect share button -->
    <string name="tab_tray_multiselect_share_content_description">Поделиться выбранными вкладками</string>
    <!-- Content description for tabs tray multiselect menu -->
    <string name="tab_tray_multiselect_menu_content_description">Меню выбранных вкладок</string>
    <!-- Content description (not visible, for screen readers etc.): Removes tab from collection button. Removes the selected tab from collection when pressed -->
    <string name="remove_tab_from_collection">Удалить вкладку из коллекции</string>
    <!-- Text for button to enter multiselect mode in tabs tray -->
    <string name="tabs_tray_select_tabs">Выбрать вкладки</string>
    <!-- Content description (not visible, for screen readers etc.): Close tab button. Closes the current session when pressed -->
    <string name="close_tab">Закрыть вкладку</string>
    <!-- Content description (not visible, for screen readers etc.): Close tab <title> button. First parameter is tab title  -->
    <string name="close_tab_title">Закрыть вкладку %s</string>
    <!-- Content description (not visible, for screen readers etc.): Opens the open tabs menu when pressed -->
    <string name="open_tabs_menu">Меню открытых вкладок</string>
    <!-- Open tabs menu item to close all tabs -->
    <string name="tabs_menu_close_all_tabs">Закрыть все вкладки</string>
    <!-- Open tabs menu item to share all tabs -->
    <string name="tabs_menu_share_tabs">Поделиться вкладками</string>
    <!-- Open tabs menu item to save tabs to collection -->
    <string name="tabs_menu_save_to_collection1">Сохранить вкладки в коллекцию</string>
    <!-- Content description (not visible, for screen readers etc.): Opens the tab menu when pressed -->
    <string name="tab_menu">Меню вкладок</string>
    <!-- Tab menu item to share the tab -->
    <string name="tab_share">Поделиться вкладкой</string>
    <!-- Button in the current session menu. Deletes the session when pressed -->
    <string name="current_session_delete">Удалить</string>
    <!-- Button in the current session menu. Saves the session when pressed -->
    <string name="current_session_save">Сохранить</string>
    <!-- Button in the current session menu. Opens the share menu when pressed -->
    <string name="current_session_share">Поделиться</string>
    <!-- Content description (not visible, for screen readers etc.): Title icon for current session menu -->
    <string name="current_session_image">Изображение текущей сессии</string>
    <!-- Button to save the current set of tabs into a collection -->
    <string name="save_to_collection">Сохранить в коллекцию</string>
    <!-- Text for the menu button to delete a collection -->
    <string name="collection_delete">Удалить коллекцию</string>
    <!-- Text for the menu button to rename a collection -->
    <string name="collection_rename">Переименовать коллекцию</string>
    <!-- Text for the button to open tabs of the selected collection -->
    <string name="collection_open_tabs">Открыть вкладки</string>


    <!-- Hint for adding name of a collection -->
    <string name="collection_name_hint">Имя коллекции</string>
    <!-- Text for the menu button to rename a top site -->
	<string name="rename_top_site">Переименовать</string>
	<!-- Text for the menu button to remove a top site -->
	<string name="remove_top_site">Удалить</string>

    <!-- Text for the menu button to delete a top site from history -->
    <string name="delete_from_history">Удалить из истории</string>
    <!-- Postfix for private WebApp titles, placeholder is replaced with app name -->
    <string name="pwa_site_controls_title_private">%1$s (Приватный просмотр)</string>

    <!-- Button in the current tab tray header in multiselect mode. Saved the selected tabs to a collection when pressed. -->
    <string name="tab_tray_save_to_collection">Сохранить</string>

    <!-- History -->
    <!-- Text for the button to clear all history -->
    <string name="history_delete_all">Удалить историю</string>
    <!-- Text for the dialog to confirm clearing all history -->
    <string name="history_delete_all_dialog">Вы уверены, что хотите удалить свою историю?</string>
    <!-- Text for the snackbar to confirm that multiple browsing history items has been deleted -->
    <string name="history_delete_multiple_items_snackbar">История удалена</string>
    <!-- Text for the snackbar to confirm that a single browsing history item has been deleted. The first parameter is the shortened URL of the deleted history item. -->
    <string name="history_delete_single_item_snackbar">%1$s удалён</string>
    <!-- Text for positive action to delete history in deleting history dialog -->
    <string name="history_clear_dialog">Удалить</string>
    <!-- History overflow menu copy button -->
    <string name="history_menu_copy_button">Копировать</string>
    <!-- History overflow menu share button -->
    <string name="history_menu_share_button">Поделиться</string>
    <!-- History overflow menu open in new tab button -->
    <string name="history_menu_open_in_new_tab_button">Открыть в новой вкладке</string>
    <!-- History overflow menu open in private tab button -->
    <string name="history_menu_open_in_private_tab_button">Открыть в приватной вкладке</string>
    <!-- Text for the button to delete a single history item -->
    <string name="history_delete_item">Удалить</string>
    <!-- History multi select title in app bar
    The first parameter is the number of bookmarks selected -->
    <string name="history_multi_select_title">Выбрано: %1$d</string>
    <!-- Text for the button to clear selected history items. The first parameter
        is a digit showing the number of items you have selected -->
    <string name="history_delete_some">Удалить %1$d элемент(а)</string>
    <!-- Text for the header that groups the history for today -->
    <string name="history_today">Сегодня</string>
    <!-- Text for the header that groups the history for yesterday -->
    <string name="history_yesterday">Вчера</string>
    <!-- Text for the header that groups the history for last 24 hours -->
    <string name="history_24_hours">Последние 24 часа</string>
    <!-- Text for the header that groups the history the past 7 days -->
    <string name="history_7_days">Последние 7 дней</string>
    <!-- Text for the header that groups the history the past 30 days -->
    <string name="history_30_days">Последние 30 дней</string>
    <!-- Text for the header that groups the history older than the last month -->
    <string name="history_older">Старее</string>

    <!-- Text shown when no history exists -->
    <string name="history_empty_message">История отсутствует</string>

    <!-- Downloads -->
    <!-- Text for the button to clear all downloads -->
    <string name="download_delete_all">Удалить загрузки</string>
    <!-- Text for the dialog to confirm clearing all downloads -->
    <string name="download_delete_all_dialog">Вы уверены, что хотите удалить свои загрузки?</string>
    <!-- Text for the snackbar to confirm that multiple downloads items have been removed -->
    <string name="download_delete_multiple_items_snackbar_1">Загрузки удалены</string>
    <!-- Text for the snackbar to confirm that a single download item has been removed. The first parameter is the name of the download item. -->
    <string name="download_delete_single_item_snackbar">Файл %1$s удалён</string>
    <!-- Text shown when no download exists -->
    <string name="download_empty_message_1">Нет загруженных файлов</string>
    <!-- History multi select title in app bar
    The first parameter is the number of downloads selected -->
    <string name="download_multi_select_title">Выбрано: %1$d</string>

    <!-- History overflow menu open in new tab button -->
    <string name="download_menu_open">Открыть</string>


    <!-- Text for the button to remove a single download item -->
    <string name="download_delete_item_1">Удалить</string>


    <!-- Crashes -->
    <!-- Title text displayed on the tab crash page. This first parameter is the name of the application (For example: Fenix) -->
    <string name="tab_crash_title_2">Извините, %1$s не смог загрузить эту страницу.</string>

    <!-- Description text displayed on the tab crash page -->
    <string name="tab_crash_description">Вы можете попытаться восстановить или закрыть эту вкладку ниже.</string>
    <!-- Send crash report checkbox text on the tab crash page -->
    <string name="tab_crash_send_report">Отправить сообщение о падении в Mozilla</string>
    <!-- Close tab button text on the tab crash page -->
    <string name="tab_crash_close">Закрыть вкладку</string>
    <!-- Restore tab button text on the tab crash page -->
    <string name="tab_crash_restore">Восстановить вкладку</string>

    <!-- Content Description for session item menu button -->
    <string name="content_description_session_menu">Параметры сессии</string>

    <!-- Content Description for session item share button -->
    <string name="content_description_session_share">Поделиться сессией</string>

    <!-- Bookmarks -->
    <!-- Content description for bookmarks library menu -->
    <string name="bookmark_menu_content_description">Меню закладок</string>
    <!-- Screen title for editing bookmarks -->
    <string name="bookmark_edit">Изменить закладку</string>
    <!-- Screen title for selecting a bookmarks folder -->
    <string name="bookmark_select_folder">Выбрать папку</string>
    <!-- Confirmation message for a dialog confirming if the user wants to delete the selected folder -->
    <string name="bookmark_delete_folder_confirmation_dialog">Вы действительно хотите удалить эту папку?</string>
    <!-- Confirmation message for a dialog confirming if the user wants to delete multiple items including folders. Parameter will be replaced by app name. -->
    <string name="bookmark_delete_multiple_folders_confirmation_dialog">%s удалит выбранные элементы.</string>
    <!-- Snackbar title shown after a folder has been deleted. This first parameter is the name of the deleted folder -->
    <string name="bookmark_delete_folder_snackbar">%1$s удалена</string>
    <!-- Screen title for adding a bookmarks folder -->
    <string name="bookmark_add_folder">Создать папку</string>
    <!-- deprecated: Snackbar title shown after a bookmark has been created. -->
    <string name="bookmark_created_snackbar">Закладка создана.</string>
    <!-- Snackbar title shown after a bookmark has been created. -->
    <string name="bookmark_saved_snackbar">Закладка сохранена!</string>
    <!-- Snackbar edit button shown after a bookmark has been created. -->
    <string name="edit_bookmark_snackbar_action">ИЗМЕНИТЬ</string>

    <!-- Bookmark overflow menu edit button -->
    <string name="bookmark_menu_edit_button">Изменить</string>
    <!-- Bookmark overflow menu select button -->
    <string name="bookmark_menu_select_button">Выбрать</string>
    <!-- Bookmark overflow menu copy button -->
    <string name="bookmark_menu_copy_button">Копировать</string>
    <!-- Bookmark overflow menu share button -->
    <string name="bookmark_menu_share_button">Поделиться</string>
    <!-- Bookmark overflow menu open in new tab button -->
    <string name="bookmark_menu_open_in_new_tab_button">Открыть в новой вкладке</string>
    <!-- Bookmark overflow menu open in private tab button -->
    <string name="bookmark_menu_open_in_private_tab_button">Открыть в приватной вкладке</string>
    <!-- Bookmark overflow menu delete button -->
    <string name="bookmark_menu_delete_button">Удалить</string>
    <!--Bookmark overflow menu save button -->
    <string name="bookmark_menu_save_button">Сохранить</string>
    <!-- Bookmark multi select title in app bar
     The first parameter is the number of bookmarks selected -->
    <string name="bookmarks_multi_select_title">%1$d выбрана(ы)</string>
    <!-- Bookmark editing screen title -->
    <string name="edit_bookmark_fragment_title">Изменить закладку</string>
    <!-- Bookmark folder editing screen title -->
    <string name="edit_bookmark_folder_fragment_title">Изменить папку</string>
    <!-- Bookmark sign in button message -->
    <string name="bookmark_sign_in_button">Войдите, чтобы увидеть свои синхронизируемые закладки</string>
    <!-- Bookmark URL editing field label -->
    <string name="bookmark_url_label">URL</string>
    <!-- Bookmark FOLDER editing field label -->
    <string name="bookmark_folder_label">ПАПКА</string>
    <!-- Bookmark NAME editing field label -->
    <string name="bookmark_name_label">ИМЯ</string>
    <!-- Bookmark add folder screen title -->
    <string name="bookmark_add_folder_fragment_label">Создать папку</string>
    <!-- Bookmark select folder screen title -->
    <string name="bookmark_select_folder_fragment_label">Выбрать папку</string>
    <!-- Bookmark editing error missing title -->
    <string name="bookmark_empty_title_error">Должна иметь заголовок</string>
    <!-- Bookmark editing error missing or improper URL -->
    <string name="bookmark_invalid_url_error">Некорректный URL</string>
    <!-- Bookmark screen message for empty bookmarks folder -->
    <string name="bookmarks_empty_message">Здесь нет закладок</string>
    <!-- Bookmark snackbar message on deletion
     The first parameter is the host part of the URL of the bookmark deleted, if any -->
    <string name="bookmark_deletion_snackbar_message">%1$s удалён</string>
    <!-- Bookmark snackbar message on deleting multiple bookmarks not including folders-->
    <string name="bookmark_deletion_multiple_snackbar_message_2">Закладки удалены</string>
    <!-- Bookmark snackbar message on deleting multiple bookmarks including folders-->
    <string name="bookmark_deletion_multiple_snackbar_message_3">Удаление выбранных папок</string>
    <!-- Bookmark undo button for deletion snackbar action -->
    <string name="bookmark_undo_deletion">ОТМЕНИТЬ</string>

    <!-- Site Permissions -->
    <!-- Site permissions preferences header -->
    <string name="permissions_header">Разрешения</string>
    <!-- Button label that take the user to the Android App setting -->
    <string name="phone_feature_go_to_settings">Перейти в Настройки</string>

    <!-- Content description (not visible, for screen readers etc.): Quick settings sheet
        to give users access to site specific information / settings. For example:
        Secure settings status and a button to modify site permissions -->
    <string name="quick_settings_sheet">Панель быстрых настроек</string>
    <!-- Label that indicates that this option it the recommended one -->
    <string name="phone_feature_recommended">Рекомендуется</string>
    <!-- button that allows editing site permissions settings -->
    <string name="quick_settings_sheet_manage_site_permissions">Управление разрешениями сайта</string>
    <!-- Button label for clearing all the information of site permissions-->
    <string name="clear_permissions">Удалить разрешения</string>
    <!-- Button label for clearing a site permission-->
    <string name="clear_permission">Удалить разрешение</string>
    <!-- Button label for clearing all the information on all sites-->
    <string name="clear_permissions_on_all_sites">Удалить разрешения для всех сайтов</string>
    <!-- Preference for altering video and audio autoplay for all websites -->
    <string name="preference_browser_feature_autoplay">Автовоспроизведение</string>
    <!-- Preference for altering the camera access for all websites -->
    <string name="preference_phone_feature_camera">Камера</string>
    <!-- Preference for altering the microphone access for all websites -->
    <string name="preference_phone_feature_microphone">Микрофон</string>
    <!-- Preference for altering the location access for all websites -->
    <string name="preference_phone_feature_location">Местоположение</string>
    <!-- Preference for altering the notification access for all websites -->
    <string name="preference_phone_feature_notification">Уведомления</string>
    <!-- Preference for altering the persistent storage access for all websites -->
    <string name="preference_phone_feature_persistent_storage">Постоянное хранилище</string>
    <!-- Preference for altering the EME access for all websites -->
    <string name="preference_phone_feature_media_key_system_access">Защищённое DRM содержимое</string>
    <!-- Label that indicates that a permission must be asked always -->
    <string name="preference_option_phone_feature_ask_to_allow">Всегда спрашивать</string>
    <!-- Label that indicates that a permission must be blocked -->
    <string name="preference_option_phone_feature_blocked">Блокировать</string>
    <!-- Label that indicates that a permission must be allowed -->
    <string name="preference_option_phone_feature_allowed">Разрешить</string>
    <!--Label that indicates a permission is by the Android OS-->
    <string name="phone_feature_blocked_by_android">Заблокировано Android</string>
    <!-- Preference for showing a list of websites that the default configurations won't apply to them -->
    <string name="preference_exceptions">Исключения</string>
    <!-- Summary of tracking protection preference if tracking protection is set to on -->
    <string name="tracking_protection_on">Включена</string>
    <!-- Summary of tracking protection preference if tracking protection is set to off -->
    <string name="tracking_protection_off">Отключена</string>

    <!-- Label that indicates that all video and audio autoplay is allowed -->
    <string name="preference_option_autoplay_allowed2">Разрешить аудио и видео</string>
    <!-- Label that indicates that video and audio autoplay is only allowed over Wi-Fi -->
    <string name="preference_option_autoplay_allowed_wifi_only2">Блокировать аудио и видео только при использовании мобильных данных</string>
    <!-- Subtext that explains 'autoplay on Wi-Fi only' option -->
    <string name="preference_option_autoplay_allowed_wifi_subtext">Аудио и видео будут проигрываться при использовании Wi-Fi</string>
    <!-- Label that indicates that video autoplay is allowed, but audio autoplay is blocked -->
    <string name="preference_option_autoplay_block_audio2">Блокировать только аудио</string>
    <!-- Label that indicates that all video and audio autoplay is blocked -->
    <string name="preference_option_autoplay_blocked3">Блокировать аудио и видео</string>
    <!-- Summary of delete browsing data on quit preference if it is set to on -->
    <string name="delete_browsing_data_quit_on">Включено</string>
    <!-- Summary of delete browsing data on quit preference if it is set to off -->
    <string name="delete_browsing_data_quit_off">Отключено</string>

    <!-- Collections -->
    <!-- Collections header on home fragment -->
    <string name="collections_header">Коллекции</string>
    <!-- Content description (not visible, for screen readers etc.): Opens the collection menu when pressed -->
    <string name="collection_menu_button_content_description">Меню коллекции</string>

    <!-- Label to describe what collections are to a new user without any collections -->
    <string name="no_collections_description2">Собирайте то, что важно для вас.\nОбъединяйте похожие запросы, сайты и вкладки для быстрого доступа в будущем.</string>
    <!-- Title for the "select tabs" step of the collection creator -->
    <string name="create_collection_select_tabs">Выберите вкладки</string>

    <!-- Title for the "select collection" step of the collection creator -->
    <string name="create_collection_select_collection">Выберите коллекцию</string>

    <!-- Title for the "name collection" step of the collection creator -->
    <string name="create_collection_name_collection">Имя коллекции</string>

    <!-- Button to add new collection for the "select collection" step of the collection creator -->
    <string name="create_collection_add_new_collection">Создать новую коллекцию</string>

    <!-- Button to select all tabs in the "select tabs" step of the collection creator -->
    <string name="create_collection_select_all">Выбрать все</string>
    <!-- Button to deselect all tabs in the "select tabs" step of the collection creator -->
    <string name="create_collection_deselect_all">Отменить выбор всего</string>
    <!-- Text to prompt users to select the tabs to save in the "select tabs" step of the collection creator -->
    <string name="create_collection_save_to_collection_empty">Выберите вкладки для сохранения</string>

    <!-- Text to show users how many tabs they have selected in the "select tabs" step of the collection creator.
     %d is a placeholder for the number of tabs selected. -->
    <string name="create_collection_save_to_collection_tabs_selected">%d вкладки(ок) выбрано</string>

    <!-- Text to show users they have one tab selected in the "select tabs" step of the collection creator.
    %d is a placeholder for the number of tabs selected. -->
    <string name="create_collection_save_to_collection_tab_selected">%d вкладка выбрана</string>

    <!-- Text shown in snackbar when multiple tabs have been saved in a collection -->
    <string name="create_collection_tabs_saved">Вкладки сохранены!</string>

    <!-- Text shown in snackbar when one or multiple tabs have been saved in a new collection -->
    <string name="create_collection_tabs_saved_new_collection">Коллекция сохранена!</string>
    <!-- Text shown in snackbar when one tab has been saved in a collection -->
    <string name="create_collection_tab_saved">Вкладка сохранена!</string>

    <!-- Content description (not visible, for screen readers etc.): button to close the collection creator -->
    <string name="create_collection_close">Закрыть</string>

    <!-- Button to save currently selected tabs in the "select tabs" step of the collection creator-->
    <string name="create_collection_save">Сохранить</string>

    <!-- Snackbar action to view the collection the user just created or updated -->
    <string name="create_collection_view">Посмотреть</string>

    <!-- Default name for a new collection in "name new collection" step of the collection creator. %d is a placeholder for the number of collections-->
    <string name="create_collection_default_name">Коллекция %d</string>

    <!-- Share -->
    <!-- Share screen header -->
    <string name="share_header">Отправить и поделиться</string>
    <!-- Share screen header -->
    <string name="share_header_2">Поделиться</string>
    <!-- Content description (not visible, for screen readers etc.):
        "Share" button. Opens the share menu when pressed. -->
    <string name="share_button_content_description">Поделиться</string>
    <!-- Sub-header in the dialog to share a link to another app -->
    <string name="share_link_subheader">Поделиться ссылкой</string>
    <!-- Sub-header in the dialog to share a link to another sync device -->
    <string name="share_device_subheader">Отправить на устройство</string>
    <!-- Sub-header in the dialog to share a link to an app from the full list -->
    <string name="share_link_all_apps_subheader">Все действия</string>
    <!-- Sub-header in the dialog to share a link to an app from the most-recent sorted list -->
    <string name="share_link_recent_apps_subheader">Недавно использованные</string>
    <!-- An option from the share dialog to sign into sync -->
    <string name="sync_sign_in">Войти в синхронизацию</string>
    <!-- An option from the share dialog to send link to all other sync devices -->
    <string name="sync_send_to_all">Отправить на все устройства</string>
    <!-- An option from the share dialog to reconnect to sync -->
    <string name="sync_reconnect">Переподключиться к синхронизации</string>
    <!-- Text displayed when sync is offline and cannot be accessed -->
    <string name="sync_offline">Автономная работа</string>
    <!-- An option to connect additional devices -->
    <string name="sync_connect_device">Подключить другое устройство</string>
    <!-- The dialog text shown when additional devices are not available -->
    <string name="sync_connect_device_dialog">Чтобы отправить вкладку, войдите в Firefox хотя бы на ещё одном устройстве.</string>
    <!-- Confirmation dialog button -->
    <string name="sync_confirmation_button">Понятно</string>

    <!-- Share error message -->
    <string name="share_error_snackbar">Не удалось отправить в это приложение</string>

    <!-- Add new device screen title -->
    <string name="sync_add_new_device_title">Отправить на устройство</string>
    <!-- Text for the warning message on the Add new device screen -->
    <string name="sync_add_new_device_message">Ни одного устройства не подключено</string>
    <!-- Text for the button to learn about sending tabs -->
    <string name="sync_add_new_device_learn_button">Узнать больше об отправке вкладок…</string>
    <!-- Text for the button to connect another device -->
    <string name="sync_add_new_device_connect_button">Подключить другое устройство…</string>

    <!-- Notifications -->
    <!-- The user visible name of the "notification channel" (Android 8+ feature) for the ongoing notification shown while a browsing session is active. -->
    <string name="notification_pbm_channel_name">Приватная сессия</string>
    <!-- Text shown in the notification that pops up to remind the user that a private browsing session is active. -->
    <string name="notification_pbm_delete_text">Удалите приватные вкладки</string>
    <!-- Text shown in the notification that pops up to remind the user that a private browsing session is active. -->
    <string name="notification_pbm_delete_text_2">Закройте приватные вкладки</string>
    <!-- Notification action to open Fenix and resume the current browsing session. -->
    <string name="notification_pbm_action_open">Открыть</string>
    <!-- Notification action to delete all current private browsing sessions AND switch to Fenix (bring it to the foreground) -->
    <string name="notification_pbm_action_delete_and_open">Удалить и открыть</string>
    <!-- Name of the "Powered by Fenix" notification channel. Displayed in the "App notifications" system settings for the app -->
    <string name="notification_powered_by_channel_name">На движке</string>
    <!-- Text shown in snackbar when user deletes a collection -->
    <string name="snackbar_collection_deleted">Коллекция удалена</string>

    <!-- Text shown in snackbar when user renames a collection -->
    <string name="snackbar_collection_renamed">Коллекция переименована</string>
    <!-- Text shown in snackbar when user deletes a tab -->
    <string name="snackbar_tab_deleted">Вкладка удалена</string>

    <!-- Text shown in snackbar when user deletes all tabs -->
    <string name="snackbar_tabs_deleted">Вкладки удалены</string>
    <!-- Text shown in snackbar when user closes a tab -->
    <string name="snackbar_tab_closed">Вкладка закрыта</string>
    <!-- Text shown in snackbar when user closes all tabs -->
    <string name="snackbar_tabs_closed">Вкладки закрыты</string>
    <!-- Text shown in snackbar when user closes tabs -->
    <string name="snackbar_message_tabs_closed">Вкладки закрыты!</string>
    <!-- Text shown in snackbar when user bookmarks a list of tabs -->
    <string name="snackbar_message_bookmarks_saved">Закладки сохранены!</string>
    <!-- Text shown in snackbar action for viewing bookmarks -->
    <string name="snackbar_message_bookmarks_view">Просмотреть</string>
    <!-- Text shown in snackbar when user adds a site to top sites -->
    <string name="snackbar_added_to_top_sites">Добавлено в топ сайтов!</string>
    <!-- Text shown in snackbar when user closes a private tab -->
    <string name="snackbar_private_tab_closed">Приватная вкладка закрыта</string>
    <!-- Text shown in snackbar when user closes all private tabs -->
    <string name="snackbar_private_tabs_closed">Приватные вкладки закрыты</string>
    <!-- Text shown in snackbar when user deletes all private tabs -->
    <string name="snackbar_private_tabs_deleted">Приватные вкладки удалены</string>
    <!-- Text shown in snackbar to undo deleting a tab, top site or collection -->
    <string name="snackbar_deleted_undo">ОТМЕНИТЬ</string>

    <!-- Text shown in snackbar when user removes a top site -->
    <string name="snackbar_top_site_removed">Сайт удалён</string>
    <!-- Text for action to undo deleting a tab or collection shown in a11y dialog -->
    <string name="a11y_dialog_deleted_undo">Отмена</string>
    <!-- Text for action to confirm deleting a tab or collection shown in a11y dialog -->
    <string name="a11y_dialog_deleted_confirm">Подтвердить</string>
    <!-- QR code scanner prompt which appears after scanning a code, but before navigating to it
        First parameter is the name of the app, second parameter is the URL or text scanned-->
    <string name="qr_scanner_confirmation_dialog_message">Разрешить %1$s открыть %2$s</string>
    <!-- QR code scanner prompt dialog positive option to allow navigation to scanned link -->
    <string name="qr_scanner_dialog_positive">РАЗРЕШИТЬ</string>
    <!-- QR code scanner prompt dialog positive option to deny navigation to scanned link -->
    <string name="qr_scanner_dialog_negative">ЗАПРЕТИТЬ</string>
    <!-- Tab collection deletion prompt dialog message. Placeholder will be replaced with the collection name -->
    <string name="tab_collection_dialog_message">Вы уверены, что хотите удалить %1$s?</string>
    <!-- Collection and tab deletion prompt dialog message. This will show when the last tab from a collection is deleted -->
    <string name="delete_tab_and_collection_dialog_message">Удалив эту вкладку, вы удалите всю коллекцию. Вы можете создавать новые коллекции в любое время.</string>
    <!-- Collection and tab deletion prompt dialog title. Placeholder will be replaced with the collection name. This will show when the last tab from a collection is deleted -->
    <string name="delete_tab_and_collection_dialog_title">Удалить %1$s?</string>
    <!-- Tab collection deletion prompt dialog option to delete the collection -->
    <string name="tab_collection_dialog_positive">Удалить</string>
    <!-- Tab collection deletion prompt dialog option to cancel deleting the collection -->
    <string name="tab_collection_dialog_negative">Отмена</string>
    <!-- Text displayed in a notification when the user enters full screen mode -->
    <string name="full_screen_notification">Вход в полноэкранный режим</string>

    <!-- Message for copying the URL via long press on the toolbar -->
    <string name="url_copied">URL скопирован</string>


    <!-- Sample text for accessibility font size -->
    <string name="accessibility_text_size_sample_text_1">Это пример текста. Он здесь для того, чтобы показать, как текст будет отображаться, когда вы будете увеличивать или уменьшать его размер.</string>
    <!-- Summary for Accessibility Text Size Scaling Preference -->
    <string name="preference_accessibility_text_size_summary">Увеличение или уменьшение размера шрифта на сайтах</string>
    <!-- Title for Accessibility Text Size Scaling Preference -->
    <string name="preference_accessibility_font_size_title">Размер шрифта</string>

    <!-- Title for Accessibility Text Automatic Size Scaling Preference -->
    <string name="preference_accessibility_auto_size_2">Автоматический размер шрифта</string>
    <!-- Summary for Accessibility Text Automatic Size Scaling Preference -->
    <string name="preference_accessibility_auto_size_summary">Размер шрифта будет соответствовать настройкам Android. Отключите этот параметр, чтобы управлять размером шрифта здесь.</string>

    <!-- Title for the Delete browsing data preference -->
    <string name="preferences_delete_browsing_data">Удаление данных веб-сёрфинга</string>
    <!-- Title for the tabs item in Delete browsing data -->
    <string name="preferences_delete_browsing_data_tabs_title_2">Открытые вкладки</string>
    <!-- Subtitle for the tabs item in Delete browsing data, parameter will be replaced with the number of open tabs -->
    <string name="preferences_delete_browsing_data_tabs_subtitle">%d вкладки(ок)</string>
    <!-- Title for the data and history items in Delete browsing data -->
    <string name="preferences_delete_browsing_data_browsing_data_title">История веб-сёрфинга и данные сайтов</string>
    <!-- Subtitle for the data and history items in delete browsing data, parameter will be replaced with the
        number of history items the user has -->
    <string name="preferences_delete_browsing_data_browsing_data_subtitle">%d адресов</string>
    <!-- Title for history items in Delete browsing data -->
    <string name="preferences_delete_browsing_data_browsing_history_title">История</string>
    <!-- Subtitle for the history items in delete browsing data, parameter will be replaced with the
        number of history pages the user has -->
    <string name="preferences_delete_browsing_data_browsing_history_subtitle">%d страницу(ы)</string>
    <!-- Title for the cookies item in Delete browsing data -->
    <string name="preferences_delete_browsing_data_cookies">Куки</string>
    <!-- Subtitle for the cookies item in Delete browsing data -->
    <string name="preferences_delete_browsing_data_cookies_subtitle">Вы выйдете с большинства сайтов</string>
    <!-- Title for the cached images and files item in Delete browsing data -->
    <string name="preferences_delete_browsing_data_cached_files">Кэшированные изображения и файлы</string>
    <!-- Subtitle for the cached images and files item in Delete browsing data -->
    <string name="preferences_delete_browsing_data_cached_files_subtitle">Освободит место</string>
    <!-- Title for the site permissions item in Delete browsing data -->
    <string name="preferences_delete_browsing_data_site_permissions">Разрешения для сайтов</string>
    <!-- Title for the downloads item in Delete browsing data -->
    <string name="preferences_delete_browsing_data_downloads">Загрузки</string>
    <!-- Text for the button to delete browsing data -->
    <string name="preferences_delete_browsing_data_button">Удалить данные веб-сёрфинга</string>

    <!-- Title for the Delete browsing data on quit preference -->
    <string name="preferences_delete_browsing_data_on_quit">Удалять данные веб-сёрфинга при выходе</string>
    <!-- Summary for the Delete browsing data on quit preference. "Quit" translation should match delete_browsing_data_on_quit_action translation. -->
    <string name="preference_summary_delete_browsing_data_on_quit">Автоматически удаляет данные веб-сёрфинга, когда вы выбираете «Выйти» в главном меню</string>
    <!-- Summary for the Delete browsing data on quit preference. "Quit" translation should match delete_browsing_data_on_quit_action translation. -->
    <string name="preference_summary_delete_browsing_data_on_quit_2">Автоматически удаляет данные веб-сёрфинга, когда вы выбираете  \&quot;Выйти\&quot; в главном меню</string>
    <!-- Action item in menu for the Delete browsing data on quit feature -->
    <string name="delete_browsing_data_on_quit_action">Выйти</string>

    <!-- Dialog message to the user asking to delete browsing data. -->
    <string name="delete_browsing_data_prompt_message">Это действие удалит все данные вашего веб-сёрфинга.</string>
    <!-- Dialog message to the user asking to delete browsing data. Parameter will be replaced by app name. -->
    <string name="delete_browsing_data_prompt_message_3">%s удалит выбранные данные веб-сёрфинга.</string>
    <!-- Text for the cancel button for the data deletion dialog -->
    <string name="delete_browsing_data_prompt_cancel">Отмена</string>
    <!-- Text for the allow button for the data deletion dialog -->
    <string name="delete_browsing_data_prompt_allow">Удалить</string>
    <!-- Text for the snackbar confirmation that the data was deleted -->
    <string name="preferences_delete_browsing_data_snackbar">Данные веб-сёрфинга удалены</string>

    <!-- Text for the snackbar to show the user that the deletion of browsing data is in progress -->
    <string name="deleting_browsing_data_in_progress">Удаляем данных веб-сёрфинга…</string>

    <!-- Tips -->
    <!-- text for firefox preview moving tip header "Firefox Preview" and "Firefox Nightly" are intentionally hardcoded -->
    <string name="tip_firefox_preview_moved_header">Firefox Preview теперь стал Firefox Nightly</string>
    <!-- text for firefox preview moving tip description -->
    <string name="tip_firefox_preview_moved_description">Firefox Nightly обновляется каждую ночь и включает в себя новые, экспериментальные возможности.
        Однако, он может быть менее стабилен. Если вы хотите более стабильной работы, загрузите нашу бета-версию браузера.</string>

    <!-- text for firefox preview moving tip button. "Firefox for Android Beta" is intentionally hardcoded -->
    <string name="tip_firefox_preview_moved_button_2">Загрузить Firefox для Android Бета</string>

    <!-- text for firefox preview moving tip header. "Firefox Nightly" is intentionally hardcoded -->
    <string name="tip_firefox_preview_moved_header_preview_installed">Firefox Nightly переехал</string>
    <!-- text for firefox preview moving tip description -->
    <string name="tip_firefox_preview_moved_description_preview_installed">Это приложение больше не будет получать обновлений безопасности. Прекратите использование этого приложения и переключитесь на новый Nightly.
        \n\nЧтобы переместить ваши закладки, логины и историю в другое приложение, создайте аккаунт Firefox.</string>
    <!-- text for firefox preview moving tip button  -->
    <string name="tip_firefox_preview_moved_button_preview_installed">Переключиться на новый Nightly</string>

    <!-- text for firefox preview moving tip header. "Firefox Nightly" is intentionally hardcoded -->
    <string name="tip_firefox_preview_moved_header_preview_not_installed">Firefox Nightly переехал</string>
    <!-- text for firefox preview moving tip description -->
    <string name="tip_firefox_preview_moved_description_preview_not_installed">Это приложение больше не будет получать обновлений безопасности. Загрузите новый Nightly и прекратите использование этого приложения.
        \n\nЧтобы переместить ваши закладки, логины и историю в другое приложение, создайте аккаунт Firefox.</string>
    <!-- text for firefox preview moving tip button  -->
    <string name="tip_firefox_preview_moved_button_preview_not_installed">Загрузить новый Nightly</string>

    <!-- Onboarding -->
    <!-- Text for onboarding welcome message
    The first parameter is the name of the app (e.g. Firefox Preview) -->
    <string name="onboarding_header">Добро пожаловать в %s!</string>
    <!-- text for the Firefox Accounts section header -->
    <string name="onboarding_fxa_section_header">Уже есть аккаунт?</string>
    <!-- text for the Firefox Preview feature section header
    The first parameter is the name of the app (e.g. Firefox Preview) -->
    <string name="onboarding_feature_section_header">Познакомьтесь с %s</string>
    <!-- text for the "What's New" onboarding card header -->
    <string name="onboarding_whats_new_header1">Посмотрите, что нового</string>
    <!-- text for the "what's new" onboarding card description
    The first parameter is the short name of the app (e.g. Firefox) -->
    <string name="onboarding_whats_new_description">Есть вопросы о переработанном %s? Хотите узнать, что изменилось?</string>
    <!-- text for underlined clickable link that is part of "what's new" onboarding card description that links to an FAQ -->
    <string name="onboarding_whats_new_description_linktext">Получите ответы здесь</string>
    <!-- text for the Firefox account onboarding sign in card header -->
    <string name="onboarding_account_sign_in_header">Начните синхронизировать закладки, пароли и многое другое с вашим Аккаунтом Firefox.</string>
    <!-- Text for the button to learn more about signing in to your Firefox account -->
    <string name="onboarding_manual_sign_in_learn_more">Узнать больше</string>
    <!-- text for the firefox account onboarding card header when we detect you're already signed in to
        another Firefox browser. (The word `Firefox` should not be translated)
        The first parameter is the email of the detected user's account -->
    <string name="onboarding_firefox_account_auto_signin_header_3">В другом браузере Firefox на этом устройстве вы вошли как %s. Вы хотите авторизоваться с помощью этого аккаунта?</string>
    <!-- text for the button to confirm automatic sign-in -->
    <string name="onboarding_firefox_account_auto_signin_confirm">Да, авторизоваться</string>
    <!-- text for the automatic sign-in button while signing in is in process -->
    <string name="onboarding_firefox_account_signing_in">Идет вход…</string>
    <!-- text for the button to manually sign into Firefox account. The word "Firefox" should not be translated -->
    <string name="onboarding_firefox_account_sign_in">Войти в Firefox</string>
    <!-- text for the button to stay signed out when presented with an option to automatically sign-in. -->
    <string name="onboarding_firefox_account_stay_signed_out">Не входить</string>
    <!-- text to display in the snackbar once account is signed-in -->
    <string name="onboarding_firefox_account_sync_is_on">Началась синхронизация</string>
    <!-- text to display in the snackbar if automatic sign-in fails. user may try again -->
    <string name="onboarding_firefox_account_automatic_signin_failed">Не удалось выполнить вход</string>
    <!-- text for the tracking protection onboarding card header -->
    <string name="onboarding_tracking_protection_header_2">Автоматическая приватность</string>
    <!-- text for the tracking protection card description
    The first parameter is the name of the app (e.g. Firefox Preview) -->
    <string name="onboarding_tracking_protection_description_2">Настройки конфиденциальности и безопасности блокируют трекеры, вредоносные программы, и компании, которые вас отслеживают.</string>
    <!-- text for tracking protection radio button option for standard level of blocking -->
    <string name="onboarding_tracking_protection_standard_button_2">Стандартная (по умолчанию)</string>
    <!-- text for standard blocking option button description -->
    <string name="onboarding_tracking_protection_standard_button_description_2">Блокирует меньше трекеров. Страницы будут загружаться нормально.</string>
    <!-- text for tracking protection radio button option for strict level of blocking -->
    <string name="onboarding_tracking_protection_strict_button">Строгая (рекомендуется)</string>
    <!-- text for tracking protection radio button option for strict level of blocking -->
    <string name="onboarding_tracking_protection_strict_option">Строгая</string>
    <!-- text for strict blocking option button description -->
    <string name="onboarding_tracking_protection_strict_button_description_2">Блокирует больше трекеров, рекламы и всплывающих окон. Страницы будут грузиться быстрее, но часть функций может не работать.</string>
    <!-- text for the tabs tray layout onboarding card header -->
    <string name="onboarding_tabs_layout_header">Выберите макет панели вкладок</string>
    <!-- text for the tabs tray layout card description-->
    <string name="onboarding_tabs_tray_layout_description">Выберите, либо старый стиль экрана вкладок Firefox (Fennec), либо панель вкладок нового стиля (Fenix).</string>
    <!-- text for old Fennec style tab screen layout -->
    <string name="onboarding_tabs_tray_fennec_layout_button">Старый стиль Fennec (по умолчанию)</string>
    <!-- text for old Fennec style description -->
    <string name="onboarding_tabs_tray_fennec_layout_description">Щелчок по счётчику вкладок на панели инструментов покажет вам экран вкладок с макетом, похожим на предыдущую (Fennec) версию Firefox.</string>
    <!-- text for Fenix style tab tray layout -->
    <string name="onboarding_tabs_tray_fenix_layout_button">Новый стиль Fenix</string>
    <!-- text for strict blocking option button description -->
    <string name="onboarding_tabs_tray_fenix_layout_description">Щелчок по счётчику вкладок на панели инструментов покажет вам новый макет панели вкладок из Fenix версии Firefox.</string>
    <!-- text for the toolbar position card header
        In English this is an idiom for "choose a side as in an argument or fight"
        but it is ok to make this more literally about "choosing a position in a physical space -->
    <string name="onboarding_toolbar_position_header">Сделайте выбор</string>
    <!-- text for the toolbar position card description -->
    <string name="onboarding_toolbar_position_description">Попробуйте сёрфинг одной рукой с панелью инструментов внизу, или переместите её наверх.</string>
    <!-- text for the private browsing onboarding card header -->
    <string name="onboarding_private_browsing_header">Приватный режим</string>
    <!-- text for the private browsing onboarding card description
    The first parameter is an icon that represents private browsing -->
    <string name="onboarding_private_browsing_description1">Хотите открыть приватную вкладку один раз: Нажмите на значок %s.</string>
    <!-- text for the private browsing onboarding card description, explaining how to always using private browsing -->
    <string name="onboarding_private_browsing_always_description">Хотите открывать приватные вкладки каждый раз: Измените настройки приватного просмотра.</string>
    <!-- text for the private browsing onbording card button, that launches settings -->
    <string name="onboarding_private_browsing_button">Открыть настройки</string>
    <!-- text for the privacy notice onboarding card header -->
    <string name="onboarding_privacy_notice_header">Ваша приватность</string>

    <!-- text for the privacy notice onboarding card description
    The first parameter is the name of the app (e.g. Firefox Preview) -->
    <string name="onboarding_privacy_notice_description2">Мы создали %s, чтобы предоставить вам контроль над тем, чем вы делитесь — как в Интернете, так и с нами.</string>
    <!-- Text for the button to read the privacy notice -->
    <string name="onboarding_privacy_notice_read_button">Уведомление о конфиденциальности</string>

    <!-- Content description (not visible, for screen readers etc.): Close onboarding screen -->
    <string name="onboarding_close">Закрыть</string>

    <!-- text for the button to finish onboarding -->
    <string name="onboarding_finish">Начать веб-сёрфинг</string>

    <!-- Onboarding theme -->
    <!-- text for the theme picker onboarding card header -->
    <string name="onboarding_theme_picker_header">Выберите вашу тему</string>
    <!-- text for the theme picker onboarding card description -->
    <string name="onboarding_theme_picker_description1">Сохраните заряд аккумулятора и ваше зрение, включив тёмную тему.</string>
    <!-- Automatic theme setting (will follow device setting) -->
    <string name="onboarding_theme_automatic_title">Автоматическая</string>
    <!-- Summary of automatic theme setting (will follow device setting) -->
    <string name="onboarding_theme_automatic_summary">Адаптируется к настройкам вашего устройства</string>
    <!-- Theme setting for dark mode -->
    <string name="onboarding_theme_dark_title">Тёмная тема</string>
    <!-- Theme setting for light mode -->
    <string name="onboarding_theme_light_title">Светлая тема</string>

    <!-- Text shown in snackbar when multiple tabs have been sent to device -->
    <string name="sync_sent_tabs_snackbar">Вкладки отправлены!</string>
    <!-- Text shown in snackbar when one tab has been sent to device  -->
    <string name="sync_sent_tab_snackbar">Вкладка отправлена!</string>
    <!-- Text shown in snackbar when sharing tabs failed  -->
    <string name="sync_sent_tab_error_snackbar">Не удалось поделиться</string>
    <!-- Text shown in snackbar for the "retry" action that the user has after sharing tabs failed -->
    <string name="sync_sent_tab_error_snackbar_action">ПОВТОРИТЬ</string>
    <!-- Title of QR Pairing Fragment -->
    <string name="sync_scan_code">Сканирование QR-кода</string>
    <!-- Instructions on how to access pairing -->
    <string name="sign_in_instructions"><![CDATA[Откройте Firefox на вашем компьютере и перейдите на <b>https://firefox.com/pair</b>]]></string>
    <!-- Text shown for sign in pairing when ready -->
    <string name="sign_in_ready_for_scan">Сканировать QR-код</string>
    <!-- Text shown for settings option for sign with pairing -->
    <string name="sign_in_with_camera">Войти с помощью камеры</string>
    <!-- Text shown for settings option for sign with email -->
    <string name="sign_in_with_email">Использовать электронную почту</string>
    <!-- Text shown for settings option for create new account text.'Firefox' intentionally hardcoded here.-->
    <string name="sign_in_create_account_text"><![CDATA[Ещё нет аккаунта? <u>Создайте его</u>, чтобы синхронизировать Firefox между устройствами.]]></string>
    <!-- Text shown in confirmation dialog to sign out of account -->
    <string name="sign_out_confirmation_message">Firefox прекратит синхронизацию с вашим аккаунтом, но не будет удалять ничего из ваших данных веб-сёрфинга на этом устройстве.</string>
    <!-- Text shown in confirmation dialog to sign out of account. The first parameter is the name of the app (e.g. Firefox Preview) -->
    <string name="sign_out_confirmation_message_2">%s прекратит синхронизацию с вашим аккаунтом, но не будет удалять ничего из ваших данных веб-сёрфинга на этом устройстве.</string>
    <!-- Option to continue signing out of account shown in confirmation dialog to sign out of account -->
    <string name="sign_out_disconnect">Отсоединить</string>
    <!-- Option to cancel signing out shown in confirmation dialog to sign out of account -->
    <string name="sign_out_cancel">Отмена</string>
    <!-- Error message snackbar shown after the user tried to select a default folder which cannot be altered -->
    <string name="bookmark_cannot_edit_root">Нельзя редактировать папки по-умолчанию</string>

    <!-- Enhanced Tracking Protection -->
    <!-- Link displayed in enhanced tracking protection panel to access tracking protection settings -->
    <string name="etp_settings">Настройки защиты</string>
    <!-- Preference title for enhanced tracking protection settings -->
    <string name="preference_enhanced_tracking_protection">Улучшенная защита от отслеживания</string>
    <!-- Title for the description of enhanced tracking protection -->
    <string name="preference_enhanced_tracking_protection_explanation_title">Сёрфите по Интернету без слежки</string>
    <!-- Description of enhanced tracking protection. The first parameter is the name of the application (For example: Fenix) -->
    <string name="preference_enhanced_tracking_protection_explanation">Храните свои данные при себе. %s защитит вас от многих наиболее известных трекеров, которые следят за вашим поведением в Интернете.</string>
    <!-- Text displayed that links to website about enhanced tracking protection -->
    <string name="preference_enhanced_tracking_protection_explanation_learn_more">Узнать больше</string>
    <!-- Preference for enhanced tracking protection for the standard protection settings -->
    <string name="preference_enhanced_tracking_protection_standard_default_1">Стандартная (по умолчанию)</string>
    <!-- Preference description for enhanced tracking protection for the standard protection settings -->
    <string name="preference_enhanced_tracking_protection_standard_description_3">Блокирует меньше трекеров. Страницы будут загружаться нормально.</string>
    <!--  Accessibility text for the Standard protection information icon  -->
    <string name="preference_enhanced_tracking_protection_standard_info_button">Что блокируется стандартной защитой от отслеживания</string>
    <!-- Preference for enhanced tracking protection for the strict protection settings -->
    <string name="preference_enhanced_tracking_protection_strict">Строгая</string>
    <!-- Preference description for enhanced tracking protection for the strict protection settings -->
    <string name="preference_enhanced_tracking_protection_strict_description_2">Блокирует больше трекеров, рекламы и всплывающих окон. Страницы будут грузиться быстрее, но часть функций может не работать.</string>
    <!--  Accessibility text for the Strict protection information icon  -->
    <string name="preference_enhanced_tracking_protection_strict_info_button">Что блокируется строгой защитой от отслеживания</string>
    <!-- Preference for enhanced tracking protection for the custom protection settings -->
    <string name="preference_enhanced_tracking_protection_custom">Персональная</string>
    <!-- Preference description for enhanced tracking protection for the strict protection settings -->
    <string name="preference_enhanced_tracking_protection_custom_description_2">Выберите, какие трекеры и скрипты необходимо блокировать.</string>
    <!--  Accessibility text for the Strict protection information icon  -->
    <string name="preference_enhanced_tracking_protection_custom_info_button">Что блокируется персональной защитой от отслеживания</string>
    <!-- Header for categories that are being blocked by current Enhanced Tracking Protection settings -->
    <!-- Preference for enhanced tracking protection for the custom protection settings for cookies-->
    <string name="preference_enhanced_tracking_protection_custom_cookies">Куки</string>
    <!-- Option for enhanced tracking protection for the custom protection settings for cookies-->
    <string name="preference_enhanced_tracking_protection_custom_cookies_1">Межсайтовые и социальные трекеры</string>
    <!-- Option for enhanced tracking protection for the custom protection settings for cookies-->
    <string name="preference_enhanced_tracking_protection_custom_cookies_2">Куки с непосещённых сайтов</string>
    <!-- Option for enhanced tracking protection for the custom protection settings for cookies-->
    <string name="preference_enhanced_tracking_protection_custom_cookies_3">Все сторонние куки (может нарушить работу веб-сайтов)</string>
    <!-- Option for enhanced tracking protection for the custom protection settings for cookies-->
    <string name="preference_enhanced_tracking_protection_custom_cookies_4">Все куки (нарушит работу веб-сайтов)</string>
    <!-- Preference for enhanced tracking protection for the custom protection settings for tracking content -->
    <string name="preference_enhanced_tracking_protection_custom_tracking_content">Отслеживающее содержимое</string>
    <!-- Option for enhanced tracking protection for the custom protection settings for tracking content-->
    <string name="preference_enhanced_tracking_protection_custom_tracking_content_1">Во всех вкладках</string>
    <!-- Option for enhanced tracking protection for the custom protection settings for tracking content-->
    <string name="preference_enhanced_tracking_protection_custom_tracking_content_2">Только в приватных вкладках</string>
    <!-- Option for enhanced tracking protection for the custom protection settings for tracking content-->
    <string name="preference_enhanced_tracking_protection_custom_tracking_content_3">Только в настраиваемых вкладках</string>
    <!-- Preference for enhanced tracking protection for the custom protection settings -->
    <string name="preference_enhanced_tracking_protection_custom_cryptominers">Криптомайнеры</string>
    <!-- Preference for enhanced tracking protection for the custom protection settings -->
    <string name="preference_enhanced_tracking_protection_custom_fingerprinters">Сборщики цифровых отпечатков</string>
    <string name="enhanced_tracking_protection_blocked">Блокируются</string>
    <!-- Header for categories that are being not being blocked by current Enhanced Tracking Protection settings -->
    <string name="enhanced_tracking_protection_allowed">Разрешены</string>
    <!-- Category of trackers (social media trackers) that can be blocked by Enhanced Tracking Protection -->
    <string name="etp_social_media_trackers_title">Трекеры социальных сетей</string>
    <!-- Description of social media trackers that can be blocked by Enhanced Tracking Protection -->
    <string name="etp_social_media_trackers_description">Ограничивает возможности социальных сетей по отслеживанию вашей активности в Интернете.</string>
    <!-- Category of trackers (cross-site tracking cookies) that can be blocked by Enhanced Tracking Protection -->
    <string name="etp_cookies_title">Межсайтовые отслеживающие куки</string>
    <!-- Description of cross-site tracking cookies that can be blocked by Enhanced Tracking Protection -->
    <string name="etp_cookies_description">Блокирует куки, которые рекламные сети и анализирующие компании используют, чтобы объединять ваши данные сёрфинга со многих сайтов.</string>
    <!-- Category of trackers (cryptominers) that can be blocked by Enhanced Tracking Protection -->
    <string name="etp_cryptominers_title">Криптомайнеры</string>
    <!-- Description of cryptominers that can be blocked by Enhanced Tracking Protection -->
    <string name="etp_cryptominers_description">Предотвращает получение вредоносными скриптами доступа к вашему устройству для добычи цифровой валюты.</string>
    <!-- Category of trackers (fingerprinters) that can be blocked by Enhanced Tracking Protection -->
    <string name="etp_fingerprinters_title">Сборщики цифровых отпечатков</string>
    <!-- Description of fingerprinters that can be blocked by Enhanced Tracking Protection -->
    <string name="etp_fingerprinters_description">Останавливает сбор однозначно идентифицируемых данных о вашем устройстве, которые могут быть использованы в целях отслеживания.</string>
    <!-- Category of trackers (tracking content) that can be blocked by Enhanced Tracking Protection -->
    <string name="etp_tracking_content_title">Отслеживающее содержимое</string>
    <!-- Description of tracking content that can be blocked by Enhanced Tracking Protection -->
    <string name="etp_tracking_content_description">Блокирует загрузку внешней рекламы, видео и другого содержимого, если они содержат отслеживающий код. Может повлиять на работу некоторых веб-сайтов.</string>
    <!-- Enhanced Tracking Protection Onboarding Message shown in a dialog above the toolbar. The first parameter is the name of the application (For example: Fenix) -->
    <string name="etp_onboarding_cfr_message">Фиолетовый цвет щита означает, что %s заблокировал трекеры на сайте. Нажмите, чтобы узнать больше.</string>
    <!-- Enhanced Tracking Protection message that protection is currently on for this site -->
    <string name="etp_panel_on">Защита для этого сайта включена</string>
    <!-- Enhanced Tracking Protection message that protection is currently off for this site -->
    <string name="etp_panel_off">Защита для этого сайта отключена</string>
    <!-- Header for exceptions list for which sites enhanced tracking protection is always off -->
    <string name="enhanced_tracking_protection_exceptions">Улучшенная защита от отслеживания отключена для следующих веб-сайтов</string>
    <!-- Content description (not visible, for screen readers etc.): Navigate
    back from ETP details (Ex: Tracking content) -->
    <string name="etp_back_button_content_description">Перейти назад</string>
    <!-- About page Your rights link text -->
    <string name="about_your_rights">Ваши права</string>
    <!-- About page link text to open open source licenses screen -->
    <string name="about_open_source_licenses">Используемые свободные библиотеки</string>
    <!-- About page link text to open what's new link -->
    <string name="about_whats_new">Что нового в %s</string>
    <!-- Open source licenses page title
    The first parameter is the app name -->
    <string name="open_source_licenses_title">%s | Свободные библиотеки</string>

    <!-- Category of trackers (redirect trackers) that can be blocked by Enhanced Tracking Protection -->
    <string name="etp_redirect_trackers_title">Трекеры перенаправлений</string>
    <!-- Description of redirect tracker cookies that can be blocked by Enhanced Tracking Protection -->
    <string name="etp_redirect_trackers_description">Удаляет куки, установленные в ходе перенаправлений на известные веб-сайты с отслеживанием.</string>

    <!-- About page link text to open support link -->
    <string name="about_support">Поддержка</string>
    <!-- About page link text to list of past crashes (like about:crashes on desktop) -->
    <string name="about_crashes">Падения</string>
    <!-- About page link text to open privacy notice link -->
    <string name="about_privacy_notice">Уведомление о конфиденциальности</string>
    <!-- About page link text to open know your rights link -->
    <string name="about_know_your_rights">Узнайте о своих правах</string>
    <!-- About page link text to open licensing information link -->
    <string name="about_licensing_information">Информация о лицензии</string>
    <!-- About page link text to open a screen with libraries that are used -->
    <string name="about_other_open_source_libraries">Используемые библиотеки</string>

    <!-- Toast shown to the user when they are activating the secret dev menu
        The first parameter is number of long clicks left to enable the menu -->
    <string name="about_debug_menu_toast_progress">Кликов до включения меню отладки: %1$d</string>
    <string name="about_debug_menu_toast_done">Меню отладки включено</string>

    <!-- Content description of the tab counter toolbar button when one tab is open -->
    <string name="tab_counter_content_description_one_tab">1 вкладка</string>
    <!-- Content description of the tab counter toolbar button when multiple tabs are open. First parameter will be replaced with the number of tabs (always more than one) -->
    <string name="tab_counter_content_description_multi_tab">%d вкладки(ок)</string>

    <!-- Browser long press popup menu -->
    <!-- Copy the current url -->
    <string name="browser_toolbar_long_press_popup_copy">Копировать</string>
    <!-- Paste & go the text in the clipboard. '&amp;' is replaced with the ampersand symbol: & -->
    <string name="browser_toolbar_long_press_popup_paste_and_go">Вставить и перейти</string>
    <!-- Paste the text in the clipboard -->
    <string name="browser_toolbar_long_press_popup_paste">Вставить</string>
  
    <!-- Snackbar message shown after an URL has been copied to clipboard. -->
    <string name="browser_toolbar_url_copied_to_clipboard_snackbar">URL скопирован в буфер обмена</string>
  
    <!-- Title text for the Add To Homescreen dialog -->
    <string name="add_to_homescreen_title">Добавить на домашний экран</string>
    <!-- Cancel button text for the Add to Homescreen dialog -->
    <string name="add_to_homescreen_cancel">Отмена</string>
    <!-- Add button text for the Add to Homescreen dialog -->
    <string name="add_to_homescreen_add">Добавить</string>
    <!-- Continue to website button text for the first-time Add to Homescreen dialog -->
    <string name="add_to_homescreen_continue">Вернуться к веб-сайту</string>
    <!-- Placeholder text for the TextView in the Add to Homescreen dialog -->
    <string name="add_to_homescreen_text_placeholder">Название ярлыка</string>

    <!-- Describes the add to homescreen functionality -->
    <string name="add_to_homescreen_description_2">Вы можете легко добавить этот веб-сайт на домашний экран вашего устройства, чтобы иметь к нему мгновенный доступ и сёрфить быстрее со скоростью нативного приложения.</string>

    <!-- Preference for managing the settings for logins and passwords in Fenix -->
    <string name="preferences_passwords_logins_and_passwords">Логины и пароли</string>
    <!-- Preference for managing the saving of logins and passwords in Fenix -->
    <string name="preferences_passwords_save_logins">Сохранение логинов и паролей</string>
    <!-- Preference option for asking to save passwords in Fenix -->
    <string name="preferences_passwords_save_logins_ask_to_save">Предлагать сохранить</string>
    <!-- Preference option for never saving passwords in Fenix -->
    <string name="preferences_passwords_save_logins_never_save">Никогда не сохранять</string>
    <!-- Preference for autofilling saved logins in Fenix -->
    <string name="preferences_passwords_autofill">Автозаполнение</string>
    <!-- Preference for syncing saved logins in Fenix -->
    <string name="preferences_passwords_sync_logins">Синхронизация логинов</string>
    <!-- Syncing saved logins in Fenix is on -->
    <string name="preferences_passwords_sync_logins_on">Включена</string>
    <!-- Syncing saved logins in Fenix is off -->
    <string name="preferences_passwords_sync_logins_off">Отключена</string>
    <!-- Syncing saved logins in Fenix needs reconnect to sync -->
    <string name="preferences_passwords_sync_logins_reconnect">Переподключиться</string>
    <!-- Syncing saved logins in Fenix needs login -->
    <string name="preferences_passwords_sync_logins_sign_in">Войти в Синхронизацию</string>
    <!-- Preference to access list of saved logins -->
    <string name="preferences_passwords_saved_logins">Сохранённые логины</string>
    <!-- Description of empty list of saved passwords. Placeholder is replaced with app name.  -->
    <string name="preferences_passwords_saved_logins_description_empty_text">Логины, которые вы сохраняете или синхронизируете в %s, появятся тут.</string>
    <!-- Preference to access list of saved logins -->
    <string name="preferences_passwords_saved_logins_description_empty_learn_more_link">Узнайте больше о синхронизации.</string>
    <!-- Preference to access list of login exceptions that we never save logins for -->
    <string name="preferences_passwords_exceptions">Исключения</string>
    <!-- Empty description of list of login exceptions that we never save logins for -->
    <string name="preferences_passwords_exceptions_description_empty">Здесь будут показаны не сохраняемые логины и пароли.</string>
    <!-- Description of list of login exceptions that we never save logins for -->
    <string name="preferences_passwords_exceptions_description">Логины и пароли для этих сайтов сохраняться не будут.</string>
    <!-- Text on button to remove all saved login exceptions -->
    <string name="preferences_passwords_exceptions_remove_all">Удалить все исключения</string>
    <!-- Hint for search box in logins list -->
    <string name="preferences_passwords_saved_logins_search">Поиск логинов</string>
    <!-- Option to sort logins list A-Z, alphabetically -->
    <string name="preferences_passwords_saved_logins_alphabetically">В алфавитном порядке</string>
    <!-- Option to sort logins list by most recently used -->
    <string name="preferences_passwords_saved_logins_recently_used">Недавно использованные</string>
    <!-- The header for the site that a login is for -->
    <string name="preferences_passwords_saved_logins_site">Сайт</string>
    <!-- The header for the username for a login -->
    <string name="preferences_passwords_saved_logins_username">Имя пользователя</string>
    <!-- The header for the password for a login -->
    <string name="preferences_passwords_saved_logins_password">Пароль</string>
    <!-- Title for strip url preference in customization settings -->
    <string name="preferences_strip_url_title">Убрать HTTP/HTTPS/WWW из URL-адресов</string>
    <!-- Description for strip url preference in customization settings -->
    <string name="preferences_strip_url_description">Удалять HTTP/HTTPS/WWW из URL-адресов на панели инструментов и в области вкладок</string>
    <!-- Message displayed in security prompt to reenter a secret pin to access saved logins -->
    <string name="preferences_passwords_saved_logins_enter_pin">Введите ваш PIN-код ещё раз</string>
    <!-- Message displayed in security prompt to access saved logins -->
    <string name="preferences_passwords_saved_logins_enter_pin_description">Разблокируйте, чтобы просмотреть сохранённые логины</string>
    <!-- Message displayed when a connection is insecure and we detect the user is entering a password -->
    <string name="logins_insecure_connection_warning">Это соединение не защищено. Учётные данные, вводимые здесь, могут быть скомпрометированы.</string>
    <!-- Learn more link that will link to a page with more information displayed when a connection is insecure and we detect the user is entering a password -->
    <string name="logins_insecure_connection_warning_learn_more">Узнать больше</string>
    <!-- Prompt message displayed when Fenix detects a user has entered a password and user decides if Fenix should save it. The first parameter is the name of the application (For example: Fenix)  -->
    <string name="logins_doorhanger_save">Вы хотите, чтобы %s сохранил ваш логин?</string>
    <!-- Positive confirmation that Fenix should save the new or updated login -->
    <string name="logins_doorhanger_save_confirmation">Сохранить</string>
    <!-- Negative confirmation that Fenix should not save the new or updated login -->
    <string name="logins_doorhanger_save_dont_save">Не сохранять</string>
    <!-- Shown in snackbar to tell user that the password has been copied -->
    <string name="logins_password_copied">Пароль скопирован в буфер обмена</string>
    <!-- Shown in snackbar to tell user that the username has been copied -->
    <string name="logins_username_copied">Имя пользователя скопировано в буфер обмена</string>
    <!-- Shown in snackbar to tell user that the site has been copied -->
    <string name="logins_site_copied">Сайт скопирован в буфер обмена</string>
    <!-- Content Description (for screenreaders etc) read for the button to copy a password in logins-->
    <string name="saved_logins_copy_password">Копировать пароль</string>
    <!-- Content Description (for screenreaders etc) read for the button to clear a password while editing a login-->
    <string name="saved_logins_clear_password">Очистить пароль</string>
    <!-- Content Description (for screenreaders etc) read for the button to copy a username in logins -->
    <string name="saved_login_copy_username">Копировать имя пользователя</string>
    <!-- Content Description (for screenreaders etc) read for the button to clear a username while editing a login -->
    <string name="saved_login_clear_username">Очистить имя пользователя</string>
    <!-- Content Description (for screenreaders etc) read for the button to copy a site in logins -->
    <string name="saved_login_copy_site">Копировать сайт</string>
    <!-- Content Description (for screenreaders etc) read for the button to open a site in logins -->
    <string name="saved_login_open_site">Открыть сайт в браузере</string>
    <!-- Content Description (for screenreaders etc) read for the button to reveal a password in logins -->
    <string name="saved_login_reveal_password">Показать пароль</string>
    <!-- Content Description (for screenreaders etc) read for the button to hide a password in logins -->
    <string name="saved_login_hide_password">Скрыть пароль</string>
    <!-- Message displayed in biometric prompt displayed for authentication before allowing users to view their logins -->
    <string name="logins_biometric_prompt_message">Разблокируйте, чтобы просмотреть сохранённые логины</string>
    <!-- Title of warning dialog if users have no device authentication set up -->
    <string name="logins_warning_dialog_title">Защитите свои логины и пароли</string>
    <!-- Message of warning dialog if users have no device authentication set up -->
    <string name="logins_warning_dialog_message">Настройте графический ключ, PIN-код или пароль для блокировки устройства, чтобы защитить сохранённые логины и пароли, если кто-либо ещё получит доступ к вашему устройству.</string>
    <!-- Negative button to ignore warning dialog if users have no device authentication set up -->
    <string name="logins_warning_dialog_later">Позже</string>
    <!-- Positive button to send users to set up a pin of warning dialog if users have no device authentication set up -->
    <string name="logins_warning_dialog_set_up_now">Настроить сейчас</string>
    <!-- Title of PIN verification dialog to direct users to re-enter their device credentials to access their logins -->
    <string name="logins_biometric_prompt_message_pin">Разблокируйте своё устройство</string>
    <!-- Title for Accessibility Force Enable Zoom Preference -->
    <string name="preference_accessibility_force_enable_zoom">Масштабирование на всех сайтах</string>
    <!-- Summary for Accessibility Force Enable Zoom Preference -->
    <string name="preference_accessibility_force_enable_zoom_summary">Включите, чтобы разрешить масштабирование даже на тех сайтах, которые это запрещают.</string>

    <!-- Saved logins sorting strategy menu item -by name- (if selected, it will sort saved logins alphabetically) -->
    <string name="saved_logins_sort_strategy_alphabetically">По имени (А-Я)</string>
    <!-- Saved logins sorting strategy menu item -by last used- (if selected, it will sort saved logins by last used) -->
    <string name="saved_logins_sort_strategy_last_used">По последнему использованию</string>
    <!-- Content description (not visible, for screen readers etc.): Sort saved logins dropdown menu chevron icon -->
    <string name="saved_logins_menu_dropdown_chevron_icon_content_description">Меню сортировки логинов</string>

    <!-- Title of the Add search engine screen -->
    <string name="search_engine_add_custom_search_engine_title">Добавление поисковой системы</string>
    <!-- Title of the Edit search engine screen -->
    <string name="search_engine_edit_custom_search_engine_title">Изменение поисковой системы</string>
    <!-- Content description (not visible, for screen readers etc.): Title for the button to add a search engine in the action bar -->
    <string name="search_engine_add_button_content_description">Добавить</string>
    <!-- Content description (not visible, for screen readers etc.): Title for the button to save a search engine in the action bar -->
    <string name="search_engine_add_custom_search_engine_edit_button_content_description">Сохранить</string>
    <!-- Text for the menu button to edit a search engine -->
    <string name="search_engine_edit">Изменить</string>
    <!-- Text for the menu button to delete a search engine -->
    <string name="search_engine_delete">Удалить</string>

    <!-- Text for the button to create a custom search engine on the Add search engine screen -->
    <string name="search_add_custom_engine_label_other">Другое</string>
    <!-- Placeholder text shown in the Search Engine Name TextField before a user enters text -->
    <string name="search_add_custom_engine_name_hint">Имя</string>
    <!-- Placeholder text shown in the Search String TextField before a user enters text -->
    <string name="search_add_custom_engine_search_string_hint">Используемая поисковая строка</string>
    <!-- Description text for the Search String TextField. The %s is part of the string -->
    <string name="search_add_custom_engine_search_string_example">Замените строку запроса на “%s”. Пример:\nhttps://www.google.com/search?q=%s</string>
    <!-- Text for the button to learn more about adding a custom search engine -->
    <string name="search_add_custom_engine_learn_more_label">Подробнее</string>

    <!-- Accessibility description for the form in which details about the custom search engine are entered -->
    <string name="search_add_custom_engine_form_description">Информация о персональной поисковой системе</string>
    <!-- Accessibility description for the 'Learn more' link -->
    <string name="search_add_custom_engine_learn_more_description">Ссылка «Узнать больше»</string>

    <!-- Text shown when a user leaves the name field empty -->
    <string name="search_add_custom_engine_error_empty_name">Введите имя поисковой системы</string>
    <!-- Text shown when a user tries to add a search engine that already exists -->
    <string name="search_add_custom_engine_error_existing_name">Поисковая система «%s» уже существует.</string>
    <!-- Text shown when a user leaves the search string field empty -->
    <string name="search_add_custom_engine_error_empty_search_string">Введите поисковую строку</string>
    <!-- Text shown when a user leaves out the required template string -->
    <string name="search_add_custom_engine_error_missing_template">Убедитесь, что поисковая строка соответствует формату примера</string>
    <!-- Text shown when we aren't able to validate the custom search query. The first parameter is the url of the custom search engine -->
    <string name="search_add_custom_engine_error_cannot_reach">Ошибка подключения к “%s”</string>
    <!-- Text shown when a user creates a new search engine -->
    <string name="search_add_custom_engine_success_message">%s добавлена</string>
    <!-- Text shown when a user successfully edits a custom search engine -->
    <string name="search_edit_custom_engine_success_message">%s сохранена</string>
    <!-- Text shown when a user successfully deletes a custom search engine -->
    <string name="search_delete_search_engine_success_message">%s удалён</string>

    <!-- Title text shown for the migration screen to the new browser. Placeholder replaced with app name -->
    <string name="migration_title">Добро пожаловать в совершенно новый %s</string>
    <!-- Description text followed by a list of things migrating (e.g. Bookmarks, History). Placeholder replaced with app name-->
    <string name="migration_description">Вас ждёт полностью переработанный браузер, с улучшенной производительностью и возможностями, которые помогут вам сделать в Интернете больше.\n\nПожалуйста, подождите, пока мы обновим %s, включая ваши:</string>
    <!-- Text on the disabled button while in progress. Placeholder replaced with app name -->
    <string name="migration_updating_app_button_text">Обновляем %s…</string>
    <!-- Text on the enabled button. Placeholder replaced with app name-->
    <string name="migration_update_app_button">Запустить %s</string>
    <!-- Accessibility description text for a completed migration item -->
    <string name="migration_icon_description">Перенос завершён</string>
    <!--Text on list of migrated items (e.g. Settings, History, etc.)-->
    <string name="migration_text_passwords">Пароли</string>

    <!-- Heading for the instructions to allow a permission -->
    <string name="phone_feature_blocked_intro">Чтобы разрешить это:</string>
    <!-- First step for the allowing a permission -->
    <string name="phone_feature_blocked_step_settings">1. Перейдите в настройки Android</string>
    <!-- Second step for the allowing a permission -->
    <string name="phone_feature_blocked_step_permissions"><![CDATA[2. Нажмите на <b>Разрешения</b>]]></string>
    <!-- Third step for the allowing a permission (Fore example: Camera) -->
    <string name="phone_feature_blocked_step_feature"><![CDATA[3. Переключите <b>%1$s</b> в состояние РАЗРЕШЕНО]]></string>

    <!-- Label that indicates a site is using a secure connection -->
    <string name="quick_settings_sheet_secure_connection">Защищённое соединение</string>
    <!-- Label that indicates a site is using a insecure connection -->
    <string name="quick_settings_sheet_insecure_connection">Незащищённое соединение</string>
    <!-- Confirmation message for a dialog confirming if the user wants to delete all the permissions for all sites-->
    <string name="confirm_clear_permissions_on_all_sites">Вы уверены, что хотите удалить все разрешения для всех сайтов?</string>
    <!-- Confirmation message for a dialog confirming if the user wants to delete all the permissions for a site-->
    <string name="confirm_clear_permissions_site">Вы уверены, что хотите удалить все разрешения для этого сайта?</string>
    <!-- Confirmation message for a dialog confirming if the user wants to set default value a permission for a site-->
    <string name="confirm_clear_permission_site">Вы уверены, что хотите удалить это разрешение для этого сайта?</string>
    <!-- label shown when there are not site exceptions to show in the site exception settings -->
    <string name="no_site_exceptions">Нет исключений для этого сайта</string>
    <!-- Label for the Pocket default top site -->
    <string name="pocket_top_articles">Топ статей</string>
    <!-- Bookmark deletion confirmation -->
    <string name="bookmark_deletion_confirmation">Вы уверены, что хотите удалить эту закладку?</string>
    <!-- Browser menu button that adds a top site to the home fragment -->
    <string name="browser_menu_add_to_top_sites">В топ сайтов</string>
    <!-- text shown before the issuer name to indicate who its verified by, parameter is the name of
     the certificate authority that verified the ticket-->
    <string name="certificate_info_verified_by">Подтверждено: %1$s </string>
    <!-- Login overflow menu delete button -->
    <string name="login_menu_delete_button">Удалить</string>
    <!-- Login overflow menu edit button -->
    <string name="login_menu_edit_button">Редактировать</string>
    <!-- Message in delete confirmation dialog for logins -->
    <string name="login_deletion_confirmation">Вы уверены, что хотите удалить этот логин?</string>
    <!-- Positive action of a dialog asking to delete  -->
    <string name="dialog_delete_positive">Удалить</string>
    <!--  The saved login options menu description. -->
    <string name="login_options_menu">Настройки логина</string>
    <!--  The editable text field for a login's web address. -->
    <string name="saved_login_hostname_description">Редактируемое текстовое поле для веб-адреса логина.</string>
    <!--  The editable text field for a login's username. -->
    <string name="saved_login_username_description">Редактируемое текстовое поле для имени пользователя логина.</string>
    <!--  The editable text field for a login's password. -->
    <string name="saved_login_password_description">Редактируемое текстовое поле для пароля логина.</string>
    <!--  The button description to save changes to an edited login. -->
    <string name="save_changes_to_login">Сохранить изменения в логине.</string>
    <!--  The button description to discard changes to an edited login. -->
    <string name="discard_changes">Отменить изменения</string>
    <!--  The page title for editing a saved login. -->
    <string name="edit">Редактирование</string>
    <!--  The error message in edit login view when password field is blank. -->
    <string name="saved_login_password_required">Требуется пароль</string>
    <!-- Voice search button content description  -->
    <string name="voice_search_content_description">Голосовой поиск</string>
    <!-- Voice search prompt description displayed after the user presses the voice search button -->
    <string name="voice_search_explainer">Говорите</string>

    <!--  The error message in edit login view when a duplicate username exists. -->
    <string name="saved_login_duplicate">Логин с таким именем пользователя уже существует</string>

    <!-- Synced Tabs -->
    <!-- Text displayed to ask user to connect another device as no devices found with account -->
    <string name="synced_tabs_connect_another_device">Подключить другое устройство.</string>
    <!-- Text displayed asking user to re-authenticate -->
    <string name="synced_tabs_reauth">Пожалуйста, авторизуйтесь повторно.</string>
    <!-- Text displayed when user has disabled tab syncing in Firefox Sync Account -->
    <string name="synced_tabs_enable_tab_syncing">Пожалуйста, включите синхронизацию вкладок.</string>
    <!-- Text displayed when user has no tabs that have been synced -->
    <string name="synced_tabs_no_tabs">На ваших других устройствах в Firefox не открыто ни одной вкладки.</string>
    <!-- Text displayed in the synced tabs screen when a user is not signed in to Firefox Sync describing Synced Tabs -->
    <string name="synced_tabs_sign_in_message">Просмотрите список вкладок с других устройств.</string>
    <!-- Text displayed on a button in the synced tabs screen to link users to sign in when a user is not signed in to Firefox Sync -->
    <string name="synced_tabs_sign_in_button">Войти в Синхронизацию</string>

    <!-- The text displayed when a synced device has no tabs to show in the list of Synced Tabs. -->
    <string name="synced_tabs_no_open_tabs">Нет открытых вкладок</string>

    <!-- Top Sites -->
    <!-- Title text displayed in the dialog when top sites limit is reached. -->
    <string name="top_sites_max_limit_title">Достигнут лимит топа сайтов</string>
    <!-- Content description text displayed in the dialog when top sites limit is reached. -->
    <string name="top_sites_max_limit_content_2">Чтобы добавить новый сайт в топ, удалите другой. Нажмите и удерживайте карточку с сайтом, а затем нажмите «Удалить».</string>
    <!-- Confirmation dialog button text when top sites limit is reached. -->
    <string name="top_sites_max_limit_confirmation_button">OK, понятно</string>

    <!-- Label for the show most visited sites preference -->
    <string name="top_sites_toggle_top_frecent_sites">Показывать самые посещаемые сайты</string>

<<<<<<< HEAD
    <!-- Label for add-ons custom source account preference -->
    <string name="addons_custom_source_account">Установить пользовательскую учетную запись дополнений</string>
    <!-- Label for add-ons custom source collection preference -->
    <string name="addons_custom_source_collection">Установить собственную коллекцию дополнений</string>

    <!-- Preference category for system behavior customization -->
    <string name="preferences_system_behavior">Настроить поведение системы</string>
    <!-- Title for relinquish memory preference in customization settings -->
    <string name="preferences_relinquish_memory_title">Приостанавливать вкладки, чтобы их не убили ради памяти</string>
    <!-- Description for relinquish memory preference in customization settings -->
    <string name="preferences_relinquish_memory_description">Если эта функция включена, то при нехватке памяти в системе вкладки будут приостановлены, а состояние страницы будет потеряно.</string>

    <!-- Label for enable compact tabs in tabs tray preference -->
    <string name="enable_compact_tabs">Включить компактные вкладки</string>
    <!-- Label for enable top tabs tray preference -->
    <string name="enable_top_tabs_tray">Включить верхнюю панель вкладок</string>
    <!-- Label for fullscreen tabs tray preference -->
    <string name="use_fullscreen_tabs_screen">Включить полноэкранный экран вкладок</string>
    <!-- Label for reverse tab order in tabs tray preference -->
    <string name="reverse_tab_order_tabs_tray">Обратный порядок вкладок в панели вкладок</string>
    <!-- Summary for reverse tab order preference -->
    <string name="reverse_tab_order_description">Включите, чтобы помещать новые вкладки в начало списка вкладок, отключите, чтобы помещать новые вкладки в конец списка вкладок</string>
    <!-- Label for enable FAB in tabs tray preference -->
    <string name="enable_fab_tabs_tray">Включить ПКД для новой вкладки</string>
    <!-- Label for top FAB position in tabs tray preference -->
    <string name="fab_tabs_tray_top">Поместить ПКД вверху</string>
    <!-- Label for top FAB position in tabs tray preference -->
    <string name="fab_tabs_tray_top_description">Разрешить размещать кнопку для новой вкладки вверху, отключите, чтобы разместить её внизу</string>
    
=======
>>>>>>> 565a86ae
    <!-- Title text displayed in the rename top site dialog. -->
	<string name="top_sites_rename_dialog_title">Имя</string>
	<!-- Hint for renaming title of a top site -->
	<string name="top_site_name_hint">Имя сайта из топа</string>
	<!-- Button caption to confirm the renaming of the top site. -->
	<string name="top_sites_rename_dialog_ok">ОК</string>
	<!-- Dialog button text for canceling the rename top site prompt. -->
	<string name="top_sites_rename_dialog_cancel">Отмена</string>

    <!-- Content description for close button in collection placeholder. -->
    <string name="remove_home_collection_placeholder_content_description">Убрать</string>

    <!-- Deprecated: text for the firefox account onboarding card header
    The first parameter is the name of the app (e.g. Firefox Preview) -->
    <string name="onboarding_firefox_account_header">Получите максимум от %s.</string>

    <!-- Content description radio buttons with a link to more information -->
    <string name="radio_preference_info_content_description">Нажмите, чтобы узнать больше</string>

    <!-- Deprecated: No Open Tabs Message Header -->
    <string name="no_collections_header1">Собирайте то, что важно для вас</string>
    <!-- Deprecated: Label to describe what collections are to a new user without any collections -->
    <string name="no_collections_description1">Объединяйте похожие запросы, сайты и вкладки, для быстрого доступа к ним в будущем.</string>
    <!-- Deprecated: text for the firefox account onboarding card header when we detect you're already signed in to -->
    <string name="onboarding_firefox_account_auto_signin_header_2">В другом браузере Firefox на этом устройстве вы вошли как %s. Вы хотите авторизоваться с помощью этого аккаунта?</string>
    <!-- Deprecated: Describes the add to homescreen functionality -->
    <string name="add_to_homescreen_description">Вы можете легко добавить этот веб-сайт на домашний экран вашего телефона, чтобы иметь к нему мгновенный доступ и сёрфить быстрее со скоростью нативного приложения.</string>

    </resources><|MERGE_RESOLUTION|>--- conflicted
+++ resolved
@@ -1738,7 +1738,6 @@
     <!-- Label for the show most visited sites preference -->
     <string name="top_sites_toggle_top_frecent_sites">Показывать самые посещаемые сайты</string>
 
-<<<<<<< HEAD
     <!-- Label for add-ons custom source account preference -->
     <string name="addons_custom_source_account">Установить пользовательскую учетную запись дополнений</string>
     <!-- Label for add-ons custom source collection preference -->
@@ -1768,8 +1767,6 @@
     <!-- Label for top FAB position in tabs tray preference -->
     <string name="fab_tabs_tray_top_description">Разрешить размещать кнопку для новой вкладки вверху, отключите, чтобы разместить её внизу</string>
     
-=======
->>>>>>> 565a86ae
     <!-- Title text displayed in the rename top site dialog. -->
 	<string name="top_sites_rename_dialog_title">Имя</string>
 	<!-- Hint for renaming title of a top site -->
