--- conflicted
+++ resolved
@@ -126,15 +126,11 @@
     <string name="tab_tray_inactive_auto_close_button_content_description">Закрыть</string>
 
     <!-- Text for turn on auto close tabs button in the auto-close dialog of the inactive tabs. -->
-<<<<<<< HEAD
-    <string name="tab_tray_inactive_turn_on_auto_close_button">Включить автоматическое закрытие</string>
-=======
     <string moz:removedIn="95" name="tab_tray_inactive_turn_on_auto_close_button" tools:ignore="UnusedResources">Включить автоматическое закрытие</string>
 
     <!-- Text for turn on auto close tabs button in the auto-close dialog of the inactive tabs. -->
     <string name="tab_tray_inactive_turn_on_auto_close_button_2">Включить автозакрытие</string>
 
->>>>>>> c72675e6
 
     <!-- Home screen icons - Long press shortcuts -->
     <!-- Shortcut action to open new tab -->
@@ -210,11 +206,7 @@
     <!-- Browser menu button that opens a user's library -->
     <string name="browser_menu_library">Библиотека</string>
     <!-- Browser menu toggle that requests a desktop site -->
-<<<<<<< HEAD
-    <string name="browser_menu_desktop_site">Версия для компьютера</string>
-=======
     <string name="browser_menu_desktop_site">Вид для ПК</string>
->>>>>>> c72675e6
     <!-- Browser menu toggle that adds a shortcut to the site on the device home screen. -->
     <string name="browser_menu_add_to_homescreen">На домашний экран</string>
     <!-- Browser menu toggle that installs a Progressive Web App shortcut to the site on the device home screen. -->
@@ -261,11 +253,7 @@
     <string name="browser_menu_edit">Изменить</string>
 
     <!-- Browser menu button that opens the Customize menu -->
-<<<<<<< HEAD
-    <string name="browser_menu_customize_home">Настроить домашний экран</string>
-=======
     <string name="browser_menu_customize_home">Персонализация</string>
->>>>>>> c72675e6
     <!-- Button shown on the home page that opens the Customize home settings -->
     <string name="browser_menu_customize_home_1">Настроить домашнюю страницу</string>
     <!-- Browser Toolbar -->
@@ -2047,19 +2035,11 @@
     <!-- Content description for closing all inactive tabs -->
     <string name="inactive_tabs_delete_all">Закрыть все неактивные вкладки</string>
     <!-- A description below the section of "inactive" tabs to notify the user when those tabs will be closed, if appropriate. See strings inactive_tabs_30_days and inactive_tabs_7_days for placeholders options. -->
-<<<<<<< HEAD
-    <string moz:removedIn="93" name="inactive_tabs_description" tools:ignore="UnusedResources">Вкладки доступны здесь в течение %s дней. По истечении этого времени вкладки будут автоматически закрыты.</string>
-    <!-- The amount of time until a tab in the "inactive" section of the tabs tray will be closed. See string inactive_tabs_description as well -->
-    <string moz:removedIn="93" name="inactive_tabs_30_days" tools:ignore="UnusedResources">30 дней</string>
-    <!-- The amount of time until a tab in the "inactive" section of the tabs tray will be closed. See string inactive_tabs_description as well -->
-    <string moz:removedIn="93" name="inactive_tabs_7_days" tools:ignore="UnusedResources">1 неделя</string>
-=======
     <string moz:removedIn="95" name="inactive_tabs_description" tools:ignore="UnusedResources">Вкладки доступны здесь в течение %s дней. По истечении этого времени вкладки будут автоматически закрыты.</string>
     <!-- The amount of time until a tab in the "inactive" section of the tabs tray will be closed. See string inactive_tabs_description as well -->
     <string moz:removedIn="95" name="inactive_tabs_30_days" tools:ignore="UnusedResources">30 дней</string>
     <!-- The amount of time until a tab in the "inactive" section of the tabs tray will be closed. See string inactive_tabs_description as well -->
     <string moz:removedIn="95" name="inactive_tabs_7_days" tools:ignore="UnusedResources">1 неделя</string>
->>>>>>> c72675e6
 
     <!-- Inactive tabs auto-close message in the tabs tray -->
     <!-- The header text of the auto-close message when the user is asked if they want to turn on the auto-closing of inactive tabs. -->
@@ -2070,23 +2050,6 @@
     <!-- A call to action below the description to allow the user to turn on the auto closing of inactive tabs. -->
     <string name="inactive_tabs_auto_close_message_action" tools:ignore="UnusedResources">ВКЛЮЧИТЬ АВТОЗАКРЫТИЕ</string>
 
-<<<<<<< HEAD
-    <!-- Inactive tabs survey -->
-    <!-- Header text for the inactive tabs survey asking for feedback to improve the inactive tabs feature. -->
-    <string name="inactive_tabs_survey_header" tools:ignore="UnusedResources">Пожалуйста, помогите нам это улучшить</string>
-    <!-- Content text for the inactive tabs survey asking the primary survey feedback question. -->
-    <string name="inactive_tabs_survey_content" tools:ignore="UnusedResources">Почему вы отключили неактивные вкладки?</string>
-    <!-- One of the feedback option that can be selected as a responses to the inactive tabs survey question. -->
-    <string name="inactive_tabs_survey_not_interested_option" tools:ignore="UnusedResources">Функция не интересует</string>
-    <!-- One of the feedback option that can be selected as a responses to the inactive tabs survey question. -->
-    <string name="inactive_tabs_survey_time_too_long_option" tools:ignore="UnusedResources">Слишком большое время неактивности</string>
-    <!-- One of the feedback option that can be selected as a responses to the inactive tabs survey question. -->
-    <string name="inactive_tabs_survey_time_too_short_option" tools:ignore="UnusedResources">Слишком малое время неактивности</string>
-    <!-- Confirmation button text to submit the feedback for the inactive tabs survey. -->
-    <string name="inactive_tabs_survey_send_button" tools:ignore="UnusedResources">Отправить</string>
-    <!-- Content description for inactive tabs survey close button -->
-    <string name="inactive_tabs_survey_close_button_content_description" tools:ignore="UnusedResources">Закрыть</string>
-=======
     <!-- Text for the snackbar to confirm auto-close is enabled for inactive tabs -->
     <string name="inactive_tabs_auto_close_message_snackbar">Автозакрытие включено</string>
 
@@ -2114,7 +2077,6 @@
     <string name="inactive_tabs_survey_send_button">Отправить</string>
     <!-- Content description for inactive tabs survey close button -->
     <string name="inactive_tabs_survey_close_button_content_description">Закрыть</string>
->>>>>>> c72675e6
 
     <!-- Default browser experiment -->
     <string name="default_browser_experiment_card_text">Настройте автоматическое открытие ссылок с веб-сайтов, из электронных писем и сообщений в Firefox.</string>
