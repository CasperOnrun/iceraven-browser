<?xml version="1.0" encoding="utf-8"?>
<resources>
    <!-- App name for private browsing mode. The first parameter is the name of the app defined in app_name (for example: Fenix)-->
    <string name="app_name_private_5">Pribado %s</string>
    <!-- App name for private browsing mode. The first parameter is the name of the app defined in app_name (for example: Fenix)-->
    <string name="app_name_private_4">%s (Pribado)</string>
    <!-- Home Fragment -->
    <!-- Content description (not visible, for screen readers etc.): "Three dot" menu button. -->
    <string name="content_description_menu">Iba pang pagpipilian</string>
    <!-- Content description (not visible, for screen readers etc.): "Private Browsing" menu button. -->
    <string name="content_description_private_browsing_button">Paganahin ang private browsing</string>
    <!-- Default title for pinned Baidu top site that links to Baidu home page  -->
    <string name="default_top_site_baidu">Baidu</string>
    <!-- Default title for pinned JD top site that links to JD home page  -->
    <string name="default_top_site_jd">JD</string>
    <!-- Tab tray multi select title in app bar. The first parameter is the number of tabs selected -->
    <string name="tab_tray_multi_select_title">%1$d ang napili</string>
    <!-- Label of button in create collection dialog for creating a new collection  -->
    <string name="tab_tray_add_new_collection">Magdagdag ng bagong koleksyon</string>
    <!-- Label of editable text in create collection dialog for naming a new collection  -->
    <string name="tab_tray_add_new_collection_name">Pangalan</string>

    <!-- Label of button in save to collection dialog for selecting a current collection  -->
    <string name="tab_tray_select_collection">Pumili ng koleksyon</string>
    <!-- Content description for checkmark while tab is selected while in multiselect mode in tab tray. The first parameter is the title of the tab selected -->
    <string name="tab_tray_item_selected_multiselect_content_description">Napiling %1$s</string>
    <!-- Content description when tab is unselected while in multiselect mode in tab tray. The first parameter is the title of the tab unselected -->
    <string name="tab_tray_item_unselected_multiselect_content_description">Hindi napiling %1$s</string>
    <!-- Content description on checkmark while tab is selected in multiselect mode in tab tray -->
    <string name="tab_tray_multiselect_selected_content_description">Napili</string>

    <!-- About content. The first parameter is the name of the application. (For example: Fenix) -->
    <string name="about_content">%1$s ay gawa ng Mozilla.</string>

    <!-- Private Browsing -->
    <!-- Title for private session option -->
    <string name="private_browsing_title">Ikaw ay nasa pribadong sesyon</string>
    <!-- Delete session button to erase your history in a private session -->
    <string name="private_browsing_delete_session">Burahin ang sesyon</string>

    <!-- Text for the positive button -->
    <string name="cfr_pos_button_text">Magdagdag ng shortcut</string>
    <!-- Text for the negative button -->
    <string name="cfr_neg_button_text">Salamat na lang</string>

    <!-- Text for the positive action button -->
    <string name="open_in_app_cfr_positive_button_text">Magpunta sa Settings</string>
    <!-- Text for the negative action button -->
    <string name="open_in_app_cfr_negative_button_text">Alisin</string>

    <!-- Text for the positive action button to go to Android Settings to grant permissions. -->
    <string name="camera_permissions_needed_positive_button_text">Magpunta sa settings</string>
    <!-- Text for the negative action button to dismiss the dialog. -->
    <string name="camera_permissions_needed_negative_button_text">Alisin</string>

    <!-- Text for the positive action button to go to Settings for auto close tabs. -->
    <string name="tab_tray_close_tabs_banner_positive_button_text">Tingnan ang mga pagpipilian</string>
    <!-- Text for the negative action button to dismiss the Close Tabs Banner. -->
    <string name="tab_tray_close_tabs_banner_negative_button_text">Alisin</string>

<<<<<<< HEAD
=======
    <!-- Text for the positive action button to go to Settings for auto close tabs. -->
    <string name="tab_tray_grid_view_banner_positive_button_text">Pumunta sa settings</string>
>>>>>>> 064f42b6
    <!-- Text for the negative action button to dismiss the Close Tabs Banner. -->
    <string name="tab_tray_grid_view_banner_negative_button_text">Alisin</string>

    <!-- Home screen icons - Long press shortcuts -->
    <!-- Shortcut action to open new tab -->
    <string name="home_screen_shortcut_open_new_tab_2">Bagong tab</string>
    <!-- Shortcut action to open new private tab -->
    <string name="home_screen_shortcut_open_new_private_tab_2">Bagong private tab</string>
    <!-- Heading for the Top Sites block -->
    <string name="home_screen_top_sites_heading">Mga pangunahing site</string>

    <!-- Browser Fragment -->
    <!-- Content description (not visible, for screen readers etc.): Navigate to open tabs -->
    <string name="browser_tabs_button">Buksan ang mga Tab</string>
    <!-- Content description (not visible, for screen readers etc.): Navigate backward (browsing history) -->
    <string name="browser_menu_back">Bumalik</string>
    <!-- Content description (not visible, for screen readers etc.): Navigate forward (browsing history) -->
    <string name="browser_menu_forward">Sumulong</string>
    <!-- Content description (not visible, for screen readers etc.): Refresh current website -->
    <string name="browser_menu_refresh">i-Refresh</string>
    <!-- Content description (not visible, for screen readers etc.): Stop loading current website -->
    <string name="browser_menu_stop">Tumigil</string>
    <!-- Content description (not visible, for screen readers etc.): Bookmark the current page -->
    <string name="browser_menu_bookmark">Bookmark</string>
    <!-- Content description (not visible, for screen readers etc.): Un-bookmark the current page -->
    <string name="browser_menu_edit_bookmark">i-Edit ang Bookmark</string>
    <!-- Browser menu button that opens the addon manager -->
    <string name="browser_menu_add_ons">Mga Add-on</string>
    <!-- Browser menu button that sends a user to help articles -->
    <string name="browser_menu_help">Tulong</string>
    <!-- Browser menu button that sends a to a the what's new article -->
    <string name="browser_menu_whats_new">Ano ang Bago</string>
    <!-- Browser menu button that opens the settings menu -->
    <string name="browser_menu_settings">Mga Setting</string>
    <!-- Browser menu button that opens a user's library -->
    <string name="browser_menu_library">Library</string>
    <!-- Browser menu toggle that requests a desktop site -->
    <string name="browser_menu_desktop_site">Desktop site</string>
    <!-- Browser menu toggle that adds a shortcut to the site on the device home screen. -->
    <string name="browser_menu_add_to_homescreen">Idagdag sa Home screen</string>
    <!-- Browser menu toggle that installs a Progressive Web App shortcut to the site on the device home screen. -->
    <string name="browser_menu_install_on_homescreen">i-Install</string>
    <!-- Menu option on the toolbar that takes you to synced tabs page-->
    <string name="synced_tabs">Mga naka-sync na tab</string>
    <!-- Content description (not visible, for screen readers etc.) for the Resync tabs button -->
    <string name="resync_button_content_description">i-Resync</string>
    <!-- Browser menu button that opens the find in page menu -->
    <string name="browser_menu_find_in_page">Hanapin sa pahina</string>
    <!-- Browser menu button that creates a private tab -->
    <string name="browser_menu_private_tab">Pribadong tab</string>
    <!-- Browser menu button that saves the current tab to a collection -->
    <string name="browser_menu_save_to_collection_2">i-Save sa koleksyon</string>
    <!-- Browser menu button that open a share menu to share the current site -->
    <string name="browser_menu_share">Ibahagi</string>
    <!-- Share menu title, displayed when a user is sharing their current site -->
    <string name="menu_share_with">Ibahagi sa…</string>

    <!-- Browser menu button shown in custom tabs that opens the current tab in Fenix
        The first parameter is the name of the app defined in app_name (for example: Fenix) -->
    <string name="browser_menu_open_in_fenix">Buksan sa %1$s</string>
    <!-- Browser menu text shown in custom tabs to indicate this is a Fenix tab
        The first parameter is the name of the app defined in app_name (for example: Fenix) -->
    <string name="browser_menu_powered_by">POWERED BY %1$s</string>
    <!-- Browser menu text shown in custom tabs to indicate this is a Fenix tab
        The first parameter is the name of the app defined in app_name (for example: Fenix) -->
    <string name="browser_menu_powered_by2">Powered by %1$s</string>
    <!-- Browser menu button to put the current page in reader mode -->
    <string name="browser_menu_read">Reader view</string>
    <!-- Browser menu button to open the current page in an external app -->
    <string name="browser_menu_open_app_link">Buksan sa app</string>
    <!-- Browser menu button to configure reader mode appearance e.g. the used font type and size -->
    <string name="browser_menu_read_appearance">Itsura</string>

    <!-- Locale Settings Fragment -->
    <!-- Content description for tick mark on selected language -->
    <string name="a11y_selected_locale_content_description">Mamili ng wika</string>
    <!-- Content description for search icon -->
    <string name="a11y_search_icon_content_description">Hanapin</string>

    <!-- Search Fragment -->
    <!-- Button in the search view that lets a user search by scanning a QR code -->
    <string name="search_scan_button">i-Scan</string>
    <!-- Button in the search view that lets a user change their search engine -->
    <string name="search_engine_button">Search engine</string>
    <!-- Button in the search suggestions onboarding that allows search suggestions in private sessions -->
    <string name="search_suggestions_onboarding_allow_button">Payagan</string>
    <!-- Button in the search suggestions onboarding that does not allow search suggestions in private sessions -->
    <string name="search_suggestions_onboarding_do_not_allow_button">Huwag Payagan</string>

    <!-- Search suggestion onboarding hint Learn more link text -->
    <string name="search_suggestions_onboarding_learn_more_link">Alamin</string>

    <!-- Text preview for smaller sized widgets -->
    <string name="search_widget_text_short">Maghanap</string>
    <!-- Text preview for larger sized widgets -->
    <string name="search_widget_text_long">Hanapin sa web</string>

    <!-- Content description (not visible, for screen readers etc.): Voice search -->
    <string name="search_widget_voice">Voice search</string>

    <!-- Preferences -->
    <!-- Title for the settings page-->
    <string name="settings">Mga Setting</string>
    <!-- Preference category for basic settings -->
    <string name="preferences_category_basics">Basics</string>
    <!-- Preference category for general settings -->
    <string name="preferences_category_general">Pangkalahatan</string>
    <!-- Preference category for all links about Fenix -->
    <string name="preferences_category_about">Tungkol sa</string>
    <!-- Preference for settings related to Search -->
    <string name="preferences_search">Hanapin</string>
    <!-- Preference for settings related to Search address bar -->
    <string name="preferences_search_address_bar">Address bar</string>
    <!-- Preference linking to help about Fenix -->
    <string name="preferences_help">Tulong</string>
    <!-- Preference linking to about page for Fenix
        The first parameter is the name of the app defined in app_name (for example: Fenix) -->
    <string name="preferences_about">Tungkol sa %1$s</string>
    <!-- Preference linking to the your rights SUMO page -->
    <string name="preferences_your_rights">Your Rights</string>
    <!-- Preference for settings related to saved passwords -->
    <string name="preferences_passwords">Mga Password</string>
    <!-- Preference category for privacy settings -->
    <string name="preferences_category_privacy">Pribasiya</string>
    <!-- Preference category for privacy and security settings -->
    <string name="preferences_category_privacy_security">Pribasiya at Seguridad</string>
    <!-- Preference for accessibility -->
    <string name="preferences_accessibility">Accessibility</string>
    <!-- Preference category for account information -->
    <string name="preferences_category_account">Account</string>
    <!-- Preference shown on banner to sign into account -->
    <string name="preferences_sign_in">mag-Sign in</string>
    <!-- Preference for changing where the toolbar is positioned -->
    <string name="preferences_toolbar">Toolbar</string>
    <!-- Preference for changing default theme to dark or light mode -->
    <string name="preferences_theme">Tema</string>
    <!-- Preference for customizing the home screen -->
    <string name="preferences_home">Home</string>
    <!-- Preference for gestures based actions -->
    <string name="preferences_gestures">Gestures</string>
    <!-- Preference for settings related to visual options -->
    <string name="preferences_customize">Customize</string>
    <!-- Preference shown instead of account display name while account profile information isn't available yet. -->
    <string name="preferences_account_default_name">Firefox Account</string>
    <!-- Preference for language -->
    <string name="preferences_language">Wika</string>


    <!-- Preference category for developer tools -->
    <string name="developer_tools_category">Developer tools</string>

    <!-- Preference for add_ons -->
    <string name="preferences_addons">Add-ons</string>

    <!-- Button caption to confirm the add-on collection configuration -->
    <string name="customize_addon_collection_ok">OK</string>

    <!-- Button caption to abort the add-on collection configuration -->
    <string name="customize_addon_collection_cancel">Kanselahin</string>

    <!-- Account Preferences -->
    <!-- Preference for triggering sync -->
    <string name="preferences_sync_now">Sync now</string>
    <!-- Preference for syncing history -->
    <string name="preferences_sync_history">Kasaysayan</string>
    <!-- Preference for syncing bookmarks -->
    <string name="preferences_sync_bookmarks">Mga Bookmark</string>
    <!-- Preference for syncing logins -->
    <string name="preferences_sync_logins">Mga Login</string>
    <!-- Preference for syncing tabs -->
    <string name="preferences_sync_tabs_2">Open tabs</string>
    <!-- Preference for signing out -->
    <string name="preferences_sign_out">mag-Sign out</string>
    <!-- Preference displays and allows changing current FxA device name -->
    <string name="preferences_sync_device_name">Ngalan ng device</string>

    <!-- Label indicating that sync is in progress -->
    <string name="sync_syncing_in_progress">Syncing…</string>
    <!-- Text for displaying the default device name.
        The first parameter is the application name, the second is the device manufacturer name
        and the third is the device model. -->
    <string name="default_device_name_2">%1$s ng %2$s %3$s</string>

    <!-- Preference switch for Telemetry -->
    <string name="preferences_telemetry">Telemetry</string>
    <!-- Preference switch for marketing data collection -->
    <string name="preferences_marketing_data">Marketing data</string>
<<<<<<< HEAD
    <!-- Title for experiments preferences -->
    <string name="preference_experiments">Mga eksperimento</string>

=======
    <!-- Title for studies preferences -->
    <string name="preference_experiments_2">Mga pag-aaral</string>
    <!-- Title for experiments preferences -->
    <string name="preference_experiments">Mga eksperimento</string>

    <!-- Preference switch for crash reporter -->
    <string name="preferences_crash_reporter">Crash reporter</string>
>>>>>>> 064f42b6
    <!-- Preference switch for Mozilla location service -->
    <string name="preferences_mozilla_location_service">Mozilla location service</string>

    <!-- Preference switch for app health report. The first parameter is the name of the application (For example: Fenix) -->
    <string name="preferences_fenix_health_report">%s health report</string>

    <!-- Turn On Sync Preferences -->
    <!-- Header of the Turn on Sync preference view -->
    <string name="preferences_sync">Turn on Sync</string>
    <!-- Preference for pairing -->
    <string name="preferences_sync_pair">Scan pairing code in desktop Firefox</string>
    <!-- Preference for account login -->
    <string name="preferences_sync_sign_in">Sign in</string>
    <!-- Preference for reconnecting to FxA sync -->
    <string name="preferences_sync_sign_in_to_reconnect">Sign in to reconnect</string>
    <!-- Preference for removing FxA account -->
    <string name="preferences_sync_remove_account">Remove account</string>

    <!-- Pairing Feature strings -->
    <!-- Instructions on how to access pairing -->
    <string name="pair_instructions_2"><![CDATA[Scan the QR code shown at <b>firefox.com/pair</b>]]></string>
    <!-- Button to open camera for pairing -->
    <string name="pair_open_camera">Buksan ang Camera</string>
    <!-- Button to cancel pairing -->
    <string name="pair_cancel">Kanselahin</string>

    <!-- Toolbar Preferences -->
    <!-- Preference for using top toolbar -->
    <string name="preference_top_toolbar">Itaas</string>
    <!-- Preference for using bottom toolbar -->
    <string name="preference_bottom_toolbar">Ilalim</string>

    <!-- Theme Preferences -->
    <!-- Preference for using light theme -->
    <string name="preference_light_theme">Light</string>
    <!-- Preference for using dark theme -->
    <string name="preference_dark_theme">Madilim</string>

    <!-- Option in Library to open Screenshots page -->
    <string name="library_screenshots">Mga Screenshot</string>
    <!-- Option in Library to open Downloads page -->
    <string name="library_downloads">Mga Download</string>
    <!-- Option in library to open Bookmarks page -->
    <string name="library_bookmarks">Mga Bookmark</string>
    <!-- Menu Item Label for Search in Library -->
    <string name="library_search">Hanapin</string>
    <!-- Settings Page Title -->
    <string name="settings_title">Mga Setting</string>
    <!-- Content description (not visible, for screen readers etc.): "Close button for library settings" -->
    <string name="content_description_close_button">Isara</string>

    <!-- Text to show users they have multiple tabs saved in the Recently Closed Tabs section of history.
    %d is a placeholder for the number of tabs selected. -->
    <string name="recently_closed_tabs">%d mga tab</string>
    <!-- Text to show users they have one tab saved in the Recently Closed Tabs section of history.
    %d is a placeholder for the number of tabs selected. -->
    <string name="recently_closed_tab">%d tab</string>

    <!-- Tab Management -->
    <!-- Title of preference for tabs management -->
    <string name="preferences_tabs">Mga Tab</string>
    <!-- Option for a list tab view -->
    <string name="tab_view_list">Listahan</string>
    <!-- Option for a grid tab view -->
    <string name="tab_view_grid">Grid</string>

    <!-- Title of preference that allows a user to auto close tabs after a specified amount of time -->
    <string name="preferences_close_tabs">Isara ang mga tab</string>

    <!-- Sessions -->
    <!-- Title for the list of tabs -->
    <string name="tab_header_label">Buksan ang mga tab</string>
    <!-- Content description (not visible, for screen readers etc.): Add tab button. Adds a news tab when pressed -->
    <string name="add_tab">Magdagdag ng Tab</string>
<<<<<<< HEAD
=======
    <!-- Text for the new tab button to indicate adding a new private tab in the tab -->
    <string name="tab_drawer_fab_content">Pribado</string>
    <!-- Text shown as the title of the open tab tray -->
    <string name="tab_tray_title">Buksan ang mga Tab</string>
>>>>>>> 064f42b6
    <!-- Text shown in the menu for the collection selector -->
    <string name="tab_tray_menu_select">Pumili</string>
    <!-- Shortcut action to open new tab -->
    <string name="tab_tray_menu_open_new_tab">Bagong Tab</string>
    <!-- Text shown in the multiselect menu for bookmarking selected tabs. -->
    <string name="tab_tray_multiselect_menu_item_bookmark">Bookmark</string>
    <!-- Text shown in the multiselect menu for closing selected tabs. -->
    <string name="tab_tray_multiselect_menu_item_close">Isara</string>
    <!-- Open tabs menu item to share all tabs -->
    <string name="tabs_menu_share_tabs">Ibahagi ang mga tab</string>
    <!-- Tab menu item to share the tab -->
    <string name="tab_share">Ibahagi ang tab</string>
    <!-- Button in the current session menu. Deletes the session when pressed -->
    <string name="current_session_delete">Burahin</string>


    <!-- Button in the current session menu. Saves the session when pressed -->
    <string name="current_session_save">i-Save</string>
<<<<<<< HEAD
=======
    <!-- Button in the current session menu. Opens the share menu when pressed -->
    <string name="current_session_share">Ibahagi</string>
>>>>>>> 064f42b6
    <!-- Text for the menu button to remove a top site -->
	<string name="remove_top_site">Alisin</string>
    <!-- Button in the current tab tray header in multiselect mode. Saved the selected tabs to a collection when pressed. -->
    <string name="tab_tray_save_to_collection">i-Save</string>


    <!-- History overflow menu copy button -->
    <string name="history_menu_copy_button">Kopyahin</string>


<<<<<<< HEAD
=======
    <!-- History overflow menu share button -->
    <string name="history_menu_share_button">Ibahagi</string>
>>>>>>> 064f42b6
    <!-- Text for the header that groups the history for today -->
    <string name="history_today">Ngayon</string>
    <!-- Text for the header that groups the history for yesterday -->
    <string name="history_yesterday">Kahapon</string>
    <!-- Text for the header that groups the history older than the last month -->
    <string name="history_older">Mas luma</string>

    <!-- History overflow menu open in new tab button -->
    <string name="download_menu_open">Buksan</string>
    <!-- Text for the button to delete a single history item -->
    <string name="download_delete_item">Burahin</string>


    <!-- Bookmark overflow menu edit button -->
    <string name="bookmark_menu_edit_button">i-Edit</string>
    <!-- Bookmark overflow menu select button -->
    <string name="bookmark_menu_select_button">Pumili</string>
    <!-- Bookmark overflow menu copy button -->
    <string name="bookmark_menu_copy_button">Kopyahin</string>

<<<<<<< HEAD
=======
    <!-- Bookmark overflow menu share button -->
    <string name="bookmark_menu_share_button">Ibahagi</string>
>>>>>>> 064f42b6
    <!-- Bookmark overflow menu delete button -->
    <string name="bookmark_menu_delete_button">Burahin</string>
    <!--Bookmark overflow menu save button -->
    <string name="bookmark_menu_save_button">i-Save</string>
    <!-- Bookmark URL editing field label -->
    <string name="bookmark_url_label">URL</string>
    <!-- Bookmark FOLDER editing field label -->
    <string name="bookmark_folder_label">FOLDER</string>
    <!-- Bookmark NAME editing field label -->
    <string name="bookmark_name_label">PANGALAN</string>

    <!-- Preference for altering the camera access for all websites -->
    <string name="preference_phone_feature_camera">Camera</string>
    <!-- Preference for altering the microphone access for all websites -->
    <string name="preference_phone_feature_microphone">Mikropono</string>
    <!-- Preference for altering the location access for all websites -->
    <string name="preference_phone_feature_location">Lokasyon</string>
    <!-- Summary of delete browsing data on quit preference if it is set to on -->
    <string name="delete_browsing_data_quit_on">On</string>
    <!-- Summary of delete browsing data on quit preference if it is set to off -->
    <string name="delete_browsing_data_quit_off">Off</string>

    <!-- Collections -->
    <!-- Collections header on home fragment -->
    <string name="collections_header">Mga Koleksyon</string>
    <!-- Button to select all tabs in the "select tabs" step of the collection creator -->
    <string name="create_collection_select_all">Piliin lahat</string>
    <!-- Content description (not visible, for screen readers etc.): button to close the collection creator -->
    <string name="create_collection_close">Isara</string>

<<<<<<< HEAD
=======
    <!-- Share screen header -->
    <string name="share_header_2">Ibahagi</string>
    <!-- Content description (not visible, for screen readers etc.):
        "Share" button. Opens the share menu when pressed. -->
    <string name="share_button_content_description">Ibahagi</string>

    <!-- Text shown in snackbar action for viewing bookmarks -->
    <string name="snackbar_message_bookmarks_view">Tingnan</string>
>>>>>>> 064f42b6
    <!-- Message for copying the URL via long press on the toolbar -->
    <string name="url_copied">Kopyahin ang URL</string>

    <!-- Browser long press popup menu -->
    <!-- Copy the current url -->
    <string name="browser_toolbar_long_press_popup_copy">Kopyahin</string>

    <!-- Content Description (for screenreaders etc) read for the button to copy a password in logins-->
    <string name="saved_logins_copy_password">Kopyahin ang password</string>
    <!-- Content Description (for screenreaders etc) read for the button to copy a username in logins -->
    <string name="saved_login_copy_username">Kopyahin ang username</string>
    <!-- Content Description (for screenreaders etc) read for the button to copy a site in logins -->
    <string name="saved_login_copy_site">Kopyahin ang site</string>

    </resources><|MERGE_RESOLUTION|>--- conflicted
+++ resolved
@@ -58,11 +58,8 @@
     <!-- Text for the negative action button to dismiss the Close Tabs Banner. -->
     <string name="tab_tray_close_tabs_banner_negative_button_text">Alisin</string>
 
-<<<<<<< HEAD
-=======
     <!-- Text for the positive action button to go to Settings for auto close tabs. -->
     <string name="tab_tray_grid_view_banner_positive_button_text">Pumunta sa settings</string>
->>>>>>> 064f42b6
     <!-- Text for the negative action button to dismiss the Close Tabs Banner. -->
     <string name="tab_tray_grid_view_banner_negative_button_text">Alisin</string>
 
@@ -250,11 +247,6 @@
     <string name="preferences_telemetry">Telemetry</string>
     <!-- Preference switch for marketing data collection -->
     <string name="preferences_marketing_data">Marketing data</string>
-<<<<<<< HEAD
-    <!-- Title for experiments preferences -->
-    <string name="preference_experiments">Mga eksperimento</string>
-
-=======
     <!-- Title for studies preferences -->
     <string name="preference_experiments_2">Mga pag-aaral</string>
     <!-- Title for experiments preferences -->
@@ -262,7 +254,6 @@
 
     <!-- Preference switch for crash reporter -->
     <string name="preferences_crash_reporter">Crash reporter</string>
->>>>>>> 064f42b6
     <!-- Preference switch for Mozilla location service -->
     <string name="preferences_mozilla_location_service">Mozilla location service</string>
 
@@ -337,13 +328,10 @@
     <string name="tab_header_label">Buksan ang mga tab</string>
     <!-- Content description (not visible, for screen readers etc.): Add tab button. Adds a news tab when pressed -->
     <string name="add_tab">Magdagdag ng Tab</string>
-<<<<<<< HEAD
-=======
     <!-- Text for the new tab button to indicate adding a new private tab in the tab -->
     <string name="tab_drawer_fab_content">Pribado</string>
     <!-- Text shown as the title of the open tab tray -->
     <string name="tab_tray_title">Buksan ang mga Tab</string>
->>>>>>> 064f42b6
     <!-- Text shown in the menu for the collection selector -->
     <string name="tab_tray_menu_select">Pumili</string>
     <!-- Shortcut action to open new tab -->
@@ -362,11 +350,8 @@
 
     <!-- Button in the current session menu. Saves the session when pressed -->
     <string name="current_session_save">i-Save</string>
-<<<<<<< HEAD
-=======
     <!-- Button in the current session menu. Opens the share menu when pressed -->
     <string name="current_session_share">Ibahagi</string>
->>>>>>> 064f42b6
     <!-- Text for the menu button to remove a top site -->
 	<string name="remove_top_site">Alisin</string>
     <!-- Button in the current tab tray header in multiselect mode. Saved the selected tabs to a collection when pressed. -->
@@ -377,11 +362,8 @@
     <string name="history_menu_copy_button">Kopyahin</string>
 
 
-<<<<<<< HEAD
-=======
     <!-- History overflow menu share button -->
     <string name="history_menu_share_button">Ibahagi</string>
->>>>>>> 064f42b6
     <!-- Text for the header that groups the history for today -->
     <string name="history_today">Ngayon</string>
     <!-- Text for the header that groups the history for yesterday -->
@@ -402,11 +384,8 @@
     <!-- Bookmark overflow menu copy button -->
     <string name="bookmark_menu_copy_button">Kopyahin</string>
 
-<<<<<<< HEAD
-=======
     <!-- Bookmark overflow menu share button -->
     <string name="bookmark_menu_share_button">Ibahagi</string>
->>>>>>> 064f42b6
     <!-- Bookmark overflow menu delete button -->
     <string name="bookmark_menu_delete_button">Burahin</string>
     <!--Bookmark overflow menu save button -->
@@ -437,8 +416,6 @@
     <!-- Content description (not visible, for screen readers etc.): button to close the collection creator -->
     <string name="create_collection_close">Isara</string>
 
-<<<<<<< HEAD
-=======
     <!-- Share screen header -->
     <string name="share_header_2">Ibahagi</string>
     <!-- Content description (not visible, for screen readers etc.):
@@ -447,7 +424,6 @@
 
     <!-- Text shown in snackbar action for viewing bookmarks -->
     <string name="snackbar_message_bookmarks_view">Tingnan</string>
->>>>>>> 064f42b6
     <!-- Message for copying the URL via long press on the toolbar -->
     <string name="url_copied">Kopyahin ang URL</string>
 
