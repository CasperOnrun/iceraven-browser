<?xml version="1.0" encoding="utf-8"?>
<resources xmlns:tools="http://schemas.android.com/tools" xmlns:moz="http://mozac.org/tools">


    <!-- App name for private browsing mode. The first parameter is the name of the app defined in app_name (for example: Fenix)-->
    <string name="app_name_private_5">隱私 %s</string>
    <!-- App name for private browsing mode. The first parameter is the name of the app defined in app_name (for example: Fenix)-->
    <string name="app_name_private_4">%s（隱私）</string>

    <!-- Home Fragment -->
    <!-- Content description (not visible, for screen readers etc.): "Three dot" menu button. -->
    <string name="content_description_menu">更多選項</string>

    <!-- Content description (not visible, for screen readers etc.): "Private Browsing" menu button. -->
    <string name="content_description_private_browsing_button">開啟隱私瀏覽模式</string>
    <!-- Content description (not visible, for screen readers etc.): "Private Browsing" menu button. -->
    <string name="content_description_disable_private_browsing_button">關閉隱私瀏覽模式</string>
    <!-- Placeholder text shown in the search bar before a user enters text -->
    <string name="search_hint">搜尋或輸入網址</string>

    <!-- Placeholder text shown in search bar when using history search -->
    <string name="history_search_hint">搜尋紀錄</string>
    <!-- Placeholder text shown in search bar when using bookmarks search -->
    <string name="bookmark_search_hint">搜尋書籤</string>
    <!-- Placeholder text shown in search bar when using tabs search -->
    <string name="tab_search_hint">搜尋分頁</string>
    <!-- Placeholder text shown in the search bar when using application search engines -->
    <string name="application_search_hint">輸入搜尋詞彙</string>
    <!-- No Open Tabs Message Description -->
    <string name="no_open_tabs_description">您開啟的分頁將顯示於此處。</string>

    <!-- No Private Tabs Message Description -->
    <string name="no_private_tabs_description">您開啟的隱私瀏覽分頁將顯示於此處。</string>

    <!-- Tab tray multi select title in app bar. The first parameter is the number of tabs selected -->
    <string name="tab_tray_multi_select_title">已選擇 %1$d 個分頁</string>
    <!-- Label of button in create collection dialog for creating a new collection  -->
    <string name="tab_tray_add_new_collection">新增收藏集</string>
    <!-- Label of editable text in create collection dialog for naming a new collection  -->
    <string name="tab_tray_add_new_collection_name">名稱</string>
    <!-- Label of button in save to collection dialog for selecting a current collection  -->
    <string name="tab_tray_select_collection">選擇收藏集</string>
    <!-- Content description for close button while in multiselect mode in tab tray -->
    <string name="tab_tray_close_multiselect_content_description">離開分頁多選模式</string>
    <!-- Content description for save to collection button while in multiselect mode in tab tray -->
    <string name="tab_tray_collection_button_multiselect_content_description">將選擇的分頁儲存至收藏集</string>
    <!-- Content description on checkmark while tab is selected in multiselect mode in tab tray -->
    <string name="tab_tray_multiselect_selected_content_description">已選取</string>

    <!-- Home - Recently saved bookmarks -->
    <!-- Title for the home screen section with recently saved bookmarks. -->
    <string name="recently_saved_title">最近儲存</string>
    <!-- Content description for the button which navigates the user to show all of their saved bookmarks. -->
    <string name="recently_saved_show_all_content_description_2">顯示所有儲存書籤</string>

    <!-- Text for the menu button to remove a recently saved bookmark from the user's home screen -->
    <string name="recently_saved_menu_item_remove">移除</string>

    <!-- About content. The first parameter is the name of the application. (For example: Fenix) -->
    <string name="about_content">%1$s 是由 Mozilla 所打造。</string>

    <!-- Private Browsing -->
    <!-- Explanation for private browsing displayed to users on home view when they first enable private mode
        The first parameter is the name of the app defined in app_name (for example: Fenix) -->
    <string name="private_browsing_placeholder_description_2">%1$s 會在您關閉隱私分頁或結束應用程式時清除您的搜尋與上網紀錄。雖然這樣做不會讓您對網站或電信業者匿名，但還是可以更簡單就讓與您使用相同裝置的人無法得知您在線上做了什麼事。</string>
    <string name="private_browsing_common_myths">隱私瀏覽功能的常見迷思</string>

    <!-- Private mode shortcut "contextual feature recommendation" (CFR) -->
    <!-- Text for the main message -->
    <string name="cfr_message">加入捷徑，從裝置主畫面直接開啟隱私瀏覽分頁。</string>
    <!-- Text for the positive button -->
    <string name="cfr_pos_button_text">新增捷徑</string>
    <!-- Text for the negative button -->
    <string name="cfr_neg_button_text">不要，謝謝</string>

    <!-- Open in App "contextual feature recommendation" (CFR) -->
    <!-- Text for the info message. The first parameter is the name of the application.-->
    <string name="open_in_app_cfr_info_message_2">您可以設定使用 %1$s 自動開啟各應用程式當中的鏈結。</string>
    <!-- Text for the positive action button -->
    <string name="open_in_app_cfr_positive_button_text">開啟設定</string>
    <!-- Text for the negative action button -->
    <string name="open_in_app_cfr_negative_button_text">知道了！</string>

    <!-- Content description for close button used in "contextual feature recommendation" (CFR) popups -->
    <string name="cfr_dismiss_button_default_content_description">知道了！</string>

    <!-- Total cookie protection "contextual feature recommendation" (CFR) -->
    <!-- Text for the message displayed in the contextual feature recommendation popup promoting the total cookie protection feature. -->
    <string name="tcp_cfr_message">我們最強大的隱私功能，會隔離跨網站追蹤器。</string>
    <!-- Text displayed that links to website containing documentation about the "Total cookie protection" feature. -->
    <string name="tcp_cfr_learn_more">了解「全方位 Cookie 保護」功能的更多資訊</string>

    <!-- Text for the info dialog when camera permissions have been denied but user tries to access a camera feature. -->
    <string name="camera_permissions_needed_message">需要相機使用權限。請到 Android 系統設定點擊「權限」，然後點擊「允許」。</string>
    <!-- Text for the positive action button to go to Android Settings to grant permissions. -->
    <string name="camera_permissions_needed_positive_button_text">開啟設定</string>
    <!-- Text for the negative action button to dismiss the dialog. -->
    <string name="camera_permissions_needed_negative_button_text">知道了！</string>

    <!-- Text for the banner message to tell users about our auto close feature. -->
    <string name="tab_tray_close_tabs_banner_message">設定自動關閉超過幾天、幾週或幾個月都沒有閱讀過的開啟分頁。</string>
    <!-- Text for the positive action button to go to Settings for auto close tabs. -->
    <string name="tab_tray_close_tabs_banner_positive_button_text">檢視選項</string>
    <!-- Text for the negative action button to dismiss the Close Tabs Banner. -->
    <string name="tab_tray_close_tabs_banner_negative_button_text">知道了！</string>

    <!-- Text for the banner message to tell users about our inactive tabs feature. -->
    <string name="tab_tray_inactive_onboarding_message">超過兩週沒有檢視過的分頁，將移動至此處。</string>
    <!-- Text for the action link to go to Settings for inactive tabs. -->
    <string name="tab_tray_inactive_onboarding_button_text">到設定中關閉</string>

    <!-- Text for title for the auto-close dialog of the inactive tabs. -->
    <string name="tab_tray_inactive_auto_close_title">等一個月後再自動關閉？</string>
    <!-- Text for the body for the auto-close dialog of the inactive tabs.
        The first parameter is the name of the application.-->
    <string name="tab_tray_inactive_auto_close_body_2">%1$s 可自動關閉您超過一個月未檢視的分頁。</string>
    <!-- Content description for close button in the auto-close dialog of the inactive tabs. -->
    <string name="tab_tray_inactive_auto_close_button_content_description">關閉</string>

    <!-- Text for turn on auto close tabs button in the auto-close dialog of the inactive tabs. -->
    <string name="tab_tray_inactive_turn_on_auto_close_button_2">開啟「分頁自動關閉」功能</string>


    <!-- Home screen icons - Long press shortcuts -->
    <!-- Shortcut action to open new tab -->
    <string name="home_screen_shortcut_open_new_tab_2">開新分頁</string>
    <!-- Shortcut action to open new private tab -->
    <string name="home_screen_shortcut_open_new_private_tab_2">開新隱私分頁</string>

    <!-- Recent Tabs -->
    <!-- Header text for jumping back into the recent tab in the home screen -->
    <string name="recent_tabs_header">回到先前開啟頁面</string>
    <!-- Button text for showing all the tabs in the tabs tray -->
    <string name="recent_tabs_show_all">顯示全部</string>

    <!-- Content description for the button which navigates the user to show all recent tabs in the tabs tray. -->
    <string name="recent_tabs_show_all_content_description_2">顯示所有近期分頁按鈕</string>

    <!-- Text for button in synced tab card that opens synced tabs tray -->
    <string name="recent_tabs_see_all_synced_tabs_button_text">檢視所有同步的分頁</string>
    <!-- Accessibility description for device icon used for recent synced tab -->
    <string name="recent_tabs_synced_device_icon_content_description">已同步的裝置</string>
    <!-- Text for the dropdown menu to remove a recent synced tab from the homescreen -->
    <string name="recent_synced_tab_menu_item_remove">移除</string>
    <!-- Text for the menu button to remove a grouped highlight from the user's browsing history
         in the Recently visited section -->
    <string name="recent_tab_menu_item_remove">移除</string>

    <!-- History Metadata -->
    <!-- Header text for a section on the home screen that displays grouped highlights from the
         user's browsing history, such as topics they have researched or explored on the web -->
    <string name="history_metadata_header_2">最近造訪</string>
    <!-- Text for the menu button to remove a grouped highlight from the user's browsing history
         in the Recently visited section -->
    <string name="recently_visited_menu_item_remove">移除</string>

    <!-- Content description for the button which navigates the user to show all of their history. -->
    <string name="past_explorations_show_all_content_description_2">顯示所有過去的探索</string>

    <!-- Browser Fragment -->
    <!-- Content description (not visible, for screen readers etc.): Navigate backward (browsing history) -->
    <string name="browser_menu_back">上一頁</string>
    <!-- Content description (not visible, for screen readers etc.): Navigate forward (browsing history) -->
    <string name="browser_menu_forward">下一頁</string>
    <!-- Content description (not visible, for screen readers etc.): Refresh current website -->
    <string name="browser_menu_refresh">重新整理</string>
    <!-- Content description (not visible, for screen readers etc.): Stop loading current website -->
    <string name="browser_menu_stop">停止</string>
    <!-- Browser menu button that opens the addon manager -->
    <string name="browser_menu_add_ons">附加元件</string>
    <!-- Text displayed when there are no add-ons to be shown -->
    <string name="no_add_ons">無附加元件</string>
    <!-- Browser menu button that sends a user to help articles -->
    <string name="browser_menu_help">說明</string>
    <!-- Browser menu button that sends a to a the what's new article -->
    <string name="browser_menu_whats_new">有什麼新鮮事</string>
    <!-- Browser menu button that opens the settings menu -->
    <string name="browser_menu_settings">設定</string>
    <!-- Browser menu button that opens a user's library -->
    <string name="browser_menu_library">收藏庫</string>
    <!-- Browser menu toggle that requests a desktop site -->
    <string name="browser_menu_desktop_site">桌面版網站</string>
    <!-- Browser menu toggle that adds a shortcut to the site on the device home screen. -->
    <string name="browser_menu_add_to_homescreen">新增至裝置主畫面</string>
    <!-- Browser menu toggle that installs a Progressive Web App shortcut to the site on the device home screen. -->
    <string name="browser_menu_install_on_homescreen">安裝</string>
    <!-- Content description (not visible, for screen readers etc.) for the Resync tabs button -->
    <string name="resync_button_content_description">重新同步</string>
    <!-- Browser menu button that opens the find in page menu -->
    <string name="browser_menu_find_in_page">在頁面中搜尋</string>
    <!-- Browser menu button that saves the current tab to a collection -->
    <string name="browser_menu_save_to_collection_2">儲存至收藏集</string>
    <!-- Browser menu button that open a share menu to share the current site -->
    <string name="browser_menu_share">分享</string>
    <!-- Browser menu button shown in custom tabs that opens the current tab in Fenix
        The first parameter is the name of the app defined in app_name (for example: Fenix) -->
    <string name="browser_menu_open_in_fenix">使用 %1$s 開啟</string>

    <!-- Browser menu text shown in custom tabs to indicate this is a Fenix tab
        The first parameter is the name of the app defined in app_name (for example: Fenix) -->
    <string name="browser_menu_powered_by">由 %1$s 提供</string>

    <!-- Browser menu text shown in custom tabs to indicate this is a Fenix tab
        The first parameter is the name of the app defined in app_name (for example: Fenix) -->
    <string name="browser_menu_powered_by2">Powered by %1$s</string>

    <!-- Browser menu button to put the current page in reader mode -->
    <string name="browser_menu_read">閱讀畫面</string>
    <!-- Browser menu button content description to close reader mode and return the user to the regular browser -->
    <string name="browser_menu_read_close">關閉閱讀模式</string>
    <!-- Browser menu button to open the current page in an external app -->
    <string name="browser_menu_open_app_link">在應用程式中開啟</string>

    <!-- Browser menu button to show reader view appearance controls e.g. the used font type and size -->
    <string name="browser_menu_customize_reader_view">自訂閱讀模式</string>
    <!-- Browser menu label for adding a bookmark -->
    <string name="browser_menu_add">新增</string>
    <!-- Browser menu label for editing a bookmark -->
    <string name="browser_menu_edit">編輯</string>

    <!-- Button shown on the home page that opens the Customize home settings -->
    <string name="browser_menu_customize_home_1">自訂首頁</string>
    <!-- Browser Toolbar -->
    <!-- Content description for the Home screen button on the browser toolbar -->
    <string name="browser_toolbar_home">主畫面</string>

    <!-- Locale Settings Fragment -->
    <!-- Content description for tick mark on selected language -->
    <string name="a11y_selected_locale_content_description">選擇的語言</string>
    <!-- Text for default locale item -->
    <string name="default_locale_text">依照裝置語言顯示</string>
    <!-- Placeholder text shown in the search bar before a user enters text -->
    <string name="locale_search_hint">搜尋語言</string>

    <!-- Search Fragment -->
    <!-- Button in the search view that lets a user search by scanning a QR code -->
    <string name="search_scan_button">掃描</string>
    <!-- Button in the search view that lets a user change their search engine -->
    <string name="search_engine_button">搜尋引擎</string>
    <!-- Button in the search view when shortcuts are displayed that takes a user to the search engine settings -->
    <string name="search_shortcuts_engine_settings">搜尋引擎設定</string>
    <!-- Button in the search view that lets a user navigate to the site in their clipboard -->
    <string name="awesomebar_clipboard_title">開啟剪貼簿中的鏈結</string>

    <!-- Button in the search suggestions onboarding that allows search suggestions in private sessions -->
    <string name="search_suggestions_onboarding_allow_button">允許</string>
    <!-- Button in the search suggestions onboarding that does not allow search suggestions in private sessions -->
    <string name="search_suggestions_onboarding_do_not_allow_button">不允許</string>
    <!-- Search suggestion onboarding hint title text -->
    <string name="search_suggestions_onboarding_title">要允許在隱私瀏覽階段中顯示搜尋建議嗎？</string>
    <!-- Search suggestion onboarding hint description text, first parameter is the name of the app defined in app_name (for example: Fenix)-->
    <string name="search_suggestions_onboarding_text">%s 將與預設搜尋引擎分享您在網址列輸入的任何內容。</string>

    <!-- Search engine suggestion title text. The first parameter is the name of teh suggested engine-->
    <string name="search_engine_suggestions_title">搜尋 %s</string>
    <!-- Search engine suggestion description text -->
    <string name="search_engine_suggestions_description">從網址列直接搜尋</string>

    <!-- Menu option in the search selector menu to open the search settings -->
    <string name="search_settings_menu_item">搜尋設定</string>

    <!-- Header text for the search selector menu -->
    <string moz:RemovedIn="109" name="search_header_menu_item" tools:ignore="UnusedResources">這次搜尋使用:</string>

    <!-- Header text for the search selector menu -->
    <string name="search_header_menu_item_2">這次搜尋:</string>

    <!-- Home onboarding -->
    <!-- Onboarding home screen popup dialog, shown on top of the Jump back in section. -->
    <string name="onboarding_home_screen_jump_back_contextual_hint_2">了解您的個人化首頁。這裡將顯示最近開啟過的分頁、書籤、搜尋結果。</string>
    <!-- Home onboarding dialog welcome screen title text. -->
<<<<<<< HEAD
    <string moz:RemovedIn="106" name="onboarding_home_welcome_title" tools:ignore="UnusedResources">歡迎來到一個更加獨立的網路環境</string>
    <!-- Home onboarding dialog welcome screen title text. -->
=======
>>>>>>> 68970841
    <string name="onboarding_home_welcome_title_2">歡迎使用更加個人化的網頁瀏覽器</string>
    <!-- Home onboarding dialog welcome screen description text. -->
    <string name="onboarding_home_welcome_description">更多色彩、更加保護您的隱私，依然承諾把人們看得比利益更重要。</string>
    <!-- Home onboarding dialog sign into sync screen title text. -->
<<<<<<< HEAD
    <string moz:RemovedIn="106" name="onboarding_home_sync_title_2" tools:ignore="UnusedResources">在手機與筆電間快速切換</string>
    <!-- Home onboarding dialog sign into sync screen title text. -->
=======
>>>>>>> 68970841
    <string name="onboarding_home_sync_title_3">切換畫面變得更容易</string>
    <!-- Home onboarding dialog sign into sync screen description text. -->
    <string name="onboarding_home_sync_description">現在起，直接從首頁就可以繼續瀏覽其他裝置上開啟的分頁。</string>
    <!-- Text for the button to continue the onboarding on the home onboarding dialog. -->
    <string name="onboarding_home_get_started_button">開始使用</string>
    <!-- Text for the button to navigate to the sync sign in screen on the home onboarding dialog. -->
    <string name="onboarding_home_sign_in_button">登入</string>
    <!-- Text for the button to skip the onboarding on the home onboarding dialog. -->
    <string name="onboarding_home_skip_button">略過</string>

    <!-- Onboarding home screen sync popup dialog message, shown on top of Recent Synced Tabs in the Jump back in section. -->
    <string name="sync_cfr_message">分頁同步中！繼續瀏覽其他裝置上開啟的分頁。</string>

    <!-- Content description (not visible, for screen readers etc.): Close button for the home onboarding dialog -->
    <string name="onboarding_home_content_description_close_button">關閉</string>

    <!-- Search Widget -->
    <!-- Content description for searching with a widget. The first parameter is the name of the application.-->
    <string name="search_widget_content_description_2">開啟新 %1$s 分頁</string>
    <!-- Text preview for smaller sized widgets -->
    <string name="search_widget_text_short">搜尋</string>
    <!-- Text preview for larger sized widgets -->
    <string name="search_widget_text_long">搜尋 Web</string>

    <!-- Content description (not visible, for screen readers etc.): Voice search -->
    <string name="search_widget_voice">語音搜尋</string>

    <!-- Preferences -->
    <!-- Title for the settings page-->
    <string name="settings">設定</string>

    <!-- Preference category for general settings -->
    <string name="preferences_category_general">一般</string>
    <!-- Preference category for all links about Fenix -->
    <string name="preferences_category_about">關於</string>
    <!-- Preference for settings related to changing the default search engine -->
    <string name="preferences_default_search_engine">預設搜尋引擎</string>
    <!-- Preference for settings related to Search -->
    <string name="preferences_search">搜尋</string>
    <!-- Preference for settings related to Search address bar -->
    <string name="preferences_search_address_bar">網址列</string>
    <!-- Preference link to rating Fenix on the Play Store -->
    <string name="preferences_rate">到 Google Play 打分數</string>
    <!-- Preference linking to about page for Fenix
        The first parameter is the name of the app defined in app_name (for example: Fenix) -->
    <string name="preferences_about">關於 %1$s</string>
    <!-- Preference for settings related to changing the default browser -->
    <string name="preferences_set_as_default_browser">設為預設瀏覽器</string>
    <!-- Preference category for advanced settings -->
    <string name="preferences_category_advanced">進階</string>
    <!-- Preference category for privacy and security settings -->
    <string name="preferences_category_privacy_security">隱私權與安全性</string>
    <!-- Preference for advanced site permissions -->
    <string name="preferences_site_permissions">網站權限</string>
    <!-- Preference for private browsing options -->
    <string name="preferences_private_browsing_options">隱私瀏覽模式</string>
    <!-- Preference for opening links in a private tab-->
    <string name="preferences_open_links_in_a_private_tab">用隱私分頁開啟鏈結</string>
    <!-- Preference for allowing screenshots to be taken while in a private tab-->
    <string name="preferences_allow_screenshots_in_private_mode">允許在隱私瀏覽模式中拍攝畫面擷圖</string>
    <!-- Will inform the user of the risk of activating Allow screenshots in private browsing option -->
    <string name="preferences_screenshots_in_private_mode_disclaimer">若允許，隱私分頁內容將在切換應用程式時顯示</string>
    <!-- Preference for adding private browsing shortcut -->
    <string name="preferences_add_private_browsing_shortcut">新增隱私瀏覽模式捷徑</string>
    <!-- Preference for enabling "HTTPS-Only" mode -->
    <string name="preferences_https_only_title">純 HTTPS 模式</string>

    <!-- Preference for removing cookie/consent banners from sites automatically. See reduce_cookie_banner_summary for additional context. -->
    <string name="preferences_cookie_banner_reduction">減少 Cookie 橫幅</string>
    <!-- Preference for rejecting or removing as many cookie/consent banners as possible on sites. See reduce_cookie_banner_summary for additional context. -->
    <string name="reduce_cookie_banner_option">減少 Cookie 橫幅</string>
    <!-- Summary for the preference for rejecting all cookies whenever possible. -->
    <string name="reduce_cookie_banner_summary">Firefox 會自動嘗試為您點擊 Cookie 橫幅上的「拒絕」按鈕。若網站未提供拒絕選向，可能還是會接受所有 Cookie 來讓橫幅消失。</string>

    <!-- Description of the preference to enable "HTTPS-Only" mode. -->
    <string name="preferences_https_only_summary">自動嘗試使用加密過的 HTTPS 通訊協定連線到網站，以增加安全性。</string>
    <!-- Summary of tracking protection preference if tracking protection is set to on -->
    <string name="preferences_https_only_on">開啟</string>
    <!-- Summary of tracking protection preference if tracking protection is set to off -->
    <string name="preferences_https_only_off">關閉</string>
    <!-- Text displayed that links to website containing documentation about "HTTPS-Only" mode -->
    <string name="preferences_http_only_learn_more">了解更多</string>
    <!-- Option for the https only setting -->
    <string name="preferences_https_only_in_all_tabs">對所有分頁都開啟</string>
    <!-- Option for the https only setting -->
    <string name="preferences_https_only_in_private_tabs">只對隱私瀏覽分頁開啟</string>
    <!-- Title shown in the error page for when trying to access a http website while https only mode is enabled. -->
    <string name="errorpage_httpsonly_title">無法使用安全網站</string>
    <!-- Message shown in the error page for when trying to access a http website while https only mode is enabled. The message has two paragraphs. This is the first. -->
    <string name="errorpage_httpsonly_message_title">很有可能只是網站不支援 HTTPS。</string>
    <!-- Message shown in the error page for when trying to access a http website while https only mode is enabled. The message has two paragraphs. This is the second. -->
    <string name="errorpage_httpsonly_message_summary">然而也可能是有攻擊者正嘗試攔截您的網路連線。若您決定繼續開啟網站，就不該輸入任何敏感資訊。若繼續，將暫時針對此網站關閉純 HTTPS 模式。</string>
    <!-- Preference for accessibility -->
    <string name="preferences_accessibility">輔助功能</string>
    <!-- Preference to override the Firefox Account server -->
    <string name="preferences_override_fxa_server">自訂 Firefox 帳號伺服器</string>
    <!-- Preference to override the Sync token server -->
    <string name="preferences_override_sync_tokenserver">自訂同步伺服器</string>
    <!-- Toast shown after updating the FxA/Sync server override preferences -->
    <string name="toast_override_fxa_sync_server_done">已更改 Firefox 帳號 / 同步伺服器設定。將結束應用程式讓變更生效…</string>
    <!-- Preference category for account information -->
    <string name="preferences_category_account">帳號</string>
    <!-- Preference for changing where the toolbar is positioned -->
    <string name="preferences_toolbar">工具列</string>
    <!-- Preference for changing default theme to dark or light mode -->
    <string name="preferences_theme">佈景主題</string>
    <!-- Preference for customizing the home screen -->
    <string name="preferences_home_2">首頁</string>
    <!-- Preference for gestures based actions -->
    <string name="preferences_gestures">手勢</string>
    <!-- Preference for settings related to visual options -->
    <string name="preferences_customize">自訂</string>
    <!-- Preference description for banner about signing in -->
    <string name="preferences_sign_in_description_2">登入後即可同步分頁、書籤、密碼與其他資料。</string>
    <!-- Preference shown instead of account display name while account profile information isn't available yet. -->
    <string name="preferences_account_default_name">Firefox 帳號</string>
    <!-- Preference text for account title when there was an error syncing FxA -->
    <string name="preferences_account_sync_error">重新連線，以恢復同步</string>
    <!-- Preference for language -->
    <string name="preferences_language">語言</string>
    <!-- Preference for data choices -->
    <string name="preferences_data_choices">回報資料</string>
    <!-- Preference for data collection -->
    <string name="preferences_data_collection">資料收集</string>

    <!-- Preference for developers -->
    <string name="preferences_remote_debugging">透過 USB 進行遠端除錯</string>
    <!-- Preference title for switch preference to show search engines -->
    <string name="preferences_show_search_engines">顯示搜尋引擎</string>
    <!-- Preference title for switch preference to show search suggestions -->
    <string name="preferences_show_search_suggestions">顯示搜尋建議</string>
    <!-- Preference title for switch preference to show voice search button -->
    <string name="preferences_show_voice_search">顯示語音搜尋</string>
    <!-- Preference title for switch preference to show search suggestions also in private mode -->
    <string name="preferences_show_search_suggestions_in_private">於隱私瀏覽模式顯示</string>
    <!-- Preference title for switch preference to show a clipboard suggestion when searching -->
    <string name="preferences_show_clipboard_suggestions">顯示剪貼簿內容建議</string>
    <!-- Preference title for switch preference to suggest browsing history when searching -->
    <string name="preferences_search_browsing_history">搜尋瀏覽紀錄</string>
    <!-- Preference title for switch preference to suggest bookmarks when searching -->
    <string name="preferences_search_bookmarks">搜尋書籤</string>
    <!-- Preference title for switch preference to suggest synced tabs when searching -->
    <string name="preferences_search_synced_tabs">搜尋同步的分頁</string>
    <!-- Preference for account settings -->
    <string name="preferences_account_settings">帳號設定</string>

    <!-- Preference for enabling url autocomplete-->
    <string name="preferences_enable_autocomplete_urls">自動完成網址</string>
    <!-- Preference for open links in third party apps -->
    <string name="preferences_open_links_in_apps">用 App 開啟鏈結</string>

    <!-- Preference for open download with an external download manager app -->
    <string name="preferences_external_download_manager">外部下載管理員</string>
    <!-- Preference for add_ons -->
    <string name="preferences_addons">附加元件</string>

    <!-- Preference for notifications -->
    <string name="preferences_notifications">通知</string>

    <!-- Add-on Preferences -->
    <!-- Preference to customize the configured AMO (addons.mozilla.org) collection -->
    <string name="preferences_customize_amo_collection">自訂附加元件收藏集</string>
    <!-- Button caption to confirm the add-on collection configuration -->
    <string name="customize_addon_collection_ok">確定</string>
    <!-- Button caption to abort the add-on collection configuration -->
    <string name="customize_addon_collection_cancel">取消</string>
    <!-- Hint displayed on input field for custom collection name -->
    <string name="customize_addon_collection_hint">收藏集名稱</string>
    <!-- Hint displayed on input field for custom collection user ID-->
    <string name="customize_addon_collection_user_hint">收藏集擁有者（使用者 ID）</string>
    <!-- Toast shown after confirming the custom add-on collection configuration -->
    <string name="toast_customize_addon_collection_done">已更改收藏集內容。將結束應用程式讓變更生效…</string>

    <!-- Customize Home -->
    <!-- Header text for jumping back into the recent tab in customize the home screen -->
    <string name="customize_toggle_jump_back_in">回到先前開啟頁面</string>
    <!-- Title for the customize home screen section with recently saved bookmarks. -->
    <string name="customize_toggle_recent_bookmarks">最近加入的書籤</string>
    <!-- Title for the customize home screen section with recently visited. Recently visited is
    a section where users see a list of tabs that they have visited in the past few days -->
    <string name="customize_toggle_recently_visited">最近造訪</string>
    <!-- Title for the customize home screen section with Pocket. -->
    <string moz:RemovedIn="108" name="customize_toggle_pocket" tools:ignore="UnusedResources">Pocket</string>

    <!-- Title for the customize home screen section with Pocket. -->
    <string name="customize_toggle_pocket_2">發人深省的文章</string>
    <!-- Summary for the customize home screen section with Pocket. The first parameter is product name Pocket -->
    <string name="customize_toggle_pocket_summary">由 %s 提供的文章</string>
    <!-- Title for the customize home screen section with sponsored Pocket stories. -->
    <string name="customize_toggle_pocket_sponsored">贊助內容</string>
    <!-- Title for the opening wallpaper settings screen -->
    <string name="customize_wallpapers">背景圖</string>
    <!-- Title for the customize home screen section with sponsored shortcuts. -->
    <string name="customize_toggle_contile">贊助捷徑</string>

    <!-- Wallpapers -->
    <!-- Content description for various wallpapers. The first parameter is the name of the wallpaper -->
    <string name="wallpapers_item_name_content_description">背景圖項目: %1$s</string>
    <!-- Snackbar message for when wallpaper is selected -->
    <string name="wallpaper_updated_snackbar_message">已更換背景圖！</string>
    <!-- Snackbar label for action to view selected wallpaper -->
    <string name="wallpaper_updated_snackbar_action">檢視</string>

    <!-- Snackbar message for when wallpaper couldn't be downloaded -->
    <string name="wallpaper_download_error_snackbar_message">無法下載背景圖</string>
    <!-- Snackbar label for action to retry downloading the wallpaper -->
    <string name="wallpaper_download_error_snackbar_action">重試</string>
    <!-- Snackbar message for when wallpaper couldn't be selected because of the disk error -->
    <string name="wallpaper_select_error_snackbar_message">無法變更背景圖</string>
    <!-- Text displayed that links to website containing documentation about the "Limited Edition" wallpapers. -->
    <string name="wallpaper_learn_more">了解更多</string>
<<<<<<< HEAD
    <!-- Label for switch which toggles the "tap-to-switch" behavior on home screen logo -->
    <string moz:removedIn="105" name="wallpaper_tap_to_change_switch_label_1" tools:ignore="UnusedResources">點擊 Firefox 首頁的圖示即可更改背景圖</string>

    <!-- This is the accessibility content description for the wallpapers functionality. Users are
    able to tap on the app logo in the home screen and can switch to different wallpapers by tapping. -->
    <string moz:removedIn="105" name="wallpaper_logo_content_description" tools:ignore="UnusedResources">Firefox 圖示，點擊此圖示變更背景圖</string>
=======

    <!-- Text for classic wallpapers title. The first parameter is the Firefox name. -->
    <string name="wallpaper_classic_title">經典 %s</string>
    <!-- Text for limited edition wallpapers title. -->
    <string name="wallpaper_limited_edition_title">期間限定</string>
    <!-- Description text for the limited edition wallpapers with learn more link. The first parameter is the learn more string defined in wallpaper_learn_more-->
    <string name="wallpaper_limited_edition_description_with_learn_more">全新的獨立之聲系列。%s</string>
    <!-- Description text for the limited edition wallpapers. -->
    <string name="wallpaper_limited_edition_description">全新的獨立之聲系列。</string>
    <!-- Wallpaper onboarding dialog header text. -->
    <string name="wallpapers_onboarding_dialog_title_text">試用新色彩</string>
    <!-- Wallpaper onboarding dialog body text. -->
    <string name="wallpapers_onboarding_dialog_body_text">選擇有您的風格的背景圖。</string>
    <!-- Wallpaper onboarding dialog learn more button text. The button navigates to the wallpaper settings screen. -->
    <string name="wallpapers_onboarding_dialog_explore_more_button_text">探索更多背景圖</string>
>>>>>>> 68970841

    <!-- Text for classic wallpapers title. The first parameter is the Firefox name. -->
    <string name="wallpaper_classic_title">經典 %s</string>
    <!-- Text for limited edition wallpapers title. -->
    <string name="wallpaper_limited_edition_title">期間限定</string>
    <!-- Description text for the limited edition wallpapers with learn more link. The first parameter is the learn more string defined in wallpaper_learn_more-->
    <string name="wallpaper_limited_edition_description_with_learn_more">全新的獨立之聲系列。%s</string>
    <!-- Description text for the limited edition wallpapers. -->
    <string name="wallpaper_limited_edition_description">全新的獨立之聲系列。</string>
    <!-- Wallpaper onboarding dialog header text. -->
    <string name="wallpapers_onboarding_dialog_title_text">試用新色彩</string>
    <!-- Wallpaper onboarding dialog body text. -->
    <string name="wallpapers_onboarding_dialog_body_text">選擇有您的風格的背景圖。</string>
    <!-- Wallpaper onboarding dialog learn more button text. The button navigates to the wallpaper settings screen. -->
    <string name="wallpapers_onboarding_dialog_explore_more_button_text">探索更多背景圖</string>

    <!-- Add-on Installation from AMO-->
    <!-- Error displayed when user attempts to install an add-on from AMO (addons.mozilla.org) that is not supported -->
    <string name="addon_not_supported_error">不支援的附加元件</string>
    <!-- Error displayed when user attempts to install an add-on from AMO (addons.mozilla.org) that is already installed -->
    <string name="addon_already_installed">已經安裝的附加元件</string>

    <!-- Account Preferences -->
    <!-- Preference for triggering sync -->
    <string name="preferences_sync_now">立即同步</string>
    <!-- Preference category for sync -->
    <string name="preferences_sync_category">選擇要同步的內容</string>
    <!-- Preference for syncing history -->
    <string name="preferences_sync_history">瀏覽紀錄</string>
    <!-- Preference for syncing bookmarks -->
    <string name="preferences_sync_bookmarks">書籤</string>
    <!-- Preference for syncing logins -->
    <string name="preferences_sync_logins">登入資訊</string>
    <!-- Preference for syncing tabs -->
    <string name="preferences_sync_tabs_2">開啟分頁</string>
    <!-- Preference for signing out -->
    <string name="preferences_sign_out">登出</string>
    <!-- Preference displays and allows changing current FxA device name -->
    <string name="preferences_sync_device_name">裝置名稱</string>
    <!-- Text shown when user enters empty device name -->
    <string name="empty_device_name_error">裝置名稱不得為空白。</string>
    <!-- Label indicating that sync is in progress -->
    <string name="sync_syncing_in_progress">同步中…</string>
    <!-- Label summary indicating that sync failed. The first parameter is the date stamp showing last time it succeeded -->
    <string name="sync_failed_summary">同步失敗。上次成功: %s</string>
    <!-- Label summary showing never synced -->
    <string name="sync_failed_never_synced_summary">同步失敗。上次同步: 從未</string>
    <!-- Label summary the date we last synced. The first parameter is date stamp showing last time synced -->
    <string name="sync_last_synced_summary">上次同步: %s</string>
    <!-- Label summary showing never synced -->
    <string name="sync_never_synced_summary">上次同步: 從未</string>

    <!-- Text for displaying the default device name.
        The first parameter is the application name, the second is the device manufacturer name
        and the third is the device model. -->
    <string name="default_device_name_2">在 %2$s %3$s 上的 %1$s</string>

    <!-- Preference for syncing credit cards -->
    <string name="preferences_sync_credit_cards">信用卡</string>
    <!-- Preference for syncing addresses -->
    <string name="preferences_sync_address">地址</string>

    <!-- Send Tab -->
    <!-- Name of the "receive tabs" notification channel. Displayed in the "App notifications" system settings for the app -->
    <string name="fxa_received_tab_channel_name">收到分頁</string>
    <!-- Description of the "receive tabs" notification channel. Displayed in the "App notifications" system settings for the app -->
    <string name="fxa_received_tab_channel_description">收到來自其他 Firefox 裝置的分頁通知。</string>

    <!--  The body for these is the URL of the tab received  -->
    <string name="fxa_tab_received_notification_name">收到分頁</string>
    <!-- %s is the device name -->
    <string name="fxa_tab_received_from_notification_name">來自 %s 的分頁</string>

    <!-- Advanced Preferences -->
    <!-- Preference for tracking protection exceptions -->
    <string name="preferences_tracking_protection_exceptions">例外網站</string>

    <!-- Button in Exceptions Preference to turn on tracking protection for all sites (remove all exceptions) -->
    <string name="preferences_tracking_protection_exceptions_turn_on_for_all">對所有網站開啟</string>

    <!-- Text displayed when there are no exceptions -->
    <string name="exceptions_empty_message_description">您可以針對某些網站設定例外，關閉追蹤保護功能。</string>
    <!-- Text displayed when there are no exceptions, with learn more link that brings users to a tracking protection SUMO page -->
    <string name="exceptions_empty_message_learn_more_link">了解更多</string>

    <!-- Preference switch for usage and technical data collection -->
    <string name="preference_usage_data">使用與技術資料</string>
    <!-- Preference description for usage and technical data collection -->
    <string name="preferences_usage_data_description">分享您瀏覽器的效能、使用方式、硬體設備、與自訂功能的資料給 Mozilla 以幫助我們讓 %1$s 變得更好</string>
    <!-- Preference switch for marketing data collection -->
    <string name="preferences_marketing_data">行銷資料</string>
    <!-- Preference description for marketing data collection -->
    <string name="preferences_marketing_data_description2">與我們的行動行銷服務廠商 Adjust 分享基本使用資料</string>
    <!-- Title for studies preferences -->
    <string name="preference_experiments_2">使用者研究</string>
    <!-- Summary for studies preferences -->
    <string name="preference_experiments_summary_2">允許 Mozilla 安裝執行使用者研究</string>

    <!-- Turn On Sync Preferences -->
    <!-- Header of the Sync and save your data preference view -->
    <string name="preferences_sync_2">同步並儲存您的資料</string>
    <!-- Preference for reconnecting to FxA sync -->
    <string name="preferences_sync_sign_in_to_reconnect">登入即可重新連線</string>
    <!-- Preference for removing FxA account -->
    <string name="preferences_sync_remove_account">移除帳號</string>

    <!-- Pairing Feature strings -->
    <!-- Instructions on how to access pairing -->
    <string name="pair_instructions_2"><![CDATA[掃描 <b>firefox.com/pair</b> 網站上的 QR Code]]></string>

    <!-- Toolbar Preferences -->
    <!-- Preference for using top toolbar -->
    <string name="preference_top_toolbar">頂端</string>
    <!-- Preference for using bottom toolbar -->
    <string name="preference_bottom_toolbar">底端</string>

    <!-- Theme Preferences -->
    <!-- Preference for using light theme -->
    <string name="preference_light_theme">亮色</string>
    <!-- Preference for using dark theme -->
    <string name="preference_dark_theme">暗色</string>
    <!-- Preference for using using dark or light theme automatically set by battery -->
    <string name="preference_auto_battery_theme">由系統省電模式設定</string>
    <!-- Preference for using following device theme -->
    <string name="preference_follow_device_theme">依照裝置佈景主題顯示</string>

    <!-- Gestures Preferences-->
    <!-- Preferences for using pull to refresh in a webpage -->
    <string name="preference_gestures_website_pull_to_refresh">向下滑動即可重新整理</string>
    <!-- Preference for using the dynamic toolbar -->
    <string name="preference_gestures_dynamic_toolbar">滾動畫面即可隱藏工具列</string>
    <!-- Preference for switching tabs by swiping horizontally on the toolbar -->
    <string name="preference_gestures_swipe_toolbar_switch_tabs">橫向滑動工具列來切換分頁</string>
    <!-- Preference for showing the opened tabs by swiping up on the toolbar-->
    <string name="preference_gestures_swipe_toolbar_show_tabs">向上滑動工具列來開新分頁</string>

    <!-- Library -->
    <!-- Option in Library to open Downloads page -->
    <string name="library_downloads">下載項目</string>
    <!-- Option in library to open Bookmarks page -->
    <string name="library_bookmarks">書籤</string>
    <!-- Option in library to open Desktop Bookmarks root page -->
    <string name="library_desktop_bookmarks_root">來自電腦的書籤</string>
    <!-- Option in library to open Desktop Bookmarks "menu" page -->
    <string name="library_desktop_bookmarks_menu">書籤選單</string>
    <!-- Option in library to open Desktop Bookmarks "toolbar" page -->
    <string name="library_desktop_bookmarks_toolbar">書籤工具列</string>
    <!-- Option in library to open Desktop Bookmarks "unfiled" page -->
    <string name="library_desktop_bookmarks_unfiled">其他書籤</string>
    <!-- Option in Library to open History page -->
    <string name="library_history">瀏覽紀錄</string>
    <!-- Option in Library to open a new tab -->
    <string name="library_new_tab">開新分頁</string>
    <!-- Settings Page Title -->
    <string name="settings_title">設定</string>
    <!-- Content description (not visible, for screen readers etc.): "Close button for library settings" -->
    <string name="content_description_close_button">關閉</string>

    <!-- Title to show in alert when a lot of tabs are to be opened
    %d is a placeholder for the number of tabs that will be opened -->
    <string name="open_all_warning_title">要一次開啟 %d 個分頁嗎？</string>
    <!-- Message to warn users that a large number of tabs will be opened
    %s will be replaced by app name. -->
    <string name="open_all_warning_message">一次開啟這麼多分頁會使 %s 於載入頁面時變得很慢。您確定要繼續嗎？</string>
    <!-- Dialog button text for confirming open all tabs -->
    <string name="open_all_warning_confirm">開啟分頁</string>
    <!-- Dialog button text for canceling open all tabs -->
    <string name="open_all_warning_cancel">取消</string>

    <!-- Text to show users they have one site in the history group section of the History fragment.
    %d is a placeholder for the number of sites in the group. -->
    <string name="history_search_group_site">%d 個網站</string>
    <!-- Text to show users they have multiple sites in the history group section of the History fragment.
    %d is a placeholder for the number of sites in the group. -->
    <string name="history_search_group_sites">%d 個網站</string>

    <!-- Option in library for Recently Closed Tabs -->
    <string name="library_recently_closed_tabs">最近關閉的分頁</string>
    <!-- Option in library to open Recently Closed Tabs page -->
    <string name="recently_closed_show_full_history">顯示完整瀏覽記錄</string>
    <!-- Text to show users they have multiple tabs saved in the Recently Closed Tabs section of history.
    %d is a placeholder for the number of tabs selected. -->
    <string name="recently_closed_tabs">%d 個分頁</string>
    <!-- Text to show users they have one tab saved in the Recently Closed Tabs section of history.
    %d is a placeholder for the number of tabs selected. -->
    <string name="recently_closed_tab">%d 個分頁</string>

    <!-- Recently closed tabs screen message when there are no recently closed tabs -->
    <string name="recently_closed_empty_message">目前還沒有最近關閉的分頁</string>

    <!-- Tab Management -->
    <!-- Title of preference for tabs management -->
    <string name="preferences_tabs">分頁</string>
    <!-- Title of preference that allows a user to specify the tab view -->
    <string name="preferences_tab_view">分頁檢視</string>
    <!-- Option for a list tab view -->
    <string name="tab_view_list">清單</string>
    <!-- Option for a grid tab view -->
    <string name="tab_view_grid">格線</string>
    <!-- Title of preference that allows a user to auto close tabs after a specified amount of time -->
    <string name="preferences_close_tabs">自動關閉分頁</string>
    <!-- Option for auto closing tabs that will never auto close tabs, always allows user to manually close tabs -->
    <string name="close_tabs_manually">手動</string>
    <!-- Option for auto closing tabs that will auto close tabs after one day -->
    <string name="close_tabs_after_one_day">1 天後</string>
    <!-- Option for auto closing tabs that will auto close tabs after one week -->
    <string name="close_tabs_after_one_week">1 週後</string>
    <!-- Option for auto closing tabs that will auto close tabs after one month -->
    <string name="close_tabs_after_one_month">1 個月後</string>

    <!-- Title of preference that allows a user to specify the auto-close settings for open tabs -->
    <string name="preference_auto_close_tabs" tools:ignore="UnusedResources">自動關閉分頁</string>

    <!-- Opening screen -->
    <!-- Title of a preference that allows a user to choose what screen to show after opening the app -->
    <string name="preferences_opening_screen">開啟畫面</string>
    <!-- Option for always opening the homepage when re-opening the app -->
    <string name="opening_screen_homepage">首頁</string>
    <!-- Option for always opening the user's last-open tab when re-opening the app -->
    <string name="opening_screen_last_tab">最後開啟的分頁</string>
    <!-- Option for always opening the homepage when re-opening the app after four hours of inactivity -->
    <string name="opening_screen_after_four_hours_of_inactivity">超過四個小時未使用就回到首頁</string>
    <!-- Summary for tabs preference when auto closing tabs setting is set to manual close-->
    <string name="close_tabs_manually_summary">手動關閉</string>
    <!-- Summary for tabs preference when auto closing tabs setting is set to auto close tabs after one day-->
    <string name="close_tabs_after_one_day_summary">1 天後關閉</string>
    <!-- Summary for tabs preference when auto closing tabs setting is set to auto close tabs after one week-->
    <string name="close_tabs_after_one_week_summary">1 週後關閉</string>
    <!-- Summary for tabs preference when auto closing tabs setting is set to auto close tabs after one month-->
    <string name="close_tabs_after_one_month_summary">1 個月後關閉</string>

    <!-- Inactive tabs -->
    <!-- Category header of a preference that allows a user to enable or disable the inactive tabs feature -->
    <string name="preferences_inactive_tabs">將舊分頁移動到獨立區塊</string>
    <!-- Title of inactive tabs preference -->
    <string name="preferences_inactive_tabs_title">將超過兩週沒有檢視過的分頁，移動至「閒置分頁」區塊。</string>

    <!-- Studies -->
    <!-- Title of the remove studies button -->
    <string name="studies_remove">移除</string>
    <!-- Title of the active section on the studies list -->
    <string name="studies_active">進行中</string>
    <!-- Description for studies, it indicates why Firefox use studies. The first parameter is the name of the application. -->
    <string name="studies_description_2">%1$s 會不定時安裝並執行使用者研究。</string>
    <!-- Learn more link for studies, links to an article for more information about studies. -->
    <string name="studies_learn_more">了解更多</string>

    <!-- Dialog message shown after removing a study -->
    <string name="studies_restart_app">應用程式將結束以套用變更</string>
    <!-- Dialog button to confirm the removing a study. -->
    <string name="studies_restart_dialog_ok">確定</string>
    <!-- Dialog button text for canceling removing a study. -->
    <string name="studies_restart_dialog_cancel">取消</string>

    <!-- Toast shown after turning on/off studies preferences -->
    <string name="studies_toast_quit_application" tools:ignore="UnusedResources">結束應用程式讓變更生效…</string>

    <!-- Sessions -->
    <!-- Title for the list of tabs -->
    <string name="tab_header_label">開啟分頁</string>
    <!-- Title for the list of tabs in the current private session -->
    <string name="tabs_header_private_tabs_title">隱私分頁</string>
    <!-- Title for the list of tabs in the synced tabs -->
    <string name="tabs_header_synced_tabs_title">同步的分頁</string>
    <!-- Content description (not visible, for screen readers etc.): Add tab button. Adds a news tab when pressed -->
    <string name="add_tab">新增分頁</string>
    <!-- Content description (not visible, for screen readers etc.): Add tab button. Adds a news tab when pressed -->
    <string name="add_private_tab">開新隱私瀏覽分頁</string>
    <!-- Text for the new tab button to indicate adding a new private tab in the tab -->
    <string name="tab_drawer_fab_content">隱私分頁</string>
    <!-- Text for the new tab button to indicate syncing command on the synced tabs page -->
    <string name="tab_drawer_fab_sync">同步</string>
    <!-- Text shown in the menu for sharing all tabs -->
    <string name="tab_tray_menu_item_share">分享所有分頁</string>
    <!-- Text shown in the menu to view recently closed tabs -->
    <string name="tab_tray_menu_recently_closed">最近關閉的分頁</string>
    <!-- Text shown in the tabs tray inactive tabs section -->
    <string name="tab_tray_inactive_recently_closed" tools:ignore="UnusedResources">最近關閉的分頁</string>
    <!-- Text shown in the menu to view account settings -->
    <string name="tab_tray_menu_account_settings">帳號設定</string>
    <!-- Text shown in the menu to view tab settings -->
    <string name="tab_tray_menu_tab_settings">分頁選項</string>
    <!-- Text shown in the menu for closing all tabs -->
    <string name="tab_tray_menu_item_close">關閉所有分頁</string>
    <!-- Text shown in the multiselect menu for bookmarking selected tabs. -->
    <string name="tab_tray_multiselect_menu_item_bookmark">加入書籤</string>
    <!-- Text shown in the multiselect menu for closing selected tabs. -->
    <string name="tab_tray_multiselect_menu_item_close">關閉</string>
    <!-- Content description for tabs tray multiselect share button -->
    <string name="tab_tray_multiselect_share_content_description">分享選擇的分頁</string>
    <!-- Content description for tabs tray multiselect menu -->
    <string name="tab_tray_multiselect_menu_content_description">選擇分頁選單</string>
    <!-- Content description (not visible, for screen readers etc.): Removes tab from collection button. Removes the selected tab from collection when pressed -->
    <string name="remove_tab_from_collection">將分頁從收藏集移除</string>
    <!-- Text for button to enter multiselect mode in tabs tray -->
    <string name="tabs_tray_select_tabs">選擇分頁</string>
    <!-- Content description (not visible, for screen readers etc.): Close tab button. Closes the current session when pressed -->
    <string name="close_tab">關閉分頁</string>
    <!-- Content description (not visible, for screen readers etc.): Close tab <title> button. First parameter is tab title  -->
    <string name="close_tab_title">關閉分頁 %s</string>
    <!-- Content description (not visible, for screen readers etc.): Opens the open tabs menu when pressed -->
    <string name="open_tabs_menu">開啟分頁選單</string>
    <!-- Open tabs menu item to save tabs to collection -->
    <string name="tabs_menu_save_to_collection1">將分頁儲存至收藏集</string>
    <!-- Text for the menu button to delete a collection -->
    <string name="collection_delete">刪除收藏集</string>
    <!-- Text for the menu button to rename a collection -->
    <string name="collection_rename">更名收藏集</string>
    <!-- Text for the button to open tabs of the selected collection -->
    <string name="collection_open_tabs">開啟分頁</string>


    <!-- Hint for adding name of a collection -->
    <string name="collection_name_hint">收藏集名稱</string>
    <!-- Text for the menu button to rename a top site -->
	<string name="rename_top_site">重新命名</string>
	<!-- Text for the menu button to remove a top site -->
	<string name="remove_top_site">移除</string>

    <!-- Text for the menu button to delete a top site from history -->
    <string name="delete_from_history">從瀏覽紀錄刪除</string>
    <!-- Postfix for private WebApp titles, placeholder is replaced with app name -->
    <string name="pwa_site_controls_title_private">%1$s（隱私瀏覽模式）</string>

    <!-- History -->
    <!-- Text for the button to search all history -->
    <string name="history_search_1">輸入搜尋詞彙</string>
    <!-- Text for the button to clear all history -->
    <string name="history_delete_all">刪除瀏覽紀錄</string>
    <!-- Text for the snackbar to confirm that multiple browsing history items has been deleted -->
    <string name="history_delete_multiple_items_snackbar">已刪除瀏覽紀錄</string>
    <!-- Text for the snackbar to confirm that a single browsing history item has been deleted. The first parameter is the shortened URL of the deleted history item. -->
    <string name="history_delete_single_item_snackbar">已刪除 %1$s</string>
    <!-- Context description text for the button to delete a single history item -->
    <string name="history_delete_item">刪除</string>
    <!-- History multi select title in app bar
    The first parameter is the number of bookmarks selected -->
    <string name="history_multi_select_title">已選擇 %1$d 筆瀏覽紀錄</string>
    <!-- Text for the header that groups the history for today -->
    <string name="history_today">今天</string>
    <!-- Text for the header that groups the history for yesterday -->
    <string name="history_yesterday">昨天</string>
    <!-- Text for the header that groups the history the past 7 days -->
    <string name="history_7_days">7 天內</string>
    <!-- Text for the header that groups the history the past 30 days -->
    <string name="history_30_days">30 天內</string>
    <!-- Text for the header that groups the history older than the last month -->
    <string name="history_older">更久之前</string>

    <!-- Text shown when no history exists -->
    <string name="history_empty_message">沒有紀錄</string>

    <!-- Downloads -->
    <!-- Text for the snackbar to confirm that multiple downloads items have been removed -->
    <string name="download_delete_multiple_items_snackbar_1">已移除下載紀錄</string>
    <!-- Text for the snackbar to confirm that a single download item has been removed. The first parameter is the name of the download item. -->
    <string name="download_delete_single_item_snackbar">已移除 %1$s</string>
    <!-- Text shown when no download exists -->
    <string name="download_empty_message_1">無已下載的檔案</string>
    <!-- History multi select title in app bar
    The first parameter is the number of downloads selected -->
    <string name="download_multi_select_title">已選擇 %1$d 個下載的檔案</string>


    <!-- Text for the button to remove a single download item -->
    <string name="download_delete_item_1">移除</string>


    <!-- Crashes -->
    <!-- Title text displayed on the tab crash page. This first parameter is the name of the application (For example: Fenix) -->
    <string name="tab_crash_title_2">很抱歉，%1$s 無法載入該頁面。</string>

    <!-- Send crash report checkbox text on the tab crash page -->
    <string name="tab_crash_send_report">傳送錯誤報告給 Mozilla</string>
    <!-- Close tab button text on the tab crash page -->
    <string name="tab_crash_close">關閉分頁</string>
    <!-- Restore tab button text on the tab crash page -->
    <string name="tab_crash_restore">還原分頁</string>

    <!-- Bookmarks -->
    <!-- Confirmation message for a dialog confirming if the user wants to delete the selected folder -->
    <string name="bookmark_delete_folder_confirmation_dialog">您確定要刪除這個資料夾嗎？</string>
    <!-- Confirmation message for a dialog confirming if the user wants to delete multiple items including folders. Parameter will be replaced by app name. -->
    <string name="bookmark_delete_multiple_folders_confirmation_dialog">%s 將刪除選擇的項目。</string>
    <!-- Text for the cancel button on delete bookmark dialog -->
    <string name="bookmark_delete_negative">取消</string>
    <!-- Screen title for adding a bookmarks folder -->
    <string name="bookmark_add_folder">新增資料夾</string>
    <!-- Snackbar title shown after a bookmark has been created. -->
    <string name="bookmark_saved_snackbar">已加入書籤！</string>
    <!-- Snackbar edit button shown after a bookmark has been created. -->
    <string name="edit_bookmark_snackbar_action">編輯</string>

    <!-- Bookmark overflow menu edit button -->
    <string name="bookmark_menu_edit_button">編輯</string>
    <!-- Bookmark overflow menu copy button -->
    <string name="bookmark_menu_copy_button">複製</string>
    <!-- Bookmark overflow menu share button -->
    <string name="bookmark_menu_share_button">分享</string>
    <!-- Bookmark overflow menu open in new tab button -->
    <string name="bookmark_menu_open_in_new_tab_button">用新分頁開啟</string>
    <!-- Bookmark overflow menu open in private tab button -->
    <string name="bookmark_menu_open_in_private_tab_button">用新隱私分頁開啟</string>
    <!-- Bookmark overflow menu open all in tabs button -->
    <string name="bookmark_menu_open_all_in_tabs_button">用新分頁開啟全部</string>
    <!-- Bookmark overflow menu open all in private tabs button -->
    <string name="bookmark_menu_open_all_in_private_tabs_button">用隱私保護分頁開啟全部</string>
    <!-- Bookmark overflow menu delete button -->
    <string name="bookmark_menu_delete_button">刪除</string>
    <!--Bookmark overflow menu save button -->
    <string name="bookmark_menu_save_button">儲存</string>
    <!-- Bookmark multi select title in app bar
     The first parameter is the number of bookmarks selected -->
    <string name="bookmarks_multi_select_title">已選擇 %1$d 筆書籤</string>
    <!-- Bookmark editing screen title -->
    <string name="edit_bookmark_fragment_title">編輯書籤</string>
    <!-- Bookmark folder editing screen title -->
    <string name="edit_bookmark_folder_fragment_title">編輯資料夾</string>
    <!-- Bookmark sign in button message -->
    <string name="bookmark_sign_in_button">登入後即可檢視同步的書籤</string>
    <!-- Bookmark URL editing field label -->
    <string name="bookmark_url_label">網址</string>
    <!-- Bookmark FOLDER editing field label -->
    <string name="bookmark_folder_label">資料夾</string>
    <!-- Bookmark NAME editing field label -->
    <string name="bookmark_name_label">名稱</string>
    <!-- Bookmark add folder screen title -->
    <string name="bookmark_add_folder_fragment_label">新增資料夾</string>
    <!-- Bookmark select folder screen title -->
    <string name="bookmark_select_folder_fragment_label">選擇資料夾</string>
    <!-- Bookmark editing error missing title -->
    <string name="bookmark_empty_title_error">必須要有標題</string>
    <!-- Bookmark editing error missing or improper URL -->
    <string name="bookmark_invalid_url_error">網址無效</string>
    <!-- Bookmark screen message for empty bookmarks folder -->
    <string name="bookmarks_empty_message">這裡沒有書籤</string>
    <!-- Bookmark snackbar message on deletion
     The first parameter is the host part of the URL of the bookmark deleted, if any -->
    <string name="bookmark_deletion_snackbar_message">已刪除書籤 %1$s</string>
    <!-- Bookmark snackbar message on deleting multiple bookmarks not including folders-->
    <string name="bookmark_deletion_multiple_snackbar_message_2">已刪除書籤</string>
    <!-- Bookmark snackbar message on deleting multiple bookmarks including folders-->
    <string name="bookmark_deletion_multiple_snackbar_message_3">刪除選擇的資料夾</string>
    <!-- Bookmark undo button for deletion snackbar action -->
    <string name="bookmark_undo_deletion">還原</string>

    <!-- Text for the button to search all bookmarks -->
    <string name="bookmark_search">輸入搜尋詞彙</string>

    <!-- Site Permissions -->
    <!-- Button label that take the user to the Android App setting -->
    <string name="phone_feature_go_to_settings">開啟設定</string>

    <!-- Content description (not visible, for screen readers etc.): Quick settings sheet
        to give users access to site specific information / settings. For example:
        Secure settings status and a button to modify site permissions -->
    <string name="quick_settings_sheet">快速設定表</string>
    <!-- Label that indicates that this option it the recommended one -->
    <string name="phone_feature_recommended">推薦</string>
    <!-- Button label for clearing all the information of site permissions-->
    <string name="clear_permissions">清除權限</string>
    <!-- Text for the OK button on Clear permissions dialog -->
    <string name="clear_permissions_positive">確定</string>
    <!-- Text for the cancel button on Clear permissions dialog -->
    <string name="clear_permissions_negative">取消</string>
    <!-- Button label for clearing a site permission-->
    <string name="clear_permission">清除權限</string>
    <!-- Text for the OK button on Clear permission dialog -->
    <string name="clear_permission_positive">確定</string>
    <!-- Text for the cancel button on Clear permission dialog -->
    <string name="clear_permission_negative">取消</string>
    <!-- Button label for clearing all the information on all sites-->
    <string name="clear_permissions_on_all_sites">清除所有網站的權限</string>
    <!-- Preference for altering video and audio autoplay for all websites -->
    <string name="preference_browser_feature_autoplay">自動播放</string>
    <!-- Preference for altering the camera access for all websites -->
    <string name="preference_phone_feature_camera">攝影機</string>
    <!-- Preference for altering the microphone access for all websites -->
    <string name="preference_phone_feature_microphone">麥克風</string>
    <!-- Preference for altering the location access for all websites -->
    <string name="preference_phone_feature_location">位置</string>
    <!-- Preference for altering the notification access for all websites -->
    <string name="preference_phone_feature_notification">通知</string>
    <!-- Preference for altering the persistent storage access for all websites -->
    <string name="preference_phone_feature_persistent_storage">持續性儲存空間</string>
    <!-- Preference for altering the storage access setting for all websites -->
    <string name="preference_phone_feature_cross_origin_storage_access">跨網站 Cookie</string>
    <!-- Preference for altering the EME access for all websites -->
    <string name="preference_phone_feature_media_key_system_access">由 DRM 控制的內容</string>
    <!-- Label that indicates that a permission must be asked always -->
    <string name="preference_option_phone_feature_ask_to_allow">總是詢問</string>
    <!-- Label that indicates that a permission must be blocked -->
    <string name="preference_option_phone_feature_blocked">封鎖</string>
    <!-- Label that indicates that a permission must be allowed -->
    <string name="preference_option_phone_feature_allowed">允許</string>
    <!--Label that indicates a permission is by the Android OS-->
    <string name="phone_feature_blocked_by_android">被 Android 封鎖</string>
    <!-- Preference for showing a list of websites that the default configurations won't apply to them -->
    <string name="preference_exceptions">例外網站</string>
    <!-- Summary of tracking protection preference if tracking protection is set to on -->
    <string name="tracking_protection_on">開啟</string>
    <!-- Summary of tracking protection preference if tracking protection is set to off -->
    <string name="tracking_protection_off">關閉</string>

    <!-- Label for global setting that indicates that all video and audio autoplay is allowed -->
    <string name="preference_option_autoplay_allowed2">允許自動播放影音內容</string>
    <!-- Label for site specific setting that indicates that all video and audio autoplay is allowed -->
    <string name="quick_setting_option_autoplay_allowed">允許自動播放影音內容</string>
    <!-- Label that indicates that video and audio autoplay is only allowed over Wi-Fi -->
    <string name="preference_option_autoplay_allowed_wifi_only2">僅在使用行動網路時封鎖影音內容</string>
    <!-- Subtext that explains 'autoplay on Wi-Fi only' option -->
    <string name="preference_option_autoplay_allowed_wifi_subtext">使用 Wi-Fi 網路時，仍會自動播放影音內容</string>
    <!-- Label for global setting that indicates that video autoplay is allowed, but audio autoplay is blocked -->
    <string name="preference_option_autoplay_block_audio2">僅封鎖音訊</string>
    <!-- Label for site specific setting that indicates that video autoplay is allowed, but audio autoplay is blocked -->
    <string name="quick_setting_option_autoplay_block_audio">僅封鎖音訊</string>
    <!-- Label for global setting that indicates that all video and audio autoplay is blocked -->
    <string name="preference_option_autoplay_blocked3">封鎖影音內容</string>
    <!-- Label for site specific setting that indicates that all video and audio autoplay is blocked -->
    <string name="quick_setting_option_autoplay_blocked">封鎖影音內容</string>
    <!-- Summary of delete browsing data on quit preference if it is set to on -->
    <string name="delete_browsing_data_quit_on">開啟</string>
    <!-- Summary of delete browsing data on quit preference if it is set to off -->
    <string name="delete_browsing_data_quit_off">關閉</string>

    <!-- Summary of studies preference if it is set to on -->
    <string name="studies_on">開啟</string>
    <!-- Summary of studies data on quit preference if it is set to off -->
    <string name="studies_off">關閉</string>

    <!-- Collections -->
    <!-- Collections header on home fragment -->
    <string name="collections_header">收藏集</string>
    <!-- Content description (not visible, for screen readers etc.): Opens the collection menu when pressed -->
    <string name="collection_menu_button_content_description">收藏集選單</string>

    <!-- Label to describe what collections are to a new user without any collections -->
    <string name="no_collections_description2">收集對您來說重要的東西。\n將類似的搜尋項目、網站、上網分頁收集起來，方便以後快速開啟。</string>
    <!-- Title for the "select tabs" step of the collection creator -->
    <string name="create_collection_select_tabs">選擇分頁</string>

    <!-- Title for the "select collection" step of the collection creator -->
    <string name="create_collection_select_collection">選擇收藏集</string>

    <!-- Title for the "name collection" step of the collection creator -->
    <string name="create_collection_name_collection">為收藏集命名</string>

    <!-- Button to add new collection for the "select collection" step of the collection creator -->
    <string name="create_collection_add_new_collection">新增收藏集</string>

    <!-- Button to select all tabs in the "select tabs" step of the collection creator -->
    <string name="create_collection_select_all">選擇全部</string>
    <!-- Button to deselect all tabs in the "select tabs" step of the collection creator -->
    <string name="create_collection_deselect_all">取消選擇全部</string>
    <!-- Text to prompt users to select the tabs to save in the "select tabs" step of the collection creator -->
    <string name="create_collection_save_to_collection_empty">要儲存的分頁</string>

    <!-- Text to show users how many tabs they have selected in the "select tabs" step of the collection creator.
     %d is a placeholder for the number of tabs selected. -->
    <string name="create_collection_save_to_collection_tabs_selected">已選擇 %d 個分頁</string>

    <!-- Text to show users they have one tab selected in the "select tabs" step of the collection creator.
    %d is a placeholder for the number of tabs selected. -->
    <string name="create_collection_save_to_collection_tab_selected">已選擇 %d 個分頁</string>

    <!-- Text shown in snackbar when multiple tabs have been saved in a collection -->
    <string name="create_collection_tabs_saved">已儲存分頁！</string>

    <!-- Text shown in snackbar when one or multiple tabs have been saved in a new collection -->
    <string name="create_collection_tabs_saved_new_collection">已儲存收藏集！</string>
    <!-- Text shown in snackbar when one tab has been saved in a collection -->
    <string name="create_collection_tab_saved">已儲存分頁！</string>

    <!-- Content description (not visible, for screen readers etc.): button to close the collection creator -->
    <string name="create_collection_close">關閉</string>

    <!-- Button to save currently selected tabs in the "select tabs" step of the collection creator-->
    <string name="create_collection_save">儲存</string>

    <!-- Snackbar action to view the collection the user just created or updated -->
    <string name="create_collection_view">檢視</string>

    <!-- Text for the OK button from collection dialogs -->
    <string name="create_collection_positive">確定</string>
    <!-- Text for the cancel button from collection dialogs -->
    <string name="create_collection_negative">取消</string>

    <!-- Default name for a new collection in "name new collection" step of the collection creator. %d is a placeholder for the number of collections-->
    <string name="create_collection_default_name">收藏集 %d</string>

    <!-- Share -->
    <!-- Share screen header -->
    <string name="share_header_2">分享</string>
    <!-- Content description (not visible, for screen readers etc.):
        "Share" button. Opens the share menu when pressed. -->
    <string name="share_button_content_description">分享</string>
    <!-- Text for the Save to PDF feature in the share menu -->
    <string name="share_save_to_pdf">儲存為 PDF</string>
    <!-- Text for error message when generating a PDF file Text for error message when generating a PDF file. -->
    <string name="unable_to_save_to_pdf_error">無法產生 PDF</string>
    <!-- Sub-header in the dialog to share a link to another sync device -->
    <string name="share_device_subheader">傳送到裝置</string>
    <!-- Sub-header in the dialog to share a link to an app from the full list -->
    <string name="share_link_all_apps_subheader">所有動作</string>
    <!-- Sub-header in the dialog to share a link to an app from the most-recent sorted list -->
    <string name="share_link_recent_apps_subheader">最近使用</string>
    <!-- Text for the copy link action in the share screen. -->
    <string name="share_copy_link_to_clipboard">複製到剪貼簿</string>
    <!-- Toast shown after copying link to clipboard -->
    <string name="toast_copy_link_to_clipboard">已複製至剪貼簿</string>
    <!-- An option from the three dot menu to into sync -->
    <string moz:removedIn="107" name="sync_menu_sign_in" tools:ignore="UnusedResources">登入進行同步</string>
    <!-- An option from the share dialog to sign into sync -->
    <string name="sync_sign_in">登入 Sync</string>
     <!-- An option from the three dot menu to sync and save data -->
    <string name="sync_menu_sync_and_save_data">同步並儲存資料</string>
    <!-- An option from the share dialog to send link to all other sync devices -->
    <string name="sync_send_to_all">傳送到所有裝置</string>
    <!-- An option from the share dialog to reconnect to sync -->
    <string name="sync_reconnect">重新連線到 Sync</string>
    <!-- Text displayed when sync is offline and cannot be accessed -->
    <string name="sync_offline">離線</string>
    <!-- An option to connect additional devices -->
    <string name="sync_connect_device">連結其他裝置</string>
    <!-- The dialog text shown when additional devices are not available -->
    <string name="sync_connect_device_dialog">請在至少另一台裝置上的 Firefox 登入才能傳送分頁。</string>
    <!-- Confirmation dialog button -->
    <string name="sync_confirmation_button">知道了</string>

    <!-- Share error message -->
    <string name="share_error_snackbar">無法分享到此應用程式</string>

    <!-- Add new device screen title -->
    <string name="sync_add_new_device_title">傳送到裝置</string>
    <!-- Text for the warning message on the Add new device screen -->
    <string name="sync_add_new_device_message">沒有已連結的裝置</string>
    <!-- Text for the button to learn about sending tabs -->
    <string name="sync_add_new_device_learn_button">了解傳送分頁…</string>
    <!-- Text for the button to connect another device -->
    <string name="sync_add_new_device_connect_button">連結其他裝置…</string>

    <!-- Notifications -->
    <!-- Text shown in the notification that pops up to remind the user that a private browsing session is active. -->
    <string name="notification_pbm_delete_text_2">關閉隱私分頁</string>
    <!-- Name of the marketing notification channel. Displayed in the "App notifications" system settings for the app -->
    <string name="notification_marketing_channel_name">行銷活動</string>
    <!-- Title shown in the notification that pops up to remind the user to set fenix as default browser.
    %1$s is a placeholder that will be replaced by the app name (Fenix). -->
    <string name="notification_default_browser_title">%1$s 又快、又有隱私</string>
    <!-- Text shown in the notification that pops up to remind the user to set fenix as default browser.
    %1$s is a placeholder that will be replaced by the app name (Fenix). -->
    <string name="notification_default_browser_text">將 %1$s 設為預設瀏覽器</string>

    <!-- Title shown in the notification that pops up to re-engage the user -->
    <string name="notification_re_engagement_title">試用隱私瀏覽功能</string>
    <!-- Text shown in the notification that pops up to re-engage the user.
    %1$s is a placeholder that will be replaced by the app name. -->
    <string name="notification_re_engagement_text">上網結束後，%1$s 將不會保留任何 Cookie 與瀏覽紀錄</string>

    <!-- Snackbar -->
    <!-- Text shown in snackbar when user deletes a collection -->
    <string name="snackbar_collection_deleted">已刪除收藏集</string>

    <!-- Text shown in snackbar when user renames a collection -->
    <string name="snackbar_collection_renamed">已更名收藏集</string>

    <!-- Text shown in snackbar when user closes a tab -->
    <string name="snackbar_tab_closed">已關閉分頁</string>
    <!-- Text shown in snackbar when user closes all tabs -->
    <string name="snackbar_tabs_closed">已關閉分頁</string>
    <!-- Text shown in snackbar when user bookmarks a list of tabs -->
    <string name="snackbar_message_bookmarks_saved">已加入書籤！</string>
    <!-- Text shown in snackbar when user adds a site to shortcuts -->
    <string name="snackbar_added_to_shortcuts">已新增至捷徑！</string>
    <!-- Text shown in snackbar when user closes a private tab -->
    <string name="snackbar_private_tab_closed">已關閉隱私分頁</string>
    <!-- Text shown in snackbar when user closes all private tabs -->
    <string name="snackbar_private_tabs_closed">已關閉隱私分頁</string>
    <!-- Text shown in snackbar to undo deleting a tab, top site or collection -->
    <string name="snackbar_deleted_undo">還原</string>

    <!-- Text shown in snackbar when user removes a top site -->
    <string name="snackbar_top_site_removed">已移除網站</string>
    <!-- QR code scanner prompt which appears after scanning a code, but before navigating to it
        First parameter is the name of the app, second parameter is the URL or text scanned-->
    <string name="qr_scanner_confirmation_dialog_message">允許 %1$s 開啟 %2$s</string>
    <!-- QR code scanner prompt dialog positive option to allow navigation to scanned link -->
    <string name="qr_scanner_dialog_positive">允許</string>
    <!-- QR code scanner prompt dialog positive option to deny navigation to scanned link -->
    <string name="qr_scanner_dialog_negative">拒絕</string>
    <!-- QR code scanner prompt dialog error message shown when a hostname does not contain http or https. -->
    <string name="qr_scanner_dialog_invalid">網址不正確。</string>
    <!-- QR code scanner prompt dialog positive option when there is an error -->
    <string name="qr_scanner_dialog_invalid_ok">確定</string>
    <!-- Tab collection deletion prompt dialog message. Placeholder will be replaced with the collection name -->
    <string name="tab_collection_dialog_message">您確定要刪除 %1$s 嗎？</string>
    <!-- Collection and tab deletion prompt dialog message. This will show when the last tab from a collection is deleted -->
    <string name="delete_tab_and_collection_dialog_message">刪除此分頁也會同時刪除整個收藏集，您可以之後再建立新的收藏集。</string>
    <!-- Collection and tab deletion prompt dialog title. Placeholder will be replaced with the collection name. This will show when the last tab from a collection is deleted -->
    <string name="delete_tab_and_collection_dialog_title">要刪除 %1$s 嗎？</string>
    <!-- Tab collection deletion prompt dialog option to delete the collection -->
    <string name="tab_collection_dialog_positive">刪除</string>
    <!-- Text displayed in a notification when the user enters full screen mode -->
    <string name="full_screen_notification">進入全螢幕模式</string>

    <!-- Message for copying the URL via long press on the toolbar -->
    <string name="url_copied">已複製網址</string>


    <!-- Sample text for accessibility font size -->
    <string name="accessibility_text_size_sample_text_1">This is sample text. It is here to show how text will appear when you increase or decrease the size with this setting.\n
中文字型測試：「老闆，來一杯大杯珍奶，半糖去冰！」
</string>
    <!-- Summary for Accessibility Text Size Scaling Preference -->
    <string name="preference_accessibility_text_size_summary">放大或縮小網站上的文字</string>
    <!-- Title for Accessibility Text Size Scaling Preference -->
    <string name="preference_accessibility_font_size_title">字型大小</string>

    <!-- Title for Accessibility Text Automatic Size Scaling Preference -->
    <string name="preference_accessibility_auto_size_2">自動調整字體大小</string>
    <!-- Summary for Accessibility Text Automatic Size Scaling Preference -->
    <string name="preference_accessibility_auto_size_summary">將依照 Android 系統文字大小設定顯示。請先停用設定才能在此調整。</string>

    <!-- Title for the Delete browsing data preference -->
    <string name="preferences_delete_browsing_data">刪除瀏覽資料</string>
    <!-- Title for the tabs item in Delete browsing data -->
    <string name="preferences_delete_browsing_data_tabs_title_2">開啟的分頁</string>
    <!-- Subtitle for the tabs item in Delete browsing data, parameter will be replaced with the number of open tabs -->
    <string name="preferences_delete_browsing_data_tabs_subtitle">%d 個分頁</string>
    <!-- Title for the data and history items in Delete browsing data -->
    <string name="preferences_delete_browsing_data_browsing_data_title">瀏覽紀錄與網站資料</string>
    <!-- Subtitle for the data and history items in delete browsing data, parameter will be replaced with the
        number of history items the user has -->
    <string name="preferences_delete_browsing_data_browsing_data_subtitle">%d 筆網址</string>
    <!-- Title for the cookies item in Delete browsing data -->
    <string name="preferences_delete_browsing_data_cookies">Cookie</string>
    <!-- Subtitle for the cookies item in Delete browsing data -->
    <string name="preferences_delete_browsing_data_cookies_subtitle">將從大多數網站登出</string>
    <!-- Title for the cached images and files item in Delete browsing data -->
    <string name="preferences_delete_browsing_data_cached_files">快取圖片與檔案</string>
    <!-- Subtitle for the cached images and files item in Delete browsing data -->
    <string name="preferences_delete_browsing_data_cached_files_subtitle">可清理出儲存空間</string>
    <!-- Title for the site permissions item in Delete browsing data -->
    <string name="preferences_delete_browsing_data_site_permissions">網站權限</string>
    <!-- Title for the downloads item in Delete browsing data -->
    <string name="preferences_delete_browsing_data_downloads">下載項目</string>
    <!-- Text for the button to delete browsing data -->
    <string name="preferences_delete_browsing_data_button">刪除瀏覽資料</string>

    <!-- Title for the Delete browsing data on quit preference -->
    <string name="preferences_delete_browsing_data_on_quit">離開時刪除瀏覽資料</string>
    <!-- Summary for the Delete browsing data on quit preference. "Quit" translation should match delete_browsing_data_on_quit_action translation. -->
    <string name="preference_summary_delete_browsing_data_on_quit_2">點擊主選單中的「離開」時，自動清除上網資料</string>
    <!-- Action item in menu for the Delete browsing data on quit feature -->
    <string name="delete_browsing_data_on_quit_action">離開</string>

    <!-- Title text of a delete browsing data dialog. -->
    <string name="delete_history_prompt_title">要清除的時間範圍</string>
    <!-- Body text of a delete browsing data dialog. -->
    <string name="delete_history_prompt_body">清除瀏覽紀錄（包含同步自其他裝置的紀錄）、Cookie 及其他瀏覽資料。</string>
    <!-- Radio button in the delete browsing data dialog to delete history items for the last hour. -->
    <string name="delete_history_prompt_button_last_hour">一小時內</string>
    <!-- Radio button in the delete browsing data dialog to delete history items for today and yesterday. -->
    <string name="delete_history_prompt_button_today_and_yesterday">今天和昨天</string>
    <!-- Radio button in the delete browsing data dialog to delete all history. -->
    <string name="delete_history_prompt_button_everything">所有歷史記錄</string>

    <!-- Dialog message to the user asking to delete browsing data. Parameter will be replaced by app name. -->
    <string name="delete_browsing_data_prompt_message_3">%s 將刪除選擇的瀏覽資料。</string>
    <!-- Text for the cancel button for the data deletion dialog -->
    <string name="delete_browsing_data_prompt_cancel">取消</string>
    <!-- Text for the allow button for the data deletion dialog -->
    <string name="delete_browsing_data_prompt_allow">刪除</string>
    <!-- Text for the snackbar confirmation that the data was deleted -->
    <string name="preferences_delete_browsing_data_snackbar">已刪除瀏覽資料</string>

    <!-- Text for the snackbar to show the user that the deletion of browsing data is in progress -->
    <string name="deleting_browsing_data_in_progress">正在刪除上網資料…</string>

    <!-- Dialog message to the user asking to delete all history items inside the opened group. Parameter will be replaced by a history group name. -->
    <string name="delete_all_history_group_prompt_message">要刪除「%s」中的所有網站？</string>
    <!-- Text for the cancel button for the history group deletion dialog -->
    <string name="delete_history_group_prompt_cancel">取消</string>
    <!-- Text for the allow button for the history group dialog -->
    <string name="delete_history_group_prompt_allow">刪除</string>
    <!-- Text for the snackbar confirmation that the history group was deleted -->
    <string name="delete_history_group_snackbar">已刪除群組</string>

    <!-- Onboarding -->
<<<<<<< HEAD
    <!-- Text for onboarding welcome message
    The first parameter is the name of the app (e.g. Firefox Preview) -->
    <string moz:RemovedIn="106" name="onboarding_header" tools:ignore="UnusedResources">歡迎使用 %s！</string>
=======
>>>>>>> 68970841
    <!-- Text for onboarding welcome header. -->
    <string name="onboarding_header_2">歡迎來到更好的網路環境</string>
    <!-- Text for the onboarding welcome message. -->
    <string name="onboarding_message">一套為人們，而不為利益打造的瀏覽器。</string>
<<<<<<< HEAD
    <!-- text for the Firefox account onboarding sign in card header. The word "Firefox" should not be translated -->
    <string moz:removedIn="106" name="onboarding_account_sign_in_header_1" tools:ignore="UnusedResources">在不同裝置間同步 Firefox</string>

    <!-- Text for the Firefox account onboarding sign in card header. -->
    <string name="onboarding_account_sign_in_header">從結束的地方繼續</string>
    <!-- Text for the button to learn more about signing in to your Firefox account. The first parameter is the name of the application.-->
    <string moz:removedIn="106" name="onboarding_manual_sign_in_description_2" tools:ignore="UnusedResources">將 %1$s 上的書籤、瀏覽紀錄、網站密碼帶到此裝置。</string>
    <!-- Text for the button to learn more about signing in to your Firefox account. -->
    <string name="onboarding_manual_sign_in_description">在不同裝置間同步分頁、密碼，讓您無縫切換裝置。</string>
    <!-- text for the button to manually sign into Firefox account. -->
    <string moz:removedIn="106" name="onboarding_firefox_account_sign_in_1" tools:ignore="UnusedResources">註冊</string>
=======

    <!-- Text for the Firefox account onboarding sign in card header. -->
    <string name="onboarding_account_sign_in_header">從結束的地方繼續</string>
    <!-- Text for the button to learn more about signing in to your Firefox account. -->
    <string name="onboarding_manual_sign_in_description">在不同裝置間同步分頁、密碼，讓您無縫切換裝置。</string>
>>>>>>> 68970841
    <!-- Text for the button to manually sign into Firefox account. -->
    <string name="onboarding_firefox_account_sign_in">登入</string>
    <!-- text to display in the snackbar once account is signed-in -->
    <string name="onboarding_firefox_account_sync_is_on">已開啟 Sync</string>
<<<<<<< HEAD
    <!-- text for the tracking protection onboarding card header -->
    <string moz:removedIn="106" name="onboarding_tracking_protection_header_3" tools:ignore="UnusedResources">隨時都有隱私保護</string>
    <!-- Text for the tracking protection onboarding card header -->
    <string name="onboarding_tracking_protection_header">預設開啟隱私保護</string>
    <!-- text for the tracking protection card description. The first parameter is the name of the application.-->
    <string moz:removedIn="106" name="onboarding_tracking_protection_description_4" tools:ignore="UnusedResources">%1$s 會自動封鎖讓大企業在網路上偷偷跟蹤您的程式。</string>
=======
    <!-- Text for the tracking protection onboarding card header -->
    <string name="onboarding_tracking_protection_header">預設開啟隱私保護</string>
>>>>>>> 68970841
    <!-- Text for the tracking protection card description. -->
    <string name="onboarding_tracking_protection_description">「全方位 Cookie 保護」功能可防止追蹤器透過 Cookie 在網路上追蹤您。</string>
    <!-- text for tracking protection radio button option for standard level of blocking -->
    <string name="onboarding_tracking_protection_standard_button_2">標準（預設）</string>
    <!-- text for standard blocking option button description -->
    <string name="onboarding_tracking_protection_standard_button_description_3">隱私權保護與效能兼顧。網站可正常運作。</string>
    <!-- text for tracking protection radio button option for strict level of blocking -->
    <string name="onboarding_tracking_protection_strict_option">嚴格</string>
    <!-- text for strict blocking option button description -->
    <string name="onboarding_tracking_protection_strict_button_description_3">封鎖更多追蹤器，讓網頁可以更快載入，但頁面上的某些功能可能會故障。</string>
    <!-- text for the toolbar position card header  -->
    <string name="onboarding_toolbar_placement_header_1">挑選工具列要放置的位置</string>
<<<<<<< HEAD
    <!-- text for the toolbar position card description -->
    <string moz:removedIn="106" name="onboarding_toolbar_placement_description_1" tools:ignore="UnusedResources">可以將工具列放在畫面底端或頂端，容易操作的地方。</string>
    <!-- Text for the toolbar position card description -->
    <string name="onboarding_toolbar_placement_description">放在畫面底部或頂端都沒問題。</string>
    <!-- text for the privacy notice onboarding card header -->
    <string moz:removedIn="106" name="onboarding_privacy_notice_header" tools:ignore="UnusedResources">您的隱私權</string>
    <!-- Text for the privacy notice onboarding card header -->
    <string name="onboarding_privacy_notice_header_1">自行控制自己的資料</string>
    <!-- text for the privacy notice onboarding card description
    The first parameter is the name of the app (e.g. Firefox Preview) Substitute %s for long browser name. -->
    <string moz:removedIn="106" name="onboarding_privacy_notice_description2" tools:ignore="UnusedResources">我們將 %s 設計成讓您可以完整控制要在網路上分享哪些東西、以及與我們分享哪些東西。</string>
=======
    <!-- Text for the toolbar position card description -->
    <string name="onboarding_toolbar_placement_description">放在畫面底部或頂端都沒問題。</string>
    <!-- Text for the privacy notice onboarding card header -->
    <string name="onboarding_privacy_notice_header_1">自行控制自己的資料</string>
>>>>>>> 68970841
    <!-- Text for the privacy notice onboarding card description. -->
    <string name="onboarding_privacy_notice_description">Firefox 讓您可自行控制要在網路上分享哪些東西、以及與我們分享哪些東西。</string>
    <!-- Text for the button to read the privacy notice -->
    <string name="onboarding_privacy_notice_read_button">閱讀我們的隱私權公告</string>

    <!-- Text for the conclusion onboarding message -->
    <string name="onboarding_conclusion_header">準備好探索驚人的網路世界了嗎？</string>
    <!-- text for the button to finish onboarding -->
    <string name="onboarding_finish">開始上網</string>

    <!-- Onboarding theme -->
    <!-- text for the theme picker onboarding card header -->
    <string name="onboarding_theme_picker_header">選擇佈景主題</string>
    <!-- text for the theme picker onboarding card description -->
    <string name="onboarding_theme_picker_description_2">使用暗色模式，更省電又保護視力。</string>
    <!-- Automatic theme setting (will follow device setting) -->
    <string name="onboarding_theme_automatic_title">自動</string>
    <!-- Summary of automatic theme setting (will follow device setting) -->
    <string name="onboarding_theme_automatic_summary">配合您的裝置設定</string>
    <!-- Theme setting for dark mode -->
    <string name="onboarding_theme_dark_title">暗色主題</string>
    <!-- Theme setting for light mode -->
    <string name="onboarding_theme_light_title">亮色主題</string>

    <!-- Text shown in snackbar when multiple tabs have been sent to device -->
    <string name="sync_sent_tabs_snackbar">已送出分頁！</string>
    <!-- Text shown in snackbar when one tab has been sent to device  -->
    <string name="sync_sent_tab_snackbar">已送出分頁！</string>
    <!-- Text shown in snackbar when sharing tabs failed  -->
    <string name="sync_sent_tab_error_snackbar">無法傳送</string>
    <!-- Text shown in snackbar for the "retry" action that the user has after sharing tabs failed -->
    <string name="sync_sent_tab_error_snackbar_action">重試</string>
    <!-- Title of QR Pairing Fragment -->
    <string name="sync_scan_code">掃描 QR Code</string>
    <!-- Instructions on how to access pairing -->
    <string name="sign_in_instructions"><![CDATA[在電腦上使用 Firefox 開啟 <b>https://firefox.com/pair</b>]]></string>
    <!-- Text shown for sign in pairing when ready -->
    <string name="sign_in_ready_for_scan">準備好了，開始掃描！</string>
    <!-- Text shown for settings option for sign with pairing -->
    <string name="sign_in_with_camera">使用攝影機登入</string>
    <!-- Text shown for settings option for sign with email -->
    <string name="sign_in_with_email">改用電子郵件</string>
    <!-- Text shown for settings option for create new account text.'Firefox' intentionally hardcoded here.-->
    <string name="sign_in_create_account_text"><![CDATA[沒有帳號嗎？<u>註冊一組</u>就能在不同裝置間同步 Firefox。]]></string>
    <!-- Text shown in confirmation dialog to sign out of account. The first parameter is the name of the app (e.g. Firefox Preview) -->
    <string name="sign_out_confirmation_message_2">%s 將會停止與您帳號間的同步，但不會刪除此裝置上的任何瀏覽資料。</string>
    <!-- Option to continue signing out of account shown in confirmation dialog to sign out of account -->
    <string name="sign_out_disconnect">取消連線</string>
    <!-- Option to cancel signing out shown in confirmation dialog to sign out of account -->
    <string name="sign_out_cancel">取消</string>
    <!-- Error message snackbar shown after the user tried to select a default folder which cannot be altered -->
    <string name="bookmark_cannot_edit_root">無法編輯預設資料夾</string>

    <!-- Enhanced Tracking Protection -->
    <!-- Link displayed in enhanced tracking protection panel to access tracking protection settings -->
    <string name="etp_settings">保護設定</string>
    <!-- Preference title for enhanced tracking protection settings -->
    <string name="preference_enhanced_tracking_protection">加強型追蹤保護</string>
    <!-- Title for the description of enhanced tracking protection -->
    <string name="preference_enhanced_tracking_protection_explanation_title">上網不被追蹤</string>
    <!-- Description of enhanced tracking protection. The first parameter is the name of the application (For example: Fenix) -->
    <string name="preference_enhanced_tracking_protection_explanation">自己保留自己的資料。%s 不讓常見的追蹤器記錄您的上網行為。</string>
    <!-- Text displayed that links to website about enhanced tracking protection -->
    <string name="preference_enhanced_tracking_protection_explanation_learn_more">了解更多</string>
    <!-- Preference for enhanced tracking protection for the standard protection settings -->
    <string name="preference_enhanced_tracking_protection_standard_default_1">標準（預設）</string>
    <!-- Preference description for enhanced tracking protection for the standard protection settings -->
    <string name="preference_enhanced_tracking_protection_standard_description_4">隱私權保護與效能兼顧。網站可正常運作。</string>
    <!--  Accessibility text for the Standard protection information icon  -->
    <string name="preference_enhanced_tracking_protection_standard_info_button">標準追蹤保護會封鎖哪些內容</string>
    <!-- Preference for enhanced tracking protection for the strict protection settings -->
    <string name="preference_enhanced_tracking_protection_strict">嚴格</string>
    <!-- Preference description for enhanced tracking protection for the strict protection settings -->
    <string name="preference_enhanced_tracking_protection_strict_description_3">封鎖更多追蹤器，讓網頁可以更快載入，但頁面上的某些功能可能會故障。</string>
    <!--  Accessibility text for the Strict protection information icon  -->
    <string name="preference_enhanced_tracking_protection_strict_info_button">嚴格追蹤保護會封鎖哪些內容</string>
    <!-- Preference for enhanced tracking protection for the custom protection settings -->
    <string name="preference_enhanced_tracking_protection_custom">自訂</string>
    <!-- Preference description for enhanced tracking protection for the strict protection settings -->
    <string name="preference_enhanced_tracking_protection_custom_description_2">選擇要封鎖哪些追蹤器與指令碼。</string>
    <!--  Accessibility text for the Strict protection information icon  -->
    <string name="preference_enhanced_tracking_protection_custom_info_button">自訂追蹤保護會封鎖哪些內容</string>
    <!-- Header for categories that are being blocked by current Enhanced Tracking Protection settings -->
    <!-- Preference for enhanced tracking protection for the custom protection settings for cookies-->
    <string name="preference_enhanced_tracking_protection_custom_cookies">Cookie</string>
    <!-- Option for enhanced tracking protection for the custom protection settings for cookies-->
    <string name="preference_enhanced_tracking_protection_custom_cookies_1">跨網站與社交媒體追蹤器</string>
    <!-- Option for enhanced tracking protection for the custom protection settings for cookies-->
    <string name="preference_enhanced_tracking_protection_custom_cookies_2">來自未造訪過網站的 Cookie</string>
    <!-- Option for enhanced tracking protection for the custom protection settings for cookies-->
    <string name="preference_enhanced_tracking_protection_custom_cookies_3">所有第三方 Cookie（可能造成某些網站不正常）</string>
    <!-- Option for enhanced tracking protection for the custom protection settings for cookies-->
    <string name="preference_enhanced_tracking_protection_custom_cookies_4">所有 Cookie（會造成網站不正常）</string>
    <!-- Option for enhanced tracking protection for the custom protection settings for cookies-->
    <string name="preference_enhanced_tracking_protection_custom_cookies_5">隔離跨網站 Cookie</string>
    <!-- Preference for enhanced tracking protection for the custom protection settings for tracking content -->
    <string name="preference_enhanced_tracking_protection_custom_tracking_content">追蹤用內容</string>
    <!-- Option for enhanced tracking protection for the custom protection settings for tracking content-->
    <string name="preference_enhanced_tracking_protection_custom_tracking_content_1">所有分頁</string>
    <!-- Option for enhanced tracking protection for the custom protection settings for tracking content-->
    <string name="preference_enhanced_tracking_protection_custom_tracking_content_2">僅在隱私瀏覽分頁</string>
    <!-- Preference for enhanced tracking protection for the custom protection settings -->
    <string name="preference_enhanced_tracking_protection_custom_cryptominers">加密貨幣採礦程式</string>
    <!-- Preference for enhanced tracking protection for the custom protection settings -->
    <string name="preference_enhanced_tracking_protection_custom_fingerprinters">數位指紋追蹤程式</string>
    <!-- Button label for navigating to the Enhanced Tracking Protection details -->
    <string name="enhanced_tracking_protection_details">詳細資訊</string>
    <!-- Header for categories that are being being blocked by current Enhanced Tracking Protection settings -->
    <string name="enhanced_tracking_protection_blocked">已封鎖</string>
    <!-- Header for categories that are being not being blocked by current Enhanced Tracking Protection settings -->
    <string name="enhanced_tracking_protection_allowed">已允許</string>
    <!-- Category of trackers (social media trackers) that can be blocked by Enhanced Tracking Protection -->
    <string name="etp_social_media_trackers_title">社交媒體追蹤器</string>
    <!-- Description of social media trackers that can be blocked by Enhanced Tracking Protection -->
    <string name="etp_social_media_trackers_description">限制社群網站能在網路上追蹤您上網行為的能力。</string>
    <!-- Category of trackers (cross-site tracking cookies) that can be blocked by Enhanced Tracking Protection -->
    <string name="etp_cookies_title">跨網站追蹤 Cookie</string>
    <!-- Category of trackers (cross-site tracking cookies) that can be blocked by Enhanced Tracking Protection -->
    <string name="etp_cookies_title_2">跨網站 Cookie</string>
    <!-- Description of cross-site tracking cookies that can be blocked by Enhanced Tracking Protection -->
    <string name="etp_cookies_description">封鎖廣告網與分析公司用來在各個網站中收集您的上網資料的 Cookie。</string>
    <!-- Description of cross-site tracking cookies that can be blocked by Enhanced Tracking Protection -->
    <string name="etp_cookies_description_2">全方位 Cookie 保護功能會將 Cookie 隔離於您所在的網站當中，這樣廣告網所送出的追蹤器就無法透過 Cookie 在不同網站間追蹤您。</string>
    <!-- Category of trackers (cryptominers) that can be blocked by Enhanced Tracking Protection -->
    <string name="etp_cryptominers_title">加密貨幣採礦程式</string>
    <!-- Description of cryptominers that can be blocked by Enhanced Tracking Protection -->
    <string name="etp_cryptominers_description">防止有害指令碼使用您的裝置來為數位貨幣「採礦」。</string>
    <!-- Category of trackers (fingerprinters) that can be blocked by Enhanced Tracking Protection -->
    <string name="etp_fingerprinters_title">數位指紋追蹤程式</string>
    <!-- Description of fingerprinters that can be blocked by Enhanced Tracking Protection -->
    <string name="etp_fingerprinters_description">防止他人收集可用來追蹤您的裝置識別資料。</string>
    <!-- Category of trackers (tracking content) that can be blocked by Enhanced Tracking Protection -->
    <string name="etp_tracking_content_title">追蹤用內容</string>
    <!-- Description of tracking content that can be blocked by Enhanced Tracking Protection -->
    <string name="etp_tracking_content_description">防止載入含有追蹤碼的外部廣告、影片及其他內容。可能會影響某些網站功能。</string>
    <!-- Enhanced Tracking Protection message that protection is currently on for this site -->
    <string name="etp_panel_on">已開啟此網站的追蹤保護</string>
    <!-- Enhanced Tracking Protection message that protection is currently off for this site -->
    <string name="etp_panel_off">已關閉此網站的追蹤保護</string>
    <!-- Header for exceptions list for which sites enhanced tracking protection is always off -->
    <string name="enhanced_tracking_protection_exceptions">針對下列網站關閉加強型追蹤保護</string>
    <!-- Content description (not visible, for screen readers etc.): Navigate
    back from ETP details (Ex: Tracking content) -->
    <string name="etp_back_button_content_description">瀏覽上一頁</string>
    <!-- About page link text to open what's new link -->
    <string name="about_whats_new">%s 有什麼新鮮事</string>
    <!-- Open source licenses page title
    The first parameter is the app name -->
    <string name="open_source_licenses_title">%s | 開放原始碼程式庫</string>

    <!-- Category of trackers (redirect trackers) that can be blocked by Enhanced Tracking Protection -->
    <string name="etp_redirect_trackers_title">重新導向追蹤器</string>
    <!-- Description of redirect tracker cookies that can be blocked by Enhanced Tracking Protection -->
    <string name="etp_redirect_trackers_description">清除已知網站在重新導向時所設定的 Cookie。</string>

    <!-- Description of the SmartBlock Enhanced Tracking Protection feature. The * symbol is intentionally hardcoded here,
         as we use it on the UI to indicate which trackers have been partially unblocked.  -->
    <string name="preference_etp_smartblock_description">由於您已與此頁面中的部分追蹤器互動過，已解除封鎖下列標示的追蹤器 *。</string>
    <!-- Text displayed that links to website about enhanced tracking protection SmartBlock -->
    <string name="preference_etp_smartblock_learn_more">了解更多</string>

    <!-- About page link text to open support link -->
    <string name="about_support">技術支援</string>
    <!-- About page link text to list of past crashes (like about:crashes on desktop) -->
    <string name="about_crashes">程式錯誤</string>
    <!-- About page link text to open privacy notice link -->
    <string name="about_privacy_notice">隱私權保護政策</string>
    <!-- About page link text to open know your rights link -->
    <string name="about_know_your_rights">了解您的權利</string>
    <!-- About page link text to open licensing information link -->
    <string name="about_licensing_information">授權資訊</string>
    <!-- About page link text to open a screen with libraries that are used -->
    <string name="about_other_open_source_libraries">我們使用的程式庫</string>

    <!-- Toast shown to the user when they are activating the secret dev menu
        The first parameter is number of long clicks left to enable the menu -->
    <string name="about_debug_menu_toast_progress">再點 %1$d 下即可開啟除錯選單</string>
    <string name="about_debug_menu_toast_done">已開啟除錯選單</string>

    <!-- Browser long press popup menu -->
    <!-- Copy the current url -->
    <string name="browser_toolbar_long_press_popup_copy">複製</string>
    <!-- Paste & go the text in the clipboard. '&amp;' is replaced with the ampersand symbol: & -->
    <string name="browser_toolbar_long_press_popup_paste_and_go">貼上並瀏覽</string>
    <!-- Paste the text in the clipboard -->
    <string name="browser_toolbar_long_press_popup_paste">貼上</string>
  
    <!-- Snackbar message shown after an URL has been copied to clipboard. -->
    <string name="browser_toolbar_url_copied_to_clipboard_snackbar">已將網址複製至剪貼簿</string>
  
    <!-- Title text for the Add To Homescreen dialog -->
    <string name="add_to_homescreen_title">新增至裝置主畫面</string>
    <!-- Cancel button text for the Add to Homescreen dialog -->
    <string name="add_to_homescreen_cancel">取消</string>
    <!-- Add button text for the Add to Homescreen dialog -->
    <string name="add_to_homescreen_add">新增</string>
    <!-- Continue to website button text for the first-time Add to Homescreen dialog -->
    <string name="add_to_homescreen_continue">繼續前往網站</string>
    <!-- Placeholder text for the TextView in the Add to Homescreen dialog -->
    <string name="add_to_homescreen_text_placeholder">捷徑名稱</string>

    <!-- Describes the add to homescreen functionality -->
    <string name="add_to_homescreen_description_2">您可將此網站加到裝置主畫面，方便快速開啟，或是以類似 App 的方式使用。</string>

    <!-- Preference for managing the settings for logins and passwords in Fenix -->
    <string name="preferences_passwords_logins_and_passwords">登入資訊與密碼</string>
    <!-- Preference for managing the saving of logins and passwords in Fenix -->
    <string name="preferences_passwords_save_logins">儲存登入資訊與密碼</string>
    <!-- Preference option for asking to save passwords in Fenix -->
    <string name="preferences_passwords_save_logins_ask_to_save">詢問我是否儲存</string>
    <!-- Preference option for never saving passwords in Fenix -->
    <string name="preferences_passwords_save_logins_never_save">永不儲存</string>
    <!-- Preference for autofilling saved logins in Firefox (in web content), %1$s will be replaced with the app name -->
    <string name="preferences_passwords_autofill2">自動填入 %1$s 欄位</string>
    <!-- Description for the preference for autofilling saved logins in Firefox (in web content), %1$s will be replaced with the app name -->
    <string name="preferences_passwords_autofill_description">使用 %1$s 時自動填寫並儲存網站使用者名稱與密碼。</string>
    <!-- Preference for autofilling logins from Fenix in other apps (e.g. autofilling the Twitter app) -->
    <string name="preferences_android_autofill">在其他應用程式中也自動填寫</string>
    <!-- Description for the preference for autofilling logins from Fenix in other apps (e.g. autofilling the Twitter app) -->
    <string name="preferences_android_autofill_description">使用其他裝置中的其他應用程式時也自動填寫使用者名稱與密碼。</string>

    <!-- Preference option for adding a login -->
    <string name="preferences_logins_add_login">新增登入資訊</string>

    <!-- Preference for syncing saved logins in Fenix -->
    <string name="preferences_passwords_sync_logins">同步登入資訊</string>
    <!-- Preference for syncing saved logins in Fenix, when not signed in-->
    <string name="preferences_passwords_sync_logins_across_devices">在不同裝置間同步登入資訊</string>
    <!-- Preference to access list of saved logins -->
    <string name="preferences_passwords_saved_logins">儲存的登入資訊</string>
    <!-- Description of empty list of saved passwords. Placeholder is replaced with app name.  -->
    <string name="preferences_passwords_saved_logins_description_empty_text">您儲存或同步到 %s 的登入資訊將顯示於此處。</string>
    <!-- Preference to access list of saved logins -->
    <string name="preferences_passwords_saved_logins_description_empty_learn_more_link">了解 Sync 的更多資訊。</string>
    <!-- Preference to access list of login exceptions that we never save logins for -->
    <string name="preferences_passwords_exceptions">例外網站</string>
    <!-- Empty description of list of login exceptions that we never save logins for -->
    <string name="preferences_passwords_exceptions_description_empty">不儲存登入資訊與密碼的網站將顯示於此處。</string>
    <!-- Description of list of login exceptions that we never save logins for -->
    <string name="preferences_passwords_exceptions_description">將不儲存這些網站的登入資訊與密碼。</string>
    <!-- Text on button to remove all saved login exceptions -->
    <string name="preferences_passwords_exceptions_remove_all">刪除所有例外</string>
    <!-- Hint for search box in logins list -->
    <string name="preferences_passwords_saved_logins_search">搜尋登入資訊</string>
    <!-- The header for the site that a login is for -->
    <string name="preferences_passwords_saved_logins_site">網站</string>
    <!-- The header for the username for a login -->
    <string name="preferences_passwords_saved_logins_username">使用者名稱</string>
    <!-- The header for the password for a login -->
    <string name="preferences_passwords_saved_logins_password">密碼</string>
    <!-- Shown in snackbar to tell user that the password has been copied -->
    <string name="logins_password_copied">已將密碼複製至剪貼簿</string>
    <!-- Shown in snackbar to tell user that the username has been copied -->
    <string name="logins_username_copied">已將使用者名稱複製至剪貼簿</string>
    <!-- Content Description (for screenreaders etc) read for the button to copy a password in logins-->
    <string name="saved_logins_copy_password">複製密碼</string>
    <!-- Content Description (for screenreaders etc) read for the button to clear a password while editing a login-->
    <string name="saved_logins_clear_password">清除密碼</string>
    <!-- Content Description (for screenreaders etc) read for the button to copy a username in logins -->
    <string name="saved_login_copy_username">複製使用者名稱</string>
    <!-- Content Description (for screenreaders etc) read for the button to clear a username while editing a login -->
    <string name="saved_login_clear_username">清除使用者名稱</string>
    <!-- Content Description (for screenreaders etc) read for the button to clear the hostname field while creating a login -->
    <string name="saved_login_clear_hostname">清除主機名稱</string>
    <!-- Content Description (for screenreaders etc) read for the button to open a site in logins -->
    <string name="saved_login_open_site">用瀏覽器開啟</string>
    <!-- Content Description (for screenreaders etc) read for the button to reveal a password in logins -->
    <string name="saved_login_reveal_password">顯示密碼</string>
    <!-- Content Description (for screenreaders etc) read for the button to hide a password in logins -->
    <string name="saved_login_hide_password">隱藏密碼</string>
    <!-- Message displayed in biometric prompt displayed for authentication before allowing users to view their logins -->
    <string name="logins_biometric_prompt_message">解鎖後即可檢視儲存的登入資訊</string>
    <!-- Title of warning dialog if users have no device authentication set up -->
    <string name="logins_warning_dialog_title">保護您的登入資訊與密碼</string>
    <!-- Message of warning dialog if users have no device authentication set up -->
    <string name="logins_warning_dialog_message">設定裝置解鎖圖形、PIN 碼或密碼來保護您儲存下來的登入資訊與密碼，避免別人盜用。</string>
    <!-- Negative button to ignore warning dialog if users have no device authentication set up -->
    <string name="logins_warning_dialog_later">稍後處理</string>
    <!-- Positive button to send users to set up a pin of warning dialog if users have no device authentication set up -->
    <string name="logins_warning_dialog_set_up_now">現在設定</string>
    <!-- Title of PIN verification dialog to direct users to re-enter their device credentials to access their logins -->
    <string name="logins_biometric_prompt_message_pin">裝置解鎖</string>
    <!-- Title for Accessibility Force Enable Zoom Preference -->
    <string name="preference_accessibility_force_enable_zoom">縮放任何網頁</string>
    <!-- Summary for Accessibility Force Enable Zoom Preference -->
    <string name="preference_accessibility_force_enable_zoom_summary">開啟此選項後，就算在防止用手指縮放的網頁也開啟縮放功能。</string>

    <!-- Saved logins sorting strategy menu item -by name- (if selected, it will sort saved logins alphabetically) -->
    <string name="saved_logins_sort_strategy_alphabetically">名稱（A-Z 排序）</string>
    <!-- Saved logins sorting strategy menu item -by last used- (if selected, it will sort saved logins by last used) -->
    <string name="saved_logins_sort_strategy_last_used">上次使用</string>
    <!-- Content description (not visible, for screen readers etc.): Sort saved logins dropdown menu chevron icon -->
    <string name="saved_logins_menu_dropdown_chevron_icon_content_description">排序登入資訊選單</string>

    <!-- Autofill -->
    <!-- Preference and title for managing the autofill settings -->
    <string name="preferences_autofill">自動填寫</string>
    <!-- Preference and title for managing the settings for addresses -->
    <string name="preferences_addresses">地址</string>
    <!-- Preference and title for managing the settings for credit cards -->
    <string name="preferences_credit_cards">信用卡</string>

    <!-- Preference for saving and autofilling credit cards -->
    <string name="preferences_credit_cards_save_and_autofill_cards">儲存並自動填寫卡片</string>
    <!-- Preference summary for saving and autofilling credit card data -->
    <string name="preferences_credit_cards_save_and_autofill_cards_summary">資料有加密</string>
    <!-- Preference option for syncing credit cards across devices. This is displayed when the user is not signed into sync -->
    <string name="preferences_credit_cards_sync_cards_across_devices">在不同裝置間同步卡片資料</string>
    <!-- Preference option for syncing credit cards across devices. This is displayed when the user is signed into sync -->
    <string name="preferences_credit_cards_sync_cards">同步信用卡資訊</string>
    <!-- Preference option for adding a credit card -->
    <string name="preferences_credit_cards_add_credit_card">新增信用卡</string>

    <!-- Preference option for managing saved credit cards -->
    <string name="preferences_credit_cards_manage_saved_cards">管理已儲存的卡片</string>
    <!-- Preference option for adding an address -->
    <string name="preferences_addresses_add_address">新增地址</string>
    <!-- Preference option for managing saved addresses -->
    <string name="preferences_addresses_manage_addresses">管理已存地址</string>
    <!-- Preference for saving and autofilling addresses -->
    <string name="preferences_addresses_save_and_autofill_addresses">儲存並自動填寫地址</string>
    <!-- Preference summary for saving and autofilling address data -->
    <string name="preferences_addresses_save_and_autofill_addresses_summary">包含電話號碼、E-Mail、收件地址等資訊</string>

    <!-- Title of the "Add card" screen -->
    <string name="credit_cards_add_card">新增付款卡片</string>
    <!-- Title of the "Edit card" screen -->
    <string name="credit_cards_edit_card">編輯卡片資訊</string>
    <!-- The header for the card number of a credit card -->
    <string name="credit_cards_card_number">卡號</string>
    <!-- The header for the expiration date of a credit card -->
    <string name="credit_cards_expiration_date">到期日</string>
    <!-- The label for the expiration date month of a credit card to be used by a11y services-->
    <string name="credit_cards_expiration_date_month">到期月份</string>
    <!-- The label for the expiration date year of a credit card to be used by a11y services-->
    <string name="credit_cards_expiration_date_year">到期年份</string>
    <!-- The header for the name on the credit card -->
    <string name="credit_cards_name_on_card">持卡人姓名</string>
    <!-- The text for the "Delete card" menu item for deleting a credit card -->
    <string name="credit_cards_menu_delete_card">刪除卡片</string>
    <!-- The text for the "Delete card" button for deleting a credit card -->
    <string name="credit_cards_delete_card_button">刪除卡片</string>
    <!-- The text for the confirmation message of "Delete card" dialog -->
    <string name="credit_cards_delete_dialog_confirmation">你確定要刪除這張信用卡嗎？</string>
    <!-- The text for the positive button on "Delete card" dialog -->
    <string name="credit_cards_delete_dialog_button">刪除</string>
    <!-- The title for the "Save" menu item for saving a credit card -->
    <string name="credit_cards_menu_save">儲存</string>
    <!-- The text for the "Save" button for saving a credit card -->
    <string name="credit_cards_save_button">儲存</string>
    <!-- The text for the "Cancel" button for cancelling adding, updating or deleting a credit card -->
    <string name="credit_cards_cancel_button">取消</string>

    <!-- Title of the "Saved cards" screen -->
    <string name="credit_cards_saved_cards">已儲存的卡片</string>

    <!-- Error message for credit card number validation -->
    <string name="credit_cards_number_validation_error_message">請輸入有效的信用卡號</string>

    <!-- Error message for credit card name on card validation -->
    <string name="credit_cards_name_on_card_validation_error_message">請填寫此欄位</string>
    <!-- Message displayed in biometric prompt displayed for authentication before allowing users to view their saved credit cards -->
    <string name="credit_cards_biometric_prompt_message">解鎖後即可檢視儲存的卡片資訊</string>
    <!-- Title of warning dialog if users have no device authentication set up -->
    <string name="credit_cards_warning_dialog_title">保護您的信用卡資訊</string>
    <!-- Message of warning dialog if users have no device authentication set up -->
    <string name="credit_cards_warning_dialog_message">設定裝置解鎖圖形、PIN 碼或密碼來保護您儲存的信用卡資訊，避免別人盜用。</string>
    <!-- Positive button to send users to set up a pin of warning dialog if users have no device authentication set up -->
    <string name="credit_cards_warning_dialog_set_up_now">立即設定</string>
    <!-- Negative button to ignore warning dialog if users have no device authentication set up -->
    <string name="credit_cards_warning_dialog_later">稍後再設</string>
    <!-- Title of PIN verification dialog to direct users to re-enter their device credentials to access their credit cards -->
    <string name="credit_cards_biometric_prompt_message_pin">裝置解鎖</string>

    <!-- Message displayed in biometric prompt for authentication, before allowing users to use their stored credit card information -->
    <string name="credit_cards_biometric_prompt_unlock_message">解鎖後，即可使用儲存的信用卡資訊</string>

    <!-- Title of the "Add address" screen -->
    <string name="addresses_add_address">新增地址</string>
    <!-- Title of the "Edit address" screen -->
    <string name="addresses_edit_address">編輯地址</string>
    <!-- Title of the "Manage addresses" screen -->
    <string name="addresses_manage_addresses">管理已存地址</string>
    <!-- The header for the first name of an address -->
    <string name="addresses_first_name">名字</string>
    <!-- The header for the middle name of an address -->
    <string name="addresses_middle_name">中間名</string>
    <!-- The header for the last name of an address -->
    <string name="addresses_last_name">姓氏</string>
    <!-- The header for the street address of an address -->
    <string name="addresses_street_address">街道地址</string>
    <!-- The header for the city of an address -->
    <string name="addresses_city">城市</string>
    <!-- The header for the subregion of an address when "state" should be used -->
    <string name="addresses_state">州別</string>
    <!-- The header for the subregion of an address when "province" should be used -->
    <string name="addresses_province">省分</string>
    <!-- The header for the zip code of an address -->
    <string name="addresses_zip">郵遞區號</string>
    <!-- The header for the country or region of an address -->
    <string name="addresses_country">國家或地區</string>
    <!-- The header for the phone number of an address -->
    <string name="addresses_phone">電話</string>
    <!-- The header for the email of an address -->
    <string name="addresses_email">電子郵件</string>
    <!-- The text for the "Save" button for saving an address -->
    <string name="addresses_save_button">儲存</string>
    <!-- The text for the "Cancel" button for cancelling adding, updating or deleting an address -->
    <string name="addresses_cancel_button">取消</string>
    <!-- The text for the "Delete address" button for deleting an address -->
    <string name="addressess_delete_address_button">刪除地址</string>

    <!-- The title for the "Delete address" confirmation dialog -->
    <string name="addressess_confirm_dialog_message">您確定要刪除這筆地址嗎？</string>
    <!-- The text for the positive button on "Delete address" dialog -->
    <string name="addressess_confirm_dialog_ok_button">刪除</string>
    <!-- The text for the negative button on "Delete address" dialog -->
    <string name="addressess_confirm_dialog_cancel_button">取消</string>
    <!-- The text for the "Save address" menu item for saving an address -->
    <string name="address_menu_save_address">儲存地址</string>
    <!-- The text for the "Delete address" menu item for deleting an address -->
    <string name="address_menu_delete_address">刪除地址</string>

    <!-- Title of the Add search engine screen -->
    <string name="search_engine_add_custom_search_engine_title">新增搜尋引擎</string>
    <!-- Title of the Edit search engine screen -->
    <string name="search_engine_edit_custom_search_engine_title">編輯搜尋引擎</string>
    <!-- Content description (not visible, for screen readers etc.): Title for the button to add a search engine in the action bar -->
    <string name="search_engine_add_button_content_description">新增</string>
    <!-- Content description (not visible, for screen readers etc.): Title for the button to save a search engine in the action bar -->
    <string name="search_engine_add_custom_search_engine_edit_button_content_description">儲存</string>
    <!-- Text for the menu button to edit a search engine -->
    <string name="search_engine_edit">編輯</string>
    <!-- Text for the menu button to delete a search engine -->
    <string name="search_engine_delete">刪除</string>

    <!-- Text for the button to create a custom search engine on the Add search engine screen -->
    <string name="search_add_custom_engine_label_other">其他</string>
    <!-- Placeholder text shown in the Search Engine Name TextField before a user enters text -->
    <string name="search_add_custom_engine_name_hint">名稱</string>
    <!-- Placeholder text shown in the Search String TextField before a user enters text -->
    <string name="search_add_custom_engine_search_string_hint">要使用的搜尋字串</string>
    <!-- Description text for the Search String TextField. The %s is part of the string -->
    <string formatted="false" name="search_add_custom_engine_search_string_example">用「%s」取代查詢關鍵字。例如:\nhttps://www.google.com/search?q=%s</string>

    <!-- Accessibility description for the form in which details about the custom search engine are entered -->
    <string name="search_add_custom_engine_form_description">自訂搜尋引擎詳細資訊</string>

    <!-- Text shown when a user leaves the name field empty -->
    <string name="search_add_custom_engine_error_empty_name">輸入搜尋引擎名稱</string>
    <!-- Text shown when a user leaves the search string field empty -->
    <string name="search_add_custom_engine_error_empty_search_string">輸入搜尋字串</string>
    <!-- Text shown when a user leaves out the required template string -->
    <string name="search_add_custom_engine_error_missing_template">請確認搜尋字串是否符合範例格式</string>
    <!-- Text shown when we aren't able to validate the custom search query. The first parameter is the url of the custom search engine -->
    <string name="search_add_custom_engine_error_cannot_reach">連線到「%s」時發生錯誤</string>
    <!-- Text shown when a user creates a new search engine -->
    <string name="search_add_custom_engine_success_message">已建立 %s</string>
    <!-- Text shown when a user successfully edits a custom search engine -->
    <string name="search_edit_custom_engine_success_message">已儲存 %s</string>
    <!-- Text shown when a user successfully deletes a custom search engine -->
    <string name="search_delete_search_engine_success_message">已刪除 %s</string>

    <!-- Heading for the instructions to allow a permission -->
    <string name="phone_feature_blocked_intro">若要允許:</string>
    <!-- First step for the allowing a permission -->
    <string name="phone_feature_blocked_step_settings">1. 開啟 Android 設定</string>
    <!-- Second step for the allowing a permission -->
    <string name="phone_feature_blocked_step_permissions"><![CDATA[2. 點擊<b>權限</b>]]></string>
    <!-- Third step for the allowing a permission (Fore example: Camera) -->
    <string name="phone_feature_blocked_step_feature"><![CDATA[3. 開啟<b>%1$s</b>權限]]></string>

    <!-- Label that indicates a site is using a secure connection -->
    <string name="quick_settings_sheet_secure_connection_2">安全連線</string>
    <!-- Label that indicates a site is using a insecure connection -->
    <string name="quick_settings_sheet_insecure_connection_2">連線不安全</string>
    <!-- Label to clear site data -->
    <string name="clear_site_data">清除 Cookie 與網站資料</string>
    <!-- Confirmation message for a dialog confirming if the user wants to delete all data for current site -->
    <string name="confirm_clear_site_data"><![CDATA[您確定要清除 <b>%s</b> 網站的所有 Cookie 與儲存資料嗎？]]></string>
    <!-- Confirmation message for a dialog confirming if the user wants to delete all the permissions for all sites-->
    <string name="confirm_clear_permissions_on_all_sites">您確定要清除所有網站的所有權限嗎？</string>
    <!-- Confirmation message for a dialog confirming if the user wants to delete all the permissions for a site-->
    <string name="confirm_clear_permissions_site">您確定要清除此網站的所有權限嗎？</string>
    <!-- Confirmation message for a dialog confirming if the user wants to set default value a permission for a site-->
    <string name="confirm_clear_permission_site">您確定要清除此網站的這個權限嗎？</string>
    <!-- label shown when there are not site exceptions to show in the site exception settings -->
    <string name="no_site_exceptions">無網站例外</string>
    <!-- Bookmark deletion confirmation -->
    <string name="bookmark_deletion_confirmation">你確定要刪除此書籤嗎？</string>
    <!-- Browser menu button that adds a shortcut to the home fragment -->
    <string name="browser_menu_add_to_shortcuts">新增為捷徑</string>
    <!-- Browser menu button that removes a shortcut from the home fragment -->
    <string name="browser_menu_remove_from_shortcuts">已從捷徑刪除</string>
    <!-- text shown before the issuer name to indicate who its verified by, parameter is the name of
     the certificate authority that verified the ticket-->
    <string name="certificate_info_verified_by">驗證機構: %1$s</string>
    <!-- Login overflow menu delete button -->
    <string name="login_menu_delete_button">刪除</string>
    <!-- Login overflow menu edit button -->
    <string name="login_menu_edit_button">編輯</string>
    <!-- Message in delete confirmation dialog for logins -->
    <string name="login_deletion_confirmation">您確定要刪除這筆登入資訊嗎？</string>
    <!-- Positive action of a dialog asking to delete  -->
    <string name="dialog_delete_positive">刪除</string>
    <!-- Negative action of a dialog asking to delete login -->
    <string name="dialog_delete_negative">取消</string>
    <!--  The saved login options menu description. -->
    <string name="login_options_menu">登入選項</string>
    <!--  The editable text field for a login's web address. -->
    <string name="saved_login_hostname_description">登入資訊當中，網址的輸入欄位。</string>
    <!--  The editable text field for a login's username. -->
    <string name="saved_login_username_description">登入資訊當中，使用者名稱的輸入欄位。</string>
    <!--  The editable text field for a login's password. -->
    <string name="saved_login_password_description">登入資訊當中，密碼的輸入欄位。</string>
    <!--  The button description to save changes to an edited login. -->
    <string name="save_changes_to_login">儲存編輯過的登入資訊。</string>
    <!--  The page title for editing a saved login. -->
    <string name="edit">編輯</string>
    <!--  The page title for adding new login. -->
    <string name="add_login">新增登入資訊</string>
    <!--  The error message in add/edit login view when password field is blank. -->
    <string name="saved_login_password_required">需要密碼</string>
    <!--  The error message in add login view when username field is blank. -->
    <string name="saved_login_username_required">必須輸入使用者名稱</string>
    <!--  The error message in add login view when hostname field is blank. -->
    <string name="saved_login_hostname_required" tools:ignore="UnusedResources">必須輸入主機名稱</string>
    <!-- Voice search button content description  -->
    <string name="voice_search_content_description">語音搜尋</string>
    <!-- Voice search prompt description displayed after the user presses the voice search button -->
    <string name="voice_search_explainer">現在說話</string>

    <!--  The error message in edit login view when a duplicate username exists. -->
    <string name="saved_login_duplicate">已有該使用者名稱的登入資訊</string>

    <!-- This is the hint text that is shown inline on the hostname field of the create new login page. 'https://www.example.com' intentionally hardcoded here -->
    <string name="add_login_hostname_hint_text">https://www.example.com</string>
    <!-- This is an error message shown below the hostname field of the add login page when a hostname does not contain http or https. -->
    <string name="add_login_hostname_invalid_text_3">網址須包含「https://」或「http://」</string>
    <!-- This is an error message shown below the hostname field of the add login page when a hostname is invalid. -->
    <string name="add_login_hostname_invalid_text_2">必須輸入有效主機名稱</string>

    <!-- Synced Tabs -->
    <!-- Text displayed to ask user to connect another device as no devices found with account -->
    <string name="synced_tabs_connect_another_device">連結另一部裝置。</string>
    <!-- Text displayed asking user to re-authenticate -->
    <string name="synced_tabs_reauth">請重新登入。</string>
    <!-- Text displayed when user has disabled tab syncing in Firefox Sync Account -->
    <string name="synced_tabs_enable_tab_syncing">請開啟分頁同步。</string>
    <!-- Text displayed when user has no tabs that have been synced -->
    <string name="synced_tabs_no_tabs">您其他裝置上的 Firefox 沒有任何開啟的分頁。</string>
    <!-- Text displayed in the synced tabs screen when a user is not signed in to Firefox Sync describing Synced Tabs -->
    <string name="synced_tabs_sign_in_message">檢視您其他裝置中的分頁清單。</string>
    <!-- Text displayed on a button in the synced tabs screen to link users to sign in when a user is not signed in to Firefox Sync -->
    <string name="synced_tabs_sign_in_button">登入 Sync</string>

    <!-- The text displayed when a synced device has no tabs to show in the list of Synced Tabs. -->
    <string name="synced_tabs_no_open_tabs">無已開啟的分頁</string>

    <!-- Content description for expanding a group of synced tabs. -->
    <string name="synced_tabs_expand_group">展開已同步分頁群組</string>
    <!-- Content description for collapsing a group of synced tabs. -->
    <string name="synced_tabs_collapse_group">摺疊已同步分頁群組</string>

    <!-- Top Sites -->
    <!-- Title text displayed in the dialog when shortcuts limit is reached. -->
    <string name="shortcut_max_limit_title">已達捷徑數量限制</string>
    <!-- Content description text displayed in the dialog when shortcut limit is reached. -->
    <string name="shortcut_max_limit_content">請先移除現有的捷徑才能再新增。請按住網站，然後選擇移除。</string>
    <!-- Confirmation dialog button text when top sites limit is reached. -->
    <string name="top_sites_max_limit_confirmation_button">好，知道了！</string>

    <!-- Label for the preference to show the shortcuts for the most visited top sites on the homepage -->
    <string name="top_sites_toggle_top_recent_sites_4">捷徑</string>
	<!-- Title text displayed in the rename top site dialog. -->
	<string name="top_sites_rename_dialog_title">名稱</string>
    <!-- Hint for renaming title of a shortcut -->
    <string name="shortcut_name_hint">捷徑名稱</string>
	<!-- Button caption to confirm the renaming of the top site. -->
	<string name="top_sites_rename_dialog_ok">確定</string>
	<!-- Dialog button text for canceling the rename top site prompt. -->
	<string name="top_sites_rename_dialog_cancel">取消</string>

    <!-- Text for the menu button to open the homepage settings. -->
    <string name="top_sites_menu_settings">設定</string>
    <!-- Text for the menu button to navigate to sponsors and privacy support articles. '&amp;' is replaced with the ampersand symbol: & -->
    <string name="top_sites_menu_sponsor_privacy">我們的贊助商與您的隱私權</string>
    <!-- Label text displayed for a sponsored top site. -->
    <string name="top_sites_sponsored_label">贊助項目</string>

    <!-- Inactive tabs in the tabs tray -->
    <!-- Title text displayed in the tabs tray when a tab has been unused for 14 days. -->
    <string name="inactive_tabs_title">閒置分頁</string>
    <!-- Content description for closing all inactive tabs -->
    <string name="inactive_tabs_delete_all">關閉所有閒置分頁</string>

    <!-- Content description for expanding the inactive tabs section. -->
    <string name="inactive_tabs_expand_content_description">展開閒置分頁</string>
    <!-- Content description for collapsing the inactive tabs section. -->
    <string name="inactive_tabs_collapse_content_description">摺疊閒置分頁</string>

    <!-- Inactive tabs auto-close message in the tabs tray -->
    <!-- The header text of the auto-close message when the user is asked if they want to turn on the auto-closing of inactive tabs. -->
    <string name="inactive_tabs_auto_close_message_header" tools:ignore="UnusedResources">等一個月後再自動關閉？</string>
    <!-- A description below the header to notify the user what the inactive tabs auto-close feature is. -->
    <string name="inactive_tabs_auto_close_message_description" tools:ignore="UnusedResources">Firefox 可自動關閉您超過一個月未檢視的分頁。</string>
    <!-- A call to action below the description to allow the user to turn on the auto closing of inactive tabs. -->
    <string name="inactive_tabs_auto_close_message_action" tools:ignore="UnusedResources">開啟自動關閉分頁功能</string>

    <!-- Text for the snackbar to confirm auto-close is enabled for inactive tabs -->
    <string name="inactive_tabs_auto_close_message_snackbar">已開啟分頁自動關閉功能</string>

    <!-- Default browser experiment -->
    <string name="default_browser_experiment_card_text">設定使用 Firefox 自動開啟網站、郵件、簡訊當中的鏈結。</string>

    <!-- Content description for close button in collection placeholder. -->
    <string name="remove_home_collection_placeholder_content_description">移除</string>

    <!-- Content description radio buttons with a link to more information -->
    <string name="radio_preference_info_content_description">點這裡取得詳細資訊</string>

    <!-- Content description for the action bar "up" button -->
    <string name="action_bar_up_description">向上導航</string>

    <!-- Content description for privacy content close button -->
    <string name="privacy_content_close_button_content_description">關閉</string>

    <!-- Pocket recommended stories -->
    <!-- Header text for a section on the home screen. -->
    <string name="pocket_stories_header_1">發人深省的文章</string>
    <!-- Header text for a section on the home screen. -->
    <string name="pocket_stories_categories_header">熱門主題</string>
    <!-- Text of a button allowing users to access an external url for more Pocket recommendations. -->
    <string name="pocket_stories_placeholder_text">探索更多</string>
    <!-- Title of an app feature. Smaller than a heading.-->
    <string moz:removedIn="108" name="pocket_stories_feature_title" tools:ignore="UnusedResources">Powered by Pocket</string>
    <!-- Title of an app feature. Smaller than a heading. The first parameter is product name Pocket -->
    <string name="pocket_stories_feature_title_2">由 %s 提供。</string>
    <!-- Caption for describing a certain feature. The placeholder is for a clickable text (eg: Learn more) which will load an url in a new tab when clicked.  -->
    <string name="pocket_stories_feature_caption">Firefox 系列產品。%s</string>
    <!-- Clickable text for opening an external link for more information about Pocket. -->
    <string name="pocket_stories_feature_learn_more">了解更多</string>

    <!-- Text indicating that the Pocket story that also displays this text is a sponsored story by other 3rd party entity. -->
    <string name="pocket_stories_sponsor_indication">贊助項目</string>

    <!-- Snackbar message for enrolling in a Nimbus experiment from the secret settings when Studies preference is Off.-->
    <string name="experiments_snackbar">開啟 Telemetry 功能即可傳送資料。</string>
    <!-- Snackbar button text to navigate to telemetry settings.-->
    <string name="experiments_snackbar_button">開啟設定</string>
    <string name="firefox_suggest_header">Firefox 建議</string>

    <!-- Accessibility services actions labels. These will be appended to accessibility actions like "Double tap to.." but not by or applications but by services like Talkback. -->
    <!-- Action label for elements that can be collapsed if interacting with them. Talkback will append this to say "Double tap to collapse". -->
    <string name="a11y_action_label_collapse">摺疊</string>
    <!-- Action label for elements that can be expanded if interacting with them. Talkback will append this to say "Double tap to expand". -->
    <string name="a11y_action_label_expand">展開</string>
    <!-- Action label for links to a website containing documentation about a wallpaper collection. Talkback will append this to say "Double tap to open link to learn more about this collection". -->
    <string name="a11y_action_label_wallpaper_collection_learn_more">開啟鏈結，了解此收藏集的更多資訊</string>
    <!-- Action label for links that point to an article. Talkback will append this to say "Double tap to read the article". -->
    <string name="a11y_action_label_read_article">閱讀此文章</string>
</resources><|MERGE_RESOLUTION|>--- conflicted
+++ resolved
@@ -269,20 +269,10 @@
     <!-- Onboarding home screen popup dialog, shown on top of the Jump back in section. -->
     <string name="onboarding_home_screen_jump_back_contextual_hint_2">了解您的個人化首頁。這裡將顯示最近開啟過的分頁、書籤、搜尋結果。</string>
     <!-- Home onboarding dialog welcome screen title text. -->
-<<<<<<< HEAD
-    <string moz:RemovedIn="106" name="onboarding_home_welcome_title" tools:ignore="UnusedResources">歡迎來到一個更加獨立的網路環境</string>
-    <!-- Home onboarding dialog welcome screen title text. -->
-=======
->>>>>>> 68970841
     <string name="onboarding_home_welcome_title_2">歡迎使用更加個人化的網頁瀏覽器</string>
     <!-- Home onboarding dialog welcome screen description text. -->
     <string name="onboarding_home_welcome_description">更多色彩、更加保護您的隱私，依然承諾把人們看得比利益更重要。</string>
     <!-- Home onboarding dialog sign into sync screen title text. -->
-<<<<<<< HEAD
-    <string moz:RemovedIn="106" name="onboarding_home_sync_title_2" tools:ignore="UnusedResources">在手機與筆電間快速切換</string>
-    <!-- Home onboarding dialog sign into sync screen title text. -->
-=======
->>>>>>> 68970841
     <string name="onboarding_home_sync_title_3">切換畫面變得更容易</string>
     <!-- Home onboarding dialog sign into sync screen description text. -->
     <string name="onboarding_home_sync_description">現在起，直接從首頁就可以繼續瀏覽其他裝置上開啟的分頁。</string>
@@ -494,30 +484,6 @@
     <string name="wallpaper_select_error_snackbar_message">無法變更背景圖</string>
     <!-- Text displayed that links to website containing documentation about the "Limited Edition" wallpapers. -->
     <string name="wallpaper_learn_more">了解更多</string>
-<<<<<<< HEAD
-    <!-- Label for switch which toggles the "tap-to-switch" behavior on home screen logo -->
-    <string moz:removedIn="105" name="wallpaper_tap_to_change_switch_label_1" tools:ignore="UnusedResources">點擊 Firefox 首頁的圖示即可更改背景圖</string>
-
-    <!-- This is the accessibility content description for the wallpapers functionality. Users are
-    able to tap on the app logo in the home screen and can switch to different wallpapers by tapping. -->
-    <string moz:removedIn="105" name="wallpaper_logo_content_description" tools:ignore="UnusedResources">Firefox 圖示，點擊此圖示變更背景圖</string>
-=======
-
-    <!-- Text for classic wallpapers title. The first parameter is the Firefox name. -->
-    <string name="wallpaper_classic_title">經典 %s</string>
-    <!-- Text for limited edition wallpapers title. -->
-    <string name="wallpaper_limited_edition_title">期間限定</string>
-    <!-- Description text for the limited edition wallpapers with learn more link. The first parameter is the learn more string defined in wallpaper_learn_more-->
-    <string name="wallpaper_limited_edition_description_with_learn_more">全新的獨立之聲系列。%s</string>
-    <!-- Description text for the limited edition wallpapers. -->
-    <string name="wallpaper_limited_edition_description">全新的獨立之聲系列。</string>
-    <!-- Wallpaper onboarding dialog header text. -->
-    <string name="wallpapers_onboarding_dialog_title_text">試用新色彩</string>
-    <!-- Wallpaper onboarding dialog body text. -->
-    <string name="wallpapers_onboarding_dialog_body_text">選擇有您的風格的背景圖。</string>
-    <!-- Wallpaper onboarding dialog learn more button text. The button navigates to the wallpaper settings screen. -->
-    <string name="wallpapers_onboarding_dialog_explore_more_button_text">探索更多背景圖</string>
->>>>>>> 68970841
 
     <!-- Text for classic wallpapers title. The first parameter is the Firefox name. -->
     <string name="wallpaper_classic_title">經典 %s</string>
@@ -1307,50 +1273,21 @@
     <string name="delete_history_group_snackbar">已刪除群組</string>
 
     <!-- Onboarding -->
-<<<<<<< HEAD
-    <!-- Text for onboarding welcome message
-    The first parameter is the name of the app (e.g. Firefox Preview) -->
-    <string moz:RemovedIn="106" name="onboarding_header" tools:ignore="UnusedResources">歡迎使用 %s！</string>
-=======
->>>>>>> 68970841
     <!-- Text for onboarding welcome header. -->
     <string name="onboarding_header_2">歡迎來到更好的網路環境</string>
     <!-- Text for the onboarding welcome message. -->
     <string name="onboarding_message">一套為人們，而不為利益打造的瀏覽器。</string>
-<<<<<<< HEAD
-    <!-- text for the Firefox account onboarding sign in card header. The word "Firefox" should not be translated -->
-    <string moz:removedIn="106" name="onboarding_account_sign_in_header_1" tools:ignore="UnusedResources">在不同裝置間同步 Firefox</string>
-
-    <!-- Text for the Firefox account onboarding sign in card header. -->
-    <string name="onboarding_account_sign_in_header">從結束的地方繼續</string>
-    <!-- Text for the button to learn more about signing in to your Firefox account. The first parameter is the name of the application.-->
-    <string moz:removedIn="106" name="onboarding_manual_sign_in_description_2" tools:ignore="UnusedResources">將 %1$s 上的書籤、瀏覽紀錄、網站密碼帶到此裝置。</string>
-    <!-- Text for the button to learn more about signing in to your Firefox account. -->
-    <string name="onboarding_manual_sign_in_description">在不同裝置間同步分頁、密碼，讓您無縫切換裝置。</string>
-    <!-- text for the button to manually sign into Firefox account. -->
-    <string moz:removedIn="106" name="onboarding_firefox_account_sign_in_1" tools:ignore="UnusedResources">註冊</string>
-=======
 
     <!-- Text for the Firefox account onboarding sign in card header. -->
     <string name="onboarding_account_sign_in_header">從結束的地方繼續</string>
     <!-- Text for the button to learn more about signing in to your Firefox account. -->
     <string name="onboarding_manual_sign_in_description">在不同裝置間同步分頁、密碼，讓您無縫切換裝置。</string>
->>>>>>> 68970841
     <!-- Text for the button to manually sign into Firefox account. -->
     <string name="onboarding_firefox_account_sign_in">登入</string>
     <!-- text to display in the snackbar once account is signed-in -->
     <string name="onboarding_firefox_account_sync_is_on">已開啟 Sync</string>
-<<<<<<< HEAD
-    <!-- text for the tracking protection onboarding card header -->
-    <string moz:removedIn="106" name="onboarding_tracking_protection_header_3" tools:ignore="UnusedResources">隨時都有隱私保護</string>
     <!-- Text for the tracking protection onboarding card header -->
     <string name="onboarding_tracking_protection_header">預設開啟隱私保護</string>
-    <!-- text for the tracking protection card description. The first parameter is the name of the application.-->
-    <string moz:removedIn="106" name="onboarding_tracking_protection_description_4" tools:ignore="UnusedResources">%1$s 會自動封鎖讓大企業在網路上偷偷跟蹤您的程式。</string>
-=======
-    <!-- Text for the tracking protection onboarding card header -->
-    <string name="onboarding_tracking_protection_header">預設開啟隱私保護</string>
->>>>>>> 68970841
     <!-- Text for the tracking protection card description. -->
     <string name="onboarding_tracking_protection_description">「全方位 Cookie 保護」功能可防止追蹤器透過 Cookie 在網路上追蹤您。</string>
     <!-- text for tracking protection radio button option for standard level of blocking -->
@@ -1363,24 +1300,10 @@
     <string name="onboarding_tracking_protection_strict_button_description_3">封鎖更多追蹤器，讓網頁可以更快載入，但頁面上的某些功能可能會故障。</string>
     <!-- text for the toolbar position card header  -->
     <string name="onboarding_toolbar_placement_header_1">挑選工具列要放置的位置</string>
-<<<<<<< HEAD
-    <!-- text for the toolbar position card description -->
-    <string moz:removedIn="106" name="onboarding_toolbar_placement_description_1" tools:ignore="UnusedResources">可以將工具列放在畫面底端或頂端，容易操作的地方。</string>
-    <!-- Text for the toolbar position card description -->
-    <string name="onboarding_toolbar_placement_description">放在畫面底部或頂端都沒問題。</string>
-    <!-- text for the privacy notice onboarding card header -->
-    <string moz:removedIn="106" name="onboarding_privacy_notice_header" tools:ignore="UnusedResources">您的隱私權</string>
-    <!-- Text for the privacy notice onboarding card header -->
-    <string name="onboarding_privacy_notice_header_1">自行控制自己的資料</string>
-    <!-- text for the privacy notice onboarding card description
-    The first parameter is the name of the app (e.g. Firefox Preview) Substitute %s for long browser name. -->
-    <string moz:removedIn="106" name="onboarding_privacy_notice_description2" tools:ignore="UnusedResources">我們將 %s 設計成讓您可以完整控制要在網路上分享哪些東西、以及與我們分享哪些東西。</string>
-=======
     <!-- Text for the toolbar position card description -->
     <string name="onboarding_toolbar_placement_description">放在畫面底部或頂端都沒問題。</string>
     <!-- Text for the privacy notice onboarding card header -->
     <string name="onboarding_privacy_notice_header_1">自行控制自己的資料</string>
->>>>>>> 68970841
     <!-- Text for the privacy notice onboarding card description. -->
     <string name="onboarding_privacy_notice_description">Firefox 讓您可自行控制要在網路上分享哪些東西、以及與我們分享哪些東西。</string>
     <!-- Text for the button to read the privacy notice -->
@@ -1567,10 +1490,10 @@
     <string name="browser_toolbar_long_press_popup_paste_and_go">貼上並瀏覽</string>
     <!-- Paste the text in the clipboard -->
     <string name="browser_toolbar_long_press_popup_paste">貼上</string>
-  
+
     <!-- Snackbar message shown after an URL has been copied to clipboard. -->
     <string name="browser_toolbar_url_copied_to_clipboard_snackbar">已將網址複製至剪貼簿</string>
-  
+
     <!-- Title text for the Add To Homescreen dialog -->
     <string name="add_to_homescreen_title">新增至裝置主畫面</string>
     <!-- Cancel button text for the Add to Homescreen dialog -->
