<?xml version="1.0" encoding="utf-8"?>
<resources>


    <!-- App name for private browsing mode. The first parameter is the name of the app defined in app_name (for example: Fenix)-->
    <string name="app_name_private_5">隱私 %s</string>
    <!-- App name for private browsing mode. The first parameter is the name of the app defined in app_name (for example: Fenix)-->
    <string name="app_name_private_4">%s（隱私）</string>
    <!-- Home Fragment -->
    <!-- Content description (not visible, for screen readers etc.): "Three dot" menu button. -->
    <string name="content_description_menu">更多選項</string>

    <!-- Content description (not visible, for screen readers etc.): "Private Browsing" menu button. -->
    <string name="content_description_private_browsing_button">開啟隱私瀏覽模式</string>
    <!-- Content description (not visible, for screen readers etc.): "Private Browsing" menu button. -->
    <string name="content_description_disable_private_browsing_button">關閉隱私瀏覽模式</string>
    <!-- Placeholder text shown in the search bar before a user enters text -->
    <string name="search_hint">搜尋或輸入網址</string>

    <!-- No Open Tabs Message Description -->
    <string name="no_open_tabs_description">您開啟的分頁將顯示於此處。</string>

    <!-- No Private Tabs Message Description -->
    <string name="no_private_tabs_description">您開啟的隱私瀏覽分頁將顯示於此處。</string>

    <!-- Message announced to the user when tab tray is selected with 1 tab -->
    <string name="open_tab_tray_single">開啟了 1 個分頁，點擊即可切換分頁。</string>
    <!-- Message announced to the user when tab tray is selected with 0 or 2+ tabs -->
    <string name="open_tab_tray_plural">開啟了 %1$s 個分頁，點擊即可切換分頁。</string>

    <!-- Tab tray multi select title in app bar. The first parameter is the number of tabs selected -->
    <string name="tab_tray_multi_select_title">已選擇 %1$d 個分頁</string>
    <!-- Label of button in create collection dialog for creating a new collection  -->
    <string name="tab_tray_add_new_collection">新增收藏集</string>
    <!-- Label of editable text in create collection dialog for naming a new collection  -->
    <string name="tab_tray_add_new_collection_name">名稱</string>
    <!-- Label of button in save to collection dialog for selecting a current collection  -->
    <string name="tab_tray_select_collection">選擇收藏集</string>
    <!-- Content description for close button while in multiselect mode in tab tray -->
    <string name="tab_tray_close_multiselect_content_description">離開分頁多選模式</string>
    <!-- Content description for save to collection button while in multiselect mode in tab tray -->
    <string name="tab_tray_collection_button_multiselect_content_description">將選擇的分頁儲存至收藏集</string>
    <!-- Content description for checkmark while tab is selected while in multiselect mode in tab tray. The first parameter is the title of the tab selected -->
    <string name="tab_tray_item_selected_multiselect_content_description">已選擇 %1$s 個分頁</string>
    <!-- Content description when tab is unselected while in multiselect mode in tab tray. The first parameter is the title of the tab unselected -->
    <string name="tab_tray_item_unselected_multiselect_content_description">已取消選擇 %1$s 個分頁</string>
    <!-- Content description announcement when exiting multiselect mode in tab tray -->
    <string name="tab_tray_exit_multiselect_content_description">已離開分頁多選模式</string>
    <!-- Content description announcement when entering multiselect mode in tab tray -->
    <string name="tab_tray_enter_multiselect_content_description">已進入多選模式，請選擇要儲存到收藏集的分頁</string>
    <!-- Content description on checkmark while tab is selected in multiselect mode in tab tray -->
    <string name="tab_tray_multiselect_selected_content_description">已選取</string>

    <!-- About content. The first parameter is the name of the application. (For example: Fenix) -->
    <string name="about_content">%1$s 是由 @fork-maintainers 所打造。</string>

    <!-- Private Browsing -->
    <!-- Title for private session option -->
    <string name="private_browsing_title">您在隱私瀏覽模式當中</string>
    <!-- Explanation for private browsing displayed to users on home view when they first enable private mode
        The first parameter is the name of the app defined in app_name (for example: Fenix) -->
    <string name="private_browsing_placeholder_description_2">%1$s 會在您關閉隱私分頁或結束應用程式時清除您的搜尋與上網紀錄。雖然這樣做不會讓您對網站或電信業者匿名，但還是可以更簡單就讓與您使用相同裝置的人無法得知您在線上做了什麼事。</string>
    <string name="private_browsing_common_myths">隱私瀏覽功能的常見迷思</string>
    <!-- Delete session button to erase your history in a private session -->
    <string name="private_browsing_delete_session">清除瀏覽階段</string>

    <!-- Private mode shortcut "contextual feature recommendation" (CFR) -->
    <!-- Text for the main message -->
    <string name="cfr_message">加入捷徑，從裝置主畫面直接開啟隱私瀏覽分頁。</string>
    <!-- Text for the positive button -->
    <string name="cfr_pos_button_text">新增捷徑</string>
    <!-- Text for the negative button -->
    <string name="cfr_neg_button_text">不要，謝謝</string>

    <!-- Open in App "contextual feature recommendation" (CFR) -->
    <!-- Text for the info message. 'Firefox' intentionally hardcoded here.-->
    <string name="open_in_app_cfr_info_message">您可以設定使用 Firefox 自動開啟各應用程式當中的鏈結。</string>
    <!-- Text for the positive action button -->
    <string name="open_in_app_cfr_positive_button_text">開啟設定</string>
    <!-- Text for the negative action button -->
    <string name="open_in_app_cfr_negative_button_text">知道了！</string>

    <!-- Text for the info dialog when camera permissions have been denied but user tries to access a camera feature. -->
    <string name="camera_permissions_needed_message">需要相機使用權限。請到 Android 系統設定點擊「權限」，然後點擊「允許」。</string>
    <!-- Text for the positive action button to go to Android Settings to grant permissions. -->
    <string name="camera_permissions_needed_positive_button_text">開啟設定</string>
    <!-- Text for the negative action button to dismiss the dialog. -->
    <string name="camera_permissions_needed_negative_button_text">知道了！</string>

    <!-- Text for the banner message to tell users about our auto close feature. -->
    <string name="tab_tray_close_tabs_banner_message">設定自動關閉超過幾天、幾週或幾個月都沒有閱讀過的開啟分頁。</string>
    <!-- Text for the positive action button to go to Settings for auto close tabs. -->
    <string name="tab_tray_close_tabs_banner_positive_button_text">檢視選項</string>
    <!-- Text for the negative action button to dismiss the Close Tabs Banner. -->
    <string name="tab_tray_close_tabs_banner_negative_button_text">知道了！</string>

    <!-- Text for the banner message to tell users about our grid view feature. -->
    <string name="tab_tray_grid_view_banner_message">可到設定，於「分頁檢視」下方選擇「格線」來更改開啟分頁的版面。</string>
    <!-- Text for the positive action button to go to Settings for auto close tabs. -->
    <string name="tab_tray_grid_view_banner_positive_button_text">開啟設定</string>
    <!-- Text for the negative action button to dismiss the Close Tabs Banner. -->
    <string name="tab_tray_grid_view_banner_negative_button_text">關閉</string>

    <!-- Home screen icons - Long press shortcuts -->
    <!-- Shortcut action to open new tab -->
    <string name="home_screen_shortcut_open_new_tab_2">開新分頁</string>
    <!-- Shortcut action to open new private tab -->
    <string name="home_screen_shortcut_open_new_private_tab_2">開新隱私分頁</string>

    <!-- Heading for the Top Sites block -->
    <string name="home_screen_top_sites_heading">熱門網站</string>

    <!-- Browser Fragment -->
    <!-- Content description (not visible, for screen readers etc.): Navigate to open tabs -->
    <string name="browser_tabs_button">開啟分頁</string>
    <!-- Content description (not visible, for screen readers etc.): Navigate backward (browsing history) -->
    <string name="browser_menu_back">上一頁</string>
    <!-- Content description (not visible, for screen readers etc.): Navigate forward (browsing history) -->
    <string name="browser_menu_forward">下一頁</string>
    <!-- Content description (not visible, for screen readers etc.): Refresh current website -->
    <string name="browser_menu_refresh">重新整理</string>
    <!-- Content description (not visible, for screen readers etc.): Stop loading current website -->
    <string name="browser_menu_stop">停止</string>
    <!-- Content description (not visible, for screen readers etc.): Bookmark the current page -->
    <string name="browser_menu_bookmark">書籤</string>
    <!-- Content description (not visible, for screen readers etc.): Un-bookmark the current page -->
    <string name="browser_menu_edit_bookmark">編輯書籤</string>
    <!-- Browser menu button that opens the addon manager -->
    <string name="browser_menu_add_ons">附加元件</string>
    <!-- Browser menu button that opens the addon extensions manager -->
    <string name="browser_menu_extensions">擴充套件</string>
    <!-- Text displayed when there are no add-ons to be shown -->
    <string name="no_add_ons">無附加元件</string>
    <!-- Browser menu button that sends a user to help articles -->
    <string name="browser_menu_help">說明</string>
    <!-- Browser menu button that sends a to a the what's new article -->
    <string name="browser_menu_whats_new">有什麼新鮮事</string>
    <!-- Browser menu button that opens the settings menu -->
    <string name="browser_menu_settings">設定</string>
    <!-- Browser menu button that opens a user's library -->
    <string name="browser_menu_library">收藏庫</string>
    <!-- Browser menu toggle that requests a desktop site -->
    <string name="browser_menu_desktop_site">桌面版網站</string>
    <!-- Browser menu toggle that adds a shortcut to the site on the device home screen. -->
    <string name="browser_menu_add_to_homescreen">新增至裝置主畫面</string>
    <!-- Browser menu toggle that installs a Progressive Web App shortcut to the site on the device home screen. -->
    <string name="browser_menu_install_on_homescreen">安裝</string>
    <!-- Menu option on the toolbar that takes you to synced tabs page-->
    <string name="synced_tabs">同步的分頁</string>
    <!-- Content description (not visible, for screen readers etc.) for the Resync tabs button -->
    <string name="resync_button_content_description">重新同步</string>
    <!-- Browser menu button that opens the find in page menu -->
    <string name="browser_menu_find_in_page">在頁面中搜尋</string>
    <!-- Browser menu button that creates a private tab -->
    <string name="browser_menu_private_tab">隱私分頁</string>
    <!-- Browser menu button that saves the current tab to a collection -->
    <string name="browser_menu_save_to_collection_2">儲存至收藏集</string>
    <!-- Browser menu button that open a share menu to share the current site -->
    <string name="browser_menu_share">分享</string>
    <!-- Share menu title, displayed when a user is sharing their current site -->
    <string name="menu_share_with">使用下列方式分享…</string>
    <!-- Browser menu button shown in custom tabs that opens the current tab in Fenix
        The first parameter is the name of the app defined in app_name (for example: Fenix) -->
    <string name="browser_menu_open_in_fenix">使用 %1$s 開啟</string>

    <!-- Browser menu text shown in custom tabs to indicate this is a Fenix tab
        The first parameter is the name of the app defined in app_name (for example: Fenix) -->
    <string name="browser_menu_powered_by">由 %1$s 提供</string>

    <!-- Browser menu text shown in custom tabs to indicate this is a Fenix tab
        The first parameter is the name of the app defined in app_name (for example: Fenix) -->
    <string name="browser_menu_powered_by2">Powered by %1$s</string>

    <!-- Browser menu button to put the current page in reader mode -->
    <string name="browser_menu_read">閱讀畫面</string>
    <!-- Browser menu button content description to close reader mode and return the user to the regular browser -->
    <string name="browser_menu_read_close">關閉閱讀模式</string>
    <!-- Browser menu button to open the current page in an external app -->
    <string name="browser_menu_open_app_link">在應用程式中開啟</string>
    <!-- Browser menu button to configure reader mode appearance e.g. the used font type and size -->
    <string name="browser_menu_read_appearance">外觀設定</string>

    <!-- Browser menu button to show reader view appearance controls e.g. the used font type and size -->
    <string name="browser_menu_customize_reader_view">自訂閱讀模式</string>
<<<<<<< HEAD
=======
    <!-- Browser menu label for adding a bookmark -->
    <string name="browser_menu_add">新增</string>
    <!-- Browser menu label for editing a bookmark -->
    <string name="browser_menu_edit">編輯</string>

>>>>>>> a439894a
    <!-- Error message to show when the user tries to access a scheme not
        handled by the app (Ex: blob, tel etc) -->
    <string name="unknown_scheme_error_message">不認識的通訊協定，無法連線。</string>

    <!-- Locale Settings Fragment -->
    <!-- Content description for tick mark on selected language -->
    <string name="a11y_selected_locale_content_description">選擇的語言</string>
    <!-- Content description for search icon -->
    <string name="a11y_search_icon_content_description">搜尋</string>
    <!-- Text for default locale item -->
    <string name="default_locale_text">依照裝置語言顯示</string>
    <!-- Placeholder text shown in the search bar before a user enters text -->
    <string name="locale_search_hint">搜尋語言</string>

    <!-- Search Fragment -->
    <!-- Button in the search view that lets a user search by scanning a QR code -->
    <string name="search_scan_button">掃描</string>
    <!-- Button in the search view that lets a user change their search engine -->
    <string name="search_engine_button">搜尋引擎</string>
    <!-- Button in the search view when shortcuts are displayed that takes a user to the search engine settings -->
    <string name="search_shortcuts_engine_settings">搜尋引擎設定</string>
    <!-- Header displayed when selecting a shortcut search engine -->
    <string name="search_engines_search_with">這次使用下列搜尋引擎搜尋:</string>
    <!-- Button in the search view that lets a user navigate to the site in their clipboard -->
    <string name="awesomebar_clipboard_title">開啟剪貼簿中的鏈結</string>

    <!-- Button in the search suggestions onboarding that allows search suggestions in private sessions -->
    <string name="search_suggestions_onboarding_allow_button">允許</string>
    <!-- Button in the search suggestions onboarding that does not allow search suggestions in private sessions -->
    <string name="search_suggestions_onboarding_do_not_allow_button">不允許</string>
    <!-- Search suggestion onboarding hint title text -->
    <string name="search_suggestions_onboarding_title">要允許在隱私瀏覽階段中顯示搜尋建議嗎？</string>
    <!-- Search suggestion onboarding hint description text, first parameter is the name of the app defined in app_name (for example: Fenix)-->
    <string name="search_suggestions_onboarding_text">%s 將與預設搜尋引擎分享您在網址列輸入的任何內容。</string>
    <!-- Search suggestion onboarding hint Learn more link text -->
    <string name="search_suggestions_onboarding_learn_more_link">了解更多</string>

    <!-- Search engine suggestion title text. The first parameter is the name of teh suggested engine-->
    <string name="search_engine_suggestions_title">搜尋 %s</string>
    <!-- Search engine suggestion description text -->
    <string name="search_engine_suggestions_description">從網址列直接搜尋</string>

    <!-- Search Widget -->
    <!-- Content description for searching with a widget. Firefox is intentionally hardcoded.-->
    <string name="search_widget_content_description">開新 Firefox 分頁</string>
    <!-- Text preview for smaller sized widgets -->
    <string name="search_widget_text_short">搜尋</string>
    <!-- Text preview for larger sized widgets -->
    <string name="search_widget_text_long">搜尋 Web</string>

    <!-- Content description (not visible, for screen readers etc.): Voice search -->
    <string name="search_widget_voice">語音搜尋</string>

    <!-- Preferences -->
    <!-- Title for the settings page-->
    <string name="settings">設定</string>

    <!-- Preference category for basic settings -->
    <string name="preferences_category_basics">基礎設定</string>
    <!-- Preference category for general settings -->
    <string name="preferences_category_general">一般</string>
    <!-- Preference category for all links about Fenix -->
    <string name="preferences_category_about">關於</string>
    <!-- Preference for settings related to changing the default search engine -->
    <string name="preferences_default_search_engine">預設搜尋引擎</string>
    <!-- Preference for settings related to Search -->
    <string name="preferences_search">搜尋</string>
    <!-- Preference for settings related to Search address bar -->
    <string name="preferences_search_address_bar">網址列</string>
    <!-- Preference linking to help about Fenix -->
    <string name="preferences_help">說明</string>
    <!-- Preference link to rating Fenix on the Play Store -->
    <string name="preferences_rate">到 Google Play 打分數</string>
    <!-- Preference for giving feedback about Fenix -->
    <string name="preferences_feedback">提供意見回饋</string>
    <!-- Preference linking to about page for Fenix
        The first parameter is the name of the app defined in app_name (for example: Fenix) -->
    <string name="preferences_about">關於 %1$s</string>
    <!-- Preference linking to the your rights SUMO page -->
    <string name="preferences_your_rights">您的權利</string>
    <!-- Preference for settings related to saved passwords -->
    <string name="preferences_passwords">密碼</string>
    <!-- Preference for settings related to saved credit cards and addresses -->
    <string name="preferences_credit_cards_addresses">信用卡與地址資料</string>
    <!-- Preference for settings related to changing the default browser -->
    <string name="preferences_set_as_default_browser">設為預設瀏覽器</string>
    <!-- Preference category for advanced settings -->
    <string name="preferences_category_advanced">進階</string>
    <!-- Preference category for privacy settings -->
    <string name="preferences_category_privacy">隱私權</string>
    <!-- Preference category for privacy and security settings -->
    <string name="preferences_category_privacy_security">隱私權與安全性</string>
    <!-- Preference for advanced site permissions -->
    <string name="preferences_site_permissions">網站權限</string>
    <!-- Preference for private browsing options -->
    <string name="preferences_private_browsing_options">隱私瀏覽模式</string>
    <!-- Preference for opening links in a private tab-->
    <string name="preferences_open_links_in_a_private_tab">用隱私分頁開啟鏈結</string>
    <!-- Preference for allowing screenshots to be taken while in a private tab-->
    <string name="preferences_allow_screenshots_in_private_mode">允許在隱私瀏覽模式中拍攝畫面擷圖</string>
    <!-- Will inform the user of the risk of activating Allow screenshots in private browsing option -->
    <string name="preferences_screenshots_in_private_mode_disclaimer">若允許，隱私分頁內容將在切換應用程式時顯示</string>
    <!-- Preference for adding private browsing shortcut -->
    <string name="preferences_add_private_browsing_shortcut">新增隱私瀏覽模式捷徑</string>
    <!-- Preference for accessibility -->
    <string name="preferences_accessibility">輔助功能</string>
    <!-- Preference to override the Firefox Account server -->
    <string name="preferences_override_fxa_server">自訂 Firefox 帳號伺服器</string>
    <!-- Preference to override the Sync token server -->
    <string name="preferences_override_sync_tokenserver">自訂同步伺服器</string>
    <!-- Toast shown after updating the FxA/Sync server override preferences -->
    <string name="toast_override_fxa_sync_server_done">已更改 Firefox 帳號 / 同步伺服器設定。將結束應用程式讓變更生效…</string>
    <!-- Preference category for account information -->
    <string name="preferences_category_account">帳號</string>
    <!-- Preference shown on banner to sign into account -->
    <string name="preferences_sign_in">登入</string>
    <!-- Preference for changing where the toolbar is positioned -->
    <string name="preferences_toolbar">工具列</string>
    <!-- Preference for changing default theme to dark or light mode -->
    <string name="preferences_theme">佈景主題</string>
    <!-- Preference for customizing the home screen -->
    <string name="preferences_home">主畫面</string>
    <!-- Preference for gestures based actions -->
    <string name="preferences_gestures">手勢</string>
    <!-- Preference for settings related to visual options -->
    <string name="preferences_customize">自訂</string>
    <!-- Preference description for banner about signing in -->
    <string name="preferences_sign_in_description">使用您的 Firefox 帳號同步書籤、瀏覽紀錄等資料</string>
    <!-- Preference shown instead of account display name while account profile information isn't available yet. -->
    <string name="preferences_account_default_name">Firefox 帳號</string>
    <!-- Preference text for account title when there was an error syncing FxA -->
    <string name="preferences_account_sync_error">重新連線，以恢復同步</string>
    <!-- Preference for language -->
    <string name="preferences_language">語言</string>
    <!-- Preference for data choices -->
    <string name="preferences_data_choices">回報資料</string>
    <!-- Preference for data collection -->
    <string name="preferences_data_collection">資料收集</string>
    <!-- Preference linking to the privacy notice -->
    <string name="preferences_privacy_link">隱私權公告</string>
    <!-- Preference category for developer tools -->
    <string name="developer_tools_category">開發者工具</string>

    <!-- Preference for developers -->
    <string name="preferences_remote_debugging">透過 USB 進行遠端除錯</string>
    <!-- Preference title for switch preference to show search engines -->
    <string name="preferences_show_search_engines">顯示搜尋引擎</string>
    <!-- Preference title for switch preference to show search suggestions -->
    <string name="preferences_show_search_suggestions">顯示搜尋建議</string>
    <!-- Preference title for switch preference to show voice search button -->
    <string name="preferences_show_voice_search">顯示語音搜尋</string>
    <!-- Preference title for switch preference to show search suggestions also in private mode -->
    <string name="preferences_show_search_suggestions_in_private">於隱私瀏覽模式顯示</string>
    <!-- Preference title for switch preference to show a clipboard suggestion when searching -->
    <string name="preferences_show_clipboard_suggestions">顯示剪貼簿內容建議</string>
    <!-- Preference title for switch preference to suggest browsing history when searching -->
    <string name="preferences_search_browsing_history">搜尋瀏覽紀錄</string>
    <!-- Preference title for switch preference to suggest bookmarks when searching -->
    <string name="preferences_search_bookmarks">搜尋書籤</string>
    <!-- Preference title for switch preference to suggest synced tabs when searching -->
    <string name="preferences_search_synced_tabs">搜尋同步的分頁</string>
    <!-- Preference for account settings -->
    <string name="preferences_account_settings">帳號設定</string>

    <!-- Preference for enabling url autocomplete-->
    <string name="preferences_enable_autocomplete_urls">自動完成網址</string>
    <!-- Preference for open links in third party apps -->
    <string name="preferences_open_links_in_apps">用 App 開啟鏈結</string>

    <!-- Preference for open download with an external download manager app -->
    <string name="preferences_external_download_manager">外部下載管理員</string>
    <!-- Preference for add_ons -->
    <string name="preferences_addons">附加元件</string>

    <!-- Preference for notifications -->
    <string name="preferences_notifications">通知</string>

    <!-- Add-on Preferences -->
    <!-- Preference to customize the configured AMO (addons.mozilla.org) collection -->
    <string name="preferences_customize_amo_collection">自訂附加元件收藏集</string>
    <!-- Button caption to confirm the add-on collection configuration -->
    <string name="customize_addon_collection_ok">確定</string>
    <!-- Button caption to abort the add-on collection configuration -->
    <string name="customize_addon_collection_cancel">取消</string>
    <!-- Hint displayed on input field for custom collection name -->
    <string name="customize_addon_collection_hint">收藏集名稱</string>
    <!-- Hint displayed on input field for custom collection user ID-->
    <string name="customize_addon_collection_user_hint">收藏集擁有者（使用者 ID）</string>
    <!-- Toast shown after confirming the custom add-on collection configuration -->
    <string name="toast_customize_addon_collection_done">已更改收藏集內容。將結束應用程式讓變更生效…</string>

    <!-- Add-on Installation from AMO-->
    <!-- Error displayed when user attempts to install an add-on from AMO (addons.mozilla.org) that is not supported -->
    <string name="addon_not_supported_error">不支援的附加元件</string>
    <!-- Error displayed when user attempts to install an add-on from AMO (addons.mozilla.org) that is already installed -->
    <string name="addon_already_installed">已經安裝的附加元件</string>

    <!-- Account Preferences -->
    <!-- Preference for triggering sync -->
    <string name="preferences_sync_now">立即同步</string>
    <!-- Preference category for sync -->
    <string name="preferences_sync_category">選擇要同步的內容</string>
    <!-- Preference for syncing history -->
    <string name="preferences_sync_history">瀏覽紀錄</string>
    <!-- Preference for syncing bookmarks -->
    <string name="preferences_sync_bookmarks">書籤</string>
    <!-- Preference for syncing logins -->
    <string name="preferences_sync_logins">登入資訊</string>
    <!-- Preference for syncing tabs -->
    <string name="preferences_sync_tabs_2">開啟分頁</string>
    <!-- Preference for signing out -->
    <string name="preferences_sign_out">登出</string>
    <!-- Preference displays and allows changing current FxA device name -->
    <string name="preferences_sync_device_name">裝置名稱</string>
    <!-- Text shown when user enters empty device name -->
    <string name="empty_device_name_error">裝置名稱不得為空白。</string>
    <!-- Label indicating that sync is in progress -->
    <string name="sync_syncing_in_progress">同步中…</string>
    <!-- Label summary indicating that sync failed. The first parameter is the date stamp showing last time it succeeded -->
    <string name="sync_failed_summary">同步失敗。上次成功: %s</string>
    <!-- Label summary showing never synced -->
    <string name="sync_failed_never_synced_summary">同步失敗。上次同步: 從未</string>
    <!-- Label summary the date we last synced. The first parameter is date stamp showing last time synced -->
    <string name="sync_last_synced_summary">上次同步: %s</string>
    <!-- Label summary showing never synced -->
    <string name="sync_never_synced_summary">上次同步: 從未</string>

    <!-- Text for displaying the default device name.
        The first parameter is the application name, the second is the device manufacturer name
        and the third is the device model. -->
    <string name="default_device_name_2">在 %2$s %3$s 上的 %1$s</string>

    <!-- Send Tab -->
    <!-- Name of the "receive tabs" notification channel. Displayed in the "App notifications" system settings for the app -->
    <string name="fxa_received_tab_channel_name">收到分頁</string>
    <!-- Description of the "receive tabs" notification channel. Displayed in the "App notifications" system settings for the app -->
    <string name="fxa_received_tab_channel_description">收到來自其他 Firefox 裝置的分頁通知。</string>

    <!--  The body for these is the URL of the tab received  -->
    <string name="fxa_tab_received_notification_name">收到分頁</string>
    <!-- When multiple tabs have been received -->
    <string name="fxa_tabs_received_notification_name">收到分頁</string>
    <!-- %s is the device name -->
    <string name="fxa_tab_received_from_notification_name">來自 %s 的分頁</string>

    <!-- Advanced Preferences -->
    <!-- Preference for tracking protection settings -->
    <string name="preferences_tracking_protection_settings">追蹤保護</string>
    <!-- Preference switch for tracking protection -->
    <string name="preferences_tracking_protection">追蹤保護</string>
    <!-- Preference switch description for tracking protection -->
    <string name="preferences_tracking_protection_description">封鎖會在線上追蹤您的內容與指令碼</string>
    <!-- Preference for tracking protection exceptions -->
    <string name="preferences_tracking_protection_exceptions">例外網站</string>

    <!-- Preference description for tracking protection exceptions -->
    <string name="preferences_tracking_protection_exceptions_description">關閉針對下列網站的追蹤保護</string>
    <!-- Button in Exceptions Preference to turn on tracking protection for all sites (remove all exceptions) -->
    <string name="preferences_tracking_protection_exceptions_turn_on_for_all">對所有網站開啟</string>

    <!-- Text displayed when there are no exceptions -->
    <string name="exceptions_empty_message_description">您可以針對某些網站設定例外，關閉追蹤保護功能。</string>
    <!-- Text displayed when there are no exceptions, with learn more link that brings users to a tracking protection SUMO page -->
    <string name="exceptions_empty_message_learn_more_link">了解更多</string>

    <!-- Description in Quick Settings that tells user tracking protection is off globally for all sites, and links to Settings to turn it on -->
    <string name="preferences_tracking_protection_turned_off_globally">已全域關閉。請到「設定」頁面開啟。</string>

    <!-- Preference switch for Telemetry -->
    <string name="preferences_telemetry">Telemetry</string>
    <!-- Preference switch for usage and technical data collection -->
    <string name="preference_usage_data">使用與技術資料</string>
    <!-- Preference description for usage and technical data collection -->
    <string name="preferences_usage_data_description">分享您瀏覽器的效能、使用方式、硬體設備、與自訂功能的資料給 Mozilla 以幫助我們讓 %1$s 變得更好</string>
    <!-- Preference switch for marketing data collection -->
    <string name="preferences_marketing_data">行銷資料</string>
    <!-- Preference description for marketing data collection, parameter is the app name (e.g. Firefox) -->
    <string name="preferences_marketing_data_description">與我們的行動行銷服務供應商 Leanplum 分享您在 %1$s 使用了哪些功能。</string>
    <!-- Title for studies preferences -->
    <string name="preference_experiments_2">使用者研究</string>
    <!-- Summary for studies preferences -->
    <string name="preference_experiments_summary_2">允許 Mozilla 安裝執行使用者研究</string>
    <!-- Title for experiments preferences -->
    <string name="preference_experiments">實驗</string>
    <!-- Summary for experiments preferences -->
    <string name="preference_experiments_summary">允許 Mozilla 安裝實驗性功能並收集相關資料</string>
    <!-- Preference switch for crash reporter -->
    <string name="preferences_crash_reporter">程式錯誤回報員</string>
    <!-- Preference switch for Mozilla location service -->
    <string name="preferences_mozilla_location_service">Mozilla Location Service</string>
    <!-- Preference switch for app health report. The first parameter is the name of the application (For example: Fenix) -->
    <string name="preferences_fenix_health_report">%s 健康檢查報告</string>

    <!-- Turn On Sync Preferences -->
    <!-- Header of the Turn on Sync preference view -->
    <string name="preferences_sync">開啟 Sync</string>
    <!-- Preference for pairing -->
    <string name="preferences_sync_pair">使用桌面版 Firefox 掃描配對碼</string>
    <!-- Preference for account login -->
    <string name="preferences_sync_sign_in">登入</string>

    <!-- Preference for reconnecting to FxA sync -->
    <string name="preferences_sync_sign_in_to_reconnect">登入即可重新連線</string>
    <!-- Preference for removing FxA account -->
    <string name="preferences_sync_remove_account">移除帳號</string>

    <!-- Pairing Feature strings -->
    <!-- Instructions on how to access pairing -->
    <string name="pair_instructions_2"><![CDATA[掃描 <b>firefox.com/pair</b> 網站上的 QR Code]]></string>
    <!-- Button to open camera for pairing -->
    <string name="pair_open_camera">開啟攝影機</string>
    <!-- Button to cancel pairing -->
    <string name="pair_cancel">取消</string>

    <!-- Toolbar Preferences -->
    <!-- Preference for using top toolbar -->
    <string name="preference_top_toolbar">頂端</string>
    <!-- Preference for using bottom toolbar -->
    <string name="preference_bottom_toolbar">底端</string>

    <!-- Theme Preferences -->
    <!-- Preference for using light theme -->
    <string name="preference_light_theme">亮色</string>
    <!-- Preference for using dark theme -->
    <string name="preference_dark_theme">暗色</string>
    <!-- Preference for using using dark or light theme automatically set by battery -->
    <string name="preference_auto_battery_theme">由系統省電模式設定</string>
    <!-- Preference for using following device theme -->
    <string name="preference_follow_device_theme">依照裝置佈景主題顯示</string>

    <!-- Gestures Preferences-->
    <!-- Preferences for using pull to refresh in a webpage -->
    <string name="preference_gestures_website_pull_to_refresh">向下滑動即可重新整理</string>
    <!-- Preference for using the dynamic toolbar -->
    <string name="preference_gestures_dynamic_toolbar">滾動畫面即可隱藏工具列</string>
    <!-- Preference for switching tabs by swiping horizontally on the toolbar -->
    <string name="preference_gestures_swipe_toolbar_switch_tabs">橫向滑動工具列來切換分頁</string>
    <!-- Preference for showing the opened tabs by swiping up on the toolbar-->
    <string name="preference_gestures_swipe_toolbar_show_tabs">向上滑動工具列來開新分頁</string>

    <!-- Library -->
    <!-- Option in Library to open Sessions page -->
    <string name="library_sessions">瀏覽階段</string>
    <!-- Option in Library to open Screenshots page -->
    <string name="library_screenshots">畫面擷圖</string>
    <!-- Option in Library to open Downloads page -->
    <string name="library_downloads">下載項目</string>
    <!-- Option in library to open Bookmarks page -->
    <string name="library_bookmarks">書籤</string>
    <!-- Option in library to open Desktop Bookmarks root page -->
    <string name="library_desktop_bookmarks_root">來自電腦的書籤</string>
    <!-- Option in library to open Desktop Bookmarks "menu" page -->
    <string name="library_desktop_bookmarks_menu">書籤選單</string>
    <!-- Option in library to open Desktop Bookmarks "toolbar" page -->
    <string name="library_desktop_bookmarks_toolbar">書籤工具列</string>
    <!-- Option in library to open Desktop Bookmarks "unfiled" page -->
    <string name="library_desktop_bookmarks_unfiled">其他書籤</string>
    <!-- Option in Library to open History page -->
    <string name="library_history">瀏覽紀錄</string>
    <!-- Option in Library to open a new tab -->
    <string name="library_new_tab">開新分頁</string>
    <!-- Option in Library to find text in page -->
    <string name="library_find_in_page">在頁面中搜尋</string>
    <!-- Option in Library to open Synced Tabs page -->
    <string name="library_synced_tabs">同步的分頁</string>
    <!-- Option in Library to open Reading List -->
    <string name="library_reading_list">閱讀清單</string>
    <!-- Menu Item Label for Search in Library -->
    <string name="library_search">搜尋</string>
    <!-- Settings Page Title -->
    <string name="settings_title">設定</string>
    <!-- Content description (not visible, for screen readers etc.): "Menu icon for items on a history item" -->
    <string name="content_description_history_menu">瀏覽紀錄選單</string>
    <!-- Content description (not visible, for screen readers etc.): "Close button for library settings" -->
    <string name="content_description_close_button">關閉</string>

    <!-- Option in library for Recently Closed Tabs -->
    <string name="library_recently_closed_tabs">最近關閉的分頁</string>
    <!-- Option in library to open Recently Closed Tabs page -->
    <string name="recently_closed_show_full_history">顯示完整瀏覽記錄</string>
    <!-- Text to show users they have multiple tabs saved in the Recently Closed Tabs section of history.
    %d is a placeholder for the number of tabs selected. -->
    <string name="recently_closed_tabs">%d 個分頁</string>
    <!-- Text to show users they have one tab saved in the Recently Closed Tabs section of history.
    %d is a placeholder for the number of tabs selected. -->
    <string name="recently_closed_tab">%d 個分頁</string>

    <!-- Recently closed tabs screen message when there are no recently closed tabs -->
    <string name="recently_closed_empty_message">目前還沒有最近關閉的分頁</string>

    <!-- Tab Management -->
    <!-- Title of preference for tabs management -->
    <string name="preferences_tabs">分頁</string>
    <!-- Title of preference that allows a user to specify the tab view -->
    <string name="preferences_tab_view">分頁檢視</string>
    <!-- Option for a list tab view -->
    <string name="tab_view_list">清單</string>
    <!-- Option for a grid tab view -->
    <string name="tab_view_grid">格線</string>
    <!-- Title of preference that allows a user to auto close tabs after a specified amount of time -->
    <string name="preferences_close_tabs">自動關閉分頁</string>
    <!-- Option for auto closing tabs that will never auto close tabs, always allows user to manually close tabs -->
    <string name="close_tabs_manually">手動</string>
    <!-- Option for auto closing tabs that will auto close tabs after one day -->
    <string name="close_tabs_after_one_day">1 天後</string>
    <!-- Option for auto closing tabs that will auto close tabs after one week -->
    <string name="close_tabs_after_one_week">1 週後</string>
    <!-- Option for auto closing tabs that will auto close tabs after one month -->
    <string name="close_tabs_after_one_month">1 個月後</string>

    <!-- Summary for tabs preference when auto closing tabs setting is set to manual close-->
    <string name="close_tabs_manually_summary">手動關閉</string>
    <!-- Summary for tabs preference when auto closing tabs setting is set to auto close tabs after one day-->
    <string name="close_tabs_after_one_day_summary">1 天後關閉</string>
    <!-- Summary for tabs preference when auto closing tabs setting is set to auto close tabs after one week-->
    <string name="close_tabs_after_one_week_summary">1 週後關閉</string>
    <!-- Summary for tabs preference when auto closing tabs setting is set to auto close tabs after one month-->
    <string name="close_tabs_after_one_month_summary">1 個月後關閉</string>

    <!-- Sessions -->
    <!-- Title for the list of tabs -->
    <string name="tab_header_label">開啟分頁</string>
    <!-- Title for the list of tabs in the current private session -->
    <string name="tabs_header_private_title">隱私瀏覽階段</string>
    <!-- Title for the list of tabs in the current private session -->
    <string name="tabs_header_private_tabs_title">隱私分頁</string>
    <!-- Content description (not visible, for screen readers etc.): Add tab button. Adds a news tab when pressed -->
    <string name="add_tab">新增分頁</string>
    <!-- Content description (not visible, for screen readers etc.): Add tab button. Adds a news tab when pressed -->
    <string name="add_private_tab">開新隱私瀏覽分頁</string>
    <!-- Text for the new tab button to indicate adding a new private tab in the tab -->
    <string name="tab_drawer_fab_content">隱私分頁</string>
    <!-- Text shown as the title of the open tab tray -->
    <string name="tab_tray_title">開啟分頁</string>
    <!-- Text shown in the menu for saving tabs to a collection -->
    <string name="tab_tray_menu_item_save">儲存至收藏集</string>
    <!-- Text shown in the menu for the collection selector -->
    <string name="tab_tray_menu_select">選擇</string>
    <!-- Text shown in the menu for sharing all tabs -->
    <string name="tab_tray_menu_item_share">分享所有分頁</string>
    <!-- Text shown in the menu to view recently closed tabs -->
    <string name="tab_tray_menu_recently_closed">最近關閉的分頁</string>
    <!-- Text shown in the menu to view tab settings -->
    <string name="tab_tray_menu_tab_settings">分頁選項</string>
    <!-- Text shown in the menu for closing all tabs -->
    <string name="tab_tray_menu_item_close">關閉所有分頁</string>
    <!-- Shortcut action to open new tab -->
    <string name="tab_tray_menu_open_new_tab">開新分頁</string>
    <!-- Shortcut action to open the home screen -->
    <string name="tab_tray_menu_home">前往首頁</string>
    <!-- Shortcut action to toggle private mode -->
    <string name="tab_tray_menu_toggle">切換分頁模式</string>
    <!-- Text shown in the multiselect menu for bookmarking selected tabs. -->
    <string name="tab_tray_multiselect_menu_item_bookmark">加入書籤</string>
    <!-- Text shown in the multiselect menu for closing selected tabs. -->
    <string name="tab_tray_multiselect_menu_item_close">關閉</string>
    <!-- Content description for tabs tray multiselect share button -->
    <string name="tab_tray_multiselect_share_content_description">分享選擇的分頁</string>
    <!-- Content description for tabs tray multiselect menu -->
    <string name="tab_tray_multiselect_menu_content_description">選擇分頁選單</string>
    <!-- Content description (not visible, for screen readers etc.): Removes tab from collection button. Removes the selected tab from collection when pressed -->
    <string name="remove_tab_from_collection">將分頁從收藏集移除</string>
    <!-- Text for button to enter multiselect mode in tabs tray -->
    <string name="tabs_tray_select_tabs">選擇分頁</string>
    <!-- Content description (not visible, for screen readers etc.): Close tab button. Closes the current session when pressed -->
    <string name="close_tab">關閉分頁</string>
    <!-- Content description (not visible, for screen readers etc.): Close tab <title> button. First parameter is tab title  -->
    <string name="close_tab_title">關閉分頁 %s</string>
    <!-- Content description (not visible, for screen readers etc.): Opens the open tabs menu when pressed -->
    <string name="open_tabs_menu">開啟分頁選單</string>
    <!-- Open tabs menu item to close all tabs -->
    <string name="tabs_menu_close_all_tabs">關閉所有分頁</string>
    <!-- Open tabs menu item to share all tabs -->
    <string name="tabs_menu_share_tabs">分享分頁</string>
    <!-- Open tabs menu item to save tabs to collection -->
    <string name="tabs_menu_save_to_collection1">將分頁儲存至收藏集</string>
    <!-- Content description (not visible, for screen readers etc.): Opens the tab menu when pressed -->
    <string name="tab_menu">分頁選單</string>
    <!-- Tab menu item to share the tab -->
    <string name="tab_share">分享分頁</string>
    <!-- Button in the current session menu. Deletes the session when pressed -->
    <string name="current_session_delete">刪除</string>
    <!-- Button in the current session menu. Saves the session when pressed -->
    <string name="current_session_save">儲存</string>
    <!-- Button in the current session menu. Opens the share menu when pressed -->
    <string name="current_session_share">分享</string>
    <!-- Content description (not visible, for screen readers etc.): Title icon for current session menu -->
    <string name="current_session_image">目前瀏覽階段圖片</string>
    <!-- Button to save the current set of tabs into a collection -->
    <string name="save_to_collection">儲存至收藏集</string>
    <!-- Text for the menu button to delete a collection -->
    <string name="collection_delete">刪除收藏集</string>
    <!-- Text for the menu button to rename a collection -->
    <string name="collection_rename">更名收藏集</string>
    <!-- Text for the button to open tabs of the selected collection -->
    <string name="collection_open_tabs">開啟分頁</string>


    <!-- Hint for adding name of a collection -->
    <string name="collection_name_hint">收藏集名稱</string>
    <!-- Text for the menu button to rename a top site -->
	<string name="rename_top_site">重新命名</string>
	<!-- Text for the menu button to remove a top site -->
	<string name="remove_top_site">移除</string>

    <!-- Text for the menu button to delete a top site from history -->
    <string name="delete_from_history">從瀏覽紀錄刪除</string>
    <!-- Postfix for private WebApp titles, placeholder is replaced with app name -->
    <string name="pwa_site_controls_title_private">%1$s（隱私瀏覽模式）</string>

    <!-- Button in the current tab tray header in multiselect mode. Saved the selected tabs to a collection when pressed. -->
    <string name="tab_tray_save_to_collection">儲存</string>

    <!-- History -->
    <!-- Text for the button to clear all history -->
    <string name="history_delete_all">刪除瀏覽紀錄</string>
    <!-- Text for the dialog to confirm clearing all history -->
    <string name="history_delete_all_dialog">您確定要清除上網紀錄？</string>
    <!-- Text for the snackbar to confirm that multiple browsing history items has been deleted -->
    <string name="history_delete_multiple_items_snackbar">已刪除瀏覽紀錄</string>
    <!-- Text for the snackbar to confirm that a single browsing history item has been deleted. The first parameter is the shortened URL of the deleted history item. -->
    <string name="history_delete_single_item_snackbar">已刪除 %1$s</string>
    <!-- Text for positive action to delete history in deleting history dialog -->
    <string name="history_clear_dialog">清除</string>
    <!-- History overflow menu copy button -->
    <string name="history_menu_copy_button">複製</string>
    <!-- History overflow menu share button -->
    <string name="history_menu_share_button">分享</string>
    <!-- History overflow menu open in new tab button -->
    <string name="history_menu_open_in_new_tab_button">用新分頁開啟</string>
    <!-- History overflow menu open in private tab button -->
    <string name="history_menu_open_in_private_tab_button">用新隱私分頁開啟</string>
    <!-- Text for the button to delete a single history item -->
    <string name="history_delete_item">刪除</string>
    <!-- History multi select title in app bar
    The first parameter is the number of bookmarks selected -->
    <string name="history_multi_select_title">已選擇 %1$d 筆書籤</string>
    <!-- Text for the button to clear selected history items. The first parameter
        is a digit showing the number of items you have selected -->
    <string name="history_delete_some">刪除 %1$d 個項目</string>
    <!-- Text for the header that groups the history for today -->
    <string name="history_today">今天</string>
    <!-- Text for the header that groups the history for yesterday -->
    <string name="history_yesterday">昨天</string>
    <!-- Text for the header that groups the history for last 24 hours -->
    <string name="history_24_hours">24 小時以內</string>
    <!-- Text for the header that groups the history the past 7 days -->
    <string name="history_7_days">7 天內</string>
    <!-- Text for the header that groups the history the past 30 days -->
    <string name="history_30_days">30 天內</string>
    <!-- Text for the header that groups the history older than the last month -->
    <string name="history_older">更久之前</string>

    <!-- Text shown when no history exists -->
    <string name="history_empty_message">沒有紀錄</string>

    <!-- Downloads -->
    <!-- Text for the button to clear all downloads -->
    <string name="download_delete_all">清除下載紀錄</string>
    <!-- Text for the dialog to confirm clearing all downloads -->
    <string name="download_delete_all_dialog">您確定要清除下載紀錄？</string>
    <!-- Text for the snackbar to confirm that multiple downloads items have been removed -->
    <string name="download_delete_multiple_items_snackbar_1">已移除下載紀錄</string>
    <!-- Text for the snackbar to confirm that a single download item has been removed. The first parameter is the name of the download item. -->
    <string name="download_delete_single_item_snackbar">已移除 %1$s</string>
    <!-- Text shown when no download exists -->
    <string name="download_empty_message_1">無已下載的檔案</string>
    <!-- History multi select title in app bar
    The first parameter is the number of downloads selected -->
    <string name="download_multi_select_title">已選擇 %1$d 個下載的檔案</string>

    <!-- History overflow menu open in new tab button -->
    <string name="download_menu_open">開啟</string>


    <!-- Text for the button to remove a single download item -->
    <string name="download_delete_item_1">移除</string>


    <!-- Crashes -->
    <!-- Title text displayed on the tab crash page. This first parameter is the name of the application (For example: Fenix) -->
    <string name="tab_crash_title_2">很抱歉，%1$s 無法載入該頁面。</string>

    <!-- Description text displayed on the tab crash page -->
    <string name="tab_crash_description">您可在下面嘗試回復或關閉此分頁。</string>
    <!-- Send crash report checkbox text on the tab crash page -->
    <string name="tab_crash_send_report">傳送錯誤報告給 Mozilla</string>
    <!-- Close tab button text on the tab crash page -->
    <string name="tab_crash_close">關閉分頁</string>
    <!-- Restore tab button text on the tab crash page -->
    <string name="tab_crash_restore">還原分頁</string>

    <!-- Content Description for session item menu button -->
    <string name="content_description_session_menu">瀏覽階段選項</string>

    <!-- Content Description for session item share button -->
    <string name="content_description_session_share">分享瀏覽階段</string>

    <!-- Bookmarks -->
    <!-- Content description for bookmarks library menu -->
    <string name="bookmark_menu_content_description">書籤選單</string>
    <!-- Screen title for editing bookmarks -->
    <string name="bookmark_edit">編輯書籤</string>
    <!-- Screen title for selecting a bookmarks folder -->
    <string name="bookmark_select_folder">選擇資料夾</string>
    <!-- Confirmation message for a dialog confirming if the user wants to delete the selected folder -->
    <string name="bookmark_delete_folder_confirmation_dialog">您確定要刪除這個資料夾嗎？</string>
    <!-- Confirmation message for a dialog confirming if the user wants to delete multiple items including folders. Parameter will be replaced by app name. -->
    <string name="bookmark_delete_multiple_folders_confirmation_dialog">%s 將刪除選擇的項目。</string>
    <!-- Snackbar title shown after a folder has been deleted. This first parameter is the name of the deleted folder -->
    <string name="bookmark_delete_folder_snackbar">已刪除 %1$s</string>
    <!-- Screen title for adding a bookmarks folder -->
    <string name="bookmark_add_folder">新增資料夾</string>
    <!-- deprecated: Snackbar title shown after a bookmark has been created. -->
    <string name="bookmark_created_snackbar">已建立書籤。</string>
    <!-- Snackbar title shown after a bookmark has been created. -->
    <string name="bookmark_saved_snackbar">已加入書籤！</string>
    <!-- Snackbar edit button shown after a bookmark has been created. -->
    <string name="edit_bookmark_snackbar_action">編輯</string>

    <!-- Bookmark overflow menu edit button -->
    <string name="bookmark_menu_edit_button">編輯</string>
    <!-- Bookmark overflow menu select button -->
    <string name="bookmark_menu_select_button">選擇</string>
    <!-- Bookmark overflow menu copy button -->
    <string name="bookmark_menu_copy_button">複製</string>
    <!-- Bookmark overflow menu share button -->
    <string name="bookmark_menu_share_button">分享</string>
    <!-- Bookmark overflow menu open in new tab button -->
    <string name="bookmark_menu_open_in_new_tab_button">用新分頁開啟</string>
    <!-- Bookmark overflow menu open in private tab button -->
    <string name="bookmark_menu_open_in_private_tab_button">用新隱私分頁開啟</string>
    <!-- Bookmark overflow menu delete button -->
    <string name="bookmark_menu_delete_button">刪除</string>
    <!--Bookmark overflow menu save button -->
    <string name="bookmark_menu_save_button">儲存</string>
    <!-- Bookmark multi select title in app bar
     The first parameter is the number of bookmarks selected -->
    <string name="bookmarks_multi_select_title">已選擇 %1$d 筆書籤</string>
    <!-- Bookmark editing screen title -->
    <string name="edit_bookmark_fragment_title">編輯書籤</string>
    <!-- Bookmark folder editing screen title -->
    <string name="edit_bookmark_folder_fragment_title">編輯資料夾</string>
    <!-- Bookmark sign in button message -->
    <string name="bookmark_sign_in_button">登入後即可檢視同步的書籤</string>
    <!-- Bookmark URL editing field label -->
    <string name="bookmark_url_label">網址</string>
    <!-- Bookmark FOLDER editing field label -->
    <string name="bookmark_folder_label">資料夾</string>
    <!-- Bookmark NAME editing field label -->
    <string name="bookmark_name_label">名稱</string>
    <!-- Bookmark add folder screen title -->
    <string name="bookmark_add_folder_fragment_label">新增資料夾</string>
    <!-- Bookmark select folder screen title -->
    <string name="bookmark_select_folder_fragment_label">選擇資料夾</string>
    <!-- Bookmark editing error missing title -->
    <string name="bookmark_empty_title_error">必須要有標題</string>
    <!-- Bookmark editing error missing or improper URL -->
    <string name="bookmark_invalid_url_error">網址無效</string>
    <!-- Bookmark screen message for empty bookmarks folder -->
    <string name="bookmarks_empty_message">這裡沒有書籤</string>
    <!-- Bookmark snackbar message on deletion
     The first parameter is the host part of the URL of the bookmark deleted, if any -->
    <string name="bookmark_deletion_snackbar_message">已刪除書籤 %1$s</string>
    <!-- Bookmark snackbar message on deleting multiple bookmarks not including folders-->
    <string name="bookmark_deletion_multiple_snackbar_message_2">已刪除書籤</string>
    <!-- Bookmark snackbar message on deleting multiple bookmarks including folders-->
    <string name="bookmark_deletion_multiple_snackbar_message_3">刪除選擇的資料夾</string>
    <!-- Bookmark undo button for deletion snackbar action -->
    <string name="bookmark_undo_deletion">還原</string>

    <!-- Site Permissions -->
    <!-- Site permissions preferences header -->
    <string name="permissions_header">權限</string>
    <!-- Button label that take the user to the Android App setting -->
    <string name="phone_feature_go_to_settings">開啟設定</string>

    <!-- Content description (not visible, for screen readers etc.): Quick settings sheet
        to give users access to site specific information / settings. For example:
        Secure settings status and a button to modify site permissions -->
    <string name="quick_settings_sheet">快速設定表</string>
    <!-- Label that indicates that this option it the recommended one -->
    <string name="phone_feature_recommended">推薦</string>
    <!-- button that allows editing site permissions settings -->
    <string name="quick_settings_sheet_manage_site_permissions">管理網站權限</string>
    <!-- Button label for clearing all the information of site permissions-->
    <string name="clear_permissions">清除權限</string>
    <!-- Button label for clearing a site permission-->
    <string name="clear_permission">清除權限</string>
    <!-- Button label for clearing all the information on all sites-->
    <string name="clear_permissions_on_all_sites">清除所有網站的權限</string>
    <!-- Preference for altering video and audio autoplay for all websites -->
    <string name="preference_browser_feature_autoplay">自動播放</string>
    <!-- Preference for altering the camera access for all websites -->
    <string name="preference_phone_feature_camera">攝影機</string>
    <!-- Preference for altering the microphone access for all websites -->
    <string name="preference_phone_feature_microphone">麥克風</string>
    <!-- Preference for altering the location access for all websites -->
    <string name="preference_phone_feature_location">位置</string>
    <!-- Preference for altering the notification access for all websites -->
    <string name="preference_phone_feature_notification">通知</string>
    <!-- Preference for altering the persistent storage access for all websites -->
    <string name="preference_phone_feature_persistent_storage">持續性儲存空間</string>
    <!-- Preference for altering the EME access for all websites -->
    <string name="preference_phone_feature_media_key_system_access">由 DRM 控制的內容</string>
    <!-- Label that indicates that a permission must be asked always -->
    <string name="preference_option_phone_feature_ask_to_allow">總是詢問</string>
    <!-- Label that indicates that a permission must be blocked -->
    <string name="preference_option_phone_feature_blocked">封鎖</string>
    <!-- Label that indicates that a permission must be allowed -->
    <string name="preference_option_phone_feature_allowed">允許</string>
    <!--Label that indicates a permission is by the Android OS-->
    <string name="phone_feature_blocked_by_android">被 Android 封鎖</string>
    <!-- Preference for showing a list of websites that the default configurations won't apply to them -->
    <string name="preference_exceptions">例外網站</string>
    <!-- Summary of tracking protection preference if tracking protection is set to on -->
    <string name="tracking_protection_on">開啟</string>
    <!-- Summary of tracking protection preference if tracking protection is set to off -->
    <string name="tracking_protection_off">關閉</string>

    <!-- Label for global setting that indicates that all video and audio autoplay is allowed -->
    <string name="preference_option_autoplay_allowed2">允許自動播放影音內容</string>
    <!-- Label for site specific setting that indicates that all video and audio autoplay is allowed -->
    <string name="quick_setting_option_autoplay_allowed">允許自動播放影音內容</string>
    <!-- Label that indicates that video and audio autoplay is only allowed over Wi-Fi -->
    <string name="preference_option_autoplay_allowed_wifi_only2">僅在使用行動網路時封鎖影音內容</string>
    <!-- Subtext that explains 'autoplay on Wi-Fi only' option -->
    <string name="preference_option_autoplay_allowed_wifi_subtext">使用 Wi-Fi 網路時，仍會自動播放影音內容</string>
    <!-- Label for global setting that indicates that video autoplay is allowed, but audio autoplay is blocked -->
    <string name="preference_option_autoplay_block_audio2">僅封鎖音訊</string>
    <!-- Label for site specific setting that indicates that video autoplay is allowed, but audio autoplay is blocked -->
    <string name="quick_setting_option_autoplay_block_audio">僅封鎖音訊</string>
    <!-- Label for global setting that indicates that all video and audio autoplay is blocked -->
    <string name="preference_option_autoplay_blocked3">封鎖影音內容</string>
    <!-- Label for site specific setting that indicates that all video and audio autoplay is blocked -->
    <string name="quick_setting_option_autoplay_blocked">封鎖影音內容</string>
    <!-- Summary of delete browsing data on quit preference if it is set to on -->
    <string name="delete_browsing_data_quit_on">開啟</string>
    <!-- Summary of delete browsing data on quit preference if it is set to off -->
    <string name="delete_browsing_data_quit_off">關閉</string>

    <!-- Collections -->
    <!-- Collections header on home fragment -->
    <string name="collections_header">收藏集</string>
    <!-- Content description (not visible, for screen readers etc.): Opens the collection menu when pressed -->
    <string name="collection_menu_button_content_description">收藏集選單</string>

    <!-- Label to describe what collections are to a new user without any collections -->
    <string name="no_collections_description2">收集對您來說重要的東西。\n將類似的搜尋項目、網站、上網分頁收集起來，方便以後快速開啟。</string>
    <!-- Title for the "select tabs" step of the collection creator -->
    <string name="create_collection_select_tabs">選擇分頁</string>

    <!-- Title for the "select collection" step of the collection creator -->
    <string name="create_collection_select_collection">選擇收藏集</string>

    <!-- Title for the "name collection" step of the collection creator -->
    <string name="create_collection_name_collection">為收藏集命名</string>

    <!-- Button to add new collection for the "select collection" step of the collection creator -->
    <string name="create_collection_add_new_collection">新增收藏集</string>

    <!-- Button to select all tabs in the "select tabs" step of the collection creator -->
    <string name="create_collection_select_all">選擇全部</string>
    <!-- Button to deselect all tabs in the "select tabs" step of the collection creator -->
    <string name="create_collection_deselect_all">取消選擇全部</string>
    <!-- Text to prompt users to select the tabs to save in the "select tabs" step of the collection creator -->
    <string name="create_collection_save_to_collection_empty">要儲存的分頁</string>

    <!-- Text to show users how many tabs they have selected in the "select tabs" step of the collection creator.
     %d is a placeholder for the number of tabs selected. -->
    <string name="create_collection_save_to_collection_tabs_selected">已選擇 %d 個分頁</string>

    <!-- Text to show users they have one tab selected in the "select tabs" step of the collection creator.
    %d is a placeholder for the number of tabs selected. -->
    <string name="create_collection_save_to_collection_tab_selected">已選擇 %d 個分頁</string>

    <!-- Text shown in snackbar when multiple tabs have been saved in a collection -->
    <string name="create_collection_tabs_saved">已儲存分頁！</string>

    <!-- Text shown in snackbar when one or multiple tabs have been saved in a new collection -->
    <string name="create_collection_tabs_saved_new_collection">已儲存收藏集！</string>
    <!-- Text shown in snackbar when one tab has been saved in a collection -->
    <string name="create_collection_tab_saved">已儲存分頁！</string>

    <!-- Content description (not visible, for screen readers etc.): button to close the collection creator -->
    <string name="create_collection_close">關閉</string>

    <!-- Button to save currently selected tabs in the "select tabs" step of the collection creator-->
    <string name="create_collection_save">儲存</string>

    <!-- Snackbar action to view the collection the user just created or updated -->
    <string name="create_collection_view">檢視</string>

    <!-- Default name for a new collection in "name new collection" step of the collection creator. %d is a placeholder for the number of collections-->
    <string name="create_collection_default_name">收藏集 %d</string>

    <!-- Share -->
    <!-- Share screen header -->
    <string name="share_header">傳送並分享</string>
    <!-- Share screen header -->
    <string name="share_header_2">分享</string>
    <!-- Content description (not visible, for screen readers etc.):
        "Share" button. Opens the share menu when pressed. -->
    <string name="share_button_content_description">分享</string>
    <!-- Sub-header in the dialog to share a link to another app -->
    <string name="share_link_subheader">使用鏈結分享</string>
    <!-- Sub-header in the dialog to share a link to another sync device -->
    <string name="share_device_subheader">傳送到裝置</string>
    <!-- Sub-header in the dialog to share a link to an app from the full list -->
    <string name="share_link_all_apps_subheader">所有動作</string>
    <!-- Sub-header in the dialog to share a link to an app from the most-recent sorted list -->
    <string name="share_link_recent_apps_subheader">最近使用</string>
    <!-- An string shown when an account is signed in where %1$s is a placeholder for the email-->
    <string name="sync_signed_as">已登入為 %1$s</string>
    <!-- An option from the three dot menu to into sync -->
    <string name="sync_menu_sign_in">登入進行同步</string>
    <!-- An option from the share dialog to sign into sync -->
    <string name="sync_sign_in">登入 Sync</string>
    <!-- An option from the share dialog to send link to all other sync devices -->
    <string name="sync_send_to_all">傳送到所有裝置</string>
    <!-- An option from the share dialog to reconnect to sync -->
    <string name="sync_reconnect">重新連線到 Sync</string>
    <!-- Text displayed when sync is offline and cannot be accessed -->
    <string name="sync_offline">離線</string>
    <!-- An option to connect additional devices -->
    <string name="sync_connect_device">連結其他裝置</string>
    <!-- The dialog text shown when additional devices are not available -->
    <string name="sync_connect_device_dialog">請在至少另一台裝置上的 Firefox 登入才能傳送分頁。</string>
    <!-- Confirmation dialog button -->
    <string name="sync_confirmation_button">知道了</string>

    <!-- Share error message -->
    <string name="share_error_snackbar">無法分享到此應用程式</string>

    <!-- Add new device screen title -->
    <string name="sync_add_new_device_title">傳送到裝置</string>
    <!-- Text for the warning message on the Add new device screen -->
    <string name="sync_add_new_device_message">沒有已連結的裝置</string>
    <!-- Text for the button to learn about sending tabs -->
    <string name="sync_add_new_device_learn_button">了解傳送分頁…</string>
    <!-- Text for the button to connect another device -->
    <string name="sync_add_new_device_connect_button">連結其他裝置…</string>

    <!-- Notifications -->
    <!-- The user visible name of the "notification channel" (Android 8+ feature) for the ongoing notification shown while a browsing session is active. -->
    <string name="notification_pbm_channel_name">隱私瀏覽階段</string>
    <!-- Text shown in the notification that pops up to remind the user that a private browsing session is active. -->
    <string name="notification_pbm_delete_text">清除隱私分頁</string>
    <!-- Text shown in the notification that pops up to remind the user that a private browsing session is active. -->
    <string name="notification_pbm_delete_text_2">關閉隱私分頁</string>
    <!-- Notification action to open Fenix and resume the current browsing session. -->
    <string name="notification_pbm_action_open">開啟</string>
    <!-- Notification action to delete all current private browsing sessions AND switch to Fenix (bring it to the foreground) -->
    <string name="notification_pbm_action_delete_and_open">清除後重新開啟</string>
    <!-- Name of the "Powered by Fenix" notification channel. Displayed in the "App notifications" system settings for the app -->
    <string name="notification_powered_by_channel_name">Powered By</string>
    <!-- Text shown in snackbar when user deletes a collection -->
    <string name="snackbar_collection_deleted">已刪除收藏集</string>

    <!-- Text shown in snackbar when user renames a collection -->
    <string name="snackbar_collection_renamed">已更名收藏集</string>
    <!-- Text shown in snackbar when user deletes a tab -->
    <string name="snackbar_tab_deleted">已刪除分頁</string>

    <!-- Text shown in snackbar when user deletes all tabs -->
    <string name="snackbar_tabs_deleted">已刪除分頁</string>
    <!-- Text shown in snackbar when user closes a tab -->
    <string name="snackbar_tab_closed">已關閉分頁</string>
    <!-- Text shown in snackbar when user closes all tabs -->
    <string name="snackbar_tabs_closed">已關閉分頁</string>
    <!-- Text shown in snackbar when user closes tabs -->
    <string name="snackbar_message_tabs_closed">已關閉分頁！</string>
    <!-- Text shown in snackbar when user bookmarks a list of tabs -->
    <string name="snackbar_message_bookmarks_saved">已加入書籤！</string>
    <!-- Text shown in snackbar action for viewing bookmarks -->
    <string name="snackbar_message_bookmarks_view">檢視</string>
    <!-- Text shown in snackbar when user adds a site to top sites -->
    <string name="snackbar_added_to_top_sites">已加入熱門網站！</string>
    <!-- Text shown in snackbar when user closes a private tab -->
    <string name="snackbar_private_tab_closed">已關閉隱私分頁</string>
    <!-- Text shown in snackbar when user closes all private tabs -->
    <string name="snackbar_private_tabs_closed">已關閉隱私分頁</string>
    <!-- Text shown in snackbar when user deletes all private tabs -->
    <string name="snackbar_private_tabs_deleted">已刪除隱私分頁</string>
    <!-- Text shown in snackbar to undo deleting a tab, top site or collection -->
    <string name="snackbar_deleted_undo">還原</string>

    <!-- Text shown in snackbar when user removes a top site -->
    <string name="snackbar_top_site_removed">已移除網站</string>
    <!-- Text for action to undo deleting a tab or collection shown in a11y dialog -->
    <string name="a11y_dialog_deleted_undo">還原</string>
    <!-- Text for action to confirm deleting a tab or collection shown in a11y dialog -->
    <string name="a11y_dialog_deleted_confirm">確認</string>
    <!-- QR code scanner prompt which appears after scanning a code, but before navigating to it
        First parameter is the name of the app, second parameter is the URL or text scanned-->
    <string name="qr_scanner_confirmation_dialog_message">允許 %1$s 開啟 %2$s</string>
    <!-- QR code scanner prompt dialog positive option to allow navigation to scanned link -->
    <string name="qr_scanner_dialog_positive">允許</string>
    <!-- QR code scanner prompt dialog positive option to deny navigation to scanned link -->
    <string name="qr_scanner_dialog_negative">拒絕</string>
    <!-- Tab collection deletion prompt dialog message. Placeholder will be replaced with the collection name -->
    <string name="tab_collection_dialog_message">您確定要刪除 %1$s 嗎？</string>
    <!-- Collection and tab deletion prompt dialog message. This will show when the last tab from a collection is deleted -->
    <string name="delete_tab_and_collection_dialog_message">刪除此分頁也會同時刪除整個收藏集，您可以之後再建立新的收藏集。</string>
    <!-- Collection and tab deletion prompt dialog title. Placeholder will be replaced with the collection name. This will show when the last tab from a collection is deleted -->
    <string name="delete_tab_and_collection_dialog_title">要刪除 %1$s 嗎？</string>
    <!-- Tab collection deletion prompt dialog option to delete the collection -->
    <string name="tab_collection_dialog_positive">刪除</string>
    <!-- Tab collection deletion prompt dialog option to cancel deleting the collection -->
    <string name="tab_collection_dialog_negative">取消</string>
    <!-- Text displayed in a notification when the user enters full screen mode -->
    <string name="full_screen_notification">進入全螢幕模式</string>

    <!-- Message for copying the URL via long press on the toolbar -->
    <string name="url_copied">已複製網址</string>


    <!-- Sample text for accessibility font size -->
    <string name="accessibility_text_size_sample_text_1">This is sample text. It is here to show how text will appear when you increase or decrease the size with this setting.\n
中文字型測試：「老闆，來一杯大杯珍奶，半糖去冰！」
</string>
    <!-- Summary for Accessibility Text Size Scaling Preference -->
    <string name="preference_accessibility_text_size_summary">放大或縮小網站上的文字</string>
    <!-- Title for Accessibility Text Size Scaling Preference -->
    <string name="preference_accessibility_font_size_title">字型大小</string>

    <!-- Title for Accessibility Text Automatic Size Scaling Preference -->
    <string name="preference_accessibility_auto_size_2">自動調整字體大小</string>
    <!-- Summary for Accessibility Text Automatic Size Scaling Preference -->
    <string name="preference_accessibility_auto_size_summary">將依照 Android 系統文字大小設定顯示。請先停用設定才能在此調整。</string>

    <!-- Title for the Delete browsing data preference -->
    <string name="preferences_delete_browsing_data">刪除瀏覽資料</string>
    <!-- Title for the tabs item in Delete browsing data -->
    <string name="preferences_delete_browsing_data_tabs_title_2">開啟的分頁</string>
    <!-- Subtitle for the tabs item in Delete browsing data, parameter will be replaced with the number of open tabs -->
    <string name="preferences_delete_browsing_data_tabs_subtitle">%d 個分頁</string>
    <!-- Title for the data and history items in Delete browsing data -->
    <string name="preferences_delete_browsing_data_browsing_data_title">瀏覽紀錄與網站資料</string>
    <!-- Subtitle for the data and history items in delete browsing data, parameter will be replaced with the
        number of history items the user has -->
    <string name="preferences_delete_browsing_data_browsing_data_subtitle">%d 筆網址</string>
    <!-- Title for history items in Delete browsing data -->
    <string name="preferences_delete_browsing_data_browsing_history_title">瀏覽紀錄</string>
    <!-- Subtitle for the history items in delete browsing data, parameter will be replaced with the
        number of history pages the user has -->
    <string name="preferences_delete_browsing_data_browsing_history_subtitle">%d 頁</string>
    <!-- Title for the cookies item in Delete browsing data -->
    <string name="preferences_delete_browsing_data_cookies">Cookie</string>
    <!-- Subtitle for the cookies item in Delete browsing data -->
    <string name="preferences_delete_browsing_data_cookies_subtitle">將從大多數網站登出</string>
    <!-- Title for the cached images and files item in Delete browsing data -->
    <string name="preferences_delete_browsing_data_cached_files">快取圖片與檔案</string>
    <!-- Subtitle for the cached images and files item in Delete browsing data -->
    <string name="preferences_delete_browsing_data_cached_files_subtitle">可清理出儲存空間</string>
    <!-- Title for the site permissions item in Delete browsing data -->
    <string name="preferences_delete_browsing_data_site_permissions">網站權限</string>
    <!-- Title for the downloads item in Delete browsing data -->
    <string name="preferences_delete_browsing_data_downloads">下載項目</string>
    <!-- Text for the button to delete browsing data -->
    <string name="preferences_delete_browsing_data_button">刪除瀏覽資料</string>

    <!-- Title for the Delete browsing data on quit preference -->
    <string name="preferences_delete_browsing_data_on_quit">離開時刪除瀏覽資料</string>
    <!-- Summary for the Delete browsing data on quit preference. "Quit" translation should match delete_browsing_data_on_quit_action translation. -->
    <string name="preference_summary_delete_browsing_data_on_quit">當您點擊主選單當中的「離開」時，自動刪除瀏覽資料</string>
    <!-- Summary for the Delete browsing data on quit preference. "Quit" translation should match delete_browsing_data_on_quit_action translation. -->
    <string name="preference_summary_delete_browsing_data_on_quit_2">點擊主選單中的「離開」時，自動清除上網資料</string>
    <!-- Action item in menu for the Delete browsing data on quit feature -->
    <string name="delete_browsing_data_on_quit_action">離開</string>

    <!-- Dialog message to the user asking to delete browsing data. -->
    <string name="delete_browsing_data_prompt_message">將刪除您的所有瀏覽資料。</string>
    <!-- Dialog message to the user asking to delete browsing data. Parameter will be replaced by app name. -->
    <string name="delete_browsing_data_prompt_message_3">%s 將刪除選擇的瀏覽資料。</string>
    <!-- Text for the cancel button for the data deletion dialog -->
    <string name="delete_browsing_data_prompt_cancel">取消</string>
    <!-- Text for the allow button for the data deletion dialog -->
    <string name="delete_browsing_data_prompt_allow">刪除</string>
    <!-- Text for the snackbar confirmation that the data was deleted -->
    <string name="preferences_delete_browsing_data_snackbar">已刪除瀏覽資料</string>

    <!-- Text for the snackbar to show the user that the deletion of browsing data is in progress -->
    <string name="deleting_browsing_data_in_progress">正在刪除上網資料…</string>

    <!-- Tips -->
    <!-- text for firefox preview moving tip header "Firefox Preview" and "Firefox Nightly" are intentionally hardcoded -->
    <string name="tip_firefox_preview_moved_header">Firefox Nightly 已接手原 Firefox Preview 功能</string>
    <!-- text for firefox preview moving tip description -->
    <string name="tip_firefox_preview_moved_description">Firefox Nightly 每天都會更新，當中包含實驗中的新功能，然而這些新功能可能會較不穩定。\n\n若想要有較穩定的使用體驗，請下載 Beta 測試版。</string>

    <!-- text for firefox preview moving tip button. "Firefox for Android Beta" is intentionally hardcoded -->
    <string name="tip_firefox_preview_moved_button_2">下載 Firefox for Android Beta 測試版</string>

    <!-- text for firefox preview moving tip header. "Firefox Nightly" is intentionally hardcoded -->
    <string name="tip_firefox_preview_moved_header_preview_installed">Firefox Nightly 版本更新</string>
    <!-- text for firefox preview moving tip description -->
    <string name="tip_firefox_preview_moved_description_preview_installed">此應用程式不會再收到安全性更新。請改用新版的 Nightly 並停止使用此版應用程式。\n\n註冊 Firefox 帳號，即可快速移轉書籤、登入資訊、瀏覽紀錄到新版本。</string>
    <!-- text for firefox preview moving tip button  -->
    <string name="tip_firefox_preview_moved_button_preview_installed">改用新版 Nightly</string>

    <!-- text for firefox preview moving tip header. "Firefox Nightly" is intentionally hardcoded -->
    <string name="tip_firefox_preview_moved_header_preview_not_installed">Firefox Nightly 版本更新</string>
    <!-- text for firefox preview moving tip description -->
    <string name="tip_firefox_preview_moved_description_preview_not_installed">此應用程式不會再收到安全性更新。請改用新版的 Nightly 並停止使用此版應用程式。\n\n註冊 Firefox 帳號，即可快速移轉書籤、登入資訊、瀏覽紀錄到新版本。</string>
    <!-- text for firefox preview moving tip button  -->
    <string name="tip_firefox_preview_moved_button_preview_not_installed">下載新版 Nightly</string>

    <!-- Onboarding -->
    <!-- Text for onboarding welcome message
    The first parameter is the name of the app (e.g. Firefox Preview) -->
    <string name="onboarding_header">歡迎使用 %s！</string>
    <!-- text for the Firefox Accounts section header -->
    <string name="onboarding_fxa_section_header">已經有帳號了嗎？</string>
    <!-- text for the "What's New" onboarding card header -->
    <string name="onboarding_whats_new_header1">看看有什麼新鮮事</string>
    <!-- text for the "what's new" onboarding card description
    The first parameter is the short name of the app (e.g. Firefox) -->
    <string name="onboarding_whats_new_description">對重新設計的 %s 有好奇的地方嗎？想知道哪裡變得不一樣了？</string>
    <!-- text for underlined clickable link that is part of "what's new" onboarding card description that links to an FAQ -->
    <string name="onboarding_whats_new_description_linktext">在此尋找答案</string>
    <!-- text for the Firefox account onboarding sign in card header. The word "Firefox" should not be translated -->
    <string name="onboarding_account_sign_in_header_1">在不同裝置間同步 Firefox</string>
    <!-- Text for the button to learn more about signing in to your Firefox account -->
    <string name="onboarding_manual_sign_in_description">將 Firefox 上的書籤、瀏覽紀錄、網站密碼帶到此裝置。</string>
    <!-- text for the firefox account onboarding card header when we detect you're already signed in to
        another Firefox browser. (The word `Firefox` should not be translated)
        The first parameter is the email of the detected user's account -->
    <string name="onboarding_firefox_account_auto_signin_header_3">您已經在此裝置的另一套 Firefox 瀏覽器以 %s 登入。也要使用此帳號登入嗎？</string>
    <!-- text for the button to confirm automatic sign-in -->
    <string name="onboarding_firefox_account_auto_signin_confirm">好，請幫我登入</string>
    <!-- text for the automatic sign-in button while signing in is in process -->
    <string name="onboarding_firefox_account_signing_in">登入中…</string>

    <!-- text for the button to manually sign into Firefox account. -->
    <string name="onboarding_firefox_account_sign_in_1">註冊</string>
    <!-- text for the button to stay signed out when presented with an option to automatically sign-in. -->
    <string name="onboarding_firefox_account_stay_signed_out">不要登入</string>
    <!-- text to display in the snackbar once account is signed-in -->
    <string name="onboarding_firefox_account_sync_is_on">已開啟 Sync</string>
    <!-- text to display in the snackbar if automatic sign-in fails. user may try again -->
    <string name="onboarding_firefox_account_automatic_signin_failed">登入失敗</string>
    <!-- text for the tracking protection onboarding card header -->
    <string name="onboarding_tracking_protection_header_3">隨時都有隱私保護</string>
    <!-- text for the tracking protection card description. 'Firefox' intentionally hardcoded here -->
    <string name="onboarding_tracking_protection_description_3">Firefox 會自動封鎖讓大企業在網路上偷偷跟蹤您的程式。</string>
    <!-- text for tracking protection radio button option for standard level of blocking -->
    <string name="onboarding_tracking_protection_standard_button_2">標準（預設）</string>
    <!-- text for standard blocking option button description -->
    <string name="onboarding_tracking_protection_standard_button_description_3">隱私權保護與效能兼顧。網站可正常運作。</string>
    <!-- text for tracking protection radio button option for strict level of blocking -->
    <string name="onboarding_tracking_protection_strict_button">嚴格（建議）</string>
    <!-- text for tracking protection radio button option for strict level of blocking -->
    <string name="onboarding_tracking_protection_strict_option">嚴格</string>
    <!-- text for strict blocking option button description -->
    <string name="onboarding_tracking_protection_strict_button_description_3">封鎖更多追蹤器，讓網頁可以更快載入，但頁面上的某些功能可能會故障。</string>
    <!-- text for the toolbar position card header  -->
    <string name="onboarding_toolbar_placement_header_1">挑選工具列要放置的位置</string>
    <!-- text for the toolbar position card description -->
    <string name="onboarding_toolbar_placement_description_1">可以將工具列放在畫面底端或頂端，容易操作的地方。</string>
    <!-- text for the private browsing onboarding card header -->
    <string name="onboarding_private_browsing_header">上網變得私密</string>
    <!-- text for the private browsing onboarding card description
    The first parameter is an icon that represents private browsing -->
    <string name="onboarding_private_browsing_description1">一點就開啟隱私瀏覽分頁: 點擊 %s 圖示。</string>
    <!-- text for the private browsing onboarding card description, explaining how to always using private browsing -->
    <string name="onboarding_private_browsing_always_description">每次都使用隱私瀏覽分頁開啟: 請調整您的隱私瀏覽設定。</string>
    <!-- text for the private browsing onbording card button, that launches settings -->
    <string name="onboarding_private_browsing_button">開啟設定</string>
    <!-- text for the privacy notice onboarding card header -->
    <string name="onboarding_privacy_notice_header">您的隱私權</string>
    <!-- text for the privacy notice onboarding card description
    The first parameter is the name of the app (e.g. Firefox Preview) Substitute %s for long browser name. -->
    <string name="onboarding_privacy_notice_description2">我們將 %s 設計成讓您可以完整控制要在網路上分享哪些東西、以及與我們分享哪些東西。</string>
    <!-- Text for the button to read the privacy notice -->
    <string name="onboarding_privacy_notice_read_button">閱讀我們的隱私權公告</string>

    <!-- Content description (not visible, for screen readers etc.): Close onboarding screen -->
    <string name="onboarding_close">關閉</string>

    <!-- text for the button to finish onboarding -->
    <string name="onboarding_finish">開始上網</string>

    <!-- Onboarding theme -->
    <!-- text for the theme picker onboarding card header -->
    <string name="onboarding_theme_picker_header">選擇佈景主題</string>
    <!-- text for the theme picker onboarding card description -->
    <string name="onboarding_theme_picker_description_2">使用暗色模式，更省電又保護視力。</string>
    <!-- Automatic theme setting (will follow device setting) -->
    <string name="onboarding_theme_automatic_title">自動</string>
    <!-- Summary of automatic theme setting (will follow device setting) -->
    <string name="onboarding_theme_automatic_summary">配合您的裝置設定</string>
    <!-- Theme setting for dark mode -->
    <string name="onboarding_theme_dark_title">暗色主題</string>
    <!-- Theme setting for light mode -->
    <string name="onboarding_theme_light_title">亮色主題</string>

    <!-- Text shown in snackbar when multiple tabs have been sent to device -->
    <string name="sync_sent_tabs_snackbar">已送出分頁！</string>
    <!-- Text shown in snackbar when one tab has been sent to device  -->
    <string name="sync_sent_tab_snackbar">已送出分頁！</string>
    <!-- Text shown in snackbar when sharing tabs failed  -->
    <string name="sync_sent_tab_error_snackbar">無法傳送</string>
    <!-- Text shown in snackbar for the "retry" action that the user has after sharing tabs failed -->
    <string name="sync_sent_tab_error_snackbar_action">重試</string>
    <!-- Title of QR Pairing Fragment -->
    <string name="sync_scan_code">掃描 QR Code</string>
    <!-- Instructions on how to access pairing -->
    <string name="sign_in_instructions"><![CDATA[在電腦上使用 Firefox 開啟 <b>https://firefox.com/pair</b>]]></string>
    <!-- Text shown for sign in pairing when ready -->
    <string name="sign_in_ready_for_scan">準備掃描</string>
    <!-- Text shown for settings option for sign with pairing -->
    <string name="sign_in_with_camera">使用攝影機登入</string>
    <!-- Text shown for settings option for sign with email -->
    <string name="sign_in_with_email">改用電子郵件</string>
    <!-- Text shown for settings option for create new account text.'Firefox' intentionally hardcoded here.-->
    <string name="sign_in_create_account_text"><![CDATA[沒有帳號嗎？<u>註冊一組</u>就能在不同裝置間同步 Firefox。]]></string>
    <!-- Text shown in confirmation dialog to sign out of account -->
    <string name="sign_out_confirmation_message">Firefox 將會停止與您帳號間的同步，但不會刪除此裝置上的任何瀏覽資料。</string>
    <!-- Text shown in confirmation dialog to sign out of account. The first parameter is the name of the app (e.g. Firefox Preview) -->
    <string name="sign_out_confirmation_message_2">%s 將會停止與您帳號間的同步，但不會刪除此裝置上的任何瀏覽資料。</string>
    <!-- Option to continue signing out of account shown in confirmation dialog to sign out of account -->
    <string name="sign_out_disconnect">取消連線</string>
    <!-- Option to cancel signing out shown in confirmation dialog to sign out of account -->
    <string name="sign_out_cancel">取消</string>
    <!-- Error message snackbar shown after the user tried to select a default folder which cannot be altered -->
    <string name="bookmark_cannot_edit_root">無法編輯預設資料夾</string>

    <!-- Enhanced Tracking Protection -->
    <!-- Link displayed in enhanced tracking protection panel to access tracking protection settings -->
    <string name="etp_settings">保護設定</string>
    <!-- Preference title for enhanced tracking protection settings -->
    <string name="preference_enhanced_tracking_protection">加強型追蹤保護</string>
    <!-- Title for the description of enhanced tracking protection -->
    <string name="preference_enhanced_tracking_protection_explanation_title">上網不被追蹤</string>
    <!-- Description of enhanced tracking protection. The first parameter is the name of the application (For example: Fenix) -->
    <string name="preference_enhanced_tracking_protection_explanation">自己保留自己的資料。%s 不讓常見的追蹤器記錄您的上網行為。</string>
    <!-- Text displayed that links to website about enhanced tracking protection -->
    <string name="preference_enhanced_tracking_protection_explanation_learn_more">了解更多</string>
    <!-- Preference for enhanced tracking protection for the standard protection settings -->
    <string name="preference_enhanced_tracking_protection_standard_default_1">標準（預設）</string>
    <!-- Preference description for enhanced tracking protection for the standard protection settings -->
    <string name="preference_enhanced_tracking_protection_standard_description_4">隱私權保護與效能兼顧。網站可正常運作。</string>
    <!--  Accessibility text for the Standard protection information icon  -->
    <string name="preference_enhanced_tracking_protection_standard_info_button">標準追蹤保護會封鎖哪些內容</string>
    <!-- Preference for enhanced tracking protection for the strict protection settings -->
    <string name="preference_enhanced_tracking_protection_strict">嚴格</string>
    <!-- Preference description for enhanced tracking protection for the strict protection settings -->
    <string name="preference_enhanced_tracking_protection_strict_description_3">封鎖更多追蹤器，讓網頁可以更快載入，但頁面上的某些功能可能會故障。</string>
    <!--  Accessibility text for the Strict protection information icon  -->
    <string name="preference_enhanced_tracking_protection_strict_info_button">嚴格追蹤保護會封鎖哪些內容</string>
    <!-- Preference for enhanced tracking protection for the custom protection settings -->
    <string name="preference_enhanced_tracking_protection_custom">自訂</string>
    <!-- Preference description for enhanced tracking protection for the strict protection settings -->
    <string name="preference_enhanced_tracking_protection_custom_description_2">選擇要封鎖哪些追蹤器與指令碼。</string>
    <!--  Accessibility text for the Strict protection information icon  -->
    <string name="preference_enhanced_tracking_protection_custom_info_button">自訂追蹤保護會封鎖哪些內容</string>
    <!-- Header for categories that are being blocked by current Enhanced Tracking Protection settings -->
    <!-- Preference for enhanced tracking protection for the custom protection settings for cookies-->
    <string name="preference_enhanced_tracking_protection_custom_cookies">Cookie</string>
    <!-- Option for enhanced tracking protection for the custom protection settings for cookies-->
    <string name="preference_enhanced_tracking_protection_custom_cookies_1">跨網站與社交媒體追蹤器</string>
    <!-- Option for enhanced tracking protection for the custom protection settings for cookies-->
    <string name="preference_enhanced_tracking_protection_custom_cookies_2">來自未造訪過網站的 Cookie</string>
    <!-- Option for enhanced tracking protection for the custom protection settings for cookies-->
    <string name="preference_enhanced_tracking_protection_custom_cookies_3">所有第三方 Cookie（可能造成某些網站不正常）</string>
    <!-- Option for enhanced tracking protection for the custom protection settings for cookies-->
    <string name="preference_enhanced_tracking_protection_custom_cookies_4">所有 Cookie（會造成網站不正常）</string>
    <!-- Preference for enhanced tracking protection for the custom protection settings for tracking content -->
    <string name="preference_enhanced_tracking_protection_custom_tracking_content">追蹤用內容</string>
    <!-- Option for enhanced tracking protection for the custom protection settings for tracking content-->
    <string name="preference_enhanced_tracking_protection_custom_tracking_content_1">所有分頁</string>
    <!-- Option for enhanced tracking protection for the custom protection settings for tracking content-->
    <string name="preference_enhanced_tracking_protection_custom_tracking_content_2">僅在隱私瀏覽分頁</string>
    <!-- Option for enhanced tracking protection for the custom protection settings for tracking content-->
    <string name="preference_enhanced_tracking_protection_custom_tracking_content_3">僅在自訂分頁中</string>
    <!-- Preference for enhanced tracking protection for the custom protection settings -->
    <string name="preference_enhanced_tracking_protection_custom_cryptominers">加密貨幣採礦程式</string>
    <!-- Preference for enhanced tracking protection for the custom protection settings -->
    <string name="preference_enhanced_tracking_protection_custom_fingerprinters">數位指紋追蹤程式</string>
    <string name="enhanced_tracking_protection_blocked">已封鎖</string>
    <!-- Header for categories that are being not being blocked by current Enhanced Tracking Protection settings -->
    <string name="enhanced_tracking_protection_allowed">已允許</string>
    <!-- Category of trackers (social media trackers) that can be blocked by Enhanced Tracking Protection -->
    <string name="etp_social_media_trackers_title">社交媒體追蹤器</string>
    <!-- Description of social media trackers that can be blocked by Enhanced Tracking Protection -->
    <string name="etp_social_media_trackers_description">限制社群網站能在網路上追蹤您上網行為的能力。</string>
    <!-- Category of trackers (cross-site tracking cookies) that can be blocked by Enhanced Tracking Protection -->
    <string name="etp_cookies_title">跨網站追蹤 Cookie</string>
    <!-- Description of cross-site tracking cookies that can be blocked by Enhanced Tracking Protection -->
    <string name="etp_cookies_description">封鎖廣告網與分析公司用來在各個網站中收集您的上網資料的 Cookie。</string>
    <!-- Category of trackers (cryptominers) that can be blocked by Enhanced Tracking Protection -->
    <string name="etp_cryptominers_title">加密貨幣採礦程式</string>
    <!-- Description of cryptominers that can be blocked by Enhanced Tracking Protection -->
    <string name="etp_cryptominers_description">防止有害指令碼使用您的裝置來為數位貨幣「採礦」。</string>
    <!-- Category of trackers (fingerprinters) that can be blocked by Enhanced Tracking Protection -->
    <string name="etp_fingerprinters_title">數位指紋追蹤程式</string>
    <!-- Description of fingerprinters that can be blocked by Enhanced Tracking Protection -->
    <string name="etp_fingerprinters_description">防止他人收集可用來追蹤您的裝置識別資料。</string>
    <!-- Category of trackers (tracking content) that can be blocked by Enhanced Tracking Protection -->
    <string name="etp_tracking_content_title">追蹤用內容</string>
    <!-- Description of tracking content that can be blocked by Enhanced Tracking Protection -->
    <string name="etp_tracking_content_description">防止載入含有追蹤碼的外部廣告、影片及其他內容。可能會影響某些網站功能。</string>
    <!-- Enhanced Tracking Protection Onboarding Message shown in a dialog above the toolbar. The first parameter is the name of the application (For example: Fenix) -->
    <string name="etp_onboarding_cfr_message">盾牌變成紫色時，代表 %s 封鎖了網站中的追蹤器。可點擊圖示取得更多資訊。</string>
    <!-- Enhanced Tracking Protection message that protection is currently on for this site -->
    <string name="etp_panel_on">已開啟此網站的追蹤保護</string>
    <!-- Enhanced Tracking Protection message that protection is currently off for this site -->
    <string name="etp_panel_off">已關閉此網站的追蹤保護</string>
    <!-- Header for exceptions list for which sites enhanced tracking protection is always off -->
    <string name="enhanced_tracking_protection_exceptions">針對下列網站關閉加強型追蹤保護</string>
    <!-- Content description (not visible, for screen readers etc.): Navigate
    back from ETP details (Ex: Tracking content) -->
    <string name="etp_back_button_content_description">瀏覽上一頁</string>
    <!-- About page Your rights link text -->
    <string name="about_your_rights">您的權利</string>
    <!-- About page link text to open open source licenses screen -->
    <string name="about_open_source_licenses">我們使用的開放原始碼程式庫</string>
    <!-- About page link text to open what's new link -->
    <string name="about_whats_new">%s 有什麼新鮮事</string>
    <!-- Open source licenses page title
    The first parameter is the app name -->
    <string name="open_source_licenses_title">%s | 開放原始碼程式庫</string>

    <!-- Category of trackers (redirect trackers) that can be blocked by Enhanced Tracking Protection -->
    <string name="etp_redirect_trackers_title">重新導向追蹤器</string>
    <!-- Description of redirect tracker cookies that can be blocked by Enhanced Tracking Protection -->
    <string name="etp_redirect_trackers_description">清除已知網站在重新導向時所設定的 Cookie。</string>

    <!-- About page link text to open support link -->
    <string name="about_support">技術支援</string>
    <!-- About page link text to list of past crashes (like about:crashes on desktop) -->
    <string name="about_crashes">程式錯誤</string>
    <!-- About page link text to open privacy notice link -->
    <string name="about_privacy_notice">隱私權保護政策</string>
    <!-- About page link text to open know your rights link -->
    <string name="about_know_your_rights">了解您的權利</string>
    <!-- About page link text to open licensing information link -->
    <string name="about_licensing_information">授權資訊</string>
    <!-- About page link text to open a screen with libraries that are used -->
    <string name="about_other_open_source_libraries">我們使用的程式庫</string>

    <!-- Toast shown to the user when they are activating the secret dev menu
        The first parameter is number of long clicks left to enable the menu -->
    <string name="about_debug_menu_toast_progress">再點 %1$d 下即可開啟除錯選單</string>
    <string name="about_debug_menu_toast_done">已開啟除錯選單</string>

    <!-- Content description of the tab counter toolbar button when one tab is open -->
    <string name="tab_counter_content_description_one_tab">1 個分頁</string>
    <!-- Content description of the tab counter toolbar button when multiple tabs are open. First parameter will be replaced with the number of tabs (always more than one) -->
    <string name="tab_counter_content_description_multi_tab">%d 個分頁</string>

    <!-- Browser long press popup menu -->
    <!-- Copy the current url -->
    <string name="browser_toolbar_long_press_popup_copy">複製</string>
    <!-- Paste & go the text in the clipboard. '&amp;' is replaced with the ampersand symbol: & -->
    <string name="browser_toolbar_long_press_popup_paste_and_go">貼上並瀏覽</string>
    <!-- Paste the text in the clipboard -->
    <string name="browser_toolbar_long_press_popup_paste">貼上</string>
  
    <!-- Snackbar message shown after an URL has been copied to clipboard. -->
    <string name="browser_toolbar_url_copied_to_clipboard_snackbar">已將網址複製至剪貼簿</string>
  
    <!-- Title text for the Add To Homescreen dialog -->
    <string name="add_to_homescreen_title">新增至裝置主畫面</string>
    <!-- Cancel button text for the Add to Homescreen dialog -->
    <string name="add_to_homescreen_cancel">取消</string>
    <!-- Add button text for the Add to Homescreen dialog -->
    <string name="add_to_homescreen_add">新增</string>
    <!-- Continue to website button text for the first-time Add to Homescreen dialog -->
    <string name="add_to_homescreen_continue">繼續前往網站</string>
    <!-- Placeholder text for the TextView in the Add to Homescreen dialog -->
    <string name="add_to_homescreen_text_placeholder">捷徑名稱</string>

    <!-- Describes the add to homescreen functionality -->
    <string name="add_to_homescreen_description_2">您可將此網站加到裝置主畫面，方便快速開啟，或是以類似 App 的方式使用。</string>

    <!-- Preference for managing the settings for logins and passwords in Fenix -->
    <string name="preferences_passwords_logins_and_passwords">登入資訊與密碼</string>
    <!-- Preference for managing the saving of logins and passwords in Fenix -->
    <string name="preferences_passwords_save_logins">儲存登入資訊與密碼</string>
    <!-- Preference option for asking to save passwords in Fenix -->
    <string name="preferences_passwords_save_logins_ask_to_save">詢問我是否儲存</string>
    <!-- Preference option for never saving passwords in Fenix -->
    <string name="preferences_passwords_save_logins_never_save">永不儲存</string>
    <!-- Preference for autofilling saved logins in Fenix -->
    <string name="preferences_passwords_autofill">自動填寫</string>
    <!-- Preference for syncing saved logins in Fenix -->
    <string name="preferences_passwords_sync_logins">同步登入資訊</string>
    <!-- Syncing saved logins in Fenix is on -->
    <string name="preferences_passwords_sync_logins_on">開啟</string>
    <!-- Syncing saved logins in Fenix is off -->
    <string name="preferences_passwords_sync_logins_off">關閉</string>
    <!-- Syncing saved logins in Fenix needs reconnect to sync -->
    <string name="preferences_passwords_sync_logins_reconnect">重新連結</string>
    <!-- Syncing saved logins in Fenix needs login -->
    <string name="preferences_passwords_sync_logins_sign_in">登入 Sync</string>
    <!-- Preference to access list of saved logins -->
    <string name="preferences_passwords_saved_logins">儲存的登入資訊</string>
    <!-- Description of empty list of saved passwords. Placeholder is replaced with app name.  -->
    <string name="preferences_passwords_saved_logins_description_empty_text">您儲存或同步到 %s 的登入資訊將顯示於此處。</string>
    <!-- Preference to access list of saved logins -->
    <string name="preferences_passwords_saved_logins_description_empty_learn_more_link">了解 Sync 的更多資訊。</string>
    <!-- Preference to access list of login exceptions that we never save logins for -->
    <string name="preferences_passwords_exceptions">例外網站</string>
    <!-- Empty description of list of login exceptions that we never save logins for -->
    <string name="preferences_passwords_exceptions_description_empty">不儲存登入資訊與密碼的網站將顯示於此處。</string>
    <!-- Description of list of login exceptions that we never save logins for -->
    <string name="preferences_passwords_exceptions_description">將不儲存這些網站的登入資訊與密碼。</string>
    <!-- Text on button to remove all saved login exceptions -->
    <string name="preferences_passwords_exceptions_remove_all">刪除所有例外</string>
    <!-- Hint for search box in logins list -->
    <string name="preferences_passwords_saved_logins_search">搜尋登入資訊</string>
    <!-- Option to sort logins list A-Z, alphabetically -->
    <string name="preferences_passwords_saved_logins_alphabetically">按字母順序</string>
    <!-- Option to sort logins list by most recently used -->
    <string name="preferences_passwords_saved_logins_recently_used">最近使用</string>
    <!-- The header for the site that a login is for -->
    <string name="preferences_passwords_saved_logins_site">網站</string>
    <!-- The header for the username for a login -->
    <string name="preferences_passwords_saved_logins_username">使用者名稱</string>
    <!-- The header for the password for a login -->
    <string name="preferences_passwords_saved_logins_password">密碼</string>
    <!-- Message displayed in security prompt to reenter a secret pin to access saved logins -->
    <string name="preferences_passwords_saved_logins_enter_pin">重新輸入您的 PIN 碼</string>
    <!-- Message displayed in security prompt to access saved logins -->
    <string name="preferences_passwords_saved_logins_enter_pin_description">解鎖後即可檢視儲存的登入資訊</string>
    <!-- Message displayed when a connection is insecure and we detect the user is entering a password -->
    <string name="logins_insecure_connection_warning">此連線並不安全，輸入的登入資訊可能會被竊聽。</string>
    <!-- Learn more link that will link to a page with more information displayed when a connection is insecure and we detect the user is entering a password -->
    <string name="logins_insecure_connection_warning_learn_more">了解更多</string>
    <!-- Prompt message displayed when Fenix detects a user has entered a password and user decides if Fenix should save it. The first parameter is the name of the application (For example: Fenix)  -->
    <string name="logins_doorhanger_save">想要讓 %s 儲存這筆登入資訊嗎？</string>
    <!-- Positive confirmation that Fenix should save the new or updated login -->
    <string name="logins_doorhanger_save_confirmation">儲存</string>
    <!-- Negative confirmation that Fenix should not save the new or updated login -->
    <string name="logins_doorhanger_save_dont_save">不要儲存</string>
    <!-- Shown in snackbar to tell user that the password has been copied -->
    <string name="logins_password_copied">已將密碼複製至剪貼簿</string>
    <!-- Shown in snackbar to tell user that the username has been copied -->
    <string name="logins_username_copied">已將使用者名稱複製至剪貼簿</string>
    <!-- Shown in snackbar to tell user that the site has been copied -->
    <string name="logins_site_copied">已將網站複製至剪貼簿</string>
    <!-- Content Description (for screenreaders etc) read for the button to copy a password in logins-->
    <string name="saved_logins_copy_password">複製密碼</string>
    <!-- Content Description (for screenreaders etc) read for the button to clear a password while editing a login-->
    <string name="saved_logins_clear_password">清除密碼</string>
    <!-- Content Description (for screenreaders etc) read for the button to copy a username in logins -->
    <string name="saved_login_copy_username">複製使用者名稱</string>
    <!-- Content Description (for screenreaders etc) read for the button to clear a username while editing a login -->
    <string name="saved_login_clear_username">清除使用者名稱</string>
    <!-- Content Description (for screenreaders etc) read for the button to copy a site in logins -->
    <string name="saved_login_copy_site">複製網站</string>
    <!-- Content Description (for screenreaders etc) read for the button to open a site in logins -->
    <string name="saved_login_open_site">用瀏覽器開啟</string>
    <!-- Content Description (for screenreaders etc) read for the button to reveal a password in logins -->
    <string name="saved_login_reveal_password">顯示密碼</string>
    <!-- Content Description (for screenreaders etc) read for the button to hide a password in logins -->
    <string name="saved_login_hide_password">隱藏密碼</string>
    <!-- Message displayed in biometric prompt displayed for authentication before allowing users to view their logins -->
    <string name="logins_biometric_prompt_message">解鎖後即可檢視儲存的登入資訊</string>
    <!-- Title of warning dialog if users have no device authentication set up -->
    <string name="logins_warning_dialog_title">保護您的登入資訊與密碼</string>
    <!-- Message of warning dialog if users have no device authentication set up -->
    <string name="logins_warning_dialog_message">設定裝備解鎖圖形、PIN 碼或密碼來保護您儲存下來的登入資訊與密碼，避免別人盜用。</string>
    <!-- Negative button to ignore warning dialog if users have no device authentication set up -->
    <string name="logins_warning_dialog_later">稍後處理</string>
    <!-- Positive button to send users to set up a pin of warning dialog if users have no device authentication set up -->
    <string name="logins_warning_dialog_set_up_now">現在設定</string>
    <!-- Title of PIN verification dialog to direct users to re-enter their device credentials to access their logins -->
    <string name="logins_biometric_prompt_message_pin">裝置解鎖</string>
    <!-- Title for Accessibility Force Enable Zoom Preference -->
    <string name="preference_accessibility_force_enable_zoom">縮放任何網頁</string>
    <!-- Summary for Accessibility Force Enable Zoom Preference -->
    <string name="preference_accessibility_force_enable_zoom_summary">開啟此選項後，就算在防止用手指縮放的網頁也開啟縮放功能。</string>

    <!-- Saved logins sorting strategy menu item -by name- (if selected, it will sort saved logins alphabetically) -->
    <string name="saved_logins_sort_strategy_alphabetically">名稱（A-Z 排序）</string>
    <!-- Saved logins sorting strategy menu item -by last used- (if selected, it will sort saved logins by last used) -->
    <string name="saved_logins_sort_strategy_last_used">上次使用</string>
    <!-- Content description (not visible, for screen readers etc.): Sort saved logins dropdown menu chevron icon -->
    <string name="saved_logins_menu_dropdown_chevron_icon_content_description">排序登入資訊選單</string>

    <!-- Credit Cards Autofill -->
    <!-- Preference and title for managing the settings for credit cards -->
    <string name="preferences_credit_cards">信用卡</string>

    <!-- Preference for saving and autofilling credit cards -->
    <string name="preferences_credit_cards_save_and_autofill_cards">儲存並自動填寫卡片</string>
    <!-- Preference summary for saving and autofilling credit card data -->
    <string name="preferences_credit_cards_save_and_autofill_cards_summary">資料有加密</string>
    <!-- Preference option for syncing credit cards across devices. This is displayed when the user is not signed into sync -->
    <string name="preferences_credit_cards_sync_cards_across_devices">在不同裝置間同步卡片資料</string>
    <!-- Preference option for adding a credit card -->
    <string name="preferences_credit_cards_add_credit_card">新增信用卡</string>

    <!-- Title of the "Add card" screen -->
    <string name="credit_cards_add_card">新增付款卡片</string>
    <!-- The header for the card number of a credit card -->
    <string name="credit_cards_card_number">卡號</string>
    <!-- The header for the expiration date of a credit card -->
    <string name="credit_cards_expiration_date">到期日</string>
    <!-- The header for the name on the credit card -->
    <string name="credit_cards_name_on_card">持卡人姓名</string>
    <!-- The header for the nickname for a credit card -->
    <string name="credit_cards_card_nickname">卡片暱稱</string>
    <!-- The text for the "Delete card" button for deleting a credit card -->
    <string name="credit_cards_delete_card_button">刪除卡片</string>
    <!-- The title for the "Save" menu item for saving a credit card -->
    <string name="credit_cards_menu_save">儲存</string>
    <!-- The text for the "Save" button for saving a credit card -->
    <string name="credit_cards_save_button">儲存</string>
    <!-- The text for the "Cancel" button for cancelling adding or updating a credit card -->
    <string name="credit_cards_cancel_button">取消</string>

    <!-- Title of the Add search engine screen -->
    <string name="search_engine_add_custom_search_engine_title">新增搜尋引擎</string>
    <!-- Title of the Edit search engine screen -->
    <string name="search_engine_edit_custom_search_engine_title">編輯搜尋引擎</string>
    <!-- Content description (not visible, for screen readers etc.): Title for the button to add a search engine in the action bar -->
    <string name="search_engine_add_button_content_description">新增</string>
    <!-- Content description (not visible, for screen readers etc.): Title for the button to save a search engine in the action bar -->
    <string name="search_engine_add_custom_search_engine_edit_button_content_description">儲存</string>
    <!-- Text for the menu button to edit a search engine -->
    <string name="search_engine_edit">編輯</string>
    <!-- Text for the menu button to delete a search engine -->
    <string name="search_engine_delete">刪除</string>

    <!-- Text for the button to create a custom search engine on the Add search engine screen -->
    <string name="search_add_custom_engine_label_other">其他</string>
    <!-- Placeholder text shown in the Search Engine Name TextField before a user enters text -->
    <string name="search_add_custom_engine_name_hint">名稱</string>
    <!-- Placeholder text shown in the Search String TextField before a user enters text -->
    <string name="search_add_custom_engine_search_string_hint">要使用的搜尋字串</string>
    <!-- Description text for the Search String TextField. The %s is part of the string -->
    <string name="search_add_custom_engine_search_string_example">用「%s」取代查詢關鍵字。例如:\nhttps://www.google.com/search?q=%s</string>
    <!-- Text for the button to learn more about adding a custom search engine -->
    <string name="search_add_custom_engine_learn_more_label">了解更多</string>

    <!-- Accessibility description for the form in which details about the custom search engine are entered -->
    <string name="search_add_custom_engine_form_description">自訂搜尋引擎詳細資訊</string>
    <!-- Accessibility description for the 'Learn more' link -->
    <string name="search_add_custom_engine_learn_more_description">「了解更多」鏈結</string>

    <!-- Text shown when a user leaves the name field empty -->
    <string name="search_add_custom_engine_error_empty_name">輸入搜尋引擎名稱</string>
    <!-- Text shown when a user tries to add a search engine that already exists -->
    <string name="search_add_custom_engine_error_existing_name">已有名稱為「%s」的搜尋引擎。</string>
    <!-- Text shown when a user leaves the search string field empty -->
    <string name="search_add_custom_engine_error_empty_search_string">輸入搜尋字串</string>
    <!-- Text shown when a user leaves out the required template string -->
    <string name="search_add_custom_engine_error_missing_template">請確認搜尋字串是否符合範例格式</string>
    <!-- Text shown when we aren't able to validate the custom search query. The first parameter is the url of the custom search engine -->
    <string name="search_add_custom_engine_error_cannot_reach">連線到「%s」時發生錯誤</string>
    <!-- Text shown when a user creates a new search engine -->
    <string name="search_add_custom_engine_success_message">已建立 %s</string>
    <!-- Text shown when a user successfully edits a custom search engine -->
    <string name="search_edit_custom_engine_success_message">已儲存 %s</string>
    <!-- Text shown when a user successfully deletes a custom search engine -->
    <string name="search_delete_search_engine_success_message">已刪除 %s</string>

    <!-- Title text shown for the migration screen to the new browser. Placeholder replaced with app name -->
    <string name="migration_title">歡迎使用全新 %s</string>
    <!-- Description text followed by a list of things migrating (e.g. Bookmarks, History). Placeholder replaced with app name-->
    <string name="migration_description">完全重新打造的瀏覽器有改善的效能與新功能，讓您在線上可以做好更多事。\n\n請稍候，我們正在更新 %s 的</string>
    <!-- Text on the disabled button while in progress. Placeholder replaced with app name -->
    <string name="migration_updating_app_button_text">正在更新 %s…</string>
    <!-- Text on the enabled button. Placeholder replaced with app name-->
    <string name="migration_update_app_button">啟動 %s</string>
    <!-- Accessibility description text for a completed migration item -->
    <string name="migration_icon_description">資料移轉完成</string>
    <!--Text on list of migrated items (e.g. Settings, History, etc.)-->
    <string name="migration_text_passwords">密碼</string>

    <!-- Heading for the instructions to allow a permission -->
    <string name="phone_feature_blocked_intro">若要允許:</string>
    <!-- First step for the allowing a permission -->
    <string name="phone_feature_blocked_step_settings">1. 開啟 Android 設定</string>
    <!-- Second step for the allowing a permission -->
    <string name="phone_feature_blocked_step_permissions"><![CDATA[2. 點擊<b>權限</b>]]></string>
    <!-- Third step for the allowing a permission (Fore example: Camera) -->
    <string name="phone_feature_blocked_step_feature"><![CDATA[3. 開啟<b>%1$s</b>權限]]></string>

    <!-- Label that indicates a site is using a secure connection -->
    <string name="quick_settings_sheet_secure_connection">安全連線</string>
    <!-- Label that indicates a site is using a insecure connection -->
    <string name="quick_settings_sheet_insecure_connection">不安全連線</string>
    <!-- Confirmation message for a dialog confirming if the user wants to delete all the permissions for all sites-->
    <string name="confirm_clear_permissions_on_all_sites">您確定要清除所有網站的所有權限嗎？</string>
    <!-- Confirmation message for a dialog confirming if the user wants to delete all the permissions for a site-->
    <string name="confirm_clear_permissions_site">您確定要清除此網站的所有權限嗎？</string>
    <!-- Confirmation message for a dialog confirming if the user wants to set default value a permission for a site-->
    <string name="confirm_clear_permission_site">您確定要清除此網站的這個權限嗎？</string>
    <!-- label shown when there are not site exceptions to show in the site exception settings -->
    <string name="no_site_exceptions">無網站例外</string>
    <!-- Label for the Pocket default top site -->
    <string name="pocket_top_articles">熱門文章</string>
    <!-- Bookmark deletion confirmation -->
    <string name="bookmark_deletion_confirmation">你確定要刪除此書籤嗎？</string>
    <!-- Browser menu button that adds a top site to the home fragment -->
    <string name="browser_menu_add_to_top_sites">新增到熱門網站</string>
    <!-- text shown before the issuer name to indicate who its verified by, parameter is the name of
     the certificate authority that verified the ticket-->
    <string name="certificate_info_verified_by">驗證機構: %1$s</string>
    <!-- Login overflow menu delete button -->
    <string name="login_menu_delete_button">刪除</string>
    <!-- Login overflow menu edit button -->
    <string name="login_menu_edit_button">編輯</string>
    <!-- Message in delete confirmation dialog for logins -->
    <string name="login_deletion_confirmation">您確定要刪除這筆登入資訊嗎？</string>
    <!-- Positive action of a dialog asking to delete  -->
    <string name="dialog_delete_positive">刪除</string>
    <!--  The saved login options menu description. -->
    <string name="login_options_menu">登入選項</string>
    <!--  The editable text field for a login's web address. -->
    <string name="saved_login_hostname_description">登入資訊當中，網址的輸入欄位。</string>
    <!--  The editable text field for a login's username. -->
    <string name="saved_login_username_description">登入資訊當中，使用者名稱的輸入欄位。</string>
    <!--  The editable text field for a login's password. -->
    <string name="saved_login_password_description">登入資訊當中，密碼的輸入欄位。</string>
    <!--  The button description to save changes to an edited login. -->
    <string name="save_changes_to_login">儲存編輯過的登入資訊。</string>
    <!--  The button description to discard changes to an edited login. -->
    <string name="discard_changes">捨棄變更</string>
    <!--  The page title for editing a saved login. -->
    <string name="edit">編輯</string>
    <!--  The error message in edit login view when password field is blank. -->
    <string name="saved_login_password_required">需要密碼</string>
    <!-- Voice search button content description  -->
    <string name="voice_search_content_description">語音搜尋</string>
    <!-- Voice search prompt description displayed after the user presses the voice search button -->
    <string name="voice_search_explainer">現在說話</string>

    <!--  The error message in edit login view when a duplicate username exists. -->
    <string name="saved_login_duplicate">已有該使用者名稱的登入資訊</string>

    <!-- Synced Tabs -->
    <!-- Text displayed to ask user to connect another device as no devices found with account -->
    <string name="synced_tabs_connect_another_device">連結另一部裝置。</string>
    <!-- Text displayed asking user to re-authenticate -->
    <string name="synced_tabs_reauth">請重新登入。</string>
    <!-- Text displayed when user has disabled tab syncing in Firefox Sync Account -->
    <string name="synced_tabs_enable_tab_syncing">請開啟分頁同步。</string>
    <!-- Text displayed when user has no tabs that have been synced -->
    <string name="synced_tabs_no_tabs">您其他裝置上的 Firefox 沒有任何開啟的分頁。</string>
    <!-- Text displayed in the synced tabs screen when a user is not signed in to Firefox Sync describing Synced Tabs -->
    <string name="synced_tabs_sign_in_message">檢視您其他裝置中的分頁清單。</string>
    <!-- Text displayed on a button in the synced tabs screen to link users to sign in when a user is not signed in to Firefox Sync -->
    <string name="synced_tabs_sign_in_button">登入 Sync</string>

    <!-- The text displayed when a synced device has no tabs to show in the list of Synced Tabs. -->
    <string name="synced_tabs_no_open_tabs">無已開啟的分頁</string>

    <!-- Top Sites -->
    <!-- Title text displayed in the dialog when top sites limit is reached. -->
    <string name="top_sites_max_limit_title">超出熱門網站限制</string>
    <!-- Content description text displayed in the dialog when top sites limit is reached. -->
    <string name="top_sites_max_limit_content_2">請先移除現有的熱門網站才能再新增。請按住網站，然後選擇移除。</string>
    <!-- Confirmation dialog button text when top sites limit is reached. -->
    <string name="top_sites_max_limit_confirmation_button">好，知道了！</string>

    <!-- Label for the show most visited sites preference -->
    <string name="top_sites_toggle_top_frecent_sites">顯示最常造訪的網站</string>

    <!-- Title text displayed in the rename top site dialog. -->
	<string name="top_sites_rename_dialog_title">名稱</string>
	<!-- Hint for renaming title of a top site -->
	<string name="top_site_name_hint">熱門網站名稱</string>
	<!-- Button caption to confirm the renaming of the top site. -->
	<string name="top_sites_rename_dialog_ok">確定</string>
	<!-- Dialog button text for canceling the rename top site prompt. -->
	<string name="top_sites_rename_dialog_cancel">取消</string>

    <!-- Content description for close button in collection placeholder. -->
    <string name="remove_home_collection_placeholder_content_description">移除</string>

    <!-- Deprecated: text for the firefox account onboarding card header
    The first parameter is the name of the app (e.g. Firefox Preview) -->
    <string name="onboarding_firefox_account_header">發揮 %s 的最大威力。</string>

    <!-- Content description radio buttons with a link to more information -->
    <string name="radio_preference_info_content_description">點這裡取得詳細資訊</string>

    <!-- Deprecated: No Open Tabs Message Header -->
    <string name="no_collections_header1">收集對您而言重要的東西</string>
    <!-- Deprecated: Label to describe what collections are to a new user without any collections -->
    <string name="no_collections_description1">將類似的搜尋、網站、分頁放在一起，方便之後快速使用。</string>
    <!-- Deprecated: text for the firefox account onboarding card header when we detect you're already signed in to -->
    <string name="onboarding_firefox_account_auto_signin_header_2">您已經在這支手機的其他 Firefox 瀏覽器以 %s 登入。也要使用此帳號登入嗎？</string>
    <!-- Deprecated: Describes the add to homescreen functionality -->
    <string name="add_to_homescreen_description">您可將此網站加到手機主畫面，方便快速開啟，或是以類似 App 的方式使用。</string>

    </resources><|MERGE_RESOLUTION|>--- conflicted
+++ resolved
@@ -52,7 +52,7 @@
     <string name="tab_tray_multiselect_selected_content_description">已選取</string>
 
     <!-- About content. The first parameter is the name of the application. (For example: Fenix) -->
-    <string name="about_content">%1$s 是由 @fork-maintainers 所打造。</string>
+    <string name="about_content">%1$s 是由 Mozilla 所打造。</string>
 
     <!-- Private Browsing -->
     <!-- Title for private session option -->
@@ -182,14 +182,11 @@
 
     <!-- Browser menu button to show reader view appearance controls e.g. the used font type and size -->
     <string name="browser_menu_customize_reader_view">自訂閱讀模式</string>
-<<<<<<< HEAD
-=======
     <!-- Browser menu label for adding a bookmark -->
     <string name="browser_menu_add">新增</string>
     <!-- Browser menu label for editing a bookmark -->
     <string name="browser_menu_edit">編輯</string>
 
->>>>>>> a439894a
     <!-- Error message to show when the user tries to access a scheme not
         handled by the app (Ex: blob, tel etc) -->
     <string name="unknown_scheme_error_message">不認識的通訊協定，無法連線。</string>
