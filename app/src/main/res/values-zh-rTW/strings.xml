--- conflicted
+++ resolved
@@ -2236,13 +2236,9 @@
 
     <!-- Review quality check feature-->
     <!-- Name for the review quality check feature used as title for the panel. -->
-<<<<<<< HEAD
-    <string name="review_quality_check_feature_name">商品評論檢查器</string>
-=======
     <string name="review_quality_check_feature_name" moz:RemovedIn="120" tools:ignore="UnusedResources">商品評論檢查器</string>
     <!-- Name for the review quality check feature used as title for the panel. -->
     <string name="review_quality_check_feature_name_2">商品評論檢查器</string>
->>>>>>> 52cb89cf
     <!-- Summary for grades A and B for review quality check adjusted grading. -->
     <string name="review_quality_check_grade_a_b_description">可靠的評論</string>
     <!-- Summary for grade C for review quality check adjusted grading. -->
@@ -2262,34 +2258,21 @@
     <!-- Paragraph explaining how we analyze the reliability of a product's reviews. First parameter is the Fakespot product name. In the phrase "Fakespot by Mozilla", "by" can be localized. Does not need to stay by. -->
     <string name="review_quality_check_explanation_body_reliability">我們使用來自 %s 的 AI 技術來分析商品評論的可靠程度。此分析僅協助您判斷商品評論品質，而非商品本身的品質。</string>
     <!-- Paragraph explaining the grading system we use to classify the reliability of a product's reviews. -->
-<<<<<<< HEAD
-    <string name="review_quality_check_info_review_grade_header" tools:ignore="UnusedResources"><![CDATA[我們會替每筆商品評論標上 A（優良）到 F（不佳）的<b>評分</b>。]]></string>
-    <!-- Description explaining grades A and B for review quality check adjusted grading. -->
-    <string name="review_quality_check_info_grade_info_AB">評論可靠。我們相信此商品的評論內容很可能是來自實際客戶所留下真實而中立的評論。</string>
-=======
     <string name="review_quality_check_info_review_grade_header"><![CDATA[我們會替每筆商品評論標上 A（優良）到 F（不佳）的<b>評分</b>。]]></string>
     <!-- Description explaining grades A and B for review quality check adjusted grading. -->
     <string name="review_quality_check_info_grade_info_AB">評論可靠。我們相信此商品的評論內容很可能是來自實際客戶所留下真實而中立的評論。</string>
     <!-- Description explaining grades A and B for review quality check adjusted grading. -->
     <string name="review_quality_check_info_grade_info_AB_2" moz:RemovedIn="120" tools:ignore="UnusedResources">我們認為評論可靠。</string>
->>>>>>> 52cb89cf
     <!-- Description explaining grade C for review quality check adjusted grading. -->
     <string name="review_quality_check_info_grade_info_C">我們相信此商品評論混和了可靠與不可靠的評論。</string>
     <!-- Description explaining grades D and F for review quality check adjusted grading. -->
     <string name="review_quality_check_info_grade_info_DF">評論不可靠。我們相信此商品的評論內容很可能是由虛假或偏頗的評論者所留下。</string>
-<<<<<<< HEAD
-    <!-- Paragraph explaining how a product's adjusted grading is calculated. -->
-    <string name="review_quality_check_explanation_body_adjusted_grading"><![CDATA[會依照我們認為可靠的評論，重新計算<b>調整後評分</b>。]]></string>
-    <!-- Paragraph explaining product review highlights. First parameter is the name of the retailer (e.g. Amazon). -->
-    <string name="review_quality_check_explanation_body_highlights" tools:ignore="UnusedResources"><![CDATA[<b>重點資訊</b>是根據過去 80 天中，我們相信是可靠的 %s 評論所整理出的資訊。]]></string>
-=======
     <!-- Description explaining grades D and F for review quality check adjusted grading. -->
     <string name="review_quality_check_info_grade_info_DF_2" moz:RemovedIn="120" tools:ignore="UnusedResources">我們認為評論不可靠。</string>
     <!-- Paragraph explaining how a product's adjusted grading is calculated. -->
     <string name="review_quality_check_explanation_body_adjusted_grading"><![CDATA[會依照我們認為可靠的評論，重新計算<b>調整後評分</b>。]]></string>
     <!-- Paragraph explaining product review highlights. First parameter is the name of the retailer (e.g. Amazon). -->
     <string name="review_quality_check_explanation_body_highlights"><![CDATA[<b>重點資訊</b>是根據過去 80 天中，我們相信是可靠的 %s 評論所整理出的資訊。]]></string>
->>>>>>> 52cb89cf
     <!-- Text for learn more caption presenting a link with information about review quality. First parameter is for clickable text defined in review_quality_check_info_learn_more_link. -->
     <string name="review_quality_check_info_learn_more">了解 %s 的更多資訊。</string>
     <!-- Clickable text that links to review quality check SuMo page. First parameter is the Fakespot product name. In the phrase "Fakespot by Mozilla", "by" can be localized. Does not need to stay by. -->
@@ -2299,13 +2282,9 @@
     <!-- Text for label for switch preference to show recommended products from review quality check settings section. -->
     <string name="review_quality_check_settings_recommended_products">在商品評論檢查器中顯示廣告</string>
     <!-- Description for switch preference to show recommended products from review quality check settings section. First parameter is for clickable text defined in review_quality_check_settings_recommended_products_learn_more.-->
-<<<<<<< HEAD
-    <string name="review_quality_check_settings_recommended_products_description" tools:ignore="UnusedResources">您會偶而看到相關商品的廣告，所有廣告都必須符合我們的審核評論品質標準。%s</string>
-=======
     <string name="review_quality_check_settings_recommended_products_description" moz:RemovedIn="120" tools:ignore="UnusedResources">您會偶而看到相關商品的廣告，所有廣告都必須符合我們的審核評論品質標準。%s</string>
     <!-- Description for switch preference to show recommended products from review quality check settings section. First parameter is for clickable text defined in review_quality_check_settings_recommended_products_learn_more.-->
     <string name="review_quality_check_settings_recommended_products_description_2" tools:ignore="UnusedResources">您會偶爾看到相關產品的廣告。我們只會為評論可靠的產品進行宣傳。 %s</string>
->>>>>>> 52cb89cf
     <!-- Clickable text that links to review quality check recommended products support article. -->
     <string name="review_quality_check_settings_recommended_products_learn_more" tools:ignore="UnusedResources">了解更多</string>
     <!-- Text for turning sidebar off button from review quality check settings section. -->
@@ -2325,29 +2304,14 @@
     <!-- Text for button from warning card informing the user that the current analysis is outdated. Clicking this should trigger the product's re-analysis. -->
     <string name="review_quality_check_outdated_analysis_warning_action" tools:ignore="UnusedResources">立刻檢查</string>
     <!-- Title for warning card informing the user that the current product does not have enough reviews for a review analysis. -->
-<<<<<<< HEAD
-    <string name="review_quality_check_no_reviews_warning_title" tools:ignore="UnusedResources">還沒有足夠的評論數</string>
-    <!-- Text for body of warning card informing the user that the current product does not have enough reviews for a review analysis. -->
-    <string name="review_quality_check_no_reviews_warning_body" tools:ignore="UnusedResources">當此商品有足夠的評論後，即可檢查其評論品質。</string>
-=======
     <string name="review_quality_check_no_reviews_warning_title">還沒有足夠的評論數</string>
     <!-- Text for body of warning card informing the user that the current product does not have enough reviews for a review analysis. -->
     <string name="review_quality_check_no_reviews_warning_body">當此商品有足夠的評論後，即可檢查其評論品質。</string>
->>>>>>> 52cb89cf
     <!-- Title for warning card informing the user that the current product is currently not available. -->
     <string name="review_quality_check_product_availability_warning_title" tools:ignore="UnusedResources">商品已下架</string>
     <!-- Text for the body of warning card informing the user that the current product is currently not available. -->
     <string name="review_quality_check_product_availability_warning_body" tools:ignore="UnusedResources">若您發現此產品又上架了，請回報給我們，我們將盡快檢查評論內容。</string>
     <!-- Clickable text for warning card informing the user that the current product is currently not available. Clicking this should inform the server that the product is available. -->
-<<<<<<< HEAD
-    <string name="review_quality_check_product_availability_warning_action" tools:ignore="UnusedResources">回報此商品已重新上架</string>
-    <!-- Title for warning card informing the user that the current product's re-analysis is still processing. -->
-    <string name="review_quality_check_reanalysis_in_progress_warning_title" tools:ignore="UnusedResources">正在檢查評論品質</string>
-    <!-- Title for warning card informing the user that the current product's analysis is still processing. -->
-    <string name="review_quality_check_analysis_in_progress_warning_title" tools:ignore="UnusedResources">正在檢查評論品質</string>
-    <!-- Text for body of warning card informing the user that the current product's analysis is still processing. -->
-    <string name="review_quality_check_analysis_in_progress_warning_body" tools:ignore="UnusedResources">可能需要 60 秒左右的時間。</string>
-=======
     <string name="review_quality_check_product_availability_warning_action" moz:RemovedIn="120" tools:ignore="UnusedResources">回報此商品已重新上架</string>
     <!-- Clickable text for warning card informing the user that the current product is currently not available. Clicking this should inform the server that the product is available. -->
     <string name="review_quality_check_product_availability_warning_action_2" tools:ignore="UnusedResources">回報產品已有庫存</string>
@@ -2357,21 +2321,14 @@
     <string name="review_quality_check_analysis_in_progress_warning_title">正在檢查評論品質</string>
     <!-- Text for body of warning card informing the user that the current product's analysis is still processing. -->
     <string name="review_quality_check_analysis_in_progress_warning_body">可能需要 60 秒左右的時間。</string>
->>>>>>> 52cb89cf
     <!-- Title for info card displayed after the user reports a product is back in stock. -->
     <string name="review_quality_check_analysis_requested_info_title" tools:ignore="UnusedResources">感謝您回報！</string>
     <!-- Text for body of info card displayed after the user reports a product is back in stock. -->
     <string name="review_quality_check_analysis_requested_info_body" tools:ignore="UnusedResources">我們將在 24 小時內提供更新過的評論分析資訊，請稍候再回來。</string>
     <!-- Title for info card displayed when the user review checker while on a product that Fakespot does not analyze (e.g. gift cards, music). -->
-<<<<<<< HEAD
-    <string name="review_quality_check_not_analyzable_info_title" tools:ignore="UnusedResources">我們無法檢查這些評論</string>
-    <!-- Text for body of info card displayed when the user review checker while on a product that Fakespot does not analyze (e.g. gift cards, music). -->
-    <string name="review_quality_check_not_analyzable_info_body" tools:ignore="UnusedResources">很可惜，我們無法確認某些類型產品（例如：儲值卡、影音串流服務、遊戲）的評論品質。</string>
-=======
     <string name="review_quality_check_not_analyzable_info_title">我們無法檢查這些評論</string>
     <!-- Text for body of info card displayed when the user review checker while on a product that Fakespot does not analyze (e.g. gift cards, music). -->
     <string name="review_quality_check_not_analyzable_info_body">很可惜，我們無法確認某些類型產品（例如：儲值卡、影音串流服務、遊戲）的評論品質。</string>
->>>>>>> 52cb89cf
     <!-- Title for info card displayed when another user reported the displayed product is back in stock. -->
     <string name="review_quality_check_analysis_requested_other_user_info_title" tools:ignore="UnusedResources">即將提供資訊</string>
     <!-- Text for body of info card displayed when another user reported the displayed product is back in stock. -->
@@ -2381,21 +2338,6 @@
     <!-- Text for the action button from info card displayed to the user when analysis finished updating. -->
     <string name="review_quality_check_analysis_updated_confirmation_action" tools:ignore="UnusedResources">知道了！</string>
     <!-- Title for error card displayed to the user when an error occurred. -->
-<<<<<<< HEAD
-    <string name="review_quality_check_generic_error_title" tools:ignore="UnusedResources">目前沒有可用資訊</string>
-    <!-- Text for body of error card displayed to the user when an error occurred. -->
-    <string name="review_quality_check_generic_error_body" tools:ignore="UnusedResources">我們正在努力解決此問題，請稍後再回來。</string>
-    <!-- Title for error card displayed to the user when the device is disconnected from the network. -->
-    <string name="review_quality_check_no_connection_title" tools:ignore="UnusedResources">沒有網路連線</string>
-    <!-- Text for body of error card displayed to the user when the device is disconnected from the network. -->
-    <string name="review_quality_check_no_connection_body" tools:ignore="UnusedResources">請檢查您的網路連線是否正常，然後嘗試重新載入頁面。</string>
-    <!-- Title for card displayed to the user for products whose reviews were not analyzed yet. -->
-    <string name="review_quality_check_no_analysis_title" tools:ignore="UnusedResources">還沒有這些評論的相關資訊</string>
-    <!-- Text for the body of card displayed to the user for products whose reviews were not analyzed yet. -->
-    <string name="review_quality_check_no_analysis_body" tools:ignore="UnusedResources">可檢查商品評論的品質來了解此商品的評論是否可靠，只需約 60 秒即可完成。</string>
-    <!-- Text for button from body of card displayed to the user for products whose reviews were not analyzed yet. Clicking this should trigger a product analysis. -->
-    <string name="review_quality_check_no_analysis_link" tools:ignore="UnusedResources">檢查評論品質</string>
-=======
     <string name="review_quality_check_generic_error_title">目前沒有可用資訊</string>
     <!-- Text for body of error card displayed to the user when an error occurred. -->
     <string name="review_quality_check_generic_error_body">我們正在努力解決此問題，請稍後再回來。</string>
@@ -2409,7 +2351,6 @@
     <string name="review_quality_check_no_analysis_body">可檢查商品評論的品質來了解此商品的評論是否可靠，只需約 60 秒即可完成。</string>
     <!-- Text for button from body of card displayed to the user for products whose reviews were not analyzed yet. Clicking this should trigger a product analysis. -->
     <string name="review_quality_check_no_analysis_link">檢查評論品質</string>
->>>>>>> 52cb89cf
     <!-- Headline for review quality check contextual onboarding card. -->
     <string name="review_quality_check_contextual_onboarding_title">試用我們可信任的商品評論</string>
     <!-- Description for review quality check contextual onboarding card. The first and last two parameters are for retailer names (e.g. Amazon, Walmart). The second parameter is for the name of the application (e.g. Firefox). -->
@@ -2419,21 +2360,13 @@
     <!-- Clickable text from the contextual onboarding card that links to review quality check support article. -->
     <string name="review_quality_check_contextual_onboarding_learn_more_link">了解更多</string>
     <!-- Caption text to be displayed in review quality check contextual onboarding card above the opt-in button. First parameter is the Fakespot product name. Following parameters are for clickable texts defined in review_quality_check_contextual_onboarding_privacy_policy and review_quality_check_contextual_onboarding_terms_use. In the phrase "Fakespot by Mozilla", "by" can be localized. Does not need to stay by. -->
-<<<<<<< HEAD
-    <string name="review_quality_check_contextual_onboarding_caption">選擇「好，使用看看」，代表您同意 %1$s by Mozilla 的 %2$s 與 %3$s 。</string>
-=======
     <string name="review_quality_check_contextual_onboarding_caption">選擇「好，試用看看」，代表您同意 %1$s by Mozilla 的 %2$s 與 %3$s 。</string>
->>>>>>> 52cb89cf
     <!-- Clickable text from the review quality check contextual onboarding card that links to Fakespot privacy policy. -->
     <string name="review_quality_check_contextual_onboarding_privacy_policy">隱私權保護政策</string>
     <!-- Clickable text from the review quality check contextual onboarding card that links to Fakespot terms of use. -->
     <string name="review_quality_check_contextual_onboarding_terms_use">使用條款</string>
     <!-- Text for opt-in button from the review quality check contextual onboarding card. -->
-<<<<<<< HEAD
-    <string name="review_quality_check_contextual_onboarding_primary_button_text">好，使用看看</string>
-=======
     <string name="review_quality_check_contextual_onboarding_primary_button_text">好，試用看看</string>
->>>>>>> 52cb89cf
     <!-- Text for opt-out button from the review quality check contextual onboarding card. -->
     <string name="review_quality_check_contextual_onboarding_secondary_button_text">現在不要</string>
     <!-- Text for the first CFR presenting the review quality check feature. -->
@@ -2445,19 +2378,11 @@
     <!-- Text displayed in the second CFR presenting the review quality check feature that opens the review checker when clicked. -->
     <string name="review_quality_check_second_cfr_action" tools:ignore="UnusedResources">開啟商品評論檢查器</string>
     <!-- Flag showing that the review quality check feature is work in progress. -->
-<<<<<<< HEAD
-    <string name="review_quality_check_beta_flag" tools:ignore="UnusedResources">Beta 測試版</string>
-    <!-- Content description (not visible, for screen readers etc.) for opening browser menu button to open review quality check bottom sheet. -->
-    <string name="browser_menu_review_quality_check">開啟商品評論檢查</string>
-    <!-- Content description (not visible, for screen readers etc.) for closing browser menu button to open review quality check bottom sheet. -->
-    <string name="browser_menu_review_quality_check_close">關閉商品評論檢查</string>
-=======
     <string name="review_quality_check_beta_flag">Beta 測試版</string>
     <!-- Content description (not visible, for screen readers etc.) for opening browser menu button to open review quality check bottom sheet. -->
     <string name="review_quality_check_open_handle_content_description">開啟商品評論檢查器</string>
     <!-- Content description (not visible, for screen readers etc.) for closing browser menu button to open review quality check bottom sheet. -->
     <string name="review_quality_check_close_handle_content_description">關閉商品評論檢查器</string>
->>>>>>> 52cb89cf
     <!-- Content description (not visible, for screen readers etc.) for review quality check star rating. First parameter is the number of stars (1-5) representing the rating. -->
     <string name="review_quality_check_star_rating_content_description">%1$s 顆星，滿分 5 顆星</string>
     <!-- Text for minimize button from highlights card. When clicked the highlights card should reduce its size. -->
