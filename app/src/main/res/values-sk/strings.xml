<?xml version="1.0" encoding="utf-8"?>
<resources xmlns:tools="http://schemas.android.com/tools" xmlns:moz="http://mozac.org/tools">

    <!-- App name for private browsing mode. The first parameter is the name of the app defined in app_name (for example: Fenix)-->
    <string name="app_name_private_5">Súkromný %s</string>
    <!-- App name for private browsing mode. The first parameter is the name of the app defined in app_name (for example: Fenix)-->
    <string name="app_name_private_4">%s (súkromné prehliadanie)</string>

    <!-- Home Fragment -->
    <!-- Content description (not visible, for screen readers etc.): "Three dot" menu button. -->
    <string name="content_description_menu">Ďalšie možnosti</string>
    <!-- Content description (not visible, for screen readers etc.): "Private Browsing" menu button. -->
    <string name="content_description_private_browsing_button">Povoliť súkromné prehliadanie</string>
    <!-- Content description (not visible, for screen readers etc.): "Private Browsing" menu button. -->
    <string name="content_description_disable_private_browsing_button">Zakázať súkromné prehliadanie</string>
    <!-- Placeholder text shown in the search bar before a user enters text -->
    <string name="search_hint">Hľadať</string>
    <!-- Placeholder text shown in search bar when using history search -->
    <string name="history_search_hint">Hľadať v histórii</string>
    <!-- Placeholder text shown in search bar when using bookmarks search -->
    <string name="bookmark_search_hint">Hľadať v záložkách</string>
    <!-- Placeholder text shown in search bar when using tabs search -->
    <string name="tab_search_hint">Hľadať v kartách</string>
    <!-- Placeholder text shown in the search bar when using application search engines -->
    <string name="application_search_hint">Zadajte hľadaný výraz</string>
    <!-- No Open Tabs Message Description -->
    <string name="no_open_tabs_description">Vaše otvorené karty budú zobrazené tu.</string>

    <!-- No Private Tabs Message Description -->
    <string name="no_private_tabs_description">Vaše súkromné karty budú zobrazené tu.</string>

    <!-- Tab tray multi select title in app bar. The first parameter is the number of tabs selected -->
    <string name="tab_tray_multi_select_title">Počet vybraných položiek: %1$d</string>
    <!-- Label of button in create collection dialog for creating a new collection  -->
    <string name="tab_tray_add_new_collection">Pridať novú kolekciu</string>
    <!-- Label of editable text in create collection dialog for naming a new collection  -->
    <string name="tab_tray_add_new_collection_name">Názov</string>
    <!-- Label of button in save to collection dialog for selecting a current collection  -->
    <string name="tab_tray_select_collection">Výber kolekcie</string>
    <!-- Content description for close button while in multiselect mode in tab tray -->
    <string name="tab_tray_close_multiselect_content_description">Ukončenie režimu viacnásobného výberu</string>
    <!-- Content description for save to collection button while in multiselect mode in tab tray -->
    <string name="tab_tray_collection_button_multiselect_content_description">Uložiť vybrané karty do kolekcie</string>
    <!-- Content description on checkmark while tab is selected in multiselect mode in tab tray -->
    <string name="tab_tray_multiselect_selected_content_description">Vybraná</string>

    <!-- Home - Recently saved bookmarks -->
    <!-- Title for the home screen section with recently saved bookmarks. -->
    <string name="recently_saved_title">Nedávno uložené</string>
    <!-- Content description for the button which navigates the user to show all of their saved bookmarks. -->
    <string name="recently_saved_show_all_content_description_2">Zobraziť všetky uložené záložky</string>

    <!-- Text for the menu button to remove a recently saved bookmark from the user's home screen -->
    <string name="recently_saved_menu_item_remove">Odstrániť</string>

    <!-- About content. The first parameter is the name of the application. (For example: Fenix) -->
    <string name="about_content">%1$s vyvíja @fork-maintainers.</string>

    <!-- Private Browsing -->
    <!-- Explanation for private browsing displayed to users on home view when they first enable private mode
        The first parameter is the name of the app defined in app_name (for example: Fenix) -->
    <string name="private_browsing_placeholder_description_2">%1$s vymaže históriu vyhľadávania a navštívených stránok po zavretí aplikácie alebo všetkých súkromných kariet a okien. S touto funkciou nie ste na internete neviditeľní a napríklad váš poskytovateľ pripojenia na internet môže stále zistiť, aké stránky navštevujete. Vaša aktivita na internete ale zostane utajená pred ďalšími používateľmi na tomto zariadení.</string>
    <string name="private_browsing_common_myths">
       Časté mýty o súkromnom prehliadaní
    </string>

    <!-- Private mode shortcut "contextual feature recommendation" (CFR) -->
    <!-- Text for the main message -->
    <string moz:removedIn="109" name="cfr_message" tools:ignore="UnusedResources">Pridať odkaz na otvorenie súkromného prehliadania na domovskú obrazovku.</string>
    <!-- Text for the Private mode shortcut CFR message for adding a private mode shortcut to open private tabs from the Home screen -->
    <string name="private_mode_cfr_message">Spustite ďalšiu súkromnú kartu jedným ťuknutím.</string>
    <!-- Text for the positive button -->
    <string moz:removedIn="109" name="cfr_pos_button_text" tools:ignore="UnusedResources">Pridať skratku</string>
    <!-- Text for the positive button to accept adding a Private Browsing shortcut to the Home screen -->
    <string name="private_mode_cfr_pos_button_text">Pridať na Úvodnú obrazovku</string>
    <!-- Text for the negative button to decline adding a Private Browsing shortcut to the Home screen -->
    <string name="cfr_neg_button_text">Nie, ďakujem</string>

    <!-- Open in App "contextual feature recommendation" (CFR) -->
    <!-- Text for the info message. The first parameter is the name of the application.-->
    <string name="open_in_app_cfr_info_message_2">%1$s môžete nastaviť tak, aby automaticky otváral odkazy v tejto aplikácii.</string>
    <!-- Text for the positive action button -->
    <string name="open_in_app_cfr_positive_button_text">Prejsť do nastavení</string>
    <!-- Text for the negative action button -->
    <string name="open_in_app_cfr_negative_button_text">Zavrieť</string>

    <!-- Content description for close button used in "contextual feature recommendation" (CFR) popups -->
    <string name="cfr_dismiss_button_default_content_description">Zavrieť</string>

    <!-- Total cookie protection "contextual feature recommendation" (CFR) -->
    <!-- Text for the message displayed in the contextual feature recommendation popup promoting the total cookie protection feature. -->
    <string name="tcp_cfr_message">Naša doteraz najvýkonnejšia funkcia ochrany osobných údajov izoluje sledovacie prvky tretích strán.</string>
    <!-- Text displayed that links to website containing documentation about the "Total cookie protection" feature. -->
    <string name="tcp_cfr_learn_more">Prečítajte si o Úplnej ochrane súborov cookie</string>

    <!-- Text for the info dialog when camera permissions have been denied but user tries to access a camera feature. -->
    <string name="camera_permissions_needed_message">Vyžaduje sa prístup ku fotoaparátu. Prejdite do nastavení Androidu a udeľte aplikácii dané povolenie.</string>
    <!-- Text for the positive action button to go to Android Settings to grant permissions. -->
    <string name="camera_permissions_needed_positive_button_text">Prejsť do nastavení</string>
    <!-- Text for the negative action button to dismiss the dialog. -->
    <string name="camera_permissions_needed_negative_button_text">Zavrieť</string>

    <!-- Text for the banner message to tell users about our auto close feature. -->
    <string name="tab_tray_close_tabs_banner_message">Môžete si nastaviť automatické zatváranie kariet, ktoré ste za posledný deň, týždeň či mesiac neotvorili.</string>
    <!-- Text for the positive action button to go to Settings for auto close tabs. -->
    <string name="tab_tray_close_tabs_banner_positive_button_text">Zobraziť možnosti</string>
    <!-- Text for the negative action button to dismiss the Close Tabs Banner. -->
    <string name="tab_tray_close_tabs_banner_negative_button_text">Zavrieť</string>

    <!-- Text for the banner message to tell users about our inactive tabs feature. -->
    <string name="tab_tray_inactive_onboarding_message">Tu sa presunú karty, ktoré ste dva týždne nevideli.</string>
    <!-- Text for the action link to go to Settings for inactive tabs. -->
    <string name="tab_tray_inactive_onboarding_button_text">Vypnúť v nastaveniach</string>

    <!-- Text for title for the auto-close dialog of the inactive tabs. -->
    <string name="tab_tray_inactive_auto_close_title">Automaticky zavrieť po jednom mesiaci?</string>
    <!-- Text for the body for the auto-close dialog of the inactive tabs.
        The first parameter is the name of the application.-->
    <string name="tab_tray_inactive_auto_close_body_2">%1$s môže zavrieť karty, ktoré ste za posledný mesiac nevideli.</string>
    <!-- Content description for close button in the auto-close dialog of the inactive tabs. -->
    <string name="tab_tray_inactive_auto_close_button_content_description">Zavrieť</string>

    <!-- Text for turn on auto close tabs button in the auto-close dialog of the inactive tabs. -->
    <string name="tab_tray_inactive_turn_on_auto_close_button_2">Zapnúť automatické zatváranie</string>


    <!-- Home screen icons - Long press shortcuts -->
    <!-- Shortcut action to open new tab -->
    <string name="home_screen_shortcut_open_new_tab_2">Nová karta</string>
    <!-- Shortcut action to open new private tab -->
    <string name="home_screen_shortcut_open_new_private_tab_2">Nová súkromná karta</string>

    <!-- Recent Tabs -->
    <!-- Header text for jumping back into the recent tab in the home screen -->
    <string name="recent_tabs_header">Návrat späť</string>
    <!-- Button text for showing all the tabs in the tabs tray -->
    <string name="recent_tabs_show_all">Zobraziť všetko</string>

    <!-- Content description for the button which navigates the user to show all recent tabs in the tabs tray. -->
    <string name="recent_tabs_show_all_content_description_2">Tlačidlo Zobraziť všetky nedávne karty</string>

    <!-- Text for button in synced tab card that opens synced tabs tray -->
    <string name="recent_tabs_see_all_synced_tabs_button_text">Zobraziť všetky synchronizované karty</string>
    <!-- Accessibility description for device icon used for recent synced tab -->
    <string name="recent_tabs_synced_device_icon_content_description">Synchronizované zariadenie</string>
    <!-- Text for the dropdown menu to remove a recent synced tab from the homescreen -->
    <string name="recent_synced_tab_menu_item_remove">Odstrániť</string>
    <!-- Text for the menu button to remove a grouped highlight from the user's browsing history
         in the Recently visited section -->
    <string name="recent_tab_menu_item_remove">Odstrániť</string>

    <!-- History Metadata -->
    <!-- Header text for a section on the home screen that displays grouped highlights from the
         user's browsing history, such as topics they have researched or explored on the web -->
    <string name="history_metadata_header_2">Nedávno navštívené</string>
    <!-- Text for the menu button to remove a grouped highlight from the user's browsing history
         in the Recently visited section -->
    <string name="recently_visited_menu_item_remove">Odstrániť</string>

    <!-- Content description for the button which navigates the user to show all of their history. -->
    <string name="past_explorations_show_all_content_description_2">Zobraziť všetky minulé prieskumy</string>

    <!-- Browser Fragment -->
    <!-- Content description (not visible, for screen readers etc.): Navigate backward (browsing history) -->
    <string name="browser_menu_back">Naspäť</string>
    <!-- Content description (not visible, for screen readers etc.): Navigate forward (browsing history) -->
    <string name="browser_menu_forward">Dopredu</string>
    <!-- Content description (not visible, for screen readers etc.): Refresh current website -->
    <string name="browser_menu_refresh">Obnoviť</string>
    <!-- Content description (not visible, for screen readers etc.): Stop loading current website -->
    <string name="browser_menu_stop">Zastaviť</string>
    <!-- Browser menu button that opens the addon manager -->
    <string name="browser_menu_add_ons">Doplnky</string>
    <!-- Text displayed when there are no add-ons to be shown -->
    <string name="no_add_ons">Nemáte žiadne doplnky</string>
    <!-- Browser menu button that sends a user to help articles -->
    <string name="browser_menu_help">Pomocník</string>
    <!-- Browser menu button that sends a to a the what's new article -->
    <string name="browser_menu_whats_new">Čo je nové</string>
    <!-- Browser menu button that opens the settings menu -->
    <string name="browser_menu_settings">Nastavenia</string>
    <!-- Browser menu button that opens a user's library -->
    <string name="browser_menu_library">Knižnica</string>
    <!-- Browser menu toggle that requests a desktop site -->
    <string name="browser_menu_desktop_site">Verzia pre počítače</string>
    <!-- Browser menu toggle that adds a shortcut to the site on the device home screen. -->
    <string name="browser_menu_add_to_homescreen">Pridať na úvodnú obrazovku</string>
    <!-- Browser menu toggle that installs a Progressive Web App shortcut to the site on the device home screen. -->
    <string name="browser_menu_install_on_homescreen">Nainštalovať</string>
    <!-- Content description (not visible, for screen readers etc.) for the Resync tabs button -->
    <string name="resync_button_content_description">Synchronizovať znova</string>
    <!-- Browser menu button that opens the find in page menu -->
    <string name="browser_menu_find_in_page">Hľadať na stránke</string>
    <!-- Browser menu button that saves the current tab to a collection -->
    <string name="browser_menu_save_to_collection_2">Uložiť do kolekcie</string>
    <!-- Browser menu button that open a share menu to share the current site -->
    <string name="browser_menu_share">Zdieľať</string>
    <!-- Browser menu button shown in custom tabs that opens the current tab in Fenix
        The first parameter is the name of the app defined in app_name (for example: Fenix) -->
    <string name="browser_menu_open_in_fenix">Otvoriť v aplikácii %1$s</string>
    <!-- Browser menu text shown in custom tabs to indicate this is a Fenix tab
        The first parameter is the name of the app defined in app_name (for example: Fenix) -->
    <string name="browser_menu_powered_by">POHÁŇANÉ APLIKÁCIOU %1$s</string>

    <!-- Browser menu text shown in custom tabs to indicate this is a Fenix tab
        The first parameter is the name of the app defined in app_name (for example: Fenix) -->
    <string name="browser_menu_powered_by2">Poháňané aplikáciou %1$s</string>

    <!-- Browser menu button to put the current page in reader mode -->
    <string name="browser_menu_read">Zobrazenie Čítačka</string>
    <!-- Browser menu button content description to close reader mode and return the user to the regular browser -->
    <string name="browser_menu_read_close">Zavrieť zobrazenie Čítačka</string>
    <!-- Browser menu button to open the current page in an external app -->
    <string name="browser_menu_open_app_link">Otvoriť v aplikácii</string>

    <!-- Browser menu button to show reader view appearance controls e.g. the used font type and size -->
    <string name="browser_menu_customize_reader_view">Prispôsobiť zobrazenie čítačky</string>
    <!-- Browser menu label for adding a bookmark -->
    <string name="browser_menu_add">Pridať</string>

    <!-- Browser menu label for editing a bookmark -->
    <string name="browser_menu_edit">Upraviť</string>

    <!-- Button shown on the home page that opens the Customize home settings -->
    <string name="browser_menu_customize_home_1">Prispôsobiť domovskú stránku</string>
    <!-- Browser Toolbar -->
    <!-- Content description for the Home screen button on the browser toolbar -->
    <string name="browser_toolbar_home">Úvodná obrazovka</string>

    <!-- Locale Settings Fragment -->
    <!-- Content description for tick mark on selected language -->
    <string name="a11y_selected_locale_content_description">Vybraný jazyk</string>
    <!-- Text for default locale item -->
    <string name="default_locale_text">Podľa zariadenia</string>
    <!-- Placeholder text shown in the search bar before a user enters text -->
    <string name="locale_search_hint">Hľadať</string>

    <!-- Search Fragment -->
    <!-- Button in the search view that lets a user search by scanning a QR code -->
    <string name="search_scan_button">Skenovať</string>
    <!-- Button in the search view that lets a user change their search engine -->
    <string name="search_engine_button">Vyhľadávací modul</string>
    <!-- Button in the search view when shortcuts are displayed that takes a user to the search engine settings -->
    <string name="search_shortcuts_engine_settings">Nastavenia vyhľadávacieho modulu</string>
    <!-- Button in the search view that lets a user navigate to the site in their clipboard -->
    <string name="awesomebar_clipboard_title">Prilepiť odkaz zo schránky</string>

    <!-- Button in the search suggestions onboarding that allows search suggestions in private sessions -->
    <string name="search_suggestions_onboarding_allow_button">Povoliť</string>
    <!-- Button in the search suggestions onboarding that does not allow search suggestions in private sessions -->
    <string name="search_suggestions_onboarding_do_not_allow_button">Nepovoliť</string>
    <!-- Search suggestion onboarding hint title text -->
    <string name="search_suggestions_onboarding_title">Povoliť návrhy vyhľadávania v súkromnom prehliadaní?</string>
    <!-- Search suggestion onboarding hint description text, first parameter is the name of the app defined in app_name (for example: Fenix)-->
    <string name="search_suggestions_onboarding_text">%s bude zdieľať vami napísaný text v paneli s adresou s vyhľadávacím modulom.</string>

    <!-- Search engine suggestion title text. The first parameter is the name of teh suggested engine-->
    <string name="search_engine_suggestions_title">Hľadať cez %s</string>
    <!-- Search engine suggestion description text -->
    <string name="search_engine_suggestions_description">Vyhľadať na webe priamo z panela s adresou</string>

    <!-- Menu option in the search selector menu to open the search settings -->
    <string name="search_settings_menu_item">Hľadať v nastaveniach</string>

    <!-- Header text for the search selector menu -->
    <string moz:RemovedIn="109" name="search_header_menu_item" tools:ignore="UnusedResources">Tentokrát hľadať:</string>

    <!-- Header text for the search selector menu -->
    <string name="search_header_menu_item_2">Tentokrát hľadať v:</string>

    <!-- Home onboarding -->
    <!-- Onboarding home screen popup dialog, shown on top of the Jump back in section. -->
    <string name="onboarding_home_screen_jump_back_contextual_hint_2">Zoznámte sa so svojou prispôsobenou domovskou stránkou. Tu sa zobrazia nedávne karty, záložky a výsledky vyhľadávania.</string>

    <!-- Home onboarding dialog welcome screen title text. -->
    <string name="onboarding_home_welcome_title_2">Vitajte na osobnejšom internete</string>
    <!-- Home onboarding dialog welcome screen description text. -->
    <string name="onboarding_home_welcome_description">Viac farieb. Lepšie súkromie. Rovnaký záväzok voči ľuďom nadradený ziskom.</string>
    <!-- Home onboarding dialog sign into sync screen title text. -->
    <string name="onboarding_home_sync_title_3">Prepínanie obrazoviek je jednoduchšie ako kedykoľvek predtým</string>
    <!-- Home onboarding dialog sign into sync screen description text. -->
    <string name="onboarding_home_sync_description">Pokračujte tam, kde ste prestali, pomocou kariet z iných zariadení teraz na vašej domovskej stránke.</string>
    <!-- Text for the button to continue the onboarding on the home onboarding dialog. -->
    <string name="onboarding_home_get_started_button">Začíname</string>
    <!-- Text for the button to navigate to the sync sign in screen on the home onboarding dialog. -->
    <string name="onboarding_home_sign_in_button">Prihlásiť sa</string>
    <!-- Text for the button to skip the onboarding on the home onboarding dialog. -->
    <string name="onboarding_home_skip_button">Preskočiť</string>

    <!-- Onboarding home screen sync popup dialog message, shown on top of Recent Synced Tabs in the Jump back in section. -->
    <string name="sync_cfr_message">Vaše karty sa synchronizujú! Na druhom zariadení pokračujte tam, kde ste tu prestali.</string>

    <!-- Content description (not visible, for screen readers etc.): Close button for the home onboarding dialog -->
    <string name="onboarding_home_content_description_close_button">Zavrieť</string>

    <!-- Search Widget -->
    <!-- Content description for searching with a widget. The first parameter is the name of the application.-->
    <string name="search_widget_content_description_2">Otvoriť novú kartu %1$su</string>
    <!-- Text preview for smaller sized widgets -->
    <string name="search_widget_text_short">Hľadať</string>
    <!-- Text preview for larger sized widgets -->
    <string name="search_widget_text_long">Hľadať na webe</string>

    <!-- Content description (not visible, for screen readers etc.): Voice search -->
    <string name="search_widget_voice">Hlasové vyhľadávanie</string>

    <!-- Preferences -->
    <!-- Title for the settings page-->
    <string name="settings">Nastavenia</string>
    <!-- Preference category for general settings -->
    <string name="preferences_category_general">Všeobecné</string>
    <!-- Preference category for all links about Fenix -->
    <string name="preferences_category_about">O aplikácii</string>
    <!-- Preference for settings related to changing the default search engine -->
    <string name="preferences_default_search_engine">Predvolený vyhľadávací modul</string>
    <!-- Preference for settings related to Search -->
    <string name="preferences_search">Vyhľadávanie</string>
    <!-- Preference for settings related to Search address bar -->
    <string name="preferences_search_address_bar">Panel s adresou</string>
    <!-- Preference link to rating Fenix on the Play Store -->
    <string name="preferences_rate">Ohodnoťte aplikáciu v Obchode Play</string>
    <!-- Preference linking to about page for Fenix
        The first parameter is the name of the app defined in app_name (for example: Fenix) -->
    <string name="preferences_about">O aplikácii %1$s</string>
    <!-- Preference for settings related to changing the default browser -->
    <string name="preferences_set_as_default_browser">Nastaviť ako predvolený prehliadač</string>
    <!-- Preference category for advanced settings -->
    <string name="preferences_category_advanced">Rozšírené</string>


    <!-- Preference category for privacy and security settings -->
    <string name="preferences_category_privacy_security">Súkromie a bezpečnosť</string>
    <!-- Preference for advanced site permissions -->
    <string name="preferences_site_permissions">Oprávnenia stránok</string>
    <!-- Preference for private browsing options -->
    <string name="preferences_private_browsing_options">Súkromné prehliadanie</string>
    <!-- Preference for opening links in a private tab-->
    <string name="preferences_open_links_in_a_private_tab">Otvárať odkazy na súkromných kartách</string>
    <!-- Preference for allowing screenshots to be taken while in a private tab-->
    <string name="preferences_allow_screenshots_in_private_mode">Povoliť tvorbu snímok obrazovky v súkromnom prehliadaní</string>
    <!-- Will inform the user of the risk of activating Allow screenshots in private browsing option -->
    <string name="preferences_screenshots_in_private_mode_disclaimer">Ak je to povolené, súkromné karty sa zobrazia aj vtedy, ak je otvorených viac aplikácií</string>
    <!-- Preference for adding private browsing shortcut -->
    <string name="preferences_add_private_browsing_shortcut">Pridať odkaz na súkromné prehliadanie</string>
    <!-- Preference for enabling "HTTPS-Only" mode -->
    <string name="preferences_https_only_title">Režim &quot;Len HTTPS&quot;</string>

    <!-- Preference for removing cookie/consent banners from sites automatically. See reduce_cookie_banner_summary for additional context. -->
    <string name="preferences_cookie_banner_reduction">Zníženie počtu bannerov súborov cookie</string>
    <!-- Preference for rejecting or removing as many cookie/consent banners as possible on sites. See reduce_cookie_banner_summary for additional context. -->
    <string name="reduce_cookie_banner_option">Znižovať počet bannerov súborov cookie</string>
    <!-- Summary for the preference for rejecting all cookies whenever possible. -->
    <string name="reduce_cookie_banner_summary">Firefox sa automaticky pokúša odmietnuť žiadosti o uloženie súborov cookie na informačných banneroch súborov cookie. Ak možnosť odmietnutia nie je k dispozícii, Firefox môže akceptovať všetky súbory cookie, aby oznámenie zavrel.</string>

<<<<<<< HEAD
=======
    <!-- Text for indicating cookie banner handling is off this site, this is shown as part of the protections panel with the tracking protection toggle -->
    <string name="reduce_cookie_banner_off_for_site">Vypnuté pre túto stránku</string>
    <!-- Text for indicating cookie banner handling is on this site, this is shown as part of the protections panel with the tracking protection toggle -->
    <string name="reduce_cookie_banner_on_for_site">Zapnuté pre túto stránku</string>
    <!-- Title text for a detail explanation indicating cookie banner handling is on this site, this is shown as part of the cookie banner panel in the toolbar. The first parameter is a shortened URL of the current site-->
    <string name="reduce_cookie_banner_details_panel_title_on_for_site">Zapnúť znižovanie počtu bannerov súborov cookie pre %1$s?</string>
    <!-- Title text for a detail explanation indicating cookie banner handling is off this site, this is shown as part of the cookie banner panel in the toolbar. The first parameter is a shortened URL of the current site-->
    <string name="reduce_cookie_banner_details_panel_title_off_for_site">Vypnúť znižovanie počtu bannerov súborov cookie pre %1$s?</string>
    <!-- Long text for a detail explanation indicating what will happen if cookie banner handling is off for a site, this is shown as part of the cookie banner panel in the toolbar. The first parameter is the application name -->
    <string name="reduce_cookie_banner_details_panel_description_off_for_site">%1$s vymaže súbory cookie tohto webu a obnoví stránku. Vymazanie všetkých súborov cookie vás môže odhlásiť zo stránky alebo vyprázdniť nákupné košíky.</string>
    <!-- Long text for a detail explanation indicating what will happen if cookie banner handling is on for a site, this is shown as part of the cookie banner panel in the toolbar. The first and second parameter are the application name -->
    <string name="reduce_cookie_banner_details_panel_description_on_for_site">%1$s sa môže pokúsiť odmietnuť žiadosti o uloženie súborov cookie. Ak možnosť odmietnutia nie je k dispozícii, %2$s môže akceptovať všetky súbory cookie, aby oznámenie zavrel.</string>

>>>>>>> 8f4899e3
    <!-- Description of the preference to enable "HTTPS-Only" mode. -->
    <string name="preferences_https_only_summary">Automaticky sa pokúša pripojiť k stránkam pomocou šifrovacieho protokolu HTTPS na zvýšenie bezpečnosti.</string>
    <!-- Summary of tracking protection preference if tracking protection is set to on -->
    <string name="preferences_https_only_on">Zapnutý</string>
    <!-- Summary of tracking protection preference if tracking protection is set to off -->
    <string name="preferences_https_only_off">Vypnutý</string>
    <!-- Text displayed that links to website containing documentation about "HTTPS-Only" mode -->
    <string name="preferences_http_only_learn_more">Ďalšie informácie</string>
    <!-- Option for the https only setting -->
    <string name="preferences_https_only_in_all_tabs">Povoliť na všetkých kartách</string>
    <!-- Option for the https only setting -->
    <string name="preferences_https_only_in_private_tabs">Povoliť iba na súkromných kartách</string>
    <!-- Title shown in the error page for when trying to access a http website while https only mode is enabled. -->
    <string name="errorpage_httpsonly_title">Zabezpečená verzia stránky nie je k dispozícii</string>
    <!-- Message shown in the error page for when trying to access a http website while https only mode is enabled. The message has two paragraphs. This is the first. -->
    <string name="errorpage_httpsonly_message_title">Web s najväčšou pravdepodobnosťou nepodporuje HTTPS.</string>
    <!-- Message shown in the error page for when trying to access a http website while https only mode is enabled. The message has two paragraphs. This is the second. -->
    <string name="errorpage_httpsonly_message_summary">Je však tiež možné, že ide o útočníka. Ak budete pokračovať na webovú stránku, nemali by ste zadávať žiadne citlivé informácie. Ak budete pokračovať, režim Len HTTPS sa pre túto stránku dočasne vypne.</string>
    <!-- Preference for accessibility -->
    <string name="preferences_accessibility">Zjednodušenie ovládania</string>
    <!-- Preference to override the Firefox Account server -->
    <string name="preferences_override_fxa_server">Vlastný server pre účet Firefox</string>
    <!-- Preference to override the Sync token server -->
    <string name="preferences_override_sync_tokenserver">Vlastný server pre synchronizáciu</string>
    <!-- Toast shown after updating the FxA/Sync server override preferences -->
    <string name="toast_override_fxa_sync_server_done">Server pre účet Firefox alebo synchronizáciu bol zmenený. Pre použitie zmien sa teraz aplikácia ukončí…</string>
    <!-- Preference category for account information -->
    <string name="preferences_category_account">Účet</string>
    <!-- Preference for changing where the toolbar is positioned -->
    <string name="preferences_toolbar">Panel s nástrojmi</string>
    <!-- Preference for changing default theme to dark or light mode -->
    <string name="preferences_theme">Téma vzhľadu</string>
    <!-- Preference for customizing the home screen -->
    <string name="preferences_home_2">Domovská stránka</string>
    <!-- Preference for gestures based actions -->
    <string name="preferences_gestures">Gestá</string>
    <!-- Preference for settings related to visual options -->
    <string name="preferences_customize">Prispôsobenie</string>
    <!-- Preference description for banner about signing in -->
    <string name="preferences_sign_in_description_2">Prihláste sa a synchronizujte karty, záložky, heslá a ďalšie položky.</string>
    <!-- Preference shown instead of account display name while account profile information isn't available yet. -->
    <string name="preferences_account_default_name">Účet Firefox</string>
    <!-- Preference text for account title when there was an error syncing FxA -->
    <string name="preferences_account_sync_error">Pre spustenie synchronizácie sa znova pripojte</string>
    <!-- Preference for language -->
    <string name="preferences_language">Jazyk</string>
    <!-- Preference for data choices -->
    <string name="preferences_data_choices">Odosielanie údajov</string>
    <!-- Preference for data collection -->
    <string name="preferences_data_collection">Zber údajov</string>
    <!-- Preference for developers -->
    <string name="preferences_remote_debugging">Vzdialené ladenie cez USB</string>
    <!-- Preference title for switch preference to show search engines -->
    <string name="preferences_show_search_engines">Zobraziť vyhľadávacie moduly</string>
    <!-- Preference title for switch preference to show search suggestions -->
    <string name="preferences_show_search_suggestions">Zobrazovať návrhy vyhľadávania</string>
    <!-- Preference title for switch preference to show voice search button -->
    <string name="preferences_show_voice_search">Zobraziť hlasové vyhľadávanie</string>
    <!-- Preference title for switch preference to show search suggestions also in private mode -->
    <string name="preferences_show_search_suggestions_in_private">Zobraziť v súkromnej relácii</string>
    <!-- Preference title for switch preference to show a clipboard suggestion when searching -->
    <string name="preferences_show_clipboard_suggestions">Navrhovať skopírovaný text</string>
    <!-- Preference title for switch preference to suggest browsing history when searching -->
    <string name="preferences_search_browsing_history">Navrhovať z histórie prehliadania</string>
    <!-- Preference title for switch preference to suggest bookmarks when searching -->
    <string name="preferences_search_bookmarks">Navrhovať zo záložiek</string>
    <!-- Preference title for switch preference to suggest synced tabs when searching -->
    <string name="preferences_search_synced_tabs">Hľadať v synchronizovaných kartách</string>
    <!-- Preference for account settings -->
    <string name="preferences_account_settings">Nastavenia účtu</string>

    <!-- Preference for enabling url autocomplete-->
    <string name="preferences_enable_autocomplete_urls">Automaticky dokončovať URL adresy</string>
    <!-- Preference for open links in third party apps -->
    <string name="preferences_open_links_in_apps">Otvárať odkazy v aplikáciách</string>

    <!-- Preference for open download with an external download manager app -->
    <string name="preferences_external_download_manager">Externý správca sťahovania</string>
    <!-- Preference for add_ons -->
    <string name="preferences_addons">Doplnky</string>

    <!-- Preference for notifications -->
    <string name="preferences_notifications">Upozornenia</string>

    <!-- Add-on Preferences -->
    <!-- Preference to customize the configured AMO (addons.mozilla.org) collection -->
    <string name="preferences_customize_amo_collection">Vlastná kolekcia doplnkov</string>
    <!-- Button caption to confirm the add-on collection configuration -->
    <string name="customize_addon_collection_ok">OK</string>
    <!-- Button caption to abort the add-on collection configuration -->
    <string name="customize_addon_collection_cancel">Zrušiť</string>
    <!-- Hint displayed on input field for custom collection name -->
    <string name="customize_addon_collection_hint">Názov kolekcie</string>

    <!-- Hint displayed on input field for custom collection user ID-->
    <string name="customize_addon_collection_user_hint">Vlastník kolekcie (ID používateľa)</string>
    <!-- Toast shown after confirming the custom add-on collection configuration -->
    <string name="toast_customize_addon_collection_done">Kolekcia doplnkov bola upravená. Aplikácia sa ukončuje a zmeny budú použité…</string>

    <!-- Customize Home -->
    <!-- Header text for jumping back into the recent tab in customize the home screen -->
    <string name="customize_toggle_jump_back_in">Návrat späť</string>

    <!-- Title for the customize home screen section with recently saved bookmarks. -->
    <string name="customize_toggle_recent_bookmarks">Nedávno pridané medzi záložky</string>
    <!-- Title for the customize home screen section with recently visited. Recently visited is
    a section where users see a list of tabs that they have visited in the past few days -->
    <string name="customize_toggle_recently_visited">Nedávno navštívené</string>
    <!-- Title for the customize home screen section with Pocket. -->
    <string moz:RemovedIn="108" name="customize_toggle_pocket" tools:ignore="UnusedResources">Pocket</string>

    <!-- Title for the customize home screen section with Pocket. -->
    <string name="customize_toggle_pocket_2">Príbehy na zamyslenie</string>
    <!-- Summary for the customize home screen section with Pocket. The first parameter is product name Pocket -->
    <string name="customize_toggle_pocket_summary">Články zo služby %s</string>
    <!-- Title for the customize home screen section with sponsored Pocket stories. -->
    <string name="customize_toggle_pocket_sponsored">Sponzorované príbehy</string>
    <!-- Title for the opening wallpaper settings screen -->
    <string name="customize_wallpapers">Tapety</string>
    <!-- Title for the customize home screen section with sponsored shortcuts. -->
    <string name="customize_toggle_contile">Sponzorované skratky</string>

    <!-- Wallpapers -->
    <!-- Content description for various wallpapers. The first parameter is the name of the wallpaper -->
    <string name="wallpapers_item_name_content_description">Položka tapety: %1$s</string>
    <!-- Snackbar message for when wallpaper is selected -->
    <string name="wallpaper_updated_snackbar_message">Tapeta bola aktualizovaná!</string>
    <!-- Snackbar label for action to view selected wallpaper -->
    <string name="wallpaper_updated_snackbar_action">Zobraziť</string>
    <!-- Snackbar message for when wallpaper couldn't be downloaded -->
    <string name="wallpaper_download_error_snackbar_message">Tapetu sa nepodarilo stiahnuť</string>
    <!-- Snackbar label for action to retry downloading the wallpaper -->
    <string name="wallpaper_download_error_snackbar_action">Skúsiť znova</string>
    <!-- Snackbar message for when wallpaper couldn't be selected because of the disk error -->
    <string name="wallpaper_select_error_snackbar_message">Tapetu sa nepodarilo zmeniť</string>
    <!-- Text displayed that links to website containing documentation about the "Limited Edition" wallpapers. -->
    <string name="wallpaper_learn_more">Ďalšie informácie</string>

    <!-- Text for classic wallpapers title. The first parameter is the Firefox name. -->
    <string name="wallpaper_classic_title">Klasický %s</string>
    <!-- Text for limited edition wallpapers title. -->
    <string name="wallpaper_limited_edition_title">Limitovaná edícia</string>
    <!-- Description text for the limited edition wallpapers with learn more link. The first parameter is the learn more string defined in wallpaper_learn_more-->
    <string name="wallpaper_limited_edition_description_with_learn_more">Nová kolekcia Nezávislé hlasy. %s</string>
    <!-- Description text for the limited edition wallpapers. -->
    <string name="wallpaper_limited_edition_description">Nová kolekcia Nezávislé hlasy.</string>
    <!-- Wallpaper onboarding dialog header text. -->
    <string name="wallpapers_onboarding_dialog_title_text">Vyskúšajte nádych farieb</string>
    <!-- Wallpaper onboarding dialog body text. -->
    <string name="wallpapers_onboarding_dialog_body_text">Vyberte si tapetu, ktorá k vám hovorí.</string>
    <!-- Wallpaper onboarding dialog learn more button text. The button navigates to the wallpaper settings screen. -->
    <string name="wallpapers_onboarding_dialog_explore_more_button_text">Preskúmajte ďalšie tapety</string>

    <!-- Add-on Installation from AMO-->
    <!-- Error displayed when user attempts to install an add-on from AMO (addons.mozilla.org) that is not supported -->
    <string name="addon_not_supported_error">Doplnok nie je podporovaný</string>
    <!-- Error displayed when user attempts to install an add-on from AMO (addons.mozilla.org) that is already installed -->
    <string name="addon_already_installed">Doplnok je už nainštalovaný</string>

    <!-- Account Preferences -->
    <!-- Preference for triggering sync -->
    <string name="preferences_sync_now">Synchronizovať</string>
    <!-- Preference category for sync -->
    <string name="preferences_sync_category">Vyberte si, čo chcete synchronizovať</string>
    <!-- Preference for syncing history -->
    <string name="preferences_sync_history">História</string>
    <!-- Preference for syncing bookmarks -->
    <string name="preferences_sync_bookmarks">Záložky</string>
    <!-- Preference for syncing logins -->
    <string name="preferences_sync_logins">Prihlasovacie údaje</string>
    <!-- Preference for syncing tabs -->
    <string name="preferences_sync_tabs_2">Otvorené karty</string>
    <!-- Preference for signing out -->
    <string name="preferences_sign_out">Odhlásiť sa</string>
    <!-- Preference displays and allows changing current FxA device name -->
    <string name="preferences_sync_device_name">Názov zariadenia</string>
    <!-- Text shown when user enters empty device name -->
    <string name="empty_device_name_error">Názov zariadenia nemôže byť prázdny.</string>
    <!-- Label indicating that sync is in progress -->
    <string name="sync_syncing_in_progress">Synchronizuje sa…</string>
    <!-- Label summary indicating that sync failed. The first parameter is the date stamp showing last time it succeeded -->
    <string name="sync_failed_summary">Synchronizácia zlyhala. Posledná synchronizácia: %s</string>
    <!-- Label summary showing never synced -->
    <string name="sync_failed_never_synced_summary">Synchronizácia zlyhala. Posledná synchronizácia: nikdy</string>
    <!-- Label summary the date we last synced. The first parameter is date stamp showing last time synced -->
    <string name="sync_last_synced_summary">Posledná synchronizácia: %s</string>
    <!-- Label summary showing never synced -->
    <string name="sync_never_synced_summary">Posledná synchronizácia: nikdy</string>

    <!-- Text for displaying the default device name.
        The first parameter is the application name, the second is the device manufacturer name
        and the third is the device model. -->
    <string name="default_device_name_2">%1$s na %2$s %3$s</string>

    <!-- Preference for syncing credit cards -->
    <string name="preferences_sync_credit_cards">Platobné karty</string>
    <!-- Preference for syncing addresses -->
    <string name="preferences_sync_address">Adresy</string>

    <!-- Send Tab -->
    <!-- Name of the "receive tabs" notification channel. Displayed in the "App notifications" system settings for the app -->
    <string name="fxa_received_tab_channel_name">Prijaté karty</string>

    <!-- Description of the "receive tabs" notification channel. Displayed in the "App notifications" system settings for the app -->
    <string name="fxa_received_tab_channel_description">Upozornenia na prijaté karty z iných zariadení s Firefoxom.</string>
    <!--  The body for these is the URL of the tab received  -->
    <string name="fxa_tab_received_notification_name">Prijatá karta</string>
    <!-- %s is the device name -->
    <string name="fxa_tab_received_from_notification_name">Karta z %s</string>

    <!-- Advanced Preferences -->
    <!-- Preference for tracking protection exceptions -->
    <string name="preferences_tracking_protection_exceptions">Výnimky</string>

    <!-- Button in Exceptions Preference to turn on tracking protection for all sites (remove all exceptions) -->
    <string name="preferences_tracking_protection_exceptions_turn_on_for_all">Zapnúť na všetkých stránkach</string>
    <!-- Text displayed when there are no exceptions -->
    <string name="exceptions_empty_message_description">Pomocou výnimiek môžete vypnúť ochranu pred sledovaním na vybraných stránkach.</string>
    <!-- Text displayed when there are no exceptions, with learn more link that brings users to a tracking protection SUMO page -->
    <string name="exceptions_empty_message_learn_more_link">Ďalšie informácie</string>

    <!-- Preference switch for usage and technical data collection -->
    <string name="preference_usage_data">Údaje o používaní a technické údaje</string>
    <!-- Preference description for usage and technical data collection -->
    <string name="preferences_usage_data_description">Zdieľa údaje o výkonnosti, využívaní funkcií, hardvérovej konfigurácii a prispôsobení prehliadača s Mozillou s cieľom urobiť %1$s lepším</string>
    <!-- Preference switch for marketing data collection -->
    <string name="preferences_marketing_data">Marketingové údaje</string>
    <!-- Preference description for marketing data collection -->
    <string name="preferences_marketing_data_description2">Zdieľa základné údaje o používaní so spoločnosťou Adjust, našim partnerom pre marketing</string>
    <!-- Title for studies preferences -->
    <string name="preference_experiments_2">Štúdie</string>
    <!-- Summary for studies preferences -->
    <string name="preference_experiments_summary_2">Umožní Mozille inštalovať a spúšťať štúdie</string>

    <!-- Turn On Sync Preferences -->
    <!-- Header of the Sync and save your data preference view -->
    <string name="preferences_sync_2">Synchronizácia a ukladanie údajov</string>
    <!-- Preference for reconnecting to FxA sync -->
    <string name="preferences_sync_sign_in_to_reconnect">Pre opätovné pripojenie sa prihláste</string>
    <!-- Preference for removing FxA account -->
    <string name="preferences_sync_remove_account">Odstrániť účet</string>

    <!-- Pairing Feature strings -->
    <!-- Instructions on how to access pairing -->
    <string name="pair_instructions_2"><![CDATA[Naskenujte QR kód zobrazený na stránke <b>firefox.com/pair</b>]]></string>

    <!-- Toolbar Preferences -->
    <!-- Preference for using top toolbar -->
    <string name="preference_top_toolbar">Hore</string>
    <!-- Preference for using bottom toolbar -->
    <string name="preference_bottom_toolbar">Dole</string>

    <!-- Theme Preferences -->
    <!-- Preference for using light theme -->
    <string name="preference_light_theme">Svetlá</string>
    <!-- Preference for using dark theme -->
    <string name="preference_dark_theme">Tmavá</string>
    <!-- Preference for using using dark or light theme automatically set by battery -->
    <string name="preference_auto_battery_theme">Podľa šetriča batérie</string>
    <!-- Preference for using following device theme -->
    <string name="preference_follow_device_theme">Podľa zariadenia</string>


    <!-- Gestures Preferences-->
    <!-- Preferences for using pull to refresh in a webpage -->
    <string name="preference_gestures_website_pull_to_refresh">Potiahnutím aktualizujete</string>
    <!-- Preference for using the dynamic toolbar -->
    <string name="preference_gestures_dynamic_toolbar">Skryť panel s nástrojmi posunutím stránky</string>
    <!-- Preference for switching tabs by swiping horizontally on the toolbar -->
    <string name="preference_gestures_swipe_toolbar_switch_tabs">Prepínať medzi kartami posunutím panela nástrojov do strán</string>
    <!-- Preference for showing the opened tabs by swiping up on the toolbar-->
    <string name="preference_gestures_swipe_toolbar_show_tabs">Potiahnutím panela nástrojov smerom hore otvoríte karty</string>

    <!-- Library -->
    <!-- Option in Library to open Downloads page -->
    <string name="library_downloads">Stiahnuté súbory</string>
    <!-- Option in library to open Bookmarks page -->
    <string name="library_bookmarks">Záložky</string>
    <!-- Option in library to open Desktop Bookmarks root page -->
    <string name="library_desktop_bookmarks_root">Záložky z počítača</string>
    <!-- Option in library to open Desktop Bookmarks "menu" page -->
    <string name="library_desktop_bookmarks_menu">Ponuka záložiek</string>
    <!-- Option in library to open Desktop Bookmarks "toolbar" page -->
    <string name="library_desktop_bookmarks_toolbar">Panel záložiek</string>
    <!-- Option in library to open Desktop Bookmarks "unfiled" page -->
    <string name="library_desktop_bookmarks_unfiled">Ostatné záložky</string>
    <!-- Option in Library to open History page -->
    <string name="library_history">História</string>
    <!-- Option in Library to open a new tab -->
    <string name="library_new_tab">Nová karta</string>
    <!-- Settings Page Title -->
    <string name="settings_title">Nastavenia</string>
    <!-- Content description (not visible, for screen readers etc.): "Close button for library settings" -->
    <string name="content_description_close_button">Zavrieť</string>

    <!-- Title to show in alert when a lot of tabs are to be opened
    %d is a placeholder for the number of tabs that will be opened -->
    <string name="open_all_warning_title">Otvoriť %d kariet?</string>
    <!-- Message to warn users that a large number of tabs will be opened
    %s will be replaced by app name. -->
    <string name="open_all_warning_message">Otvorenie tohto množstva kariet môže spomaliť %s počas ich načítavania. Naozaj chcete pokračovať?</string>
    <!-- Dialog button text for confirming open all tabs -->
    <string name="open_all_warning_confirm">Otvoriť karty</string>
    <!-- Dialog button text for canceling open all tabs -->
    <string name="open_all_warning_cancel">Zrušiť</string>

    <!-- Text to show users they have one site in the history group section of the History fragment.
    %d is a placeholder for the number of sites in the group. -->
    <string name="history_search_group_site">%d stránka</string>
    <!-- Text to show users they have multiple sites in the history group section of the History fragment.
    %d is a placeholder for the number of sites in the group. -->
    <string name="history_search_group_sites">Stránky: %d</string>

    <!-- Option in library for Recently Closed Tabs -->
    <string name="library_recently_closed_tabs">Nedávno zatvorené karty</string>
    <!-- Option in library to open Recently Closed Tabs page -->
    <string name="recently_closed_show_full_history">Zobraziť celú históriu</string>
    <!-- Text to show users they have multiple tabs saved in the Recently Closed Tabs section of history.
    %d is a placeholder for the number of tabs selected. -->
    <string name="recently_closed_tabs">Počet kariet: %d</string>
    <!-- Text to show users they have one tab saved in the Recently Closed Tabs section of history.
    %d is a placeholder for the number of tabs selected. -->
    <string name="recently_closed_tab">%d karta</string>
    <!-- Recently closed tabs screen message when there are no recently closed tabs -->
    <string name="recently_closed_empty_message">Nemáte žiadne nedávno zatvorené karty</string>

    <!-- Tab Management -->
    <!-- Title of preference for tabs management -->
    <string name="preferences_tabs">Karty</string>
    <!-- Title of preference that allows a user to specify the tab view -->
    <string name="preferences_tab_view">Zobrazenie kariet</string>
    <!-- Option for a list tab view -->
    <string name="tab_view_list">Zoznam</string>
    <!-- Option for a grid tab view -->
    <string name="tab_view_grid">Mriežka</string>
    <!-- Title of preference that allows a user to auto close tabs after a specified amount of time -->
    <string name="preferences_close_tabs">Zavrieť karty</string>
    <!-- Option for auto closing tabs that will never auto close tabs, always allows user to manually close tabs -->
    <string name="close_tabs_manually">Manuálne</string>
    <!-- Option for auto closing tabs that will auto close tabs after one day -->
    <string name="close_tabs_after_one_day">Po jednom dni</string>
    <!-- Option for auto closing tabs that will auto close tabs after one week -->
    <string name="close_tabs_after_one_week">Po týždni</string>
    <!-- Option for auto closing tabs that will auto close tabs after one month -->
    <string name="close_tabs_after_one_month">Po mesiaci</string>

    <!-- Title of preference that allows a user to specify the auto-close settings for open tabs -->
    <string name="preference_auto_close_tabs" tools:ignore="UnusedResources">Automatické zatváranie otvorených kariet</string>

    <!-- Opening screen -->
    <!-- Title of a preference that allows a user to choose what screen to show after opening the app -->
    <string name="preferences_opening_screen">Úvodná obrazovka</string>
    <!-- Option for always opening the homepage when re-opening the app -->
    <string name="opening_screen_homepage">Domovská stránka</string>
    <!-- Option for always opening the user's last-open tab when re-opening the app -->
    <string name="opening_screen_last_tab">Posledná karta</string>
    <!-- Option for always opening the homepage when re-opening the app after four hours of inactivity -->
    <string name="opening_screen_after_four_hours_of_inactivity">Domovská stránka po štyroch hodinách nečinnosti</string>
    <!-- Summary for tabs preference when auto closing tabs setting is set to manual close-->
    <string name="close_tabs_manually_summary">Zavrieť ručne</string>
    <!-- Summary for tabs preference when auto closing tabs setting is set to auto close tabs after one day-->
    <string name="close_tabs_after_one_day_summary">Zavrieť po jednom dni</string>
    <!-- Summary for tabs preference when auto closing tabs setting is set to auto close tabs after one week-->
    <string name="close_tabs_after_one_week_summary">Zavrieť po jednom týždni</string>
    <!-- Summary for tabs preference when auto closing tabs setting is set to auto close tabs after one month-->
    <string name="close_tabs_after_one_month_summary">Zavrieť po jednom mesiaci</string>

    <!-- Inactive tabs -->
    <!-- Category header of a preference that allows a user to enable or disable the inactive tabs feature -->
    <string name="preferences_inactive_tabs">Presúvať staré karty medzi neaktívne</string>
    <!-- Title of inactive tabs preference -->
    <string name="preferences_inactive_tabs_title">Karty, ktoré ste dva týždne nevideli, sa presunú do neaktívnej sekcie.</string>

    <!-- Studies -->
    <!-- Title of the remove studies button -->
    <string name="studies_remove">Odstrániť</string>
    <!-- Title of the active section on the studies list -->
    <string name="studies_active">Aktívna</string>
    <!-- Description for studies, it indicates why Firefox use studies. The first parameter is the name of the application. -->
    <string name="studies_description_2">%1$s môže občas inštalovať a spúšťať štúdie.</string>
    <!-- Learn more link for studies, links to an article for more information about studies. -->
    <string name="studies_learn_more">Ďalšie informácie</string>
    <!-- Dialog message shown after removing a study -->
    <string name="studies_restart_app">Aplikácia sa ukončí, aby sa mohli prejaviť zmeny</string>
    <!-- Dialog button to confirm the removing a study. -->
    <string name="studies_restart_dialog_ok">OK</string>
    <!-- Dialog button text for canceling removing a study. -->
    <string name="studies_restart_dialog_cancel">Zrušiť</string>
    <!-- Toast shown after turning on/off studies preferences -->
    <string name="studies_toast_quit_application" tools:ignore="UnusedResources">Ukončuje sa aplikácia a aplikujú sa zmeny…</string>

    <!-- Sessions -->
    <!-- Title for the list of tabs -->
    <string name="tab_header_label">Otvorené karty</string>
    <!-- Title for the list of tabs in the current private session -->
    <string name="tabs_header_private_tabs_title">Súkromné karty</string>
    <!-- Title for the list of tabs in the synced tabs -->
    <string name="tabs_header_synced_tabs_title">Synchronizované karty</string>
    <!-- Content description (not visible, for screen readers etc.): Add tab button. Adds a news tab when pressed -->
    <string name="add_tab">Pridať kartu</string>
    <!-- Content description (not visible, for screen readers etc.): Add tab button. Adds a news tab when pressed -->
    <string name="add_private_tab">Pridať súkromnú kartu</string>
    <!-- Text for the new tab button to indicate adding a new private tab in the tab -->
    <string name="tab_drawer_fab_content">Súkromná</string>
    <!-- Text for the new tab button to indicate syncing command on the synced tabs page -->
    <string name="tab_drawer_fab_sync">Synchronizácia</string>
    <!-- Text shown in the menu for sharing all tabs -->
    <string name="tab_tray_menu_item_share">Zobraziť všetky karty</string>
    <!-- Text shown in the menu to view recently closed tabs -->
    <string name="tab_tray_menu_recently_closed">Nedávno zatvorené karty</string>
    <!-- Text shown in the tabs tray inactive tabs section -->
    <string name="tab_tray_inactive_recently_closed" tools:ignore="UnusedResources">Nedávno zatvorené</string>
    <!-- Text shown in the menu to view account settings -->
    <string name="tab_tray_menu_account_settings">Nastavenia účtu</string>
    <!-- Text shown in the menu to view tab settings -->
    <string name="tab_tray_menu_tab_settings">Nastavenia kariet</string>
    <!-- Text shown in the menu for closing all tabs -->
    <string name="tab_tray_menu_item_close">Zavrieť všetky karty</string>
    <!-- Text shown in the multiselect menu for bookmarking selected tabs. -->
    <string name="tab_tray_multiselect_menu_item_bookmark">Pridať medzi záložky</string>
    <!-- Text shown in the multiselect menu for closing selected tabs. -->
    <string name="tab_tray_multiselect_menu_item_close">Zavrieť</string>
    <!-- Content description for tabs tray multiselect share button -->
    <string name="tab_tray_multiselect_share_content_description">Zdieľať vybrané karty</string>
    <!-- Content description for tabs tray multiselect menu -->
    <string name="tab_tray_multiselect_menu_content_description">Ponuka vybratých kariet</string>
    <!-- Content description (not visible, for screen readers etc.): Removes tab from collection button. Removes the selected tab from collection when pressed -->
    <string name="remove_tab_from_collection">Odstrániť kartu z kolekcie</string>
    <!-- Text for button to enter multiselect mode in tabs tray -->
    <string name="tabs_tray_select_tabs">Vybrať karty</string>
    <!-- Content description (not visible, for screen readers etc.): Close tab button. Closes the current session when pressed -->
    <string name="close_tab">Zavrieť kartu</string>
    <!-- Content description (not visible, for screen readers etc.): Close tab <title> button. First parameter is tab title  -->
    <string name="close_tab_title">Zavrieť kartu %s</string>
    <!-- Content description (not visible, for screen readers etc.): Opens the open tabs menu when pressed -->
    <string name="open_tabs_menu">Ponuka otvorených kariet</string>
    <!-- Open tabs menu item to save tabs to collection -->
    <string name="tabs_menu_save_to_collection1">Uložiť karty do kolekcie</string>
    <!-- Text for the menu button to delete a collection -->
    <string name="collection_delete">Odstrániť kolekciu</string>
    <!-- Text for the menu button to rename a collection -->
    <string name="collection_rename">Premenovať kolekciu</string>
    <!-- Text for the button to open tabs of the selected collection -->
    <string name="collection_open_tabs">Otvoriť karty</string>


    <!-- Hint for adding name of a collection -->
    <string name="collection_name_hint">Názov kolekcie</string>
	<!-- Text for the menu button to rename a top site -->
	<string name="rename_top_site">Premenovať</string>
	<!-- Text for the menu button to remove a top site -->
	<string name="remove_top_site">Odstrániť</string>

    <!-- Text for the menu button to delete a top site from history -->
    <string name="delete_from_history">Odstrániť z histórie</string>
    <!-- Postfix for private WebApp titles, placeholder is replaced with app name -->
    <string name="pwa_site_controls_title_private">%1$s (súkromné prehliadanie)</string>

    <!-- History -->
    <!-- Text for the button to search all history -->
    <string name="history_search_1">Zadajte hľadaný výraz</string>
    <!-- Text for the button to clear all history -->
    <string name="history_delete_all">Vymazať históriu</string>
    <!-- Text for the snackbar to confirm that multiple browsing history items has been deleted -->
    <string name="history_delete_multiple_items_snackbar">História bola vymazaná</string>
    <!-- Text for the snackbar to confirm that a single browsing history item has been deleted. The first parameter is the shortened URL of the deleted history item. -->
    <string name="history_delete_single_item_snackbar">Položka %1$s odstránená</string>
    <!-- Context description text for the button to delete a single history item -->
    <string name="history_delete_item">Odstrániť</string>
    <!-- History multi select title in app bar
    The first parameter is the number of bookmarks selected -->
    <string name="history_multi_select_title">Počet vybraných položiek: %1$d</string>

    <!-- Text for the header that groups the history for today -->
    <string name="history_today">Dnes</string>
    <!-- Text for the header that groups the history for yesterday -->
    <string name="history_yesterday">Včera</string>
    <!-- Text for the header that groups the history the past 7 days -->
    <string name="history_7_days">Posledných 7 dní</string>
    <!-- Text for the header that groups the history the past 30 days -->
    <string name="history_30_days">Posledných 30 dní</string>
    <!-- Text for the header that groups the history older than the last month -->
    <string name="history_older">Staršia</string>
    <!-- Text shown when no history exists -->
    <string name="history_empty_message">Nemáte žiadnu históriu prehliadania</string>

    <!-- Downloads -->
    <!-- Text for the snackbar to confirm that multiple downloads items have been removed -->
    <string name="download_delete_multiple_items_snackbar_1">Stiahnuté súbory boli odstránené</string>
    <!-- Text for the snackbar to confirm that a single download item has been removed. The first parameter is the name of the download item. -->
    <string name="download_delete_single_item_snackbar">Súbor %1$s bol odstránený</string>
    <!-- Text shown when no download exists -->
    <string name="download_empty_message_1">Žiadne stiahnuté súbory</string>
    <!-- History multi select title in app bar
    The first parameter is the number of downloads selected -->
    <string name="download_multi_select_title">Počet vybraných položiek: %1$d</string>


    <!-- Text for the button to remove a single download item -->
    <string name="download_delete_item_1">Odstrániť</string>


    <!-- Crashes -->
    <!-- Title text displayed on the tab crash page. This first parameter is the name of the application (For example: Fenix) -->
    <string name="tab_crash_title_2">Ospravedlňujeme sa. %1$s nedokáže načítať túto stránku.</string>
    <!-- Send crash report checkbox text on the tab crash page -->
    <string name="tab_crash_send_report">Odoslať správu o zlyhaní Mozille</string>
    <!-- Close tab button text on the tab crash page -->
    <string name="tab_crash_close">Zavrieť kartu</string>
    <!-- Restore tab button text on the tab crash page -->
    <string name="tab_crash_restore">Obnoviť kartu</string>

    <!-- Bookmarks -->
    <!-- Confirmation message for a dialog confirming if the user wants to delete the selected folder -->
    <string name="bookmark_delete_folder_confirmation_dialog">Naozaj chcete odstrániť tento priečinok?</string>
    <!-- Confirmation message for a dialog confirming if the user wants to delete multiple items including folders. Parameter will be replaced by app name. -->
    <string name="bookmark_delete_multiple_folders_confirmation_dialog">%s odstráni vybrané položky.</string>
    <!-- Text for the cancel button on delete bookmark dialog -->
    <string name="bookmark_delete_negative">Zrušiť</string>
    <!-- Screen title for adding a bookmarks folder -->
    <string name="bookmark_add_folder">Pridanie priečinku</string>
    <!-- Snackbar title shown after a bookmark has been created. -->
    <string name="bookmark_saved_snackbar">Záložka bola uložená!</string>
    <!-- Snackbar edit button shown after a bookmark has been created. -->
    <string name="edit_bookmark_snackbar_action">UPRAVIŤ</string>
    <!-- Bookmark overflow menu edit button -->
    <string name="bookmark_menu_edit_button">Upraviť</string>
    <!-- Bookmark overflow menu copy button -->
    <string name="bookmark_menu_copy_button">Kopírovať</string>
    <!-- Bookmark overflow menu share button -->
    <string name="bookmark_menu_share_button">Zdieľať</string>
    <!-- Bookmark overflow menu open in new tab button -->
    <string name="bookmark_menu_open_in_new_tab_button">Otvoriť na novej karte</string>
    <!-- Bookmark overflow menu open in private tab button -->
    <string name="bookmark_menu_open_in_private_tab_button">Otvoriť na súkromnej karte</string>
    <!-- Bookmark overflow menu open all in tabs button -->
    <string name="bookmark_menu_open_all_in_tabs_button">Otvoriť všetky na nových kartách</string>
    <!-- Bookmark overflow menu open all in private tabs button -->
    <string name="bookmark_menu_open_all_in_private_tabs_button">Otvoriť všetky na súkromných kartách</string>
    <!-- Bookmark overflow menu delete button -->
    <string name="bookmark_menu_delete_button">Odstrániť</string>
    <!--Bookmark overflow menu save button -->
    <string name="bookmark_menu_save_button">Uložiť</string>
    <!-- Bookmark multi select title in app bar
     The first parameter is the number of bookmarks selected -->
    <string name="bookmarks_multi_select_title">Počet vybraných položiek: %1$d</string>
    <!-- Bookmark editing screen title -->
    <string name="edit_bookmark_fragment_title">Upraviť záložku</string>
    <!-- Bookmark folder editing screen title -->
    <string name="edit_bookmark_folder_fragment_title">Upraviť priečinok</string>
    <!-- Bookmark sign in button message -->
    <string name="bookmark_sign_in_button">Ak chcete vidieť synchronizované záložky, prihláste sa</string>
    <!-- Bookmark URL editing field label -->
    <string name="bookmark_url_label">URL</string>
    <!-- Bookmark FOLDER editing field label -->
    <string name="bookmark_folder_label">PRIEČINOK</string>
    <!-- Bookmark NAME editing field label -->
    <string name="bookmark_name_label">NÁZOV</string>
    <!-- Bookmark add folder screen title -->
    <string name="bookmark_add_folder_fragment_label">Pridanie priečinku</string>
    <!-- Bookmark select folder screen title -->
    <string name="bookmark_select_folder_fragment_label">Výber priečinku</string>
    <!-- Bookmark editing error missing title -->
    <string name="bookmark_empty_title_error">Priečinok musí mať názov</string>
    <!-- Bookmark editing error missing or improper URL -->
    <string name="bookmark_invalid_url_error">Neplatná URL adresa</string>
    <!-- Bookmark screen message for empty bookmarks folder -->
    <string name="bookmarks_empty_message">Nemáte žiadne záložky</string>
    <!-- Bookmark snackbar message on deletion
     The first parameter is the host part of the URL of the bookmark deleted, if any -->
    <string name="bookmark_deletion_snackbar_message">Bola odstránená záložka %1$s</string>
    <!-- Bookmark snackbar message on deleting multiple bookmarks not including folders-->
    <string name="bookmark_deletion_multiple_snackbar_message_2">Záložky boli odstránené</string>
    <!-- Bookmark snackbar message on deleting multiple bookmarks including folders-->
    <string name="bookmark_deletion_multiple_snackbar_message_3">Odstraňovanie vybraných priečinkov</string>
    <!-- Bookmark undo button for deletion snackbar action -->
    <string name="bookmark_undo_deletion">SPÄŤ</string>

    <!-- Text for the button to search all bookmarks -->
    <string name="bookmark_search">Zadajte hľadaný výraz</string>

    <!-- Site Permissions -->
    <!-- Button label that take the user to the Android App setting -->
    <string name="phone_feature_go_to_settings">Prejsť do nastavení</string>
    <!-- Content description (not visible, for screen readers etc.): Quick settings sheet
        to give users access to site specific information / settings. For example:
        Secure settings status and a button to modify site permissions -->
    <string name="quick_settings_sheet">Rýchle nastavenia</string>
    <!-- Label that indicates that this option it the recommended one -->
    <string name="phone_feature_recommended">Odporúčané</string>
    <!-- Button label for clearing all the information of site permissions-->
    <string name="clear_permissions">Odstrániť povolenia</string>
    <!-- Text for the OK button on Clear permissions dialog -->
    <string name="clear_permissions_positive">OK</string>
    <!-- Text for the cancel button on Clear permissions dialog -->
    <string name="clear_permissions_negative">Zrušiť</string>
    <!-- Button label for clearing a site permission-->
    <string name="clear_permission">Odstrániť povolenie</string>
    <!-- Text for the OK button on Clear permission dialog -->
    <string name="clear_permission_positive">OK</string>
    <!-- Text for the cancel button on Clear permission dialog -->
    <string name="clear_permission_negative">Zrušiť</string>
    <!-- Button label for clearing all the information on all sites-->
    <string name="clear_permissions_on_all_sites">Odstrániť povolenia pre všetky stránky</string>
    <!-- Preference for altering video and audio autoplay for all websites -->
    <string name="preference_browser_feature_autoplay">Automatické prehrávanie</string>
    <!-- Preference for altering the camera access for all websites -->
    <string name="preference_phone_feature_camera">Kamera</string>
    <!-- Preference for altering the microphone access for all websites -->
    <string name="preference_phone_feature_microphone">Mikrofón</string>
    <!-- Preference for altering the location access for all websites -->
    <string name="preference_phone_feature_location">Poloha</string>
    <!-- Preference for altering the notification access for all websites -->
    <string name="preference_phone_feature_notification">Upozornenia</string>
    <!-- Preference for altering the persistent storage access for all websites -->
    <string name="preference_phone_feature_persistent_storage">Trvalé úložisko</string>
    <!-- Preference for altering the storage access setting for all websites -->
    <string name="preference_phone_feature_cross_origin_storage_access">Cookies tretích strán</string>
    <!-- Preference for altering the EME access for all websites -->
    <string name="preference_phone_feature_media_key_system_access">Obsah chránený pomocou DRM</string>
    <!-- Label that indicates that a permission must be asked always -->
    <string name="preference_option_phone_feature_ask_to_allow">Vždy sa opýtať</string>
    <!-- Label that indicates that a permission must be blocked -->
    <string name="preference_option_phone_feature_blocked">Zablokované</string>
    <!-- Label that indicates that a permission must be allowed -->
    <string name="preference_option_phone_feature_allowed">Povolené</string>
    <!--Label that indicates a permission is by the Android OS-->
    <string name="phone_feature_blocked_by_android">Zablokované Androidom</string>
    <!-- Preference for showing a list of websites that the default configurations won't apply to them -->
    <string name="preference_exceptions">Výnimky</string>
    <!-- Summary of tracking protection preference if tracking protection is set to on -->
    <string name="tracking_protection_on">Zapnutá</string>
    <!-- Summary of tracking protection preference if tracking protection is set to off -->
    <string name="tracking_protection_off">Vypnutá</string>

    <!-- Label for global setting that indicates that all video and audio autoplay is allowed -->
    <string name="preference_option_autoplay_allowed2">Povoliť zvuk a video</string>
    <!-- Label for site specific setting that indicates that all video and audio autoplay is allowed -->
    <string name="quick_setting_option_autoplay_allowed">Povoliť zvuk a video</string>
    <!-- Label that indicates that video and audio autoplay is only allowed over Wi-Fi -->
    <string name="preference_option_autoplay_allowed_wifi_only2">Blokovať automatické prehrávanie zvuku a videí pri pripojení cez mobilné dáta</string>
    <!-- Subtext that explains 'autoplay on Wi-Fi only' option -->
    <string name="preference_option_autoplay_allowed_wifi_subtext">Zvuk a video sa bude automaticky prehrávať len na Wi-Fi</string>
    <!-- Label for global setting that indicates that video autoplay is allowed, but audio autoplay is blocked -->
    <string name="preference_option_autoplay_block_audio2">Blokovať len zvuk</string>
    <!-- Label for site specific setting that indicates that video autoplay is allowed, but audio autoplay is blocked -->
    <string name="quick_setting_option_autoplay_block_audio">Blokovať len zvuk</string>
    <!-- Label for global setting that indicates that all video and audio autoplay is blocked -->
    <string name="preference_option_autoplay_blocked3">Blokovať zvuk a video</string>
    <!-- Label for site specific setting that indicates that all video and audio autoplay is blocked -->
    <string name="quick_setting_option_autoplay_blocked">Blokovať zvuk a video</string>
    <!-- Summary of delete browsing data on quit preference if it is set to on -->
    <string name="delete_browsing_data_quit_on">Zapnuté</string>
    <!-- Summary of delete browsing data on quit preference if it is set to off -->
    <string name="delete_browsing_data_quit_off">Vypnuté</string>

    <!-- Summary of studies preference if it is set to on -->
    <string name="studies_on">Zapnuté</string>
    <!-- Summary of studies data on quit preference if it is set to off -->
    <string name="studies_off">Vypnuté</string>

    <!-- Collections -->
    <!-- Collections header on home fragment -->
    <string name="collections_header">Kolekcie</string>
    <!-- Content description (not visible, for screen readers etc.): Opens the collection menu when pressed -->
    <string name="collection_menu_button_content_description">Ponuka kolekcií</string>

    <!-- Label to describe what collections are to a new user without any collections -->
    <string name="no_collections_description2">Zbierajte veci, ktoré máte radi.\nZoskupujte podobné vyhľadávania, stránky či karty.</string>
    <!-- Title for the "select tabs" step of the collection creator -->
    <string name="create_collection_select_tabs">Výber kariet</string>
    <!-- Title for the "select collection" step of the collection creator -->
    <string name="create_collection_select_collection">Výber kolekcie</string>
    <!-- Title for the "name collection" step of the collection creator -->
    <string name="create_collection_name_collection">Pomenujte kolekciu</string>
    <!-- Button to add new collection for the "select collection" step of the collection creator -->
    <string name="create_collection_add_new_collection">Pridať novú kolekciu</string>
    <!-- Button to select all tabs in the "select tabs" step of the collection creator -->
    <string name="create_collection_select_all">Vybrať všetky</string>
    <!-- Button to deselect all tabs in the "select tabs" step of the collection creator -->
    <string name="create_collection_deselect_all">Zrušiť výber všetkých</string>
    <!-- Text to prompt users to select the tabs to save in the "select tabs" step of the collection creator -->
    <string name="create_collection_save_to_collection_empty">Vyberte karty na uloženie</string>
    <!-- Text to show users how many tabs they have selected in the "select tabs" step of the collection creator.
     %d is a placeholder for the number of tabs selected. -->
    <string name="create_collection_save_to_collection_tabs_selected">Počet vybraných kariet: %d</string>
    <!-- Text to show users they have one tab selected in the "select tabs" step of the collection creator.
    %d is a placeholder for the number of tabs selected. -->
    <string name="create_collection_save_to_collection_tab_selected">Bola vybraná %d karta</string>
    <!-- Text shown in snackbar when multiple tabs have been saved in a collection -->
    <string name="create_collection_tabs_saved">Karty boli uložené!</string>
    <!-- Text shown in snackbar when one or multiple tabs have been saved in a new collection -->
    <string name="create_collection_tabs_saved_new_collection">Kolekcia bola uložená!</string>
    <!-- Text shown in snackbar when one tab has been saved in a collection -->
    <string name="create_collection_tab_saved">Karta bola uložená!</string>
    <!-- Content description (not visible, for screen readers etc.): button to close the collection creator -->
    <string name="create_collection_close">Zavrieť</string>
    <!-- Button to save currently selected tabs in the "select tabs" step of the collection creator-->
    <string name="create_collection_save">Uložiť</string>

    <!-- Snackbar action to view the collection the user just created or updated -->
    <string name="create_collection_view">Zobraziť</string>

    <!-- Text for the OK button from collection dialogs -->
    <string name="create_collection_positive">OK</string>
    <!-- Text for the cancel button from collection dialogs -->
    <string name="create_collection_negative">Zrušiť</string>

    <!-- Default name for a new collection in "name new collection" step of the collection creator. %d is a placeholder for the number of collections-->
    <string name="create_collection_default_name">Kolekcia %d</string>

    <!-- Share -->
    <!-- Share screen header -->
    <string name="share_header_2">Zdieľať</string>
    <!-- Content description (not visible, for screen readers etc.):
        "Share" button. Opens the share menu when pressed. -->
    <string name="share_button_content_description">Zdieľať</string>
    <!-- Text for the Save to PDF feature in the share menu -->
    <string name="share_save_to_pdf">Uložiť ako PDF</string>
    <!-- Text for error message when generating a PDF file Text for error message when generating a PDF file. -->
    <string name="unable_to_save_to_pdf_error">Nedá sa vygenerovať PDF</string>
    <!-- Sub-header in the dialog to share a link to another sync device -->
    <string name="share_device_subheader">Odoslať do zariadenia</string>
    <!-- Sub-header in the dialog to share a link to an app from the full list -->
    <string name="share_link_all_apps_subheader">Všetky akcie</string>
    <!-- Sub-header in the dialog to share a link to an app from the most-recent sorted list -->
    <string name="share_link_recent_apps_subheader">Naposledy použité</string>
    <!-- Text for the copy link action in the share screen. -->
    <string name="share_copy_link_to_clipboard">Kopírovať do schránky</string>
    <!-- Toast shown after copying link to clipboard -->
    <string name="toast_copy_link_to_clipboard">Skopírované do schránky</string>
    <!-- An option from the share dialog to sign into sync -->
    <string name="sync_sign_in">Prihlásiť sa k službe Sync</string>
     <!-- An option from the three dot menu to sync and save data -->
    <string name="sync_menu_sync_and_save_data">Synchronizovať a uložiť údaje</string>
    <!-- An option from the share dialog to send link to all other sync devices -->
    <string name="sync_send_to_all">Odoslať do všetkých zariadení</string>
    <!-- An option from the share dialog to reconnect to sync -->
    <string name="sync_reconnect">Znovu sa pripojiť k synchronizácii</string>
    <!-- Text displayed when sync is offline and cannot be accessed -->
    <string name="sync_offline">Offline</string>
    <!-- An option to connect additional devices -->
    <string name="sync_connect_device">Pripojiť ďalšie zariadenie</string>
    <!-- The dialog text shown when additional devices are not available -->
    <string name="sync_connect_device_dialog">Ak chcete odoslať kartu, prihláste sa do Firefoxu na aspoň jednom ďalšom zariadení.</string>
    <!-- Confirmation dialog button -->
    <string name="sync_confirmation_button">Rozumiem</string>

    <!-- Share error message -->
    <string name="share_error_snackbar">Do tejto aplikácie nie je možné zdieľať</string>
    <!-- Add new device screen title -->
    <string name="sync_add_new_device_title">Odoslať do zariadenia</string>

    <!-- Text for the warning message on the Add new device screen -->
    <string name="sync_add_new_device_message">Žiadne pripojené zariadenia</string>
    <!-- Text for the button to learn about sending tabs -->
    <string name="sync_add_new_device_learn_button">Ďalšie informácie o odosielaní kariet…</string>
    <!-- Text for the button to connect another device -->
    <string name="sync_add_new_device_connect_button">Pripojiť ďalšie zariadenie…</string>

    <!-- Notifications -->
    <!-- Text shown in the notification that pops up to remind the user that a private browsing session is active. -->
    <string name="notification_pbm_delete_text_2">Zavrieť súkromné karty</string>
    <!-- Name of the marketing notification channel. Displayed in the "App notifications" system settings for the app -->
    <string name="notification_marketing_channel_name">Marketing</string>
    <!-- Title shown in the notification that pops up to remind the user to set fenix as default browser.
    %1$s is a placeholder that will be replaced by the app name (Fenix). -->
    <string name="notification_default_browser_title">%1$s je rýchly a bezpečný</string>
    <!-- Text shown in the notification that pops up to remind the user to set fenix as default browser.
    %1$s is a placeholder that will be replaced by the app name (Fenix). -->
    <string name="notification_default_browser_text">Nastaviť %1$s ako predvolený prehliadač</string>

    <!-- Title shown in the notification that pops up to re-engage the user -->
    <string name="notification_re_engagement_title">Vyskúšajte súkromné prehliadanie</string>
    <!-- Text shown in the notification that pops up to re-engage the user.
    %1$s is a placeholder that will be replaced by the app name. -->
    <string name="notification_re_engagement_text">Prehliadajte bez uložených súborov cookie alebo histórie v prehliadači %1$s</string>

    <!-- Snackbar -->
    <!-- Text shown in snackbar when user deletes a collection -->
    <string name="snackbar_collection_deleted">Kolekcia bola odstránená</string>
    <!-- Text shown in snackbar when user renames a collection -->
    <string name="snackbar_collection_renamed">Kolekcia bola premenovaná</string>
    <!-- Text shown in snackbar when user closes a tab -->
    <string name="snackbar_tab_closed">Karta bola zavretá</string>
    <!-- Text shown in snackbar when user closes all tabs -->
    <string name="snackbar_tabs_closed">Karty boli zavreté</string>
    <!-- Text shown in snackbar when user bookmarks a list of tabs -->
    <string name="snackbar_message_bookmarks_saved">Záložky boli uložené!</string>
    <!-- Text shown in snackbar when user adds a site to shortcuts -->
    <string name="snackbar_added_to_shortcuts">Pridané medzi skratky!</string>
    <!-- Text shown in snackbar when user closes a private tab -->
    <string name="snackbar_private_tab_closed">Súkromná karta bola zavretá</string>
    <!-- Text shown in snackbar when user closes all private tabs -->
    <string name="snackbar_private_tabs_closed">Súkromné karty boli zavreté</string>
    <!-- Text shown in snackbar to undo deleting a tab, top site or collection -->
    <string name="snackbar_deleted_undo">SPÄŤ</string>
    <!-- Text shown in snackbar when user removes a top site -->
    <string name="snackbar_top_site_removed">Stránka bola odstránená</string>
    <!-- QR code scanner prompt which appears after scanning a code, but before navigating to it
        First parameter is the name of the app, second parameter is the URL or text scanned-->
    <string name="qr_scanner_confirmation_dialog_message">Chcete aplikácii %1$s povoliť otvorenie %2$s</string>
    <!-- QR code scanner prompt dialog positive option to allow navigation to scanned link -->
    <string name="qr_scanner_dialog_positive">POVOLIŤ</string>
    <!-- QR code scanner prompt dialog positive option to deny navigation to scanned link -->
    <string name="qr_scanner_dialog_negative">ZAMIETNUŤ</string>
    <!-- QR code scanner prompt dialog error message shown when a hostname does not contain http or https. -->
    <string name="qr_scanner_dialog_invalid">Webová adresa je neplatná.</string>
    <!-- QR code scanner prompt dialog positive option when there is an error -->
    <string name="qr_scanner_dialog_invalid_ok">OK</string>
    <!-- Tab collection deletion prompt dialog message. Placeholder will be replaced with the collection name -->
    <string name="tab_collection_dialog_message">Naozaj chcete odstrániť kolekciu %1$s?</string>
    <!-- Collection and tab deletion prompt dialog message. This will show when the last tab from a collection is deleted -->
    <string name="delete_tab_and_collection_dialog_message">Odstránením tejto karty sa odstráni celá kolekcia. Nové kolekcie môžete vytvoriť kedykoľvek.</string>
    <!-- Collection and tab deletion prompt dialog title. Placeholder will be replaced with the collection name. This will show when the last tab from a collection is deleted -->
    <string name="delete_tab_and_collection_dialog_title">Odstrániť %1$s?</string>
    <!-- Tab collection deletion prompt dialog option to delete the collection -->
    <string name="tab_collection_dialog_positive">Odstrániť</string>
    <!-- Text displayed in a notification when the user enters full screen mode -->
    <string name="full_screen_notification">Bol spustený režim celej obrazovky</string>
    <!-- Message for copying the URL via long press on the toolbar -->
    <string name="url_copied">Adresa bola skopírovaná</string>
    <!-- Sample text for accessibility font size -->
    <string name="accessibility_text_size_sample_text_1">Toto je náhľad textu. Je tu preto, aby sme vám ukázali, ako sa bude text zobrazovať, keď pomocou tohto nastavenia zväčšíte alebo zmenšíte jeho veľkosť.</string>
    <!-- Summary for Accessibility Text Size Scaling Preference -->
    <string name="preference_accessibility_text_size_summary">Zväčší alebo zmenší veľkosť textu na webových stránkach</string>
    <!-- Title for Accessibility Text Size Scaling Preference -->
    <string name="preference_accessibility_font_size_title">Veľkosť písma</string>

    <!-- Title for Accessibility Text Automatic Size Scaling Preference -->
    <string name="preference_accessibility_auto_size_2">Automatická veľkosť písma</string>
    <!-- Summary for Accessibility Text Automatic Size Scaling Preference -->
    <string name="preference_accessibility_auto_size_summary">Veľkosť písma sa riadi vašimi nastaveniami systému. Ak chcete spravovať veľkosť písma, upravte svoje nastavenia.</string>

    <!-- Title for the Delete browsing data preference -->
    <string name="preferences_delete_browsing_data">Odstrániť údaje o prehliadaní</string>
    <!-- Title for the tabs item in Delete browsing data -->
    <string name="preferences_delete_browsing_data_tabs_title_2">Otvorené karty</string>
    <!-- Subtitle for the tabs item in Delete browsing data, parameter will be replaced with the number of open tabs -->
    <string name="preferences_delete_browsing_data_tabs_subtitle">Počet kariet: %d</string>
    <!-- Title for the data and history items in Delete browsing data -->
    <string name="preferences_delete_browsing_data_browsing_data_title">História prehliadania a údaje stránok</string>
    <!-- Subtitle for the data and history items in delete browsing data, parameter will be replaced with the
        number of history items the user has -->
    <string name="preferences_delete_browsing_data_browsing_data_subtitle">Počet adries: %d</string>
    <!-- Title for the cookies item in Delete browsing data -->
    <string name="preferences_delete_browsing_data_cookies">Cookies</string>
    <!-- Subtitle for the cookies item in Delete browsing data -->
    <string name="preferences_delete_browsing_data_cookies_subtitle">Príde k vášmu odhláseniu z väčšiny webových stránok</string>
    <!-- Title for the cached images and files item in Delete browsing data -->
    <string name="preferences_delete_browsing_data_cached_files">Obrázky a súbory vo vyrovnávacej pamäti</string>
    <!-- Subtitle for the cached images and files item in Delete browsing data -->
    <string name="preferences_delete_browsing_data_cached_files_subtitle">Uvolní priestor v zariadení</string>
    <!-- Title for the site permissions item in Delete browsing data -->
    <string name="preferences_delete_browsing_data_site_permissions">Oprávnenia stránok</string>
    <!-- Title for the downloads item in Delete browsing data -->
    <string name="preferences_delete_browsing_data_downloads">Stiahnuté súbory</string>
    <!-- Text for the button to delete browsing data -->
    <string name="preferences_delete_browsing_data_button">Odstrániť údaje o prehliadaní</string>

    <!-- Title for the Delete browsing data on quit preference -->
    <string name="preferences_delete_browsing_data_on_quit">Odstraňovať údaje o prehliadaní pri ukončení aplikácie</string>
    <!-- Summary for the Delete browsing data on quit preference. "Quit" translation should match delete_browsing_data_on_quit_action translation. -->
    <string name="preference_summary_delete_browsing_data_on_quit_2">Automaticky odstráni údaje o prehliadaní po stlačení tlačidla „Ukončiť“ v hlavnej ponuke</string>
    <!-- Action item in menu for the Delete browsing data on quit feature -->
    <string name="delete_browsing_data_on_quit_action">Ukončiť</string>

    <!-- Title text of a delete browsing data dialog. -->
    <string name="delete_history_prompt_title">Obdobie, za ktoré vymazať údaje</string>
    <!-- Body text of a delete browsing data dialog. -->
    <string name="delete_history_prompt_body">Odstráni históriu (vrátane histórie synchronizovanej z iných zariadení), súbory cookie a ďalšie údaje prehliadania.</string>
    <!-- Radio button in the delete browsing data dialog to delete history items for the last hour. -->
    <string name="delete_history_prompt_button_last_hour">Posledná hodina</string>
    <!-- Radio button in the delete browsing data dialog to delete history items for today and yesterday. -->
    <string name="delete_history_prompt_button_today_and_yesterday">Dnes a včera</string>
    <!-- Radio button in the delete browsing data dialog to delete all history. -->
    <string name="delete_history_prompt_button_everything">Všetko</string>

    <!-- Dialog message to the user asking to delete browsing data. Parameter will be replaced by app name. -->
    <string name="delete_browsing_data_prompt_message_3">%s odstráni vybrané údaje.</string>
    <!-- Text for the cancel button for the data deletion dialog -->
    <string name="delete_browsing_data_prompt_cancel">Zrušiť</string>
    <!-- Text for the allow button for the data deletion dialog -->
    <string name="delete_browsing_data_prompt_allow">Odstrániť</string>
    <!-- Text for the snackbar confirmation that the data was deleted -->
    <string name="preferences_delete_browsing_data_snackbar">Údaje o prehliadaní boli odstránené</string>

    <!-- Text for the snackbar to show the user that the deletion of browsing data is in progress -->
    <string name="deleting_browsing_data_in_progress">Odstraňujem súkromné údaje…</string>

    <!-- Dialog message to the user asking to delete all history items inside the opened group. Parameter will be replaced by a history group name. -->
    <string name="delete_all_history_group_prompt_message">Odstrániť všetky stránky v skupine “%s”</string>
    <!-- Text for the cancel button for the history group deletion dialog -->
    <string name="delete_history_group_prompt_cancel">Zrušiť</string>
    <!-- Text for the allow button for the history group dialog -->
    <string name="delete_history_group_prompt_allow">Odstrániť</string>
    <!-- Text for the snackbar confirmation that the history group was deleted -->
    <string name="delete_history_group_snackbar">Skupina bola odstránená</string>

    <!-- Onboarding -->
    <!-- Text for onboarding welcome header. -->
    <string name="onboarding_header_2">Vitajte na lepšom internete</string>
    <!-- Text for the onboarding welcome message. -->
    <string name="onboarding_message">Prehliadač vytvorený pre ľudí, nie pre zisky.</string>
    <!-- Text for the Firefox account onboarding sign in card header. -->
    <string name="onboarding_account_sign_in_header">Pokračujte tam, kde ste prestali</string>
    <!-- Text for the button to learn more about signing in to your Firefox account. -->
    <string name="onboarding_manual_sign_in_description">Synchronizujte karty a heslá medzi zariadeniami pre bezproblémové prepínanie obrazovky.</string>
    <!-- Text for the button to manually sign into Firefox account. -->
    <string name="onboarding_firefox_account_sign_in">Prihlásiť sa</string>
    <!-- text to display in the snackbar once account is signed-in -->
    <string name="onboarding_firefox_account_sync_is_on">Synchronizácia je zapnutá</string>
    <!-- Text for the tracking protection onboarding card header -->
    <string name="onboarding_tracking_protection_header">Ochrana súkromia v predvolenom nastavení</string>
    <!-- Text for the tracking protection card description. -->
    <string name="onboarding_tracking_protection_description">Obsahuje úplnú ochranu súborov cookie, aby ste zabránili sledovačom používať súbory cookie, aby vás mohli sledovať na rôznych stránkach.</string>
    <!-- text for tracking protection radio button option for standard level of blocking -->
    <string name="onboarding_tracking_protection_standard_button_2">Štandardná (predvolená)</string>
    <!-- text for standard blocking option button description -->
    <string name="onboarding_tracking_protection_standard_button_description_3">Vyvážená ochrana a výkon. Neovplyvní načítanie webových stránok.</string>
    <!-- text for tracking protection radio button option for strict level of blocking -->
    <string name="onboarding_tracking_protection_strict_option">Prísna</string>
    <!-- text for strict blocking option button description -->
    <string name="onboarding_tracking_protection_strict_button_description_3">Blokuje viac sledovacích prvkov. Stránky sa načítavajú rýchlejšie, ale niektoré funkcie na stránke môžu fungovať obmedzene.</string>
    <!-- text for the toolbar position card header  -->
    <string name="onboarding_toolbar_placement_header_1">Vyberte umiestnenie panela s nástrojmi</string>
    <!-- Text for the toolbar position card description -->
    <string name="onboarding_toolbar_placement_description">Ponechajte ho dolu alebo ho presuňte nahor.</string>
    <!-- Text for the privacy notice onboarding card header -->
    <string name="onboarding_privacy_notice_header_1">Svoje údaje máte pod kontrolou</string>
    <!-- Text for the privacy notice onboarding card description. -->
    <string name="onboarding_privacy_notice_description">Firefox vám dáva kontrolu nad tým, čo zdieľate online a čo zdieľate s nami.</string>
    <!-- Text for the button to read the privacy notice -->
    <string name="onboarding_privacy_notice_read_button">Prečítajte si naše zásady ochrany súkromia</string>

    <!-- Text for the conclusion onboarding message -->
    <string name="onboarding_conclusion_header">Ste pripravení otvoriť úžasný internet?</string>
    <!-- text for the button to finish onboarding -->
    <string name="onboarding_finish">Začať prehliadať</string>

    <!-- Onboarding theme -->
    <!-- text for the theme picker onboarding card header -->
    <string name="onboarding_theme_picker_header">Vyberte si tému vzhľadu</string>

    <!-- text for the theme picker onboarding card description -->
    <string name="onboarding_theme_picker_description_2">Šetrite batériu a svoj zrak zapnutím tmavého režimu.</string>
    <!-- Automatic theme setting (will follow device setting) -->
    <string name="onboarding_theme_automatic_title">Automatická</string>
    <!-- Summary of automatic theme setting (will follow device setting) -->
    <string name="onboarding_theme_automatic_summary">Prispôsobí sa nastaveniu vášho zariadenia</string>
    <!-- Theme setting for dark mode -->
    <string name="onboarding_theme_dark_title">Tmavá téma vzhľadu</string>
    <!-- Theme setting for light mode -->
    <string name="onboarding_theme_light_title">Svetlá téma vzhľadu</string>

    <!-- Text shown in snackbar when multiple tabs have been sent to device -->
    <string name="sync_sent_tabs_snackbar">Karty boli odoslané!</string>
    <!-- Text shown in snackbar when one tab has been sent to device  -->
    <string name="sync_sent_tab_snackbar">Karta bola odoslaná!</string>
    <!-- Text shown in snackbar when sharing tabs failed  -->
    <string name="sync_sent_tab_error_snackbar">Odoslanie sa nepodarilo</string>
    <!-- Text shown in snackbar for the "retry" action that the user has after sharing tabs failed -->
    <string name="sync_sent_tab_error_snackbar_action">ZNOVA</string>
    <!-- Title of QR Pairing Fragment -->
    <string name="sync_scan_code">Naskenovať kód</string>
    <!-- Instructions on how to access pairing -->
    <string name="sign_in_instructions"><![CDATA[Spustite Firefox na svojom počítači a navštívte stránku <b>https://firefox.com/pair</b>]]></string>
    <!-- Text shown for sign in pairing when ready -->
    <string name="sign_in_ready_for_scan">Skenovanie je pripravené</string>
    <!-- Text shown for settings option for sign with pairing -->
    <string name="sign_in_with_camera">Prihláste sa pomocou fotoaparátu</string>
    <!-- Text shown for settings option for sign with email -->
    <string name="sign_in_with_email">Použiť radšej e-mailovú adresu</string>
    <!-- Text shown for settings option for create new account text.'Firefox' intentionally hardcoded here.-->
    <string name="sign_in_create_account_text"><![CDATA[Ešte nemáte účet? <u>Vytvorte si ho</u> a synchronizujte svoj Firefox medzi zariadeniami.]]></string>
    <!-- Text shown in confirmation dialog to sign out of account. The first parameter is the name of the app (e.g. Firefox Preview) -->
    <string name="sign_out_confirmation_message_2">Aplikácia %s sa už viac nebude synchronizovať s vašim účtom, ale neodstráni z toho zariadenia žiadne z údajov prehliadania.</string>
    <!-- Option to continue signing out of account shown in confirmation dialog to sign out of account -->
    <string name="sign_out_disconnect">Odpojiť</string>
    <!-- Option to cancel signing out shown in confirmation dialog to sign out of account -->
    <string name="sign_out_cancel">Zrušiť</string>
    <!-- Error message snackbar shown after the user tried to select a default folder which cannot be altered -->
    <string name="bookmark_cannot_edit_root">Predvolené priečinky nie je možné upravovať</string>

    <!-- Enhanced Tracking Protection -->
    <!-- Link displayed in enhanced tracking protection panel to access tracking protection settings -->
    <string name="etp_settings">Nastavenia ochrany</string>
    <!-- Preference title for enhanced tracking protection settings -->
    <string name="preference_enhanced_tracking_protection">Rozšírená ochrana pred sledovaním</string>
    <!-- Title for the description of enhanced tracking protection -->
    <string name="preference_enhanced_tracking_protection_explanation_title">Nenechajte sa pri prehliadaní sledovať</string>
    <!-- Description of enhanced tracking protection. The first parameter is the name of the application (For example: Fenix) -->
    <string name="preference_enhanced_tracking_protection_explanation">%s vás chráni pred mnohými sledovacími prvkami, ktoré zbierajú informácie o tom, čo robíte na internete.</string>
    <!-- Text displayed that links to website about enhanced tracking protection -->
    <string name="preference_enhanced_tracking_protection_explanation_learn_more">Ďalšie informácie</string>
    <!-- Preference for enhanced tracking protection for the standard protection settings -->
    <string name="preference_enhanced_tracking_protection_standard_default_1">Štandardná (predvolená)</string>
    <!-- Preference description for enhanced tracking protection for the standard protection settings -->
    <string name="preference_enhanced_tracking_protection_standard_description_4">Vyvážená ochrana a výkon. Neovplyvní načítanie webových stránok.</string>
    <!--  Accessibility text for the Standard protection information icon  -->
    <string name="preference_enhanced_tracking_protection_standard_info_button">Čo blokuje štandardná ochrana pred sledovaním</string>
    <!-- Preference for enhanced tracking protection for the strict protection settings -->
    <string name="preference_enhanced_tracking_protection_strict">Prísna</string>
    <!-- Preference description for enhanced tracking protection for the strict protection settings -->
    <string name="preference_enhanced_tracking_protection_strict_description_3">Blokuje viac sledovacích prvkov. Stránky sa načítavajú rýchlejšie, ale niektoré funkcie na stránke môžu fungovať obmedzene.</string>
    <!--  Accessibility text for the Strict protection information icon  -->
    <string name="preference_enhanced_tracking_protection_strict_info_button">Čo blokuje prísna ochrana pred sledovaním</string>
    <!-- Preference for enhanced tracking protection for the custom protection settings -->
    <string name="preference_enhanced_tracking_protection_custom">Vlastná</string>
    <!-- Preference description for enhanced tracking protection for the strict protection settings -->
    <string name="preference_enhanced_tracking_protection_custom_description_2">Vyberte sledovacie prvky a skripty, ktoré chcete blokovať.</string>
    <!--  Accessibility text for the Strict protection information icon  -->
    <string name="preference_enhanced_tracking_protection_custom_info_button">Čo blokuje vlastná ochrana pred sledovaním</string>
    <!-- Header for categories that are being blocked by current Enhanced Tracking Protection settings -->
    <!-- Preference for enhanced tracking protection for the custom protection settings for cookies-->
    <string name="preference_enhanced_tracking_protection_custom_cookies">Cookies</string>
    <!-- Option for enhanced tracking protection for the custom protection settings for cookies-->
    <string name="preference_enhanced_tracking_protection_custom_cookies_1">Sledovacie prvky sociálnych sietí</string>
    <!-- Option for enhanced tracking protection for the custom protection settings for cookies-->
    <string name="preference_enhanced_tracking_protection_custom_cookies_2">Cookies z nenavštívených stránok</string>
    <!-- Option for enhanced tracking protection for the custom protection settings for cookies-->
    <string name="preference_enhanced_tracking_protection_custom_cookies_3">Všetky cookies tretích strán (môže obmedziť fungovanie niektorých stránok)</string>
    <!-- Option for enhanced tracking protection for the custom protection settings for cookies-->
    <string name="preference_enhanced_tracking_protection_custom_cookies_4">Všetky cookies (obmedzí fungovanie niektorých stránok)</string>
    <!-- Option for enhanced tracking protection for the custom protection settings for cookies-->
    <string name="preference_enhanced_tracking_protection_custom_cookies_5">Izolovať súbory cookie tretích strán</string>
    <!-- Preference for enhanced tracking protection for the custom protection settings for tracking content -->
    <string name="preference_enhanced_tracking_protection_custom_tracking_content">Sledovací obsah</string>
    <!-- Option for enhanced tracking protection for the custom protection settings for tracking content-->
    <string name="preference_enhanced_tracking_protection_custom_tracking_content_1">Vo všetkých kartách</string>
    <!-- Option for enhanced tracking protection for the custom protection settings for tracking content-->
    <string name="preference_enhanced_tracking_protection_custom_tracking_content_2">Len v súkromných kartách</string>
    <!-- Preference for enhanced tracking protection for the custom protection settings -->
    <string name="preference_enhanced_tracking_protection_custom_cryptominers">Ťažbu kryptomien</string>
    <!-- Preference for enhanced tracking protection for the custom protection settings -->
    <string name="preference_enhanced_tracking_protection_custom_fingerprinters">Vytváranie odtlačku prehliadača</string>
    <!-- Button label for navigating to the Enhanced Tracking Protection details -->
    <string name="enhanced_tracking_protection_details">Podrobnosti</string>
    <!-- Header for categories that are being being blocked by current Enhanced Tracking Protection settings -->
    <string name="enhanced_tracking_protection_blocked">Blokované</string>
    <!-- Header for categories that are being not being blocked by current Enhanced Tracking Protection settings -->
    <string name="enhanced_tracking_protection_allowed">Povolené</string>
    <!-- Category of trackers (social media trackers) that can be blocked by Enhanced Tracking Protection -->
    <string name="etp_social_media_trackers_title">Sledovacie prvky sociálnych sietí</string>
    <!-- Description of social media trackers that can be blocked by Enhanced Tracking Protection -->
    <string name="etp_social_media_trackers_description">Obmedzuje schopnosť sociálnych sietí sledovať vašu aktivitu na internete.</string>
    <!-- Category of trackers (cross-site tracking cookies) that can be blocked by Enhanced Tracking Protection -->
    <string name="etp_cookies_title">Sledovacie cookies</string>
    <!-- Category of trackers (cross-site tracking cookies) that can be blocked by Enhanced Tracking Protection -->
    <string name="etp_cookies_title_2">Cookies tretích strán</string>
    <!-- Description of cross-site tracking cookies that can be blocked by Enhanced Tracking Protection -->
    <string name="etp_cookies_description">Blokuje cookies, ktoré používajú reklamné siete a firmy na zber údajov z mnohých stránok.</string>
    <!-- Description of cross-site tracking cookies that can be blocked by Enhanced Tracking Protection -->
    <string name="etp_cookies_description_2">Úplná ochrana súborov cookie izoluje súbory cookie na webe, na ktorom sa nachádzate, takže sledovacie prvky, ako sú reklamné siete, ich nemôžu použiť na to, aby vás sledovali na iných weboch.</string>
    <!-- Category of trackers (cryptominers) that can be blocked by Enhanced Tracking Protection -->
    <string name="etp_cryptominers_title">Ťažba kryptomien</string>
    <!-- Description of cryptominers that can be blocked by Enhanced Tracking Protection -->
    <string name="etp_cryptominers_description">Bráni skriptom v prístupe k vášmu zariadeniu za účelom ťažby digitálnych mien.</string>
    <!-- Category of trackers (fingerprinters) that can be blocked by Enhanced Tracking Protection -->
    <string name="etp_fingerprinters_title">Odtlačok prehliadača</string>
    <!-- Description of fingerprinters that can be blocked by Enhanced Tracking Protection -->
    <string name="etp_fingerprinters_description">Zastaví zhromažďovanie údajov o vašom zariadení, ktoré my mohli byť použité na vašu identifikáciu alebo sledovanie.</string>
    <!-- Category of trackers (tracking content) that can be blocked by Enhanced Tracking Protection -->
    <string name="etp_tracking_content_title">Sledovací obsah</string>
    <!-- Description of tracking content that can be blocked by Enhanced Tracking Protection -->
    <string name="etp_tracking_content_description">Blokuje načítanie reklám, videí a ďalšieho obsahu, ktorý obsahuje sledovací kód. To môže ovplyvniť fungovanie niektorých webových stránok.</string>
    <!-- Enhanced Tracking Protection message that protection is currently on for this site -->
    <string name="etp_panel_on">Ochrana je na tejto stránke zapnutá</string>
    <!-- Enhanced Tracking Protection message that protection is currently off for this site -->
    <string name="etp_panel_off">Ochrana je na tejto stránke vypnutá</string>
    <!-- Header for exceptions list for which sites enhanced tracking protection is always off -->
    <string name="enhanced_tracking_protection_exceptions">Rozšírená ochrana pred sledovaním je na týchto stránkach vypnutá</string>
    <!-- Content description (not visible, for screen readers etc.): Navigate
    back from ETP details (Ex: Tracking content) -->
    <string name="etp_back_button_content_description">Prejsť dozadu</string>
    <!-- About page link text to open what's new link -->
    <string name="about_whats_new">Novinky v aplikácii %s</string>
    <!-- Open source licenses page title
    The first parameter is the app name -->
    <string name="open_source_licenses_title">%s | OSS knižnice</string>

    <!-- Category of trackers (redirect trackers) that can be blocked by Enhanced Tracking Protection -->
    <string name="etp_redirect_trackers_title">Sledovače presmerovania</string>
    <!-- Description of redirect tracker cookies that can be blocked by Enhanced Tracking Protection -->
    <string name="etp_redirect_trackers_description">Odstráni cookies nastavené v priebehu presmerovania známymi sledujúcimi stránkami.</string>

    <!-- Description of the SmartBlock Enhanced Tracking Protection feature. The * symbol is intentionally hardcoded here,
         as we use it on the UI to indicate which trackers have been partially unblocked.  -->
    <string name="preference_etp_smartblock_description">Niektoré sledovacie prvky označené nižšie boli na tejto stránke čiastočne odblokované, pretože s nimi prebiehala interakcia*.</string>
    <!-- Text displayed that links to website about enhanced tracking protection SmartBlock -->
    <string name="preference_etp_smartblock_learn_more">Ďalšie informácie</string>

    <!-- About page link text to open support link -->
    <string name="about_support">Podpora</string>
    <!-- About page link text to list of past crashes (like about:crashes on desktop) -->
    <string name="about_crashes">Zlyhania</string>
    <!-- About page link text to open privacy notice link -->
    <string name="about_privacy_notice">Zásady ochrany súkromia</string>
    <!-- About page link text to open know your rights link -->
    <string name="about_know_your_rights">Spoznajte svoje práva</string>
    <!-- About page link text to open licensing information link -->
    <string name="about_licensing_information">Informácie o licenciách</string>
    <!-- About page link text to open a screen with libraries that are used -->
    <string name="about_other_open_source_libraries">Knižnice, ktoré používame</string>

    <!-- Toast shown to the user when they are activating the secret dev menu
        The first parameter is number of long clicks left to enable the menu -->
    <string name="about_debug_menu_toast_progress">Počet kliknutí pre povolenie ponuky pre ladenie: %1$d</string>
    <string name="about_debug_menu_toast_done">Ponuka pre ladenie je povolená</string>

    <!-- Browser long press popup menu -->
    <!-- Copy the current url -->
    <string name="browser_toolbar_long_press_popup_copy">Kopírovať</string>
    <!-- Paste & go the text in the clipboard. '&amp;' is replaced with the ampersand symbol: & -->
    <string name="browser_toolbar_long_press_popup_paste_and_go">Prilepiť a prejsť</string>
    <!-- Paste the text in the clipboard -->
    <string name="browser_toolbar_long_press_popup_paste">Prilepiť</string>

    <!-- Snackbar message shown after an URL has been copied to clipboard. -->
    <string name="browser_toolbar_url_copied_to_clipboard_snackbar">Adresa bola skopírovaná do schránky</string>

    <!-- Title text for the Add To Homescreen dialog -->
    <string name="add_to_homescreen_title">Pridať na úvodnú obrazovku</string>
    <!-- Cancel button text for the Add to Homescreen dialog -->
    <string name="add_to_homescreen_cancel">Zrušiť</string>
    <!-- Add button text for the Add to Homescreen dialog -->
    <string name="add_to_homescreen_add">Pridať</string>
    <!-- Continue to website button text for the first-time Add to Homescreen dialog -->
    <string name="add_to_homescreen_continue">Pokračovať na webovú stránku</string>
    <!-- Placeholder text for the TextView in the Add to Homescreen dialog -->
    <string name="add_to_homescreen_text_placeholder">Názov skratky</string>

    <!-- Describes the add to homescreen functionality -->
    <string name="add_to_homescreen_description_2">Túto webovú stránku si môžete jednoducho pridať na svoju domovskú obrazovku a mať tak okamžitý prístup k prehliadaniu.</string>

    <!-- Preference for managing the settings for logins and passwords in Fenix -->
    <string name="preferences_passwords_logins_and_passwords">Prihlasovacie údaje</string>
    <!-- Preference for managing the saving of logins and passwords in Fenix -->
    <string name="preferences_passwords_save_logins">Ukladanie prihlasovacích údajov</string>
    <!-- Preference option for asking to save passwords in Fenix -->
    <string name="preferences_passwords_save_logins_ask_to_save">Pred uložením sa opýtať</string>
    <!-- Preference option for never saving passwords in Fenix -->
    <string name="preferences_passwords_save_logins_never_save">Neukladať</string>
    <!-- Preference for autofilling saved logins in Firefox (in web content), %1$s will be replaced with the app name -->
    <string name="preferences_passwords_autofill2">Automatické dopĺňanie v aplikácii %1$s</string>
    <!-- Description for the preference for autofilling saved logins in Firefox (in web content), %1$s will be replaced with the app name -->
    <string name="preferences_passwords_autofill_description">Vypĺňa používateľské mená a heslá na stránkach počas používania aplikácie %1$s.</string>
    <!-- Preference for autofilling logins from Fenix in other apps (e.g. autofilling the Twitter app) -->
    <string name="preferences_android_autofill">Automatické dopĺňanie v iných aplikáciách</string>
    <!-- Description for the preference for autofilling logins from Fenix in other apps (e.g. autofilling the Twitter app) -->
    <string name="preferences_android_autofill_description">Vypĺňa používateľské mená a heslá v iných aplikáciách vo vašom zariadení.</string>

    <!-- Preference option for adding a login -->
    <string name="preferences_logins_add_login">Pridať prihlasovacie údaje</string>

    <!-- Preference for syncing saved logins in Fenix -->
    <string name="preferences_passwords_sync_logins">Synchronizácia prihlasovacích údajov</string>
    <!-- Preference for syncing saved logins in Fenix, when not signed in-->
    <string name="preferences_passwords_sync_logins_across_devices">Synchronizovať prihlasovacie údaje medzi zariadeniami</string>
    <!-- Preference to access list of saved logins -->
    <string name="preferences_passwords_saved_logins">Uložené prihlasovacie údaje</string>
    <!-- Description of empty list of saved passwords. Placeholder is replaced with app name.  -->
    <string name="preferences_passwords_saved_logins_description_empty_text">Uložené alebo synchronizované údaje v aplikácii %s sa zobrazia tu.</string>
    <!-- Preference to access list of saved logins -->
    <string name="preferences_passwords_saved_logins_description_empty_learn_more_link">Ďalšie informácie o službe Sync.</string>
    <!-- Preference to access list of login exceptions that we never save logins for -->
    <string name="preferences_passwords_exceptions">Výnimky</string>
    <!-- Empty description of list of login exceptions that we never save logins for -->
    <string name="preferences_passwords_exceptions_description_empty">Tu sa zobrazia prihlasovacie údaje, ktoré sa nebudú ukladať.</string>
    <!-- Description of list of login exceptions that we never save logins for -->
    <string name="preferences_passwords_exceptions_description">Pre nasledujúce stránky sa nebudú ukladať prihlasovacie údaje.</string>
    <!-- Text on button to remove all saved login exceptions -->
    <string name="preferences_passwords_exceptions_remove_all">Odstrániť všetky výnimky</string>
    <!-- Hint for search box in logins list -->
    <string name="preferences_passwords_saved_logins_search">Hľadať</string>
    <!-- The header for the site that a login is for -->
    <string name="preferences_passwords_saved_logins_site">Stránka</string>
    <!-- The header for the username for a login -->
    <string name="preferences_passwords_saved_logins_username">Používateľské meno</string>
    <!-- The header for the password for a login -->
    <string name="preferences_passwords_saved_logins_password">Heslo</string>
    <!-- Shown in snackbar to tell user that the password has been copied -->
    <string name="logins_password_copied">Heslo bolo skopírované do schránky</string>
    <!-- Shown in snackbar to tell user that the username has been copied -->
    <string name="logins_username_copied">Používateľské meno bolo skopírované do schránky</string>
    <!-- Content Description (for screenreaders etc) read for the button to copy a password in logins-->
    <string name="saved_logins_copy_password">Kopírovať heslo</string>
    <!-- Content Description (for screenreaders etc) read for the button to clear a password while editing a login-->
    <string name="saved_logins_clear_password">Vymazať heslo</string>
    <!-- Content Description (for screenreaders etc) read for the button to copy a username in logins -->
    <string name="saved_login_copy_username">Kopírovať používateľské meno</string>
    <!-- Content Description (for screenreaders etc) read for the button to clear a username while editing a login -->
    <string name="saved_login_clear_username">Vymazať používateľské meno</string>
    <!-- Content Description (for screenreaders etc) read for the button to clear the hostname field while creating a login -->
    <string name="saved_login_clear_hostname">Vymazať názov hostiteľa</string>
    <!-- Content Description (for screenreaders etc) read for the button to open a site in logins -->
    <string name="saved_login_open_site">Otvoriť stránku v prehliadači</string>
    <!-- Content Description (for screenreaders etc) read for the button to reveal a password in logins -->
    <string name="saved_login_reveal_password">Zobraziť heslo</string>
    <!-- Content Description (for screenreaders etc) read for the button to hide a password in logins -->
    <string name="saved_login_hide_password">Skryť heslo</string>
    <!-- Message displayed in biometric prompt displayed for authentication before allowing users to view their logins -->
    <string name="logins_biometric_prompt_message">Pre zobrazenie prihlasovacích údajov odomknite zariadenie</string>
    <!-- Title of warning dialog if users have no device authentication set up -->
    <string name="logins_warning_dialog_title">Zabezpečte svoje prihlasovacie údaje</string>
    <!-- Message of warning dialog if users have no device authentication set up -->
    <string name="logins_warning_dialog_message">Nastavte si vzor, kód alebo heslo, ktorým ochránite svoje uložené prihlasovacie údaje v prípade, že vaše zariadenie bude používať niekto iný.</string>
    <!-- Negative button to ignore warning dialog if users have no device authentication set up -->
    <string name="logins_warning_dialog_later">Neskôr</string>
    <!-- Positive button to send users to set up a pin of warning dialog if users have no device authentication set up -->
    <string name="logins_warning_dialog_set_up_now">Nastaviť</string>
    <!-- Title of PIN verification dialog to direct users to re-enter their device credentials to access their logins -->
    <string name="logins_biometric_prompt_message_pin">Odomknite svoje zariadenie</string>
    <!-- Title for Accessibility Force Enable Zoom Preference -->
    <string name="preference_accessibility_force_enable_zoom">Približovanie na všetkých stránkach</string>
    <!-- Summary for Accessibility Force Enable Zoom Preference -->
    <string name="preference_accessibility_force_enable_zoom_summary">Povolenie priblíženia aj na stránkach, ktoré toto gesto nepodporujú.</string>

    <!-- Saved logins sorting strategy menu item -by name- (if selected, it will sort saved logins alphabetically) -->
    <string name="saved_logins_sort_strategy_alphabetically">názvu (A-Z)</string>
    <!-- Saved logins sorting strategy menu item -by last used- (if selected, it will sort saved logins by last used) -->
    <string name="saved_logins_sort_strategy_last_used">posledného použitia</string>
    <!-- Content description (not visible, for screen readers etc.): Sort saved logins dropdown menu chevron icon -->
    <string name="saved_logins_menu_dropdown_chevron_icon_content_description">Zoradiť ponuku prihlasovacích údajov</string>

    <!-- Autofill -->
    <!-- Preference and title for managing the autofill settings -->
    <string name="preferences_autofill">Automatické dopĺňanie</string>
    <!-- Preference and title for managing the settings for addresses -->
    <string name="preferences_addresses">Adresy</string>
    <!-- Preference and title for managing the settings for credit cards -->
    <string name="preferences_credit_cards">Platobné karty</string>
    <!-- Preference for saving and autofilling credit cards -->
    <string name="preferences_credit_cards_save_and_autofill_cards">Ukladať a automaticky dopĺňať údaje o platobných kartách</string>
    <!-- Preference summary for saving and autofilling credit card data -->
    <string name="preferences_credit_cards_save_and_autofill_cards_summary">Údaje sú šifrované</string>
    <!-- Preference option for syncing credit cards across devices. This is displayed when the user is not signed into sync -->
    <string name="preferences_credit_cards_sync_cards_across_devices">Synchronizovať karty naprieč zariadeniami</string>
    <!-- Preference option for syncing credit cards across devices. This is displayed when the user is signed into sync -->
    <string name="preferences_credit_cards_sync_cards">Synchronizovať platobné karty</string>
    <!-- Preference option for adding a credit card -->
    <string name="preferences_credit_cards_add_credit_card">Pridať platobnú kartu</string>

    <!-- Preference option for managing saved credit cards -->
    <string name="preferences_credit_cards_manage_saved_cards">Spravovať uložené karty</string>
    <!-- Preference option for adding an address -->
    <string name="preferences_addresses_add_address">Pridať adresu</string>
    <!-- Preference option for managing saved addresses -->
    <string name="preferences_addresses_manage_addresses">Spravovať adresy</string>
    <!-- Preference for saving and autofilling addresses -->
    <string name="preferences_addresses_save_and_autofill_addresses">Ukladať a automaticky dopĺňať adresy</string>
    <!-- Preference summary for saving and autofilling address data -->
    <string name="preferences_addresses_save_and_autofill_addresses_summary">Zahŕňa informácie ako sú čísla, e-mailové adresy a dodacie adresy</string>

    <!-- Title of the "Add card" screen -->
    <string name="credit_cards_add_card">Pridať kartu</string>
    <!-- Title of the "Edit card" screen -->
    <string name="credit_cards_edit_card">Upraviť kartu</string>
    <!-- The header for the card number of a credit card -->
    <string name="credit_cards_card_number">Číslo karty</string>
    <!-- The header for the expiration date of a credit card -->
    <string name="credit_cards_expiration_date">Dátum vypršania platnosti</string>
    <!-- The label for the expiration date month of a credit card to be used by a11y services-->
    <string name="credit_cards_expiration_date_month">Dátum vypršania platnosti (mesiac)</string>
    <!-- The label for the expiration date year of a credit card to be used by a11y services-->
    <string name="credit_cards_expiration_date_year">Dátum vypršania platnosti (rok)</string>
    <!-- The header for the name on the credit card -->
    <string name="credit_cards_name_on_card">Meno na karte</string>
    <!-- The text for the "Delete card" menu item for deleting a credit card -->
    <string name="credit_cards_menu_delete_card">Odstrániť kartu</string>
    <!-- The text for the "Delete card" button for deleting a credit card -->
    <string name="credit_cards_delete_card_button">Odstrániť kartu</string>
    <!-- The text for the confirmation message of "Delete card" dialog -->
    <string name="credit_cards_delete_dialog_confirmation">Naozaj chcete odstrániť túto kreditnú kartu?</string>
    <!-- The text for the positive button on "Delete card" dialog -->
    <string name="credit_cards_delete_dialog_button">Odstrániť</string>
    <!-- The title for the "Save" menu item for saving a credit card -->
    <string name="credit_cards_menu_save">Uložiť</string>
    <!-- The text for the "Save" button for saving a credit card -->
    <string name="credit_cards_save_button">Uložiť</string>
    <!-- The text for the "Cancel" button for cancelling adding, updating or deleting a credit card -->
    <string name="credit_cards_cancel_button">Zrušiť</string>
    <!-- Title of the "Saved cards" screen -->
    <string name="credit_cards_saved_cards">Uložené karty</string>

    <!-- Error message for credit card number validation -->
    <string name="credit_cards_number_validation_error_message">Prosím, zadajte platné číslo platobnej karty</string>

    <!-- Error message for credit card name on card validation -->
    <string name="credit_cards_name_on_card_validation_error_message">Vyplňte toto pole</string>
    <!-- Message displayed in biometric prompt displayed for authentication before allowing users to view their saved credit cards -->
    <string name="credit_cards_biometric_prompt_message">Odomknutím zobrazíte svoje uložené kreditné karty</string>
    <!-- Title of warning dialog if users have no device authentication set up -->
    <string name="credit_cards_warning_dialog_title">Zabezpečte svoje kreditné karty</string>
    <!-- Message of warning dialog if users have no device authentication set up -->
    <string name="credit_cards_warning_dialog_message">Nastavte si vzor, kód alebo heslo, ktorým ochránite svoje uložené kreditné karty v prípade, že vaše zariadenie bude používať niekto iný.</string>
    <!-- Positive button to send users to set up a pin of warning dialog if users have no device authentication set up -->
    <string name="credit_cards_warning_dialog_set_up_now">Nastaviť teraz</string>
    <!-- Negative button to ignore warning dialog if users have no device authentication set up -->
    <string name="credit_cards_warning_dialog_later">Neskôr</string>
    <!-- Title of PIN verification dialog to direct users to re-enter their device credentials to access their credit cards -->
    <string name="credit_cards_biometric_prompt_message_pin">Odomknite svoje zariadenie</string>
    <!-- Message displayed in biometric prompt for authentication, before allowing users to use their stored credit card information -->
    <string name="credit_cards_biometric_prompt_unlock_message">Odomknutím použijete uložené informácie o kreditnej karte</string>

    <!-- Title of the "Add address" screen -->
    <string name="addresses_add_address">Pridať adresu</string>
    <!-- Title of the "Edit address" screen -->
    <string name="addresses_edit_address">Úprava adresy</string>
    <!-- Title of the "Manage addresses" screen -->
    <string name="addresses_manage_addresses">Spravovať adresy</string>
    <!-- The header for the first name of an address -->
    <string name="addresses_first_name">Krstné meno</string>
    <!-- The header for the middle name of an address -->
    <string name="addresses_middle_name">Stredné meno</string>
    <!-- The header for the last name of an address -->
    <string name="addresses_last_name">Priezvisko</string>
    <!-- The header for the street address of an address -->
    <string name="addresses_street_address">Ulica</string>
    <!-- The header for the city of an address -->
    <string name="addresses_city">Mesto</string>
    <!-- The header for the subregion of an address when "state" should be used -->
    <string name="addresses_state">Štát</string>
    <!-- The header for the subregion of an address when "province" should be used -->
    <string name="addresses_province">Kraj</string>
    <!-- The header for the zip code of an address -->
    <string name="addresses_zip">PSČ</string>
    <!-- The header for the country or region of an address -->
    <string name="addresses_country">Krajina alebo oblasť</string>
    <!-- The header for the phone number of an address -->
    <string name="addresses_phone">Telefón</string>
    <!-- The header for the email of an address -->
    <string name="addresses_email">E-mail</string>
    <!-- The text for the "Save" button for saving an address -->
    <string name="addresses_save_button">Uložiť</string>
    <!-- The text for the "Cancel" button for cancelling adding, updating or deleting an address -->
    <string name="addresses_cancel_button">Zrušiť</string>
    <!-- The text for the "Delete address" button for deleting an address -->
    <string name="addressess_delete_address_button">Odstrániť adresu</string>

    <!-- The title for the "Delete address" confirmation dialog -->
    <string name="addressess_confirm_dialog_message">Naozaj chcete odstrániť túto adresu?</string>
    <!-- The text for the positive button on "Delete address" dialog -->
    <string name="addressess_confirm_dialog_ok_button">Odstrániť</string>
    <!-- The text for the negative button on "Delete address" dialog -->
    <string name="addressess_confirm_dialog_cancel_button">Zrušiť</string>
    <!-- The text for the "Save address" menu item for saving an address -->
    <string name="address_menu_save_address">Uložiť adresu</string>
    <!-- The text for the "Delete address" menu item for deleting an address -->
    <string name="address_menu_delete_address">Odstrániť adresu</string>

    <!-- Title of the Add search engine screen -->
    <string name="search_engine_add_custom_search_engine_title">Pridať vyhľadávací modul</string>
    <!-- Title of the Edit search engine screen -->
    <string name="search_engine_edit_custom_search_engine_title">Upraviť vyhľadávací modul</string>
    <!-- Content description (not visible, for screen readers etc.): Title for the button to add a search engine in the action bar -->
    <string name="search_engine_add_button_content_description">Pridať</string>
    <!-- Content description (not visible, for screen readers etc.): Title for the button to save a search engine in the action bar -->
    <string name="search_engine_add_custom_search_engine_edit_button_content_description">Uložiť</string>
    <!-- Text for the menu button to edit a search engine -->
    <string name="search_engine_edit">Upraviť</string>
    <!-- Text for the menu button to delete a search engine -->
    <string name="search_engine_delete">Odstrániť</string>

    <!-- Text for the button to create a custom search engine on the Add search engine screen -->
    <string name="search_add_custom_engine_label_other">Iný</string>
    <!-- Placeholder text shown in the Search Engine Name TextField before a user enters text -->
    <string name="search_add_custom_engine_name_hint">Názov</string>
    <!-- Placeholder text shown in the Search String TextField before a user enters text -->
    <string name="search_add_custom_engine_search_string_hint">Výraz vyhľadávania</string>
    <!-- Description text for the Search String TextField. The %s is part of the string -->
    <string formatted="false" name="search_add_custom_engine_search_string_example">Nahraďte výraz s „%s“. Príklad:\nhttps://www.google.com/search?q=%s</string>

    <!-- Accessibility description for the form in which details about the custom search engine are entered -->
    <string name="search_add_custom_engine_form_description">Podrobnosti vlastného vyhľadávacieho modulu</string>

    <!-- Text shown when a user leaves the name field empty -->
    <string name="search_add_custom_engine_error_empty_name">Zadajte názov vyhľadávacieho modulu</string>
    <!-- Text shown when a user leaves the search string field empty -->
    <string name="search_add_custom_engine_error_empty_search_string">Zadajte hľadaný výraz</string>
    <!-- Text shown when a user leaves out the required template string -->
    <string name="search_add_custom_engine_error_missing_template">Skontrolujte, či sa hľadaný výraz formátovo zhoduje s príkladom</string>
    <!-- Text shown when we aren't able to validate the custom search query. The first parameter is the url of the custom search engine -->
    <string name="search_add_custom_engine_error_cannot_reach">Chyba pri pripájaní k „%s“</string>
    <!-- Text shown when a user creates a new search engine -->
    <string name="search_add_custom_engine_success_message">Vytvorený %s</string>
    <!-- Text shown when a user successfully edits a custom search engine -->
    <string name="search_edit_custom_engine_success_message">Uložený %s</string>
    <!-- Text shown when a user successfully deletes a custom search engine -->
    <string name="search_delete_search_engine_success_message">Odstránený %s</string>

    <!-- Heading for the instructions to allow a permission -->
    <string name="phone_feature_blocked_intro">Postup pre povolenie:</string>
    <!-- First step for the allowing a permission -->
    <string name="phone_feature_blocked_step_settings">1. Prejdite do nastavení Androidu</string>
    <!-- Second step for the allowing a permission -->
    <string name="phone_feature_blocked_step_permissions"><![CDATA[2. Ťuknite na <b>Povolenia</b>]]></string>
    <!-- Third step for the allowing a permission (Fore example: Camera) -->
    <string name="phone_feature_blocked_step_feature"><![CDATA[3. Prepnite prepínač <b>%1$s</b> do polohy ZAPNUTÉ]]></string>

    <!-- Label that indicates a site is using a secure connection -->
    <string name="quick_settings_sheet_secure_connection_2">Pripojenie je zabezpečené</string>
    <!-- Label that indicates a site is using a insecure connection -->
    <string name="quick_settings_sheet_insecure_connection_2">Pripojenie nie je zabezpečené</string>
    <!-- Label to clear site data -->
    <string name="clear_site_data">Vymazať cookies a údaje stránok</string>
    <!-- Confirmation message for a dialog confirming if the user wants to delete all data for current site -->
    <string name="confirm_clear_site_data"><![CDATA[Naozaj chcete vymazať všetky súbory cookie a údaje pre stránku <b>%s</b>?]]></string>
    <!-- Confirmation message for a dialog confirming if the user wants to delete all the permissions for all sites-->
    <string name="confirm_clear_permissions_on_all_sites">Naozaj chcete odstrániť všetky povolenia pre všetky stránky?</string>
    <!-- Confirmation message for a dialog confirming if the user wants to delete all the permissions for a site-->
    <string name="confirm_clear_permissions_site">Naozaj chcete odstrániť všetky povolenia pre túto stránku?</string>
    <!-- Confirmation message for a dialog confirming if the user wants to set default value a permission for a site-->
    <string name="confirm_clear_permission_site">Naozaj chcete odstrániť toto povolenie pre túto stránku?</string>
    <!-- label shown when there are not site exceptions to show in the site exception settings -->
    <string name="no_site_exceptions">Žiadne výnimky</string>
    <!-- Bookmark deletion confirmation -->
    <string name="bookmark_deletion_confirmation">Naozaj chcete odstrániť túto záložku?</string>
    <!-- Browser menu button that adds a shortcut to the home fragment -->
    <string name="browser_menu_add_to_shortcuts">Pridať medzi skratky</string>
    <!-- Browser menu button that removes a shortcut from the home fragment -->
    <string name="browser_menu_remove_from_shortcuts">Odstrániť zo skratiek</string>
    <!-- text shown before the issuer name to indicate who its verified by, parameter is the name of
     the certificate authority that verified the ticket-->
    <string name="certificate_info_verified_by">Overil ju: %1$s</string>
    <!-- Login overflow menu delete button -->
    <string name="login_menu_delete_button">Odstrániť</string>
    <!-- Login overflow menu edit button -->
    <string name="login_menu_edit_button">Upraviť</string>
    <!-- Message in delete confirmation dialog for logins -->
    <string name="login_deletion_confirmation">Naozaj chcete odstrániť tieto prihlasovacie údaje?</string>
    <!-- Positive action of a dialog asking to delete  -->
    <string name="dialog_delete_positive">Odstrániť</string>
    <!-- Negative action of a dialog asking to delete login -->
    <string name="dialog_delete_negative">Zrušiť</string>
    <!--  The saved login options menu description. -->
    <string name="login_options_menu">Možnosti prihlásenia</string>
    <!--  The editable text field for a login's web address. -->
    <string name="saved_login_hostname_description">Upraviteľné textové pole pre webovú adresu.</string>
    <!--  The editable text field for a login's username. -->
    <string name="saved_login_username_description">Upraviteľné textové pole pre používateľské meno.</string>
    <!--  The editable text field for a login's password. -->
    <string name="saved_login_password_description">Upraviteľné textové pole pre heslo.</string>
    <!--  The button description to save changes to an edited login. -->
    <string name="save_changes_to_login">Uložiť zmeny prihlasovacích údajov.</string>
    <!--  The page title for editing a saved login. -->
    <string name="edit">Upraviť</string>
    <!--  The page title for adding new login. -->
    <string name="add_login">Pridať nové prihlasovacie údaje</string>
    <!--  The error message in add/edit login view when password field is blank. -->
    <string name="saved_login_password_required">Vyžaduje sa heslo</string>
    <!--  The error message in add login view when username field is blank. -->
    <string name="saved_login_username_required">Vyžaduje sa používateľské meno</string>
    <!--  The error message in add login view when hostname field is blank. -->
    <string name="saved_login_hostname_required" tools:ignore="UnusedResources">Vyžaduje sa názov hostiteľa</string>
    <!-- Voice search button content description  -->
    <string name="voice_search_content_description">Hlasové vyhľadávanie</string>
    <!-- Voice search prompt description displayed after the user presses the voice search button -->
    <string name="voice_search_explainer">Hovorte teraz</string>

    <!--  The error message in edit login view when a duplicate username exists. -->
    <string name="saved_login_duplicate">Prihlasovacie údaje s týmto používateľským menom už existujú</string>

    <!-- This is the hint text that is shown inline on the hostname field of the create new login page. 'https://www.example.com' intentionally hardcoded here -->
    <string name="add_login_hostname_hint_text">https://www.example.com</string>
    <!-- This is an error message shown below the hostname field of the add login page when a hostname does not contain http or https. -->
    <string name="add_login_hostname_invalid_text_3">Webová adresa musí obsahovať &quot;https://&quot; alebo &quot;http://&quot;</string>
    <!-- This is an error message shown below the hostname field of the add login page when a hostname is invalid. -->
    <string name="add_login_hostname_invalid_text_2">Vyžaduje sa platný názov hostiteľa</string>

    <!-- Synced Tabs -->
    <!-- Text displayed to ask user to connect another device as no devices found with account -->
    <string name="synced_tabs_connect_another_device">Pripojiť ďalšie zariadenie.</string>
    <!-- Text displayed asking user to re-authenticate -->
    <string name="synced_tabs_reauth">Prosím, znova overte totožnosť.</string>
    <!-- Text displayed when user has disabled tab syncing in Firefox Sync Account -->
    <string name="synced_tabs_enable_tab_syncing">Prosím, zapnite synchronizovanie kariet.</string>

    <!-- Text displayed when user has no tabs that have been synced -->
    <string name="synced_tabs_no_tabs">Vo Firefoxe na svojich ďalších zariadeniach nemáte otvorené žiadne karty.</string>
    <!-- Text displayed in the synced tabs screen when a user is not signed in to Firefox Sync describing Synced Tabs -->
    <string name="synced_tabs_sign_in_message">Zobraziť zoznam kariet z ostatných zariadení.</string>
    <!-- Text displayed on a button in the synced tabs screen to link users to sign in when a user is not signed in to Firefox Sync -->
    <string name="synced_tabs_sign_in_button">Prihlásiť sa a synchronizovať</string>

    <!-- The text displayed when a synced device has no tabs to show in the list of Synced Tabs. -->
    <string name="synced_tabs_no_open_tabs">Žiadne otvorené karty</string>

    <!-- Content description for expanding a group of synced tabs. -->
    <string name="synced_tabs_expand_group">Rozbaliť skupinu synchronizovaných kariet</string>
    <!-- Content description for collapsing a group of synced tabs. -->
    <string name="synced_tabs_collapse_group">Zbaliť skupinu synchronizovaných kariet</string>

    <!-- Top Sites -->
    <!-- Title text displayed in the dialog when shortcuts limit is reached. -->
    <string name="shortcut_max_limit_title">Bol dosiahnutý limit počtu skratiek</string>
    <!-- Content description text displayed in the dialog when shortcut limit is reached. -->
    <string name="shortcut_max_limit_content">Ak chcete pridať novú skratku, musíte jednu odstrániť. Podržte na nej prst a vyberte možnosť Odstrániť.</string>
    <!-- Confirmation dialog button text when top sites limit is reached. -->
    <string name="top_sites_max_limit_confirmation_button">Ok, rozumiem</string>

    <!-- Label for the preference to show the shortcuts for the most visited top sites on the homepage -->
    <string name="top_sites_toggle_top_recent_sites_4">Skratky</string>
	<!-- Title text displayed in the rename top site dialog. -->
	<string name="top_sites_rename_dialog_title">Názov</string>
    <!-- Hint for renaming title of a shortcut -->
    <string name="shortcut_name_hint">Názov skratky</string>
	<!-- Button caption to confirm the renaming of the top site. -->
	<string name="top_sites_rename_dialog_ok">OK</string>
	<!-- Dialog button text for canceling the rename top site prompt. -->
	<string name="top_sites_rename_dialog_cancel">Zrušiť</string>

    <!-- Text for the menu button to open the homepage settings. -->
    <string name="top_sites_menu_settings">Nastavenia</string>
    <!-- Text for the menu button to navigate to sponsors and privacy support articles. '&amp;' is replaced with the ampersand symbol: & -->
    <string name="top_sites_menu_sponsor_privacy">Naši sponzori a vaše súkromie</string>
    <!-- Label text displayed for a sponsored top site. -->
    <string name="top_sites_sponsored_label">Sponzorované</string>

    <!-- Inactive tabs in the tabs tray -->
    <!-- Title text displayed in the tabs tray when a tab has been unused for 14 days. -->
    <string name="inactive_tabs_title">Neaktívne karty</string>
    <!-- Content description for closing all inactive tabs -->
    <string name="inactive_tabs_delete_all">Zavrieť všetky neaktívne karty</string>

    <!-- Content description for expanding the inactive tabs section. -->
    <string name="inactive_tabs_expand_content_description">Rozbaliť neaktívne karty</string>
    <!-- Content description for collapsing the inactive tabs section. -->
    <string name="inactive_tabs_collapse_content_description">Zbaliť neaktívne karty</string>

    <!-- Inactive tabs auto-close message in the tabs tray -->
    <!-- The header text of the auto-close message when the user is asked if they want to turn on the auto-closing of inactive tabs. -->
    <string name="inactive_tabs_auto_close_message_header" tools:ignore="UnusedResources">Automaticky zavrieť po jednom mesiaci?</string>
    <!-- A description below the header to notify the user what the inactive tabs auto-close feature is. -->
    <string name="inactive_tabs_auto_close_message_description" tools:ignore="UnusedResources">Firefox môže zavrieť karty, ktoré ste za posledný mesiac nevideli.</string>
    <!-- A call to action below the description to allow the user to turn on the auto closing of inactive tabs. -->
    <string name="inactive_tabs_auto_close_message_action" tools:ignore="UnusedResources">ZAPNÚŤ AUTOMATICKÉ ZATVÁRANIE</string>

    <!-- Text for the snackbar to confirm auto-close is enabled for inactive tabs -->
    <string name="inactive_tabs_auto_close_message_snackbar">Automatické zatváranie povolené</string>

    <!-- Awesome bar suggestion's headers -->
    <!-- Search suggestions title for Firefox Suggest. -->
    <string name="firefox_suggest_header">Návrhy Firefoxu</string>

    <!-- Title for search suggestions when Google is the default search suggestion engine. -->
    <string name="google_search_engine_suggestion_header">Vyhľadávanie Google</string>
    <!-- Title for search suggestions when the default search suggestion engine is anything other than Google. The first parameter is default search engine name. -->
    <string name="other_default_search_engine_suggestion_header">Vyhľadávanie %s</string>

    <!-- Default browser experiment -->
    <string name="default_browser_experiment_card_text">Nastavte si automatické otváranie webových stránok, e-mailov a správ vo Firefoxe.</string>

    <!-- Content description for close button in collection placeholder. -->
    <string name="remove_home_collection_placeholder_content_description">Odstrániť</string>

    <!-- Content description radio buttons with a link to more information -->
    <string name="radio_preference_info_content_description">Kliknutím zobrazíte viac podrobností</string>

    <!-- Content description for the action bar "up" button -->
    <string name="action_bar_up_description">Prejsť nahor</string>

    <!-- Content description for privacy content close button -->
    <string name="privacy_content_close_button_content_description">Zavrieť</string>

    <!-- Pocket recommended stories -->
    <!-- Header text for a section on the home screen. -->
    <string name="pocket_stories_header_1">Príbehy na zamyslenie</string>
    <!-- Header text for a section on the home screen. -->
    <string name="pocket_stories_categories_header">Príbehy podľa témy</string>
    <!-- Text of a button allowing users to access an external url for more Pocket recommendations. -->
    <string name="pocket_stories_placeholder_text">Objavte ďalšie</string>
    <!-- Title of an app feature. Smaller than a heading.-->
    <string moz:removedIn="108" name="pocket_stories_feature_title" tools:ignore="UnusedResources">Službu poskytuje Pocket</string>
    <!-- Title of an app feature. Smaller than a heading. The first parameter is product name Pocket -->
    <string name="pocket_stories_feature_title_2">Vďaka službe %s.</string>
    <!-- Caption for describing a certain feature. The placeholder is for a clickable text (eg: Learn more) which will load an url in a new tab when clicked.  -->
    <string name="pocket_stories_feature_caption">Súčasť rodiny Firefoxu. %s</string>
    <!-- Clickable text for opening an external link for more information about Pocket. -->
    <string name="pocket_stories_feature_learn_more">Ďalšie informácie</string>

    <!-- Text indicating that the Pocket story that also displays this text is a sponsored story by other 3rd party entity. -->
    <string name="pocket_stories_sponsor_indication">Sponzorované</string>

    <!-- Snackbar message for enrolling in a Nimbus experiment from the secret settings when Studies preference is Off.-->
    <string name="experiments_snackbar">Ak chcete odosielať údaje, povoľte telemetriu.</string>
    <!-- Snackbar button text to navigate to telemetry settings.-->
    <string name="experiments_snackbar_button">Prejsť do nastavení</string>

    <!-- Accessibility services actions labels. These will be appended to accessibility actions like "Double tap to.." but not by or applications but by services like Talkback. -->
    <!-- Action label for elements that can be collapsed if interacting with them. Talkback will append this to say "Double tap to collapse". -->
    <string name="a11y_action_label_collapse">zbaliť</string>
    <!-- Action label for elements that can be expanded if interacting with them. Talkback will append this to say "Double tap to expand". -->
    <string name="a11y_action_label_expand">rozbaliť</string>
    <!-- Action label for links to a website containing documentation about a wallpaper collection. Talkback will append this to say "Double tap to open link to learn more about this collection". -->
    <string name="a11y_action_label_wallpaper_collection_learn_more">otvorte odkaz a dozviete sa viac o tejto kolekcii</string>
    <!-- Action label for links that point to an article. Talkback will append this to say "Double tap to read the article". -->
    <string name="a11y_action_label_read_article">prečítať článok</string>
</resources><|MERGE_RESOLUTION|>--- conflicted
+++ resolved
@@ -352,8 +352,6 @@
     <!-- Summary for the preference for rejecting all cookies whenever possible. -->
     <string name="reduce_cookie_banner_summary">Firefox sa automaticky pokúša odmietnuť žiadosti o uloženie súborov cookie na informačných banneroch súborov cookie. Ak možnosť odmietnutia nie je k dispozícii, Firefox môže akceptovať všetky súbory cookie, aby oznámenie zavrel.</string>
 
-<<<<<<< HEAD
-=======
     <!-- Text for indicating cookie banner handling is off this site, this is shown as part of the protections panel with the tracking protection toggle -->
     <string name="reduce_cookie_banner_off_for_site">Vypnuté pre túto stránku</string>
     <!-- Text for indicating cookie banner handling is on this site, this is shown as part of the protections panel with the tracking protection toggle -->
@@ -367,7 +365,6 @@
     <!-- Long text for a detail explanation indicating what will happen if cookie banner handling is on for a site, this is shown as part of the cookie banner panel in the toolbar. The first and second parameter are the application name -->
     <string name="reduce_cookie_banner_details_panel_description_on_for_site">%1$s sa môže pokúsiť odmietnuť žiadosti o uloženie súborov cookie. Ak možnosť odmietnutia nie je k dispozícii, %2$s môže akceptovať všetky súbory cookie, aby oznámenie zavrel.</string>
 
->>>>>>> 8f4899e3
     <!-- Description of the preference to enable "HTTPS-Only" mode. -->
     <string name="preferences_https_only_summary">Automaticky sa pokúša pripojiť k stránkam pomocou šifrovacieho protokolu HTTPS na zvýšenie bezpečnosti.</string>
     <!-- Summary of tracking protection preference if tracking protection is set to on -->
