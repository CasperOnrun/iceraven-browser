--- conflicted
+++ resolved
@@ -61,7 +61,7 @@
     <string name="recently_saved_show_all_content_description">Tlačidlo Zobraziť všetky uložené záložky</string>
 
     <!-- About content. The first parameter is the name of the application. (For example: Fenix) -->
-    <string name="about_content">%1$s vyvíja @fork-maintainers.</string>
+    <string name="about_content">%1$s vyvíja Mozilla.</string>
 
     <!-- Private Browsing -->
     <!-- Title for private session option -->
@@ -1676,11 +1676,8 @@
     <!-- Error message for credit card number validation -->
     <string name="credit_cards_number_validation_error_message">Prosím, zadajte platné číslo platobnej karty</string>
 
-<<<<<<< HEAD
-=======
     <!-- Error message for credit card name on card validation -->
     <string name="credit_cards_name_on_card_validation_error_message">Vyplňte toto pole</string>
->>>>>>> 637485e2
     <!-- Message displayed in biometric prompt displayed for authentication before allowing users to view their saved credit cards -->
     <string name="credit_cards_biometric_prompt_message">Odomknutím zobrazíte svoje uložené kreditné karty</string>
     <!-- Title of warning dialog if users have no device authentication set up -->
