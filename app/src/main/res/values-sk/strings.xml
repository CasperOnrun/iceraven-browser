--- conflicted
+++ resolved
@@ -451,11 +451,6 @@
 
     <!-- Title text for the cookie banner re-engagement dialog. The first parameter is the application name. -->
     <string name="reduce_cookie_banner_dialog_title">Povoliť prehliadaču %1$s odmietnuť bannery k súborom cookie?</string>
-<<<<<<< HEAD
-    <!-- Body text for the dialog use on the control branch of the experiment to determine which context users engaged the most.The first parameter is the application name -->
-    <string name="reduce_cookie_banner_control_experiment_dialog_body_2" moz:RemovedIn="112" tools:ignore="UnusedResources">Povoliť aplikácii %1$s automaticky odmietať žiadosti o súbory cookie, ak je to možné?</string>
-=======
->>>>>>> fa51e99d
     <!-- Body text for the cookie banner re-engagement dialog use. The first parameter is the application name. -->
     <string name="reduce_cookie_banner_dialog_body">%1$s môže automaticky odmietnuť mnoho žiadostí o povolenie súborov cookie.</string>
     <!-- Remind me later text button for the onboarding dialog -->
