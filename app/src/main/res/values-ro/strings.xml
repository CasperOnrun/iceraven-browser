--- conflicted
+++ resolved
@@ -53,7 +53,7 @@
     <string name="recently_saved_show_all_content_description">Afișează butonul cu toate marcajele salvate</string>
 
     <!-- About content. The first parameter is the name of the application. (For example: Fenix) -->
-    <string name="about_content">%1$s este realizat de @fork-maintainers.</string>
+    <string name="about_content">%1$s este realizat de Mozilla.</string>
 
     <!-- Private Browsing -->
     <!-- Title for private session option -->
@@ -74,8 +74,6 @@
     <!-- Text for the negative button -->
     <string name="cfr_neg_button_text">Nu, mulțumesc</string>
 
-<<<<<<< HEAD
-=======
     <!-- Text for the positive action button -->
     <string name="open_in_app_cfr_positive_button_text">Mergi la setări</string>
     <!-- Text for the negative action button -->
@@ -92,7 +90,6 @@
     <!-- Text for the negative action button to dismiss the Close Tabs Banner. -->
     <string name="tab_tray_close_tabs_banner_negative_button_text">Înlătură</string>
 
->>>>>>> 637485e2
     <!-- Home screen icons - Long press shortcuts -->
     <!-- Shortcut action to open new tab -->
     <string name="home_screen_shortcut_open_new_tab_2">Filă nouă</string>
@@ -214,12 +211,9 @@
     <!-- Search suggestion onboarding hint Learn more link text -->
     <string name="search_suggestions_onboarding_learn_more_link">Află mai multe</string>
 
-<<<<<<< HEAD
-=======
     <!-- Search Widget -->
     <!-- Content description for searching with a widget. Firefox is intentionally hardcoded.-->
     <string name="search_widget_content_description">Deschide o filă Firefox nouă</string>
->>>>>>> 637485e2
     <!-- Text preview for smaller sized widgets -->
     <string name="search_widget_text_short">Căutare</string>
     <!-- Text preview for larger sized widgets -->
@@ -338,11 +332,8 @@
     <!-- Preference for notifications -->
     <string name="preferences_notifications">Notificări</string>
 
-<<<<<<< HEAD
-=======
     <!-- Button caption to confirm the add-on collection configuration -->
     <string name="customize_addon_collection_ok">OK</string>
->>>>>>> 637485e2
     <!-- Hint displayed on input field for custom collection name -->
     <string name="customize_addon_collection_hint">Numele colecției</string>
 
@@ -488,11 +479,8 @@
     <!-- Option in Library to open History page -->
     <string name="library_history">Istoric</string>
 
-<<<<<<< HEAD
-=======
     <!-- Option in Library to open a new tab -->
     <string name="library_new_tab">Filă nouă</string>
->>>>>>> 637485e2
     <!-- Option in Library to find text in page -->
     <string name="library_find_in_page">Caută în pagină</string>
     <!-- Option in Library to open Reading List -->
@@ -664,13 +652,10 @@
     <string name="download_multi_select_title">%1$d selectate</string>
 
 
-<<<<<<< HEAD
-=======
     <!-- History overflow menu open in new tab button -->
     <string name="download_menu_open">Deschide</string>
 
 
->>>>>>> 637485e2
     <!-- Crashes -->
     <!-- Title text displayed on the tab crash page. This first parameter is the name of the application (For example: Fenix) -->
     <string name="tab_crash_title_2">Ne cerem scuze. %1$s nu poate încărca pagina.</string>
@@ -1077,11 +1062,8 @@
     <string name="onboarding_firefox_account_auto_signin_confirm">Da, conectează-mă</string>
     <!-- text for the automatic sign-in button while signing in is in process -->
     <string name="onboarding_firefox_account_signing_in">Autentificare…</string>
-<<<<<<< HEAD
-=======
     <!-- text for the button to manually sign into Firefox account. -->
     <string name="onboarding_firefox_account_sign_in_1">Înscrie-te</string>
->>>>>>> 637485e2
     <!-- text for the button to stay signed out when presented with an option to automatically sign-in. -->
     <string name="onboarding_firefox_account_stay_signed_out">Rămâi deconectat</string>
     <!-- text to display in the snackbar once account is signed-in -->
@@ -1308,11 +1290,8 @@
 
     <!-- Preference for syncing saved logins in Fenix -->
     <string name="preferences_passwords_sync_logins">Sincronizează datele de autentificare</string>
-<<<<<<< HEAD
-=======
     <!-- Preference for syncing saved logins in Fenix, when not signed in-->
     <string name="preferences_passwords_sync_logins_across_devices">Sincronizează datele de autentificare între dispozitive</string>
->>>>>>> 637485e2
     <!-- Syncing saved logins in Fenix needs reconnect to sync -->
     <string name="preferences_passwords_sync_logins_reconnect">Reconectare</string>
     <!-- Syncing saved logins in Fenix needs login -->
@@ -1561,9 +1540,6 @@
     <!-- The amount of time until a tab in the "inactive" section of the tabs tray will be closed. See string inactive_tabs_description as well -->
     <string name="inactive_tabs_7_days">1 săptămână</string>
 
-    <!-- Title text displayed in the rename top site dialog. -->
-	<string name="top_sites_rename_dialog_title">Nume</string>
-
     <!-- Content description for close button in collection placeholder. -->
     <string name="remove_home_collection_placeholder_content_description">Elimină</string>
 
