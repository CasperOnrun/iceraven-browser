<?xml version="1.0" encoding="utf-8"?>
<resources xmlns:tools="http://schemas.android.com/tools" xmlns:moz="http://mozac.org/tools">


    <!-- App name for private browsing mode. The first parameter is the name of the app defined in app_name (for example: Fenix)-->
    <string name="app_name_private_5">私密 %s</string>
    <!-- App name for private browsing mode. The first parameter is the name of the app defined in app_name (for example: Fenix)-->
    <string name="app_name_private_4">%s (隐私模式)</string>

    <!-- Home Fragment -->
    <!-- Content description (not visible, for screen readers etc.): "Three dot" menu button. -->
    <string name="content_description_menu">更多选项</string>

    <!-- Content description (not visible, for screen readers etc.): "Private Browsing" menu button. -->
    <string name="content_description_private_browsing_button">启用隐私浏览模式</string>
    <!-- Content description (not visible, for screen readers etc.): "Private Browsing" menu button. -->
    <string name="content_description_disable_private_browsing_button">禁用隐私浏览模式</string>
    <!-- Placeholder text shown in the search bar before a user enters text -->
    <string name="search_hint">搜索或输入网址</string>

    <!-- No Open Tabs Message Description -->
    <string name="no_open_tabs_description">您打开的标签页将显示于此。</string>

    <!-- No Private Tabs Message Description -->
    <string name="no_private_tabs_description">您的隐私标签页将显示于此。</string>

    <!-- Message announced to the user when tab tray is selected with 1 tab -->
    <string name="open_tab_tray_single">打开了 1 个标签页，点击即可切换。</string>
    <!-- Message announced to the user when tab tray is selected with 0 or 2+ tabs -->
    <string moz:removedIn="95" name="open_tab_tray_plural" tools:ignore="UnusedResources">打开了 %1$s 个标签页，点击即可切换。</string>

    <!-- Tab tray multi select title in app bar. The first parameter is the number of tabs selected -->
    <string name="tab_tray_multi_select_title">已选择 %1$d 个标签页</string>
    <!-- Label of button in create collection dialog for creating a new collection  -->
    <string name="tab_tray_add_new_collection">新建收藏集</string>
    <!-- Label of editable text in create collection dialog for naming a new collection  -->
    <string name="tab_tray_add_new_collection_name">名称</string>
    <!-- Label of button in save to collection dialog for selecting a current collection  -->
    <string name="tab_tray_select_collection">选择收藏集</string>
    <!-- Content description for close button while in multiselect mode in tab tray -->
    <string name="tab_tray_close_multiselect_content_description">退出多选模式</string>
    <!-- Content description for save to collection button while in multiselect mode in tab tray -->
    <string name="tab_tray_collection_button_multiselect_content_description">将选中的的标签页保存到收藏集</string>
    <!-- Content description for checkmark while tab is selected while in multiselect mode in tab tray. The first parameter is the title of the tab selected -->
    <string name="tab_tray_item_selected_multiselect_content_description">已选择 %1$s</string>
    <!-- Content description when tab is unselected while in multiselect mode in tab tray. The first parameter is the title of the tab unselected -->
    <string name="tab_tray_item_unselected_multiselect_content_description">已取消选择 %1$s</string>
    <!-- Content description announcement when exiting multiselect mode in tab tray -->
    <string name="tab_tray_exit_multiselect_content_description">已退出多选模式</string>

    <!-- Content description announcement when entering multiselect mode in tab tray -->
    <string name="tab_tray_enter_multiselect_content_description">已进入多选模式，请选择要保存到收藏集的标签页</string>

    <!-- Content description on checkmark while tab is selected in multiselect mode in tab tray -->
    <string name="tab_tray_multiselect_selected_content_description">已选择</string>

    <!-- Home - Recently saved bookmarks -->
    <!-- Title for the home screen section with recently saved bookmarks. -->
    <string moz:removedIn="94" name="recently_saved_bookmarks" tools:ignore="UnusedResources">最近保存</string>
    <!-- Title for the home screen section with recently saved bookmarks. -->
    <string moz:removedIn="94" name="recently_bookmarked" tools:ignore="UnusedResources">最近的书签</string>
    <!-- Title for the home screen section with recently saved bookmarks. -->
    <string name="recent_bookmarks_title">最近的书签</string>
    <!-- Content description for the recently saved bookmarks section on the home screen. -->
    <string name="recently_saved_bookmarks_content_description">最近保存的书签</string>
    <!-- Title for the button which navigates the user to show all of their saved bookmarks. -->
    <string name="recently_saved_show_all">显示全部</string>
    <!-- Content description for the button which navigates the user to show all of their saved bookmarks. -->
    <string name="recently_saved_show_all_content_description">显示所有保存书签按钮</string>

    <!-- About content. The first parameter is the name of the application. (For example: Fenix) -->
    <string name="about_content">%1$s 由 Mozilla 倾力打造。</string>

    <!-- Private Browsing -->
    <!-- Title for private session option -->
    <string name="private_browsing_title">您已进入隐私浏览模式</string>
    <!-- Explanation for private browsing displayed to users on home view when they first enable private mode
        The first parameter is the name of the app defined in app_name (for example: Fenix) -->
    <string name="private_browsing_placeholder_description_2">%1$s 会在关闭所有隐私标签页或退出应用时，清除您的搜索记录与浏览历史。虽然这样仍无法对网站和电信运营商匿名，但还是可以更简单地防止其他使用此设备的人得知您的上网活动。</string>
    <string name="private_browsing_common_myths">正确认识隐私浏览功能</string>
    <!-- Delete session button to erase your history in a private session -->
    <string name="private_browsing_delete_session">删除浏览会话</string>

    <!-- Private mode shortcut "contextual feature recommendation" (CFR) -->
    <!-- Text for the main message -->
    <string name="cfr_message">添加快捷方式，即可由主屏幕直接打开隐私标签页。</string>
    <!-- Text for the positive button -->
    <string name="cfr_pos_button_text">添加快捷方式</string>

    <!-- Text for the negative button -->
    <string name="cfr_neg_button_text">不了，谢谢</string>

    <!-- Open in App "contextual feature recommendation" (CFR) -->
    <!-- Text for the info message. 'Firefox' intentionally hardcoded here.-->
    <string name="open_in_app_cfr_info_message">您可以将 Firefox 设为链接的打开方式。</string>
    <!-- Text for the positive action button -->
    <string name="open_in_app_cfr_positive_button_text">转至设置</string>
    <!-- Text for the negative action button -->
    <string name="open_in_app_cfr_negative_button_text">知道了</string>

    <!-- Text for the info dialog when camera permissions have been denied but user tries to access a camera feature. -->
    <string name="camera_permissions_needed_message">需要访问相机。转到 Android 设置，点按权限，然后点按允许。</string>
    <!-- Text for the positive action button to go to Android Settings to grant permissions. -->
    <string name="camera_permissions_needed_positive_button_text">转至设置</string>
    <!-- Text for the negative action button to dismiss the dialog. -->
    <string name="camera_permissions_needed_negative_button_text">知道了</string>

    <!-- Text for the banner message to tell users about our auto close feature. -->
    <string name="tab_tray_close_tabs_banner_message">设置自动关闭过去一天、一周或一个月未查看的已打开标签页。</string>
    <!-- Text for the positive action button to go to Settings for auto close tabs. -->
    <string name="tab_tray_close_tabs_banner_positive_button_text">查看选项</string>
    <!-- Text for the negative action button to dismiss the Close Tabs Banner. -->
    <string name="tab_tray_close_tabs_banner_negative_button_text">知道了</string>

    <!-- Text for the banner message to tell users about our inactive tabs feature. -->
    <string name="tab_tray_inactive_onboarding_message">两周内未查看的标签页将移至此处。</string>
    <!-- Text for the action link to go to Settings for inactive tabs. -->
    <string name="tab_tray_inactive_onboarding_button_text">在设置中关闭</string>

    <!-- Text for title for the auto-close dialog of the inactive tabs. -->
    <string name="tab_tray_inactive_auto_close_title">要一个月后自动关闭吗？</string>
    <!-- Text for the body for the auto-close dialog of the inactive tabs. -->
    <string name="tab_tray_inactive_auto_close_body">Firefox 可自动关闭您一个月内未查看的标签页。</string>
    <!-- Content description for close button in the auto-close dialog of the inactive tabs. -->
    <string name="tab_tray_inactive_auto_close_button_content_description">关闭</string>

    <!-- Text for turn on auto close tabs button in the auto-close dialog of the inactive tabs. -->
<<<<<<< HEAD
    <string name="tab_tray_inactive_turn_on_auto_close_button">开启“自动关闭”功能</string>
=======
    <string moz:removedIn="95" name="tab_tray_inactive_turn_on_auto_close_button" tools:ignore="UnusedResources">开启“自动关闭”功能</string>

    <!-- Text for turn on auto close tabs button in the auto-close dialog of the inactive tabs. -->
    <string name="tab_tray_inactive_turn_on_auto_close_button_2">开启“自动关闭”</string>

>>>>>>> c72675e6

    <!-- Home screen icons - Long press shortcuts -->
    <!-- Shortcut action to open new tab -->
    <string name="home_screen_shortcut_open_new_tab_2">新建标签页</string>
    <!-- Shortcut action to open new private tab -->
    <string name="home_screen_shortcut_open_new_private_tab_2">新建隐私标签页</string>

    <!-- Heading for the Top Sites block -->
    <string moz:removedIn="95" name="home_screen_top_sites_heading" tools:ignore="UnusedResources">常用网站</string>

    <!-- Recent Tabs -->
    <!-- Header text for jumping back into the recent tab in the home screen -->
    <string name="recent_tabs_header">回到先前页面</string>
    <!-- Button text for showing all the tabs in the tabs tray -->
    <string name="recent_tabs_show_all">显示全部</string>

    <!-- Content description for the button which navigates the user to show all recent tabs in the tabs tray. -->
    <string name="recent_tabs_show_all_content_description">显示所有近期标签页按钮</string>
    <!-- Title for showing a group item in the 'Jump back in' section of the new tab
        The first parameter is the search term that the user used. (for example: your search for "cat")-->
    <string name="recent_tabs_search_term">“%1$s”的搜索结果</string>
    <!-- Text for the number of tabs in a group in the 'Jump back in' section of the new tab
        The first parameter is the count for number of sites in the group.  This number will always be more than one. -->
    <string name="recent_tabs_search_term_count">%1$s 个网站</string>

    <!-- History Metadata -->
    <!-- Header text for a section on the home screen that displays grouped highlights from the
         user's browsing history, such as topics they have researched or explored on the web -->
    <string moz:removedIn="94" name="history_metadata_header" tools:ignore="UnusedResources">过去探索内容</string>

    <!-- Header text for a section on the home screen that displays grouped highlights from the
         user's browsing history, such as topics they have researched or explored on the web -->
    <string moz:removedIn="94" name="history_metadata_header_2" tools:ignore="UnusedResources">最近访问</string>
    <!-- Header text for a section on the home screen that displays grouped highlights from the
         user's browsing history, such as topics they have researched or explored on the web -->
    <string name="history_metadata_header_3">最近的搜索</string>
    <!-- Text for the menu button to remove a grouped highlight from the user's browsing history
         in the Recently visited section -->
    <string name="recently_visited_menu_item_remove">移除</string>

    <!-- Content description for the button which navigates the user to show all of their history. -->
    <string name="past_explorations_show_all_content_description">显示所有过去探索按钮</string>

    <!-- Browser Fragment -->
    <!-- Content description (not visible, for screen readers etc.): Navigate to open tabs -->
    <string name="browser_tabs_button">打开的标签页</string>
    <!-- Content description (not visible, for screen readers etc.): Navigate backward (browsing history) -->
    <string name="browser_menu_back">后退</string>
    <!-- Content description (not visible, for screen readers etc.): Navigate forward (browsing history) -->
    <string name="browser_menu_forward">前进</string>
    <!-- Content description (not visible, for screen readers etc.): Refresh current website -->
    <string name="browser_menu_refresh">刷新</string>
    <!-- Content description (not visible, for screen readers etc.): Stop loading current website -->
    <string name="browser_menu_stop">停止</string>
    <!-- Content description (not visible, for screen readers etc.): Bookmark the current page -->
    <string moz:removedIn="95" name="browser_menu_bookmark" tools:ignore="UnusedResources">书签</string>
    <!-- Content description (not visible, for screen readers etc.): Un-bookmark the current page -->
    <string name="browser_menu_edit_bookmark">编辑书签</string>
    <!-- Browser menu button that opens the addon manager -->
    <string name="browser_menu_add_ons">附加组件</string>
    <!-- Browser menu button that opens the addon extensions manager -->
    <string name="browser_menu_extensions">扩展</string>
    <!-- Text displayed when there are no add-ons to be shown -->
    <string name="no_add_ons">这里没有附加组件</string>
    <!-- Browser menu button that sends a user to help articles -->
    <string name="browser_menu_help">帮助</string>
    <!-- Browser menu button that sends a to a the what's new article -->
    <string name="browser_menu_whats_new">新版变化</string>
    <!-- Browser menu button that opens the settings menu -->
    <string name="browser_menu_settings">设置</string>
    <!-- Browser menu button that opens a user's library -->
    <string name="browser_menu_library">我的足迹</string>
    <!-- Browser menu toggle that requests a desktop site -->
    <string name="browser_menu_desktop_site">桌面版网站</string>
    <!-- Browser menu toggle that adds a shortcut to the site on the device home screen. -->
    <string name="browser_menu_add_to_homescreen">添加到主屏幕</string>
    <!-- Browser menu toggle that installs a Progressive Web App shortcut to the site on the device home screen. -->
    <string name="browser_menu_install_on_homescreen">安装</string>
    <!-- Menu option on the toolbar that takes you to synced tabs page-->
    <string name="synced_tabs">受同步的标签页</string>
    <!-- Content description (not visible, for screen readers etc.) for the Resync tabs button -->
    <string name="resync_button_content_description">重新同步</string>
    <!-- Browser menu button that opens the find in page menu -->
    <string name="browser_menu_find_in_page">在页面中查找</string>
    <!-- Browser menu button that creates a private tab -->
    <string name="browser_menu_private_tab">隐私标签页</string>
    <!-- Browser menu button that saves the current tab to a collection -->
    <string name="browser_menu_save_to_collection_2">保存到收藏集</string>
    <!-- Browser menu button that open a share menu to share the current site -->
    <string name="browser_menu_share">分享</string>

    <!-- Share menu title, displayed when a user is sharing their current site -->
    <string name="menu_share_with">分享方式：</string>

    <!-- Browser menu button shown in custom tabs that opens the current tab in Fenix
        The first parameter is the name of the app defined in app_name (for example: Fenix) -->
    <string name="browser_menu_open_in_fenix">用 %1$s 打开</string>
    <!-- Browser menu text shown in custom tabs to indicate this is a Fenix tab
        The first parameter is the name of the app defined in app_name (for example: Fenix) -->
    <string name="browser_menu_powered_by">由 %1$s 驱动</string>

    <!-- Browser menu text shown in custom tabs to indicate this is a Fenix tab
        The first parameter is the name of the app defined in app_name (for example: Fenix) -->
    <string name="browser_menu_powered_by2">由 %1$s 驱动</string>

    <!-- Browser menu button to put the current page in reader mode -->
    <string name="browser_menu_read">阅读模式</string>
    <!-- Browser menu button content description to close reader mode and return the user to the regular browser -->
    <string name="browser_menu_read_close">关闭阅读模式</string>
    <!-- Browser menu button to open the current page in an external app -->
    <string name="browser_menu_open_app_link">在应用中打开</string>
    <!-- Browser menu button to configure reader mode appearance e.g. the used font type and size -->
    <string name="browser_menu_read_appearance">字型调控</string>

    <!-- Browser menu button to show reader view appearance controls e.g. the used font type and size -->
    <string name="browser_menu_customize_reader_view">定制阅读器视图</string>
    <!-- Browser menu label for adding a bookmark -->
    <string name="browser_menu_add">添加</string>
    <!-- Browser menu label for editing a bookmark -->
    <string name="browser_menu_edit">编辑</string>

    <!-- Browser menu button that opens the Customize menu -->
    <string name="browser_menu_customize_home">定制主页</string>
    <!-- Button shown on the home page that opens the Customize home settings -->
    <string name="browser_menu_customize_home_1">定制主页</string>
    <!-- Browser Toolbar -->
    <!-- Content description for the Home screen button on the browser toolbar -->
    <string name="browser_toolbar_home">主屏幕</string>

    <!-- Error message to show when the user tries to access a scheme not
        handled by the app (Ex: blob, tel etc) -->
    <string name="unknown_scheme_error_message">未知的 URL 规范，无法连接。</string>

    <!-- Locale Settings Fragment -->
    <!-- Content description for tick mark on selected language -->
    <string name="a11y_selected_locale_content_description">选择的语言</string>
    <!-- Content description for search icon -->
    <string name="a11y_search_icon_content_description">搜索</string>
    <!-- Text for default locale item -->
    <string name="default_locale_text">依照设备语言显示 (ISO 3166/639)</string>
    <!-- Placeholder text shown in the search bar before a user enters text -->
    <string name="locale_search_hint">搜索语言</string>

    <!-- Search Fragment -->
    <!-- Button in the search view that lets a user search by scanning a QR code -->
    <string name="search_scan_button">扫码</string>
    <!-- Button in the search view that lets a user change their search engine -->
    <string name="search_engine_button">搜索引擎</string>
    <!-- Button in the search view when shortcuts are displayed that takes a user to the search engine settings -->
    <string name="search_shortcuts_engine_settings">搜索引擎设置</string>

    <!-- Header displayed when selecting a shortcut search engine -->
    <string name="search_engines_search_with">更多搜索引擎：</string>
    <!-- Button in the search view that lets a user navigate to the site in their clipboard -->
    <string name="awesomebar_clipboard_title">打开剪贴板中的链接</string>

    <!-- Button in the search suggestions onboarding that allows search suggestions in private sessions -->
    <string name="search_suggestions_onboarding_allow_button">允许</string>
    <!-- Button in the search suggestions onboarding that does not allow search suggestions in private sessions -->
    <string name="search_suggestions_onboarding_do_not_allow_button">不允许</string>
    <!-- Search suggestion onboarding hint title text -->
    <string name="search_suggestions_onboarding_title">要允许在隐私窗口中显示搜索建议吗？</string>
    <!-- Search suggestion onboarding hint description text, first parameter is the name of the app defined in app_name (for example: Fenix)-->
    <string name="search_suggestions_onboarding_text">%s 会把您在地址栏中输入的任何内容告知默认搜索引擎。</string>
    <!-- Search suggestion onboarding hint Learn more link text -->
    <string name="search_suggestions_onboarding_learn_more_link">详细了解</string>

    <!-- Search engine suggestion title text. The first parameter is the name of teh suggested engine-->
    <string name="search_engine_suggestions_title">%s 上搜索</string>

    <!-- Search engine suggestion description text -->
    <string name="search_engine_suggestions_description">直接从地址栏搜索</string>

    <!-- Home onboarding -->
    <!-- Onboarding home screen dialog title text. Firefox is intentionally hardcoded. -->
    <string name="onboarding_home_screen_title_2">Firefox 的新变化</string>
    <!-- Onboarding home screen dialog description text. -->
    <string name="onboarding_home_screen_description_2">现在可以更轻松地从上次中断的地方继续浏览。</string>
    <!-- Onboarding home screen dialog title text for the home section. Firefox is intentionally hardcoded. -->
    <string name="onboarding_home_screen_section_home_title_2">个性化的 Firefox 主页</string>

    <!-- Onboarding home screen dialog description text for the home section. -->
    <string name="onboarding_home_screen_section_home_description_2">跳转到您打开的标签页、书签和浏览历史。</string>

    <!-- Onboarding home screen dialog description text for the tab tray section. -->
    <string name="onboarding_home_screen_section_cleaner_tab_tray_title_2">简洁有序的标签页</string>
    <!-- Onboarding home screen dialog description text for the tab tray section. -->
    <string name="onboarding_home_screen_section_cleaner_tab_tray_description_2">改进的布局和自动关闭标签页，消除标签页混乱。</string>
    <!-- Onboarding home screen dialog description text for the history section. -->
    <string name="onboarding_home_screen_section_useful_history_title_2">最近的搜索</string>
    <!-- Onboarding home screen dialog description text for the history section. -->
    <string name="onboarding_home_screen_section_useful_history_description_2">从主页和标签页快速访问您的上次搜索。</string>

    <!-- Onboarding home screen popup dialog, shown on top of the Jump back in section. Firefox is intentionally hardcoded. -->
    <string name="onboarding_home_screen_jump_back_contextual_hint" tools:ignore="UnusedResources">个性化的 Firefox 主页，让您可以更轻松地从上次中断的地方继续浏览。快速找到您最近打开的标签页、书签和搜索结果。</string>

    <!-- Search Widget -->
    <!-- Content description for searching with a widget. Firefox is intentionally hardcoded.-->
    <string name="search_widget_content_description">新建 Firefox 标签页</string>
    <!-- Text preview for smaller sized widgets -->
    <string name="search_widget_text_short">搜索</string>
    <!-- Text preview for larger sized widgets -->
    <string name="search_widget_text_long">在网络上搜索</string>

    <!-- Content description (not visible, for screen readers etc.): Voice search -->
    <string name="search_widget_voice">语音搜索</string>

    <!-- Preferences -->
    <!-- Title for the settings page-->
    <string name="settings">设置</string>

    <!-- Preference category for basic settings -->
    <string name="preferences_category_basics">基础</string>
    <!-- Preference category for general settings -->
    <string name="preferences_category_general">常规</string>
    <!-- Preference category for all links about Fenix -->
    <string name="preferences_category_about">关于</string>
    <!-- Preference for settings related to changing the default search engine -->
    <string name="preferences_default_search_engine">默认搜索引擎</string>
    <!-- Preference for settings related to Search -->
    <string name="preferences_search">搜索</string>
    <!-- Preference for settings related to Search address bar -->
    <string name="preferences_search_address_bar">地址栏</string>
    <!-- Preference linking to help about Fenix -->
    <string name="preferences_help">帮助</string>
    <!-- Preference link to rating Fenix on the Play Store -->
    <string name="preferences_rate">在 Google Play 上评分</string>
    <!-- Preference for giving feedback about Fenix -->
    <string name="preferences_feedback">提供反馈</string>
    <!-- Preference linking to about page for Fenix
        The first parameter is the name of the app defined in app_name (for example: Fenix) -->
    <string name="preferences_about">关于 %1$s</string>
    <!-- Preference linking to the your rights SUMO page -->
    <string name="preferences_your_rights">您的权利</string>
    <!-- Preference for settings related to saved passwords -->
    <string name="preferences_passwords">密码</string>
    <!-- Preference for settings related to saved credit cards and addresses -->
    <string name="preferences_credit_cards_addresses">信用卡和邮政地址</string>
    <!-- Preference for settings related to changing the default browser -->
    <string name="preferences_set_as_default_browser">设为默认浏览器</string>
    <!-- Preference category for advanced settings -->
    <string name="preferences_category_advanced">高级</string>
    <!-- Preference category for privacy settings -->
    <string name="preferences_category_privacy">隐私</string>
    <!-- Preference category for privacy and security settings -->
    <string name="preferences_category_privacy_security">隐私与安全</string>
    <!-- Preference for advanced site permissions -->
    <string name="preferences_site_permissions">站点权限</string>
    <!-- Preference for private browsing options -->
    <string name="preferences_private_browsing_options">隐私浏览</string>
    <!-- Preference for opening links in a private tab-->
    <string name="preferences_open_links_in_a_private_tab">新建隐私标签页打开链接</string>
    <!-- Preference for allowing screenshots to be taken while in a private tab-->
    <string name="preferences_allow_screenshots_in_private_mode">允许在隐私浏览中截屏</string>
    <!-- Will inform the user of the risk of activating Allow screenshots in private browsing option -->
    <string name="preferences_screenshots_in_private_mode_disclaimer">若允许，隐私标签页内容将在多任务切换界面可见</string>
    <!-- Preference for adding private browsing shortcut -->
    <string name="preferences_add_private_browsing_shortcut">添加隐私浏览快捷方式</string>
    <!-- Preference for accessibility -->
    <string name="preferences_accessibility">无障碍环境</string>
    <!-- Preference to override the Firefox Account server -->
    <string name="preferences_override_fxa_server">自定义 Firefox 账户服务器</string>
    <!-- Preference to override the Sync token server -->
    <string name="preferences_override_sync_tokenserver">自定义同步服务器</string>
    <!-- Toast shown after updating the FxA/Sync server override preferences -->
    <string name="toast_override_fxa_sync_server_done">已更改 Firefox 账户/同步服务器设置。退出应用程序以应用更改…</string>
    <!-- Preference category for account information -->
    <string name="preferences_category_account">账户</string>
    <!-- Preference shown on banner to sign into account -->
    <string name="preferences_sign_in">登录</string>
    <!-- Preference for changing where the toolbar is positioned -->
    <string name="preferences_toolbar">工具栏</string>
    <!-- Preference for changing default theme to dark or light mode -->
    <string name="preferences_theme">主题</string>
    <!-- Preference for customizing the home screen -->
    <string moz:removedIn="94" name="preferences_home" tools:ignore="UnusedResources">主页</string>
    <!-- Preference for customizing the home screen -->
    <string name="preferences_home_2">主页</string>
    <!-- Preference for gestures based actions -->
    <string name="preferences_gestures">手势</string>
    <!-- Preference for settings related to visual options -->
    <string name="preferences_customize">定制</string>
    <!-- Preference description for banner about signing in -->
    <string name="preferences_sign_in_description">使用您的 Firefox 账户同步书签、历史记录等数据</string>
    <!-- Preference shown instead of account display name while account profile information isn't available yet. -->
    <string name="preferences_account_default_name">Firefox 账户</string>
    <!-- Preference text for account title when there was an error syncing FxA -->
    <string name="preferences_account_sync_error">重新连接以恢复同步</string>
    <!-- Preference for language -->
    <string name="preferences_language">语言</string>
    <!-- Preference for data choices -->
    <string name="preferences_data_choices">数据反馈</string>
    <!-- Preference for data collection -->
    <string name="preferences_data_collection">数据收集</string>
    <!-- Preference linking to the privacy notice -->
    <string name="preferences_privacy_link">隐私声明</string>
    <!-- Preference category for developer tools -->
    <string name="developer_tools_category">开发者工具</string>
    <!-- Preference for developers -->
    <string name="preferences_remote_debugging">通过 USB 远程调试</string>
    <!-- Preference title for switch preference to show search engines -->
    <string name="preferences_show_search_engines">显示搜索引擎</string>
    <!-- Preference title for switch preference to show search suggestions -->
    <string name="preferences_show_search_suggestions">显示搜索建议</string>
    <!-- Preference title for switch preference to show voice search button -->
    <string name="preferences_show_voice_search">显示语音搜索</string>
    <!-- Preference title for switch preference to show search suggestions also in private mode -->
    <string name="preferences_show_search_suggestions_in_private">在隐私浏览中显示</string>
    <!-- Preference title for switch preference to show a clipboard suggestion when searching -->
    <string name="preferences_show_clipboard_suggestions">显示剪贴板建议</string>
    <!-- Preference title for switch preference to suggest browsing history when searching -->
    <string name="preferences_search_browsing_history">搜索浏览历史</string>
    <!-- Preference title for switch preference to suggest bookmarks when searching -->
    <string name="preferences_search_bookmarks">搜索书签</string>
    <!-- Preference title for switch preference to suggest synced tabs when searching -->
    <string name="preferences_search_synced_tabs">搜索受同步的标签页</string>
    <!-- Preference for account settings -->
    <string name="preferences_account_settings">账户设置</string>

    <!-- Preference for enabling url autocomplete-->
    <string name="preferences_enable_autocomplete_urls">自动补全网址</string>
    <!-- Preference for open links in third party apps -->
    <string name="preferences_open_links_in_apps">用外部应用打开链接</string>

    <!-- Preference for open download with an external download manager app -->
    <string name="preferences_external_download_manager">外部下载管理器</string>
    <!-- Preference for add_ons -->
    <string name="preferences_addons">附加组件</string>

    <!-- Preference for notifications -->
    <string name="preferences_notifications">通知</string>

    <!-- Add-on Preferences -->
    <!-- Preference to customize the configured AMO (addons.mozilla.org) collection -->
    <string name="preferences_customize_amo_collection">自定义附加组件收藏集</string>
    <!-- Button caption to confirm the add-on collection configuration -->
    <string name="customize_addon_collection_ok">确定</string>
    <!-- Button caption to abort the add-on collection configuration -->
    <string name="customize_addon_collection_cancel">取消</string>
    <!-- Hint displayed on input field for custom collection name -->
    <string name="customize_addon_collection_hint">收藏集名称</string>
    <!-- Hint displayed on input field for custom collection user ID-->
    <string name="customize_addon_collection_user_hint">收藏集所有者（用户 ID）</string>
    <!-- Toast shown after confirming the custom add-on collection configuration -->
    <string name="toast_customize_addon_collection_done">已更改附加组件收藏集设置。退出应用程序以应用更改…</string>

    <!-- Customize Home -->
    <!-- Header text for jumping back into the recent tab in customize the home screen -->
    <string name="customize_toggle_jump_back_in">回到先前页面</string>
    <!-- Title for the customize home screen section with recently saved bookmarks. -->
    <string moz:removedIn="94" name="customize_toggle_recently_saved_bookmarks" tools:ignore="UnusedResources">最近保存</string>
    <!-- Title for the customize home screen section with recently saved bookmarks. -->
    <string moz:removedIn="94" name="customize_toggle_recently_bookmarked" tools:ignore="UnusedResources">最近的书签</string>
    <!-- Title for the customize home screen section with recently saved bookmarks. -->
    <string name="customize_toggle_recent_bookmarks">最近的书签</string>
    <!-- Title for the customize home screen section with recently visited. Recently visited is
    a section where users see a list of tabs that they have visited in the past few days -->
    <string moz:removedIn="94" name="customize_toggle_recently_visited" tools:ignore="UnusedResources">最近访问</string>
    <!-- Title for the customize home screen settings section for recent searches. Recent searches
     is a section where users see a list of groups of tabs that they have visited in the past few days -->
    <string name="customize_toggle_recent_searches">最近的搜索</string>
    <!-- Title for the customize home screen section with Pocket. -->
    <string name="customize_toggle_pocket">Pocket</string>

    <!-- Add-on Installation from AMO-->
    <!-- Error displayed when user attempts to install an add-on from AMO (addons.mozilla.org) that is not supported -->
    <string name="addon_not_supported_error">不支持的附加组件</string>
    <!-- Error displayed when user attempts to install an add-on from AMO (addons.mozilla.org) that is already installed -->
    <string name="addon_already_installed">附加组件已安装</string>

    <!-- Account Preferences -->
    <!-- Preference for triggering sync -->
    <string name="preferences_sync_now">立即同步</string>
    <!-- Preference category for sync -->
    <string name="preferences_sync_category">选择要同步的项目</string>
    <!-- Preference for syncing history -->
    <string name="preferences_sync_history">历史记录</string>
    <!-- Preference for syncing bookmarks -->
    <string name="preferences_sync_bookmarks">书签</string>
    <!-- Preference for syncing logins -->
    <string name="preferences_sync_logins">登录信息</string>
    <!-- Preference for syncing tabs -->
    <string name="preferences_sync_tabs_2">打开的标签页</string>
    <!-- Preference for signing out -->
    <string name="preferences_sign_out">退出登录</string>
    <!-- Preference displays and allows changing current FxA device name -->
    <string name="preferences_sync_device_name">设备名称</string>
    <!-- Text shown when user enters empty device name -->
    <string name="empty_device_name_error">设备名不能为空。</string>
    <!-- Label indicating that sync is in progress -->
    <string name="sync_syncing_in_progress">正在同步…</string>
    <!-- Label summary indicating that sync failed. The first parameter is the date stamp showing last time it succeeded -->
    <string name="sync_failed_summary">同步失败。上次成功：%s</string>
    <!-- Label summary showing never synced -->
    <string name="sync_failed_never_synced_summary">同步失败。上次同步：从未</string>
    <!-- Label summary the date we last synced. The first parameter is date stamp showing last time synced -->
    <string name="sync_last_synced_summary">上次同步: %s</string>
    <!-- Label summary showing never synced -->
    <string name="sync_never_synced_summary">上次同步: 从未</string>

    <!-- Text for displaying the default device name.
        The first parameter is the application name, the second is the device manufacturer name
        and the third is the device model. -->
    <string name="default_device_name_2">%2$s %3$s 上的 %1$s</string>

    <!-- Preference for syncing credit cards -->
    <string name="preferences_sync_credit_cards">信用卡</string>

    <!-- Preference for syncing addresses -->
    <string name="preferences_sync_address">邮政地址</string>

    <!-- Send Tab -->
    <!-- Name of the "receive tabs" notification channel. Displayed in the "App notifications" system settings for the app -->
    <string name="fxa_received_tab_channel_name">收到标签页</string>
    <!-- Description of the "receive tabs" notification channel. Displayed in the "App notifications" system settings for the app -->
    <string name="fxa_received_tab_channel_description">收到来自其他 Firefox 设备的标签页通知。</string>

    <!--  The body for these is the URL of the tab received  -->
    <string name="fxa_tab_received_notification_name">收到标签页</string>
    <!-- When multiple tabs have been received -->
    <string name="fxa_tabs_received_notification_name">收到标签页</string>
    <!-- %s is the device name -->
    <string name="fxa_tab_received_from_notification_name">来自 %s 的标签页</string>

    <!-- Advanced Preferences -->
    <!-- Preference for tracking protection settings -->
    <string name="preferences_tracking_protection_settings">跟踪保护</string>
    <!-- Preference switch for tracking protection -->
    <string name="preferences_tracking_protection">跟踪保护</string>

    <!-- Preference switch description for tracking protection -->
    <string name="preferences_tracking_protection_description">拦截网上跟踪您的内容和脚本</string>
    <!-- Preference for tracking protection exceptions -->
    <string name="preferences_tracking_protection_exceptions">例外</string>

    <!-- Preference description for tracking protection exceptions -->
    <string name="preferences_tracking_protection_exceptions_description">已关闭对这些网站的跟踪保护</string>
    <!-- Button in Exceptions Preference to turn on tracking protection for all sites (remove all exceptions) -->
    <string name="preferences_tracking_protection_exceptions_turn_on_for_all">为所有网站启用</string>

    <!-- Text displayed when there are no exceptions -->
    <string name="exceptions_empty_message_description">您可以为特定网站设置例外，对其禁用跟踪保护。</string>
    <!-- Text displayed when there are no exceptions, with learn more link that brings users to a tracking protection SUMO page -->
    <string name="exceptions_empty_message_learn_more_link">详细了解</string>

    <!-- Preference switch for Telemetry -->
    <string name="preferences_telemetry">遥测技术</string>
    <!-- Preference switch for usage and technical data collection -->
    <string name="preference_usage_data">使用率和技术数据</string>
    <!-- Preference description for usage and technical data collection -->
    <string name="preferences_usage_data_description">与 Mozilla 分享使用浏览器时的工作性能、使用方式、硬件设备以及有关自定义的数据，帮助我们改进 %1$s，让它变得更好</string>
    <!-- Preference switch for marketing data collection -->
    <string name="preferences_marketing_data">营销数据</string>
    <!-- Preference description for marketing data collection, parameter is the app name (e.g. Firefox) -->
    <string name="preferences_marketing_data_description">与我们的移动营销供应商 Leanplum 分享您使用 %1$s 的哪些功能。</string>
    <!-- Preference description for marketing data collection -->
    <string name="preferences_marketing_data_description2">与我们的移动营销服务商 Adjust 分享基本使用数据</string>
    <!-- Title for studies preferences -->
    <string name="preference_experiments_2">研究</string>
    <!-- Summary for studies preferences -->
    <string name="preference_experiments_summary_2">允许 Mozilla 安装和运行研究</string>
    <!-- Title for experiments preferences -->
    <string name="preference_experiments">实验</string>
    <!-- Summary for experiments preferences -->
    <string name="preference_experiments_summary">允许 Mozilla 安装和收集实验性功能的数据</string>
    <!-- Preference switch for crash reporter -->
    <string name="preferences_crash_reporter">崩溃报告器</string>
    <!-- Preference switch for Mozilla location service -->
    <string name="preferences_mozilla_location_service">Mozilla 位置服务</string>
    <!-- Preference switch for app health report. The first parameter is the name of the application (For example: Fenix) -->
    <string name="preferences_fenix_health_report">%s 健康报告</string>

    <!-- Turn On Sync Preferences -->
    <!-- Header of the Turn on Sync preference view -->
    <string name="preferences_sync">开启同步</string>
    <!-- Preference for pairing -->
    <string moz:removedIn="95" name="preferences_sync_pair" tools:ignore="UnusedResources">扫描桌面 Firefox 中的配对二维码</string>
    <!-- Preference for account login -->
    <string name="preferences_sync_sign_in">登录</string>

    <!-- Preference for reconnecting to FxA sync -->
    <string name="preferences_sync_sign_in_to_reconnect">登录以重新连接</string>
    <!-- Preference for removing FxA account -->
    <string name="preferences_sync_remove_account">移除账户</string>

    <!-- Pairing Feature strings -->
    <!-- Instructions on how to access pairing -->
    <string name="pair_instructions_2"><![CDATA[打开 <b>firefox.com/pair</b> 并扫描网站上的二维码]]></string>
    <!-- Button to open camera for pairing -->
    <string name="pair_open_camera">打开相机</string>
    <!-- Button to cancel pairing -->
    <string name="pair_cancel">取消</string>

    <!-- Toolbar Preferences -->
    <!-- Preference for using top toolbar -->
    <string name="preference_top_toolbar">顶部</string>
    <!-- Preference for using bottom toolbar -->
    <string name="preference_bottom_toolbar">底部</string>

    <!-- Theme Preferences -->
    <!-- Preference for using light theme -->
    <string name="preference_light_theme">明亮</string>
    <!-- Preference for using dark theme -->
    <string name="preference_dark_theme">深邃</string>

    <!-- Preference for using using dark or light theme automatically set by battery -->
    <string name="preference_auto_battery_theme">依系统省电模式设置</string>
    <!-- Preference for using following device theme -->
    <string name="preference_follow_device_theme">跟随设备主题</string>

    <!-- Gestures Preferences-->
    <!-- Preferences for using pull to refresh in a webpage -->
    <string name="preference_gestures_website_pull_to_refresh">下拉刷新</string>
    <!-- Preference for using the dynamic toolbar -->
    <string name="preference_gestures_dynamic_toolbar">滚动时隐藏工具栏</string>

    <!-- Preference for switching tabs by swiping horizontally on the toolbar -->
    <string name="preference_gestures_swipe_toolbar_switch_tabs">横向滑动工具栏切换标签页</string>

    <!-- Preference for showing the opened tabs by swiping up on the toolbar-->
    <string name="preference_gestures_swipe_toolbar_show_tabs">上滑工具栏显示打开的标签页</string>

    <!-- Library -->
    <!-- Option in Library to open Sessions page -->
    <string name="library_sessions">浏览阶段</string>
    <!-- Option in Library to open Screenshots page -->
    <string name="library_screenshots">屏幕截图</string>
    <!-- Option in Library to open Downloads page -->
    <string name="library_downloads">下载</string>
    <!-- Option in library to open Bookmarks page -->
    <string name="library_bookmarks">书签</string>
    <!-- Option in library to open Desktop Bookmarks root page -->
    <string name="library_desktop_bookmarks_root">桌面设备上的书签</string>
    <!-- Option in library to open Desktop Bookmarks "menu" page -->
    <string name="library_desktop_bookmarks_menu">书签菜单</string>
    <!-- Option in library to open Desktop Bookmarks "toolbar" page -->
    <string name="library_desktop_bookmarks_toolbar">书签工具栏</string>
    <!-- Option in library to open Desktop Bookmarks "unfiled" page -->
    <string name="library_desktop_bookmarks_unfiled">其他书签</string>
    <!-- Option in Library to open History page -->
    <string name="library_history">历史</string>
    <!-- Option in Library to open a new tab -->
    <string name="library_new_tab">新建标签页</string>
    <!-- Option in Library to find text in page -->
    <string name="library_find_in_page">在页面中查找</string>
    <!-- Option in Library to open Reading List -->
    <string name="library_reading_list">阅读列表</string>
    <!-- Menu Item Label for Search in Library -->
    <string name="library_search">搜索</string>
    <!-- Settings Page Title -->
    <string name="settings_title">设置</string>
    <!-- Content description (not visible, for screen readers etc.): "Menu icon for items on a history item" -->
    <string name="content_description_history_menu">历史记录菜单</string>
    <!-- Content description (not visible, for screen readers etc.): "Close button for library settings" -->
    <string name="content_description_close_button">关闭</string>

    <!-- Text to show users they have one site in the history group section of the History fragment.
    %d is a placeholder for the number of sites in the group. -->
    <string name="history_search_group_site">%d 个网站</string>
    <!-- Text to show users they have multiple sites in the history group section of the History fragment.
    %d is a placeholder for the number of sites in the group. -->
    <string name="history_search_group_sites">%d 个网站</string>

    <!-- Option in library for Recently Closed Tabs -->
    <string name="library_recently_closed_tabs">最近关闭的标签页</string>
    <!-- Option in library to open Recently Closed Tabs page -->
    <string name="recently_closed_show_full_history">显示所有历史记录</string>
    <!-- Text to show users they have multiple tabs saved in the Recently Closed Tabs section of history.
    %d is a placeholder for the number of tabs selected. -->
    <string name="recently_closed_tabs">%d 个标签页</string>
    <!-- Text to show users they have one tab saved in the Recently Closed Tabs section of history.
    %d is a placeholder for the number of tabs selected. -->
    <string name="recently_closed_tab">%d 个标签页</string>
    <!-- Recently closed tabs screen message when there are no recently closed tabs -->
    <string name="recently_closed_empty_message">暂无最近关闭的标签页</string>

    <!-- Tab Management -->
    <!-- Title of preference for tabs management -->
    <string name="preferences_tabs">标签页</string>
    <!-- Title of preference that allows a user to specify the tab view -->
    <string name="preferences_tab_view">标签页视图</string>
    <!-- Option for a list tab view -->
    <string name="tab_view_list">列表</string>
    <!-- Option for a grid tab view -->
    <string name="tab_view_grid">网格</string>
    <!-- Option for search term tab groups -->
    <string name="tab_view_search_term_tab_groups">搜索分组</string>
    <!-- Summary text for search term tab groups -->
    <string name="tab_view_search_term_tab_groups_summary">将有关联的网站分组归并</string>
    <!-- Title of preference that allows a user to auto close tabs after a specified amount of time -->
    <string name="preferences_close_tabs">关闭标签页</string>
    <!-- Option for auto closing tabs that will never auto close tabs, always allows user to manually close tabs -->
    <string name="close_tabs_manually">手动</string>
    <!-- Option for auto closing tabs that will auto close tabs after one day -->
    <string name="close_tabs_after_one_day">1 天后</string>
    <!-- Option for auto closing tabs that will auto close tabs after one week -->
    <string name="close_tabs_after_one_week">1 周后</string>
    <!-- Option for auto closing tabs that will auto close tabs after one month -->
    <string name="close_tabs_after_one_month">1 个月后</string>

    <!-- Title of preference that allows a user to specify the auto-close settings for open tabs -->
    <string name="preference_auto_close_tabs" tools:ignore="UnusedResources">自动关闭打开的标签页</string>

    <!-- Opening screen -->
    <!-- Title of a preference that allows a user to indicate after a specified amount of time when the app should start on the home screen -->
    <string moz:removedIn="94" name="preferences_start_on_home" tools:ignore="UnusedResources">启动后进入主屏幕</string>
    <!-- Title of a preference that allows a user to choose what screen to show after opening the app -->
    <string name="preferences_opening_screen">启动页</string>
    <!-- Option for starting on the home screen after after four hours or inactivity -->
    <string moz:removedIn="94" name="start_on_home_after_four_hours" tools:ignore="UnusedResources">4 小时后</string>
    <!-- Option for always opening the homepage when re-opening the app -->
    <string name="opening_screen_homepage">主页</string>
    <!-- Option for always starting on the home screen -->
    <string moz:removedIn="94" name="start_on_home_always" tools:ignore="UnusedResources">总是</string>
    <!-- Option for always opening the user's last-open tab when re-opening the app -->
    <string name="opening_screen_last_tab">最后打开的标签页</string>
    <!-- Option for never starting on the home screen -->
    <string moz:removedIn="94" name="start_on_home_never" tools:ignore="UnusedResources">永不</string>
    <!-- Option for always opening the homepage when re-opening the app after four hours of inactivity -->
    <string name="opening_screen_after_four_hours_of_inactivity">四小时未使用即回到主页</string>
    <!-- Summary for tabs preference when auto closing tabs setting is set to manual close-->
    <string name="close_tabs_manually_summary">手动关闭</string>
    <!-- Summary for tabs preference when auto closing tabs setting is set to auto close tabs after one day-->
    <string name="close_tabs_after_one_day_summary">1 天后关闭</string>
    <!-- Summary for tabs preference when auto closing tabs setting is set to auto close tabs after one week-->
    <string name="close_tabs_after_one_week_summary">1 周后关闭</string>
    <!-- Summary for tabs preference when auto closing tabs setting is set to auto close tabs after one month-->
    <string name="close_tabs_after_one_month_summary">1 个月后关闭</string>

    <!-- Inactive tabs -->
    <!-- Category header of a preference that allows a user to enable or disable the inactive tabs feature -->
    <string name="preferences_inactive_tabs">将旧标签页切换至休眠状态</string>

    <!-- Title of inactive tabs preference -->
    <string name="preferences_inactive_tabs_title">两周内未查看的标签页将进入休眠状态。</string>

    <!-- Studies -->
    <!-- Title of the remove studies button -->
    <string name="studies_remove">移除</string>
    <!-- Title of the active section on the studies list -->
    <string name="studies_active">进行中</string>
    <!-- Description for studies, it indicates why Firefox use studies -->
    <string name="studies_description">Firefox 可能会不时地安装并运行一些研究项目。</string>
    <!-- Learn more link for studies, links to an article for more information about studies. -->
    <string name="studies_learn_more">详细了解</string>

    <!-- Dialog message shown after removing a study -->
    <string name="studies_restart_app">应用程序将退出以应用更改</string>
    <!-- Dialog button to confirm the removing a study. -->
    <string name="studies_restart_dialog_ok">确定</string>
    <!-- Dialog button text for canceling removing a study. -->
    <string name="studies_restart_dialog_cancel">取消</string>

    <!-- Toast shown after turning on/off studies preferences -->
    <string name="studies_toast_quit_application" tools:ignore="UnusedResources">退出应用程序以应用更改...</string>

    <!-- Sessions -->
    <!-- Title for the list of tabs -->
    <string name="tab_header_label">标签页</string>
    <!-- Title for the list of tabs in the current private session -->
    <string name="tabs_header_private_title">隐私浏览阶段</string>
    <!-- Title for the list of tabs in the current private session -->
    <string name="tabs_header_private_tabs_title">隐私标签页</string>
    <!-- Title for the list of tabs in the synced tabs -->
    <string name="tabs_header_synced_tabs_title">受同步的标签页</string>
    <!-- Content description (not visible, for screen readers etc.): Add tab button. Adds a news tab when pressed -->
    <string name="add_tab">添加标签页</string>
    <!-- Content description (not visible, for screen readers etc.): Add tab button. Adds a news tab when pressed -->
    <string name="add_private_tab">新建隐私标签页</string>
    <!-- Text for the new tab button to indicate adding a new private tab in the tab -->
    <string name="tab_drawer_fab_content">隐私标签页</string>
    <!-- Text for the new tab button to indicate syncing command on the synced tabs page -->
    <string name="tab_drawer_fab_sync">同步</string>
    <!-- Text shown as the title of the open tab tray -->
    <string name="tab_tray_title">打开的标签页</string>
    <!-- Text shown in the menu for saving tabs to a collection -->
    <string name="tab_tray_menu_item_save">保存到收藏集</string>
    <!-- Text shown in the menu for the collection selector -->
    <string moz:removedIn="95" name="tab_tray_menu_select" tools:ignore="UnusedResources">选择</string>
    <!-- Text shown in the menu for sharing all tabs -->
    <string name="tab_tray_menu_item_share">分享所有标签页</string>
    <!-- Text shown in the menu to view recently closed tabs -->
    <string name="tab_tray_menu_recently_closed">最近关闭的标签页</string>
    <!-- Text shown in the tabs tray inactive tabs section -->
    <string name="tab_tray_inactive_recently_closed" tools:ignore="UnusedResources">最近关闭</string>
    <!-- Text shown in the menu to view account settings -->
    <string name="tab_tray_menu_account_settings">账户设置</string>
    <!-- Text shown in the menu to view tab settings -->
    <string name="tab_tray_menu_tab_settings">标签页设置</string>
    <!-- Text shown in the menu for closing all tabs -->
    <string name="tab_tray_menu_item_close">关闭所有标签页</string>
    <!-- Shortcut action to open new tab -->
    <string name="tab_tray_menu_open_new_tab">新建标签页</string>
    <!-- Shortcut action to open the home screen -->
    <string name="tab_tray_menu_home">前往主页</string>
    <!-- Shortcut action to toggle private mode -->
    <string name="tab_tray_menu_toggle">切换标签页模式</string>
    <!-- Text shown in the multiselect menu for bookmarking selected tabs. -->
    <string name="tab_tray_multiselect_menu_item_bookmark">书签</string>
    <!-- Text shown in the multiselect menu for closing selected tabs. -->
    <string name="tab_tray_multiselect_menu_item_close">关闭</string>
    <!-- Content description for tabs tray multiselect share button -->
    <string name="tab_tray_multiselect_share_content_description">分享所选标签页</string>
    <!-- Content description for tabs tray multiselect menu -->
    <string name="tab_tray_multiselect_menu_content_description">选择标签页菜单</string>
    <!-- Content description (not visible, for screen readers etc.): Removes tab from collection button. Removes the selected tab from collection when pressed -->
    <string name="remove_tab_from_collection">将标签页从收藏集移除</string>
    <!-- Text for button to enter multiselect mode in tabs tray -->
    <string name="tabs_tray_select_tabs">选择标签页</string>
    <!-- Content description (not visible, for screen readers etc.): Close tab button. Closes the current session when pressed -->
    <string name="close_tab">关闭标签页</string>
    <!-- Content description (not visible, for screen readers etc.): Close tab <title> button. First parameter is tab title  -->
    <string name="close_tab_title">关闭标签页 %s</string>
    <!-- Content description (not visible, for screen readers etc.): Opens the open tabs menu when pressed -->
    <string name="open_tabs_menu">打开标签页菜单</string>
    <!-- Open tabs menu item to close all tabs -->
    <string name="tabs_menu_close_all_tabs">关闭所有标签页</string>
    <!-- Open tabs menu item to share all tabs -->
    <string name="tabs_menu_share_tabs">分享标签页</string>
    <!-- Open tabs menu item to save tabs to collection -->
    <string name="tabs_menu_save_to_collection1">将标签页保存至收藏集</string>
    <!-- Content description (not visible, for screen readers etc.): Opens the tab menu when pressed -->
    <string name="tab_menu">标签页菜单</string>
    <!-- Tab menu item to share the tab -->
    <string name="tab_share">分享标签页</string>
    <!-- Button in the current session menu. Deletes the session when pressed -->
    <string name="current_session_delete">删除</string>
    <!-- Button in the current session menu. Saves the session when pressed -->
    <string name="current_session_save">保存</string>
    <!-- Button in the current session menu. Opens the share menu when pressed -->
    <string name="current_session_share">分享</string>
    <!-- Content description (not visible, for screen readers etc.): Title icon for current session menu -->
    <string name="current_session_image">当前浏览阶段图标</string>
    <!-- Button to save the current set of tabs into a collection -->
    <string name="save_to_collection">保存到收藏集</string>
    <!-- Text for the menu button to delete a collection -->
    <string name="collection_delete">删除收藏集</string>
    <!-- Text for the menu button to rename a collection -->
    <string name="collection_rename">更名收藏集</string>
    <!-- Text for the button to open tabs of the selected collection -->
    <string name="collection_open_tabs">打开标签页</string>


    <!-- Hint for adding name of a collection -->
    <string name="collection_name_hint">收藏集名称</string>
    <!-- Text for the menu button to rename a top site -->
	<string name="rename_top_site">重命名</string>
	<!-- Text for the menu button to remove a top site -->
	<string name="remove_top_site">移除</string>

    <!-- Text for the menu button to delete a top site from history -->
    <string name="delete_from_history">删除历史记录</string>
    <!-- Postfix for private WebApp titles, placeholder is replaced with app name -->
    <string name="pwa_site_controls_title_private">%1$s（隐私模式）</string>

    <!-- Button in the current tab tray header in multiselect mode. Saved the selected tabs to a collection when pressed. -->
    <string name="tab_tray_save_to_collection">保存</string>

    <!-- Title text for the normal tabs header in the tabs tray which are not part of any tab grouping. -->
    <string moz:removedIn="94" name="tab_tray_header_title" tools:ignore="UnusedResources">其他</string>

    <!-- Title text for the normal tabs header in the tabs tray which are not part of any tab grouping. -->
    <string name="tab_tray_header_title_1">其他标签页</string>

    <!-- History -->
    <!-- Text for the button to clear all history -->
    <string name="history_delete_all">删除历史记录</string>
    <!-- Text for the dialog to confirm clearing all history -->
    <string name="history_delete_all_dialog">您确定要清除历史记录吗？</string>
    <!-- Text for the snackbar to confirm that multiple browsing history items has been deleted -->
    <string name="history_delete_multiple_items_snackbar">历史记录已删除</string>
    <!-- Text for the snackbar to confirm that a single browsing history item has been deleted. The first parameter is the shortened URL of the deleted history item. -->
    <string name="history_delete_single_item_snackbar">已删除 %1$s</string>
    <!-- Text for positive action to delete history in deleting history dialog -->
    <string name="history_clear_dialog">清除</string>
    <!-- History overflow menu copy button -->
    <string moz:removedIn="94" name="history_menu_copy_button" tools:ignore="UnusedResources">复制</string>
    <!-- History overflow menu share button -->
    <string moz:removedIn="94" name="history_menu_share_button" tools:ignore="UnusedResources">分享</string>
    <!-- History overflow menu open in new tab button -->
    <string moz:removedIn="94" name="history_menu_open_in_new_tab_button" tools:ignore="UnusedResources">新建标签页打开</string>
    <!-- History overflow menu open in private tab button -->
    <string moz:removedIn="94" name="history_menu_open_in_private_tab_button" tools:ignore="UnusedResources">新建隐私标签页打开</string>
    <!-- Text for the button to delete a single history item -->
    <string moz:removedIn="94" name="history_delete_item" tools:ignore="UnusedResources">删除</string>
    <!-- History multi select title in app bar
    The first parameter is the number of bookmarks selected -->
    <string name="history_multi_select_title">已选择 %1$d 条书签</string>
    <!-- Text for the button to clear selected history items. The first parameter
        is a digit showing the number of items you have selected -->
    <string name="history_delete_some">删除 %1$d 个项目</string>
    <!-- Text for the header that groups the history for today -->
    <string name="history_today">今天</string>
    <!-- Text for the header that groups the history for yesterday -->
    <string name="history_yesterday">昨天</string>
    <!-- Text for the header that groups the history for last 24 hours -->
    <string name="history_24_hours">过去 24 小时</string>
    <!-- Text for the header that groups the history the past 7 days -->
    <string name="history_7_days">最近 7 天</string>
    <!-- Text for the header that groups the history the past 30 days -->
    <string name="history_30_days">最近 30 天</string>
    <!-- Text for the header that groups the history older than the last month -->
    <string name="history_older">更早</string>

    <!-- Text shown when no history exists -->
    <string name="history_empty_message">无历史记录</string>

    <!-- Downloads -->
    <!-- Text for the snackbar to confirm that multiple downloads items have been removed -->
    <string name="download_delete_multiple_items_snackbar_1">下载记录已清除</string>
    <!-- Text for the snackbar to confirm that a single download item has been removed. The first parameter is the name of the download item. -->
    <string name="download_delete_single_item_snackbar">已移除 %1$s</string>
    <!-- Text shown when no download exists -->
    <string name="download_empty_message_1">暂无下载的文件</string>
    <!-- History multi select title in app bar
    The first parameter is the number of downloads selected -->
    <string name="download_multi_select_title">已选择 %1$d 个下载项</string>

    <!-- History overflow menu open in new tab button -->
    <string name="download_menu_open">打开</string>


    <!-- Text for the button to remove a single download item -->
    <string name="download_delete_item_1">移除</string>


    <!-- Crashes -->
    <!-- Title text displayed on the tab crash page. This first parameter is the name of the application (For example: Fenix) -->
    <string name="tab_crash_title_2">抱歉，%1$s 无法加载该页面。</string>

    <!-- Description text displayed on the tab crash page -->
    <string name="tab_crash_description">您可以尝试在下方恢复或关闭此标签页。</string>
    <!-- Send crash report checkbox text on the tab crash page -->
    <string name="tab_crash_send_report">向 Mozilla 发送崩溃报告</string>
    <!-- Close tab button text on the tab crash page -->
    <string name="tab_crash_close">关闭标签页</string>
    <!-- Restore tab button text on the tab crash page -->
    <string name="tab_crash_restore">恢复标签页</string>

    <!-- Content Description for session item menu button -->
    <string name="content_description_session_menu">浏览阶段选项</string>

    <!-- Content Description for session item share button -->
    <string name="content_description_session_share">分享浏览阶段</string>

    <!-- Bookmarks -->
    <!-- Content description for bookmarks library menu -->
    <string name="bookmark_menu_content_description">书签菜单</string>
    <!-- Screen title for editing bookmarks -->
    <string moz:removedIn="95" name="bookmark_edit" tools:ignore="UnusedResources">编辑书签</string>
    <!-- Screen title for selecting a bookmarks folder -->
    <string name="bookmark_select_folder">选择文件夹</string>
    <!-- Confirmation message for a dialog confirming if the user wants to delete the selected folder -->
    <string name="bookmark_delete_folder_confirmation_dialog">您确定要删除这个文件夹吗？</string>
    <!-- Confirmation message for a dialog confirming if the user wants to delete multiple items including folders. Parameter will be replaced by app name. -->
    <string name="bookmark_delete_multiple_folders_confirmation_dialog">%s 将删除所选项目。</string>
    <!-- Snackbar title shown after a folder has been deleted. This first parameter is the name of the deleted folder -->
    <string name="bookmark_delete_folder_snackbar">已删除 %1$s</string>
    <!-- Screen title for adding a bookmarks folder -->
    <string name="bookmark_add_folder">新建文件夹</string>
    <!-- Snackbar title shown after a bookmark has been created. -->
    <string name="bookmark_saved_snackbar">书签已保存！</string>
    <!-- Snackbar edit button shown after a bookmark has been created. -->
    <string name="edit_bookmark_snackbar_action">编辑</string>

    <!-- Bookmark overflow menu edit button -->
    <string name="bookmark_menu_edit_button">编辑</string>
    <!-- Bookmark overflow menu select button -->
    <string name="bookmark_menu_select_button">选择</string>
    <!-- Bookmark overflow menu copy button -->
    <string name="bookmark_menu_copy_button">复制</string>
    <!-- Bookmark overflow menu share button -->
    <string name="bookmark_menu_share_button">分享</string>
    <!-- Bookmark overflow menu open in new tab button -->
    <string name="bookmark_menu_open_in_new_tab_button">新建标签页打开</string>
    <!-- Bookmark overflow menu open in private tab button -->
    <string name="bookmark_menu_open_in_private_tab_button">新建隐私标签页打开</string>
    <!-- Bookmark overflow menu delete button -->
    <string name="bookmark_menu_delete_button">删除</string>
    <!--Bookmark overflow menu save button -->
    <string name="bookmark_menu_save_button">保存</string>
    <!-- Bookmark multi select title in app bar
     The first parameter is the number of bookmarks selected -->
    <string name="bookmarks_multi_select_title">已选择 %1$d 条书签</string>
    <!-- Bookmark editing screen title -->
    <string name="edit_bookmark_fragment_title">编辑书签</string>
    <!-- Bookmark folder editing screen title -->
    <string name="edit_bookmark_folder_fragment_title">编辑文件夹</string>
    <!-- Bookmark sign in button message -->
    <string name="bookmark_sign_in_button">登录后即可查看同步的书签</string>


    <!-- Bookmark URL editing field label -->
    <string name="bookmark_url_label">网址</string>
    <!-- Bookmark FOLDER editing field label -->
    <string name="bookmark_folder_label">文件夹</string>
    <!-- Bookmark NAME editing field label -->
    <string name="bookmark_name_label">名称</string>
    <!-- Bookmark add folder screen title -->
    <string name="bookmark_add_folder_fragment_label">新建文件夹</string>
    <!-- Bookmark select folder screen title -->
    <string name="bookmark_select_folder_fragment_label">选择文件夹</string>
    <!-- Bookmark editing error missing title -->
    <string name="bookmark_empty_title_error">须要有标题</string>
    <!-- Bookmark editing error missing or improper URL -->
    <string name="bookmark_invalid_url_error">无效网址</string>
    <!-- Bookmark screen message for empty bookmarks folder -->
    <string name="bookmarks_empty_message">此处无书签</string>
    <!-- Bookmark snackbar message on deletion
     The first parameter is the host part of the URL of the bookmark deleted, if any -->
    <string name="bookmark_deletion_snackbar_message">已删除书签 %1$s</string>
    <!-- Bookmark snackbar message on deleting multiple bookmarks not including folders-->
    <string name="bookmark_deletion_multiple_snackbar_message_2">书签已删除</string>
    <!-- Bookmark snackbar message on deleting multiple bookmarks including folders-->
    <string name="bookmark_deletion_multiple_snackbar_message_3">正在删除所选文件夹</string>
    <!-- Bookmark undo button for deletion snackbar action -->
    <string name="bookmark_undo_deletion">撤销</string>

    <!-- Site Permissions -->
    <!-- Site permissions preferences header -->
    <string name="permissions_header">权限</string>
    <!-- Button label that take the user to the Android App setting -->
    <string name="phone_feature_go_to_settings">转至设置</string>

    <!-- Content description (not visible, for screen readers etc.): Quick settings sheet
        to give users access to site specific information / settings. For example:
        Secure settings status and a button to modify site permissions -->
    <string name="quick_settings_sheet">快速设置表</string>
    <!-- Label that indicates that this option it the recommended one -->
    <string name="phone_feature_recommended">推荐</string>
    <!-- button that allows editing site permissions settings -->
    <string name="quick_settings_sheet_manage_site_permissions">管理网站权限</string>
    <!-- Button label for clearing all the information of site permissions-->
    <string name="clear_permissions">清除权限</string>
    <!-- Button label for clearing a site permission-->
    <string name="clear_permission">清除权限</string>
    <!-- Button label for clearing all the information on all sites-->
    <string name="clear_permissions_on_all_sites">清除所有网站的权限</string>
    <!-- Preference for altering video and audio autoplay for all websites -->
    <string name="preference_browser_feature_autoplay">自动播放</string>
    <!-- Preference for altering the camera access for all websites -->
    <string name="preference_phone_feature_camera">相机</string>
    <!-- Preference for altering the microphone access for all websites -->
    <string name="preference_phone_feature_microphone">麦克风</string>
    <!-- Preference for altering the location access for all websites -->
    <string name="preference_phone_feature_location">位置</string>
    <!-- Preference for altering the notification access for all websites -->
    <string name="preference_phone_feature_notification">通知</string>
    <!-- Preference for altering the persistent storage access for all websites -->
    <string name="preference_phone_feature_persistent_storage">持久存储</string>
    <!-- Preference for altering the EME access for all websites -->
    <string name="preference_phone_feature_media_key_system_access">受 DRM 控制的内容</string>
    <!-- Label that indicates that a permission must be asked always -->
    <string name="preference_option_phone_feature_ask_to_allow">始终询问</string>
    <!-- Label that indicates that a permission must be blocked -->
    <string name="preference_option_phone_feature_blocked">阻止</string>
    <!-- Label that indicates that a permission must be allowed -->
    <string name="preference_option_phone_feature_allowed">允许</string>
    <!--Label that indicates a permission is by the Android OS-->
    <string name="phone_feature_blocked_by_android">被 Android 阻止</string>
    <!-- Preference for showing a list of websites that the default configurations won't apply to them -->
    <string name="preference_exceptions">例外</string>
    <!-- Summary of tracking protection preference if tracking protection is set to on -->
    <string name="tracking_protection_on">开启</string>
    <!-- Summary of tracking protection preference if tracking protection is set to off -->
    <string name="tracking_protection_off">关闭</string>

    <!-- Label for global setting that indicates that all video and audio autoplay is allowed -->
    <string name="preference_option_autoplay_allowed2">允许音频和视频</string>
    <!-- Label for site specific setting that indicates that all video and audio autoplay is allowed -->
    <string name="quick_setting_option_autoplay_allowed">允许音频和视频</string>
    <!-- Label that indicates that video and audio autoplay is only allowed over Wi-Fi -->
    <string name="preference_option_autoplay_allowed_wifi_only2">在蜂窝数据下阻止音频和视频</string>
    <!-- Subtext that explains 'autoplay on Wi-Fi only' option -->
    <string name="preference_option_autoplay_allowed_wifi_subtext">将在 Wi-Fi 下播放音频和视频</string>
    <!-- Label for global setting that indicates that video autoplay is allowed, but audio autoplay is blocked -->
    <string name="preference_option_autoplay_block_audio2">仅阻止音频</string>
    <!-- Label for site specific setting that indicates that video autoplay is allowed, but audio autoplay is blocked -->
    <string name="quick_setting_option_autoplay_block_audio">仅阻止音频</string>
    <!-- Label for global setting that indicates that all video and audio autoplay is blocked -->
    <string name="preference_option_autoplay_blocked3">阻止音频和视频</string>
    <!-- Label for site specific setting that indicates that all video and audio autoplay is blocked -->
    <string name="quick_setting_option_autoplay_blocked">阻止音频和视频</string>
    <!-- Summary of delete browsing data on quit preference if it is set to on -->
    <string name="delete_browsing_data_quit_on">开启</string>
    <!-- Summary of delete browsing data on quit preference if it is set to off -->
    <string name="delete_browsing_data_quit_off">关闭</string>

    <!-- Summary of studies preference if it is set to on -->
    <string name="studies_on">开启</string>
    <!-- Summary of studies data on quit preference if it is set to off -->
    <string name="studies_off">关闭</string>

    <!-- Collections -->
    <!-- Collections header on home fragment -->
    <string name="collections_header">收藏集</string>
    <!-- Content description (not visible, for screen readers etc.): Opens the collection menu when pressed -->
    <string name="collection_menu_button_content_description">收藏集菜单</string>

    <!-- Label to describe what collections are to a new user without any collections -->
    <string name="no_collections_description2">有用的东西收藏在这。\n将相似的搜索查询、网站和标签页归入一组，方便以后快速访问。</string>
    <!-- Title for the "select tabs" step of the collection creator -->
    <string name="create_collection_select_tabs">选取标签页</string>

    <!-- Title for the "select collection" step of the collection creator -->
    <string name="create_collection_select_collection">选择收藏集</string>

    <!-- Title for the "name collection" step of the collection creator -->
    <string name="create_collection_name_collection">命名收藏集</string>

    <!-- Button to add new collection for the "select collection" step of the collection creator -->
    <string name="create_collection_add_new_collection">新建收藏集</string>

    <!-- Button to select all tabs in the "select tabs" step of the collection creator -->
    <string name="create_collection_select_all">全选</string>

    <!-- Button to deselect all tabs in the "select tabs" step of the collection creator -->
    <string name="create_collection_deselect_all">全不选</string>
    <!-- Text to prompt users to select the tabs to save in the "select tabs" step of the collection creator -->
    <string name="create_collection_save_to_collection_empty">选取要保存的标签页</string>

    <!-- Text to show users how many tabs they have selected in the "select tabs" step of the collection creator.
     %d is a placeholder for the number of tabs selected. -->
    <string name="create_collection_save_to_collection_tabs_selected">已选取 %d 个标签页</string>

    <!-- Text to show users they have one tab selected in the "select tabs" step of the collection creator.
    %d is a placeholder for the number of tabs selected. -->
    <string name="create_collection_save_to_collection_tab_selected">已选取 %d 个标签页</string>

    <!-- Text shown in snackbar when multiple tabs have been saved in a collection -->
    <string name="create_collection_tabs_saved">标签页已保存！</string>

    <!-- Text shown in snackbar when one or multiple tabs have been saved in a new collection -->
    <string name="create_collection_tabs_saved_new_collection">收藏集已保存！</string>
    <!-- Text shown in snackbar when one tab has been saved in a collection -->
    <string name="create_collection_tab_saved">标签页已保存！</string>

    <!-- Content description (not visible, for screen readers etc.): button to close the collection creator -->
    <string name="create_collection_close">关闭</string>

    <!-- Button to save currently selected tabs in the "select tabs" step of the collection creator-->
    <string name="create_collection_save">保存</string>

    <!-- Snackbar action to view the collection the user just created or updated -->
    <string name="create_collection_view">查看</string>

    <!-- Default name for a new collection in "name new collection" step of the collection creator. %d is a placeholder for the number of collections-->
    <string name="create_collection_default_name">收藏集 %d</string>

    <!-- Share -->
    <!-- Share screen header -->
    <string name="share_header">发送及分享</string>
    <!-- Share screen header -->
    <string name="share_header_2">分享</string>
    <!-- Content description (not visible, for screen readers etc.):
        "Share" button. Opens the share menu when pressed. -->
    <string name="share_button_content_description">分享</string>
    <!-- Sub-header in the dialog to share a link to another app -->
    <string name="share_link_subheader">分享链接</string>
    <!-- Sub-header in the dialog to share a link to another sync device -->
    <string name="share_device_subheader">发送到设备</string>
    <!-- Sub-header in the dialog to share a link to an app from the full list -->
    <string name="share_link_all_apps_subheader">所有动作</string>
    <!-- Sub-header in the dialog to share a link to an app from the most-recent sorted list -->
    <string name="share_link_recent_apps_subheader">最近使用</string>
    <!-- An option from the three dot menu to into sync -->
    <string name="sync_menu_sign_in">登录同步服务</string>
    <!-- An option from the share dialog to sign into sync -->
    <string name="sync_sign_in">登录同步服务</string>
    <!-- An option from the share dialog to send link to all other sync devices -->
    <string name="sync_send_to_all">发送到所有设备</string>
    <!-- An option from the share dialog to reconnect to sync -->
    <string name="sync_reconnect">重新连接同步</string>
    <!-- Text displayed when sync is offline and cannot be accessed -->
    <string name="sync_offline">离线</string>
    <!-- An option to connect additional devices -->
    <string name="sync_connect_device">连接其他设备</string>
    <!-- The dialog text shown when additional devices are not available -->
    <string name="sync_connect_device_dialog">请在至少另一台设备上的 Firefox 登录才能发送标签页。</string>
    <!-- Confirmation dialog button -->
    <string name="sync_confirmation_button">明白了</string>

    <!-- Share error message -->
    <string name="share_error_snackbar">无法分享至该应用</string>

    <!-- Add new device screen title -->
    <string name="sync_add_new_device_title">发送到设备</string>
    <!-- Text for the warning message on the Add new device screen -->
    <string name="sync_add_new_device_message">尚未连上其他设备</string>
    <!-- Text for the button to learn about sending tabs -->
    <string name="sync_add_new_device_learn_button">了解发送标签页…</string>
    <!-- Text for the button to connect another device -->
    <string name="sync_add_new_device_connect_button">连接其他设备…</string>

    <!-- Notifications -->
    <!-- The user visible name of the "notification channel" (Android 8+ feature) for the ongoing notification shown while a browsing session is active. -->
    <string name="notification_pbm_channel_name">隐私浏览会话</string>
    <!-- Text shown in the notification that pops up to remind the user that a private browsing session is active. -->
    <string name="notification_pbm_delete_text">删除隐私标签页</string>
    <!-- Text shown in the notification that pops up to remind the user that a private browsing session is active. -->
    <string name="notification_pbm_delete_text_2">关闭隐私标签页</string>
    <!-- Notification action to open Fenix and resume the current browsing session. -->
    <string name="notification_pbm_action_open">打开</string>
    <!-- Notification action to delete all current private browsing sessions AND switch to Fenix (bring it to the foreground) -->
    <string name="notification_pbm_action_delete_and_open">删除并打开</string>
    <!-- Name of the "Powered by Fenix" notification channel. Displayed in the "App notifications" system settings for the app -->
    <string name="notification_powered_by_channel_name">源自</string>
    <!-- Name of the marketing notification channel. Displayed in the "App notifications" system settings for the app -->
    <string name="notification_marketing_channel_name">市场营销</string>
    <!-- Title shown in the notification that pops up to remind the user to set fenix as default browser.
    %1$s is a placeholder that will be replaced by the app name (Fenix). -->
    <string name="notification_default_browser_title">%1$s 又快、又有隐私</string>
    <!-- Text shown in the notification that pops up to remind the user to set fenix as default browser.
    %1$s is a placeholder that will be replaced by the app name (Fenix). -->
    <string name="notification_default_browser_text">将 %1$s 设为默认浏览器</string>

    <!-- Snackbar -->
    <!-- Text shown in snackbar when user deletes a collection -->
    <string name="snackbar_collection_deleted">收藏集已删除</string>

    <!-- Text shown in snackbar when user renames a collection -->
    <string name="snackbar_collection_renamed">收藏集已更名</string>
    <!-- Text shown in snackbar when user deletes a tab -->
    <string name="snackbar_tab_deleted">标签页已删除</string>

    <!-- Text shown in snackbar when user deletes all tabs -->
    <string name="snackbar_tabs_deleted">已删除标签页</string>
    <!-- Text shown in snackbar when user closes a tab -->
    <string name="snackbar_tab_closed">标签页已关闭</string>
    <!-- Text shown in snackbar when user closes all tabs -->
    <string name="snackbar_tabs_closed">标签页已关闭</string>
    <!-- Text shown in snackbar when user closes tabs -->
    <string name="snackbar_message_tabs_closed">标签页已关闭！</string>
    <!-- Text shown in snackbar when user bookmarks a list of tabs -->
    <string name="snackbar_message_bookmarks_saved">书签已保存！</string>
    <!-- Text shown in snackbar action for viewing bookmarks -->
    <string name="snackbar_message_bookmarks_view">查看</string>
    <!-- Text shown in snackbar when user adds a site to top sites -->
    <string name="snackbar_added_to_top_sites">已添加至常用网站!</string>
    <!-- Text shown in snackbar when user closes a private tab -->
    <string name="snackbar_private_tab_closed">隐私标签页已关闭</string>
    <!-- Text shown in snackbar when user closes all private tabs -->
    <string name="snackbar_private_tabs_closed">隐私标签页已关闭</string>
    <!-- Text shown in snackbar when user deletes all private tabs -->
    <string name="snackbar_private_tabs_deleted">隐私标签页已删除</string>
    <!-- Text shown in snackbar to undo deleting a tab, top site or collection -->
    <string name="snackbar_deleted_undo">撤销</string>

    <!-- Text shown in snackbar when user removes a top site -->
    <string name="snackbar_top_site_removed">网站已移除</string>
    <!-- Text for action to undo deleting a tab or collection shown in a11y dialog -->
    <string name="a11y_dialog_deleted_undo">撤销</string>
    <!-- Text for action to confirm deleting a tab or collection shown in a11y dialog -->
    <string name="a11y_dialog_deleted_confirm">确认</string>
    <!-- QR code scanner prompt which appears after scanning a code, but before navigating to it
        First parameter is the name of the app, second parameter is the URL or text scanned-->
    <string name="qr_scanner_confirmation_dialog_message">允许 %1$s 打开 %2$s</string>
    <!-- QR code scanner prompt dialog positive option to allow navigation to scanned link -->
    <string name="qr_scanner_dialog_positive">允许</string>
    <!-- QR code scanner prompt dialog positive option to deny navigation to scanned link -->
    <string name="qr_scanner_dialog_negative">拒绝</string>
    <!-- QR code scanner prompt dialog error message shown when a hostname does not contain http or https. -->
    <string name="qr_scanner_dialog_invalid">无效网址。</string>
    <!-- QR code scanner prompt dialog positive option when there is an error -->
    <string name="qr_scanner_dialog_invalid_ok">确定</string>
    <!-- Tab collection deletion prompt dialog message. Placeholder will be replaced with the collection name -->
    <string name="tab_collection_dialog_message">您确定要删除“%1$s”吗？</string>
    <!-- Collection and tab deletion prompt dialog message. This will show when the last tab from a collection is deleted -->
    <string name="delete_tab_and_collection_dialog_message">删除此标签页将删除整个收藏集。您可以随时新建收藏集。</string>
    <!-- Collection and tab deletion prompt dialog title. Placeholder will be replaced with the collection name. This will show when the last tab from a collection is deleted -->
    <string name="delete_tab_and_collection_dialog_title">要删除“%1$s”吗？</string>
    <!-- Tab collection deletion prompt dialog option to delete the collection -->
    <string name="tab_collection_dialog_positive">删除</string>
    <!-- Tab collection deletion prompt dialog option to cancel deleting the collection -->
    <string moz:removedIn="93" name="tab_collection_dialog_negative" tools:ignore="UnusedResources">取消</string>
    <!-- Text displayed in a notification when the user enters full screen mode -->
    <string name="full_screen_notification">进入全屏模式</string>

    <!-- Message for copying the URL via long press on the toolbar -->
    <string name="url_copied">网址已复制</string>


    <!-- Sample text for accessibility font size -->
    <string name="accessibility_text_size_sample_text_1">这是示例文本。您可以增大或减小字号，调整文字显示效果。</string>
    <!-- Summary for Accessibility Text Size Scaling Preference -->
    <string name="preference_accessibility_text_size_summary">使网站上的文字更大或更小</string>
    <!-- Title for Accessibility Text Size Scaling Preference -->
    <string name="preference_accessibility_font_size_title">字号</string>

    <!-- Title for Accessibility Text Automatic Size Scaling Preference -->
    <string name="preference_accessibility_auto_size_2">自动调整字号</string>
    <!-- Summary for Accessibility Text Automatic Size Scaling Preference -->
    <string name="preference_accessibility_auto_size_summary">将与您的 Android 中的字号设置保持一致。禁用此项后则可以手动调整。</string>

    <!-- Title for the Delete browsing data preference -->
    <string name="preferences_delete_browsing_data">删除浏览数据</string>
    <!-- Title for the tabs item in Delete browsing data -->
    <string name="preferences_delete_browsing_data_tabs_title_2">打开的标签页</string>
    <!-- Subtitle for the tabs item in Delete browsing data, parameter will be replaced with the number of open tabs -->
    <string name="preferences_delete_browsing_data_tabs_subtitle">%d 个标签页</string>
    <!-- Title for the data and history items in Delete browsing data -->
    <string name="preferences_delete_browsing_data_browsing_data_title">浏览历史和网站数据</string>
    <!-- Subtitle for the data and history items in delete browsing data, parameter will be replaced with the
        number of history items the user has -->
    <string name="preferences_delete_browsing_data_browsing_data_subtitle">%d 条地址</string>
    <!-- Title for history items in Delete browsing data -->
    <string name="preferences_delete_browsing_data_browsing_history_title">历史记录</string>
    <!-- Subtitle for the history items in delete browsing data, parameter will be replaced with the
        number of history pages the user has -->
    <string name="preferences_delete_browsing_data_browsing_history_subtitle">%d 页</string>
    <!-- Title for the cookies item in Delete browsing data -->
    <string name="preferences_delete_browsing_data_cookies">Cookie</string>
    <!-- Subtitle for the cookies item in Delete browsing data -->
    <string name="preferences_delete_browsing_data_cookies_subtitle">您在绝大多数网站的登录状态将被清除</string>
    <!-- Title for the cached images and files item in Delete browsing data -->
    <string name="preferences_delete_browsing_data_cached_files">缓存的图像和文件</string>
    <!-- Subtitle for the cached images and files item in Delete browsing data -->
    <string name="preferences_delete_browsing_data_cached_files_subtitle">释放存储空间</string>
    <!-- Title for the site permissions item in Delete browsing data -->
    <string name="preferences_delete_browsing_data_site_permissions">站点权限</string>
    <!-- Title for the downloads item in Delete browsing data -->
    <string name="preferences_delete_browsing_data_downloads">下载项</string>
    <!-- Text for the button to delete browsing data -->
    <string name="preferences_delete_browsing_data_button">删除浏览数据</string>

    <!-- Title for the Delete browsing data on quit preference -->
    <string name="preferences_delete_browsing_data_on_quit">退出时删除浏览数据</string>

    <!-- Summary for the Delete browsing data on quit preference. "Quit" translation should match delete_browsing_data_on_quit_action translation. -->
    <string name="preference_summary_delete_browsing_data_on_quit">从主菜单中选择“退出”时，自动删除浏览数据</string>
    <!-- Summary for the Delete browsing data on quit preference. "Quit" translation should match delete_browsing_data_on_quit_action translation. -->
    <string name="preference_summary_delete_browsing_data_on_quit_2">从主菜单中选择“退出”时，自动删除浏览数据</string>
    <!-- Action item in menu for the Delete browsing data on quit feature -->
    <string name="delete_browsing_data_on_quit_action">退出</string>

    <!-- Dialog message to the user asking to delete browsing data. -->
    <string name="delete_browsing_data_prompt_message">这将删除所有浏览数据。</string>
    <!-- Dialog message to the user asking to delete browsing data. Parameter will be replaced by app name. -->
    <string name="delete_browsing_data_prompt_message_3">%s 将删除选定的浏览数据。</string>
    <!-- Text for the cancel button for the data deletion dialog -->
    <string name="delete_browsing_data_prompt_cancel">取消</string>
    <!-- Text for the allow button for the data deletion dialog -->
    <string name="delete_browsing_data_prompt_allow">删除</string>
    <!-- Text for the snackbar confirmation that the data was deleted -->
    <string name="preferences_delete_browsing_data_snackbar">浏览数据已删除</string>

    <!-- Text for the snackbar to show the user that the deletion of browsing data is in progress -->
    <string name="deleting_browsing_data_in_progress">正在删除浏览数据…</string>

    <!-- Tips -->
    <!-- text for firefox preview moving tip header "Firefox Preview" and "Firefox Nightly" are intentionally hardcoded -->
    <string name="tip_firefox_preview_moved_header">Firefox Preview 已迁移至 Firefox Nightly</string>
    <!-- text for firefox preview moving tip description -->
    <string name="tip_firefox_preview_moved_description">Firefox Nightly 每日获得更新，包含实验性的新功能。
但可能不够稳定，您可以下载我们的 Beta 版浏览器以获得更稳定的体验。</string>

    <!-- text for firefox preview moving tip button. "Firefox for Android Beta" is intentionally hardcoded -->
    <string name="tip_firefox_preview_moved_button_2">下载适用于 Android 的 Firefox Beta</string>

    <!-- text for firefox preview moving tip header. "Firefox Nightly" is intentionally hardcoded -->
    <string name="tip_firefox_preview_moved_header_preview_installed">Firefox Nightly 版本更新</string>
    <!-- text for firefox preview moving tip description -->
    <string name="tip_firefox_preview_moved_description_preview_installed">此应用将不再接收安全更新。请切换到新版 Nightly，并停止使用本应用。
        \n\n若需将书签、登录信息和历史记录转移至另一应用，请创建 Firefox 账户。</string>
    <!-- text for firefox preview moving tip button  -->
    <string name="tip_firefox_preview_moved_button_preview_installed">切换到新版 Nightly</string>

    <!-- text for firefox preview moving tip header. "Firefox Nightly" is intentionally hardcoded -->
    <string name="tip_firefox_preview_moved_header_preview_not_installed">Firefox Nightly 版本更新</string>
    <!-- text for firefox preview moving tip description -->
    <string name="tip_firefox_preview_moved_description_preview_not_installed">此应用将不再接收安全更新。请下载新版 Nightly，并停止使用本应用。
        \n\n若需将书签、登录信息和历史记录转移至另一应用，请创建 Firefox 账户。</string>
    <!-- text for firefox preview moving tip button  -->
    <string name="tip_firefox_preview_moved_button_preview_not_installed">获取新版 Nightly</string>

    <!-- Onboarding -->
    <!-- Text for onboarding welcome message
    The first parameter is the name of the app (e.g. Firefox Preview) -->
    <string name="onboarding_header">欢迎使用 %s！</string>
    <!-- text for the Firefox Accounts section header -->
    <string name="onboarding_fxa_section_header">已有账户？</string>
    <!-- text for the "What's New" onboarding card header -->
    <string moz:removedIn="94" name="onboarding_whats_new_header1" tools:ignore="UnusedResources">了解新动向</string>
    <!-- text for the "what's new" onboarding card description
    The first parameter is the short name of the app (e.g. Firefox) -->
    <string moz:removedIn="94" name="onboarding_whats_new_description" tools:ignore="UnusedResources">对重新设计的 %s 有好奇的地方吗？想知道哪里变得不一样了？</string>
    <!-- text for underlined clickable link that is part of "what's new" onboarding card description that links to an FAQ -->
    <string moz:removedIn="94" name="onboarding_whats_new_description_linktext" tools:ignore="UnusedResources">在此寻找答案</string>
    <!-- text for the Firefox account onboarding sign in card header. The word "Firefox" should not be translated -->
    <string name="onboarding_account_sign_in_header_1">在设备之间同步 Firefox</string>
    <!-- Text for the button to learn more about signing in to your Firefox account -->
    <string name="onboarding_manual_sign_in_description">将书签、历史记录和密码同步到此设备。</string>
    <!-- text for the firefox account onboarding card header when we detect you're already signed in to
        another Firefox browser. (The word `Firefox` should not be translated)
        The first parameter is the email of the detected user's account -->
    <string name="onboarding_firefox_account_auto_signin_header_3">您已在此设备上的其他 Firefox 浏览器上以 %s 身份登录。也要使用此账号登录吗？</string>
    <!-- text for the button to confirm automatic sign-in -->
    <string name="onboarding_firefox_account_auto_signin_confirm">是的，我要登录</string>
    <!-- text for the automatic sign-in button while signing in is in process -->
    <string name="onboarding_firefox_account_signing_in">正在登录…</string>
    <!-- text for the button to manually sign into Firefox account. -->
    <string name="onboarding_firefox_account_sign_in_1">注册</string>
    <!-- text for the button to stay signed out when presented with an option to automatically sign-in. -->
    <string name="onboarding_firefox_account_stay_signed_out">不要登录</string>
    <!-- text to display in the snackbar once account is signed-in -->
    <string name="onboarding_firefox_account_sync_is_on">同步已开启</string>
    <!-- text to display in the snackbar if automatic sign-in fails. user may try again -->
    <string name="onboarding_firefox_account_automatic_signin_failed">登录失败</string>
    <!-- text for the tracking protection onboarding card header -->
    <string name="onboarding_tracking_protection_header_3">隐私与您同行</string>
    <!-- text for the tracking protection card description. 'Firefox' intentionally hardcoded here -->
    <string name="onboarding_tracking_protection_description_3">Firefox 会自动阻止大公司在网上偷偷跟踪您。</string>
    <!-- text for tracking protection radio button option for standard level of blocking -->
    <string name="onboarding_tracking_protection_standard_button_2">标准（默认）</string>
    <!-- text for standard blocking option button description -->
    <string name="onboarding_tracking_protection_standard_button_description_3">平衡隐私和性能。页面可正常加载。</string>
    <!-- text for tracking protection radio button option for strict level of blocking -->
    <string name="onboarding_tracking_protection_strict_button">严格（推荐）</string>
    <!-- text for tracking protection radio button option for strict level of blocking -->
    <string name="onboarding_tracking_protection_strict_option">严格</string>
    <!-- text for strict blocking option button description -->
    <string name="onboarding_tracking_protection_strict_button_description_3">拦截更多跟踪器，页面加载更快，但可能导致页面上某些功能异常。</string>
    <!-- text for the toolbar position card header  -->
    <string name="onboarding_toolbar_placement_header_1">选择您的工具栏位置</string>
    <!-- text for the toolbar position card description -->
    <string name="onboarding_toolbar_placement_description_1">将工具栏放在顺手的位置。可以留在底部，或移到顶部。</string>
    <!-- text for the private browsing onboarding card header -->
    <string moz:removedIn="94" name="onboarding_private_browsing_header" tools:ignore="UnusedResources">上网冲浪也私密</string>
    <!-- text for the private browsing onboarding card description
    The first parameter is an icon that represents private browsing -->
    <string moz:removedIn="94" name="onboarding_private_browsing_description1" tools:ignore="UnusedResources">临时开启隐私浏览：点击 %s 图标。</string>
    <!-- text for the private browsing onboarding card description, explaining how to always using private browsing -->
    <string moz:removedIn="94" name="onboarding_private_browsing_always_description" tools:ignore="UnusedResources">始终使用隐私浏览：请调整您的隐私浏览设置。</string>
    <!-- text for the private browsing onbording card button, that launches settings -->
    <string moz:removedIn="94" name="onboarding_private_browsing_button" tools:ignore="UnusedResources">打开设置</string>
    <!-- text for the privacy notice onboarding card header -->
    <string name="onboarding_privacy_notice_header">您的隐私权</string>
    <!-- text for the privacy notice onboarding card description
    The first parameter is the name of the app (e.g. Firefox Preview) Substitute %s for long browser name. -->
    <string name="onboarding_privacy_notice_description2">%s 的设计旨在让您可以控制要在网上披露哪些内容，以及告诉我们哪些信息。</string>
    <!-- Text for the button to read the privacy notice -->
    <string name="onboarding_privacy_notice_read_button">阅读我们的隐私声明</string>

    <!-- Content description (not visible, for screen readers etc.): Close onboarding screen -->
    <string moz:removedIn="93" name="onboarding_close" tools:ignore="UnusedResources">关闭</string>

    <!-- text for the button to finish onboarding -->
    <string name="onboarding_finish">开始上网</string>

    <!-- Onboarding theme -->
    <!-- text for the theme picker onboarding card header -->
    <string name="onboarding_theme_picker_header">选择主题</string>
    <!-- text for the theme picker onboarding card description -->
    <string name="onboarding_theme_picker_description_2">启用深色模式，既省电又护眼。</string>
    <!-- Automatic theme setting (will follow device setting) -->
    <string name="onboarding_theme_automatic_title">自动</string>
    <!-- Summary of automatic theme setting (will follow device setting) -->
    <string name="onboarding_theme_automatic_summary">跟随您的设备设置</string>
    <!-- Theme setting for dark mode -->
    <string name="onboarding_theme_dark_title">深邃主题</string>
    <!-- Theme setting for light mode -->
    <string name="onboarding_theme_light_title">明亮主题</string>

    <!-- Text shown in snackbar when multiple tabs have been sent to device -->
    <string name="sync_sent_tabs_snackbar">标签页发送成功！</string>
    <!-- Text shown in snackbar when one tab has been sent to device  -->
    <string name="sync_sent_tab_snackbar">标签页发送成功！</string>
    <!-- Text shown in snackbar when sharing tabs failed  -->
    <string name="sync_sent_tab_error_snackbar">无法发送</string>
    <!-- Text shown in snackbar for the "retry" action that the user has after sharing tabs failed -->
    <string name="sync_sent_tab_error_snackbar_action">重试</string>
    <!-- Title of QR Pairing Fragment -->
    <string name="sync_scan_code">扫码</string>
    <!-- Instructions on how to access pairing -->
    <string name="sign_in_instructions"><![CDATA[在计算机上使用 Firefox 打开 <b>https://firefox.com/pair</b>]]></string>
    <!-- Text shown for sign in pairing when ready -->
    <string name="sign_in_ready_for_scan">扫描就绪</string>
    <!-- Text shown for settings option for sign with pairing -->
    <string name="sign_in_with_camera">使用相机登录</string>
    <!-- Text shown for settings option for sign with email -->
    <string name="sign_in_with_email">改用电子邮件</string>
    <!-- Text shown for settings option for create new account text.'Firefox' intentionally hardcoded here.-->
    <string name="sign_in_create_account_text"><![CDATA[尚无账户？<u>立即创建</u>以在设备间同步 Firefox。]]></string>
    <!-- Text shown in confirmation dialog to sign out of account -->
    <string name="sign_out_confirmation_message">Firefox 将停止与您的账号的同步，但不会删除此设备上的任何浏览数据。</string>
    <!-- Text shown in confirmation dialog to sign out of account. The first parameter is the name of the app (e.g. Firefox Preview) -->
    <string name="sign_out_confirmation_message_2">%s 将停止与您的账户的同步，但不会删除您在这台设备上的任何上网数据。</string>
    <!-- Option to continue signing out of account shown in confirmation dialog to sign out of account -->
    <string name="sign_out_disconnect">断开连接</string>
    <!-- Option to cancel signing out shown in confirmation dialog to sign out of account -->
    <string name="sign_out_cancel">取消</string>

    <!-- Error message snackbar shown after the user tried to select a default folder which cannot be altered -->
    <string name="bookmark_cannot_edit_root">无法编辑默认文件夹</string>

    <!-- Enhanced Tracking Protection -->
    <!-- Link displayed in enhanced tracking protection panel to access tracking protection settings -->
    <string name="etp_settings">保护设置</string>
    <!-- Preference title for enhanced tracking protection settings -->
    <string name="preference_enhanced_tracking_protection">增强型跟踪保护</string>
    <!-- Title for the description of enhanced tracking protection -->
    <string name="preference_enhanced_tracking_protection_explanation_title">自由上网，拒绝跟踪</string>
    <!-- Description of enhanced tracking protection. The first parameter is the name of the application (For example: Fenix) -->
    <string name="preference_enhanced_tracking_protection_explanation">你的数据只由你掌握。%s 可保护您免受大多数常见的跟踪器对您在线活动的窥视。</string>
    <!-- Text displayed that links to website about enhanced tracking protection -->
    <string name="preference_enhanced_tracking_protection_explanation_learn_more">详细了解</string>
    <!-- Preference for enhanced tracking protection for the standard protection settings -->
    <string name="preference_enhanced_tracking_protection_standard_default_1">标准（默认）</string>
    <!-- Preference description for enhanced tracking protection for the standard protection settings -->
    <string name="preference_enhanced_tracking_protection_standard_description_4">平衡隐私和性能。页面可正常加载。</string>
    <!--  Accessibility text for the Standard protection information icon  -->
    <string name="preference_enhanced_tracking_protection_standard_info_button">标准跟踪保护会拦截的内容</string>
    <!-- Preference for enhanced tracking protection for the strict protection settings -->
    <string name="preference_enhanced_tracking_protection_strict">严格</string>
    <!-- Preference description for enhanced tracking protection for the strict protection settings -->
    <string name="preference_enhanced_tracking_protection_strict_description_3">拦截更多跟踪器，页面加载更快，但可能导致页面上某些功能异常。</string>
    <!--  Accessibility text for the Strict protection information icon  -->
    <string name="preference_enhanced_tracking_protection_strict_info_button">严格跟踪保护会拦截的内容</string>
    <!-- Preference for enhanced tracking protection for the custom protection settings -->
    <string name="preference_enhanced_tracking_protection_custom">自定义</string>
    <!-- Preference description for enhanced tracking protection for the strict protection settings -->
    <string name="preference_enhanced_tracking_protection_custom_description_2">选择要拦截的跟踪器和脚本。</string>
    <!--  Accessibility text for the Strict protection information icon  -->
    <string name="preference_enhanced_tracking_protection_custom_info_button">自定义跟踪保护会拦截的内容</string>
    <!-- Header for categories that are being blocked by current Enhanced Tracking Protection settings -->
    <!-- Preference for enhanced tracking protection for the custom protection settings for cookies-->
    <string name="preference_enhanced_tracking_protection_custom_cookies">Cookie</string>
    <!-- Option for enhanced tracking protection for the custom protection settings for cookies-->
    <string name="preference_enhanced_tracking_protection_custom_cookies_1">跨网站和社交媒体跟踪器</string>
    <!-- Option for enhanced tracking protection for the custom protection settings for cookies-->
    <string name="preference_enhanced_tracking_protection_custom_cookies_2">未访问网站的 Cookie</string>
    <!-- Option for enhanced tracking protection for the custom protection settings for cookies-->
    <string name="preference_enhanced_tracking_protection_custom_cookies_3">所有第三方 Cookie（可能导致网站异常）</string>
    <!-- Option for enhanced tracking protection for the custom protection settings for cookies-->
    <string name="preference_enhanced_tracking_protection_custom_cookies_4">所有 Cookie（将会导致网站异常）</string>
    <!-- Preference for enhanced tracking protection for the custom protection settings for tracking content -->
    <string name="preference_enhanced_tracking_protection_custom_tracking_content">跟踪性内容</string>
    <!-- Option for enhanced tracking protection for the custom protection settings for tracking content-->
    <string name="preference_enhanced_tracking_protection_custom_tracking_content_1">所有标签页</string>
    <!-- Option for enhanced tracking protection for the custom protection settings for tracking content-->
    <string name="preference_enhanced_tracking_protection_custom_tracking_content_2">仅在隐私标签页中</string>
    <!-- Option for enhanced tracking protection for the custom protection settings for tracking content-->
    <string name="preference_enhanced_tracking_protection_custom_tracking_content_3">仅在自定义标签页中</string>
    <!-- Preference for enhanced tracking protection for the custom protection settings -->
    <string name="preference_enhanced_tracking_protection_custom_cryptominers">加密货币挖矿程序</string>
    <!-- Preference for enhanced tracking protection for the custom protection settings -->
    <string name="preference_enhanced_tracking_protection_custom_fingerprinters">数字指纹跟踪程序</string>
    <!-- Button label for navigating to the Enhanced Tracking Protection details -->
    <string name="enhanced_tracking_protection_details">详细信息</string>
    <!-- Header for categories that are being being blocked by current Enhanced Tracking Protection settings -->
    <string name="enhanced_tracking_protection_blocked">已拦截</string>
    <!-- Header for categories that are being not being blocked by current Enhanced Tracking Protection settings -->
    <string name="enhanced_tracking_protection_allowed">已允许</string>
    <!-- Category of trackers (social media trackers) that can be blocked by Enhanced Tracking Protection -->
    <string name="etp_social_media_trackers_title">社交媒体跟踪器</string>
    <!-- Description of social media trackers that can be blocked by Enhanced Tracking Protection -->
    <string name="etp_social_media_trackers_description">限制社交网络在网上跟踪您浏览活动的能力。</string>
    <!-- Category of trackers (cross-site tracking cookies) that can be blocked by Enhanced Tracking Protection -->
    <string name="etp_cookies_title">跨网站跟踪性 Cookie</string>
    <!-- Description of cross-site tracking cookies that can be blocked by Enhanced Tracking Protection -->
    <string name="etp_cookies_description">拦截网络分析公司用于跨网站收集浏览数据的 Cookie。</string>
    <!-- Category of trackers (cryptominers) that can be blocked by Enhanced Tracking Protection -->
    <string name="etp_cryptominers_title">加密货币挖矿程序</string>
    <!-- Description of cryptominers that can be blocked by Enhanced Tracking Protection -->
    <string name="etp_cryptominers_description">防止恶意脚本利用您的设备来挖取数字货币。</string>
    <!-- Category of trackers (fingerprinters) that can be blocked by Enhanced Tracking Protection -->
    <string name="etp_fingerprinters_title">数字指纹跟踪程序</string>
    <!-- Description of fingerprinters that can be blocked by Enhanced Tracking Protection -->
    <string name="etp_fingerprinters_description">阻止收集可用于跟踪目的的设备唯一标识数据。</string>
    <!-- Category of trackers (tracking content) that can be blocked by Enhanced Tracking Protection -->
    <string name="etp_tracking_content_title">跟踪性内容</string>
    <!-- Description of tracking content that can be blocked by Enhanced Tracking Protection -->
    <string name="etp_tracking_content_description">停止加载包含跟踪代码的广告、视频和其他内容。可能会影响某些网站功能。</string>
    <!-- Enhanced Tracking Protection Onboarding Message shown in a dialog above the toolbar. The first parameter is the name of the application (For example: Fenix) -->
    <string moz:removedIn="93" name="etp_onboarding_cfr_message" tools:ignore="UnusedResources">盾牌变成紫色时，代表 %s 拦截了该网站的跟踪器。点按以获取更多信息。</string>
    <!-- Enhanced Tracking Protection message that protection is currently on for this site -->
    <string name="etp_panel_on">已开启此网站的跟踪保护</string>
    <!-- Enhanced Tracking Protection message that protection is currently off for this site -->
    <string name="etp_panel_off">已关闭此网站的跟踪保护</string>
    <!-- Header for exceptions list for which sites enhanced tracking protection is always off -->
    <string name="enhanced_tracking_protection_exceptions">对下列网站已关闭增强型跟踪保护</string>
    <!-- Content description (not visible, for screen readers etc.): Navigate
    back from ETP details (Ex: Tracking content) -->
    <string name="etp_back_button_content_description">浏览上一页</string>
    <!-- About page Your rights link text -->
    <string name="about_your_rights">您的权利</string>
    <!-- About page link text to open open source licenses screen -->
    <string name="about_open_source_licenses">我们使用的开源库</string>
    <!-- About page link text to open what's new link -->
    <string name="about_whats_new">%s 新版变化</string>
    <!-- Open source licenses page title
    The first parameter is the app name -->
    <string name="open_source_licenses_title">%s | 开源软件库</string>

    <!-- Category of trackers (redirect trackers) that can be blocked by Enhanced Tracking Protection -->
    <string name="etp_redirect_trackers_title">重定向跟踪器</string>
    <!-- Description of redirect tracker cookies that can be blocked by Enhanced Tracking Protection -->
    <string name="etp_redirect_trackers_description">清除通过重定向设置到已知跟踪网站的 Cookie。</string>

    <!-- Description of the SmartBlock Enhanced Tracking Protection feature. The * symbol is intentionally hardcoded here,
         as we use it on the UI to indicate which trackers have been partially unblocked.  -->
    <string name="preference_etp_smartblock_description">由于您已与此页面上的部分跟踪器交互过，已取消拦截下列标记的跟踪器 *。</string>
    <!-- Text displayed that links to website about enhanced tracking protection SmartBlock -->
    <string name="preference_etp_smartblock_learn_more">详细了解</string>

    <!-- About page link text to open support link -->
    <string name="about_support">用户支持</string>
    <!-- About page link text to list of past crashes (like about:crashes on desktop) -->
    <string name="about_crashes">崩溃信息</string>
    <!-- About page link text to open privacy notice link -->
    <string name="about_privacy_notice">隐私声明</string>
    <!-- About page link text to open know your rights link -->
    <string name="about_know_your_rights">了解您的权利</string>
    <!-- About page link text to open licensing information link -->
    <string name="about_licensing_information">授权信息</string>
    <!-- About page link text to open a screen with libraries that are used -->
    <string name="about_other_open_source_libraries">我们使用的库</string>

    <!-- Toast shown to the user when they are activating the secret dev menu
        The first parameter is number of long clicks left to enable the menu -->
    <string name="about_debug_menu_toast_progress">再点 %1$d 下即可打开调试菜单</string>
    <string name="about_debug_menu_toast_done">已启用调试菜单</string>

    <!-- Content description of the tab counter toolbar button when one tab is open -->
    <string name="tab_counter_content_description_one_tab">1 个标签页</string>
    <!-- Content description of the tab counter toolbar button when multiple tabs are open. First parameter will be replaced with the number of tabs (always more than one) -->
    <string name="tab_counter_content_description_multi_tab">%d 个标签页</string>

    <!-- Browser long press popup menu -->
    <!-- Copy the current url -->
    <string name="browser_toolbar_long_press_popup_copy">复制</string>
    <!-- Paste & go the text in the clipboard. '&amp;' is replaced with the ampersand symbol: & -->
    <string name="browser_toolbar_long_press_popup_paste_and_go">粘贴并前往</string>
    <!-- Paste the text in the clipboard -->
    <string name="browser_toolbar_long_press_popup_paste">粘贴</string>
  
    <!-- Snackbar message shown after an URL has been copied to clipboard. -->
    <string name="browser_toolbar_url_copied_to_clipboard_snackbar">网址已复制到剪贴板</string>
  
    <!-- Title text for the Add To Homescreen dialog -->
    <string name="add_to_homescreen_title">添加到主屏幕</string>
    <!-- Cancel button text for the Add to Homescreen dialog -->
    <string name="add_to_homescreen_cancel">取消</string>
    <!-- Add button text for the Add to Homescreen dialog -->
    <string name="add_to_homescreen_add">添加</string>
    <!-- Continue to website button text for the first-time Add to Homescreen dialog -->
    <string name="add_to_homescreen_continue">继续前往网站</string>
    <!-- Placeholder text for the TextView in the Add to Homescreen dialog -->
    <string name="add_to_homescreen_text_placeholder">快捷方式名称</string>

    <!-- Describes the add to homescreen functionality -->
    <string name="add_to_homescreen_description_2">您可以轻松将此网站添加到设备主屏幕，以便迅捷访问并以类似应用的体验畅享浏览。</string>

    <!-- Preference for managing the settings for logins and passwords in Fenix -->
    <string name="preferences_passwords_logins_and_passwords">密码</string>
    <!-- Preference for managing the saving of logins and passwords in Fenix -->
    <string name="preferences_passwords_save_logins">保存登录名和密码</string>
    <!-- Preference option for asking to save passwords in Fenix -->
    <string name="preferences_passwords_save_logins_ask_to_save">询问是否保存</string>
    <!-- Preference option for never saving passwords in Fenix -->
    <string name="preferences_passwords_save_logins_never_save">总不保存</string>
    <!-- Preference for autofilling saved logins in Fenix -->
    <string moz:removedIn="93" name="preferences_passwords_autofill" tools:ignore="UnusedResources">自动填写</string>

    <!-- Preference for autofilling saved logins in Firefox (in web content), %1$s will be replaced with the app name -->
    <string name="preferences_passwords_autofill2">在 %1$s 中自动填充</string>

    <!-- Description for the preference for autofilling saved logins in Firefox (in web content), %1$s will be replaced with the app name -->
    <string name="preferences_passwords_autofill_description">在使用 %1$s 时，填充和保存网页中的用户名和密码。</string>
    <!-- Preference for autofilling logins from Fenix in other apps (e.g. autofilling the Twitter app) -->
    <string name="preferences_android_autofill">在其他应用程序中自动填充</string>
    <!-- Description for the preference for autofilling logins from Fenix in other apps (e.g. autofilling the Twitter app) -->
    <string name="preferences_android_autofill_description">在您设备上的其他应用程序中填充用户名和密码。</string>

    <!-- Preference option for adding a login -->
    <string name="preferences_logins_add_login">添加登录信息</string>

    <!-- Preference for syncing saved logins in Fenix -->
    <string name="preferences_passwords_sync_logins">同步登录信息</string>
    <!-- Preference for syncing saved logins in Fenix, when not signed in-->
    <string name="preferences_passwords_sync_logins_across_devices">跨设备同步登录信息</string>
    <!-- Syncing saved logins in Fenix needs reconnect to sync -->
    <string name="preferences_passwords_sync_logins_reconnect">重新连接</string>
    <!-- Syncing saved logins in Fenix needs login -->
    <string name="preferences_passwords_sync_logins_sign_in">登录同步服务</string>
    <!-- Preference to access list of saved logins -->
    <string name="preferences_passwords_saved_logins">保存的登录信息</string>
    <!-- Description of empty list of saved passwords. Placeholder is replaced with app name.  -->
    <string name="preferences_passwords_saved_logins_description_empty_text">您保存或同步到 %s 的登录信息将显示于此处。</string>
    <!-- Preference to access list of saved logins -->
    <string name="preferences_passwords_saved_logins_description_empty_learn_more_link">详细了解“同步”。</string>
    <!-- Preference to access list of login exceptions that we never save logins for -->
    <string name="preferences_passwords_exceptions">例外</string>
    <!-- Empty description of list of login exceptions that we never save logins for -->
    <string name="preferences_passwords_exceptions_description_empty">不保存登录名和密码的网站将显示于此处。</string>
    <!-- Description of list of login exceptions that we never save logins for -->
    <string name="preferences_passwords_exceptions_description">将不保存这些网站的登录名和密码。</string>
    <!-- Text on button to remove all saved login exceptions -->
    <string name="preferences_passwords_exceptions_remove_all">删除所有例外</string>
    <!-- Hint for search box in logins list -->
    <string name="preferences_passwords_saved_logins_search">搜索登录信息</string>
    <!-- Option to sort logins list A-Z, alphabetically -->
    <string name="preferences_passwords_saved_logins_alphabetically">字母顺序</string>
    <!-- Option to sort logins list by most recently used -->
    <string name="preferences_passwords_saved_logins_recently_used">最近使用</string>
    <!-- The header for the site that a login is for -->
    <string name="preferences_passwords_saved_logins_site">网站</string>
    <!-- The header for the username for a login -->
    <string name="preferences_passwords_saved_logins_username">用户名</string>
    <!-- The header for the password for a login -->
    <string name="preferences_passwords_saved_logins_password">密码</string>
    <!-- Message displayed in security prompt to reenter a secret pin to access saved logins -->
    <string name="preferences_passwords_saved_logins_enter_pin">重新输入您的 PIN 码</string>
    <!-- Message displayed in security prompt to access saved logins -->
    <string name="preferences_passwords_saved_logins_enter_pin_description">解锁以查看您保存的登录信息</string>
    <!-- Message displayed when a connection is insecure and we detect the user is entering a password -->
    <string name="logins_insecure_connection_warning">此连接不安全。输入的登录信息可能被窃取。</string>
    <!-- Learn more link that will link to a page with more information displayed when a connection is insecure and we detect the user is entering a password -->
    <string name="logins_insecure_connection_warning_learn_more">详细了解</string>
    <!-- Prompt message displayed when Fenix detects a user has entered a password and user decides if Fenix should save it. The first parameter is the name of the application (For example: Fenix)  -->
    <string name="logins_doorhanger_save">要将这条登录信息存入 %s 吗？</string>
    <!-- Positive confirmation that Fenix should save the new or updated login -->
    <string name="logins_doorhanger_save_confirmation">保存</string>
    <!-- Negative confirmation that Fenix should not save the new or updated login -->
    <string name="logins_doorhanger_save_dont_save">不保存</string>
    <!-- Shown in snackbar to tell user that the password has been copied -->
    <string name="logins_password_copied">密码已复制到剪贴板</string>
    <!-- Shown in snackbar to tell user that the username has been copied -->
    <string name="logins_username_copied">用户名已复制到剪贴板</string>
    <!-- Shown in snackbar to tell user that the site has been copied -->
    <string name="logins_site_copied">网站已复制到剪贴板</string>
    <!-- Content Description (for screenreaders etc) read for the button to copy a password in logins-->
    <string name="saved_logins_copy_password">复制密码</string>
    <!-- Content Description (for screenreaders etc) read for the button to clear a password while editing a login-->
    <string name="saved_logins_clear_password">清除密码</string>
    <!-- Content Description (for screenreaders etc) read for the button to copy a username in logins -->
    <string name="saved_login_copy_username">复制用户名</string>
    <!-- Content Description (for screenreaders etc) read for the button to clear a username while editing a login -->
    <string name="saved_login_clear_username">清除用户名</string>
    <!-- Content Description (for screenreaders etc) read for the button to clear the hostname field while creating a login -->
    <string name="saved_login_clear_hostname">清除主机名</string>
    <!-- Content Description (for screenreaders etc) read for the button to copy a site in logins -->
    <string name="saved_login_copy_site">复制网站</string>
    <!-- Content Description (for screenreaders etc) read for the button to open a site in logins -->
    <string name="saved_login_open_site">在浏览器中打开网站</string>
    <!-- Content Description (for screenreaders etc) read for the button to reveal a password in logins -->
    <string name="saved_login_reveal_password">显示密码</string>
    <!-- Content Description (for screenreaders etc) read for the button to hide a password in logins -->
    <string name="saved_login_hide_password">隐藏密码</string>
    <!-- Message displayed in biometric prompt displayed for authentication before allowing users to view their logins -->
    <string name="logins_biometric_prompt_message">解锁以查看您保存的登录信息</string>
    <!-- Title of warning dialog if users have no device authentication set up -->
    <string name="logins_warning_dialog_title">保护您的登录名和密码</string>
    <!-- Message of warning dialog if users have no device authentication set up -->
    <string name="logins_warning_dialog_message">设置锁定方式、PIN 码或密码以保护您保存的登录名与密码，避免他人盗用。</string>
    <!-- Negative button to ignore warning dialog if users have no device authentication set up -->
    <string name="logins_warning_dialog_later">稍后</string>
    <!-- Positive button to send users to set up a pin of warning dialog if users have no device authentication set up -->
    <string name="logins_warning_dialog_set_up_now">立即设置</string>
    <!-- Title of PIN verification dialog to direct users to re-enter their device credentials to access their logins -->
    <string name="logins_biometric_prompt_message_pin">解锁您的设备</string>
    <!-- Title for Accessibility Force Enable Zoom Preference -->
    <string name="preference_accessibility_force_enable_zoom">在所有网站上缩放</string>
    <!-- Summary for Accessibility Force Enable Zoom Preference -->
    <string name="preference_accessibility_force_enable_zoom_summary">启用则允许在所有网站上进行捏合缩放，即使网站禁止该手势。</string>

    <!-- Saved logins sorting strategy menu item -by name- (if selected, it will sort saved logins alphabetically) -->
    <string name="saved_logins_sort_strategy_alphabetically">名称（A-Z）</string>
    <!-- Saved logins sorting strategy menu item -by last used- (if selected, it will sort saved logins by last used) -->
    <string name="saved_logins_sort_strategy_last_used">上次使用</string>
    <!-- Content description (not visible, for screen readers etc.): Sort saved logins dropdown menu chevron icon -->
    <string name="saved_logins_menu_dropdown_chevron_icon_content_description">排序登录信息菜单</string>

    <!-- Credit Cards Autofill -->
    <!-- Preference and title for managing the settings for credit cards -->
    <string name="preferences_credit_cards">信用卡</string>
    <!-- Preference for saving and autofilling credit cards -->
    <string name="preferences_credit_cards_save_and_autofill_cards">保存并自动填充卡片信息</string>
    <!-- Preference summary for saving and autofilling credit card data -->
    <string name="preferences_credit_cards_save_and_autofill_cards_summary">数据已加密</string>
    <!-- Preference option for syncing credit cards across devices. This is displayed when the user is not signed into sync -->
    <string name="preferences_credit_cards_sync_cards_across_devices">跨设备同步卡片信息</string>
    <!-- Preference option for syncing credit cards across devices. This is displayed when the user is signed into sync -->
    <string name="preferences_credit_cards_sync_cards">同步卡片信息</string>
    <!-- Preference option for adding a credit card -->
    <string name="preferences_credit_cards_add_credit_card">添加信用卡</string>

    <!-- Preference option for managing saved credit cards -->
    <string name="preferences_credit_cards_manage_saved_cards">管理保存的卡片</string>
    <!-- Title of the "Add card" screen -->
    <string name="credit_cards_add_card">添加信用卡</string>
    <!-- Title of the "Edit card" screen -->
    <string name="credit_cards_edit_card">编辑卡片</string>
    <!-- The header for the card number of a credit card -->
    <string name="credit_cards_card_number">卡号</string>
    <!-- The header for the expiration date of a credit card -->
    <string name="credit_cards_expiration_date">失效日期</string>
    <!-- The label for the expiration date month of a credit card to be used by a11y services-->
    <string name="credit_cards_expiration_date_month">到期月份</string>
    <!-- The label for the expiration date year of a credit card to be used by a11y services-->
    <string name="credit_cards_expiration_date_year">到期年份</string>
    <!-- The header for the name on the credit card -->
    <string name="credit_cards_name_on_card">卡上姓名</string>
    <!-- The header for the nickname for a credit card -->
    <string name="credit_cards_card_nickname">卡的昵称</string>
    <!-- The text for the "Delete card" menu item for deleting a credit card -->
    <string name="credit_cards_menu_delete_card">删除卡片</string>
    <!-- The text for the "Delete card" button for deleting a credit card -->
    <string name="credit_cards_delete_card_button">删除卡片</string>
    <!-- The title for the "Save" menu item for saving a credit card -->
    <string name="credit_cards_menu_save">保存</string>
    <!-- The text for the "Save" button for saving a credit card -->
    <string name="credit_cards_save_button">保存</string>
    <!-- The text for the "Cancel" button for cancelling adding or updating a credit card -->
    <string name="credit_cards_cancel_button">取消</string>

    <!-- Title of the "Saved cards" screen -->
    <string name="credit_cards_saved_cards">保存的卡片</string>

    <!-- Error message for credit card number validation -->
    <string name="credit_cards_number_validation_error_message">请输入有效的信用卡卡号</string>

    <!-- Error message for credit card name on card validation -->
    <string name="credit_cards_name_on_card_validation_error_message">请填写此栏</string>
    <!-- Message displayed in biometric prompt displayed for authentication before allowing users to view their saved credit cards -->
    <string name="credit_cards_biometric_prompt_message">解锁后即可查看保存的卡片信息</string>
    <!-- Title of warning dialog if users have no device authentication set up -->
    <string name="credit_cards_warning_dialog_title">保护您的卡片信息</string>

    <!-- Message of warning dialog if users have no device authentication set up -->
    <string name="credit_cards_warning_dialog_message">设置锁定方式、PIN 码或密码以保护您保存的卡片信息，避免他人盗用。</string>
    <!-- Positive button to send users to set up a pin of warning dialog if users have no device authentication set up -->
    <string name="credit_cards_warning_dialog_set_up_now">立即设置</string>
    <!-- Negative button to ignore warning dialog if users have no device authentication set up -->
    <string name="credit_cards_warning_dialog_later">以后再说</string>
    <!-- Title of PIN verification dialog to direct users to re-enter their device credentials to access their credit cards -->
    <string name="credit_cards_biometric_prompt_message_pin">解锁设备</string>

    <!-- Message displayed in biometric prompt for authentication, before allowing users to use their stored credit card information -->
    <string name="credit_cards_biometric_prompt_unlock_message">解锁以使用存储的卡片信息</string>

    <!-- Title of the Add search engine screen -->
    <string name="search_engine_add_custom_search_engine_title">添加搜索引擎</string>
    <!-- Title of the Edit search engine screen -->
    <string name="search_engine_edit_custom_search_engine_title">编辑搜索引擎</string>
    <!-- Content description (not visible, for screen readers etc.): Title for the button to add a search engine in the action bar -->
    <string name="search_engine_add_button_content_description">添加</string>
    <!-- Content description (not visible, for screen readers etc.): Title for the button to save a search engine in the action bar -->
    <string name="search_engine_add_custom_search_engine_edit_button_content_description">保存</string>
    <!-- Text for the menu button to edit a search engine -->
    <string name="search_engine_edit">编辑</string>
    <!-- Text for the menu button to delete a search engine -->
    <string name="search_engine_delete">删除</string>

    <!-- Text for the button to create a custom search engine on the Add search engine screen -->
    <string name="search_add_custom_engine_label_other">其他</string>
    <!-- Placeholder text shown in the Search Engine Name TextField before a user enters text -->
    <string name="search_add_custom_engine_name_hint">名称</string>
    <!-- Placeholder text shown in the Search String TextField before a user enters text -->
    <string name="search_add_custom_engine_search_string_hint">搜索字符串</string>
    <!-- Description text for the Search String TextField. The %s is part of the string -->
    <string formatted="false" name="search_add_custom_engine_search_string_example">用“%s”替换查询关键字。示例：\nhttps://www.google.com/search?q=%s</string>
    <!-- Text for the button to learn more about adding a custom search engine -->
    <string name="search_add_custom_engine_learn_more_label">详细了解</string>

    <!-- Accessibility description for the form in which details about the custom search engine are entered -->
    <string name="search_add_custom_engine_form_description">自定义搜索引擎信息</string>
    <!-- Accessibility description for the 'Learn more' link -->
    <string name="search_add_custom_engine_learn_more_description">链接至“详细了解”</string>

    <!-- Text shown when a user leaves the name field empty -->
    <string name="search_add_custom_engine_error_empty_name">输入搜索引擎名称</string>
    <!-- Text shown when a user tries to add a search engine that already exists -->
    <string name="search_add_custom_engine_error_existing_name">已存在名称为“%s”的搜索引擎。</string>
    <!-- Text shown when a user leaves the search string field empty -->
    <string name="search_add_custom_engine_error_empty_search_string">输入搜索字符串</string>
    <!-- Text shown when a user leaves out the required template string -->
    <string name="search_add_custom_engine_error_missing_template">请检查搜索字符串与示例格式是否匹配</string>
    <!-- Text shown when we aren't able to validate the custom search query. The first parameter is the url of the custom search engine -->
    <string name="search_add_custom_engine_error_cannot_reach">连接到“%s”时出错</string>
    <!-- Text shown when a user creates a new search engine -->
    <string name="search_add_custom_engine_success_message">已创建 %s</string>
    <!-- Text shown when a user successfully edits a custom search engine -->
    <string name="search_edit_custom_engine_success_message">已保存 %s</string>
    <!-- Text shown when a user successfully deletes a custom search engine -->
    <string name="search_delete_search_engine_success_message">已删除 %s</string>

    <!-- Title text shown for the migration screen to the new browser. Placeholder replaced with app name -->
    <string name="migration_title">欢迎使用焕然一新的 %s</string>
    <!-- Description text followed by a list of things migrating (e.g. Bookmarks, History). Placeholder replaced with app name-->
    <string name="migration_description">这是我们完全重新打造的浏览器，性能卓越，功能俱全，遨游网络更加得心应手。\n\n稍候片刻，我们正在更新 %s 的</string>
    <!-- Text on the disabled button while in progress. Placeholder replaced with app name -->
    <string name="migration_updating_app_button_text">正在更新 %s…</string>
    <!-- Text on the enabled button. Placeholder replaced with app name-->
    <string name="migration_update_app_button">启动 %s</string>
    <!-- Accessibility description text for a completed migration item -->
    <string name="migration_icon_description">数据迁移完成</string>
    <!--Text on list of migrated items (e.g. Settings, History, etc.)-->
    <string name="migration_text_passwords">密码</string>

    <!-- Heading for the instructions to allow a permission -->
    <string name="phone_feature_blocked_intro">若要允许：</string>
    <!-- First step for the allowing a permission -->
    <string name="phone_feature_blocked_step_settings">1. 前往 Android 设置</string>
    <!-- Second step for the allowing a permission -->
    <string name="phone_feature_blocked_step_permissions"><![CDATA[2. 点按<b>权限</b>]]></string>
    <!-- Third step for the allowing a permission (Fore example: Camera) -->
    <string name="phone_feature_blocked_step_feature"><![CDATA[3. 开启<b>%1$s</b>权限]]></string>

    <!-- Label that indicates a site is using a secure connection -->
    <string name="quick_settings_sheet_secure_connection_2">连接安全</string>
    <!-- Label that indicates a site is using a insecure connection -->
    <string name="quick_settings_sheet_insecure_connection_2">连接不安全</string>
    <!-- Label that indicates a site is using a secure connection -->
    <string moz:removedIn="94" name="quick_settings_sheet_secure_connection" tools:ignore="UnusedResources">安全连接</string>
    <!-- Label that indicates a site is using a insecure connection -->
    <string moz:removedIn="94" name="quick_settings_sheet_insecure_connection" tools:ignore="UnusedResources">不安全连接</string>
    <!-- Confirmation message for a dialog confirming if the user wants to delete all the permissions for all sites-->
    <string name="confirm_clear_permissions_on_all_sites">您确定要清除所有网站的所有权限吗？</string>
    <!-- Confirmation message for a dialog confirming if the user wants to delete all the permissions for a site-->
    <string name="confirm_clear_permissions_site">您确定要清除此网站的所有权限吗？</string>
    <!-- Confirmation message for a dialog confirming if the user wants to set default value a permission for a site-->
    <string name="confirm_clear_permission_site">您确定要清除此网站的这个权限吗？</string>
    <!-- label shown when there are not site exceptions to show in the site exception settings -->
    <string name="no_site_exceptions">无网站例外</string>
    <!-- Label for the Pocket default top site -->
    <string name="pocket_top_articles">热门文章</string>
    <!-- Bookmark deletion confirmation -->
    <string name="bookmark_deletion_confirmation">您确定要删除此书签吗？</string>
    <!-- Browser menu button that adds a top site to the home fragment -->
    <string name="browser_menu_add_to_top_sites">添加至常用网站</string>
    <!-- text shown before the issuer name to indicate who its verified by, parameter is the name of
     the certificate authority that verified the ticket-->
    <string name="certificate_info_verified_by">验证者：%1$s</string>
    <!-- Login overflow menu delete button -->
    <string name="login_menu_delete_button">删除</string>
    <!-- Login overflow menu edit button -->
    <string name="login_menu_edit_button">编辑</string>
    <!-- Message in delete confirmation dialog for logins -->
    <string name="login_deletion_confirmation">您确定要删除此登录信息吗？</string>
    <!-- Positive action of a dialog asking to delete  -->
    <string name="dialog_delete_positive">删除</string>
    <!--  The saved login options menu description. -->
    <string name="login_options_menu">登录选项</string>
    <!--  The editable text field for a login's web address. -->
    <string name="saved_login_hostname_description">登录信息中的网址输入框。</string>
    <!--  The editable text field for a login's username. -->
    <string name="saved_login_username_description">登录信息中的用户名输入框。</string>
    <!--  The editable text field for a login's password. -->
    <string name="saved_login_password_description">登录信息中的密码输入框。</string>
    <!--  The button description to save changes to an edited login. -->
    <string name="save_changes_to_login">保存编辑过的登录信息。</string>
    <!--  The button description to discard changes to an edited login. -->
    <string name="discard_changes">放弃更改</string>
    <!--  The page title for editing a saved login. -->
    <string name="edit">编辑</string>
    <!--  The page title for adding new login. -->
    <string name="add_login">新建登录信息</string>
    <!--  The error message in add/edit login view when password field is blank. -->
    <string name="saved_login_password_required">需要密码</string>
    <!--  The error message in add login view when username field is blank. -->
    <string name="saved_login_username_required">用户名不能为空</string>
    <!--  The error message in add login view when hostname field is blank. -->
    <string name="saved_login_hostname_required" tools:ignore="UnusedResources">主机名不能为空</string>
    <!-- Voice search button content description  -->
    <string name="voice_search_content_description">语音搜索</string>
    <!-- Voice search prompt description displayed after the user presses the voice search button -->
    <string name="voice_search_explainer">现在请讲</string>

    <!--  The error message in edit login view when a duplicate username exists. -->
    <string name="saved_login_duplicate">已有同用户名的登录信息存在</string>

    <!-- This is the hint text that is shown inline on the hostname field of the create new login page. 'https://www.example.com' intentionally hardcoded here -->
    <string name="add_login_hostname_hint_text">https://www.example.com</string>
    <!-- This is an error message shown below the hostname field of the add login page when a hostname does not contain http or https. -->
    <string moz:removedIn="94" name="add_login_hostname_invalid_text_1" tools:ignore="UnusedResources">网址须包含\“https://\”或\“http://\”</string>
    <!-- This is an error message shown below the hostname field of the add login page when a hostname does not contain http or https. -->
    <string name="add_login_hostname_invalid_text_3">网址须包含“https://”或“http://”</string>
    <!-- This is an error message shown below the hostname field of the add login page when a hostname is invalid. -->
    <string name="add_login_hostname_invalid_text_2">需为有效的主机名</string>

    <!-- Synced Tabs -->
    <!-- Text displayed to ask user to connect another device as no devices found with account -->
    <string name="synced_tabs_connect_another_device">绑定其他设备</string>
    <!-- Text displayed asking user to re-authenticate -->
    <string name="synced_tabs_reauth">请重新验证。</string>
    <!-- Text displayed when user has disabled tab syncing in Firefox Sync Account -->
    <string name="synced_tabs_enable_tab_syncing">请启用标签页同步。</string>
    <!-- Text displayed when user has no tabs that have been synced -->
    <string name="synced_tabs_no_tabs">您其他设备上的 Firefox 没有打开任何标签页。</string>
    <!-- Text displayed in the synced tabs screen when a user is not signed in to Firefox Sync describing Synced Tabs -->
    <string name="synced_tabs_sign_in_message">查看您其他设备上的标签页列表。</string>
    <!-- Text displayed on a button in the synced tabs screen to link users to sign in when a user is not signed in to Firefox Sync -->
    <string name="synced_tabs_sign_in_button">登录同步服务</string>

    <!-- The text displayed when a synced device has no tabs to show in the list of Synced Tabs. -->
    <string name="synced_tabs_no_open_tabs">没有打开的标签页</string>

    <!-- Top Sites -->
    <!-- Title text displayed in the dialog when top sites limit is reached. -->
    <string name="top_sites_max_limit_title">超出常用网站限制</string>
    <!-- Content description text displayed in the dialog when top sites limit is reached. -->
    <string name="top_sites_max_limit_content_2">若要添加新的常用站点，需先移除一个。请轻触并按住，然后选择移除。</string>
    <!-- Confirmation dialog button text when top sites limit is reached. -->
    <string name="top_sites_max_limit_confirmation_button">我知道了</string>

    <!-- Label for the preference to show the most visited top sites on the homepage -->
    <string name="top_sites_toggle_top_recent_sites_3">最常访问的网站</string>
    <!-- Label for the show most visited top sites preference -->
    <string moz:removedIn="94" name="top_sites_toggle_top_frecent_sites_2" tools:ignore="UnusedResources">显示最常访问的网站</string>
    <!-- Label for the show most visited sites preference -->
    <string moz:removedIn="93" name="top_sites_toggle_top_frecent_sites" tools:ignore="UnusedResources">显示最常访问的网站</string>

    <!-- Title text displayed in the rename top site dialog. -->
	<string name="top_sites_rename_dialog_title">名称</string>
	<!-- Hint for renaming title of a top site -->
	<string name="top_site_name_hint">常用网站名称</string>
	<!-- Button caption to confirm the renaming of the top site. -->
	<string name="top_sites_rename_dialog_ok">确定</string>
	<!-- Dialog button text for canceling the rename top site prompt. -->
	<string name="top_sites_rename_dialog_cancel">取消</string>

    <!-- Inactive tabs in the tabs tray -->
    <!-- Title text displayed in the tabs tray when a tab has been unused for 14 days. -->
    <string name="inactive_tabs_title">休眠标签页</string>
    <!-- Content description for closing all inactive tabs -->
    <string name="inactive_tabs_delete_all">关闭所有休眠标签页</string>
    <!-- A description below the section of "inactive" tabs to notify the user when those tabs will be closed, if appropriate. See strings inactive_tabs_30_days and inactive_tabs_7_days for placeholders options. -->
<<<<<<< HEAD
    <string moz:removedIn="93" name="inactive_tabs_description" tools:ignore="UnusedResources">标签页将在此处保留 %s，之后将自动关闭。</string>
    <!-- The amount of time until a tab in the "inactive" section of the tabs tray will be closed. See string inactive_tabs_description as well -->
    <string moz:removedIn="93" name="inactive_tabs_30_days" tools:ignore="UnusedResources">30 天</string>
    <!-- The amount of time until a tab in the "inactive" section of the tabs tray will be closed. See string inactive_tabs_description as well -->
    <string moz:removedIn="93" name="inactive_tabs_7_days" tools:ignore="UnusedResources">1 周</string>
=======
    <string moz:removedIn="95" name="inactive_tabs_description" tools:ignore="UnusedResources">标签页将在此处保留 %s，之后将自动关闭。</string>
    <!-- The amount of time until a tab in the "inactive" section of the tabs tray will be closed. See string inactive_tabs_description as well -->
    <string moz:removedIn="95" name="inactive_tabs_30_days" tools:ignore="UnusedResources">30 天</string>
    <!-- The amount of time until a tab in the "inactive" section of the tabs tray will be closed. See string inactive_tabs_description as well -->
    <string moz:removedIn="95" name="inactive_tabs_7_days" tools:ignore="UnusedResources">1 周</string>
>>>>>>> c72675e6

    <!-- Inactive tabs auto-close message in the tabs tray -->
    <!-- The header text of the auto-close message when the user is asked if they want to turn on the auto-closing of inactive tabs. -->
    <string name="inactive_tabs_auto_close_message_header" tools:ignore="UnusedResources">要一个月后自动关闭吗？</string>
    <!-- A description below the header to notify the user what the inactive tabs auto-close feature is. -->
    <string name="inactive_tabs_auto_close_message_description" tools:ignore="UnusedResources">Firefox 可自动关闭您一个月内未查看的标签页。</string>
    <!-- A call to action below the description to allow the user to turn on the auto closing of inactive tabs. -->
    <string name="inactive_tabs_auto_close_message_action" tools:ignore="UnusedResources">启用自动关闭标签页功能</string>

<<<<<<< HEAD
    <!-- Inactive tabs survey -->
    <!-- Header text for the inactive tabs survey asking for feedback to improve the inactive tabs feature. -->
    <string name="inactive_tabs_survey_header" tools:ignore="UnusedResources">请帮助我们改进</string>
    <!-- Content text for the inactive tabs survey asking the primary survey feedback question. -->
    <string name="inactive_tabs_survey_content" tools:ignore="UnusedResources">您为何想要关闭“休眠标签页”功能？</string>
    <!-- One of the feedback option that can be selected as a responses to the inactive tabs survey question. -->
    <string name="inactive_tabs_survey_not_interested_option" tools:ignore="UnusedResources">对该功能不感兴趣</string>
    <!-- One of the feedback option that can be selected as a responses to the inactive tabs survey question. -->
    <string name="inactive_tabs_survey_time_too_long_option" tools:ignore="UnusedResources">进入休眠状态时间过长</string>
    <!-- One of the feedback option that can be selected as a responses to the inactive tabs survey question. -->
    <string name="inactive_tabs_survey_time_too_short_option" tools:ignore="UnusedResources">进入休眠状态时间过短</string>
    <!-- Confirmation button text to submit the feedback for the inactive tabs survey. -->
    <string name="inactive_tabs_survey_send_button" tools:ignore="UnusedResources">发送</string>
    <!-- Content description for inactive tabs survey close button -->
    <string name="inactive_tabs_survey_close_button_content_description" tools:ignore="UnusedResources">关闭</string>
=======
    <!-- Text for the snackbar to confirm auto-close is enabled for inactive tabs -->
    <string name="inactive_tabs_auto_close_message_snackbar">已启用“自动关闭”</string>

    <!-- Inactive tabs survey -->
    <!-- Header text for the inactive tabs survey asking for feedback to improve the inactive tabs feature. -->
    <string moz:removedIn="95" name="inactive_tabs_survey_header" tools:ignore="UnusedResources">请帮助我们改进</string>
    <!-- Header text for the inactive tabs survey asking for feedback to improve the inactive tabs feature. -->
    <string name="inactive_tabs_survey_header_1">帮助改进 Firefox</string>

    <!-- Content text for the inactive tabs survey asking the primary survey feedback question. -->
    <string name="inactive_tabs_survey_content">您为何想要关闭“休眠标签页”功能？</string>
    <!-- One of the feedback option that can be selected as a responses to the inactive tabs survey question. -->
    <string name="inactive_tabs_survey_do_not_understand">我不了解它的工作原理</string>
    <!-- One of the feedback option that can be selected as a responses to the inactive tabs survey question. -->
    <string name="inactive_tabs_survey_do_it_myself">我想自己清理长时间不访问的标签页</string>
    <!-- One of the feedback option that can be selected as a responses to the inactive tabs survey question. -->
    <string moz:removedIn="95" name="inactive_tabs_survey_time_too_long_option" tools:ignore="UnusedResources">进入休眠状态时间过长</string>
    <!-- One of the feedback option that can be selected as a responses to the inactive tabs survey question. -->
    <string name="inactive_tabs_survey_time_too_long_option_1">两周期限过长</string>
    <!-- One of the feedback option that can be selected as a responses to the inactive tabs survey question. -->
    <string moz:removedIn="95" name="inactive_tabs_survey_time_too_short_option" tools:ignore="UnusedResources">进入休眠状态时间过短</string>
    <!-- One of the feedback option that can be selected as a responses to the inactive tabs survey question. -->
    <string name="inactive_tabs_survey_time_too_short_option_1">两周期限过短</string>
    <!-- Confirmation button text to submit the feedback for the inactive tabs survey. -->
    <string name="inactive_tabs_survey_send_button">发送</string>
    <!-- Content description for inactive tabs survey close button -->
    <string name="inactive_tabs_survey_close_button_content_description">关闭</string>
>>>>>>> c72675e6

    <!-- Default browser experiment -->
    <string name="default_browser_experiment_card_text">将网站、电子邮件及聊天工具中的链接设为在 Firefox 中自动打开。</string>

    <!-- Content description for close button in collection placeholder. -->
    <string name="remove_home_collection_placeholder_content_description">移除</string>

    <!-- Content description radio buttons with a link to more information -->
    <string name="radio_preference_info_content_description">点击了解更多信息</string>

    <!-- Content description for the action bar "up" button -->
    <string name="action_bar_up_description">向上导航</string>

    <!-- Content description for privacy content close button -->
    <string name="privacy_content_close_button_content_description">关闭</string>

    <!-- Pocket recommended stories -->
    <!-- Header text for a section on the home screen. -->
    <string moz:removedIn="94" name="pocket_stories_header" tools:ignore="UnusedResources">精选文章</string>
    <!-- Header text for a section on the home screen. -->
    <string name="pocket_stories_header_1">精选文章</string>
    <!-- Header text for a section on the home screen. -->
    <string name="pocket_stories_categories_header">热门主题</string>
    <!-- Text of a button allowing users to access an external url for more Pocket recommendations. -->
    <string name="pocket_stories_placeholder_text">探索更多</string>
    <!-- Title of an app feature. Smaller than a heading.-->
    <string name="pocket_stories_feature_title">由 Pocket 提供</string>
    <!-- Caption for describing a certain feature. The placeholder is for a clickable text (eg: Learn more) which will load an url in a new tab when clicked.  -->
    <string name="pocket_stories_feature_caption">Firefox 系列产品。%s</string>
    <!-- Clickable text for opening an external link for more information about Pocket. -->
    <string name="pocket_stories_feature_learn_more">详细了解</string>
</resources><|MERGE_RESOLUTION|>--- conflicted
+++ resolved
@@ -125,15 +125,11 @@
     <string name="tab_tray_inactive_auto_close_button_content_description">关闭</string>
 
     <!-- Text for turn on auto close tabs button in the auto-close dialog of the inactive tabs. -->
-<<<<<<< HEAD
-    <string name="tab_tray_inactive_turn_on_auto_close_button">开启“自动关闭”功能</string>
-=======
     <string moz:removedIn="95" name="tab_tray_inactive_turn_on_auto_close_button" tools:ignore="UnusedResources">开启“自动关闭”功能</string>
 
     <!-- Text for turn on auto close tabs button in the auto-close dialog of the inactive tabs. -->
     <string name="tab_tray_inactive_turn_on_auto_close_button_2">开启“自动关闭”</string>
 
->>>>>>> c72675e6
 
     <!-- Home screen icons - Long press shortcuts -->
     <!-- Shortcut action to open new tab -->
@@ -2062,19 +2058,11 @@
     <!-- Content description for closing all inactive tabs -->
     <string name="inactive_tabs_delete_all">关闭所有休眠标签页</string>
     <!-- A description below the section of "inactive" tabs to notify the user when those tabs will be closed, if appropriate. See strings inactive_tabs_30_days and inactive_tabs_7_days for placeholders options. -->
-<<<<<<< HEAD
-    <string moz:removedIn="93" name="inactive_tabs_description" tools:ignore="UnusedResources">标签页将在此处保留 %s，之后将自动关闭。</string>
-    <!-- The amount of time until a tab in the "inactive" section of the tabs tray will be closed. See string inactive_tabs_description as well -->
-    <string moz:removedIn="93" name="inactive_tabs_30_days" tools:ignore="UnusedResources">30 天</string>
-    <!-- The amount of time until a tab in the "inactive" section of the tabs tray will be closed. See string inactive_tabs_description as well -->
-    <string moz:removedIn="93" name="inactive_tabs_7_days" tools:ignore="UnusedResources">1 周</string>
-=======
     <string moz:removedIn="95" name="inactive_tabs_description" tools:ignore="UnusedResources">标签页将在此处保留 %s，之后将自动关闭。</string>
     <!-- The amount of time until a tab in the "inactive" section of the tabs tray will be closed. See string inactive_tabs_description as well -->
     <string moz:removedIn="95" name="inactive_tabs_30_days" tools:ignore="UnusedResources">30 天</string>
     <!-- The amount of time until a tab in the "inactive" section of the tabs tray will be closed. See string inactive_tabs_description as well -->
     <string moz:removedIn="95" name="inactive_tabs_7_days" tools:ignore="UnusedResources">1 周</string>
->>>>>>> c72675e6
 
     <!-- Inactive tabs auto-close message in the tabs tray -->
     <!-- The header text of the auto-close message when the user is asked if they want to turn on the auto-closing of inactive tabs. -->
@@ -2084,23 +2072,6 @@
     <!-- A call to action below the description to allow the user to turn on the auto closing of inactive tabs. -->
     <string name="inactive_tabs_auto_close_message_action" tools:ignore="UnusedResources">启用自动关闭标签页功能</string>
 
-<<<<<<< HEAD
-    <!-- Inactive tabs survey -->
-    <!-- Header text for the inactive tabs survey asking for feedback to improve the inactive tabs feature. -->
-    <string name="inactive_tabs_survey_header" tools:ignore="UnusedResources">请帮助我们改进</string>
-    <!-- Content text for the inactive tabs survey asking the primary survey feedback question. -->
-    <string name="inactive_tabs_survey_content" tools:ignore="UnusedResources">您为何想要关闭“休眠标签页”功能？</string>
-    <!-- One of the feedback option that can be selected as a responses to the inactive tabs survey question. -->
-    <string name="inactive_tabs_survey_not_interested_option" tools:ignore="UnusedResources">对该功能不感兴趣</string>
-    <!-- One of the feedback option that can be selected as a responses to the inactive tabs survey question. -->
-    <string name="inactive_tabs_survey_time_too_long_option" tools:ignore="UnusedResources">进入休眠状态时间过长</string>
-    <!-- One of the feedback option that can be selected as a responses to the inactive tabs survey question. -->
-    <string name="inactive_tabs_survey_time_too_short_option" tools:ignore="UnusedResources">进入休眠状态时间过短</string>
-    <!-- Confirmation button text to submit the feedback for the inactive tabs survey. -->
-    <string name="inactive_tabs_survey_send_button" tools:ignore="UnusedResources">发送</string>
-    <!-- Content description for inactive tabs survey close button -->
-    <string name="inactive_tabs_survey_close_button_content_description" tools:ignore="UnusedResources">关闭</string>
-=======
     <!-- Text for the snackbar to confirm auto-close is enabled for inactive tabs -->
     <string name="inactive_tabs_auto_close_message_snackbar">已启用“自动关闭”</string>
 
@@ -2128,7 +2099,6 @@
     <string name="inactive_tabs_survey_send_button">发送</string>
     <!-- Content description for inactive tabs survey close button -->
     <string name="inactive_tabs_survey_close_button_content_description">关闭</string>
->>>>>>> c72675e6
 
     <!-- Default browser experiment -->
     <string name="default_browser_experiment_card_text">将网站、电子邮件及聊天工具中的链接设为在 Firefox 中自动打开。</string>
