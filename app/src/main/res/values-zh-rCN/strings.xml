<?xml version="1.0" encoding="utf-8"?>
<resources>


    <!-- App name for private browsing mode. The first parameter is the name of the app defined in app_name (for example: Fenix)-->
    <string name="app_name_private_5">私密 %s</string>
    <!-- App name for private browsing mode. The first parameter is the name of the app defined in app_name (for example: Fenix)-->
    <string name="app_name_private_4">%s (隐私模式)</string>

    <!-- Home Fragment -->
    <!-- Content description (not visible, for screen readers etc.): "Three dot" menu button. -->
    <string name="content_description_menu">更多选项</string>

    <!-- Content description (not visible, for screen readers etc.): "Private Browsing" menu button. -->
    <string name="content_description_private_browsing_button">启用隐私浏览模式</string>
    <!-- Content description (not visible, for screen readers etc.): "Private Browsing" menu button. -->
    <string name="content_description_disable_private_browsing_button">禁用隐私浏览模式</string>
    <!-- Placeholder text shown in the search bar before a user enters text -->
    <string name="search_hint">搜索或输入网址</string>

    <!-- No Open Tabs Message Description -->
    <string name="no_open_tabs_description">您打开的标签页将显示于此。</string>

    <!-- No Private Tabs Message Description -->
    <string name="no_private_tabs_description">您的隐私标签页将显示于此。</string>

    <!-- Message announced to the user when tab tray is selected with 1 tab -->
    <string name="open_tab_tray_single">打开了 1 个标签页，点击即可切换。</string>
    <!-- Message announced to the user when tab tray is selected with 0 or 2+ tabs -->
    <string name="open_tab_tray_plural">打开了 %1$s 个标签页，点击即可切换。</string>

    <!-- Tab tray multi select title in app bar. The first parameter is the number of tabs selected -->
    <string name="tab_tray_multi_select_title">已选择 %1$d 个标签页</string>
    <!-- Label of button in create collection dialog for creating a new collection  -->
    <string name="tab_tray_add_new_collection">新建收藏集</string>
    <!-- Label of editable text in create collection dialog for naming a new collection  -->
    <string name="tab_tray_add_new_collection_name">名称</string>
    <!-- Label of button in save to collection dialog for selecting a current collection  -->
    <string name="tab_tray_select_collection">选择收藏集</string>
    <!-- Content description for close button while in multiselect mode in tab tray -->
    <string name="tab_tray_close_multiselect_content_description">退出多选模式</string>
    <!-- Content description for save to collection button while in multiselect mode in tab tray -->
    <string name="tab_tray_collection_button_multiselect_content_description">将选中的的标签页保存到收藏集</string>
    <!-- Content description for checkmark while tab is selected while in multiselect mode in tab tray. The first parameter is the title of the tab selected -->
    <string name="tab_tray_item_selected_multiselect_content_description">已选择 %1$s</string>
    <!-- Content description when tab is unselected while in multiselect mode in tab tray. The first parameter is the title of the tab unselected -->
    <string name="tab_tray_item_unselected_multiselect_content_description">已取消选择 %1$s</string>
    <!-- Content description announcement when exiting multiselect mode in tab tray -->
    <string name="tab_tray_exit_multiselect_content_description">已退出多选模式</string>

    <!-- Content description announcement when entering multiselect mode in tab tray -->
    <string name="tab_tray_enter_multiselect_content_description">已进入多选模式，请选择要保存到收藏集的标签页</string>

    <!-- Content description on checkmark while tab is selected in multiselect mode in tab tray -->
    <string name="tab_tray_multiselect_selected_content_description">已选择</string>

    <!-- Home - Recently saved bookmarks -->
    <!-- Title for the home screen section with recently saved bookmarks. -->
    <string name="recently_saved_bookmarks">最近保存</string>
    <!-- Content description for the recently saved bookmarks section on the home screen. -->
    <string name="recently_saved_bookmarks_content_description">最近保存的书签</string>
    <!-- Title for the button which navigates the user to show all of their saved bookmarks. -->
    <string name="recently_saved_show_all">显示全部</string>
    <!-- Content description for the button which navigates the user to show all of their saved bookmarks. -->
    <string name="recently_saved_show_all_content_description">显示所有保存书签按钮</string>

    <!-- About content. The first parameter is the name of the application. (For example: Fenix) -->
    <string name="about_content">%1$s 由 Mozilla 倾力打造。</string>

    <!-- Private Browsing -->
    <!-- Title for private session option -->
    <string name="private_browsing_title">您已进入隐私浏览模式</string>
    <!-- Explanation for private browsing displayed to users on home view when they first enable private mode
        The first parameter is the name of the app defined in app_name (for example: Fenix) -->
    <string name="private_browsing_placeholder_description_2">%1$s 会在关闭所有隐私标签页或退出应用时，清除您的搜索记录与浏览历史。虽然这样仍无法对网站和电信运营商匿名，但还是可以更简单地防止其他使用此设备的人得知您的上网活动。</string>
    <string name="private_browsing_common_myths">正确认识隐私浏览功能</string>
    <!-- Delete session button to erase your history in a private session -->
    <string name="private_browsing_delete_session">删除浏览会话</string>

    <!-- Private mode shortcut "contextual feature recommendation" (CFR) -->
    <!-- Text for the main message -->
    <string name="cfr_message">添加快捷方式，即可由主屏幕直接打开隐私标签页。</string>
    <!-- Text for the positive button -->
    <string name="cfr_pos_button_text">添加快捷方式</string>

    <!-- Text for the negative button -->
    <string name="cfr_neg_button_text">不了，谢谢</string>

    <!-- Open in App "contextual feature recommendation" (CFR) -->
    <!-- Text for the info message. 'Firefox' intentionally hardcoded here.-->
    <string name="open_in_app_cfr_info_message">您可以将 Firefox 设为链接的打开方式。</string>
    <!-- Text for the positive action button -->
    <string name="open_in_app_cfr_positive_button_text">转至设置</string>
    <!-- Text for the negative action button -->
    <string name="open_in_app_cfr_negative_button_text">知道了</string>

    <!-- Text for the info dialog when camera permissions have been denied but user tries to access a camera feature. -->
    <string name="camera_permissions_needed_message">需要访问相机。转到 Android 设置，点按权限，然后点按允许。</string>
    <!-- Text for the positive action button to go to Android Settings to grant permissions. -->
    <string name="camera_permissions_needed_positive_button_text">转至设置</string>
    <!-- Text for the negative action button to dismiss the dialog. -->
    <string name="camera_permissions_needed_negative_button_text">知道了</string>

    <!-- Text for the banner message to tell users about our auto close feature. -->
    <string name="tab_tray_close_tabs_banner_message">设置自动关闭过去一天、一周或一个月未查看的已打开标签页。</string>
    <!-- Text for the positive action button to go to Settings for auto close tabs. -->
    <string name="tab_tray_close_tabs_banner_positive_button_text">查看选项</string>
    <!-- Text for the negative action button to dismiss the Close Tabs Banner. -->
    <string name="tab_tray_close_tabs_banner_negative_button_text">知道了</string>

    <!-- Home screen icons - Long press shortcuts -->
    <!-- Shortcut action to open new tab -->
    <string name="home_screen_shortcut_open_new_tab_2">新建标签页</string>
    <!-- Shortcut action to open new private tab -->
    <string name="home_screen_shortcut_open_new_private_tab_2">新建隐私标签页</string>

    <!-- Heading for the Top Sites block -->
    <string name="home_screen_top_sites_heading">常用网站</string>

    <!-- Recent Tabs -->
    <!-- Header text for jumping back into the recent tab in the home screen -->
    <string name="recent_tabs_header">回到先前页面</string>
    <!-- Button text for showing all the tabs in the tabs tray -->
    <string name="recent_tabs_show_all">显示全部</string>

    <!-- Browser Fragment -->
    <!-- Content description (not visible, for screen readers etc.): Navigate to open tabs -->
    <string name="browser_tabs_button">打开的标签页</string>
    <!-- Content description (not visible, for screen readers etc.): Navigate backward (browsing history) -->
    <string name="browser_menu_back">后退</string>
    <!-- Content description (not visible, for screen readers etc.): Navigate forward (browsing history) -->
    <string name="browser_menu_forward">前进</string>
    <!-- Content description (not visible, for screen readers etc.): Refresh current website -->
    <string name="browser_menu_refresh">刷新</string>
    <!-- Content description (not visible, for screen readers etc.): Stop loading current website -->
    <string name="browser_menu_stop">停止</string>
    <!-- Content description (not visible, for screen readers etc.): Bookmark the current page -->
    <string name="browser_menu_bookmark">书签</string>
    <!-- Content description (not visible, for screen readers etc.): Un-bookmark the current page -->
    <string name="browser_menu_edit_bookmark">编辑书签</string>
    <!-- Browser menu button that opens the addon manager -->
    <string name="browser_menu_add_ons">附加组件</string>
    <!-- Browser menu button that opens the addon extensions manager -->
    <string name="browser_menu_extensions">扩展</string>
    <!-- Text displayed when there are no add-ons to be shown -->
    <string name="no_add_ons">这里没有附加组件</string>
    <!-- Browser menu button that sends a user to help articles -->
    <string name="browser_menu_help">帮助</string>
    <!-- Browser menu button that sends a to a the what's new article -->
    <string name="browser_menu_whats_new">新版变化</string>
    <!-- Browser menu button that opens the settings menu -->
    <string name="browser_menu_settings">设置</string>
    <!-- Browser menu button that opens a user's library -->
    <string name="browser_menu_library">我的足迹</string>
    <!-- Browser menu toggle that requests a desktop site -->
    <string name="browser_menu_desktop_site">桌面版网站</string>
    <!-- Browser menu toggle that adds a shortcut to the site on the device home screen. -->
    <string name="browser_menu_add_to_homescreen">添加到主屏幕</string>
    <!-- Browser menu toggle that installs a Progressive Web App shortcut to the site on the device home screen. -->
    <string name="browser_menu_install_on_homescreen">安装</string>
    <!-- Menu option on the toolbar that takes you to synced tabs page-->
    <string name="synced_tabs">受同步的标签页</string>
    <!-- Content description (not visible, for screen readers etc.) for the Resync tabs button -->
    <string name="resync_button_content_description">重新同步</string>
    <!-- Browser menu button that opens the find in page menu -->
    <string name="browser_menu_find_in_page">在页面中查找</string>
    <!-- Browser menu button that creates a private tab -->
    <string name="browser_menu_private_tab">隐私标签页</string>
    <!-- Browser menu button that saves the current tab to a collection -->
    <string name="browser_menu_save_to_collection_2">保存到收藏集</string>
    <!-- Browser menu button that open a share menu to share the current site -->
    <string name="browser_menu_share">分享</string>

    <!-- Share menu title, displayed when a user is sharing their current site -->
    <string name="menu_share_with">分享方式：</string>

    <!-- Browser menu button shown in custom tabs that opens the current tab in Fenix
        The first parameter is the name of the app defined in app_name (for example: Fenix) -->
    <string name="browser_menu_open_in_fenix">用 %1$s 打开</string>
    <!-- Browser menu text shown in custom tabs to indicate this is a Fenix tab
        The first parameter is the name of the app defined in app_name (for example: Fenix) -->
    <string name="browser_menu_powered_by">由 %1$s 驱动</string>

    <!-- Browser menu text shown in custom tabs to indicate this is a Fenix tab
        The first parameter is the name of the app defined in app_name (for example: Fenix) -->
    <string name="browser_menu_powered_by2">由 %1$s 驱动</string>

    <!-- Browser menu button to put the current page in reader mode -->
    <string name="browser_menu_read">阅读模式</string>
    <!-- Browser menu button content description to close reader mode and return the user to the regular browser -->
    <string name="browser_menu_read_close">关闭阅读模式</string>
    <!-- Browser menu button to open the current page in an external app -->
    <string name="browser_menu_open_app_link">在应用中打开</string>
    <!-- Browser menu button to configure reader mode appearance e.g. the used font type and size -->
    <string name="browser_menu_read_appearance">字型调控</string>

    <!-- Browser menu button to show reader view appearance controls e.g. the used font type and size -->
    <string name="browser_menu_customize_reader_view">定制阅读器视图</string>
    <!-- Browser menu label for adding a bookmark -->
    <string name="browser_menu_add">添加</string>
    <!-- Browser menu label for editing a bookmark -->
    <string name="browser_menu_edit">编辑</string>

    <!-- Browser Toolbar -->
    <!-- Content description for the Home screen button on the browser toolbar -->
    <string name="browser_toolbar_home">主屏幕</string>

    <!-- Error message to show when the user tries to access a scheme not
        handled by the app (Ex: blob, tel etc) -->
    <string name="unknown_scheme_error_message">未知的 URL 规范，无法连接。</string>

    <!-- Locale Settings Fragment -->
    <!-- Content description for tick mark on selected language -->
    <string name="a11y_selected_locale_content_description">选择的语言</string>
    <!-- Content description for search icon -->
    <string name="a11y_search_icon_content_description">搜索</string>
    <!-- Text for default locale item -->
    <string name="default_locale_text">依照设备语言显示 (ISO 3166/639)</string>
    <!-- Placeholder text shown in the search bar before a user enters text -->
    <string name="locale_search_hint">搜索语言</string>

    <!-- Search Fragment -->
    <!-- Button in the search view that lets a user search by scanning a QR code -->
    <string name="search_scan_button">扫码</string>
    <!-- Button in the search view that lets a user change their search engine -->
    <string name="search_engine_button">搜索引擎</string>
    <!-- Button in the search view when shortcuts are displayed that takes a user to the search engine settings -->
    <string name="search_shortcuts_engine_settings">搜索引擎设置</string>

    <!-- Header displayed when selecting a shortcut search engine -->
    <string name="search_engines_search_with">更多搜索引擎：</string>
    <!-- Button in the search view that lets a user navigate to the site in their clipboard -->
    <string name="awesomebar_clipboard_title">打开剪贴板中的链接</string>

    <!-- Button in the search suggestions onboarding that allows search suggestions in private sessions -->
    <string name="search_suggestions_onboarding_allow_button">允许</string>
    <!-- Button in the search suggestions onboarding that does not allow search suggestions in private sessions -->
    <string name="search_suggestions_onboarding_do_not_allow_button">不允许</string>
    <!-- Search suggestion onboarding hint title text -->
    <string name="search_suggestions_onboarding_title">要允许在隐私窗口中显示搜索建议吗？</string>
    <!-- Search suggestion onboarding hint description text, first parameter is the name of the app defined in app_name (for example: Fenix)-->
    <string name="search_suggestions_onboarding_text">%s 会把您在地址栏中输入的任何内容告知默认搜索引擎。</string>
    <!-- Search suggestion onboarding hint Learn more link text -->
    <string name="search_suggestions_onboarding_learn_more_link">详细了解</string>

    <!-- Search engine suggestion title text. The first parameter is the name of teh suggested engine-->
    <string name="search_engine_suggestions_title">%s 上搜索</string>

    <!-- Search engine suggestion description text -->
    <string name="search_engine_suggestions_description">直接从地址栏搜索</string>

    <!-- Search Widget -->
    <!-- Content description for searching with a widget. Firefox is intentionally hardcoded.-->
    <string name="search_widget_content_description">新建 Firefox 标签页</string>
    <!-- Text preview for smaller sized widgets -->
    <string name="search_widget_text_short">搜索</string>
    <!-- Text preview for larger sized widgets -->
    <string name="search_widget_text_long">在网络上搜索</string>

    <!-- Content description (not visible, for screen readers etc.): Voice search -->
    <string name="search_widget_voice">语音搜索</string>

    <!-- Preferences -->
    <!-- Title for the settings page-->
    <string name="settings">设置</string>

    <!-- Preference category for basic settings -->
    <string name="preferences_category_basics">基础</string>
    <!-- Preference category for general settings -->
    <string name="preferences_category_general">常规</string>
    <!-- Preference category for all links about Fenix -->
    <string name="preferences_category_about">关于</string>
    <!-- Preference for settings related to changing the default search engine -->
    <string name="preferences_default_search_engine">默认搜索引擎</string>
    <!-- Preference for settings related to Search -->
    <string name="preferences_search">搜索</string>
    <!-- Preference for settings related to Search address bar -->
    <string name="preferences_search_address_bar">地址栏</string>
    <!-- Preference linking to help about Fenix -->
    <string name="preferences_help">帮助</string>
    <!-- Preference link to rating Fenix on the Play Store -->
    <string name="preferences_rate">在 Google Play 上评分</string>
    <!-- Preference for giving feedback about Fenix -->
    <string name="preferences_feedback">提供反馈</string>
    <!-- Preference linking to about page for Fenix
        The first parameter is the name of the app defined in app_name (for example: Fenix) -->
    <string name="preferences_about">关于 %1$s</string>
    <!-- Preference linking to the your rights SUMO page -->
    <string name="preferences_your_rights">您的权利</string>
    <!-- Preference for settings related to saved passwords -->
    <string name="preferences_passwords">密码</string>
    <!-- Preference for settings related to saved credit cards and addresses -->
    <string name="preferences_credit_cards_addresses">信用卡和邮政地址</string>
    <!-- Preference for settings related to changing the default browser -->
    <string name="preferences_set_as_default_browser">设为默认浏览器</string>
    <!-- Preference category for advanced settings -->
    <string name="preferences_category_advanced">高级</string>
    <!-- Preference category for privacy settings -->
    <string name="preferences_category_privacy">隐私</string>
    <!-- Preference category for privacy and security settings -->
    <string name="preferences_category_privacy_security">隐私与安全</string>
    <!-- Preference for advanced site permissions -->
    <string name="preferences_site_permissions">站点权限</string>
    <!-- Preference for private browsing options -->
    <string name="preferences_private_browsing_options">隐私浏览</string>
    <!-- Preference for opening links in a private tab-->
    <string name="preferences_open_links_in_a_private_tab">新建隐私标签页打开链接</string>
    <!-- Preference for allowing screenshots to be taken while in a private tab-->
    <string name="preferences_allow_screenshots_in_private_mode">允许在隐私浏览中截屏</string>
    <!-- Will inform the user of the risk of activating Allow screenshots in private browsing option -->
    <string name="preferences_screenshots_in_private_mode_disclaimer">若允许，隐私标签页内容将在多任务切换界面可见</string>
    <!-- Preference for adding private browsing shortcut -->
    <string name="preferences_add_private_browsing_shortcut">添加隐私浏览快捷方式</string>
    <!-- Preference for accessibility -->
    <string name="preferences_accessibility">无障碍环境</string>
    <!-- Preference to override the Firefox Account server -->
    <string name="preferences_override_fxa_server">自定义 Firefox 账户服务器</string>
    <!-- Preference to override the Sync token server -->
    <string name="preferences_override_sync_tokenserver">自定义同步服务器</string>
    <!-- Toast shown after updating the FxA/Sync server override preferences -->
    <string name="toast_override_fxa_sync_server_done">已更改 Firefox 账户/同步服务器设置。退出应用程序以应用更改…</string>
    <!-- Preference category for account information -->
    <string name="preferences_category_account">账户</string>
    <!-- Preference shown on banner to sign into account -->
    <string name="preferences_sign_in">登录</string>
    <!-- Preference for changing where the toolbar is positioned -->
    <string name="preferences_toolbar">工具栏</string>
    <!-- Preference for changing default theme to dark or light mode -->
    <string name="preferences_theme">主题</string>
    <!-- Preference for customizing the home screen -->
    <string name="preferences_home">主页</string>
    <!-- Preference for gestures based actions -->
    <string name="preferences_gestures">手势</string>
    <!-- Preference for settings related to visual options -->
    <string name="preferences_customize">定制</string>
    <!-- Preference description for banner about signing in -->
    <string name="preferences_sign_in_description">使用您的 Firefox 账户同步书签、历史记录等数据</string>
    <!-- Preference shown instead of account display name while account profile information isn't available yet. -->
    <string name="preferences_account_default_name">Firefox 账户</string>
    <!-- Preference text for account title when there was an error syncing FxA -->
    <string name="preferences_account_sync_error">重新连接以恢复同步</string>
    <!-- Preference for language -->
    <string name="preferences_language">语言</string>
    <!-- Preference for data choices -->
    <string name="preferences_data_choices">数据反馈</string>
    <!-- Preference for data collection -->
    <string name="preferences_data_collection">数据收集</string>
    <!-- Preference linking to the privacy notice -->
    <string name="preferences_privacy_link">隐私声明</string>
    <!-- Preference category for developer tools -->
    <string name="developer_tools_category">开发者工具</string>
    <!-- Preference for developers -->
    <string name="preferences_remote_debugging">通过 USB 远程调试</string>
    <!-- Preference title for switch preference to show search engines -->
    <string name="preferences_show_search_engines">显示搜索引擎</string>
    <!-- Preference title for switch preference to show search suggestions -->
    <string name="preferences_show_search_suggestions">显示搜索建议</string>
    <!-- Preference title for switch preference to show voice search button -->
    <string name="preferences_show_voice_search">显示语音搜索</string>
    <!-- Preference title for switch preference to show search suggestions also in private mode -->
    <string name="preferences_show_search_suggestions_in_private">在隐私浏览中显示</string>
    <!-- Preference title for switch preference to show a clipboard suggestion when searching -->
    <string name="preferences_show_clipboard_suggestions">显示剪贴板建议</string>
    <!-- Preference title for switch preference to suggest browsing history when searching -->
    <string name="preferences_search_browsing_history">搜索浏览历史</string>
    <!-- Preference title for switch preference to suggest bookmarks when searching -->
    <string name="preferences_search_bookmarks">搜索书签</string>
    <!-- Preference title for switch preference to suggest synced tabs when searching -->
    <string name="preferences_search_synced_tabs">搜索受同步的标签页</string>
    <!-- Preference for account settings -->
    <string name="preferences_account_settings">账户设置</string>

    <!-- Preference for enabling url autocomplete-->
    <string name="preferences_enable_autocomplete_urls">自动补全网址</string>
    <!-- Preference for open links in third party apps -->
    <string name="preferences_open_links_in_apps">用外部应用打开链接</string>

    <!-- Preference for open download with an external download manager app -->
    <string name="preferences_external_download_manager">外部下载管理器</string>
    <!-- Preference for add_ons -->
    <string name="preferences_addons">附加组件</string>

    <!-- Preference for notifications -->
    <string name="preferences_notifications">通知</string>

    <!-- Add-on Preferences -->
    <!-- Preference to customize the configured AMO (addons.mozilla.org) collection -->
    <string name="preferences_customize_amo_collection">自定义附加组件收藏集</string>
    <!-- Button caption to confirm the add-on collection configuration -->
    <string name="customize_addon_collection_ok">确定</string>
    <!-- Button caption to abort the add-on collection configuration -->
    <string name="customize_addon_collection_cancel">取消</string>
    <!-- Hint displayed on input field for custom collection name -->
    <string name="customize_addon_collection_hint">收藏集名称</string>
    <!-- Hint displayed on input field for custom collection user ID-->
    <string name="customize_addon_collection_user_hint">收藏集所有者（用户 ID）</string>
    <!-- Toast shown after confirming the custom add-on collection configuration -->
    <string name="toast_customize_addon_collection_done">已更改附加组件收藏集设置。退出应用程序以应用更改…</string>

    <!-- Add-on Installation from AMO-->
    <!-- Error displayed when user attempts to install an add-on from AMO (addons.mozilla.org) that is not supported -->
    <string name="addon_not_supported_error">不支持的附加组件</string>
    <!-- Error displayed when user attempts to install an add-on from AMO (addons.mozilla.org) that is already installed -->
    <string name="addon_already_installed">附加组件已安装</string>

    <!-- Account Preferences -->
    <!-- Preference for triggering sync -->
    <string name="preferences_sync_now">立即同步</string>
    <!-- Preference category for sync -->
    <string name="preferences_sync_category">选择要同步的项目</string>
    <!-- Preference for syncing history -->
    <string name="preferences_sync_history">历史记录</string>
    <!-- Preference for syncing bookmarks -->
    <string name="preferences_sync_bookmarks">书签</string>
    <!-- Preference for syncing logins -->
    <string name="preferences_sync_logins">登录信息</string>
    <!-- Preference for syncing tabs -->
    <string name="preferences_sync_tabs_2">打开的标签页</string>
    <!-- Preference for signing out -->
    <string name="preferences_sign_out">退出登录</string>
    <!-- Preference displays and allows changing current FxA device name -->
    <string name="preferences_sync_device_name">设备名称</string>
    <!-- Text shown when user enters empty device name -->
    <string name="empty_device_name_error">设备名不能为空。</string>
    <!-- Label indicating that sync is in progress -->
    <string name="sync_syncing_in_progress">正在同步…</string>
    <!-- Label summary indicating that sync failed. The first parameter is the date stamp showing last time it succeeded -->
    <string name="sync_failed_summary">同步失败。上次成功：%s</string>
    <!-- Label summary showing never synced -->
    <string name="sync_failed_never_synced_summary">同步失败。上次同步：从未</string>
    <!-- Label summary the date we last synced. The first parameter is date stamp showing last time synced -->
    <string name="sync_last_synced_summary">上次同步: %s</string>
    <!-- Label summary showing never synced -->
    <string name="sync_never_synced_summary">上次同步: 从未</string>

    <!-- Text for displaying the default device name.
        The first parameter is the application name, the second is the device manufacturer name
        and the third is the device model. -->
    <string name="default_device_name_2">%2$s %3$s 上的 %1$s</string>

    <!-- Preference for syncing credit cards -->
    <string name="preferences_sync_credit_cards">信用卡</string>

    <!-- Preference for syncing addresses -->
    <string name="preferences_sync_address">邮政地址</string>

    <!-- Send Tab -->
    <!-- Name of the "receive tabs" notification channel. Displayed in the "App notifications" system settings for the app -->
    <string name="fxa_received_tab_channel_name">收到标签页</string>
    <!-- Description of the "receive tabs" notification channel. Displayed in the "App notifications" system settings for the app -->
    <string name="fxa_received_tab_channel_description">收到来自其他 Firefox 设备的标签页通知。</string>

    <!--  The body for these is the URL of the tab received  -->
    <string name="fxa_tab_received_notification_name">收到标签页</string>
    <!-- When multiple tabs have been received -->
    <string name="fxa_tabs_received_notification_name">收到标签页</string>
    <!-- %s is the device name -->
    <string name="fxa_tab_received_from_notification_name">来自 %s 的标签页</string>

    <!-- Advanced Preferences -->
    <!-- Preference for tracking protection settings -->
    <string name="preferences_tracking_protection_settings">跟踪保护</string>
    <!-- Preference switch for tracking protection -->
    <string name="preferences_tracking_protection">跟踪保护</string>

    <!-- Preference switch description for tracking protection -->
    <string name="preferences_tracking_protection_description">拦截网上跟踪您的内容和脚本</string>
    <!-- Preference for tracking protection exceptions -->
    <string name="preferences_tracking_protection_exceptions">例外</string>

    <!-- Preference description for tracking protection exceptions -->
    <string name="preferences_tracking_protection_exceptions_description">已关闭对这些网站的跟踪保护</string>
    <!-- Button in Exceptions Preference to turn on tracking protection for all sites (remove all exceptions) -->
    <string name="preferences_tracking_protection_exceptions_turn_on_for_all">为所有网站启用</string>

    <!-- Text displayed when there are no exceptions -->
    <string name="exceptions_empty_message_description">您可以为特定网站设置例外，对其禁用跟踪保护。</string>
    <!-- Text displayed when there are no exceptions, with learn more link that brings users to a tracking protection SUMO page -->
    <string name="exceptions_empty_message_learn_more_link">详细了解</string>

    <!-- Preference switch for Telemetry -->
    <string name="preferences_telemetry">遥测技术</string>
    <!-- Preference switch for usage and technical data collection -->
    <string name="preference_usage_data">使用率和技术数据</string>
    <!-- Preference description for usage and technical data collection -->
    <string name="preferences_usage_data_description">与 Mozilla 分享使用浏览器时的工作性能、使用方式、硬件设备以及有关自定义的数据，帮助我们改进 %1$s，让它变得更好</string>
    <!-- Preference switch for marketing data collection -->
    <string name="preferences_marketing_data">营销数据</string>
    <!-- Preference description for marketing data collection, parameter is the app name (e.g. Firefox) -->
    <string name="preferences_marketing_data_description">与我们的移动营销供应商 Leanplum 分享您使用 %1$s 的哪些功能。</string>
    <!-- Preference description for marketing data collection -->
    <string name="preferences_marketing_data_description2">与我们的移动营销服务商 Adjust 分享基本使用数据</string>
    <!-- Title for studies preferences -->
    <string name="preference_experiments_2">研究</string>
    <!-- Summary for studies preferences -->
    <string name="preference_experiments_summary_2">允许 Mozilla 安装和运行研究</string>
    <!-- Title for experiments preferences -->
    <string name="preference_experiments">实验</string>
    <!-- Summary for experiments preferences -->
    <string name="preference_experiments_summary">允许 Mozilla 安装和收集实验性功能的数据</string>
    <!-- Preference switch for crash reporter -->
    <string name="preferences_crash_reporter">崩溃报告器</string>
    <!-- Preference switch for Mozilla location service -->
    <string name="preferences_mozilla_location_service">Mozilla 位置服务</string>
    <!-- Preference switch for app health report. The first parameter is the name of the application (For example: Fenix) -->
    <string name="preferences_fenix_health_report">%s 健康报告</string>

    <!-- Turn On Sync Preferences -->
    <!-- Header of the Turn on Sync preference view -->
    <string name="preferences_sync">开启同步</string>
    <!-- Preference for pairing -->
    <string name="preferences_sync_pair">扫描桌面 Firefox 中的配对二维码</string>
    <!-- Preference for account login -->
    <string name="preferences_sync_sign_in">登录</string>

    <!-- Preference for reconnecting to FxA sync -->
    <string name="preferences_sync_sign_in_to_reconnect">登录以重新连接</string>
    <!-- Preference for removing FxA account -->
    <string name="preferences_sync_remove_account">移除账户</string>

    <!-- Pairing Feature strings -->
    <!-- Instructions on how to access pairing -->
    <string name="pair_instructions_2"><![CDATA[打开 <b>firefox.com/pair</b> 并扫描网站上的二维码]]></string>
    <!-- Button to open camera for pairing -->
    <string name="pair_open_camera">打开相机</string>
    <!-- Button to cancel pairing -->
    <string name="pair_cancel">取消</string>

    <!-- Toolbar Preferences -->
    <!-- Preference for using top toolbar -->
    <string name="preference_top_toolbar">顶部</string>
    <!-- Preference for using bottom toolbar -->
    <string name="preference_bottom_toolbar">底部</string>

    <!-- Theme Preferences -->
    <!-- Preference for using light theme -->
    <string name="preference_light_theme">明亮</string>
    <!-- Preference for using dark theme -->
    <string name="preference_dark_theme">深邃</string>

    <!-- Preference for using using dark or light theme automatically set by battery -->
    <string name="preference_auto_battery_theme">依系统省电模式设置</string>
    <!-- Preference for using following device theme -->
    <string name="preference_follow_device_theme">跟随设备主题</string>

    <!-- Gestures Preferences-->
    <!-- Preferences for using pull to refresh in a webpage -->
    <string name="preference_gestures_website_pull_to_refresh">下拉刷新</string>
    <!-- Preference for using the dynamic toolbar -->
    <string name="preference_gestures_dynamic_toolbar">滚动时隐藏工具栏</string>

    <!-- Preference for switching tabs by swiping horizontally on the toolbar -->
    <string name="preference_gestures_swipe_toolbar_switch_tabs">横向滑动工具栏切换标签页</string>

    <!-- Preference for showing the opened tabs by swiping up on the toolbar-->
    <string name="preference_gestures_swipe_toolbar_show_tabs">上滑工具栏显示打开的标签页</string>

    <!-- Library -->
    <!-- Option in Library to open Sessions page -->
    <string name="library_sessions">浏览阶段</string>
    <!-- Option in Library to open Screenshots page -->
    <string name="library_screenshots">屏幕截图</string>
    <!-- Option in Library to open Downloads page -->
    <string name="library_downloads">下载</string>
    <!-- Option in library to open Bookmarks page -->
    <string name="library_bookmarks">书签</string>
    <!-- Option in library to open Desktop Bookmarks root page -->
    <string name="library_desktop_bookmarks_root">桌面设备上的书签</string>
    <!-- Option in library to open Desktop Bookmarks "menu" page -->
    <string name="library_desktop_bookmarks_menu">书签菜单</string>
    <!-- Option in library to open Desktop Bookmarks "toolbar" page -->
    <string name="library_desktop_bookmarks_toolbar">书签工具栏</string>
    <!-- Option in library to open Desktop Bookmarks "unfiled" page -->
    <string name="library_desktop_bookmarks_unfiled">其他书签</string>
    <!-- Option in Library to open History page -->
    <string name="library_history">历史</string>
    <!-- Option in Library to open a new tab -->
    <string name="library_new_tab">新建标签页</string>
    <!-- Option in Library to find text in page -->
    <string name="library_find_in_page">在页面中查找</string>
    <!-- Option in Library to open Reading List -->
    <string name="library_reading_list">阅读列表</string>
    <!-- Menu Item Label for Search in Library -->
    <string name="library_search">搜索</string>
    <!-- Settings Page Title -->
    <string name="settings_title">设置</string>
    <!-- Content description (not visible, for screen readers etc.): "Menu icon for items on a history item" -->
    <string name="content_description_history_menu">历史记录菜单</string>
    <!-- Content description (not visible, for screen readers etc.): "Close button for library settings" -->
    <string name="content_description_close_button">关闭</string>

    <!-- Option in library for Recently Closed Tabs -->
    <string name="library_recently_closed_tabs">最近关闭的标签页</string>
    <!-- Option in library to open Recently Closed Tabs page -->
    <string name="recently_closed_show_full_history">显示所有历史记录</string>
    <!-- Text to show users they have multiple tabs saved in the Recently Closed Tabs section of history.
    %d is a placeholder for the number of tabs selected. -->
    <string name="recently_closed_tabs">%d 个标签页</string>
    <!-- Text to show users they have one tab saved in the Recently Closed Tabs section of history.
    %d is a placeholder for the number of tabs selected. -->
    <string name="recently_closed_tab">%d 个标签页</string>
    <!-- Recently closed tabs screen message when there are no recently closed tabs -->
    <string name="recently_closed_empty_message">暂无最近关闭的标签页</string>

    <!-- Tab Management -->
    <!-- Title of preference for tabs management -->
    <string name="preferences_tabs">标签页</string>
    <!-- Title of preference that allows a user to specify the tab view -->
    <string name="preferences_tab_view">标签页视图</string>
    <!-- Option for a list tab view -->
    <string name="tab_view_list">列表</string>
    <!-- Option for a grid tab view -->
    <string name="tab_view_grid">网格</string>
    <!-- Title of preference that allows a user to auto close tabs after a specified amount of time -->
    <string name="preferences_close_tabs">关闭标签页</string>
    <!-- Option for auto closing tabs that will never auto close tabs, always allows user to manually close tabs -->
    <string name="close_tabs_manually">手动</string>
    <!-- Option for auto closing tabs that will auto close tabs after one day -->
    <string name="close_tabs_after_one_day">1 天后</string>
    <!-- Option for auto closing tabs that will auto close tabs after one week -->
    <string name="close_tabs_after_one_week">1 周后</string>
    <!-- Option for auto closing tabs that will auto close tabs after one month -->
    <string name="close_tabs_after_one_month">1 个月后</string>

    <!-- Start on Home -->
    <!-- Title of a preference that allows a user to indicate after a specified amount of time when the app should start on the home screen -->
    <string name="preferences_start_on_home">启动后进入主屏幕</string>
    <!-- Option for starting on the home screen after after four hours or inactivity -->
    <string name="start_on_home_after_four_hours">4 小时后</string>
    <!-- Option for always starting on the home screen -->
    <string name="start_on_home_always">总是</string>
    <!-- Option for never starting on the home screen -->
    <string name="start_on_home_never">永不</string>
    <!-- Summary for tabs preference when auto closing tabs setting is set to manual close-->
    <string name="close_tabs_manually_summary">手动关闭</string>
    <!-- Summary for tabs preference when auto closing tabs setting is set to auto close tabs after one day-->
    <string name="close_tabs_after_one_day_summary">1 天后关闭</string>
    <!-- Summary for tabs preference when auto closing tabs setting is set to auto close tabs after one week-->
    <string name="close_tabs_after_one_week_summary">1 周后关闭</string>
    <!-- Summary for tabs preference when auto closing tabs setting is set to auto close tabs after one month-->
    <string name="close_tabs_after_one_month_summary">1 个月后关闭</string>

    <!-- Sessions -->
    <!-- Title for the list of tabs -->
    <string name="tab_header_label">标签页</string>
    <!-- Title for the list of tabs in the current private session -->
    <string name="tabs_header_private_title">隐私浏览阶段</string>
    <!-- Title for the list of tabs in the current private session -->
    <string name="tabs_header_private_tabs_title">隐私标签页</string>
    <!-- Title for the list of tabs in the synced tabs -->
    <string name="tabs_header_synced_tabs_title">受同步的标签页</string>
    <!-- Content description (not visible, for screen readers etc.): Add tab button. Adds a news tab when pressed -->
    <string name="add_tab">添加标签页</string>
    <!-- Content description (not visible, for screen readers etc.): Add tab button. Adds a news tab when pressed -->
    <string name="add_private_tab">新建隐私标签页</string>
    <!-- Text for the new tab button to indicate adding a new private tab in the tab -->
    <string name="tab_drawer_fab_content">隐私标签页</string>
    <!-- Text for the new tab button to indicate syncing command on the synced tabs page -->
    <string name="tab_drawer_fab_sync">同步</string>
    <!-- Text shown as the title of the open tab tray -->
    <string name="tab_tray_title">打开的标签页</string>
    <!-- Text shown in the menu for saving tabs to a collection -->
    <string name="tab_tray_menu_item_save">保存到收藏集</string>
    <!-- Text shown in the menu for the collection selector -->
    <string name="tab_tray_menu_select">选择</string>
    <!-- Text shown in the menu for sharing all tabs -->
    <string name="tab_tray_menu_item_share">分享所有标签页</string>
    <!-- Text shown in the menu to view recently closed tabs -->
    <string name="tab_tray_menu_recently_closed">最近关闭的标签页</string>
    <!-- Text shown in the menu to view account settings -->
    <string name="tab_tray_menu_account_settings">账户设置</string>
    <!-- Text shown in the menu to view tab settings -->
    <string name="tab_tray_menu_tab_settings">标签页设置</string>
    <!-- Text shown in the menu for closing all tabs -->
    <string name="tab_tray_menu_item_close">关闭所有标签页</string>
    <!-- Shortcut action to open new tab -->
    <string name="tab_tray_menu_open_new_tab">新建标签页</string>
    <!-- Shortcut action to open the home screen -->
    <string name="tab_tray_menu_home">前往主页</string>
    <!-- Shortcut action to toggle private mode -->
    <string name="tab_tray_menu_toggle">切换标签页模式</string>
    <!-- Text shown in the multiselect menu for bookmarking selected tabs. -->
    <string name="tab_tray_multiselect_menu_item_bookmark">书签</string>
    <!-- Text shown in the multiselect menu for closing selected tabs. -->
    <string name="tab_tray_multiselect_menu_item_close">关闭</string>
    <!-- Content description for tabs tray multiselect share button -->
    <string name="tab_tray_multiselect_share_content_description">分享所选标签页</string>
    <!-- Content description for tabs tray multiselect menu -->
    <string name="tab_tray_multiselect_menu_content_description">选择标签页菜单</string>
    <!-- Content description (not visible, for screen readers etc.): Removes tab from collection button. Removes the selected tab from collection when pressed -->
    <string name="remove_tab_from_collection">将标签页从收藏集移除</string>
    <!-- Text for button to enter multiselect mode in tabs tray -->
    <string name="tabs_tray_select_tabs">选择标签页</string>
    <!-- Content description (not visible, for screen readers etc.): Close tab button. Closes the current session when pressed -->
    <string name="close_tab">关闭标签页</string>
    <!-- Content description (not visible, for screen readers etc.): Close tab <title> button. First parameter is tab title  -->
    <string name="close_tab_title">关闭标签页 %s</string>
    <!-- Content description (not visible, for screen readers etc.): Opens the open tabs menu when pressed -->
    <string name="open_tabs_menu">打开标签页菜单</string>
    <!-- Open tabs menu item to close all tabs -->
    <string name="tabs_menu_close_all_tabs">关闭所有标签页</string>
    <!-- Open tabs menu item to share all tabs -->
    <string name="tabs_menu_share_tabs">分享标签页</string>
    <!-- Open tabs menu item to save tabs to collection -->
    <string name="tabs_menu_save_to_collection1">将标签页保存至收藏集</string>
    <!-- Content description (not visible, for screen readers etc.): Opens the tab menu when pressed -->
    <string name="tab_menu">标签页菜单</string>
    <!-- Tab menu item to share the tab -->
    <string name="tab_share">分享标签页</string>
    <!-- Button in the current session menu. Deletes the session when pressed -->
    <string name="current_session_delete">删除</string>
    <!-- Button in the current session menu. Saves the session when pressed -->
    <string name="current_session_save">保存</string>
    <!-- Button in the current session menu. Opens the share menu when pressed -->
    <string name="current_session_share">分享</string>
    <!-- Content description (not visible, for screen readers etc.): Title icon for current session menu -->
    <string name="current_session_image">当前浏览阶段图标</string>
    <!-- Button to save the current set of tabs into a collection -->
    <string name="save_to_collection">保存到收藏集</string>
    <!-- Text for the menu button to delete a collection -->
    <string name="collection_delete">删除收藏集</string>
    <!-- Text for the menu button to rename a collection -->
    <string name="collection_rename">更名收藏集</string>
    <!-- Text for the button to open tabs of the selected collection -->
    <string name="collection_open_tabs">打开标签页</string>


    <!-- Hint for adding name of a collection -->
    <string name="collection_name_hint">收藏集名称</string>
    <!-- Text for the menu button to rename a top site -->
	<string name="rename_top_site">重命名</string>
	<!-- Text for the menu button to remove a top site -->
	<string name="remove_top_site">移除</string>

    <!-- Text for the menu button to delete a top site from history -->
    <string name="delete_from_history">删除历史记录</string>
    <!-- Postfix for private WebApp titles, placeholder is replaced with app name -->
    <string name="pwa_site_controls_title_private">%1$s（隐私模式）</string>

    <!-- Button in the current tab tray header in multiselect mode. Saved the selected tabs to a collection when pressed. -->
    <string name="tab_tray_save_to_collection">保存</string>

    <!-- History -->
    <!-- Text for the button to clear all history -->
    <string name="history_delete_all">删除历史记录</string>
    <!-- Text for the dialog to confirm clearing all history -->
    <string name="history_delete_all_dialog">您确定要清除历史记录吗？</string>
    <!-- Text for the snackbar to confirm that multiple browsing history items has been deleted -->
    <string name="history_delete_multiple_items_snackbar">历史记录已删除</string>
    <!-- Text for the snackbar to confirm that a single browsing history item has been deleted. The first parameter is the shortened URL of the deleted history item. -->
    <string name="history_delete_single_item_snackbar">已删除 %1$s</string>
    <!-- Text for positive action to delete history in deleting history dialog -->
    <string name="history_clear_dialog">清除</string>
    <!-- History overflow menu copy button -->
    <string name="history_menu_copy_button">复制</string>
    <!-- History overflow menu share button -->
    <string name="history_menu_share_button">分享</string>
    <!-- History overflow menu open in new tab button -->
    <string name="history_menu_open_in_new_tab_button">新建标签页打开</string>
    <!-- History overflow menu open in private tab button -->
    <string name="history_menu_open_in_private_tab_button">新建隐私标签页打开</string>
    <!-- Text for the button to delete a single history item -->
    <string name="history_delete_item">删除</string>
    <!-- History multi select title in app bar
    The first parameter is the number of bookmarks selected -->
    <string name="history_multi_select_title">已选择 %1$d 条书签</string>
    <!-- Text for the button to clear selected history items. The first parameter
        is a digit showing the number of items you have selected -->
    <string name="history_delete_some">删除 %1$d 个项目</string>
    <!-- Text for the header that groups the history for today -->
    <string name="history_today">本日</string>
    <!-- Text for the header that groups the history for yesterday -->
    <string name="history_yesterday">昨日</string>
    <!-- Text for the header that groups the history for last 24 hours -->
    <string name="history_24_hours">过去 24 小时</string>
    <!-- Text for the header that groups the history the past 7 days -->
    <string name="history_7_days">最近 7 天</string>
    <!-- Text for the header that groups the history the past 30 days -->
    <string name="history_30_days">最近 30 天</string>
    <!-- Text for the header that groups the history older than the last month -->
    <string name="history_older">更早</string>

    <!-- Text shown when no history exists -->
    <string name="history_empty_message">无历史记录</string>

    <!-- Downloads -->
    <!-- Text for the button to clear all downloads -->
    <string name="download_delete_all">清空下载记录</string>
    <!-- Text for the dialog to confirm clearing all downloads -->
    <string name="download_delete_all_dialog">您确定要清空下载记录吗？</string>
    <!-- Text for the snackbar to confirm that multiple downloads items have been removed -->
    <string name="download_delete_multiple_items_snackbar_1">下载记录已清除</string>
    <!-- Text for the snackbar to confirm that a single download item has been removed. The first parameter is the name of the download item. -->
    <string name="download_delete_single_item_snackbar">已移除 %1$s</string>
    <!-- Text shown when no download exists -->
    <string name="download_empty_message_1">暂无下载的文件</string>
    <!-- History multi select title in app bar
    The first parameter is the number of downloads selected -->
    <string name="download_multi_select_title">已选择 %1$d 个下载项</string>

    <!-- History overflow menu open in new tab button -->
    <string name="download_menu_open">打开</string>


    <!-- Text for the button to remove a single download item -->
    <string name="download_delete_item_1">移除</string>


    <!-- Crashes -->
    <!-- Title text displayed on the tab crash page. This first parameter is the name of the application (For example: Fenix) -->
    <string name="tab_crash_title_2">抱歉，%1$s 无法加载该页面。</string>

    <!-- Description text displayed on the tab crash page -->
    <string name="tab_crash_description">您可以尝试在下方恢复或关闭此标签页。</string>
    <!-- Send crash report checkbox text on the tab crash page -->
    <string name="tab_crash_send_report">向 Mozilla 发送崩溃报告</string>
    <!-- Close tab button text on the tab crash page -->
    <string name="tab_crash_close">关闭标签页</string>
    <!-- Restore tab button text on the tab crash page -->
    <string name="tab_crash_restore">恢复标签页</string>

    <!-- Content Description for session item menu button -->
    <string name="content_description_session_menu">浏览阶段选项</string>

    <!-- Content Description for session item share button -->
    <string name="content_description_session_share">分享浏览阶段</string>

    <!-- Bookmarks -->
    <!-- Content description for bookmarks library menu -->
    <string name="bookmark_menu_content_description">书签菜单</string>
    <!-- Screen title for editing bookmarks -->
    <string name="bookmark_edit">编辑书签</string>
    <!-- Screen title for selecting a bookmarks folder -->
    <string name="bookmark_select_folder">选择文件夹</string>
    <!-- Confirmation message for a dialog confirming if the user wants to delete the selected folder -->
    <string name="bookmark_delete_folder_confirmation_dialog">您确定要删除这个文件夹吗？</string>
    <!-- Confirmation message for a dialog confirming if the user wants to delete multiple items including folders. Parameter will be replaced by app name. -->
    <string name="bookmark_delete_multiple_folders_confirmation_dialog">%s 将删除所选项目。</string>
    <!-- Snackbar title shown after a folder has been deleted. This first parameter is the name of the deleted folder -->
    <string name="bookmark_delete_folder_snackbar">已删除 %1$s</string>
    <!-- Screen title for adding a bookmarks folder -->
    <string name="bookmark_add_folder">新建文件夹</string>
    <!-- Snackbar title shown after a bookmark has been created. -->
    <string name="bookmark_saved_snackbar">书签已保存！</string>
    <!-- Snackbar edit button shown after a bookmark has been created. -->
    <string name="edit_bookmark_snackbar_action">编辑</string>

    <!-- Bookmark overflow menu edit button -->
    <string name="bookmark_menu_edit_button">编辑</string>
    <!-- Bookmark overflow menu select button -->
    <string name="bookmark_menu_select_button">选择</string>
    <!-- Bookmark overflow menu copy button -->
    <string name="bookmark_menu_copy_button">复制</string>
    <!-- Bookmark overflow menu share button -->
    <string name="bookmark_menu_share_button">分享</string>
    <!-- Bookmark overflow menu open in new tab button -->
    <string name="bookmark_menu_open_in_new_tab_button">新建标签页打开</string>
    <!-- Bookmark overflow menu open in private tab button -->
    <string name="bookmark_menu_open_in_private_tab_button">新建隐私标签页打开</string>
    <!-- Bookmark overflow menu delete button -->
    <string name="bookmark_menu_delete_button">删除</string>
    <!--Bookmark overflow menu save button -->
    <string name="bookmark_menu_save_button">保存</string>
    <!-- Bookmark multi select title in app bar
     The first parameter is the number of bookmarks selected -->
    <string name="bookmarks_multi_select_title">已选择 %1$d 条书签</string>
    <!-- Bookmark editing screen title -->
    <string name="edit_bookmark_fragment_title">编辑书签</string>
    <!-- Bookmark folder editing screen title -->
    <string name="edit_bookmark_folder_fragment_title">编辑文件夹</string>
    <!-- Bookmark sign in button message -->
    <string name="bookmark_sign_in_button">登录后即可查看同步的书签</string>


    <!-- Bookmark URL editing field label -->
    <string name="bookmark_url_label">网址</string>
    <!-- Bookmark FOLDER editing field label -->
    <string name="bookmark_folder_label">文件夹</string>
    <!-- Bookmark NAME editing field label -->
    <string name="bookmark_name_label">名称</string>
    <!-- Bookmark add folder screen title -->
    <string name="bookmark_add_folder_fragment_label">新建文件夹</string>
    <!-- Bookmark select folder screen title -->
    <string name="bookmark_select_folder_fragment_label">选择文件夹</string>
    <!-- Bookmark editing error missing title -->
    <string name="bookmark_empty_title_error">须要有标题</string>
    <!-- Bookmark editing error missing or improper URL -->
    <string name="bookmark_invalid_url_error">无效网址</string>
    <!-- Bookmark screen message for empty bookmarks folder -->
    <string name="bookmarks_empty_message">此处无书签</string>
    <!-- Bookmark snackbar message on deletion
     The first parameter is the host part of the URL of the bookmark deleted, if any -->
    <string name="bookmark_deletion_snackbar_message">已删除 %1$s 条书签</string>
    <!-- Bookmark snackbar message on deleting multiple bookmarks not including folders-->
    <string name="bookmark_deletion_multiple_snackbar_message_2">书签已删除</string>
    <!-- Bookmark snackbar message on deleting multiple bookmarks including folders-->
    <string name="bookmark_deletion_multiple_snackbar_message_3">正在删除所选文件夹</string>
    <!-- Bookmark undo button for deletion snackbar action -->
    <string name="bookmark_undo_deletion">撤销</string>

    <!-- Site Permissions -->
    <!-- Site permissions preferences header -->
    <string name="permissions_header">权限</string>
    <!-- Button label that take the user to the Android App setting -->
    <string name="phone_feature_go_to_settings">转至设置</string>

    <!-- Content description (not visible, for screen readers etc.): Quick settings sheet
        to give users access to site specific information / settings. For example:
        Secure settings status and a button to modify site permissions -->
    <string name="quick_settings_sheet">快速设置表</string>
    <!-- Label that indicates that this option it the recommended one -->
    <string name="phone_feature_recommended">推荐</string>
    <!-- button that allows editing site permissions settings -->
    <string name="quick_settings_sheet_manage_site_permissions">管理网站权限</string>
    <!-- Button label for clearing all the information of site permissions-->
    <string name="clear_permissions">清除权限</string>
    <!-- Button label for clearing a site permission-->
    <string name="clear_permission">清除权限</string>
    <!-- Button label for clearing all the information on all sites-->
    <string name="clear_permissions_on_all_sites">清除所有网站的权限</string>
    <!-- Preference for altering video and audio autoplay for all websites -->
    <string name="preference_browser_feature_autoplay">自动播放</string>
    <!-- Preference for altering the camera access for all websites -->
    <string name="preference_phone_feature_camera">相机</string>
    <!-- Preference for altering the microphone access for all websites -->
    <string name="preference_phone_feature_microphone">麦克风</string>
    <!-- Preference for altering the location access for all websites -->
    <string name="preference_phone_feature_location">位置</string>
    <!-- Preference for altering the notification access for all websites -->
    <string name="preference_phone_feature_notification">通知</string>
    <!-- Preference for altering the persistent storage access for all websites -->
    <string name="preference_phone_feature_persistent_storage">持久存储</string>
    <!-- Preference for altering the EME access for all websites -->
    <string name="preference_phone_feature_media_key_system_access">受 DRM 控制的内容</string>
    <!-- Label that indicates that a permission must be asked always -->
    <string name="preference_option_phone_feature_ask_to_allow">始终询问</string>
    <!-- Label that indicates that a permission must be blocked -->
    <string name="preference_option_phone_feature_blocked">阻止</string>
    <!-- Label that indicates that a permission must be allowed -->
    <string name="preference_option_phone_feature_allowed">允许</string>
    <!--Label that indicates a permission is by the Android OS-->
    <string name="phone_feature_blocked_by_android">被 Android 阻止</string>
    <!-- Preference for showing a list of websites that the default configurations won't apply to them -->
    <string name="preference_exceptions">例外</string>
    <!-- Summary of tracking protection preference if tracking protection is set to on -->
    <string name="tracking_protection_on">开启</string>
    <!-- Summary of tracking protection preference if tracking protection is set to off -->
    <string name="tracking_protection_off">关闭</string>

    <!-- Label for global setting that indicates that all video and audio autoplay is allowed -->
    <string name="preference_option_autoplay_allowed2">允许音频和视频</string>
    <!-- Label for site specific setting that indicates that all video and audio autoplay is allowed -->
    <string name="quick_setting_option_autoplay_allowed">允许音频和视频</string>
    <!-- Label that indicates that video and audio autoplay is only allowed over Wi-Fi -->
    <string name="preference_option_autoplay_allowed_wifi_only2">在蜂窝数据下阻止音频和视频</string>
    <!-- Subtext that explains 'autoplay on Wi-Fi only' option -->
    <string name="preference_option_autoplay_allowed_wifi_subtext">将在 Wi-Fi 下播放音频和视频</string>
    <!-- Label for global setting that indicates that video autoplay is allowed, but audio autoplay is blocked -->
    <string name="preference_option_autoplay_block_audio2">仅阻止音频</string>
    <!-- Label for site specific setting that indicates that video autoplay is allowed, but audio autoplay is blocked -->
    <string name="quick_setting_option_autoplay_block_audio">仅阻止音频</string>
    <!-- Label for global setting that indicates that all video and audio autoplay is blocked -->
    <string name="preference_option_autoplay_blocked3">阻止音频和视频</string>
    <!-- Label for site specific setting that indicates that all video and audio autoplay is blocked -->
    <string name="quick_setting_option_autoplay_blocked">阻止音频和视频</string>
    <!-- Summary of delete browsing data on quit preference if it is set to on -->
    <string name="delete_browsing_data_quit_on">开启</string>
    <!-- Summary of delete browsing data on quit preference if it is set to off -->
    <string name="delete_browsing_data_quit_off">关闭</string>

    <!-- Collections -->
    <!-- Collections header on home fragment -->
    <string name="collections_header">收藏集</string>
    <!-- Content description (not visible, for screen readers etc.): Opens the collection menu when pressed -->
    <string name="collection_menu_button_content_description">收藏集菜单</string>

    <!-- Label to describe what collections are to a new user without any collections -->
    <string name="no_collections_description2">有用的东西收藏在这。\n将相似的搜索查询、网站和标签页归入一组，方便以后快速访问。</string>
    <!-- Title for the "select tabs" step of the collection creator -->
    <string name="create_collection_select_tabs">选取标签页</string>

    <!-- Title for the "select collection" step of the collection creator -->
    <string name="create_collection_select_collection">选择收藏集</string>

    <!-- Title for the "name collection" step of the collection creator -->
    <string name="create_collection_name_collection">给收藏集起名</string>

    <!-- Button to add new collection for the "select collection" step of the collection creator -->
    <string name="create_collection_add_new_collection">新建收藏集</string>

    <!-- Button to select all tabs in the "select tabs" step of the collection creator -->
    <string name="create_collection_select_all">全选</string>

    <!-- Button to deselect all tabs in the "select tabs" step of the collection creator -->
    <string name="create_collection_deselect_all">全不选</string>
    <!-- Text to prompt users to select the tabs to save in the "select tabs" step of the collection creator -->
    <string name="create_collection_save_to_collection_empty">选取要保存的标签页</string>

    <!-- Text to show users how many tabs they have selected in the "select tabs" step of the collection creator.
     %d is a placeholder for the number of tabs selected. -->
    <string name="create_collection_save_to_collection_tabs_selected">已选取 %d 个标签页</string>

    <!-- Text to show users they have one tab selected in the "select tabs" step of the collection creator.
    %d is a placeholder for the number of tabs selected. -->
    <string name="create_collection_save_to_collection_tab_selected">已选取 %d 个标签页</string>

    <!-- Text shown in snackbar when multiple tabs have been saved in a collection -->
    <string name="create_collection_tabs_saved">标签页已保存！</string>

    <!-- Text shown in snackbar when one or multiple tabs have been saved in a new collection -->
    <string name="create_collection_tabs_saved_new_collection">收藏集已保存！</string>
    <!-- Text shown in snackbar when one tab has been saved in a collection -->
    <string name="create_collection_tab_saved">标签页已保存！</string>

    <!-- Content description (not visible, for screen readers etc.): button to close the collection creator -->
    <string name="create_collection_close">关闭</string>

    <!-- Button to save currently selected tabs in the "select tabs" step of the collection creator-->
    <string name="create_collection_save">保存</string>

    <!-- Snackbar action to view the collection the user just created or updated -->
    <string name="create_collection_view">查看</string>

    <!-- Default name for a new collection in "name new collection" step of the collection creator. %d is a placeholder for the number of collections-->
    <string name="create_collection_default_name">收藏集 %d</string>

    <!-- Share -->
    <!-- Share screen header -->
    <string name="share_header">发送及分享</string>
    <!-- Share screen header -->
    <string name="share_header_2">分享</string>
    <!-- Content description (not visible, for screen readers etc.):
        "Share" button. Opens the share menu when pressed. -->
    <string name="share_button_content_description">分享</string>
    <!-- Sub-header in the dialog to share a link to another app -->
    <string name="share_link_subheader">分享链接</string>
    <!-- Sub-header in the dialog to share a link to another sync device -->
    <string name="share_device_subheader">发送到设备</string>
    <!-- Sub-header in the dialog to share a link to an app from the full list -->
    <string name="share_link_all_apps_subheader">所有动作</string>
    <!-- Sub-header in the dialog to share a link to an app from the most-recent sorted list -->
    <string name="share_link_recent_apps_subheader">最近使用</string>
    <!-- An option from the three dot menu to into sync -->
    <string name="sync_menu_sign_in">登录同步服务</string>
    <!-- An option from the share dialog to sign into sync -->
    <string name="sync_sign_in">登录同步服务</string>
    <!-- An option from the share dialog to send link to all other sync devices -->
    <string name="sync_send_to_all">发送到所有设备</string>
    <!-- An option from the share dialog to reconnect to sync -->
    <string name="sync_reconnect">重新连接同步</string>
    <!-- Text displayed when sync is offline and cannot be accessed -->
    <string name="sync_offline">离线</string>
    <!-- An option to connect additional devices -->
    <string name="sync_connect_device">连接其他设备</string>
    <!-- The dialog text shown when additional devices are not available -->
    <string name="sync_connect_device_dialog">请在至少另一台设备上的 Firefox 登录才能发送标签页。</string>
    <!-- Confirmation dialog button -->
    <string name="sync_confirmation_button">明白了</string>

    <!-- Share error message -->
    <string name="share_error_snackbar">无法分享至该应用</string>

    <!-- Add new device screen title -->
    <string name="sync_add_new_device_title">发送到设备</string>
    <!-- Text for the warning message on the Add new device screen -->
    <string name="sync_add_new_device_message">尚未连上其他设备</string>
    <!-- Text for the button to learn about sending tabs -->
    <string name="sync_add_new_device_learn_button">了解发送标签页…</string>
    <!-- Text for the button to connect another device -->
    <string name="sync_add_new_device_connect_button">连接其他设备…</string>

    <!-- Notifications -->
    <!-- The user visible name of the "notification channel" (Android 8+ feature) for the ongoing notification shown while a browsing session is active. -->
    <string name="notification_pbm_channel_name">隐私浏览会话</string>
    <!-- Text shown in the notification that pops up to remind the user that a private browsing session is active. -->
    <string name="notification_pbm_delete_text">删除隐私标签页</string>
    <!-- Text shown in the notification that pops up to remind the user that a private browsing session is active. -->
    <string name="notification_pbm_delete_text_2">关闭隐私标签页</string>
    <!-- Notification action to open Fenix and resume the current browsing session. -->
    <string name="notification_pbm_action_open">打开</string>
    <!-- Notification action to delete all current private browsing sessions AND switch to Fenix (bring it to the foreground) -->
    <string name="notification_pbm_action_delete_and_open">删除并打开</string>
    <!-- Name of the "Powered by Fenix" notification channel. Displayed in the "App notifications" system settings for the app -->
    <string name="notification_powered_by_channel_name">源自</string>
    <!-- Text shown in snackbar when user deletes a collection -->
    <string name="snackbar_collection_deleted">收藏集已删除</string>

    <!-- Text shown in snackbar when user renames a collection -->
    <string name="snackbar_collection_renamed">收藏集已更名</string>
    <!-- Text shown in snackbar when user deletes a tab -->
    <string name="snackbar_tab_deleted">标签页已删除</string>

    <!-- Text shown in snackbar when user deletes all tabs -->
    <string name="snackbar_tabs_deleted">已删除标签页</string>
    <!-- Text shown in snackbar when user closes a tab -->
    <string name="snackbar_tab_closed">标签页已关闭</string>
    <!-- Text shown in snackbar when user closes all tabs -->
    <string name="snackbar_tabs_closed">标签页已关闭</string>
    <!-- Text shown in snackbar when user closes tabs -->
    <string name="snackbar_message_tabs_closed">标签页已关闭！</string>
    <!-- Text shown in snackbar when user bookmarks a list of tabs -->
    <string name="snackbar_message_bookmarks_saved">书签已保存！</string>
    <!-- Text shown in snackbar action for viewing bookmarks -->
    <string name="snackbar_message_bookmarks_view">查看</string>
    <!-- Text shown in snackbar when user adds a site to top sites -->
    <string name="snackbar_added_to_top_sites">已添加至常用网站!</string>
    <!-- Text shown in snackbar when user closes a private tab -->
    <string name="snackbar_private_tab_closed">隐私标签页已关闭</string>
    <!-- Text shown in snackbar when user closes all private tabs -->
    <string name="snackbar_private_tabs_closed">隐私标签页已关闭</string>
    <!-- Text shown in snackbar when user deletes all private tabs -->
    <string name="snackbar_private_tabs_deleted">隐私标签页已删除</string>
    <!-- Text shown in snackbar to undo deleting a tab, top site or collection -->
    <string name="snackbar_deleted_undo">撤销</string>

    <!-- Text shown in snackbar when user removes a top site -->
    <string name="snackbar_top_site_removed">网站已移除</string>
    <!-- Text for action to undo deleting a tab or collection shown in a11y dialog -->
    <string name="a11y_dialog_deleted_undo">撤销</string>
    <!-- Text for action to confirm deleting a tab or collection shown in a11y dialog -->
    <string name="a11y_dialog_deleted_confirm">确认</string>
    <!-- QR code scanner prompt which appears after scanning a code, but before navigating to it
        First parameter is the name of the app, second parameter is the URL or text scanned-->
    <string name="qr_scanner_confirmation_dialog_message">允许 %1$s 打开 %2$s</string>
    <!-- QR code scanner prompt dialog positive option to allow navigation to scanned link -->
    <string name="qr_scanner_dialog_positive">允许</string>
    <!-- QR code scanner prompt dialog positive option to deny navigation to scanned link -->
    <string name="qr_scanner_dialog_negative">拒绝</string>
    <!-- Tab collection deletion prompt dialog message. Placeholder will be replaced with the collection name -->
    <string name="tab_collection_dialog_message">您确定要删除“%1$s”吗？</string>
    <!-- Collection and tab deletion prompt dialog message. This will show when the last tab from a collection is deleted -->
    <string name="delete_tab_and_collection_dialog_message">删除此标签页将删除整个收藏集。您可以随时新建收藏集。</string>
    <!-- Collection and tab deletion prompt dialog title. Placeholder will be replaced with the collection name. This will show when the last tab from a collection is deleted -->
    <string name="delete_tab_and_collection_dialog_title">要删除“%1$s”吗？</string>
    <!-- Tab collection deletion prompt dialog option to delete the collection -->
    <string name="tab_collection_dialog_positive">删除</string>
    <!-- Tab collection deletion prompt dialog option to cancel deleting the collection -->
    <string name="tab_collection_dialog_negative">取消</string>
    <!-- Text displayed in a notification when the user enters full screen mode -->
    <string name="full_screen_notification">进入全屏模式</string>

    <!-- Message for copying the URL via long press on the toolbar -->
    <string name="url_copied">网址已复制</string>


    <!-- Sample text for accessibility font size -->
    <string name="accessibility_text_size_sample_text_1">这是示例文本。您可以增大或减小字号，调整文字显示效果。</string>
    <!-- Summary for Accessibility Text Size Scaling Preference -->
    <string name="preference_accessibility_text_size_summary">使网站上的文字更大或更小</string>
    <!-- Title for Accessibility Text Size Scaling Preference -->
    <string name="preference_accessibility_font_size_title">字号</string>

    <!-- Title for Accessibility Text Automatic Size Scaling Preference -->
    <string name="preference_accessibility_auto_size_2">自动调整字号</string>
    <!-- Summary for Accessibility Text Automatic Size Scaling Preference -->
    <string name="preference_accessibility_auto_size_summary">将与您的 Android 中的字号设置保持一致。禁用此项后则可以手动调整。</string>

    <!-- Title for the Delete browsing data preference -->
    <string name="preferences_delete_browsing_data">删除浏览数据</string>
    <!-- Title for the tabs item in Delete browsing data -->
    <string name="preferences_delete_browsing_data_tabs_title_2">打开的标签页</string>
    <!-- Subtitle for the tabs item in Delete browsing data, parameter will be replaced with the number of open tabs -->
    <string name="preferences_delete_browsing_data_tabs_subtitle">%d 个标签页</string>
    <!-- Title for the data and history items in Delete browsing data -->
    <string name="preferences_delete_browsing_data_browsing_data_title">浏览历史和网站数据</string>
    <!-- Subtitle for the data and history items in delete browsing data, parameter will be replaced with the
        number of history items the user has -->
    <string name="preferences_delete_browsing_data_browsing_data_subtitle">%d 条地址</string>
    <!-- Title for history items in Delete browsing data -->
    <string name="preferences_delete_browsing_data_browsing_history_title">历史记录</string>
    <!-- Subtitle for the history items in delete browsing data, parameter will be replaced with the
        number of history pages the user has -->
    <string name="preferences_delete_browsing_data_browsing_history_subtitle">%d 页</string>
    <!-- Title for the cookies item in Delete browsing data -->
    <string name="preferences_delete_browsing_data_cookies">Cookie</string>
    <!-- Subtitle for the cookies item in Delete browsing data -->
    <string name="preferences_delete_browsing_data_cookies_subtitle">您在绝大多数网站的登录状态将被清除</string>
    <!-- Title for the cached images and files item in Delete browsing data -->
    <string name="preferences_delete_browsing_data_cached_files">缓存的图像和文件</string>
    <!-- Subtitle for the cached images and files item in Delete browsing data -->
    <string name="preferences_delete_browsing_data_cached_files_subtitle">释放存储空间</string>
    <!-- Title for the site permissions item in Delete browsing data -->
    <string name="preferences_delete_browsing_data_site_permissions">站点权限</string>
    <!-- Title for the downloads item in Delete browsing data -->
    <string name="preferences_delete_browsing_data_downloads">下载项</string>
    <!-- Text for the button to delete browsing data -->
    <string name="preferences_delete_browsing_data_button">删除浏览数据</string>

    <!-- Title for the Delete browsing data on quit preference -->
    <string name="preferences_delete_browsing_data_on_quit">退出时删除浏览数据</string>

    <!-- Summary for the Delete browsing data on quit preference. "Quit" translation should match delete_browsing_data_on_quit_action translation. -->
    <string name="preference_summary_delete_browsing_data_on_quit">从主菜单中选择“退出”时，自动删除浏览数据</string>
    <!-- Summary for the Delete browsing data on quit preference. "Quit" translation should match delete_browsing_data_on_quit_action translation. -->
    <string name="preference_summary_delete_browsing_data_on_quit_2">从主菜单中选择“退出”时，自动删除浏览数据</string>
    <!-- Action item in menu for the Delete browsing data on quit feature -->
    <string name="delete_browsing_data_on_quit_action">退出</string>

    <!-- Dialog message to the user asking to delete browsing data. -->
    <string name="delete_browsing_data_prompt_message">这将删除所有浏览数据。</string>
    <!-- Dialog message to the user asking to delete browsing data. Parameter will be replaced by app name. -->
    <string name="delete_browsing_data_prompt_message_3">%s 将删除选定的浏览数据。</string>
    <!-- Text for the cancel button for the data deletion dialog -->
    <string name="delete_browsing_data_prompt_cancel">取消</string>
    <!-- Text for the allow button for the data deletion dialog -->
    <string name="delete_browsing_data_prompt_allow">删除</string>
    <!-- Text for the snackbar confirmation that the data was deleted -->
    <string name="preferences_delete_browsing_data_snackbar">浏览数据已删除</string>

    <!-- Text for the snackbar to show the user that the deletion of browsing data is in progress -->
    <string name="deleting_browsing_data_in_progress">正在删除浏览数据…</string>

    <!-- Tips -->
    <!-- text for firefox preview moving tip header "Firefox Preview" and "Firefox Nightly" are intentionally hardcoded -->
    <string name="tip_firefox_preview_moved_header">Firefox Preview 已迁移至 Firefox Nightly</string>
    <!-- text for firefox preview moving tip description -->
    <string name="tip_firefox_preview_moved_description">Firefox Nightly 每日获得更新，包含实验性的新功能。
但可能不够稳定，您可以下载我们的 Beta 版浏览器以获得更稳定的体验。</string>

    <!-- text for firefox preview moving tip button. "Firefox for Android Beta" is intentionally hardcoded -->
    <string name="tip_firefox_preview_moved_button_2">下载适用于 Android 的 Firefox Beta</string>

    <!-- text for firefox preview moving tip header. "Firefox Nightly" is intentionally hardcoded -->
    <string name="tip_firefox_preview_moved_header_preview_installed">Firefox Nightly 版本更新</string>
    <!-- text for firefox preview moving tip description -->
    <string name="tip_firefox_preview_moved_description_preview_installed">此应用将不再接收安全更新。请切换到新版 Nightly，并停止使用本应用。
        \n\n若需将书签、登录信息和历史记录转移至另一应用，请创建 Firefox 账户。</string>
    <!-- text for firefox preview moving tip button  -->
    <string name="tip_firefox_preview_moved_button_preview_installed">切换到新版 Nightly</string>

    <!-- text for firefox preview moving tip header. "Firefox Nightly" is intentionally hardcoded -->
    <string name="tip_firefox_preview_moved_header_preview_not_installed">Firefox Nightly 版本更新</string>
    <!-- text for firefox preview moving tip description -->
    <string name="tip_firefox_preview_moved_description_preview_not_installed">此应用将不再接收安全更新。请下载新版 Nightly，并停止使用本应用。
        \n\n若需将书签、登录信息和历史记录转移至另一应用，请创建 Firefox 账户。</string>
    <!-- text for firefox preview moving tip button  -->
    <string name="tip_firefox_preview_moved_button_preview_not_installed">获取新版 Nightly</string>

    <!-- Onboarding -->
    <!-- Text for onboarding welcome message
    The first parameter is the name of the app (e.g. Firefox Preview) -->
    <string name="onboarding_header">欢迎使用 %s！</string>
    <!-- text for the Firefox Accounts section header -->
    <string name="onboarding_fxa_section_header">已有账户？</string>
    <!-- text for the "What's New" onboarding card header -->
    <string name="onboarding_whats_new_header1">了解新动向</string>
    <!-- text for the "what's new" onboarding card description
    The first parameter is the short name of the app (e.g. Firefox) -->
    <string name="onboarding_whats_new_description">对重新设计的 %s 有好奇的地方吗？想知道哪里变得不一样了？</string>
    <!-- text for underlined clickable link that is part of "what's new" onboarding card description that links to an FAQ -->
    <string name="onboarding_whats_new_description_linktext">在此寻找答案</string>
    <!-- text for the Firefox account onboarding sign in card header. The word "Firefox" should not be translated -->
    <string name="onboarding_account_sign_in_header_1">在设备之间同步 Firefox</string>
    <!-- Text for the button to learn more about signing in to your Firefox account -->
    <string name="onboarding_manual_sign_in_description">将书签、历史记录和密码同步到此设备。</string>
    <!-- text for the firefox account onboarding card header when we detect you're already signed in to
        another Firefox browser. (The word `Firefox` should not be translated)
        The first parameter is the email of the detected user's account -->
    <string name="onboarding_firefox_account_auto_signin_header_3">您已在此设备上的其他 Firefox 浏览器上以 %s 身份登录。也要使用此账号登录吗？</string>
    <!-- text for the button to confirm automatic sign-in -->
    <string name="onboarding_firefox_account_auto_signin_confirm">是的，我要登录</string>
    <!-- text for the automatic sign-in button while signing in is in process -->
    <string name="onboarding_firefox_account_signing_in">正在登录…</string>
    <!-- text for the button to manually sign into Firefox account. -->
    <string name="onboarding_firefox_account_sign_in_1">注册</string>
    <!-- text for the button to stay signed out when presented with an option to automatically sign-in. -->
    <string name="onboarding_firefox_account_stay_signed_out">不要登录</string>
    <!-- text to display in the snackbar once account is signed-in -->
    <string name="onboarding_firefox_account_sync_is_on">同步已开启</string>
    <!-- text to display in the snackbar if automatic sign-in fails. user may try again -->
    <string name="onboarding_firefox_account_automatic_signin_failed">登录失败</string>
    <!-- text for the tracking protection onboarding card header -->
    <string name="onboarding_tracking_protection_header_3">隐私与您同行</string>
    <!-- text for the tracking protection card description. 'Firefox' intentionally hardcoded here -->
    <string name="onboarding_tracking_protection_description_3">Firefox 会自动阻止大公司在网上偷偷跟踪您。</string>
    <!-- text for tracking protection radio button option for standard level of blocking -->
    <string name="onboarding_tracking_protection_standard_button_2">标准（默认）</string>
    <!-- text for standard blocking option button description -->
    <string name="onboarding_tracking_protection_standard_button_description_3">平衡隐私和性能。页面可正常加载。</string>
    <!-- text for tracking protection radio button option for strict level of blocking -->
    <string name="onboarding_tracking_protection_strict_button">严格（推荐）</string>
    <!-- text for tracking protection radio button option for strict level of blocking -->
    <string name="onboarding_tracking_protection_strict_option">严格</string>
    <!-- text for strict blocking option button description -->
    <string name="onboarding_tracking_protection_strict_button_description_3">拦截更多跟踪器，页面加载更快，但可能导致页面上某些功能异常。</string>
    <!-- text for the toolbar position card header  -->
    <string name="onboarding_toolbar_placement_header_1">选择您的工具栏位置</string>
    <!-- text for the toolbar position card description -->
    <string name="onboarding_toolbar_placement_description_1">将工具栏放在顺手的位置。可以留在底部，或移到顶部。</string>
    <!-- text for the private browsing onboarding card header -->
    <string name="onboarding_private_browsing_header">上网冲浪也私密</string>
    <!-- text for the private browsing onboarding card description
    The first parameter is an icon that represents private browsing -->
    <string name="onboarding_private_browsing_description1">临时开启隐私浏览：点击 %s 图标。</string>
    <!-- text for the private browsing onboarding card description, explaining how to always using private browsing -->
    <string name="onboarding_private_browsing_always_description">始终使用隐私浏览：请调整您的隐私浏览设置。</string>
    <!-- text for the private browsing onbording card button, that launches settings -->
    <string name="onboarding_private_browsing_button">打开设置</string>
    <!-- text for the privacy notice onboarding card header -->
    <string name="onboarding_privacy_notice_header">您的隐私权</string>
    <!-- text for the privacy notice onboarding card description
    The first parameter is the name of the app (e.g. Firefox Preview) Substitute %s for long browser name. -->
    <string name="onboarding_privacy_notice_description2">%s 的设计旨在让您可以控制要在网上披露哪些内容，以及告诉我们哪些信息。</string>
    <!-- Text for the button to read the privacy notice -->
    <string name="onboarding_privacy_notice_read_button">阅读我们的隐私声明</string>

    <!-- Content description (not visible, for screen readers etc.): Close onboarding screen -->
    <string name="onboarding_close">关闭</string>

    <!-- text for the button to finish onboarding -->
    <string name="onboarding_finish">开始上网</string>

    <!-- Onboarding theme -->
    <!-- text for the theme picker onboarding card header -->
    <string name="onboarding_theme_picker_header">选择您的主题</string>
    <!-- text for the theme picker onboarding card description -->
    <string name="onboarding_theme_picker_description_2">启用深色模式，既省电又护眼。</string>
    <!-- Automatic theme setting (will follow device setting) -->
    <string name="onboarding_theme_automatic_title">自动</string>
    <!-- Summary of automatic theme setting (will follow device setting) -->
    <string name="onboarding_theme_automatic_summary">跟随您的设备设置</string>
    <!-- Theme setting for dark mode -->
    <string name="onboarding_theme_dark_title">深邃主题</string>
    <!-- Theme setting for light mode -->
    <string name="onboarding_theme_light_title">明亮主题</string>

    <!-- Text shown in snackbar when multiple tabs have been sent to device -->
    <string name="sync_sent_tabs_snackbar">标签页发送成功！</string>
    <!-- Text shown in snackbar when one tab has been sent to device  -->
    <string name="sync_sent_tab_snackbar">标签页发送成功！</string>
    <!-- Text shown in snackbar when sharing tabs failed  -->
    <string name="sync_sent_tab_error_snackbar">无法发送</string>
    <!-- Text shown in snackbar for the "retry" action that the user has after sharing tabs failed -->
    <string name="sync_sent_tab_error_snackbar_action">重试</string>
    <!-- Title of QR Pairing Fragment -->
    <string name="sync_scan_code">扫码</string>
    <!-- Instructions on how to access pairing -->
    <string name="sign_in_instructions"><![CDATA[在计算机上使用 Firefox 打开 <b>https://firefox.com/pair</b>]]></string>
    <!-- Text shown for sign in pairing when ready -->
    <string name="sign_in_ready_for_scan">扫描就绪</string>
    <!-- Text shown for settings option for sign with pairing -->
    <string name="sign_in_with_camera">使用相机登录</string>
    <!-- Text shown for settings option for sign with email -->
    <string name="sign_in_with_email">改用电子邮件</string>
    <!-- Text shown for settings option for create new account text.'Firefox' intentionally hardcoded here.-->
    <string name="sign_in_create_account_text"><![CDATA[尚无账户？<u>立即创建</u>以在设备间同步 Firefox。]]></string>
    <!-- Text shown in confirmation dialog to sign out of account -->
    <string name="sign_out_confirmation_message">Firefox 将停止与您的账号的同步，但不会删除此设备上的任何浏览数据。</string>
    <!-- Text shown in confirmation dialog to sign out of account. The first parameter is the name of the app (e.g. Firefox Preview) -->
    <string name="sign_out_confirmation_message_2">%s 将停止与您的账户的同步，但不会删除您在这台设备上的任何上网数据。</string>
    <!-- Option to continue signing out of account shown in confirmation dialog to sign out of account -->
    <string name="sign_out_disconnect">断开连接</string>
    <!-- Option to cancel signing out shown in confirmation dialog to sign out of account -->
    <string name="sign_out_cancel">取消</string>

    <!-- Error message snackbar shown after the user tried to select a default folder which cannot be altered -->
    <string name="bookmark_cannot_edit_root">无法编辑默认文件夹</string>

    <!-- Enhanced Tracking Protection -->
    <!-- Link displayed in enhanced tracking protection panel to access tracking protection settings -->
    <string name="etp_settings">保护设置</string>
    <!-- Preference title for enhanced tracking protection settings -->
    <string name="preference_enhanced_tracking_protection">增强型跟踪保护</string>
    <!-- Title for the description of enhanced tracking protection -->
    <string name="preference_enhanced_tracking_protection_explanation_title">自由上网，拒绝跟踪</string>
    <!-- Description of enhanced tracking protection. The first parameter is the name of the application (For example: Fenix) -->
    <string name="preference_enhanced_tracking_protection_explanation">你的数据只由你掌握。%s 可保护您免受大多数常见的跟踪器对您在线活动的窥视。</string>
    <!-- Text displayed that links to website about enhanced tracking protection -->
    <string name="preference_enhanced_tracking_protection_explanation_learn_more">详细了解</string>
    <!-- Preference for enhanced tracking protection for the standard protection settings -->
    <string name="preference_enhanced_tracking_protection_standard_default_1">标准（默认）</string>
    <!-- Preference description for enhanced tracking protection for the standard protection settings -->
    <string name="preference_enhanced_tracking_protection_standard_description_4">平衡隐私和性能。页面可正常加载。</string>
    <!--  Accessibility text for the Standard protection information icon  -->
    <string name="preference_enhanced_tracking_protection_standard_info_button">标准跟踪保护会拦截的内容</string>
    <!-- Preference for enhanced tracking protection for the strict protection settings -->
    <string name="preference_enhanced_tracking_protection_strict">严格</string>
    <!-- Preference description for enhanced tracking protection for the strict protection settings -->
    <string name="preference_enhanced_tracking_protection_strict_description_3">拦截更多跟踪器，页面加载更快，但可能导致页面上某些功能异常。</string>
    <!--  Accessibility text for the Strict protection information icon  -->
    <string name="preference_enhanced_tracking_protection_strict_info_button">严格跟踪保护会拦截的内容</string>
    <!-- Preference for enhanced tracking protection for the custom protection settings -->
    <string name="preference_enhanced_tracking_protection_custom">自定义</string>
    <!-- Preference description for enhanced tracking protection for the strict protection settings -->
    <string name="preference_enhanced_tracking_protection_custom_description_2">选择要拦截的跟踪器和脚本。</string>
    <!--  Accessibility text for the Strict protection information icon  -->
    <string name="preference_enhanced_tracking_protection_custom_info_button">自定义跟踪保护会拦截的内容</string>
    <!-- Header for categories that are being blocked by current Enhanced Tracking Protection settings -->
    <!-- Preference for enhanced tracking protection for the custom protection settings for cookies-->
    <string name="preference_enhanced_tracking_protection_custom_cookies">Cookie</string>
    <!-- Option for enhanced tracking protection for the custom protection settings for cookies-->
    <string name="preference_enhanced_tracking_protection_custom_cookies_1">跨网站和社交媒体跟踪器</string>
    <!-- Option for enhanced tracking protection for the custom protection settings for cookies-->
    <string name="preference_enhanced_tracking_protection_custom_cookies_2">未访问网站的 Cookie</string>
    <!-- Option for enhanced tracking protection for the custom protection settings for cookies-->
    <string name="preference_enhanced_tracking_protection_custom_cookies_3">所有第三方 Cookie（可能导致网站异常）</string>
    <!-- Option for enhanced tracking protection for the custom protection settings for cookies-->
    <string name="preference_enhanced_tracking_protection_custom_cookies_4">所有 Cookie（将会导致网站异常）</string>
    <!-- Preference for enhanced tracking protection for the custom protection settings for tracking content -->
    <string name="preference_enhanced_tracking_protection_custom_tracking_content">跟踪性内容</string>
    <!-- Option for enhanced tracking protection for the custom protection settings for tracking content-->
    <string name="preference_enhanced_tracking_protection_custom_tracking_content_1">所有标签页</string>
    <!-- Option for enhanced tracking protection for the custom protection settings for tracking content-->
    <string name="preference_enhanced_tracking_protection_custom_tracking_content_2">仅在隐私标签页中</string>
    <!-- Option for enhanced tracking protection for the custom protection settings for tracking content-->
    <string name="preference_enhanced_tracking_protection_custom_tracking_content_3">仅在自定义标签页中</string>
    <!-- Preference for enhanced tracking protection for the custom protection settings -->
    <string name="preference_enhanced_tracking_protection_custom_cryptominers">加密货币挖矿程序</string>
    <!-- Preference for enhanced tracking protection for the custom protection settings -->
    <string name="preference_enhanced_tracking_protection_custom_fingerprinters">数字指纹跟踪程序</string>
    <string name="enhanced_tracking_protection_blocked">已拦截</string>
    <!-- Header for categories that are being not being blocked by current Enhanced Tracking Protection settings -->
    <string name="enhanced_tracking_protection_allowed">已允许</string>
    <!-- Category of trackers (social media trackers) that can be blocked by Enhanced Tracking Protection -->
    <string name="etp_social_media_trackers_title">社交媒体跟踪器</string>
    <!-- Description of social media trackers that can be blocked by Enhanced Tracking Protection -->
    <string name="etp_social_media_trackers_description">限制社交网络在网上跟踪您浏览活动的能力。</string>
    <!-- Category of trackers (cross-site tracking cookies) that can be blocked by Enhanced Tracking Protection -->
    <string name="etp_cookies_title">跨网站跟踪性 Cookie</string>
    <!-- Description of cross-site tracking cookies that can be blocked by Enhanced Tracking Protection -->
    <string name="etp_cookies_description">拦截网络分析公司用于跨网站收集浏览数据的 Cookie。</string>
    <!-- Category of trackers (cryptominers) that can be blocked by Enhanced Tracking Protection -->
    <string name="etp_cryptominers_title">加密货币挖矿程序</string>
    <!-- Description of cryptominers that can be blocked by Enhanced Tracking Protection -->
    <string name="etp_cryptominers_description">防止恶意脚本利用您的设备来挖取数字货币。</string>
    <!-- Category of trackers (fingerprinters) that can be blocked by Enhanced Tracking Protection -->
    <string name="etp_fingerprinters_title">数字指纹跟踪程序</string>
    <!-- Description of fingerprinters that can be blocked by Enhanced Tracking Protection -->
    <string name="etp_fingerprinters_description">阻止收集可用于跟踪目的的设备唯一标识数据。</string>
    <!-- Category of trackers (tracking content) that can be blocked by Enhanced Tracking Protection -->
    <string name="etp_tracking_content_title">跟踪性内容</string>
    <!-- Description of tracking content that can be blocked by Enhanced Tracking Protection -->
    <string name="etp_tracking_content_description">停止加载包含跟踪代码的广告、视频和其他内容。可能会影响某些网站功能。</string>
    <!-- Enhanced Tracking Protection Onboarding Message shown in a dialog above the toolbar. The first parameter is the name of the application (For example: Fenix) -->
    <string name="etp_onboarding_cfr_message">盾牌变成紫色时，代表 %s 拦截了该网站的跟踪器。点按以获取更多信息。</string>
    <!-- Enhanced Tracking Protection message that protection is currently on for this site -->
    <string name="etp_panel_on">对此网站已开启保护</string>
    <!-- Enhanced Tracking Protection message that protection is currently off for this site -->
    <string name="etp_panel_off">对此网站已关闭保护</string>
    <!-- Header for exceptions list for which sites enhanced tracking protection is always off -->
    <string name="enhanced_tracking_protection_exceptions">对下列网站已关闭增强型跟踪保护</string>
    <!-- Content description (not visible, for screen readers etc.): Navigate
    back from ETP details (Ex: Tracking content) -->
    <string name="etp_back_button_content_description">浏览上一页</string>
    <!-- About page Your rights link text -->
    <string name="about_your_rights">您的权利</string>
    <!-- About page link text to open open source licenses screen -->
    <string name="about_open_source_licenses">我们使用的开源库</string>
    <!-- About page link text to open what's new link -->
    <string name="about_whats_new">%s 新版变化</string>
    <!-- Open source licenses page title
    The first parameter is the app name -->
    <string name="open_source_licenses_title">%s | 开源软件库</string>

    <!-- Category of trackers (redirect trackers) that can be blocked by Enhanced Tracking Protection -->
    <string name="etp_redirect_trackers_title">重定向跟踪器</string>
    <!-- Description of redirect tracker cookies that can be blocked by Enhanced Tracking Protection -->
    <string name="etp_redirect_trackers_description">清除通过重定向设置到已知跟踪网站的 Cookie。</string>

    <!-- About page link text to open support link -->
    <string name="about_support">用户支持</string>
    <!-- About page link text to list of past crashes (like about:crashes on desktop) -->
    <string name="about_crashes">崩溃信息</string>
    <!-- About page link text to open privacy notice link -->
    <string name="about_privacy_notice">隐私声明</string>
    <!-- About page link text to open know your rights link -->
    <string name="about_know_your_rights">了解您的权利</string>
    <!-- About page link text to open licensing information link -->
    <string name="about_licensing_information">授权信息</string>
    <!-- About page link text to open a screen with libraries that are used -->
    <string name="about_other_open_source_libraries">我们使用的库</string>

    <!-- Toast shown to the user when they are activating the secret dev menu
        The first parameter is number of long clicks left to enable the menu -->
    <string name="about_debug_menu_toast_progress">再点 %1$d 下即可打开调试菜单</string>
    <string name="about_debug_menu_toast_done">已启用调试菜单</string>

    <!-- Content description of the tab counter toolbar button when one tab is open -->
    <string name="tab_counter_content_description_one_tab">1 个标签页</string>
    <!-- Content description of the tab counter toolbar button when multiple tabs are open. First parameter will be replaced with the number of tabs (always more than one) -->
    <string name="tab_counter_content_description_multi_tab">%d 个标签页</string>

    <!-- Browser long press popup menu -->
    <!-- Copy the current url -->
    <string name="browser_toolbar_long_press_popup_copy">复制</string>
    <!-- Paste & go the text in the clipboard. '&amp;' is replaced with the ampersand symbol: & -->
    <string name="browser_toolbar_long_press_popup_paste_and_go">粘贴并前往</string>
    <!-- Paste the text in the clipboard -->
    <string name="browser_toolbar_long_press_popup_paste">粘贴</string>
  
    <!-- Snackbar message shown after an URL has been copied to clipboard. -->
    <string name="browser_toolbar_url_copied_to_clipboard_snackbar">网址已复制到剪贴板</string>
  
    <!-- Title text for the Add To Homescreen dialog -->
    <string name="add_to_homescreen_title">添加到主屏幕</string>
    <!-- Cancel button text for the Add to Homescreen dialog -->
    <string name="add_to_homescreen_cancel">取消</string>
    <!-- Add button text for the Add to Homescreen dialog -->
    <string name="add_to_homescreen_add">添加</string>
    <!-- Continue to website button text for the first-time Add to Homescreen dialog -->
    <string name="add_to_homescreen_continue">继续前往网站</string>
    <!-- Placeholder text for the TextView in the Add to Homescreen dialog -->
    <string name="add_to_homescreen_text_placeholder">快捷方式名称</string>

    <!-- Describes the add to homescreen functionality -->
    <string name="add_to_homescreen_description_2">您可以轻松将此网站添加到设备主屏幕，以便迅捷访问并以类似应用的体验畅享浏览。</string>

    <!-- Preference for managing the settings for logins and passwords in Fenix -->
    <string name="preferences_passwords_logins_and_passwords">密码</string>
    <!-- Preference for managing the saving of logins and passwords in Fenix -->
    <string name="preferences_passwords_save_logins">保存登录名和密码</string>
    <!-- Preference option for asking to save passwords in Fenix -->
    <string name="preferences_passwords_save_logins_ask_to_save">询问是否保存</string>
    <!-- Preference option for never saving passwords in Fenix -->
    <string name="preferences_passwords_save_logins_never_save">总不保存</string>
    <!-- Preference for autofilling saved logins in Fenix -->
    <string name="preferences_passwords_autofill">自动填写</string>
    <!-- Preference for syncing saved logins in Fenix -->
    <string name="preferences_passwords_sync_logins">同步登录信息</string>
    <!-- Preference for syncing saved logins in Fenix, when not signed in-->
    <string name="preferences_passwords_sync_logins_across_devices">跨设备同步登录信息</string>
    <!-- Syncing saved logins in Fenix needs reconnect to sync -->
    <string name="preferences_passwords_sync_logins_reconnect">重新连接</string>
    <!-- Syncing saved logins in Fenix needs login -->
    <string name="preferences_passwords_sync_logins_sign_in">登录同步服务</string>
    <!-- Preference to access list of saved logins -->
    <string name="preferences_passwords_saved_logins">保存的登录信息</string>
    <!-- Description of empty list of saved passwords. Placeholder is replaced with app name.  -->
    <string name="preferences_passwords_saved_logins_description_empty_text">您保存或同步到 %s 的登录信息将显示于此处。</string>
    <!-- Preference to access list of saved logins -->
    <string name="preferences_passwords_saved_logins_description_empty_learn_more_link">详细了解“同步”。</string>
    <!-- Preference to access list of login exceptions that we never save logins for -->
    <string name="preferences_passwords_exceptions">例外</string>
    <!-- Empty description of list of login exceptions that we never save logins for -->
    <string name="preferences_passwords_exceptions_description_empty">不保存登录名和密码的网站将显示于此处。</string>
    <!-- Description of list of login exceptions that we never save logins for -->
    <string name="preferences_passwords_exceptions_description">将不保存这些网站的登录名和密码。</string>
    <!-- Text on button to remove all saved login exceptions -->
    <string name="preferences_passwords_exceptions_remove_all">删除所有例外</string>
    <!-- Hint for search box in logins list -->
    <string name="preferences_passwords_saved_logins_search">搜索登录信息</string>
    <!-- Option to sort logins list A-Z, alphabetically -->
    <string name="preferences_passwords_saved_logins_alphabetically">字母顺序</string>
    <!-- Option to sort logins list by most recently used -->
    <string name="preferences_passwords_saved_logins_recently_used">最近使用</string>
    <!-- The header for the site that a login is for -->
    <string name="preferences_passwords_saved_logins_site">网站</string>
    <!-- The header for the username for a login -->
    <string name="preferences_passwords_saved_logins_username">用户名</string>
    <!-- The header for the password for a login -->
    <string name="preferences_passwords_saved_logins_password">密码</string>
    <!-- Message displayed in security prompt to reenter a secret pin to access saved logins -->
    <string name="preferences_passwords_saved_logins_enter_pin">重新输入您的 PIN 码</string>
    <!-- Message displayed in security prompt to access saved logins -->
    <string name="preferences_passwords_saved_logins_enter_pin_description">解锁以查看您保存的登录信息</string>
    <!-- Message displayed when a connection is insecure and we detect the user is entering a password -->
    <string name="logins_insecure_connection_warning">此连接不安全。输入的登录信息可能被窃取。</string>
    <!-- Learn more link that will link to a page with more information displayed when a connection is insecure and we detect the user is entering a password -->
    <string name="logins_insecure_connection_warning_learn_more">详细了解</string>
    <!-- Prompt message displayed when Fenix detects a user has entered a password and user decides if Fenix should save it. The first parameter is the name of the application (For example: Fenix)  -->
    <string name="logins_doorhanger_save">要将这条登录信息存入 %s 吗？</string>
    <!-- Positive confirmation that Fenix should save the new or updated login -->
    <string name="logins_doorhanger_save_confirmation">保存</string>
    <!-- Negative confirmation that Fenix should not save the new or updated login -->
    <string name="logins_doorhanger_save_dont_save">不保存</string>
    <!-- Shown in snackbar to tell user that the password has been copied -->
    <string name="logins_password_copied">密码已复制到剪贴板</string>
    <!-- Shown in snackbar to tell user that the username has been copied -->
    <string name="logins_username_copied">用户名已复制到剪贴板</string>
    <!-- Shown in snackbar to tell user that the site has been copied -->
    <string name="logins_site_copied">网站已复制到剪贴板</string>
    <!-- Content Description (for screenreaders etc) read for the button to copy a password in logins-->
    <string name="saved_logins_copy_password">复制密码</string>
    <!-- Content Description (for screenreaders etc) read for the button to clear a password while editing a login-->
    <string name="saved_logins_clear_password">清除密码</string>
    <!-- Content Description (for screenreaders etc) read for the button to copy a username in logins -->
    <string name="saved_login_copy_username">复制用户名</string>
    <!-- Content Description (for screenreaders etc) read for the button to clear a username while editing a login -->
    <string name="saved_login_clear_username">清除用户名</string>
    <!-- Content Description (for screenreaders etc) read for the button to copy a site in logins -->
    <string name="saved_login_copy_site">复制网站</string>
    <!-- Content Description (for screenreaders etc) read for the button to open a site in logins -->
    <string name="saved_login_open_site">在浏览器中打开网站</string>
    <!-- Content Description (for screenreaders etc) read for the button to reveal a password in logins -->
    <string name="saved_login_reveal_password">显示密码</string>
    <!-- Content Description (for screenreaders etc) read for the button to hide a password in logins -->
    <string name="saved_login_hide_password">隐藏密码</string>
    <!-- Message displayed in biometric prompt displayed for authentication before allowing users to view their logins -->
    <string name="logins_biometric_prompt_message">解锁以查看您保存的登录信息</string>
    <!-- Title of warning dialog if users have no device authentication set up -->
    <string name="logins_warning_dialog_title">保护您的登录名和密码</string>
    <!-- Message of warning dialog if users have no device authentication set up -->
    <string name="logins_warning_dialog_message">设置锁定方式、PIN 码或密码以保护您保存的登录名与密码，避免他人盗用。</string>
    <!-- Negative button to ignore warning dialog if users have no device authentication set up -->
    <string name="logins_warning_dialog_later">稍后</string>
    <!-- Positive button to send users to set up a pin of warning dialog if users have no device authentication set up -->
    <string name="logins_warning_dialog_set_up_now">立即设置</string>
    <!-- Title of PIN verification dialog to direct users to re-enter their device credentials to access their logins -->
    <string name="logins_biometric_prompt_message_pin">解锁您的设备</string>
    <!-- Title for Accessibility Force Enable Zoom Preference -->
    <string name="preference_accessibility_force_enable_zoom">在所有网站上缩放</string>
    <!-- Summary for Accessibility Force Enable Zoom Preference -->
    <string name="preference_accessibility_force_enable_zoom_summary">启用则允许在所有网站上进行捏合缩放，即使网站禁止该手势。</string>

    <!-- Saved logins sorting strategy menu item -by name- (if selected, it will sort saved logins alphabetically) -->
    <string name="saved_logins_sort_strategy_alphabetically">名称（A-Z）</string>
    <!-- Saved logins sorting strategy menu item -by last used- (if selected, it will sort saved logins by last used) -->
    <string name="saved_logins_sort_strategy_last_used">上次使用</string>
    <!-- Content description (not visible, for screen readers etc.): Sort saved logins dropdown menu chevron icon -->
    <string name="saved_logins_menu_dropdown_chevron_icon_content_description">排序登录信息菜单</string>

    <!-- Credit Cards Autofill -->
    <!-- Preference and title for managing the settings for credit cards -->
    <string name="preferences_credit_cards">信用卡</string>
    <!-- Preference for saving and autofilling credit cards -->
    <string name="preferences_credit_cards_save_and_autofill_cards">保存并自动填充卡片信息</string>
    <!-- Preference summary for saving and autofilling credit card data -->
    <string name="preferences_credit_cards_save_and_autofill_cards_summary">数据已加密</string>
    <!-- Preference option for syncing credit cards across devices. This is displayed when the user is not signed into sync -->
    <string name="preferences_credit_cards_sync_cards_across_devices">跨设备同步卡片信息</string>
    <!-- Preference option for syncing credit cards across devices. This is displayed when the user is signed into sync -->
    <string name="preferences_credit_cards_sync_cards">同步卡片信息</string>
    <!-- Preference option for adding a credit card -->
    <string name="preferences_credit_cards_add_credit_card">添加信用卡</string>

    <!-- Preference option for managing saved credit cards -->
    <string name="preferences_credit_cards_manage_saved_cards">管理保存的卡片</string>
    <!-- Title of the "Add card" screen -->
    <string name="credit_cards_add_card">添加信用卡</string>
    <!-- Title of the "Edit card" screen -->
    <string name="credit_cards_edit_card">编辑卡片</string>
    <!-- The header for the card number of a credit card -->
    <string name="credit_cards_card_number">卡号</string>
    <!-- The header for the expiration date of a credit card -->
    <string name="credit_cards_expiration_date">失效日期</string>
    <!-- The label for the expiration date month of a credit card -->
    <string name="credit_cards_expiration_date_month">到期月份</string>
    <!-- The label for the expiration date year of a credit card -->
    <string name="credit_cards_expiration_date_year">到期年份</string>
    <!-- The header for the name on the credit card -->
    <string name="credit_cards_name_on_card">卡上姓名</string>
    <!-- The header for the nickname for a credit card -->
    <string name="credit_cards_card_nickname">卡的昵称</string>
    <!-- The text for the "Delete card" menu item for deleting a credit card -->
    <string name="credit_cards_menu_delete_card">删除卡片</string>
    <!-- The text for the "Delete card" button for deleting a credit card -->
    <string name="credit_cards_delete_card_button">删除卡片</string>
    <!-- The title for the "Save" menu item for saving a credit card -->
    <string name="credit_cards_menu_save">保存</string>
    <!-- The text for the "Save" button for saving a credit card -->
    <string name="credit_cards_save_button">保存</string>
    <!-- The text for the "Cancel" button for cancelling adding or updating a credit card -->
    <string name="credit_cards_cancel_button">取消</string>

    <!-- Title of the "Saved cards" screen -->
    <string name="credit_cards_saved_cards">保存的卡片</string>

    <!-- Error message for credit card number validation -->
    <string name="credit_cards_number_validation_error_message">请输入有效的信用卡卡号</string>
<<<<<<< HEAD
=======

    <!-- Error message for credit card name on card validation -->
    <string name="credit_cards_name_on_card_validation_error_message">请填写此栏</string>
    <!-- Message displayed in biometric prompt displayed for authentication before allowing users to view their saved credit cards -->
    <string name="credit_cards_biometric_prompt_message">解锁后即可查看保存的卡片信息</string>
    <!-- Title of warning dialog if users have no device authentication set up -->
    <string name="credit_cards_warning_dialog_title">保护您的卡片信息</string>

    <!-- Message of warning dialog if users have no device authentication set up -->
    <string name="credit_cards_warning_dialog_message">设置锁定方式、PIN 码或密码以保护您保存的卡片信息，避免他人盗用。</string>
    <!-- Positive button to send users to set up a pin of warning dialog if users have no device authentication set up -->
    <string name="credit_cards_warning_dialog_set_up_now">立即设置</string>
    <!-- Negative button to ignore warning dialog if users have no device authentication set up -->
    <string name="credit_cards_warning_dialog_later">以后再说</string>
    <!-- Title of PIN verification dialog to direct users to re-enter their device credentials to access their credit cards -->
    <string name="credit_cards_biometric_prompt_message_pin">解锁设备</string>

    <!-- Message displayed in biometric prompt for authentication, before allowing users to use their stored credit card information -->
    <string name="credit_cards_biometric_prompt_unlock_message">解锁以使用存储的卡片信息</string>
>>>>>>> 3dc8ef80

    <!-- Title of the Add search engine screen -->
    <string name="search_engine_add_custom_search_engine_title">添加搜索引擎</string>
    <!-- Title of the Edit search engine screen -->
    <string name="search_engine_edit_custom_search_engine_title">编辑搜索引擎</string>
    <!-- Content description (not visible, for screen readers etc.): Title for the button to add a search engine in the action bar -->
    <string name="search_engine_add_button_content_description">添加</string>
    <!-- Content description (not visible, for screen readers etc.): Title for the button to save a search engine in the action bar -->
    <string name="search_engine_add_custom_search_engine_edit_button_content_description">保存</string>
    <!-- Text for the menu button to edit a search engine -->
    <string name="search_engine_edit">编辑</string>
    <!-- Text for the menu button to delete a search engine -->
    <string name="search_engine_delete">删除</string>

    <!-- Text for the button to create a custom search engine on the Add search engine screen -->
    <string name="search_add_custom_engine_label_other">其他</string>
    <!-- Placeholder text shown in the Search Engine Name TextField before a user enters text -->
    <string name="search_add_custom_engine_name_hint">名称</string>
    <!-- Placeholder text shown in the Search String TextField before a user enters text -->
    <string name="search_add_custom_engine_search_string_hint">搜索字符串</string>
    <!-- Description text for the Search String TextField. The %s is part of the string -->
    <string name="search_add_custom_engine_search_string_example">用“%s”替换查询关键字。示例：\nhttps://www.google.com/search?q=%s</string>
    <!-- Text for the button to learn more about adding a custom search engine -->
    <string name="search_add_custom_engine_learn_more_label">详细了解</string>

    <!-- Accessibility description for the form in which details about the custom search engine are entered -->
    <string name="search_add_custom_engine_form_description">自定义搜索引擎信息</string>
    <!-- Accessibility description for the 'Learn more' link -->
    <string name="search_add_custom_engine_learn_more_description">链接至“详细了解”</string>

    <!-- Text shown when a user leaves the name field empty -->
    <string name="search_add_custom_engine_error_empty_name">输入搜索引擎名称</string>
    <!-- Text shown when a user tries to add a search engine that already exists -->
    <string name="search_add_custom_engine_error_existing_name">已存在名称为“%s”的搜索引擎。</string>
    <!-- Text shown when a user leaves the search string field empty -->
    <string name="search_add_custom_engine_error_empty_search_string">输入搜索字符串</string>
    <!-- Text shown when a user leaves out the required template string -->
    <string name="search_add_custom_engine_error_missing_template">请检查搜索字符串与示例格式是否匹配</string>
    <!-- Text shown when we aren't able to validate the custom search query. The first parameter is the url of the custom search engine -->
    <string name="search_add_custom_engine_error_cannot_reach">连接到“%s”时出错</string>
    <!-- Text shown when a user creates a new search engine -->
    <string name="search_add_custom_engine_success_message">已创建 %s</string>
    <!-- Text shown when a user successfully edits a custom search engine -->
    <string name="search_edit_custom_engine_success_message">已保存 %s</string>
    <!-- Text shown when a user successfully deletes a custom search engine -->
    <string name="search_delete_search_engine_success_message">已删除 %s</string>

    <!-- Title text shown for the migration screen to the new browser. Placeholder replaced with app name -->
    <string name="migration_title">欢迎使用焕然一新的 %s</string>
    <!-- Description text followed by a list of things migrating (e.g. Bookmarks, History). Placeholder replaced with app name-->
    <string name="migration_description">这是我们完全重新打造的浏览器，性能卓越，功能俱全，遨游网络更加得心应手。\n\n稍候片刻，我们正在更新 %s 的</string>
    <!-- Text on the disabled button while in progress. Placeholder replaced with app name -->
    <string name="migration_updating_app_button_text">正在更新 %s…</string>
    <!-- Text on the enabled button. Placeholder replaced with app name-->
    <string name="migration_update_app_button">启动 %s</string>
    <!-- Accessibility description text for a completed migration item -->
    <string name="migration_icon_description">数据迁移完成</string>
    <!--Text on list of migrated items (e.g. Settings, History, etc.)-->
    <string name="migration_text_passwords">密码</string>

    <!-- Heading for the instructions to allow a permission -->
    <string name="phone_feature_blocked_intro">若要允许：</string>
    <!-- First step for the allowing a permission -->
    <string name="phone_feature_blocked_step_settings">1. 前往 Android 设置</string>
    <!-- Second step for the allowing a permission -->
    <string name="phone_feature_blocked_step_permissions"><![CDATA[2. 点按<b>权限</b>]]></string>
    <!-- Third step for the allowing a permission (Fore example: Camera) -->
    <string name="phone_feature_blocked_step_feature"><![CDATA[3. 开启<b>%1$s</b>权限]]></string>

    <!-- Label that indicates a site is using a secure connection -->
    <string name="quick_settings_sheet_secure_connection">安全连接</string>
    <!-- Label that indicates a site is using a insecure connection -->
    <string name="quick_settings_sheet_insecure_connection">不安全连接</string>
    <!-- Confirmation message for a dialog confirming if the user wants to delete all the permissions for all sites-->
    <string name="confirm_clear_permissions_on_all_sites">您确定要清除所有网站的所有权限吗？</string>
    <!-- Confirmation message for a dialog confirming if the user wants to delete all the permissions for a site-->
    <string name="confirm_clear_permissions_site">您确定要清除此网站的所有权限吗？</string>
    <!-- Confirmation message for a dialog confirming if the user wants to set default value a permission for a site-->
    <string name="confirm_clear_permission_site">您确定要清除此网站的这个权限吗？</string>
    <!-- label shown when there are not site exceptions to show in the site exception settings -->
    <string name="no_site_exceptions">无网站例外</string>
    <!-- Label for the Pocket default top site -->
    <string name="pocket_top_articles">热门文章</string>
    <!-- Bookmark deletion confirmation -->
    <string name="bookmark_deletion_confirmation">您确定要删除此书签吗？</string>
    <!-- Browser menu button that adds a top site to the home fragment -->
    <string name="browser_menu_add_to_top_sites">添加至常用网站</string>
    <!-- text shown before the issuer name to indicate who its verified by, parameter is the name of
     the certificate authority that verified the ticket-->
    <string name="certificate_info_verified_by">验证者：%1$s</string>
    <!-- Login overflow menu delete button -->
    <string name="login_menu_delete_button">删除</string>
    <!-- Login overflow menu edit button -->
    <string name="login_menu_edit_button">编辑</string>
    <!-- Message in delete confirmation dialog for logins -->
    <string name="login_deletion_confirmation">您确定要删除此登录信息吗？</string>
    <!-- Positive action of a dialog asking to delete  -->
    <string name="dialog_delete_positive">删除</string>
    <!--  The saved login options menu description. -->
    <string name="login_options_menu">登录选项</string>
    <!--  The editable text field for a login's web address. -->
    <string name="saved_login_hostname_description">登录信息中的网址输入框。</string>
    <!--  The editable text field for a login's username. -->
    <string name="saved_login_username_description">登录信息中的用户名输入框。</string>
    <!--  The editable text field for a login's password. -->
    <string name="saved_login_password_description">登录信息中的密码输入框。</string>
    <!--  The button description to save changes to an edited login. -->
    <string name="save_changes_to_login">保存编辑过的登录信息。</string>
    <!--  The button description to discard changes to an edited login. -->
    <string name="discard_changes">放弃更改</string>
    <!--  The page title for editing a saved login. -->
    <string name="edit">编辑</string>
    <!--  The error message in edit login view when password field is blank. -->
    <string name="saved_login_password_required">需要密码</string>
    <!-- Voice search button content description  -->
    <string name="voice_search_content_description">语音搜索</string>
    <!-- Voice search prompt description displayed after the user presses the voice search button -->
    <string name="voice_search_explainer">现在请讲</string>

    <!--  The error message in edit login view when a duplicate username exists. -->
    <string name="saved_login_duplicate">已有同用户名的登录信息存在</string>

    <!-- Synced Tabs -->
    <!-- Text displayed to ask user to connect another device as no devices found with account -->
    <string name="synced_tabs_connect_another_device">绑定其他设备</string>
    <!-- Text displayed asking user to re-authenticate -->
    <string name="synced_tabs_reauth">请重新验证。</string>
    <!-- Text displayed when user has disabled tab syncing in Firefox Sync Account -->
    <string name="synced_tabs_enable_tab_syncing">请启用标签页同步。</string>
    <!-- Text displayed when user has no tabs that have been synced -->
    <string name="synced_tabs_no_tabs">您其他设备上的 Firefox 没有打开任何标签页。</string>
    <!-- Text displayed in the synced tabs screen when a user is not signed in to Firefox Sync describing Synced Tabs -->
    <string name="synced_tabs_sign_in_message">查看您其他设备上的标签页列表。</string>
    <!-- Text displayed on a button in the synced tabs screen to link users to sign in when a user is not signed in to Firefox Sync -->
    <string name="synced_tabs_sign_in_button">登录同步服务</string>

    <!-- The text displayed when a synced device has no tabs to show in the list of Synced Tabs. -->
    <string name="synced_tabs_no_open_tabs">没有打开的标签页</string>

    <!-- Top Sites -->
    <!-- Title text displayed in the dialog when top sites limit is reached. -->
    <string name="top_sites_max_limit_title">超出常用网站限制</string>
    <!-- Content description text displayed in the dialog when top sites limit is reached. -->
    <string name="top_sites_max_limit_content_2">若要添加新的常用站点，需先移除一个。请轻触并按住，然后选择移除。</string>
    <!-- Confirmation dialog button text when top sites limit is reached. -->
    <string name="top_sites_max_limit_confirmation_button">我知道了</string>

    <!-- Label for the show most visited sites preference -->
    <string name="top_sites_toggle_top_frecent_sites">显示最常访问的网站</string>

    <!-- Title text displayed in the rename top site dialog. -->
	<string name="top_sites_rename_dialog_title">名称</string>
	<!-- Hint for renaming title of a top site -->
	<string name="top_site_name_hint">常用网站名称</string>
	<!-- Button caption to confirm the renaming of the top site. -->
	<string name="top_sites_rename_dialog_ok">确定</string>
	<!-- Dialog button text for canceling the rename top site prompt. -->
	<string name="top_sites_rename_dialog_cancel">取消</string>

    <!-- Default browser experiment -->
    <string name="default_browser_experiment_card_text">将网站、电子邮件及聊天工具中的链接设为在 Firefox 中自动打开。</string>

    <!-- Content description for close button in collection placeholder. -->
    <string name="remove_home_collection_placeholder_content_description">移除</string>

    <!-- Content description radio buttons with a link to more information -->
    <string name="radio_preference_info_content_description">点击了解更多信息</string>

    <!-- Content description for the action bar "up" button -->
    <string name="action_bar_up_description">向上导航</string>

    <!-- Content description for privacy content close button -->
    <string name="privacy_content_close_button_content_description">关闭</string>

</resources><|MERGE_RESOLUTION|>--- conflicted
+++ resolved
@@ -1657,8 +1657,6 @@
 
     <!-- Error message for credit card number validation -->
     <string name="credit_cards_number_validation_error_message">请输入有效的信用卡卡号</string>
-<<<<<<< HEAD
-=======
 
     <!-- Error message for credit card name on card validation -->
     <string name="credit_cards_name_on_card_validation_error_message">请填写此栏</string>
@@ -1678,7 +1676,6 @@
 
     <!-- Message displayed in biometric prompt for authentication, before allowing users to use their stored credit card information -->
     <string name="credit_cards_biometric_prompt_unlock_message">解锁以使用存储的卡片信息</string>
->>>>>>> 3dc8ef80
 
     <!-- Title of the Add search engine screen -->
     <string name="search_engine_add_custom_search_engine_title">添加搜索引擎</string>
