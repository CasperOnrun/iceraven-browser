<?xml version="1.0" encoding="utf-8"?>
<resources>


    <!-- App name for private browsing mode. The first parameter is the name of the app defined in app_name (for example: Fenix)-->
    <string name="app_name_private_5">私密 %s</string>
    <!-- App name for private browsing mode. The first parameter is the name of the app defined in app_name (for example: Fenix)-->
    <string name="app_name_private_4">%s (隐私模式)</string>
    <!-- Home Fragment -->
    <!-- Content description (not visible, for screen readers etc.): "Three dot" menu button. -->
    <string name="content_description_menu">更多选项</string>

    <!-- Content description (not visible, for screen readers etc.): "Private Browsing" menu button. -->
    <string name="content_description_private_browsing_button">启用隐私浏览模式</string>
    <!-- Content description (not visible, for screen readers etc.): "Private Browsing" menu button. -->
    <string name="content_description_disable_private_browsing_button">禁用隐私浏览模式</string>
    <!-- Placeholder text shown in the search bar before a user enters text -->
    <string name="search_hint">搜索或输入网址</string>

    <!-- No Open Tabs Message Description -->
    <string name="no_open_tabs_description">您打开的标签页将显示于此。</string>

    <!-- No Private Tabs Message Description -->
    <string name="no_private_tabs_description">您的隐私标签页将显示于此。</string>

    <!-- Message announced to the user when tab tray is selected with 1 tab -->
    <string name="open_tab_tray_single">打开了 1 个标签页，点击即可切换。</string>
    <!-- Message announced to the user when tab tray is selected with 0 or 2+ tabs -->
    <string name="open_tab_tray_plural">打开了 %1$s 个标签页，点击即可切换。</string>

    <!-- Tab tray multi select title in app bar. The first parameter is the number of tabs selected -->
    <string name="tab_tray_multi_select_title">已选择 %1$d 个标签页</string>
    <!-- Label of button in create collection dialog for creating a new collection  -->
    <string name="tab_tray_add_new_collection">新建收藏集</string>
    <!-- Label of editable text in create collection dialog for naming a new collection  -->
    <string name="tab_tray_add_new_collection_name">名称</string>
    <!-- Label of button in save to collection dialog for selecting a current collection  -->
    <string name="tab_tray_select_collection">选择收藏集</string>
    <!-- Content description for close button while in multiselect mode in tab tray -->
    <string name="tab_tray_close_multiselect_content_description">退出多选模式</string>
    <!-- Content description for save to collection button while in multiselect mode in tab tray -->
    <string name="tab_tray_collection_button_multiselect_content_description">将选中的的标签页保存到收藏集</string>
    <!-- Content description for checkmark while tab is selected while in multiselect mode in tab tray. The first parameter is the title of the tab selected -->
    <string name="tab_tray_item_selected_multiselect_content_description">已选择 %1$s</string>
    <!-- Content description when tab is unselected while in multiselect mode in tab tray. The first parameter is the title of the tab unselected -->
    <string name="tab_tray_item_unselected_multiselect_content_description">已取消选择 %1$s</string>
    <!-- Content description announcement when exiting multiselect mode in tab tray -->
    <string name="tab_tray_exit_multiselect_content_description">已退出多选模式</string>

    <!-- Content description announcement when entering multiselect mode in tab tray -->
    <string name="tab_tray_enter_multiselect_content_description">已进入多选模式，请选择要保存到收藏集的标签页</string>

    <!-- Content description on checkmark while tab is selected in multiselect mode in tab tray -->
    <string name="tab_tray_multiselect_selected_content_description">已选择</string>

    <!-- About content. The first parameter is the name of the application. (For example: Fenix) -->
    <string name="about_content">%1$s 由 Mozilla 倾力打造。</string>

    <!-- Private Browsing -->
    <!-- Title for private session option -->
    <string name="private_browsing_title">您已进入隐私浏览模式</string>
    <!-- Explanation for private browsing displayed to users on home view when they first enable private mode
        The first parameter is the name of the app defined in app_name (for example: Fenix) -->
    <string name="private_browsing_placeholder_description_2">%1$s 会在关闭所有隐私标签页或退出应用时，清除您的搜索记录与浏览历史。虽然这样仍无法对网站和电信运营商匿名，但还是可以更简单地防止其他使用此设备的人得知您的上网活动。</string>
    <string name="private_browsing_common_myths">正确认识隐私浏览功能</string>
    <!-- Delete session button to erase your history in a private session -->
    <string name="private_browsing_delete_session">删除浏览会话</string>

    <!-- Private mode shortcut "contextual feature recommendation" (CFR) -->
    <!-- Text for the main message -->
    <string name="cfr_message">添加快捷方式，即可由主屏幕直接打开隐私标签页。</string>
    <!-- Text for the positive button -->
    <string name="cfr_pos_button_text">添加快捷方式</string>

    <!-- Text for the negative button -->
    <string name="cfr_neg_button_text">不了，谢谢</string>

    <!-- Open in App "contextual feature recommendation" (CFR) -->
    <!-- Text for the info message. 'Firefox' intentionally hardcoded here.-->
    <string name="open_in_app_cfr_info_message">您可以将 Firefox 设为链接的打开方式。</string>
    <!-- Text for the positive action button -->
    <string name="open_in_app_cfr_positive_button_text">转至设置</string>
    <!-- Text for the negative action button -->
    <string name="open_in_app_cfr_negative_button_text">知道了</string>

    <!-- Text for the info dialog when camera permissions have been denied but user tries to access a camera feature. -->
    <string name="camera_permissions_needed_message">需要访问相机。转到 Android 设置，点按权限，然后点按允许。</string>
    <!-- Text for the positive action button to go to Android Settings to grant permissions. -->
    <string name="camera_permissions_needed_positive_button_text">转至设置</string>
    <!-- Text for the negative action button to dismiss the dialog. -->
    <string name="camera_permissions_needed_negative_button_text">知道了</string>

    <!-- Text for the banner message to tell users about our auto close feature. -->
    <string name="tab_tray_close_tabs_banner_message">设置自动关闭过去一天、一周或一个月未查看的已打开标签页。</string>
    <!-- Text for the positive action button to go to Settings for auto close tabs. -->
    <string name="tab_tray_close_tabs_banner_positive_button_text">查看选项</string>
    <!-- Text for the negative action button to dismiss the Close Tabs Banner. -->
    <string name="tab_tray_close_tabs_banner_negative_button_text">知道了</string>

    <!-- Text for the banner message to tell users about our grid view feature. -->
    <string name="tab_tray_grid_view_banner_message">要更改打开的标签页布局。请转至设置，在“标签页视图”下选择“网格”。</string>
    <!-- Text for the positive action button to go to Settings for auto close tabs. -->
    <string name="tab_tray_grid_view_banner_positive_button_text">前往设置</string>
    <!-- Text for the negative action button to dismiss the Close Tabs Banner. -->
    <string name="tab_tray_grid_view_banner_negative_button_text">关闭</string>

    <!-- Home screen icons - Long press shortcuts -->
    <!-- Shortcut action to open new tab -->
    <string name="home_screen_shortcut_open_new_tab_2">新建标签页</string>
    <!-- Shortcut action to open new private tab -->
    <string name="home_screen_shortcut_open_new_private_tab_2">新建隐私标签页</string>

    <!-- Heading for the Top Sites block -->
    <string name="home_screen_top_sites_heading">常用网站</string>

    <!-- Browser Fragment -->
    <!-- Content description (not visible, for screen readers etc.): Navigate to open tabs -->
    <string name="browser_tabs_button">打开的标签页</string>
    <!-- Content description (not visible, for screen readers etc.): Navigate backward (browsing history) -->
    <string name="browser_menu_back">后退</string>
    <!-- Content description (not visible, for screen readers etc.): Navigate forward (browsing history) -->
    <string name="browser_menu_forward">前进</string>
    <!-- Content description (not visible, for screen readers etc.): Refresh current website -->
    <string name="browser_menu_refresh">刷新</string>
    <!-- Content description (not visible, for screen readers etc.): Stop loading current website -->
    <string name="browser_menu_stop">停止</string>
    <!-- Content description (not visible, for screen readers etc.): Bookmark the current page -->
    <string name="browser_menu_bookmark">书签</string>
    <!-- Content description (not visible, for screen readers etc.): Un-bookmark the current page -->
    <string name="browser_menu_edit_bookmark">编辑书签</string>
    <!-- Browser menu button that opens the addon manager -->
    <string name="browser_menu_add_ons">附加组件</string>
    <!-- Browser menu button that opens the addon extensions manager -->
    <string name="browser_menu_extensions">扩展</string>
    <!-- Text displayed when there are no add-ons to be shown -->
    <string name="no_add_ons">这里没有附加组件</string>
    <!-- Browser menu button that sends a user to help articles -->
    <string name="browser_menu_help">帮助</string>
    <!-- Browser menu button that sends a to a the what's new article -->
    <string name="browser_menu_whats_new">新版变化</string>
    <!-- Browser menu button that opens the settings menu -->
    <string name="browser_menu_settings">设置</string>
    <!-- Browser menu button that opens a user's library -->
    <string name="browser_menu_library">我的足迹</string>
    <!-- Browser menu toggle that requests a desktop site -->
    <string name="browser_menu_desktop_site">桌面版网站</string>
    <!-- Browser menu toggle that adds a shortcut to the site on the device home screen. -->
    <string name="browser_menu_add_to_homescreen">添加到主屏幕</string>
    <!-- Browser menu toggle that installs a Progressive Web App shortcut to the site on the device home screen. -->
    <string name="browser_menu_install_on_homescreen">安装</string>
    <!-- Menu option on the toolbar that takes you to synced tabs page-->
    <string name="synced_tabs">受同步的标签页</string>
    <!-- Content description (not visible, for screen readers etc.) for the Resync tabs button -->
    <string name="resync_button_content_description">重新同步</string>
    <!-- Browser menu button that opens the find in page menu -->
    <string name="browser_menu_find_in_page">在页面中查找</string>
    <!-- Browser menu button that creates a private tab -->
    <string name="browser_menu_private_tab">隐私标签页</string>
    <!-- Browser menu button that saves the current tab to a collection -->
    <string name="browser_menu_save_to_collection_2">保存到收藏集</string>
    <!-- Browser menu button that open a share menu to share the current site -->
    <string name="browser_menu_share">分享</string>

    <!-- Share menu title, displayed when a user is sharing their current site -->
    <string name="menu_share_with">分享方式：</string>

    <!-- Browser menu button shown in custom tabs that opens the current tab in Fenix
        The first parameter is the name of the app defined in app_name (for example: Fenix) -->
    <string name="browser_menu_open_in_fenix">用 %1$s 打开</string>
    <!-- Browser menu text shown in custom tabs to indicate this is a Fenix tab
        The first parameter is the name of the app defined in app_name (for example: Fenix) -->
    <string name="browser_menu_powered_by">由 %1$s 驱动</string>

    <!-- Browser menu text shown in custom tabs to indicate this is a Fenix tab
        The first parameter is the name of the app defined in app_name (for example: Fenix) -->
    <string name="browser_menu_powered_by2">由 %1$s 驱动</string>

    <!-- Browser menu button to put the current page in reader mode -->
    <string name="browser_menu_read">阅读模式</string>
    <!-- Browser menu button content description to close reader mode and return the user to the regular browser -->
    <string name="browser_menu_read_close">关闭阅读模式</string>
    <!-- Browser menu button to open the current page in an external app -->
    <string name="browser_menu_open_app_link">在应用中打开</string>
    <!-- Browser menu button to configure reader mode appearance e.g. the used font type and size -->
    <string name="browser_menu_read_appearance">字型调控</string>

    <!-- Browser menu button to show reader view appearance controls e.g. the used font type and size -->
    <string name="browser_menu_customize_reader_view">定制阅读器视图</string>
    <!-- Browser menu label for adding a bookmark -->
    <string name="browser_menu_add">添加</string>
    <!-- Browser menu label for editing a bookmark -->
    <string name="browser_menu_edit">编辑</string>

    <!-- Error message to show when the user tries to access a scheme not
        handled by the app (Ex: blob, tel etc) -->
    <string name="unknown_scheme_error_message">未知的 URL 规范，无法连接。</string>

    <!-- Locale Settings Fragment -->
    <!-- Content description for tick mark on selected language -->
    <string name="a11y_selected_locale_content_description">选择的语言</string>
    <!-- Content description for search icon -->
    <string name="a11y_search_icon_content_description">搜索</string>
    <!-- Text for default locale item -->
    <string name="default_locale_text">依照设备语言显示 (ISO 3166/639)</string>
    <!-- Placeholder text shown in the search bar before a user enters text -->
    <string name="locale_search_hint">搜索语言</string>

    <!-- Search Fragment -->
    <!-- Button in the search view that lets a user search by scanning a QR code -->
    <string name="search_scan_button">扫码</string>
    <!-- Button in the search view that lets a user change their search engine -->
    <string name="search_engine_button">搜索引擎</string>
    <!-- Button in the search view when shortcuts are displayed that takes a user to the search engine settings -->
    <string name="search_shortcuts_engine_settings">搜索引擎设置</string>

    <!-- Header displayed when selecting a shortcut search engine -->
    <string name="search_engines_search_with">更多搜索引擎：</string>
    <!-- Button in the search view that lets a user navigate to the site in their clipboard -->
    <string name="awesomebar_clipboard_title">打开剪贴板中的链接</string>

    <!-- Button in the search suggestions onboarding that allows search suggestions in private sessions -->
    <string name="search_suggestions_onboarding_allow_button">允许</string>
    <!-- Button in the search suggestions onboarding that does not allow search suggestions in private sessions -->
    <string name="search_suggestions_onboarding_do_not_allow_button">不允许</string>
    <!-- Search suggestion onboarding hint title text -->
    <string name="search_suggestions_onboarding_title">要允许在隐私窗口中显示搜索建议吗？</string>
    <!-- Search suggestion onboarding hint description text, first parameter is the name of the app defined in app_name (for example: Fenix)-->
    <string name="search_suggestions_onboarding_text">%s 会把您在地址栏中输入的任何内容告知默认搜索引擎。</string>
    <!-- Search suggestion onboarding hint Learn more link text -->
    <string name="search_suggestions_onboarding_learn_more_link">详细了解</string>

    <!-- Search engine suggestion title text. The first parameter is the name of teh suggested engine-->
    <string name="search_engine_suggestions_title">%s 上搜索</string>

    <!-- Search engine suggestion description text -->
    <string name="search_engine_suggestions_description">直接从地址栏搜索</string>

    <!-- Search Widget -->
    <!-- Content description for searching with a widget. Firefox is intentionally hardcoded.-->
    <string name="search_widget_content_description">新建 Firefox 标签页</string>
    <!-- Text preview for smaller sized widgets -->
    <string name="search_widget_text_short">搜索</string>
    <!-- Text preview for larger sized widgets -->
    <string name="search_widget_text_long">在网络上搜索</string>

    <!-- Content description (not visible, for screen readers etc.): Voice search -->
    <string name="search_widget_voice">语音搜索</string>

    <!-- Preferences -->
    <!-- Title for the settings page-->
    <string name="settings">设置</string>

    <!-- Preference category for basic settings -->
    <string name="preferences_category_basics">基础</string>
    <!-- Preference category for general settings -->
    <string name="preferences_category_general">常规</string>
    <!-- Preference category for all links about Fenix -->
    <string name="preferences_category_about">关于</string>
    <!-- Preference for settings related to changing the default search engine -->
    <string name="preferences_default_search_engine">默认搜索引擎</string>
    <!-- Preference for settings related to Search -->
    <string name="preferences_search">搜索</string>
    <!-- Preference for settings related to Search address bar -->
    <string name="preferences_search_address_bar">地址栏</string>
    <!-- Preference linking to help about Fenix -->
    <string name="preferences_help">帮助</string>
    <!-- Preference link to rating Fenix on the Play Store -->
    <string name="preferences_rate">在 Google Play 上评分</string>
    <!-- Preference for giving feedback about Fenix -->
    <string name="preferences_feedback">提供反馈</string>
    <!-- Preference linking to about page for Fenix
        The first parameter is the name of the app defined in app_name (for example: Fenix) -->
    <string name="preferences_about">关于 %1$s</string>
    <!-- Preference linking to the your rights SUMO page -->
    <string name="preferences_your_rights">您的权利</string>
    <!-- Preference for settings related to saved passwords -->
    <string name="preferences_passwords">密码</string>
    <!-- Preference for settings related to saved credit cards and addresses -->
    <string name="preferences_credit_cards_addresses">信用卡和邮政地址</string>
    <!-- Preference for settings related to changing the default browser -->
    <string name="preferences_set_as_default_browser">设为默认浏览器</string>
    <!-- Preference category for advanced settings -->
    <string name="preferences_category_advanced">高级</string>
    <!-- Preference category for privacy settings -->
    <string name="preferences_category_privacy">隐私</string>
    <!-- Preference category for privacy and security settings -->
    <string name="preferences_category_privacy_security">隐私与安全</string>
    <!-- Preference for advanced site permissions -->
    <string name="preferences_site_permissions">站点权限</string>
    <!-- Preference for private browsing options -->
    <string name="preferences_private_browsing_options">隐私浏览</string>
    <!-- Preference for opening links in a private tab-->
    <string name="preferences_open_links_in_a_private_tab">新建隐私标签页打开链接</string>
    <!-- Preference for allowing screenshots to be taken while in a private tab-->
    <string name="preferences_allow_screenshots_in_private_mode">允许在隐私浏览中截屏</string>
    <!-- Will inform the user of the risk of activating Allow screenshots in private browsing option -->
    <string name="preferences_screenshots_in_private_mode_disclaimer">若允许，隐私标签页内容将在多任务切换界面可见</string>
    <!-- Preference for adding private browsing shortcut -->
    <string name="preferences_add_private_browsing_shortcut">添加隐私浏览快捷方式</string>
    <!-- Preference for accessibility -->
    <string name="preferences_accessibility">无障碍环境</string>
    <!-- Preference to override the Firefox Account server -->
    <string name="preferences_override_fxa_server">自定义 Firefox 账户服务器</string>
    <!-- Preference to override the Sync token server -->
    <string name="preferences_override_sync_tokenserver">自定义同步服务器</string>
    <!-- Toast shown after updating the FxA/Sync server override preferences -->
    <string name="toast_override_fxa_sync_server_done">已更改 Firefox 账户/同步服务器设置。退出应用程序以应用更改…</string>
    <!-- Preference category for account information -->
    <string name="preferences_category_account">账户</string>
    <!-- Preference shown on banner to sign into account -->
    <string name="preferences_sign_in">登录</string>
    <!-- Preference for changing where the toolbar is positioned -->
    <string name="preferences_toolbar">工具栏</string>
    <!-- Preference for changing default theme to dark or light mode -->
    <string name="preferences_theme">主题</string>
    <!-- Preference for customizing the home screen -->
    <string name="preferences_home">主页</string>
    <!-- Preference for gestures based actions -->
    <string name="preferences_gestures">手势</string>
    <!-- Preference for settings related to visual options -->
    <string name="preferences_customize">定制</string>
    <!-- Preference description for banner about signing in -->
    <string name="preferences_sign_in_description">使用您的 Firefox 账户同步书签、历史记录等数据</string>
    <!-- Preference shown instead of account display name while account profile information isn't available yet. -->
    <string name="preferences_account_default_name">Firefox 账户</string>
    <!-- Preference text for account title when there was an error syncing FxA -->
    <string name="preferences_account_sync_error">重新连接以恢复同步</string>
    <!-- Preference for language -->
    <string name="preferences_language">语言</string>
    <!-- Preference for data choices -->
    <string name="preferences_data_choices">数据反馈</string>
    <!-- Preference for data collection -->
    <string name="preferences_data_collection">数据收集</string>
    <!-- Preference linking to the privacy notice -->
    <string name="preferences_privacy_link">隐私声明</string>
    <!-- Preference category for developer tools -->
    <string name="developer_tools_category">开发者工具</string>
    <!-- Preference for developers -->
    <string name="preferences_remote_debugging">通过 USB 远程调试</string>
    <!-- Preference title for switch preference to show search engines -->
    <string name="preferences_show_search_engines">显示搜索引擎</string>
    <!-- Preference title for switch preference to show search suggestions -->
    <string name="preferences_show_search_suggestions">显示搜索建议</string>
    <!-- Preference title for switch preference to show voice search button -->
    <string name="preferences_show_voice_search">显示语音搜索</string>
    <!-- Preference title for switch preference to show search suggestions also in private mode -->
    <string name="preferences_show_search_suggestions_in_private">在隐私浏览中显示</string>
    <!-- Preference title for switch preference to show a clipboard suggestion when searching -->
    <string name="preferences_show_clipboard_suggestions">显示剪贴板建议</string>
    <!-- Preference title for switch preference to suggest browsing history when searching -->
    <string name="preferences_search_browsing_history">搜索浏览历史</string>
    <!-- Preference title for switch preference to suggest bookmarks when searching -->
    <string name="preferences_search_bookmarks">搜索书签</string>
    <!-- Preference title for switch preference to suggest synced tabs when searching -->
    <string name="preferences_search_synced_tabs">搜索受同步的标签页</string>
    <!-- Preference for account settings -->
    <string name="preferences_account_settings">账户设置</string>

    <!-- Preference for enabling url autocomplete-->
    <string name="preferences_enable_autocomplete_urls">自动补全网址</string>
    <!-- Preference for open links in third party apps -->
    <string name="preferences_open_links_in_apps">用外部应用打开链接</string>

    <!-- Preference for open download with an external download manager app -->
    <string name="preferences_external_download_manager">外部下载管理器</string>
    <!-- Preference for add_ons -->
    <string name="preferences_addons">附加组件</string>

    <!-- Preference for notifications -->
    <string name="preferences_notifications">通知</string>

    <!-- Add-on Preferences -->
    <!-- Preference to customize the configured AMO (addons.mozilla.org) collection -->
    <string name="preferences_customize_amo_collection">自定义附加组件收藏集</string>
    <!-- Button caption to confirm the add-on collection configuration -->
    <string name="customize_addon_collection_ok">确定</string>
    <!-- Button caption to abort the add-on collection configuration -->
    <string name="customize_addon_collection_cancel">取消</string>
    <!-- Hint displayed on input field for custom collection name -->
    <string name="customize_addon_collection_hint">收藏集名称</string>
    <!-- Hint displayed on input field for custom collection user ID-->
    <string name="customize_addon_collection_user_hint">收藏集所有者（用户 ID）</string>
    <!-- Toast shown after confirming the custom add-on collection configuration -->
    <string name="toast_customize_addon_collection_done">已更改附加组件收藏集设置。退出应用程序以应用更改…</string>

    <!-- Add-on Installation from AMO-->
    <!-- Error displayed when user attempts to install an add-on from AMO (addons.mozilla.org) that is not supported -->
    <string name="addon_not_supported_error">不支持的附加组件</string>
    <!-- Error displayed when user attempts to install an add-on from AMO (addons.mozilla.org) that is already installed -->
    <string name="addon_already_installed">附加组件已安装</string>

    <!-- Account Preferences -->
    <!-- Preference for triggering sync -->
    <string name="preferences_sync_now">立即同步</string>
    <!-- Preference category for sync -->
    <string name="preferences_sync_category">选择要同步的项目</string>
    <!-- Preference for syncing history -->
    <string name="preferences_sync_history">历史记录</string>
    <!-- Preference for syncing bookmarks -->
    <string name="preferences_sync_bookmarks">书签</string>
    <!-- Preference for syncing logins -->
    <string name="preferences_sync_logins">登录信息</string>
    <!-- Preference for syncing tabs -->
    <string name="preferences_sync_tabs_2">打开的标签页</string>
    <!-- Preference for signing out -->
    <string name="preferences_sign_out">退出登录</string>
    <!-- Preference displays and allows changing current FxA device name -->
    <string name="preferences_sync_device_name">设备名称</string>
    <!-- Text shown when user enters empty device name -->
    <string name="empty_device_name_error">设备名不能为空。</string>
    <!-- Label indicating that sync is in progress -->
    <string name="sync_syncing_in_progress">正在同步…</string>
    <!-- Label summary indicating that sync failed. The first parameter is the date stamp showing last time it succeeded -->
    <string name="sync_failed_summary">同步失败。上次成功：%s</string>
    <!-- Label summary showing never synced -->
    <string name="sync_failed_never_synced_summary">同步失败。上次同步：从未</string>
    <!-- Label summary the date we last synced. The first parameter is date stamp showing last time synced -->
    <string name="sync_last_synced_summary">上次同步: %s</string>
    <!-- Label summary showing never synced -->
    <string name="sync_never_synced_summary">上次同步: 从未</string>

    <!-- Text for displaying the default device name.
        The first parameter is the application name, the second is the device manufacturer name
        and the third is the device model. -->
    <string name="default_device_name_2">%2$s %3$s 上的 %1$s</string>

    <!-- Preference for syncing credit cards -->
    <string name="preferences_sync_credit_cards">信用卡</string>

    <!-- Preference for syncing addresses -->
    <string name="preferences_sync_address">邮政地址</string>

    <!-- Send Tab -->
    <!-- Name of the "receive tabs" notification channel. Displayed in the "App notifications" system settings for the app -->
    <string name="fxa_received_tab_channel_name">收到标签页</string>
    <!-- Description of the "receive tabs" notification channel. Displayed in the "App notifications" system settings for the app -->
    <string name="fxa_received_tab_channel_description">收到来自其他 Firefox 设备的标签页通知。</string>

    <!--  The body for these is the URL of the tab received  -->
    <string name="fxa_tab_received_notification_name">收到标签页</string>
    <!-- When multiple tabs have been received -->
    <string name="fxa_tabs_received_notification_name">收到标签页</string>
    <!-- %s is the device name -->
    <string name="fxa_tab_received_from_notification_name">来自 %s 的标签页</string>

    <!-- Advanced Preferences -->
    <!-- Preference for tracking protection settings -->
    <string name="preferences_tracking_protection_settings">跟踪保护</string>
    <!-- Preference switch for tracking protection -->
    <string name="preferences_tracking_protection">跟踪保护</string>

    <!-- Preference switch description for tracking protection -->
    <string name="preferences_tracking_protection_description">拦截网上跟踪您的内容和脚本</string>
    <!-- Preference for tracking protection exceptions -->
    <string name="preferences_tracking_protection_exceptions">例外</string>

    <!-- Preference description for tracking protection exceptions -->
    <string name="preferences_tracking_protection_exceptions_description">已关闭对这些网站的跟踪保护</string>
    <!-- Button in Exceptions Preference to turn on tracking protection for all sites (remove all exceptions) -->
    <string name="preferences_tracking_protection_exceptions_turn_on_for_all">为所有网站启用</string>

    <!-- Text displayed when there are no exceptions -->
    <string name="exceptions_empty_message_description">您可以为特定网站设置例外，对其禁用跟踪保护。</string>
    <!-- Text displayed when there are no exceptions, with learn more link that brings users to a tracking protection SUMO page -->
    <string name="exceptions_empty_message_learn_more_link">详细了解</string>

    <!-- Preference switch for Telemetry -->
    <string name="preferences_telemetry">遥测技术</string>
    <!-- Preference switch for usage and technical data collection -->
    <string name="preference_usage_data">使用率和技术数据</string>
    <!-- Preference description for usage and technical data collection -->
    <string name="preferences_usage_data_description">与 Mozilla 分享使用浏览器时的工作性能、使用方式、硬件设备以及有关自定义的数据，帮助我们改进 %1$s，让它变得更好</string>
    <!-- Preference switch for marketing data collection -->
    <string name="preferences_marketing_data">营销数据</string>
    <!-- Preference description for marketing data collection, parameter is the app name (e.g. Firefox) -->
    <string name="preferences_marketing_data_description">与我们的移动营销供应商 Leanplum 分享您使用 %1$s 的哪些功能。</string>
    <!-- Preference description for marketing data collection -->
    <string name="preferences_marketing_data_description2">与我们的移动营销服务商 Adjust 分享基本使用数据</string>
    <!-- Title for studies preferences -->
    <string name="preference_experiments_2">研究</string>
    <!-- Summary for studies preferences -->
    <string name="preference_experiments_summary_2">允许 Mozilla 安装和运行研究</string>
    <!-- Title for experiments preferences -->
    <string name="preference_experiments">实验</string>
    <!-- Summary for experiments preferences -->
    <string name="preference_experiments_summary">允许 Mozilla 安装和收集实验性功能的数据</string>
    <!-- Preference switch for crash reporter -->
    <string name="preferences_crash_reporter">崩溃报告器</string>
    <!-- Preference switch for Mozilla location service -->
    <string name="preferences_mozilla_location_service">Mozilla 位置服务</string>
    <!-- Preference switch for app health report. The first parameter is the name of the application (For example: Fenix) -->
    <string name="preferences_fenix_health_report">%s 健康报告</string>

    <!-- Turn On Sync Preferences -->
    <!-- Header of the Turn on Sync preference view -->
    <string name="preferences_sync">开启同步</string>
    <!-- Preference for pairing -->
    <string name="preferences_sync_pair">扫描桌面 Firefox 中的配对二维码</string>
    <!-- Preference for account login -->
    <string name="preferences_sync_sign_in">登录</string>

    <!-- Preference for reconnecting to FxA sync -->
    <string name="preferences_sync_sign_in_to_reconnect">登录以重新连接</string>
    <!-- Preference for removing FxA account -->
    <string name="preferences_sync_remove_account">移除账户</string>

    <!-- Pairing Feature strings -->
    <!-- Instructions on how to access pairing -->
    <string name="pair_instructions_2"><![CDATA[打开 <b>firefox.com/pair</b> 并扫描网站上的二维码]]></string>
    <!-- Button to open camera for pairing -->
    <string name="pair_open_camera">打开相机</string>
    <!-- Button to cancel pairing -->
    <string name="pair_cancel">取消</string>

    <!-- Toolbar Preferences -->
    <!-- Preference for using top toolbar -->
    <string name="preference_top_toolbar">顶部</string>
    <!-- Preference for using bottom toolbar -->
    <string name="preference_bottom_toolbar">底部</string>

    <!-- Theme Preferences -->
    <!-- Preference for using light theme -->
    <string name="preference_light_theme">明亮</string>
    <!-- Preference for using dark theme -->
    <string name="preference_dark_theme">深邃</string>

    <!-- Preference for using using dark or light theme automatically set by battery -->
    <string name="preference_auto_battery_theme">依系统省电模式设置</string>
    <!-- Preference for using following device theme -->
    <string name="preference_follow_device_theme">跟随设备主题</string>

    <!-- Gestures Preferences-->
    <!-- Preferences for using pull to refresh in a webpage -->
    <string name="preference_gestures_website_pull_to_refresh">下拉刷新</string>
    <!-- Preference for using the dynamic toolbar -->
    <string name="preference_gestures_dynamic_toolbar">滚动时隐藏工具栏</string>

    <!-- Preference for switching tabs by swiping horizontally on the toolbar -->
    <string name="preference_gestures_swipe_toolbar_switch_tabs">横向滑动工具栏切换标签页</string>

    <!-- Preference for showing the opened tabs by swiping up on the toolbar-->
    <string name="preference_gestures_swipe_toolbar_show_tabs">上滑工具栏显示打开的标签页</string>

    <!-- Library -->
    <!-- Option in Library to open Sessions page -->
    <string name="library_sessions">浏览阶段</string>
    <!-- Option in Library to open Screenshots page -->
    <string name="library_screenshots">屏幕截图</string>
    <!-- Option in Library to open Downloads page -->
    <string name="library_downloads">下载</string>
    <!-- Option in library to open Bookmarks page -->
    <string name="library_bookmarks">书签</string>
    <!-- Option in library to open Desktop Bookmarks root page -->
    <string name="library_desktop_bookmarks_root">桌面设备上的书签</string>
    <!-- Option in library to open Desktop Bookmarks "menu" page -->
    <string name="library_desktop_bookmarks_menu">书签菜单</string>
    <!-- Option in library to open Desktop Bookmarks "toolbar" page -->
    <string name="library_desktop_bookmarks_toolbar">书签工具栏</string>
    <!-- Option in library to open Desktop Bookmarks "unfiled" page -->
    <string name="library_desktop_bookmarks_unfiled">其他书签</string>
    <!-- Option in Library to open History page -->
    <string name="library_history">历史</string>
    <!-- Option in Library to open a new tab -->
    <string name="library_new_tab">新建标签页</string>
    <!-- Option in Library to find text in page -->
    <string name="library_find_in_page">在页面中查找</string>
    <!-- Option in Library to open Synced Tabs page -->
    <string name="library_synced_tabs">受同步的标签页</string>
    <!-- Option in Library to open Reading List -->
    <string name="library_reading_list">阅读列表</string>
    <!-- Menu Item Label for Search in Library -->
    <string name="library_search">搜索</string>
    <!-- Settings Page Title -->
    <string name="settings_title">设置</string>
    <!-- Content description (not visible, for screen readers etc.): "Menu icon for items on a history item" -->
    <string name="content_description_history_menu">历史记录菜单</string>
    <!-- Content description (not visible, for screen readers etc.): "Close button for library settings" -->
    <string name="content_description_close_button">关闭</string>

    <!-- Option in library for Recently Closed Tabs -->
    <string name="library_recently_closed_tabs">最近关闭的标签页</string>
    <!-- Option in library to open Recently Closed Tabs page -->
    <string name="recently_closed_show_full_history">显示所有历史记录</string>
    <!-- Text to show users they have multiple tabs saved in the Recently Closed Tabs section of history.
    %d is a placeholder for the number of tabs selected. -->
    <string name="recently_closed_tabs">%d 个标签页</string>
    <!-- Text to show users they have one tab saved in the Recently Closed Tabs section of history.
    %d is a placeholder for the number of tabs selected. -->
    <string name="recently_closed_tab">%d 个标签页</string>
    <!-- Recently closed tabs screen message when there are no recently closed tabs -->
    <string name="recently_closed_empty_message">暂无最近关闭的标签页</string>

    <!-- Tab Management -->
    <!-- Title of preference for tabs management -->
    <string name="preferences_tabs">标签页</string>
    <!-- Title of preference that allows a user to specify the tab view -->
    <string name="preferences_tab_view">标签页视图</string>
    <!-- Option for a list tab view -->
    <string name="tab_view_list">列表</string>
    <!-- Option for a grid tab view -->
    <string name="tab_view_grid">网格</string>
    <!-- Title of preference that allows a user to auto close tabs after a specified amount of time -->
    <string name="preferences_close_tabs">关闭标签页</string>
    <!-- Option for auto closing tabs that will never auto close tabs, always allows user to manually close tabs -->
    <string name="close_tabs_manually">手动</string>
    <!-- Option for auto closing tabs that will auto close tabs after one day -->
    <string name="close_tabs_after_one_day">1 天后</string>
    <!-- Option for auto closing tabs that will auto close tabs after one week -->
    <string name="close_tabs_after_one_week">1 周后</string>
    <!-- Option for auto closing tabs that will auto close tabs after one month -->
    <string name="close_tabs_after_one_month">1 个月后</string>

    <!-- Summary for tabs preference when auto closing tabs setting is set to manual close-->
    <string name="close_tabs_manually_summary">手动关闭</string>
    <!-- Summary for tabs preference when auto closing tabs setting is set to auto close tabs after one day-->
    <string name="close_tabs_after_one_day_summary">1 天后关闭</string>
    <!-- Summary for tabs preference when auto closing tabs setting is set to auto close tabs after one week-->
    <string name="close_tabs_after_one_week_summary">1 周后关闭</string>
    <!-- Summary for tabs preference when auto closing tabs setting is set to auto close tabs after one month-->
    <string name="close_tabs_after_one_month_summary">1 个月后关闭</string>

    <!-- Sessions -->
    <!-- Title for the list of tabs -->
    <string name="tab_header_label">标签页</string>
    <!-- Title for the list of tabs in the current private session -->
    <string name="tabs_header_private_title">隐私浏览阶段</string>
    <!-- Title for the list of tabs in the current private session -->
    <string name="tabs_header_private_tabs_title">隐私标签页</string>
    <!-- Title for the list of tabs in the synced tabs -->
    <string name="tabs_header_synced_tabs_title">受同步的标签页</string>
    <!-- Content description (not visible, for screen readers etc.): Add tab button. Adds a news tab when pressed -->
    <string name="add_tab">添加标签页</string>
    <!-- Content description (not visible, for screen readers etc.): Add tab button. Adds a news tab when pressed -->
    <string name="add_private_tab">新建隐私标签页</string>
    <!-- Text for the new tab button to indicate adding a new private tab in the tab -->
    <string name="tab_drawer_fab_content">隐私标签页</string>
    <!-- Text for the new tab button to indicate syncing command on the synced tabs page -->
    <string name="tab_drawer_fab_sync">同步</string>
    <!-- Text shown as the title of the open tab tray -->
    <string name="tab_tray_title">打开的标签页</string>
    <!-- Text shown in the menu for saving tabs to a collection -->
    <string name="tab_tray_menu_item_save">保存到收藏集</string>
    <!-- Text shown in the menu for the collection selector -->
    <string name="tab_tray_menu_select">选择</string>
    <!-- Text shown in the menu for sharing all tabs -->
    <string name="tab_tray_menu_item_share">分享所有标签页</string>
    <!-- Text shown in the menu to view recently closed tabs -->
    <string name="tab_tray_menu_recently_closed">最近关闭的标签页</string>
    <!-- Text shown in the menu to view account settings -->
    <string name="tab_tray_menu_account_settings">账户设置</string>
    <!-- Text shown in the menu to view tab settings -->
    <string name="tab_tray_menu_tab_settings">标签页设置</string>
    <!-- Text shown in the menu for closing all tabs -->
    <string name="tab_tray_menu_item_close">关闭所有标签页</string>
    <!-- Shortcut action to open new tab -->
    <string name="tab_tray_menu_open_new_tab">新建标签页</string>
    <!-- Shortcut action to open the home screen -->
    <string name="tab_tray_menu_home">前往主页</string>
    <!-- Shortcut action to toggle private mode -->
    <string name="tab_tray_menu_toggle">切换标签页模式</string>
    <!-- Text shown in the multiselect menu for bookmarking selected tabs. -->
    <string name="tab_tray_multiselect_menu_item_bookmark">书签</string>
    <!-- Text shown in the multiselect menu for closing selected tabs. -->
    <string name="tab_tray_multiselect_menu_item_close">关闭</string>
    <!-- Content description for tabs tray multiselect share button -->
    <string name="tab_tray_multiselect_share_content_description">分享所选标签页</string>
    <!-- Content description for tabs tray multiselect menu -->
    <string name="tab_tray_multiselect_menu_content_description">选择标签页菜单</string>
    <!-- Content description (not visible, for screen readers etc.): Removes tab from collection button. Removes the selected tab from collection when pressed -->
    <string name="remove_tab_from_collection">将标签页从收藏集移除</string>
    <!-- Text for button to enter multiselect mode in tabs tray -->
    <string name="tabs_tray_select_tabs">选择标签页</string>
    <!-- Content description (not visible, for screen readers etc.): Close tab button. Closes the current session when pressed -->
    <string name="close_tab">关闭标签页</string>
    <!-- Content description (not visible, for screen readers etc.): Close tab <title> button. First parameter is tab title  -->
    <string name="close_tab_title">关闭标签页 %s</string>
    <!-- Content description (not visible, for screen readers etc.): Opens the open tabs menu when pressed -->
    <string name="open_tabs_menu">打开标签页菜单</string>
    <!-- Open tabs menu item to close all tabs -->
    <string name="tabs_menu_close_all_tabs">关闭所有标签页</string>
    <!-- Open tabs menu item to share all tabs -->
    <string name="tabs_menu_share_tabs">分享标签页</string>
    <!-- Open tabs menu item to save tabs to collection -->
    <string name="tabs_menu_save_to_collection1">将标签页保存至收藏集</string>
    <!-- Content description (not visible, for screen readers etc.): Opens the tab menu when pressed -->
    <string name="tab_menu">标签页菜单</string>
    <!-- Tab menu item to share the tab -->
    <string name="tab_share">分享标签页</string>
    <!-- Button in the current session menu. Deletes the session when pressed -->
    <string name="current_session_delete">删除</string>
    <!-- Button in the current session menu. Saves the session when pressed -->
    <string name="current_session_save">保存</string>
    <!-- Button in the current session menu. Opens the share menu when pressed -->
    <string name="current_session_share">分享</string>
    <!-- Content description (not visible, for screen readers etc.): Title icon for current session menu -->
    <string name="current_session_image">当前浏览阶段图标</string>
    <!-- Button to save the current set of tabs into a collection -->
    <string name="save_to_collection">保存到收藏集</string>
    <!-- Text for the menu button to delete a collection -->
    <string name="collection_delete">删除收藏集</string>
    <!-- Text for the menu button to rename a collection -->
    <string name="collection_rename">更名收藏集</string>
    <!-- Text for the button to open tabs of the selected collection -->
    <string name="collection_open_tabs">打开标签页</string>


    <!-- Hint for adding name of a collection -->
    <string name="collection_name_hint">收藏集名称</string>
    <!-- Text for the menu button to rename a top site -->
	<string name="rename_top_site">重命名</string>
	<!-- Text for the menu button to remove a top site -->
	<string name="remove_top_site">移除</string>

    <!-- Text for the menu button to delete a top site from history -->
    <string name="delete_from_history">删除历史记录</string>
    <!-- Postfix for private WebApp titles, placeholder is replaced with app name -->
    <string name="pwa_site_controls_title_private">%1$s（隐私模式）</string>

    <!-- Button in the current tab tray header in multiselect mode. Saved the selected tabs to a collection when pressed. -->
    <string name="tab_tray_save_to_collection">保存</string>

    <!-- History -->
    <!-- Text for the button to clear all history -->
    <string name="history_delete_all">删除历史记录</string>
    <!-- Text for the dialog to confirm clearing all history -->
    <string name="history_delete_all_dialog">您确定要清除历史记录吗？</string>
    <!-- Text for the snackbar to confirm that multiple browsing history items has been deleted -->
    <string name="history_delete_multiple_items_snackbar">历史记录已删除</string>
    <!-- Text for the snackbar to confirm that a single browsing history item has been deleted. The first parameter is the shortened URL of the deleted history item. -->
    <string name="history_delete_single_item_snackbar">已删除 %1$s</string>
    <!-- Text for positive action to delete history in deleting history dialog -->
    <string name="history_clear_dialog">清除</string>
    <!-- History overflow menu copy button -->
    <string name="history_menu_copy_button">复制</string>
    <!-- History overflow menu share button -->
    <string name="history_menu_share_button">分享</string>
    <!-- History overflow menu open in new tab button -->
    <string name="history_menu_open_in_new_tab_button">新建标签页打开</string>
    <!-- History overflow menu open in private tab button -->
    <string name="history_menu_open_in_private_tab_button">新建隐私标签页打开</string>
    <!-- Text for the button to delete a single history item -->
    <string name="history_delete_item">删除</string>
    <!-- History multi select title in app bar
    The first parameter is the number of bookmarks selected -->
    <string name="history_multi_select_title">已选择 %1$d 条书签</string>
    <!-- Text for the button to clear selected history items. The first parameter
        is a digit showing the number of items you have selected -->
    <string name="history_delete_some">删除 %1$d 个项目</string>
    <!-- Text for the header that groups the history for today -->
    <string name="history_today">本日</string>
    <!-- Text for the header that groups the history for yesterday -->
    <string name="history_yesterday">昨日</string>
    <!-- Text for the header that groups the history for last 24 hours -->
    <string name="history_24_hours">过去 24 小时</string>
    <!-- Text for the header that groups the history the past 7 days -->
    <string name="history_7_days">最近 7 天</string>
    <!-- Text for the header that groups the history the past 30 days -->
    <string name="history_30_days">最近 30 天</string>
    <!-- Text for the header that groups the history older than the last month -->
    <string name="history_older">更早</string>

    <!-- Text shown when no history exists -->
    <string name="history_empty_message">无历史记录</string>

    <!-- Downloads -->
    <!-- Text for the button to clear all downloads -->
    <string name="download_delete_all">清空下载记录</string>
    <!-- Text for the dialog to confirm clearing all downloads -->
    <string name="download_delete_all_dialog">您确定要清空下载记录吗？</string>
    <!-- Text for the snackbar to confirm that multiple downloads items have been removed -->
    <string name="download_delete_multiple_items_snackbar_1">下载记录已清除</string>
    <!-- Text for the snackbar to confirm that a single download item has been removed. The first parameter is the name of the download item. -->
    <string name="download_delete_single_item_snackbar">已移除 %1$s</string>
    <!-- Text shown when no download exists -->
    <string name="download_empty_message_1">暂无下载的文件</string>
    <!-- History multi select title in app bar
    The first parameter is the number of downloads selected -->
    <string name="download_multi_select_title">已选择 %1$d 个下载项</string>

    <!-- History overflow menu open in new tab button -->
    <string name="download_menu_open">打开</string>


    <!-- Text for the button to remove a single download item -->
    <string name="download_delete_item_1">移除</string>


    <!-- Crashes -->
    <!-- Title text displayed on the tab crash page. This first parameter is the name of the application (For example: Fenix) -->
    <string name="tab_crash_title_2">抱歉，%1$s 无法加载该页面。</string>

    <!-- Description text displayed on the tab crash page -->
    <string name="tab_crash_description">您可以尝试在下方恢复或关闭此标签页。</string>
    <!-- Send crash report checkbox text on the tab crash page -->
    <string name="tab_crash_send_report">向 Mozilla 发送崩溃报告</string>
    <!-- Close tab button text on the tab crash page -->
    <string name="tab_crash_close">关闭标签页</string>
    <!-- Restore tab button text on the tab crash page -->
    <string name="tab_crash_restore">恢复标签页</string>

    <!-- Content Description for session item menu button -->
    <string name="content_description_session_menu">浏览阶段选项</string>

    <!-- Content Description for session item share button -->
    <string name="content_description_session_share">分享浏览阶段</string>

    <!-- Bookmarks -->
    <!-- Content description for bookmarks library menu -->
    <string name="bookmark_menu_content_description">书签菜单</string>
    <!-- Screen title for editing bookmarks -->
    <string name="bookmark_edit">编辑书签</string>
    <!-- Screen title for selecting a bookmarks folder -->
    <string name="bookmark_select_folder">选择文件夹</string>
    <!-- Confirmation message for a dialog confirming if the user wants to delete the selected folder -->
    <string name="bookmark_delete_folder_confirmation_dialog">您确定要删除这个文件夹吗？</string>
    <!-- Confirmation message for a dialog confirming if the user wants to delete multiple items including folders. Parameter will be replaced by app name. -->
    <string name="bookmark_delete_multiple_folders_confirmation_dialog">%s 将删除所选项目。</string>
    <!-- Snackbar title shown after a folder has been deleted. This first parameter is the name of the deleted folder -->
    <string name="bookmark_delete_folder_snackbar">已删除 %1$s</string>
    <!-- Screen title for adding a bookmarks folder -->
    <string name="bookmark_add_folder">新建文件夹</string>
    <!-- Snackbar title shown after a bookmark has been created. -->
    <string name="bookmark_saved_snackbar">书签已保存！</string>
    <!-- Snackbar edit button shown after a bookmark has been created. -->
    <string name="edit_bookmark_snackbar_action">编辑</string>

    <!-- Bookmark overflow menu edit button -->
    <string name="bookmark_menu_edit_button">编辑</string>
    <!-- Bookmark overflow menu select button -->
    <string name="bookmark_menu_select_button">选择</string>
    <!-- Bookmark overflow menu copy button -->
    <string name="bookmark_menu_copy_button">复制</string>
    <!-- Bookmark overflow menu share button -->
    <string name="bookmark_menu_share_button">分享</string>
    <!-- Bookmark overflow menu open in new tab button -->
    <string name="bookmark_menu_open_in_new_tab_button">新建标签页打开</string>
    <!-- Bookmark overflow menu open in private tab button -->
    <string name="bookmark_menu_open_in_private_tab_button">新建隐私标签页打开</string>
    <!-- Bookmark overflow menu delete button -->
    <string name="bookmark_menu_delete_button">删除</string>
    <!--Bookmark overflow menu save button -->
    <string name="bookmark_menu_save_button">保存</string>
    <!-- Bookmark multi select title in app bar
     The first parameter is the number of bookmarks selected -->
    <string name="bookmarks_multi_select_title">已选择 %1$d 条书签</string>
    <!-- Bookmark editing screen title -->
    <string name="edit_bookmark_fragment_title">编辑书签</string>
    <!-- Bookmark folder editing screen title -->
    <string name="edit_bookmark_folder_fragment_title">编辑文件夹</string>
    <!-- Bookmark sign in button message -->
    <string name="bookmark_sign_in_button">登录后即可查看同步的书签</string>


    <!-- Bookmark URL editing field label -->
    <string name="bookmark_url_label">网址</string>
    <!-- Bookmark FOLDER editing field label -->
    <string name="bookmark_folder_label">文件夹</string>
    <!-- Bookmark NAME editing field label -->
    <string name="bookmark_name_label">名称</string>
    <!-- Bookmark add folder screen title -->
    <string name="bookmark_add_folder_fragment_label">新建文件夹</string>
    <!-- Bookmark select folder screen title -->
    <string name="bookmark_select_folder_fragment_label">选择文件夹</string>
    <!-- Bookmark editing error missing title -->
    <string name="bookmark_empty_title_error">须要有标题</string>
    <!-- Bookmark editing error missing or improper URL -->
    <string name="bookmark_invalid_url_error">无效网址</string>
    <!-- Bookmark screen message for empty bookmarks folder -->
    <string name="bookmarks_empty_message">此处无书签</string>
    <!-- Bookmark snackbar message on deletion
     The first parameter is the host part of the URL of the bookmark deleted, if any -->
    <string name="bookmark_deletion_snackbar_message">已删除 %1$s 条书签</string>
    <!-- Bookmark snackbar message on deleting multiple bookmarks not including folders-->
    <string name="bookmark_deletion_multiple_snackbar_message_2">书签已删除</string>
    <!-- Bookmark snackbar message on deleting multiple bookmarks including folders-->
    <string name="bookmark_deletion_multiple_snackbar_message_3">正在删除所选文件夹</string>
    <!-- Bookmark undo button for deletion snackbar action -->
    <string name="bookmark_undo_deletion">撤销</string>

    <!-- Site Permissions -->
    <!-- Site permissions preferences header -->
    <string name="permissions_header">权限</string>
    <!-- Button label that take the user to the Android App setting -->
    <string name="phone_feature_go_to_settings">转至设置</string>

    <!-- Content description (not visible, for screen readers etc.): Quick settings sheet
        to give users access to site specific information / settings. For example:
        Secure settings status and a button to modify site permissions -->
    <string name="quick_settings_sheet">快速设置表</string>
    <!-- Label that indicates that this option it the recommended one -->
    <string name="phone_feature_recommended">推荐</string>
    <!-- button that allows editing site permissions settings -->
    <string name="quick_settings_sheet_manage_site_permissions">管理网站权限</string>
    <!-- Button label for clearing all the information of site permissions-->
    <string name="clear_permissions">清除权限</string>
    <!-- Button label for clearing a site permission-->
    <string name="clear_permission">清除权限</string>
    <!-- Button label for clearing all the information on all sites-->
    <string name="clear_permissions_on_all_sites">清除所有网站的权限</string>
    <!-- Preference for altering video and audio autoplay for all websites -->
    <string name="preference_browser_feature_autoplay">自动播放</string>
    <!-- Preference for altering the camera access for all websites -->
    <string name="preference_phone_feature_camera">相机</string>
    <!-- Preference for altering the microphone access for all websites -->
    <string name="preference_phone_feature_microphone">麦克风</string>
    <!-- Preference for altering the location access for all websites -->
    <string name="preference_phone_feature_location">位置</string>
    <!-- Preference for altering the notification access for all websites -->
    <string name="preference_phone_feature_notification">通知</string>
    <!-- Preference for altering the persistent storage access for all websites -->
    <string name="preference_phone_feature_persistent_storage">持久存储</string>
    <!-- Preference for altering the EME access for all websites -->
    <string name="preference_phone_feature_media_key_system_access">受 DRM 控制的内容</string>
    <!-- Label that indicates that a permission must be asked always -->
    <string name="preference_option_phone_feature_ask_to_allow">始终询问</string>
    <!-- Label that indicates that a permission must be blocked -->
    <string name="preference_option_phone_feature_blocked">阻止</string>
    <!-- Label that indicates that a permission must be allowed -->
    <string name="preference_option_phone_feature_allowed">允许</string>
    <!--Label that indicates a permission is by the Android OS-->
    <string name="phone_feature_blocked_by_android">被 Android 阻止</string>
    <!-- Preference for showing a list of websites that the default configurations won't apply to them -->
    <string name="preference_exceptions">例外</string>
    <!-- Summary of tracking protection preference if tracking protection is set to on -->
    <string name="tracking_protection_on">开启</string>
    <!-- Summary of tracking protection preference if tracking protection is set to off -->
    <string name="tracking_protection_off">关闭</string>

    <!-- Label for global setting that indicates that all video and audio autoplay is allowed -->
    <string name="preference_option_autoplay_allowed2">允许音频和视频</string>
    <!-- Label for site specific setting that indicates that all video and audio autoplay is allowed -->
    <string name="quick_setting_option_autoplay_allowed">允许音频和视频</string>
    <!-- Label that indicates that video and audio autoplay is only allowed over Wi-Fi -->
    <string name="preference_option_autoplay_allowed_wifi_only2">在蜂窝数据下阻止音频和视频</string>
    <!-- Subtext that explains 'autoplay on Wi-Fi only' option -->
    <string name="preference_option_autoplay_allowed_wifi_subtext">将在 Wi-Fi 下播放音频和视频</string>
    <!-- Label for global setting that indicates that video autoplay is allowed, but audio autoplay is blocked -->
    <string name="preference_option_autoplay_block_audio2">仅阻止音频</string>
    <!-- Label for site specific setting that indicates that video autoplay is allowed, but audio autoplay is blocked -->
    <string name="quick_setting_option_autoplay_block_audio">仅阻止音频</string>
    <!-- Label for global setting that indicates that all video and audio autoplay is blocked -->
    <string name="preference_option_autoplay_blocked3">阻止音频和视频</string>
    <!-- Label for site specific setting that indicates that all video and audio autoplay is blocked -->
    <string name="quick_setting_option_autoplay_blocked">阻止音频和视频</string>
    <!-- Summary of delete browsing data on quit preference if it is set to on -->
    <string name="delete_browsing_data_quit_on">开启</string>
    <!-- Summary of delete browsing data on quit preference if it is set to off -->
    <string name="delete_browsing_data_quit_off">关闭</string>

    <!-- Collections -->
    <!-- Collections header on home fragment -->
    <string name="collections_header">收藏集</string>
    <!-- Content description (not visible, for screen readers etc.): Opens the collection menu when pressed -->
    <string name="collection_menu_button_content_description">收藏集菜单</string>

    <!-- Label to describe what collections are to a new user without any collections -->
    <string name="no_collections_description2">有用的东西收藏在这。\n将相似的搜索查询、网站和标签页归入一组，方便以后快速访问。</string>
    <!-- Title for the "select tabs" step of the collection creator -->
    <string name="create_collection_select_tabs">选取标签页</string>

    <!-- Title for the "select collection" step of the collection creator -->
    <string name="create_collection_select_collection">选择收藏集</string>

    <!-- Title for the "name collection" step of the collection creator -->
    <string name="create_collection_name_collection">给收藏集起名</string>

    <!-- Button to add new collection for the "select collection" step of the collection creator -->
    <string name="create_collection_add_new_collection">新建收藏集</string>

    <!-- Button to select all tabs in the "select tabs" step of the collection creator -->
    <string name="create_collection_select_all">全选</string>

    <!-- Button to deselect all tabs in the "select tabs" step of the collection creator -->
    <string name="create_collection_deselect_all">全不选</string>
    <!-- Text to prompt users to select the tabs to save in the "select tabs" step of the collection creator -->
    <string name="create_collection_save_to_collection_empty">选取要保存的标签页</string>

    <!-- Text to show users how many tabs they have selected in the "select tabs" step of the collection creator.
     %d is a placeholder for the number of tabs selected. -->
    <string name="create_collection_save_to_collection_tabs_selected">已选取 %d 个标签页</string>

    <!-- Text to show users they have one tab selected in the "select tabs" step of the collection creator.
    %d is a placeholder for the number of tabs selected. -->
    <string name="create_collection_save_to_collection_tab_selected">已选取 %d 个标签页</string>

    <!-- Text shown in snackbar when multiple tabs have been saved in a collection -->
    <string name="create_collection_tabs_saved">标签页已保存！</string>

    <!-- Text shown in snackbar when one or multiple tabs have been saved in a new collection -->
    <string name="create_collection_tabs_saved_new_collection">收藏集已保存！</string>
    <!-- Text shown in snackbar when one tab has been saved in a collection -->
    <string name="create_collection_tab_saved">标签页已保存！</string>

    <!-- Content description (not visible, for screen readers etc.): button to close the collection creator -->
    <string name="create_collection_close">关闭</string>

    <!-- Button to save currently selected tabs in the "select tabs" step of the collection creator-->
    <string name="create_collection_save">保存</string>

    <!-- Snackbar action to view the collection the user just created or updated -->
    <string name="create_collection_view">查看</string>

    <!-- Default name for a new collection in "name new collection" step of the collection creator. %d is a placeholder for the number of collections-->
    <string name="create_collection_default_name">收藏集 %d</string>

    <!-- Share -->
    <!-- Share screen header -->
    <string name="share_header">发送及分享</string>
    <!-- Share screen header -->
    <string name="share_header_2">分享</string>
    <!-- Content description (not visible, for screen readers etc.):
        "Share" button. Opens the share menu when pressed. -->
    <string name="share_button_content_description">分享</string>
    <!-- Sub-header in the dialog to share a link to another app -->
    <string name="share_link_subheader">分享链接</string>
    <!-- Sub-header in the dialog to share a link to another sync device -->
    <string name="share_device_subheader">发送到设备</string>
    <!-- Sub-header in the dialog to share a link to an app from the full list -->
    <string name="share_link_all_apps_subheader">所有动作</string>
    <!-- Sub-header in the dialog to share a link to an app from the most-recent sorted list -->
    <string name="share_link_recent_apps_subheader">最近使用</string>
<<<<<<< HEAD
    <!-- An string shown when an account is signed in where %1$s is a placeholder for the email-->
    <string name="sync_signed_as">已登录为 %1$s</string>
=======
>>>>>>> edea181c
    <!-- An option from the three dot menu to into sync -->
    <string name="sync_menu_sign_in">登录同步服务</string>
    <!-- An option from the share dialog to sign into sync -->
    <string name="sync_sign_in">登录同步服务</string>
    <!-- An option from the share dialog to send link to all other sync devices -->
    <string name="sync_send_to_all">发送到所有设备</string>
    <!-- An option from the share dialog to reconnect to sync -->
    <string name="sync_reconnect">重新连接同步</string>
    <!-- Text displayed when sync is offline and cannot be accessed -->
    <string name="sync_offline">离线</string>
    <!-- An option to connect additional devices -->
    <string name="sync_connect_device">连接其他设备</string>
    <!-- The dialog text shown when additional devices are not available -->
    <string name="sync_connect_device_dialog">请在至少另一台设备上的 Firefox 登录才能发送标签页。</string>
    <!-- Confirmation dialog button -->
    <string name="sync_confirmation_button">明白了</string>

    <!-- Share error message -->
    <string name="share_error_snackbar">无法分享至该应用</string>

    <!-- Add new device screen title -->
    <string name="sync_add_new_device_title">发送到设备</string>
    <!-- Text for the warning message on the Add new device screen -->
    <string name="sync_add_new_device_message">尚未连上其他设备</string>
    <!-- Text for the button to learn about sending tabs -->
    <string name="sync_add_new_device_learn_button">了解发送标签页…</string>
    <!-- Text for the button to connect another device -->
    <string name="sync_add_new_device_connect_button">连接其他设备…</string>

    <!-- Notifications -->
    <!-- The user visible name of the "notification channel" (Android 8+ feature) for the ongoing notification shown while a browsing session is active. -->
    <string name="notification_pbm_channel_name">隐私浏览会话</string>
    <!-- Text shown in the notification that pops up to remind the user that a private browsing session is active. -->
    <string name="notification_pbm_delete_text">删除隐私标签页</string>
    <!-- Text shown in the notification that pops up to remind the user that a private browsing session is active. -->
    <string name="notification_pbm_delete_text_2">关闭隐私标签页</string>
    <!-- Notification action to open Fenix and resume the current browsing session. -->
    <string name="notification_pbm_action_open">打开</string>
    <!-- Notification action to delete all current private browsing sessions AND switch to Fenix (bring it to the foreground) -->
    <string name="notification_pbm_action_delete_and_open">删除并打开</string>
    <!-- Name of the "Powered by Fenix" notification channel. Displayed in the "App notifications" system settings for the app -->
    <string name="notification_powered_by_channel_name">源自</string>
    <!-- Text shown in snackbar when user deletes a collection -->
    <string name="snackbar_collection_deleted">收藏集已删除</string>

    <!-- Text shown in snackbar when user renames a collection -->
    <string name="snackbar_collection_renamed">收藏集已更名</string>
    <!-- Text shown in snackbar when user deletes a tab -->
    <string name="snackbar_tab_deleted">标签页已删除</string>

    <!-- Text shown in snackbar when user deletes all tabs -->
    <string name="snackbar_tabs_deleted">已删除标签页</string>
    <!-- Text shown in snackbar when user closes a tab -->
    <string name="snackbar_tab_closed">标签页已关闭</string>
    <!-- Text shown in snackbar when user closes all tabs -->
    <string name="snackbar_tabs_closed">标签页已关闭</string>
    <!-- Text shown in snackbar when user closes tabs -->
    <string name="snackbar_message_tabs_closed">标签页已关闭！</string>
    <!-- Text shown in snackbar when user bookmarks a list of tabs -->
    <string name="snackbar_message_bookmarks_saved">书签已保存！</string>
    <!-- Text shown in snackbar action for viewing bookmarks -->
    <string name="snackbar_message_bookmarks_view">查看</string>
    <!-- Text shown in snackbar when user adds a site to top sites -->
    <string name="snackbar_added_to_top_sites">已添加至常用网站!</string>
    <!-- Text shown in snackbar when user closes a private tab -->
    <string name="snackbar_private_tab_closed">隐私标签页已关闭</string>
    <!-- Text shown in snackbar when user closes all private tabs -->
    <string name="snackbar_private_tabs_closed">隐私标签页已关闭</string>
    <!-- Text shown in snackbar when user deletes all private tabs -->
    <string name="snackbar_private_tabs_deleted">隐私标签页已删除</string>
    <!-- Text shown in snackbar to undo deleting a tab, top site or collection -->
    <string name="snackbar_deleted_undo">撤销</string>

    <!-- Text shown in snackbar when user removes a top site -->
    <string name="snackbar_top_site_removed">网站已移除</string>
    <!-- Text for action to undo deleting a tab or collection shown in a11y dialog -->
    <string name="a11y_dialog_deleted_undo">撤销</string>
    <!-- Text for action to confirm deleting a tab or collection shown in a11y dialog -->
    <string name="a11y_dialog_deleted_confirm">确认</string>
    <!-- QR code scanner prompt which appears after scanning a code, but before navigating to it
        First parameter is the name of the app, second parameter is the URL or text scanned-->
    <string name="qr_scanner_confirmation_dialog_message">允许 %1$s 打开 %2$s</string>
    <!-- QR code scanner prompt dialog positive option to allow navigation to scanned link -->
    <string name="qr_scanner_dialog_positive">允许</string>
    <!-- QR code scanner prompt dialog positive option to deny navigation to scanned link -->
    <string name="qr_scanner_dialog_negative">拒绝</string>
    <!-- Tab collection deletion prompt dialog message. Placeholder will be replaced with the collection name -->
    <string name="tab_collection_dialog_message">您确定要删除“%1$s”吗？</string>
    <!-- Collection and tab deletion prompt dialog message. This will show when the last tab from a collection is deleted -->
    <string name="delete_tab_and_collection_dialog_message">删除此标签页将删除整个收藏集。您可以随时新建收藏集。</string>
    <!-- Collection and tab deletion prompt dialog title. Placeholder will be replaced with the collection name. This will show when the last tab from a collection is deleted -->
    <string name="delete_tab_and_collection_dialog_title">要删除“%1$s”吗？</string>
    <!-- Tab collection deletion prompt dialog option to delete the collection -->
    <string name="tab_collection_dialog_positive">删除</string>
    <!-- Tab collection deletion prompt dialog option to cancel deleting the collection -->
    <string name="tab_collection_dialog_negative">取消</string>
    <!-- Text displayed in a notification when the user enters full screen mode -->
    <string name="full_screen_notification">进入全屏模式</string>

    <!-- Message for copying the URL via long press on the toolbar -->
    <string name="url_copied">网址已复制</string>


    <!-- Sample text for accessibility font size -->
    <string name="accessibility_text_size_sample_text_1">这是示例文本。您可以增大或减小字号，调整文字显示效果。</string>
    <!-- Summary for Accessibility Text Size Scaling Preference -->
    <string name="preference_accessibility_text_size_summary">使网站上的文字更大或更小</string>
    <!-- Title for Accessibility Text Size Scaling Preference -->
    <string name="preference_accessibility_font_size_title">字号</string>

    <!-- Title for Accessibility Text Automatic Size Scaling Preference -->
    <string name="preference_accessibility_auto_size_2">自动调整字号</string>
    <!-- Summary for Accessibility Text Automatic Size Scaling Preference -->
    <string name="preference_accessibility_auto_size_summary">将与您的 Android 中的字号设置保持一致。禁用此项后则可以手动调整。</string>

    <!-- Title for the Delete browsing data preference -->
    <string name="preferences_delete_browsing_data">删除浏览数据</string>
    <!-- Title for the tabs item in Delete browsing data -->
    <string name="preferences_delete_browsing_data_tabs_title_2">打开的标签页</string>
    <!-- Subtitle for the tabs item in Delete browsing data, parameter will be replaced with the number of open tabs -->
    <string name="preferences_delete_browsing_data_tabs_subtitle">%d 个标签页</string>
    <!-- Title for the data and history items in Delete browsing data -->
    <string name="preferences_delete_browsing_data_browsing_data_title">浏览历史和网站数据</string>
    <!-- Subtitle for the data and history items in delete browsing data, parameter will be replaced with the
        number of history items the user has -->
    <string name="preferences_delete_browsing_data_browsing_data_subtitle">%d 条地址</string>
    <!-- Title for history items in Delete browsing data -->
    <string name="preferences_delete_browsing_data_browsing_history_title">历史记录</string>
    <!-- Subtitle for the history items in delete browsing data, parameter will be replaced with the
        number of history pages the user has -->
    <string name="preferences_delete_browsing_data_browsing_history_subtitle">%d 页</string>
    <!-- Title for the cookies item in Delete browsing data -->
    <string name="preferences_delete_browsing_data_cookies">Cookie</string>
    <!-- Subtitle for the cookies item in Delete browsing data -->
    <string name="preferences_delete_browsing_data_cookies_subtitle">您在绝大多数网站的登录状态将被清除</string>
    <!-- Title for the cached images and files item in Delete browsing data -->
    <string name="preferences_delete_browsing_data_cached_files">缓存的图像和文件</string>
    <!-- Subtitle for the cached images and files item in Delete browsing data -->
    <string name="preferences_delete_browsing_data_cached_files_subtitle">释放存储空间</string>
    <!-- Title for the site permissions item in Delete browsing data -->
    <string name="preferences_delete_browsing_data_site_permissions">站点权限</string>
    <!-- Title for the downloads item in Delete browsing data -->
    <string name="preferences_delete_browsing_data_downloads">下载项</string>
    <!-- Text for the button to delete browsing data -->
    <string name="preferences_delete_browsing_data_button">删除浏览数据</string>

    <!-- Title for the Delete browsing data on quit preference -->
    <string name="preferences_delete_browsing_data_on_quit">退出时删除浏览数据</string>

    <!-- Summary for the Delete browsing data on quit preference. "Quit" translation should match delete_browsing_data_on_quit_action translation. -->
    <string name="preference_summary_delete_browsing_data_on_quit">从主菜单中选择“退出”时，自动删除浏览数据</string>
    <!-- Summary for the Delete browsing data on quit preference. "Quit" translation should match delete_browsing_data_on_quit_action translation. -->
    <string name="preference_summary_delete_browsing_data_on_quit_2">从主菜单中选择“退出”时，自动删除浏览数据</string>
    <!-- Action item in menu for the Delete browsing data on quit feature -->
    <string name="delete_browsing_data_on_quit_action">退出</string>

    <!-- Dialog message to the user asking to delete browsing data. -->
    <string name="delete_browsing_data_prompt_message">这将删除所有浏览数据。</string>
    <!-- Dialog message to the user asking to delete browsing data. Parameter will be replaced by app name. -->
    <string name="delete_browsing_data_prompt_message_3">%s 将删除选定的浏览数据。</string>
    <!-- Text for the cancel button for the data deletion dialog -->
    <string name="delete_browsing_data_prompt_cancel">取消</string>
    <!-- Text for the allow button for the data deletion dialog -->
    <string name="delete_browsing_data_prompt_allow">删除</string>
    <!-- Text for the snackbar confirmation that the data was deleted -->
    <string name="preferences_delete_browsing_data_snackbar">浏览数据已删除</string>

    <!-- Text for the snackbar to show the user that the deletion of browsing data is in progress -->
    <string name="deleting_browsing_data_in_progress">正在删除浏览数据…</string>

    <!-- Tips -->
    <!-- text for firefox preview moving tip header "Firefox Preview" and "Firefox Nightly" are intentionally hardcoded -->
    <string name="tip_firefox_preview_moved_header">Firefox Preview 已迁移至 Firefox Nightly</string>
    <!-- text for firefox preview moving tip description -->
    <string name="tip_firefox_preview_moved_description">Firefox Nightly 每日获得更新，包含实验性的新功能。
但可能不够稳定，您可以下载我们的 Beta 版浏览器以获得更稳定的体验。</string>

    <!-- text for firefox preview moving tip button. "Firefox for Android Beta" is intentionally hardcoded -->
    <string name="tip_firefox_preview_moved_button_2">下载适用于 Android 的 Firefox Beta</string>

    <!-- text for firefox preview moving tip header. "Firefox Nightly" is intentionally hardcoded -->
    <string name="tip_firefox_preview_moved_header_preview_installed">Firefox Nightly 版本更新</string>
    <!-- text for firefox preview moving tip description -->
    <string name="tip_firefox_preview_moved_description_preview_installed">此应用将不再接收安全更新。请切换到新版 Nightly，并停止使用本应用。
        \n\n若需将书签、登录信息和历史记录转移至另一应用，请创建 Firefox 账户。</string>
    <!-- text for firefox preview moving tip button  -->
    <string name="tip_firefox_preview_moved_button_preview_installed">切换到新版 Nightly</string>

    <!-- text for firefox preview moving tip header. "Firefox Nightly" is intentionally hardcoded -->
    <string name="tip_firefox_preview_moved_header_preview_not_installed">Firefox Nightly 版本更新</string>
    <!-- text for firefox preview moving tip description -->
    <string name="tip_firefox_preview_moved_description_preview_not_installed">此应用将不再接收安全更新。请下载新版 Nightly，并停止使用本应用。
        \n\n若需将书签、登录信息和历史记录转移至另一应用，请创建 Firefox 账户。</string>
    <!-- text for firefox preview moving tip button  -->
    <string name="tip_firefox_preview_moved_button_preview_not_installed">获取新版 Nightly</string>

    <!-- Onboarding -->
    <!-- Text for onboarding welcome message
    The first parameter is the name of the app (e.g. Firefox Preview) -->
    <string name="onboarding_header">欢迎使用 %s！</string>
    <!-- text for the Firefox Accounts section header -->
    <string name="onboarding_fxa_section_header">已有账户？</string>
    <!-- text for the "What's New" onboarding card header -->
    <string name="onboarding_whats_new_header1">了解新动向</string>
    <!-- text for the "what's new" onboarding card description
    The first parameter is the short name of the app (e.g. Firefox) -->
    <string name="onboarding_whats_new_description">对重新设计的 %s 有好奇的地方吗？想知道哪里变得不一样了？</string>
    <!-- text for underlined clickable link that is part of "what's new" onboarding card description that links to an FAQ -->
    <string name="onboarding_whats_new_description_linktext">在此寻找答案</string>
    <!-- text for the Firefox account onboarding sign in card header. The word "Firefox" should not be translated -->
    <string name="onboarding_account_sign_in_header_1">在设备之间同步 Firefox</string>
    <!-- Text for the button to learn more about signing in to your Firefox account -->
    <string name="onboarding_manual_sign_in_description">将书签、历史记录和密码同步到此设备。</string>
    <!-- text for the firefox account onboarding card header when we detect you're already signed in to
        another Firefox browser. (The word `Firefox` should not be translated)
        The first parameter is the email of the detected user's account -->
    <string name="onboarding_firefox_account_auto_signin_header_3">您已在此设备上的其他 Firefox 浏览器上以 %s 身份登录。也要使用此账号登录吗？</string>
    <!-- text for the button to confirm automatic sign-in -->
    <string name="onboarding_firefox_account_auto_signin_confirm">是的，我要登录</string>
    <!-- text for the automatic sign-in button while signing in is in process -->
    <string name="onboarding_firefox_account_signing_in">正在登录…</string>
    <!-- text for the button to manually sign into Firefox account. -->
    <string name="onboarding_firefox_account_sign_in_1">注册</string>
    <!-- text for the button to stay signed out when presented with an option to automatically sign-in. -->
    <string name="onboarding_firefox_account_stay_signed_out">不要登录</string>
    <!-- text to display in the snackbar once account is signed-in -->
    <string name="onboarding_firefox_account_sync_is_on">同步已开启</string>
    <!-- text to display in the snackbar if automatic sign-in fails. user may try again -->
    <string name="onboarding_firefox_account_automatic_signin_failed">登录失败</string>
    <!-- text for the tracking protection onboarding card header -->
    <string name="onboarding_tracking_protection_header_3">隐私与您同行</string>
    <!-- text for the tracking protection card description. 'Firefox' intentionally hardcoded here -->
    <string name="onboarding_tracking_protection_description_3">Firefox 会自动阻止大公司在网上偷偷跟踪您。</string>
    <!-- text for tracking protection radio button option for standard level of blocking -->
    <string name="onboarding_tracking_protection_standard_button_2">标准（默认）</string>
    <!-- text for standard blocking option button description -->
    <string name="onboarding_tracking_protection_standard_button_description_3">平衡隐私和性能。页面可正常加载。</string>
    <!-- text for tracking protection radio button option for strict level of blocking -->
    <string name="onboarding_tracking_protection_strict_button">严格（推荐）</string>
    <!-- text for tracking protection radio button option for strict level of blocking -->
    <string name="onboarding_tracking_protection_strict_option">严格</string>
    <!-- text for strict blocking option button description -->
    <string name="onboarding_tracking_protection_strict_button_description_3">拦截更多跟踪器，页面加载更快，但可能导致页面上某些功能异常。</string>
    <!-- text for the toolbar position card header  -->
    <string name="onboarding_toolbar_placement_header_1">选择您的工具栏位置</string>
    <!-- text for the toolbar position card description -->
    <string name="onboarding_toolbar_placement_description_1">将工具栏放在顺手的位置。可以留在底部，或移到顶部。</string>
    <!-- text for the private browsing onboarding card header -->
    <string name="onboarding_private_browsing_header">上网冲浪也私密</string>
    <!-- text for the private browsing onboarding card description
    The first parameter is an icon that represents private browsing -->
    <string name="onboarding_private_browsing_description1">临时开启隐私浏览：点击 %s 图标。</string>
    <!-- text for the private browsing onboarding card description, explaining how to always using private browsing -->
    <string name="onboarding_private_browsing_always_description">始终使用隐私浏览：请调整您的隐私浏览设置。</string>
    <!-- text for the private browsing onbording card button, that launches settings -->
    <string name="onboarding_private_browsing_button">打开设置</string>
    <!-- text for the privacy notice onboarding card header -->
    <string name="onboarding_privacy_notice_header">您的隐私权</string>
    <!-- text for the privacy notice onboarding card description
    The first parameter is the name of the app (e.g. Firefox Preview) Substitute %s for long browser name. -->
    <string name="onboarding_privacy_notice_description2">%s 的设计旨在让您可以控制要在网上披露哪些内容，以及告诉我们哪些信息。</string>
    <!-- Text for the button to read the privacy notice -->
    <string name="onboarding_privacy_notice_read_button">阅读我们的隐私声明</string>

    <!-- Content description (not visible, for screen readers etc.): Close onboarding screen -->
    <string name="onboarding_close">关闭</string>

    <!-- text for the button to finish onboarding -->
    <string name="onboarding_finish">开始上网</string>

    <!-- Onboarding theme -->
    <!-- text for the theme picker onboarding card header -->
    <string name="onboarding_theme_picker_header">选择您的主题</string>
    <!-- text for the theme picker onboarding card description -->
    <string name="onboarding_theme_picker_description_2">启用深色模式，既省电又护眼。</string>
    <!-- Automatic theme setting (will follow device setting) -->
    <string name="onboarding_theme_automatic_title">自动</string>
    <!-- Summary of automatic theme setting (will follow device setting) -->
    <string name="onboarding_theme_automatic_summary">跟随您的设备设置</string>
    <!-- Theme setting for dark mode -->
    <string name="onboarding_theme_dark_title">深邃主题</string>
    <!-- Theme setting for light mode -->
    <string name="onboarding_theme_light_title">明亮主题</string>

    <!-- Text shown in snackbar when multiple tabs have been sent to device -->
    <string name="sync_sent_tabs_snackbar">标签页发送成功！</string>
    <!-- Text shown in snackbar when one tab has been sent to device  -->
    <string name="sync_sent_tab_snackbar">标签页发送成功！</string>
    <!-- Text shown in snackbar when sharing tabs failed  -->
    <string name="sync_sent_tab_error_snackbar">无法发送</string>
    <!-- Text shown in snackbar for the "retry" action that the user has after sharing tabs failed -->
    <string name="sync_sent_tab_error_snackbar_action">重试</string>
    <!-- Title of QR Pairing Fragment -->
    <string name="sync_scan_code">扫码</string>
    <!-- Instructions on how to access pairing -->
    <string name="sign_in_instructions"><![CDATA[在计算机上使用 Firefox 打开 <b>https://firefox.com/pair</b>]]></string>
    <!-- Text shown for sign in pairing when ready -->
    <string name="sign_in_ready_for_scan">扫描就绪</string>
    <!-- Text shown for settings option for sign with pairing -->
    <string name="sign_in_with_camera">使用相机登录</string>
    <!-- Text shown for settings option for sign with email -->
    <string name="sign_in_with_email">改用电子邮件</string>
    <!-- Text shown for settings option for create new account text.'Firefox' intentionally hardcoded here.-->
    <string name="sign_in_create_account_text"><![CDATA[尚无账户？<u>立即创建</u>以在设备间同步 Firefox。]]></string>
    <!-- Text shown in confirmation dialog to sign out of account -->
    <string name="sign_out_confirmation_message">Firefox 将停止与您的账号的同步，但不会删除此设备上的任何浏览数据。</string>
    <!-- Text shown in confirmation dialog to sign out of account. The first parameter is the name of the app (e.g. Firefox Preview) -->
    <string name="sign_out_confirmation_message_2">%s 将停止与您的账户的同步，但不会删除您在这台设备上的任何上网数据。</string>
    <!-- Option to continue signing out of account shown in confirmation dialog to sign out of account -->
    <string name="sign_out_disconnect">断开连接</string>
    <!-- Option to cancel signing out shown in confirmation dialog to sign out of account -->
    <string name="sign_out_cancel">取消</string>

    <!-- Error message snackbar shown after the user tried to select a default folder which cannot be altered -->
    <string name="bookmark_cannot_edit_root">无法编辑默认文件夹</string>

    <!-- Enhanced Tracking Protection -->
    <!-- Link displayed in enhanced tracking protection panel to access tracking protection settings -->
    <string name="etp_settings">保护设置</string>
    <!-- Preference title for enhanced tracking protection settings -->
    <string name="preference_enhanced_tracking_protection">增强型跟踪保护</string>
    <!-- Title for the description of enhanced tracking protection -->
    <string name="preference_enhanced_tracking_protection_explanation_title">自由上网，拒绝跟踪</string>
    <!-- Description of enhanced tracking protection. The first parameter is the name of the application (For example: Fenix) -->
    <string name="preference_enhanced_tracking_protection_explanation">你的数据只由你掌握。%s 可保护您免受大多数常见的跟踪器对您在线活动的窥视。</string>
    <!-- Text displayed that links to website about enhanced tracking protection -->
    <string name="preference_enhanced_tracking_protection_explanation_learn_more">详细了解</string>
    <!-- Preference for enhanced tracking protection for the standard protection settings -->
    <string name="preference_enhanced_tracking_protection_standard_default_1">标准（默认）</string>
    <!-- Preference description for enhanced tracking protection for the standard protection settings -->
    <string name="preference_enhanced_tracking_protection_standard_description_4">平衡隐私和性能。页面可正常加载。</string>
    <!--  Accessibility text for the Standard protection information icon  -->
    <string name="preference_enhanced_tracking_protection_standard_info_button">标准跟踪保护会拦截的内容</string>
    <!-- Preference for enhanced tracking protection for the strict protection settings -->
    <string name="preference_enhanced_tracking_protection_strict">严格</string>
    <!-- Preference description for enhanced tracking protection for the strict protection settings -->
    <string name="preference_enhanced_tracking_protection_strict_description_3">拦截更多跟踪器，页面加载更快，但可能导致页面上某些功能异常。</string>
    <!--  Accessibility text for the Strict protection information icon  -->
    <string name="preference_enhanced_tracking_protection_strict_info_button">严格跟踪保护会拦截的内容</string>
    <!-- Preference for enhanced tracking protection for the custom protection settings -->
    <string name="preference_enhanced_tracking_protection_custom">自定义</string>
    <!-- Preference description for enhanced tracking protection for the strict protection settings -->
    <string name="preference_enhanced_tracking_protection_custom_description_2">选择要拦截的跟踪器和脚本。</string>
    <!--  Accessibility text for the Strict protection information icon  -->
    <string name="preference_enhanced_tracking_protection_custom_info_button">自定义跟踪保护会拦截的内容</string>
    <!-- Header for categories that are being blocked by current Enhanced Tracking Protection settings -->
    <!-- Preference for enhanced tracking protection for the custom protection settings for cookies-->
    <string name="preference_enhanced_tracking_protection_custom_cookies">Cookie</string>
    <!-- Option for enhanced tracking protection for the custom protection settings for cookies-->
    <string name="preference_enhanced_tracking_protection_custom_cookies_1">跨网站和社交媒体跟踪器</string>
    <!-- Option for enhanced tracking protection for the custom protection settings for cookies-->
    <string name="preference_enhanced_tracking_protection_custom_cookies_2">未访问网站的 Cookie</string>
    <!-- Option for enhanced tracking protection for the custom protection settings for cookies-->
    <string name="preference_enhanced_tracking_protection_custom_cookies_3">所有第三方 Cookie（可能导致网站异常）</string>
    <!-- Option for enhanced tracking protection for the custom protection settings for cookies-->
    <string name="preference_enhanced_tracking_protection_custom_cookies_4">所有 Cookie（将会导致网站异常）</string>
    <!-- Preference for enhanced tracking protection for the custom protection settings for tracking content -->
    <string name="preference_enhanced_tracking_protection_custom_tracking_content">跟踪性内容</string>
    <!-- Option for enhanced tracking protection for the custom protection settings for tracking content-->
    <string name="preference_enhanced_tracking_protection_custom_tracking_content_1">所有标签页</string>
    <!-- Option for enhanced tracking protection for the custom protection settings for tracking content-->
    <string name="preference_enhanced_tracking_protection_custom_tracking_content_2">仅在隐私标签页中</string>
    <!-- Option for enhanced tracking protection for the custom protection settings for tracking content-->
    <string name="preference_enhanced_tracking_protection_custom_tracking_content_3">仅在自定义标签页中</string>
    <!-- Preference for enhanced tracking protection for the custom protection settings -->
    <string name="preference_enhanced_tracking_protection_custom_cryptominers">加密货币挖矿程序</string>
    <!-- Preference for enhanced tracking protection for the custom protection settings -->
    <string name="preference_enhanced_tracking_protection_custom_fingerprinters">数字指纹跟踪程序</string>
    <string name="enhanced_tracking_protection_blocked">已拦截</string>
    <!-- Header for categories that are being not being blocked by current Enhanced Tracking Protection settings -->
    <string name="enhanced_tracking_protection_allowed">已允许</string>
    <!-- Category of trackers (social media trackers) that can be blocked by Enhanced Tracking Protection -->
    <string name="etp_social_media_trackers_title">社交媒体跟踪器</string>
    <!-- Description of social media trackers that can be blocked by Enhanced Tracking Protection -->
    <string name="etp_social_media_trackers_description">限制社交网络在网上跟踪您浏览活动的能力。</string>
    <!-- Category of trackers (cross-site tracking cookies) that can be blocked by Enhanced Tracking Protection -->
    <string name="etp_cookies_title">跨网站跟踪性 Cookie</string>
    <!-- Description of cross-site tracking cookies that can be blocked by Enhanced Tracking Protection -->
    <string name="etp_cookies_description">拦截网络分析公司用于跨网站收集浏览数据的 Cookie。</string>
    <!-- Category of trackers (cryptominers) that can be blocked by Enhanced Tracking Protection -->
    <string name="etp_cryptominers_title">加密货币挖矿程序</string>
    <!-- Description of cryptominers that can be blocked by Enhanced Tracking Protection -->
    <string name="etp_cryptominers_description">防止恶意脚本利用您的设备来挖取数字货币。</string>
    <!-- Category of trackers (fingerprinters) that can be blocked by Enhanced Tracking Protection -->
    <string name="etp_fingerprinters_title">数字指纹跟踪程序</string>
    <!-- Description of fingerprinters that can be blocked by Enhanced Tracking Protection -->
    <string name="etp_fingerprinters_description">阻止收集可用于跟踪目的的设备唯一标识数据。</string>
    <!-- Category of trackers (tracking content) that can be blocked by Enhanced Tracking Protection -->
    <string name="etp_tracking_content_title">跟踪性内容</string>
    <!-- Description of tracking content that can be blocked by Enhanced Tracking Protection -->
    <string name="etp_tracking_content_description">停止加载包含跟踪代码的广告、视频和其他内容。可能会影响某些网站功能。</string>
    <!-- Enhanced Tracking Protection Onboarding Message shown in a dialog above the toolbar. The first parameter is the name of the application (For example: Fenix) -->
    <string name="etp_onboarding_cfr_message">盾牌变成紫色时，代表 %s 拦截了该网站的跟踪器。点按以获取更多信息。</string>
    <!-- Enhanced Tracking Protection message that protection is currently on for this site -->
    <string name="etp_panel_on">对此网站已开启保护</string>
    <!-- Enhanced Tracking Protection message that protection is currently off for this site -->
    <string name="etp_panel_off">对此网站已关闭保护</string>
    <!-- Header for exceptions list for which sites enhanced tracking protection is always off -->
    <string name="enhanced_tracking_protection_exceptions">对下列网站已关闭增强型跟踪保护</string>
    <!-- Content description (not visible, for screen readers etc.): Navigate
    back from ETP details (Ex: Tracking content) -->
    <string name="etp_back_button_content_description">浏览上一页</string>
    <!-- About page Your rights link text -->
    <string name="about_your_rights">您的权利</string>
    <!-- About page link text to open open source licenses screen -->
    <string name="about_open_source_licenses">我们使用的开源库</string>
    <!-- About page link text to open what's new link -->
    <string name="about_whats_new">%s 新版变化</string>
    <!-- Open source licenses page title
    The first parameter is the app name -->
    <string name="open_source_licenses_title">%s | 开源软件库</string>

    <!-- Category of trackers (redirect trackers) that can be blocked by Enhanced Tracking Protection -->
    <string name="etp_redirect_trackers_title">重定向跟踪器</string>
    <!-- Description of redirect tracker cookies that can be blocked by Enhanced Tracking Protection -->
    <string name="etp_redirect_trackers_description">清除通过重定向设置到已知跟踪网站的 Cookie。</string>

    <!-- About page link text to open support link -->
    <string name="about_support">用户支持</string>
    <!-- About page link text to list of past crashes (like about:crashes on desktop) -->
    <string name="about_crashes">崩溃信息</string>
    <!-- About page link text to open privacy notice link -->
    <string name="about_privacy_notice">隐私声明</string>
    <!-- About page link text to open know your rights link -->
    <string name="about_know_your_rights">了解您的权利</string>
    <!-- About page link text to open licensing information link -->
    <string name="about_licensing_information">授权信息</string>
    <!-- About page link text to open a screen with libraries that are used -->
    <string name="about_other_open_source_libraries">我们使用的库</string>

    <!-- Toast shown to the user when they are activating the secret dev menu
        The first parameter is number of long clicks left to enable the menu -->
    <string name="about_debug_menu_toast_progress">再点 %1$d 下即可打开调试菜单</string>
    <string name="about_debug_menu_toast_done">已启用调试菜单</string>

    <!-- Content description of the tab counter toolbar button when one tab is open -->
    <string name="tab_counter_content_description_one_tab">1 个标签页</string>
    <!-- Content description of the tab counter toolbar button when multiple tabs are open. First parameter will be replaced with the number of tabs (always more than one) -->
    <string name="tab_counter_content_description_multi_tab">%d 个标签页</string>

    <!-- Browser long press popup menu -->
    <!-- Copy the current url -->
    <string name="browser_toolbar_long_press_popup_copy">复制</string>
    <!-- Paste & go the text in the clipboard. '&amp;' is replaced with the ampersand symbol: & -->
    <string name="browser_toolbar_long_press_popup_paste_and_go">粘贴并前往</string>
    <!-- Paste the text in the clipboard -->
    <string name="browser_toolbar_long_press_popup_paste">粘贴</string>
  
    <!-- Snackbar message shown after an URL has been copied to clipboard. -->
    <string name="browser_toolbar_url_copied_to_clipboard_snackbar">网址已复制到剪贴板</string>
  
    <!-- Title text for the Add To Homescreen dialog -->
    <string name="add_to_homescreen_title">添加到主屏幕</string>
    <!-- Cancel button text for the Add to Homescreen dialog -->
    <string name="add_to_homescreen_cancel">取消</string>
    <!-- Add button text for the Add to Homescreen dialog -->
    <string name="add_to_homescreen_add">添加</string>
    <!-- Continue to website button text for the first-time Add to Homescreen dialog -->
    <string name="add_to_homescreen_continue">继续前往网站</string>
    <!-- Placeholder text for the TextView in the Add to Homescreen dialog -->
    <string name="add_to_homescreen_text_placeholder">快捷方式名称</string>

    <!-- Describes the add to homescreen functionality -->
    <string name="add_to_homescreen_description_2">您可以轻松将此网站添加到设备主屏幕，以便迅捷访问并以类似应用的体验畅享浏览。</string>

    <!-- Preference for managing the settings for logins and passwords in Fenix -->
    <string name="preferences_passwords_logins_and_passwords">密码</string>
    <!-- Preference for managing the saving of logins and passwords in Fenix -->
    <string name="preferences_passwords_save_logins">保存登录名和密码</string>
    <!-- Preference option for asking to save passwords in Fenix -->
    <string name="preferences_passwords_save_logins_ask_to_save">询问是否保存</string>
    <!-- Preference option for never saving passwords in Fenix -->
    <string name="preferences_passwords_save_logins_never_save">总不保存</string>
    <!-- Preference for autofilling saved logins in Fenix -->
    <string name="preferences_passwords_autofill">自动填写</string>
    <!-- Preference for syncing saved logins in Fenix -->
    <string name="preferences_passwords_sync_logins">同步登录信息</string>
    <!-- Preference for syncing saved logins in Fenix, when not signed in-->
    <string name="preferences_passwords_sync_logins_across_devices">跨设备同步登录信息</string>
    <!-- Syncing saved logins in Fenix needs reconnect to sync -->
    <string name="preferences_passwords_sync_logins_reconnect">重新连接</string>
    <!-- Syncing saved logins in Fenix needs login -->
    <string name="preferences_passwords_sync_logins_sign_in">登录同步服务</string>
    <!-- Preference to access list of saved logins -->
    <string name="preferences_passwords_saved_logins">保存的登录信息</string>
    <!-- Description of empty list of saved passwords. Placeholder is replaced with app name.  -->
    <string name="preferences_passwords_saved_logins_description_empty_text">您保存或同步到 %s 的登录信息将显示于此处。</string>
    <!-- Preference to access list of saved logins -->
    <string name="preferences_passwords_saved_logins_description_empty_learn_more_link">详细了解“同步”。</string>
    <!-- Preference to access list of login exceptions that we never save logins for -->
    <string name="preferences_passwords_exceptions">例外</string>
    <!-- Empty description of list of login exceptions that we never save logins for -->
    <string name="preferences_passwords_exceptions_description_empty">不保存登录名和密码的网站将显示于此处。</string>
    <!-- Description of list of login exceptions that we never save logins for -->
    <string name="preferences_passwords_exceptions_description">将不保存这些网站的登录名和密码。</string>
    <!-- Text on button to remove all saved login exceptions -->
    <string name="preferences_passwords_exceptions_remove_all">删除所有例外</string>
    <!-- Hint for search box in logins list -->
    <string name="preferences_passwords_saved_logins_search">搜索登录信息</string>
    <!-- Option to sort logins list A-Z, alphabetically -->
    <string name="preferences_passwords_saved_logins_alphabetically">字母顺序</string>
    <!-- Option to sort logins list by most recently used -->
    <string name="preferences_passwords_saved_logins_recently_used">最近使用</string>
    <!-- The header for the site that a login is for -->
    <string name="preferences_passwords_saved_logins_site">网站</string>
    <!-- The header for the username for a login -->
    <string name="preferences_passwords_saved_logins_username">用户名</string>
    <!-- The header for the password for a login -->
    <string name="preferences_passwords_saved_logins_password">密码</string>
    <!-- Message displayed in security prompt to reenter a secret pin to access saved logins -->
    <string name="preferences_passwords_saved_logins_enter_pin">重新输入您的 PIN 码</string>
    <!-- Message displayed in security prompt to access saved logins -->
    <string name="preferences_passwords_saved_logins_enter_pin_description">解锁以查看您保存的登录信息</string>
    <!-- Message displayed when a connection is insecure and we detect the user is entering a password -->
    <string name="logins_insecure_connection_warning">此连接不安全。输入的登录信息可能被窃取。</string>
    <!-- Learn more link that will link to a page with more information displayed when a connection is insecure and we detect the user is entering a password -->
    <string name="logins_insecure_connection_warning_learn_more">详细了解</string>
    <!-- Prompt message displayed when Fenix detects a user has entered a password and user decides if Fenix should save it. The first parameter is the name of the application (For example: Fenix)  -->
    <string name="logins_doorhanger_save">要将这条登录信息存入 %s 吗？</string>
    <!-- Positive confirmation that Fenix should save the new or updated login -->
    <string name="logins_doorhanger_save_confirmation">保存</string>
    <!-- Negative confirmation that Fenix should not save the new or updated login -->
    <string name="logins_doorhanger_save_dont_save">不保存</string>
    <!-- Shown in snackbar to tell user that the password has been copied -->
    <string name="logins_password_copied">密码已复制到剪贴板</string>
    <!-- Shown in snackbar to tell user that the username has been copied -->
    <string name="logins_username_copied">用户名已复制到剪贴板</string>
    <!-- Shown in snackbar to tell user that the site has been copied -->
    <string name="logins_site_copied">网站已复制到剪贴板</string>
    <!-- Content Description (for screenreaders etc) read for the button to copy a password in logins-->
    <string name="saved_logins_copy_password">复制密码</string>
    <!-- Content Description (for screenreaders etc) read for the button to clear a password while editing a login-->
    <string name="saved_logins_clear_password">清除密码</string>
    <!-- Content Description (for screenreaders etc) read for the button to copy a username in logins -->
    <string name="saved_login_copy_username">复制用户名</string>
    <!-- Content Description (for screenreaders etc) read for the button to clear a username while editing a login -->
    <string name="saved_login_clear_username">清除用户名</string>
    <!-- Content Description (for screenreaders etc) read for the button to copy a site in logins -->
    <string name="saved_login_copy_site">复制网站</string>
    <!-- Content Description (for screenreaders etc) read for the button to open a site in logins -->
    <string name="saved_login_open_site">在浏览器中打开网站</string>
    <!-- Content Description (for screenreaders etc) read for the button to reveal a password in logins -->
    <string name="saved_login_reveal_password">显示密码</string>
    <!-- Content Description (for screenreaders etc) read for the button to hide a password in logins -->
    <string name="saved_login_hide_password">隐藏密码</string>
    <!-- Message displayed in biometric prompt displayed for authentication before allowing users to view their logins -->
    <string name="logins_biometric_prompt_message">解锁以查看您保存的登录信息</string>
    <!-- Title of warning dialog if users have no device authentication set up -->
    <string name="logins_warning_dialog_title">保护您的登录名和密码</string>
    <!-- Message of warning dialog if users have no device authentication set up -->
    <string name="logins_warning_dialog_message">设置锁定方式、PIN 码或密码以保护您保存的登录名与密码，避免他人盗用。</string>
    <!-- Negative button to ignore warning dialog if users have no device authentication set up -->
    <string name="logins_warning_dialog_later">稍后</string>
    <!-- Positive button to send users to set up a pin of warning dialog if users have no device authentication set up -->
    <string name="logins_warning_dialog_set_up_now">立即设置</string>
    <!-- Title of PIN verification dialog to direct users to re-enter their device credentials to access their logins -->
    <string name="logins_biometric_prompt_message_pin">解锁您的设备</string>
    <!-- Title for Accessibility Force Enable Zoom Preference -->
    <string name="preference_accessibility_force_enable_zoom">在所有网站上缩放</string>
    <!-- Summary for Accessibility Force Enable Zoom Preference -->
    <string name="preference_accessibility_force_enable_zoom_summary">启用则允许在所有网站上进行捏合缩放，即使网站禁止该手势。</string>

    <!-- Saved logins sorting strategy menu item -by name- (if selected, it will sort saved logins alphabetically) -->
    <string name="saved_logins_sort_strategy_alphabetically">名称（A-Z）</string>
    <!-- Saved logins sorting strategy menu item -by last used- (if selected, it will sort saved logins by last used) -->
    <string name="saved_logins_sort_strategy_last_used">上次使用</string>
    <!-- Content description (not visible, for screen readers etc.): Sort saved logins dropdown menu chevron icon -->
    <string name="saved_logins_menu_dropdown_chevron_icon_content_description">排序登录信息菜单</string>

    <!-- Credit Cards Autofill -->
    <!-- Preference and title for managing the settings for credit cards -->
    <string name="preferences_credit_cards">信用卡</string>
    <!-- Preference for saving and autofilling credit cards -->
<<<<<<< HEAD
    <string name="preferences_credit_cards_save_and_autofill_cards">保存并自动填充信用卡信息</string>
    <!-- Preference summary for saving and autofilling credit card data -->
    <string name="preferences_credit_cards_save_and_autofill_cards_summary">数据已加密</string>
    <!-- Preference option for syncing credit cards across devices. This is displayed when the user is not signed into sync -->
    <string name="preferences_credit_cards_sync_cards_across_devices">跨设备同步信用卡信息</string>
=======
    <string name="preferences_credit_cards_save_and_autofill_cards">保存并自动填充卡片信息</string>
    <!-- Preference summary for saving and autofilling credit card data -->
    <string name="preferences_credit_cards_save_and_autofill_cards_summary">数据已加密</string>
    <!-- Preference option for syncing credit cards across devices. This is displayed when the user is not signed into sync -->
    <string name="preferences_credit_cards_sync_cards_across_devices">跨设备同步卡片信息</string>
    <!-- Preference option for syncing credit cards across devices. This is displayed when the user is signed into sync -->
    <string name="preferences_credit_cards_sync_cards">同步卡片信息</string>
>>>>>>> edea181c
    <!-- Preference option for adding a credit card -->
    <string name="preferences_credit_cards_add_credit_card">添加信用卡</string>

    <!-- Preference option for managing saved credit cards -->
<<<<<<< HEAD
    <string name="preferences_credit_cards_manage_saved_cards">管理存放的信用卡</string>
    <!-- Title of the "Add card" screen -->
    <string name="credit_cards_add_card">添加信用卡</string>
=======
    <string name="preferences_credit_cards_manage_saved_cards">管理保存的卡片</string>
    <!-- Title of the "Add card" screen -->
    <string name="credit_cards_add_card">添加信用卡</string>
    <!-- Title of the "Edit card" screen -->
    <string name="credit_cards_edit_card">编辑卡片</string>
>>>>>>> edea181c
    <!-- The header for the card number of a credit card -->
    <string name="credit_cards_card_number">卡号</string>
    <!-- The header for the expiration date of a credit card -->
    <string name="credit_cards_expiration_date">失效日期</string>
    <!-- The header for the name on the credit card -->
    <string name="credit_cards_name_on_card">卡上姓名</string>
    <!-- The header for the nickname for a credit card -->
    <string name="credit_cards_card_nickname">卡的昵称</string>
<<<<<<< HEAD
    <!-- The text for the "Delete card" button for deleting a credit card -->
    <string name="credit_cards_delete_card_button">删除此卡</string>
=======
    <!-- The text for the "Delete card" menu item for deleting a credit card -->
    <string name="credit_cards_menu_delete_card">删除卡片</string>
    <!-- The text for the "Delete card" button for deleting a credit card -->
    <string name="credit_cards_delete_card_button">删除卡片</string>
>>>>>>> edea181c
    <!-- The title for the "Save" menu item for saving a credit card -->
    <string name="credit_cards_menu_save">保存</string>
    <!-- The text for the "Save" button for saving a credit card -->
    <string name="credit_cards_save_button">保存</string>
    <!-- The text for the "Cancel" button for cancelling adding or updating a credit card -->
    <string name="credit_cards_cancel_button">取消</string>

    <!-- Title of the "Saved cards" screen -->
<<<<<<< HEAD
    <string name="credit_cards_saved_cards">存放的信用卡</string>
=======
    <string name="credit_cards_saved_cards">保存的卡片</string>

    <!-- Error message for credit card number validation -->
    <string name="credit_cards_number_validation_error_message">请输入有效的信用卡卡号</string>
>>>>>>> edea181c

    <!-- Title of the Add search engine screen -->
    <string name="search_engine_add_custom_search_engine_title">添加搜索引擎</string>
    <!-- Title of the Edit search engine screen -->
    <string name="search_engine_edit_custom_search_engine_title">编辑搜索引擎</string>
    <!-- Content description (not visible, for screen readers etc.): Title for the button to add a search engine in the action bar -->
    <string name="search_engine_add_button_content_description">添加</string>
    <!-- Content description (not visible, for screen readers etc.): Title for the button to save a search engine in the action bar -->
    <string name="search_engine_add_custom_search_engine_edit_button_content_description">保存</string>
    <!-- Text for the menu button to edit a search engine -->
    <string name="search_engine_edit">编辑</string>
    <!-- Text for the menu button to delete a search engine -->
    <string name="search_engine_delete">删除</string>

    <!-- Text for the button to create a custom search engine on the Add search engine screen -->
    <string name="search_add_custom_engine_label_other">其他</string>
    <!-- Placeholder text shown in the Search Engine Name TextField before a user enters text -->
    <string name="search_add_custom_engine_name_hint">名称</string>
    <!-- Placeholder text shown in the Search String TextField before a user enters text -->
    <string name="search_add_custom_engine_search_string_hint">搜索字符串</string>
    <!-- Description text for the Search String TextField. The %s is part of the string -->
    <string name="search_add_custom_engine_search_string_example">用“%s”替换查询关键字。示例：\nhttps://www.google.com/search?q=%s</string>
    <!-- Text for the button to learn more about adding a custom search engine -->
    <string name="search_add_custom_engine_learn_more_label">详细了解</string>

    <!-- Accessibility description for the form in which details about the custom search engine are entered -->
    <string name="search_add_custom_engine_form_description">自定义搜索引擎信息</string>
    <!-- Accessibility description for the 'Learn more' link -->
    <string name="search_add_custom_engine_learn_more_description">链接至“详细了解”</string>

    <!-- Text shown when a user leaves the name field empty -->
    <string name="search_add_custom_engine_error_empty_name">输入搜索引擎名称</string>
    <!-- Text shown when a user tries to add a search engine that already exists -->
    <string name="search_add_custom_engine_error_existing_name">已存在名称为“%s”的搜索引擎。</string>
    <!-- Text shown when a user leaves the search string field empty -->
    <string name="search_add_custom_engine_error_empty_search_string">输入搜索字符串</string>
    <!-- Text shown when a user leaves out the required template string -->
    <string name="search_add_custom_engine_error_missing_template">请检查搜索字符串与示例格式是否匹配</string>
    <!-- Text shown when we aren't able to validate the custom search query. The first parameter is the url of the custom search engine -->
    <string name="search_add_custom_engine_error_cannot_reach">连接到“%s”时出错</string>
    <!-- Text shown when a user creates a new search engine -->
    <string name="search_add_custom_engine_success_message">已创建 %s</string>
    <!-- Text shown when a user successfully edits a custom search engine -->
    <string name="search_edit_custom_engine_success_message">已保存 %s</string>
    <!-- Text shown when a user successfully deletes a custom search engine -->
    <string name="search_delete_search_engine_success_message">已删除 %s</string>

    <!-- Title text shown for the migration screen to the new browser. Placeholder replaced with app name -->
    <string name="migration_title">欢迎使用焕然一新的 %s</string>
    <!-- Description text followed by a list of things migrating (e.g. Bookmarks, History). Placeholder replaced with app name-->
    <string name="migration_description">这是我们完全重新打造的浏览器，性能卓越，功能俱全，遨游网络更加得心应手。\n\n稍候片刻，我们正在更新 %s 的</string>
    <!-- Text on the disabled button while in progress. Placeholder replaced with app name -->
    <string name="migration_updating_app_button_text">正在更新 %s…</string>
    <!-- Text on the enabled button. Placeholder replaced with app name-->
    <string name="migration_update_app_button">启动 %s</string>
    <!-- Accessibility description text for a completed migration item -->
    <string name="migration_icon_description">数据迁移完成</string>
    <!--Text on list of migrated items (e.g. Settings, History, etc.)-->
    <string name="migration_text_passwords">密码</string>

    <!-- Heading for the instructions to allow a permission -->
    <string name="phone_feature_blocked_intro">若要允许：</string>
    <!-- First step for the allowing a permission -->
    <string name="phone_feature_blocked_step_settings">1. 前往 Android 设置</string>
    <!-- Second step for the allowing a permission -->
    <string name="phone_feature_blocked_step_permissions"><![CDATA[2. 点按<b>权限</b>]]></string>
    <!-- Third step for the allowing a permission (Fore example: Camera) -->
    <string name="phone_feature_blocked_step_feature"><![CDATA[3. 开启<b>%1$s</b>权限]]></string>

    <!-- Label that indicates a site is using a secure connection -->
    <string name="quick_settings_sheet_secure_connection">安全连接</string>
    <!-- Label that indicates a site is using a insecure connection -->
    <string name="quick_settings_sheet_insecure_connection">不安全连接</string>
    <!-- Confirmation message for a dialog confirming if the user wants to delete all the permissions for all sites-->
    <string name="confirm_clear_permissions_on_all_sites">您确定要清除所有网站的所有权限吗？</string>
    <!-- Confirmation message for a dialog confirming if the user wants to delete all the permissions for a site-->
    <string name="confirm_clear_permissions_site">您确定要清除此网站的所有权限吗？</string>
    <!-- Confirmation message for a dialog confirming if the user wants to set default value a permission for a site-->
    <string name="confirm_clear_permission_site">您确定要清除此网站的这个权限吗？</string>
    <!-- label shown when there are not site exceptions to show in the site exception settings -->
    <string name="no_site_exceptions">无网站例外</string>
    <!-- Label for the Pocket default top site -->
    <string name="pocket_top_articles">热门文章</string>
    <!-- Bookmark deletion confirmation -->
    <string name="bookmark_deletion_confirmation">您确定要删除此书签吗？</string>
    <!-- Browser menu button that adds a top site to the home fragment -->
    <string name="browser_menu_add_to_top_sites">添加至常用网站</string>
    <!-- text shown before the issuer name to indicate who its verified by, parameter is the name of
     the certificate authority that verified the ticket-->
    <string name="certificate_info_verified_by">验证者：%1$s</string>
    <!-- Login overflow menu delete button -->
    <string name="login_menu_delete_button">删除</string>
    <!-- Login overflow menu edit button -->
    <string name="login_menu_edit_button">编辑</string>
    <!-- Message in delete confirmation dialog for logins -->
    <string name="login_deletion_confirmation">您确定要删除此登录信息吗？</string>
    <!-- Positive action of a dialog asking to delete  -->
    <string name="dialog_delete_positive">删除</string>
    <!--  The saved login options menu description. -->
    <string name="login_options_menu">登录选项</string>
    <!--  The editable text field for a login's web address. -->
    <string name="saved_login_hostname_description">登录信息中的网址输入框。</string>
    <!--  The editable text field for a login's username. -->
    <string name="saved_login_username_description">登录信息中的用户名输入框。</string>
    <!--  The editable text field for a login's password. -->
    <string name="saved_login_password_description">登录信息中的密码输入框。</string>
    <!--  The button description to save changes to an edited login. -->
    <string name="save_changes_to_login">保存编辑过的登录信息。</string>
    <!--  The button description to discard changes to an edited login. -->
    <string name="discard_changes">放弃更改</string>
    <!--  The page title for editing a saved login. -->
    <string name="edit">编辑</string>
    <!--  The error message in edit login view when password field is blank. -->
    <string name="saved_login_password_required">需要密码</string>
    <!-- Voice search button content description  -->
    <string name="voice_search_content_description">语音搜索</string>
    <!-- Voice search prompt description displayed after the user presses the voice search button -->
    <string name="voice_search_explainer">现在请讲</string>

    <!--  The error message in edit login view when a duplicate username exists. -->
    <string name="saved_login_duplicate">已有同用户名的登录信息存在</string>

    <!-- Synced Tabs -->
    <!-- Text displayed to ask user to connect another device as no devices found with account -->
    <string name="synced_tabs_connect_another_device">绑定其他设备</string>
    <!-- Text displayed asking user to re-authenticate -->
    <string name="synced_tabs_reauth">请重新验证。</string>
    <!-- Text displayed when user has disabled tab syncing in Firefox Sync Account -->
    <string name="synced_tabs_enable_tab_syncing">请启用标签页同步。</string>
    <!-- Text displayed when user has no tabs that have been synced -->
    <string name="synced_tabs_no_tabs">您其他设备上的 Firefox 没有打开任何标签页。</string>
    <!-- Text displayed in the synced tabs screen when a user is not signed in to Firefox Sync describing Synced Tabs -->
    <string name="synced_tabs_sign_in_message">查看您其他设备上的标签页列表。</string>
    <!-- Text displayed on a button in the synced tabs screen to link users to sign in when a user is not signed in to Firefox Sync -->
    <string name="synced_tabs_sign_in_button">登录同步服务</string>

    <!-- The text displayed when a synced device has no tabs to show in the list of Synced Tabs. -->
    <string name="synced_tabs_no_open_tabs">没有打开的标签页</string>

    <!-- Top Sites -->
    <!-- Title text displayed in the dialog when top sites limit is reached. -->
    <string name="top_sites_max_limit_title">超出常用网站限制</string>
    <!-- Content description text displayed in the dialog when top sites limit is reached. -->
    <string name="top_sites_max_limit_content_2">若要添加新的常用站点，需先移除一个。请轻触并按住，然后选择移除。</string>
    <!-- Confirmation dialog button text when top sites limit is reached. -->
    <string name="top_sites_max_limit_confirmation_button">我知道了</string>

    <!-- Label for the show most visited sites preference -->
    <string name="top_sites_toggle_top_frecent_sites">显示最常访问的网站</string>

    <!-- Title text displayed in the rename top site dialog. -->
	<string name="top_sites_rename_dialog_title">名称</string>
	<!-- Hint for renaming title of a top site -->
	<string name="top_site_name_hint">常用网站名称</string>
	<!-- Button caption to confirm the renaming of the top site. -->
	<string name="top_sites_rename_dialog_ok">确定</string>
	<!-- Dialog button text for canceling the rename top site prompt. -->
	<string name="top_sites_rename_dialog_cancel">取消</string>

    <!-- Default browser experiment -->
    <string name="default_browser_experiment_card_text">将网站、电子邮件及聊天工具中的链接设为在 Firefox 中自动打开。</string>

    <!-- Content description for close button in collection placeholder. -->
    <string name="remove_home_collection_placeholder_content_description">移除</string>

    <!-- Content description radio buttons with a link to more information -->
    <string name="radio_preference_info_content_description">点击了解更多信息</string>

    <!-- Content description for the action bar "up" button -->
    <string name="action_bar_up_description">向上导航</string>

    <!-- Content description for privacy content close button -->
    <string name="privacy_content_close_button_content_description">关闭</string>

</resources><|MERGE_RESOLUTION|>--- conflicted
+++ resolved
@@ -1019,11 +1019,6 @@
     <string name="share_link_all_apps_subheader">所有动作</string>
     <!-- Sub-header in the dialog to share a link to an app from the most-recent sorted list -->
     <string name="share_link_recent_apps_subheader">最近使用</string>
-<<<<<<< HEAD
-    <!-- An string shown when an account is signed in where %1$s is a placeholder for the email-->
-    <string name="sync_signed_as">已登录为 %1$s</string>
-=======
->>>>>>> edea181c
     <!-- An option from the three dot menu to into sync -->
     <string name="sync_menu_sign_in">登录同步服务</string>
     <!-- An option from the share dialog to sign into sync -->
@@ -1597,13 +1592,6 @@
     <!-- Preference and title for managing the settings for credit cards -->
     <string name="preferences_credit_cards">信用卡</string>
     <!-- Preference for saving and autofilling credit cards -->
-<<<<<<< HEAD
-    <string name="preferences_credit_cards_save_and_autofill_cards">保存并自动填充信用卡信息</string>
-    <!-- Preference summary for saving and autofilling credit card data -->
-    <string name="preferences_credit_cards_save_and_autofill_cards_summary">数据已加密</string>
-    <!-- Preference option for syncing credit cards across devices. This is displayed when the user is not signed into sync -->
-    <string name="preferences_credit_cards_sync_cards_across_devices">跨设备同步信用卡信息</string>
-=======
     <string name="preferences_credit_cards_save_and_autofill_cards">保存并自动填充卡片信息</string>
     <!-- Preference summary for saving and autofilling credit card data -->
     <string name="preferences_credit_cards_save_and_autofill_cards_summary">数据已加密</string>
@@ -1611,22 +1599,15 @@
     <string name="preferences_credit_cards_sync_cards_across_devices">跨设备同步卡片信息</string>
     <!-- Preference option for syncing credit cards across devices. This is displayed when the user is signed into sync -->
     <string name="preferences_credit_cards_sync_cards">同步卡片信息</string>
->>>>>>> edea181c
     <!-- Preference option for adding a credit card -->
     <string name="preferences_credit_cards_add_credit_card">添加信用卡</string>
 
     <!-- Preference option for managing saved credit cards -->
-<<<<<<< HEAD
-    <string name="preferences_credit_cards_manage_saved_cards">管理存放的信用卡</string>
-    <!-- Title of the "Add card" screen -->
-    <string name="credit_cards_add_card">添加信用卡</string>
-=======
     <string name="preferences_credit_cards_manage_saved_cards">管理保存的卡片</string>
     <!-- Title of the "Add card" screen -->
     <string name="credit_cards_add_card">添加信用卡</string>
     <!-- Title of the "Edit card" screen -->
     <string name="credit_cards_edit_card">编辑卡片</string>
->>>>>>> edea181c
     <!-- The header for the card number of a credit card -->
     <string name="credit_cards_card_number">卡号</string>
     <!-- The header for the expiration date of a credit card -->
@@ -1635,15 +1616,10 @@
     <string name="credit_cards_name_on_card">卡上姓名</string>
     <!-- The header for the nickname for a credit card -->
     <string name="credit_cards_card_nickname">卡的昵称</string>
-<<<<<<< HEAD
-    <!-- The text for the "Delete card" button for deleting a credit card -->
-    <string name="credit_cards_delete_card_button">删除此卡</string>
-=======
     <!-- The text for the "Delete card" menu item for deleting a credit card -->
     <string name="credit_cards_menu_delete_card">删除卡片</string>
     <!-- The text for the "Delete card" button for deleting a credit card -->
     <string name="credit_cards_delete_card_button">删除卡片</string>
->>>>>>> edea181c
     <!-- The title for the "Save" menu item for saving a credit card -->
     <string name="credit_cards_menu_save">保存</string>
     <!-- The text for the "Save" button for saving a credit card -->
@@ -1652,14 +1628,10 @@
     <string name="credit_cards_cancel_button">取消</string>
 
     <!-- Title of the "Saved cards" screen -->
-<<<<<<< HEAD
-    <string name="credit_cards_saved_cards">存放的信用卡</string>
-=======
     <string name="credit_cards_saved_cards">保存的卡片</string>
 
     <!-- Error message for credit card number validation -->
     <string name="credit_cards_number_validation_error_message">请输入有效的信用卡卡号</string>
->>>>>>> edea181c
 
     <!-- Title of the Add search engine screen -->
     <string name="search_engine_add_custom_search_engine_title">添加搜索引擎</string>
