<?xml version="1.0" encoding="utf-8"?>
<resources xmlns:tools="http://schemas.android.com/tools" xmlns:moz="http://mozac.org/tools">
    <!-- App name for private browsing mode. The first parameter is the name of the app defined in app_name (for example: Fenix)-->
    <string name="app_name_private_5">%s’a veşartî</string>
    <!-- App name for private browsing mode. The first parameter is the name of the app defined in app_name (for example: Fenix)-->
    <string name="app_name_private_4">%s (Veşartî)</string>


    <!-- Home Fragment -->
    <!-- Content description (not visible, for screen readers etc.): "Three dot" menu button. -->
    <string name="content_description_menu">Vebijarkên zêdetir</string>
    <!-- Content description (not visible, for screen readers etc.): "Private Browsing" menu button. -->
    <string name="content_description_private_browsing_button">Gerîna veşartî veke</string>
    <!-- Content description (not visible, for screen readers etc.): "Private Browsing" menu button. -->
    <string name="content_description_disable_private_browsing_button">Gerîna veşartî bigire</string>
    <!-- Placeholder text shown in the search bar before a user enters text -->
    <string name="search_hint">Lêgerîn an jî navnîşan</string>
    <!-- Placeholder text shown in search bar when using history search -->
    <string name="history_search_hint">Raboriya lêgerînê</string>
    <!-- Placeholder text shown in search bar when using bookmarks search -->
    <string name="bookmark_search_hint">Di bijareyan de bigere</string>
    <!-- Placeholder text shown in search bar when using tabs search -->
    <string name="tab_search_hint">Di hilpekînan de bigere</string>
    <!-- Placeholder text shown in the search bar when using application search engines -->
    <string name="application_search_hint">Peyvên lêgerînê binivîse</string>
    <!-- No Open Tabs Message Description -->
    <string name="no_open_tabs_description">Hilpekînên te yên vekirî ew ê li vir bên nîşandan.</string>
    <!-- No Private Tabs Message Description -->
    <string name="no_private_tabs_description">Hilpekînên te yên veşartî ew ê li vir bên nîşandan.</string>
    <!-- Tab tray multi select title in app bar. The first parameter is the number of tabs selected -->
    <string name="tab_tray_multi_select_title">%1$d hilpekîn hatin bijartin</string>
    <!-- Label of button in create collection dialog for creating a new collection  -->
    <string name="tab_tray_add_new_collection">Koleksiyona nû tevlî bike</string>
    <!-- Label of editable text in create collection dialog for naming a new collection  -->
    <string name="tab_tray_add_new_collection_name">Nav</string>
    <!-- Label of button in save to collection dialog for selecting a current collection  -->
    <string name="tab_tray_select_collection">Koleksiyonê hilbijêre</string>
    <!-- Content description for close button while in multiselect mode in tab tray -->
    <string name="tab_tray_close_multiselect_content_description">Ji moda bijartina-pir derkeve</string>
    <!-- Content description for save to collection button while in multiselect mode in tab tray -->
    <string name="tab_tray_collection_button_multiselect_content_description">Hilpekînên bijartî li koleksiyonê qeyd bike</string>

    <!-- Content description on checkmark while tab is selected in multiselect mode in tab tray -->
    <string name="tab_tray_multiselect_selected_content_description">Hate bijartin</string>

    <!-- Home - Recently saved bookmarks -->
    <!-- Title for the home screen section with recently saved bookmarks. -->
<<<<<<< HEAD
    <string moz:RemovedIn="106" name="recent_bookmarks_title" tools:ignore="UnusedResources">Bijareyên dawiyê</string>

    <!-- Title for the home screen section with recently saved bookmarks. -->
=======
>>>>>>> 68970841
    <string name="recently_saved_title">Tomarbûnên dawî</string>
    <!-- Content description for the button which navigates the user to show all of their saved bookmarks. -->
    <string name="recently_saved_show_all_content_description_2">Hemû hilpekînên tomarkirî nîşan bide</string>

    <!-- Text for the menu button to remove a recently saved bookmark from the user's home screen -->
    <string name="recently_saved_menu_item_remove">Rake</string>

    <!-- About content. The first parameter is the name of the application. (For example: Fenix) -->
    <string name="about_content">%1$s berhemeke @fork-maintainersyê ye.</string>

    <!-- Private Browsing -->
    <!-- Explanation for private browsing displayed to users on home view when they first enable private mode
        The first parameter is the name of the app defined in app_name (for example: Fenix) -->
    <string name="private_browsing_placeholder_description_2">
        %1$s, dema ku te hilpekînên veşartî girtin an jî tu ji sepanê derket ew ê raboriya te ya gerîn û lêgerînê ji hilpekînên veşartî bên paqijkirin. Ev, rê li ber şopandina te ya ji aliyê malper û peydakerên servîsê ve nagirê lê heke hin kesên din ên vê cîhazê bi kar tînin hebin ew ê bihêle ku tu raboriya xwe ji wan veşêrî.</string>
    <string name="private_browsing_common_myths">
       Efsaneyên berbelav ên têkildarî gerîna veşartî
    </string>

    <!-- Private mode shortcut "contextual feature recommendation" (CFR) -->
    <!-- Text for the main message -->
    <string name="cfr_message">Ji bo ku tu ji ekrana xwe ya Destpêkê hilpekîneke veşartî vekî, kurterêyekê tevlî bike.</string>
    <!-- Text for the positive button -->
    <string name="cfr_pos_button_text">Kurterêyê tevlî bike</string>
    <!-- Text for the negative button -->
    <string name="cfr_neg_button_text">Na, spas</string>

    <!-- Open in App "contextual feature recommendation" (CFR) -->
    <!-- Text for the info message. The first parameter is the name of the application.-->
    <string name="open_in_app_cfr_info_message_2">Tu dikarî  %1$s`ê wisa eyar bikî ku girêdank xweber di appan de vebin.</string>
    <!-- Text for the positive action button -->
    <string name="open_in_app_cfr_positive_button_text">Here sazkariyan</string>
    <!-- Text for the negative action button -->
    <string name="open_in_app_cfr_negative_button_text">Bigire</string>

    <!-- Content description for close button used in "contextual feature recommendation" (CFR) popups -->
    <string name="cfr_dismiss_button_default_content_description">Bigire</string>

<<<<<<< HEAD
=======
    <!-- Total cookie protection "contextual feature recommendation" (CFR) -->
    <!-- Text for the message displayed in the contextual feature recommendation popup promoting the total cookie protection feature. -->
    <string name="tcp_cfr_message">Fonksiyona me ya ewlekariyê ya heta niha herî xurt, kodên şopandinê yên di navbera malperan de îzole dike.</string>
>>>>>>> 68970841
    <!-- Text displayed that links to website containing documentation about the "Total cookie protection" feature. -->
    <string name="tcp_cfr_learn_more">Li ser parastina xurekan a giştî agahî bistîne</string>

    <!-- Text for the info dialog when camera permissions have been denied but user tries to access a camera feature. -->
    <string name="camera_permissions_needed_message">Gihîna li kamerayê hewce ye. Here sazkariyên Androidê ji beşa destûran, destûrê bide.</string>
    <!-- Text for the positive action button to go to Android Settings to grant permissions. -->
    <string name="camera_permissions_needed_positive_button_text">Here sazkariyan</string>
    <!-- Text for the negative action button to dismiss the dialog. -->
    <string name="camera_permissions_needed_negative_button_text">Bigire</string>

    <!-- Text for the banner message to tell users about our auto close feature. -->
    <string name="tab_tray_close_tabs_banner_message">Hilpekînên vekirî yên ku di ser wan re roj, hefte an jî meh derbas bûne tu dikarî wan bixweber bidî girtin.</string>
    <!-- Text for the positive action button to go to Settings for auto close tabs. -->
    <string name="tab_tray_close_tabs_banner_positive_button_text">Vebijarkan bibîne</string>
    <!-- Text for the negative action button to dismiss the Close Tabs Banner. -->
    <string name="tab_tray_close_tabs_banner_negative_button_text">Bigire</string>


    <!-- Text for the banner message to tell users about our inactive tabs feature. -->
    <string name="tab_tray_inactive_onboarding_message">Hilpekînên te du hefte venekirine dikevin vê derê.</string>
    <!-- Text for the action link to go to Settings for inactive tabs. -->
    <string name="tab_tray_inactive_onboarding_button_text">Di sazkariyan de bigire</string>


    <!-- Text for title for the auto-close dialog of the inactive tabs. -->
    <string name="tab_tray_inactive_auto_close_title">Bila piştî mehekê xweber bigire?</string>
    <!-- Text for the body for the auto-close dialog of the inactive tabs.
        The first parameter is the name of the application.-->
    <string name="tab_tray_inactive_auto_close_body_2"> %1$s dikare hilpekînên te di meha borî de venekirine bigire.</string>
    <!-- Content description for close button in the auto-close dialog of the inactive tabs. -->
    <string name="tab_tray_inactive_auto_close_button_content_description">Bigire</string>

    <!-- Text for turn on auto close tabs button in the auto-close dialog of the inactive tabs. -->
    <string name="tab_tray_inactive_turn_on_auto_close_button_2">Girtina xweber veke</string>


    <!-- Home screen icons - Long press shortcuts -->
    <!-- Shortcut action to open new tab -->
    <string name="home_screen_shortcut_open_new_tab_2">Hilpekîna nû</string>
    <!-- Shortcut action to open new private tab -->
    <string name="home_screen_shortcut_open_new_private_tab_2">Hilpekîna veşartî ya nû</string>

    <!-- Recent Tabs -->
    <!-- Header text for jumping back into the recent tab in the home screen -->
    <string name="recent_tabs_header">vegere</string>
    <!-- Button text for showing all the tabs in the tabs tray -->
    <string name="recent_tabs_show_all">Gişî nîşan bide</string>

    <!-- Content description for the button which navigates the user to show all recent tabs in the tabs tray. -->
    <string name="recent_tabs_show_all_content_description_2">Bişkoka hemû hilpekînên kevn nîşan bide</string>

    <!-- Text for button in synced tab card that opens synced tabs tray -->
    <string name="recent_tabs_see_all_synced_tabs_button_text">Hemû hilpekînên senkronîzekirî bibîne</string>
    <!-- Accessibility description for device icon used for recent synced tab -->
    <string name="recent_tabs_synced_device_icon_content_description">Alava senkronîzekirî</string>
    <!-- Text for the dropdown menu to remove a recent synced tab from the homescreen -->
    <string name="recent_synced_tab_menu_item_remove">Rake</string>
    <!-- Text for the menu button to remove a grouped highlight from the user's browsing history
         in the Recently visited section -->
    <string name="recent_tab_menu_item_remove">Rake</string>

    <!-- History Metadata -->
    <!-- Header text for a section on the home screen that displays grouped highlights from the
         user's browsing history, such as topics they have researched or explored on the web -->
    <string name="history_metadata_header_2">Seredanên dawî</string>
    <!-- Text for the menu button to remove a grouped highlight from the user's browsing history
         in the Recently visited section -->
    <string name="recently_visited_menu_item_remove">Rake</string>

    <!-- Content description for the button which navigates the user to show all of their history. -->
    <string name="past_explorations_show_all_content_description_2">Hemî gerên berê nîşan bide</string>

    <!-- Browser Fragment -->
    <!-- Content description (not visible, for screen readers etc.): Navigate backward (browsing history) -->
    <string name="browser_menu_back">Paşve</string>
    <!-- Content description (not visible, for screen readers etc.): Navigate forward (browsing history) -->
    <string name="browser_menu_forward">Pêşve</string>
    <!-- Content description (not visible, for screen readers etc.): Refresh current website -->
    <string name="browser_menu_refresh">Nû bike</string>
    <!-- Content description (not visible, for screen readers etc.): Stop loading current website -->
    <string name="browser_menu_stop">Rawestîne</string>
    <!-- Browser menu button that opens the addon manager -->
    <string name="browser_menu_add_ons">Pêvek</string>
    <!-- Text displayed when there are no add-ons to be shown -->
    <string name="no_add_ons">Ti pêvek li vir tune</string>
    <!-- Browser menu button that sends a user to help articles -->
    <string name="browser_menu_help">Alîkarî</string>
    <!-- Browser menu button that sends a to a the what's new article -->
    <string name="browser_menu_whats_new">Çi tiştên nû hene?</string>
    <!-- Browser menu button that opens the settings menu -->
    <string name="browser_menu_settings">Sazkarî</string>
    <!-- Browser menu button that opens a user's library -->
    <string name="browser_menu_library">Pirtûkxane</string>
    <!-- Browser menu toggle that requests a desktop site -->
    <string name="browser_menu_desktop_site">Malpera sermaseyê</string>
    <!-- Browser menu toggle that adds a shortcut to the site on the device home screen. -->
    <string name="browser_menu_add_to_homescreen">Tevlî ekrana destpêkê bike</string>
    <!-- Browser menu toggle that installs a Progressive Web App shortcut to the site on the device home screen. -->
    <string name="browser_menu_install_on_homescreen">Saz bike</string>
    <!-- Content description (not visible, for screen readers etc.) for the Resync tabs button -->
    <string name="resync_button_content_description">Dîsa senkronîze bike</string>
    <!-- Browser menu button that opens the find in page menu -->
    <string name="browser_menu_find_in_page">Di rûpelê de bibîne</string>
    <!-- Browser menu button that saves the current tab to a collection -->
    <string name="browser_menu_save_to_collection_2">Li koleksiyonê tomar bike</string>
    <!-- Browser menu button that open a share menu to share the current site -->
    <string name="browser_menu_share">Parve bike</string>
    <!-- Browser menu button shown in custom tabs that opens the current tab in Fenix
        The first parameter is the name of the app defined in app_name (for example: Fenix) -->
    <string name="browser_menu_open_in_fenix">Di %1$s de veke</string>
    <!-- Browser menu text shown in custom tabs to indicate this is a Fenix tab
        The first parameter is the name of the app defined in app_name (for example: Fenix) -->
    <string name="browser_menu_powered_by">Bihêzkirin ji aliyê %1$s</string>
    <!-- Browser menu text shown in custom tabs to indicate this is a Fenix tab
        The first parameter is the name of the app defined in app_name (for example: Fenix) -->
    <string name="browser_menu_powered_by2">Bihêzkirin ji aliyê %1$s</string>
    <!-- Browser menu button to put the current page in reader mode -->
    <string name="browser_menu_read">Moda xwînerê</string>
    <!-- Browser menu button content description to close reader mode and return the user to the regular browser -->
    <string name="browser_menu_read_close">Moda xwînerê bigire</string>
    <!-- Browser menu button to open the current page in an external app -->
    <string name="browser_menu_open_app_link">Di sepanê de veke</string>
    <!-- Browser menu button to show reader view appearance controls e.g. the used font type and size -->
    <string name="browser_menu_customize_reader_view">Moda xwînerê taybet bike</string>
    <!-- Browser menu label for adding a bookmark -->
    <string name="browser_menu_add">Lê zêde bike</string>
    <!-- Browser menu label for editing a bookmark -->
    <string name="browser_menu_edit">Serast bike</string>

    <!-- Button shown on the home page that opens the Customize home settings -->
    <string name="browser_menu_customize_home_1">Serûpelê taybet bike</string>
    <!-- Browser Toolbar -->
    <!-- Content description for the Home screen button on the browser toolbar -->
    <string name="browser_toolbar_home">Ekrana sereke</string>

    <!-- Locale Settings Fragment -->
    <!-- Content description for tick mark on selected language -->
    <string name="a11y_selected_locale_content_description">Zimanê hilbijartî</string>


    <!-- Text for default locale item -->
    <string name="default_locale_text">Zimanê cîhazê</string>
    <!-- Placeholder text shown in the search bar before a user enters text -->
    <string name="locale_search_hint">Li zimanan bigere</string>

    <!-- Search Fragment -->
    <!-- Button in the search view that lets a user search by scanning a QR code -->
    <string name="search_scan_button">Kodê bixwîne</string>
    <!-- Button in the search view that lets a user change their search engine -->
    <string name="search_engine_button">Motora lêgerînê</string>
    <!-- Button in the search view when shortcuts are displayed that takes a user to the search engine settings -->
    <string name="search_shortcuts_engine_settings">Sazkariyên motora lêgerînê</string>
    <!-- Button in the search view that lets a user navigate to the site in their clipboard -->
    <string name="awesomebar_clipboard_title">Girêdanê ji panoyê bîne</string>
    <!-- Button in the search suggestions onboarding that allows search suggestions in private sessions -->
    <string name="search_suggestions_onboarding_allow_button">Destûrê bide</string>
    <!-- Button in the search suggestions onboarding that does not allow search suggestions in private sessions -->
    <string name="search_suggestions_onboarding_do_not_allow_button">Destûrê nede</string>
    <!-- Search suggestion onboarding hint title text -->
    <string name="search_suggestions_onboarding_title">Bila pêşniyarên lêgerînê di rûniştina veşartî de werin pêş te?</string>
    <!-- Search suggestion onboarding hint description text, first parameter is the name of the app defined in app_name (for example: Fenix)-->
    <string name="search_suggestions_onboarding_text">%s dê hemû tiştên tu li darika navnîşanan binivîsî bi motora te ya lêgerînê ya derbasdar re parve bike.</string>

    <!-- Search engine suggestion title text. The first parameter is the name of teh suggested engine-->
    <string name="search_engine_suggestions_title">Bi %s bigere</string>
    <!-- Search engine suggestion description text -->
    <string name="search_engine_suggestions_description">Lêgerînê rasterast ji darikê navnîşanan bike</string>

    <!-- Menu option in the search selector menu to open the search settings -->
    <string name="search_settings_menu_item">Eyarên lêgerînê</string>

    <!-- Header text for the search selector menu -->
    <string moz:RemovedIn="109" name="search_header_menu_item" tools:ignore="UnusedResources">Lêgerîna niha:</string>

    <!-- Home onboarding -->
<<<<<<< HEAD
    <!-- Onboarding home screen dialog title text. The first parameter is the name of the application.-->
    <string moz:RemovedIn="106" name="onboarding_home_screen_title_3" tools:ignore="UnusedResources">Tiştên nû yên  %1$s`ê</string>
    <!-- Onboarding home screen dialog description text. -->
    <string moz:RemovedIn="106" name="onboarding_home_screen_description_2" tools:ignore="UnusedResources">Niha hêsantir e ku vegerî ciyê lê mayî.</string>
    <!-- Onboarding home screen dialog title text for the home section. The first parameter is the name of the application.-->
    <string moz:RemovedIn="106" name="onboarding_home_screen_section_home_title_3" tools:ignore="UnusedResources">Serûpela  %1$s `ê ya şexsîkirî</string>
    <!-- Onboarding home screen dialog description text for the home section. -->
    <string moz:RemovedIn="106" name="onboarding_home_screen_section_home_description_2" tools:ignore="UnusedResources">Here hilpekînên xwe yên vekirî, bijareyan û mêjûya lêgerînê.</string>
    <!-- Onboarding home screen dialog description text for the tab tray section. -->
    <string moz:RemovedIn="106" name="onboarding_home_screen_section_cleaner_tab_tray_title_2" tools:ignore="UnusedResources">Hilpekînên serhevedayî</string>

    <!-- Onboarding home screen dialog description text for the tab tray section. -->
    <string moz:RemovedIn="106" name="onboarding_home_screen_section_cleaner_tab_tray_description_2" tools:ignore="UnusedResources">Bi pergala nû ya hilpekînan û hilpekînên xweber tên girtin tevliheviyê ji holê rakin.</string>
    <!-- Onboarding home screen dialog description text for the history section. -->
    <string moz:RemovedIn="106" name="onboarding_home_screen_section_useful_history_title_2" tools:ignore="UnusedResources">Lêgerînên dawiyê</string>
    <!-- Onboarding home screen dialog description text for the history section. -->
    <string moz:RemovedIn="106" name="onboarding_home_screen_section_useful_history_description_2" tools:ignore="UnusedResources">Vegere lêgerînên xwe yên dawiyê yên ji serûpel û hilpekînan.</string>

    <!-- Onboarding home screen popup dialog, shown on top of the Jump back in section. Firefox is intentionally hardcoded. -->
    <string moz:RemovedIn="106" name="onboarding_home_screen_jump_back_contextual_hint" tools:ignore="UnusedResources">Serûpela te ya Firefoxê ya şexsîkirî niha hêsantir dike ku tu li ciyê lê mayî dewam bikî. Hilpekîn, bijare û encamên dawiyê yên lêgerînên xwe bibîne.</string>

    <!-- Home onboarding dialog welcome screen title text. -->
    <string moz:RemovedIn="106" name="onboarding_home_welcome_title" tools:ignore="UnusedResources">Tu bi xêr hatiyî înterneteke serbixwe</string>
    <!-- Home onboarding dialog welcome screen title text. -->
    <string name="onboarding_home_welcome_title_2">Tu bi xêr hatiyî înterneteke kesanetir</string>
=======
    <!-- Onboarding home screen popup dialog, shown on top of the Jump back in section. -->
    <string name="onboarding_home_screen_jump_back_contextual_hint_2">Serûpela xwe ya taybet nas bike. Tu yê li virê hilpekîn, bijare û encamên lêgerînên xwe yên dawiyê bibînî.</string>
    <!-- Home onboarding dialog welcome screen title text. -->
    <string name="onboarding_home_welcome_title_2">Tu bi xêr hatiyî înterneteke kesanetir</string>
    <!-- Home onboarding dialog welcome screen description text. -->
    <string name="onboarding_home_welcome_description">Rengên zêdetir. Ewlekariya çêtir. Ne ji bo pereyan, ji bo mirovahiyê.</string>
    <!-- Home onboarding dialog sign into sync screen title text. -->
    <string name="onboarding_home_sync_title_3">Derbasbûna ji cîhazekê bo cîhazeke din êdî hêsantir e</string>
    <!-- Home onboarding dialog sign into sync screen description text. -->
    <string name="onboarding_home_sync_description">Êdî hilpekînên te yên cîhazên din di serûpela te de ne.</string>
>>>>>>> 68970841
    <!-- Text for the button to continue the onboarding on the home onboarding dialog. -->
    <string name="onboarding_home_get_started_button">Dest pê bike</string>
    <!-- Text for the button to navigate to the sync sign in screen on the home onboarding dialog. -->
    <string name="onboarding_home_sign_in_button">Têkeve</string>
    <!-- Text for the button to skip the onboarding on the home onboarding dialog. -->
    <string name="onboarding_home_skip_button">Derbas bike</string>
<<<<<<< HEAD
=======

    <!-- Onboarding home screen sync popup dialog message, shown on top of Recent Synced Tabs in the Jump back in section. -->
    <string name="sync_cfr_message">Hilpekînên te tên senkronîzekirin! Di cîhazên din de li ciyê lê mayî dewam bike.</string>
    <!-- Content description (not visible, for screen readers etc.): Close button for the home onboarding dialog -->
    <string name="onboarding_home_content_description_close_button">Bigire</string>
>>>>>>> 68970841

    <!-- Search Widget -->
    <!-- Content description for searching with a widget. The first parameter is the name of the application.-->
    <string name="search_widget_content_description_2">Hilpekînek nû ya  %1$s `ê veke</string>
    <!-- Text preview for smaller sized widgets -->
    <string name="search_widget_text_short">Lêgerîn</string>
    <!-- Text preview for larger sized widgets -->
    <string name="search_widget_text_long">Di web’ê de bigere</string>
    <!-- Content description (not visible, for screen readers etc.): Voice search -->
    <string name="search_widget_voice">Lêgerîna dengî</string>

    <!-- Preferences -->
    <!-- Title for the settings page-->
    <string name="settings">Sazkarî</string>
    <!-- Preference category for general settings -->
    <string name="preferences_category_general">Giştî</string>
    <!-- Preference category for all links about Fenix -->
    <string name="preferences_category_about">Derbar</string>
    <!-- Preference for settings related to changing the default search engine -->
    <string name="preferences_default_search_engine">Motora lêgerînê ya jixweber</string>
    <!-- Preference for settings related to Search -->
    <string name="preferences_search">Lêgerîn</string>
    <!-- Preference for settings related to Search address bar -->
    <string name="preferences_search_address_bar">Darika navnîşanê</string>
    <!-- Preference link to rating Fenix on the Play Store -->
    <string name="preferences_rate">Li ser Google Playê puan bide</string>
    <!-- Preference linking to about page for Fenix
        The first parameter is the name of the app defined in app_name (for example: Fenix) -->
    <string name="preferences_about">Derbarê %1$s de</string>


    <!-- Preference for settings related to changing the default browser -->
    <string name="preferences_set_as_default_browser">Bike geroka sereke</string>
    <!-- Preference category for advanced settings -->
    <string name="preferences_category_advanced">Pêşketî</string>
    <!-- Preference category for privacy and security settings -->
    <string name="preferences_category_privacy_security">Nihênî û ewlehî</string>
    <!-- Preference for advanced site permissions -->
    <string name="preferences_site_permissions">Destûrên malperê</string>
    <!-- Preference for private browsing options -->
    <string name="preferences_private_browsing_options">Gerîna veşartî</string>
    <!-- Preference for opening links in a private tab-->
    <string name="preferences_open_links_in_a_private_tab">Girêdanan di hilpekîna veşartî de veke</string>
    <!-- Preference for allowing screenshots to be taken while in a private tab-->
    <string name="preferences_allow_screenshots_in_private_mode">Di gerîna veşartî de, bihêle bila wêneyê ekranê bê kişandin</string>
    <!-- Will inform the user of the risk of activating Allow screenshots in private browsing option -->
    <string name="preferences_screenshots_in_private_mode_disclaimer">Heke destûr bê dayîn, dema ku gelek sepan vekirî bin jî ew ê hilpekînên veşartî xuya bibin</string>
    <!-- Preference for adding private browsing shortcut -->
    <string name="preferences_add_private_browsing_shortcut">Kurterêya gerîna veşartî tevlî bike</string>
    <!-- Preference for enabling "HTTPS-Only" mode -->
    <string name="preferences_https_only_title">Moda Tenê-HTTPS</string>

    <!-- Description of the preference to enable "HTTPS-Only" mode. -->
    <string name="preferences_https_only_summary">Ji bo ewlekariya zêdetir hewlê bide ku bi protokola şîfrekirî ya HTTPSê bi awayekî xweber têkeve malperan.</string>
    <!-- Summary of tracking protection preference if tracking protection is set to on -->
    <string name="preferences_https_only_on">Vekirî</string>
    <!-- Summary of tracking protection preference if tracking protection is set to off -->
    <string name="preferences_https_only_off">Girtî</string>
    <!-- Text displayed that links to website containing documentation about "HTTPS-Only" mode -->
    <string name="preferences_http_only_learn_more">Agahiyên zêdetir</string>
    <!-- Option for the https only setting -->
    <string name="preferences_https_only_in_all_tabs">Di hemû hilpekînan de çalak bike</string>
    <!-- Option for the https only setting -->
    <string name="preferences_https_only_in_private_tabs">Tenê di hilpekînên şexsî de çalak bike</string>
    <!-- Title shown in the error page for when trying to access a http website while https only mode is enabled. -->
    <string name="errorpage_httpsonly_title">Malpera ewle ne berdest e</string>
    <!-- Message shown in the error page for when trying to access a http website while https only mode is enabled. The message has two paragraphs. This is the first. -->
    <string name="errorpage_httpsonly_message_title">Bi îhtîmaleke zêde ev malper HTPPSê destek nake.</string>
    <!-- Message shown in the error page for when trying to access a http website while https only mode is enabled. The message has two paragraphs. This is the second. -->
    <string name="errorpage_httpsonly_message_summary">Lê îhtîmal heye ku sedem êrîşek be jî. Heke tu têkevî vê malperê, agahiyên xwe yên girîng pê re parve neke. Heke dewam bikî moda Tenê-HTTPS dê ji bo vê malperê bi awayê demdemî girtî be.</string>
    <!-- Preference for accessibility -->
    <string name="preferences_accessibility">Gihînbarî</string>
    <!-- Preference to override the Firefox Account server -->
    <string name="preferences_override_fxa_server">Servera taybet a hesabê Firefoxê</string>
    <!-- Preference to override the Sync token server -->
    <string name="preferences_override_sync_tokenserver">Servera Sync’ê ya taybet</string>
    <!-- Toast shown after updating the FxA/Sync server override preferences -->
    <string name="toast_override_fxa_sync_server_done">Servera Sync/Hesabê Firefoxê hat guhertin. Ji bo sepandina guhertinan ji sepanê derdikeve…</string>
    <!-- Preference category for account information -->
    <string name="preferences_category_account">Hesab</string>
    <!-- Preference for changing where the toolbar is positioned -->
    <string name="preferences_toolbar">Darikê amûran</string>
    <!-- Preference for changing default theme to dark or light mode -->
    <string name="preferences_theme">Rûkar</string>
    <!-- Preference for customizing the home screen -->
    <string name="preferences_home_2">Serûpel</string>
    <!-- Preference for gestures based actions -->
    <string name="preferences_gestures">Hereketên tiliyan</string>
    <!-- Preference for settings related to visual options -->
    <string name="preferences_customize">Taybet bike</string>
    <!-- Preference description for banner about signing in -->
    <string name="preferences_sign_in_description_2">Ji bo senkronîzekirina hilpekînan, bijareyan, şîfreyan û tiştên din têkevê.</string>
    <!-- Preference shown instead of account display name while account profile information isn't available yet. -->
    <string name="preferences_account_default_name">Hesabê Firefoxê</string>
    <!-- Preference text for account title when there was an error syncing FxA -->
    <string name="preferences_account_sync_error">Ji bo senkronîzekirinê bidomînî, dîsa girê bide</string>
    <!-- Preference for language -->
    <string name="preferences_language">Ziman</string>
    <!-- Preference for data choices -->
    <string name="preferences_data_choices">Vebijarkên daneyê</string>
    <!-- Preference for data collection -->
    <string name="preferences_data_collection">Berhevkirina daneyan</string>
    <!-- Preference for developers -->
    <string name="preferences_remote_debugging">Bi rêya USB’ê ji dûr ve neqandina çewtiyan</string>
    <!-- Preference title for switch preference to show search engines -->
    <string name="preferences_show_search_engines">Motorên lêgerînê nîşan bide</string>
    <!-- Preference title for switch preference to show search suggestions -->
    <string name="preferences_show_search_suggestions">Pêşniyarên lêgerînê nîşan bide</string>
    <!-- Preference title for switch preference to show voice search button -->
    <string name="preferences_show_voice_search">Lêgerîna dengî nîşan bide</string>
    <!-- Preference title for switch preference to show search suggestions also in private mode -->
    <string name="preferences_show_search_suggestions_in_private">Di rûniştinên veşartî de nîşan bide</string>
    <!-- Preference title for switch preference to show a clipboard suggestion when searching -->
    <string name="preferences_show_clipboard_suggestions">Pêşniyarên panoyê nîşan bide</string>
    <!-- Preference title for switch preference to suggest browsing history when searching -->
    <string name="preferences_search_browsing_history">Di raboriya gerînê de lê bigere</string>
    <!-- Preference title for switch preference to suggest bookmarks when searching -->
    <string name="preferences_search_bookmarks">Di favoriyan de lê bigere</string>
    <!-- Preference title for switch preference to suggest synced tabs when searching -->
    <string name="preferences_search_synced_tabs">Di hilpekînên senkronîzekirî de lê bigere</string>
    <!-- Preference for account settings -->
    <string name="preferences_account_settings">Sazkariyên hesêb</string>
    <!-- Preference for enabling url autocomplete-->
    <string name="preferences_enable_autocomplete_urls">Navnîşanan bixweber dagire</string>
    <!-- Preference for open links in third party apps -->
    <string name="preferences_open_links_in_apps">Girêdanan di sepanan de veke</string>
    <!-- Preference for open download with an external download manager app -->
    <string name="preferences_external_download_manager">Rêvebera daxistinê ya derveyî</string>
    <!-- Preference for add_ons -->
    <string name="preferences_addons">Pêvek</string>
    <!-- Preference for notifications -->
    <string name="preferences_notifications">Danezan</string>

    <!-- Add-on Preferences -->
    <!-- Preference to customize the configured AMO (addons.mozilla.org) collection -->
    <string name="preferences_customize_amo_collection">Koleksiyona pêvekên taybet</string>
    <!-- Button caption to confirm the add-on collection configuration -->
    <string name="customize_addon_collection_ok">Baş e</string>
    <!-- Button caption to abort the add-on collection configuration -->
    <string name="customize_addon_collection_cancel">Betal bike</string>
    <!-- Hint displayed on input field for custom collection name -->
    <string name="customize_addon_collection_hint">Navê koleksiyonê</string>
    <!-- Hint displayed on input field for custom collection user ID-->
    <string name="customize_addon_collection_user_hint">Xwediyê koleksiyonê (nasnameya bikarhêner)</string>

    <!-- Toast shown after confirming the custom add-on collection configuration -->
    <string name="toast_customize_addon_collection_done">Koleksiyona pêvekan hat guhertin. Ji bo sepandina guhertinan ji sepanê derdikeve…</string>

    <!-- Customize Home -->
    <!-- Header text for jumping back into the recent tab in customize the home screen -->
    <string name="customize_toggle_jump_back_in">vegere</string>
    <!-- Title for the customize home screen section with recently saved bookmarks. -->
    <string name="customize_toggle_recent_bookmarks">Bijareyên dawiyê</string>
    <!-- Title for the customize home screen section with recently visited. Recently visited is
    a section where users see a list of tabs that they have visited in the past few days -->
    <string name="customize_toggle_recently_visited">Seredanên dawî</string>
    <!-- Title for the customize home screen section with Pocket. -->
    <string moz:RemovedIn="108" name="customize_toggle_pocket" tools:ignore="UnusedResources">Pocket</string>

    <!-- Title for the customize home screen section with Pocket. -->
    <string name="customize_toggle_pocket_2">Gotarên balkêş</string>
    <!-- Summary for the customize home screen section with Pocket. The first parameter is product name Pocket -->
    <string name="customize_toggle_pocket_summary">Gotar ji aliyê %sê ve tên dabînkirin</string>
    <!-- Title for the customize home screen section with sponsored Pocket stories. -->
    <string name="customize_toggle_pocket_sponsored">Nûçeyên sponsorkirî</string>
    <!-- Title for the opening wallpaper settings screen -->
    <string name="customize_wallpapers">Wêneyên dîwêr</string>
    <!-- Title for the customize home screen section with sponsored shortcuts. -->
    <string name="customize_toggle_contile">Kurteriyên bi sponsor</string>

    <!-- Wallpapers -->
    <!-- Content description for various wallpapers. The first parameter is the name of the wallpaper -->
    <string name="wallpapers_item_name_content_description">Wêneyê dîwêr: %1$s</string>
    <!-- Snackbar message for when wallpaper is selected -->
    <string name="wallpaper_updated_snackbar_message">Wêneyê dîwêr hat venûkirin!</string>
    <!-- Snackbar label for action to view selected wallpaper -->
    <string name="wallpaper_updated_snackbar_action">Nîşan bide</string>
    <!-- Snackbar message for when wallpaper couldn't be downloaded -->
    <string name="wallpaper_download_error_snackbar_message">Wêneyê dîwêr nehat daxistin</string>
    <!-- Snackbar label for action to retry downloading the wallpaper -->
    <string name="wallpaper_download_error_snackbar_action">Dîsa biceribîne</string>
    <!-- Snackbar message for when wallpaper couldn't be selected because of the disk error -->
    <string name="wallpaper_select_error_snackbar_message">Wêneyê dîwêr nehat guhertin</string>
    <!-- Text displayed that links to website containing documentation about the "Limited Edition" wallpapers. -->
    <string name="wallpaper_learn_more">Zêdetir bizane</string>
<<<<<<< HEAD
    <!-- Label for switch which toggles the "tap-to-switch" behavior on home screen logo -->
    <string moz:removedIn="105" name="wallpaper_tap_to_change_switch_label_1" tools:ignore="UnusedResources">Ji bo guhertina wêneyê dîwêr pêlî logoya Firefoxê ya serûpelê bike</string>
    <!-- This is the accessibility content description for the wallpapers functionality. Users are
    able to tap on the app logo in the home screen and can switch to different wallpapers by tapping. -->
    <string moz:removedIn="105" name="wallpaper_logo_content_description" tools:ignore="UnusedResources">Logoya Firefoxê - wêneyê dîwêr biguherîne, bişkok</string>
=======
>>>>>>> 68970841

    <!-- Text for classic wallpapers title. The first parameter is the Firefox name. -->
    <string name="wallpaper_classic_title">Klasîk %s</string>

<<<<<<< HEAD
=======
    <!-- Text for limited edition wallpapers title. -->
    <string name="wallpaper_limited_edition_title">Edîsyona Sînorkirî</string>
>>>>>>> 68970841
    <!-- Description text for the limited edition wallpapers with learn more link. The first parameter is the learn more string defined in wallpaper_learn_more-->
    <string name="wallpaper_limited_edition_description_with_learn_more">Koleksiyana dengên serbixwe ya nû. %s</string>
    <!-- Description text for the limited edition wallpapers. -->
    <string name="wallpaper_limited_edition_description">Koleksiyana dengên serbixwe ya nû.</string>
    <!-- Wallpaper onboarding dialog header text. -->
    <string name="wallpapers_onboarding_dialog_title_text">Rengên cuda biceribîne</string>
    <!-- Wallpaper onboarding dialog body text. -->
    <string name="wallpapers_onboarding_dialog_body_text">Wêneyekî dîwêr ê ku bi te xweş e, hilbijêre.</string>
    <!-- Wallpaper onboarding dialog learn more button text. The button navigates to the wallpaper settings screen. -->
    <string name="wallpapers_onboarding_dialog_explore_more_button_text">Zêdetir wêneyên dîwêr bibîne</string>

    <!-- Add-on Installation from AMO-->
    <!-- Error displayed when user attempts to install an add-on from AMO (addons.mozilla.org) that is not supported -->
    <string name="addon_not_supported_error">Pêvek nayê piştgirîkirin</string>

    <!-- Error displayed when user attempts to install an add-on from AMO (addons.mozilla.org) that is already installed -->
    <string name="addon_already_installed">Pêvek jixwe sazkirî ye</string>

    <!-- Account Preferences -->
    <!-- Preference for triggering sync -->
    <string name="preferences_sync_now">Aniha senkronîze bike</string>
    <!-- Preference category for sync -->
    <string name="preferences_sync_category">Bila çi bên senkronîzekirin, hilbijêre</string>
    <!-- Preference for syncing history -->
    <string name="preferences_sync_history">Raborî</string>
    <!-- Preference for syncing bookmarks -->
    <string name="preferences_sync_bookmarks">Favorî</string>
    <!-- Preference for syncing logins -->
    <string name="preferences_sync_logins">Hesab</string>
    <!-- Preference for syncing tabs -->
    <string name="preferences_sync_tabs_2">Hilpekînên vekirî</string>
    <!-- Preference for signing out -->
    <string name="preferences_sign_out">Derkeve</string>
    <!-- Preference displays and allows changing current FxA device name -->
    <string name="preferences_sync_device_name">Navê cîhazê</string>
    <!-- Text shown when user enters empty device name -->
    <string name="empty_device_name_error">Navê cîhazê nabe vala bimîne.</string>

    <!-- Label indicating that sync is in progress -->
    <string name="sync_syncing_in_progress">Tê sekronîzekirin…</string>

    <!-- Label summary indicating that sync failed. The first parameter is the date stamp showing last time it succeeded -->
    <string name="sync_failed_summary">Senkronîzekirin têk çû, Senkronîzeya dawî: %s</string>
    <!-- Label summary showing never synced -->
    <string name="sync_failed_never_synced_summary">Senkronîzekirin têk çû, Senkronîzeya dawî: tune</string>
    <!-- Label summary the date we last synced. The first parameter is date stamp showing last time synced -->
    <string name="sync_last_synced_summary">Senkronîzekirina dawî: %s</string>
    <!-- Label summary showing never synced -->
    <string name="sync_never_synced_summary">Senkronîzekirina dawî: tune</string>

    <!-- Text for displaying the default device name.
        The first parameter is the application name, the second is the device manufacturer name
        and the third is the device model. -->
    <string name="default_device_name_2">%1$s - %2$s %3$s</string>

    <!-- Preference for syncing credit cards -->
    <string name="preferences_sync_credit_cards">Kartên krediyê</string>
    <!-- Preference for syncing addresses -->
    <string name="preferences_sync_address">Navnîşan</string>

    <!-- Send Tab -->
    <!-- Name of the "receive tabs" notification channel. Displayed in the "App notifications" system settings for the app -->
    <string name="fxa_received_tab_channel_name">Hilpekînên hatine stendin</string>
    <!-- Description of the "receive tabs" notification channel. Displayed in the "App notifications" system settings for the app -->
    <string name="fxa_received_tab_channel_description">Danezanên hilpekînan ên ji cîhazên Firefoxê tên stendin.</string>
    <!--  The body for these is the URL of the tab received  -->
    <string name="fxa_tab_received_notification_name">Hilpekîn hate stendin</string>
    <!-- %s is the device name -->
    <string name="fxa_tab_received_from_notification_name">Hilpekîna ji %s ve hat</string>

    <!-- Advanced Preferences -->
    <!-- Preference for tracking protection exceptions -->
    <string name="preferences_tracking_protection_exceptions">Istisna</string>
    <!-- Button in Exceptions Preference to turn on tracking protection for all sites (remove all exceptions) -->
    <string name="preferences_tracking_protection_exceptions_turn_on_for_all">Ji bo hemû malperan veke</string>
    <!-- Text displayed when there are no exceptions -->
    <string name="exceptions_empty_message_description">Istisna dihêlin ku tu bikaribî ji bo malperên hilbijartî parastina ji şopandinê bigirî.</string>
    <!-- Text displayed when there are no exceptions, with learn more link that brings users to a tracking protection SUMO page -->
    <string name="exceptions_empty_message_learn_more_link">Zêdetir bizane</string>

    <!-- Preference switch for usage and technical data collection -->
    <string name="preference_usage_data">Daneyên bikaranînê û teknîkî</string>
    <!-- Preference description for usage and technical data collection -->
    <string name="preferences_usage_data_description">Performans, bikaranîn, reqalav û daneyên taybetkirinê yên têkildarî geroka te bi Mozillayê re parve dike, ji bo ku em karibin pê %1$s’ê baştir bikin</string>
    <!-- Preference switch for marketing data collection -->
    <string name="preferences_marketing_data">Daneyên bazarkirinê</string>
    <!-- Preference description for marketing data collection -->
    <string name="preferences_marketing_data_description2">Daneyên bikaranînê yên bingehîn bi hevkara me ya kar Adjustê tên parvekirin</string>
    <!-- Title for studies preferences -->
    <string name="preference_experiments_2">Lêkolîn</string>

    <!-- Summary for studies preferences -->
    <string name="preference_experiments_summary_2">Destûrê bide Mozillayê ku lêkolînan saz bike û bimeşîne</string>

    <!-- Turn On Sync Preferences -->
    <!-- Header of the Sync and save your data preference view -->
    <string name="preferences_sync_2">Senkronîze bike û daneyên xwe qeyd bike</string>
    <!-- Preference for reconnecting to FxA sync -->
    <string name="preferences_sync_sign_in_to_reconnect">Ji bo dîsa girê bibî, têkeve</string>
    <!-- Preference for removing FxA account -->
    <string name="preferences_sync_remove_account">Hesêb rake</string>

    <!-- Pairing Feature strings -->
    <!-- Instructions on how to access pairing -->
    <string name="pair_instructions_2"><![CDATA[Koda QRê ya di <b> firefox.com/pair </b> de xuya dibe, bide xwendin]]></string>

    <!-- Toolbar Preferences -->
    <!-- Preference for using top toolbar -->
    <string name="preference_top_toolbar">Li jorê</string>
    <!-- Preference for using bottom toolbar -->
    <string name="preference_bottom_toolbar">Li jêrê</string>

    <!-- Theme Preferences -->
    <!-- Preference for using light theme -->
    <string name="preference_light_theme">Ronî</string>
    <!-- Preference for using dark theme -->
    <string name="preference_dark_theme">Tarî</string>

    <!-- Preference for using using dark or light theme automatically set by battery -->
    <string name="preference_auto_battery_theme">Li gorî teserufa bateryayê</string>
    <!-- Preference for using following device theme -->
    <string name="preference_follow_device_theme">Rûkara cîhazê bi kar bîne</string>

    <!-- Gestures Preferences-->
    <!-- Preferences for using pull to refresh in a webpage -->
    <string name="preference_gestures_website_pull_to_refresh">Ji bo nûkirinê bikişîne</string>
    <!-- Preference for using the dynamic toolbar -->
    <string name="preference_gestures_dynamic_toolbar">Ji bo darikê amûran veşêrî, bişemitîne</string>
    <!-- Preference for switching tabs by swiping horizontally on the toolbar -->
    <string name="preference_gestures_swipe_toolbar_switch_tabs">Ji bo hilpekînê biguherînî, darikê amûran biherikîne kêlekê</string>
    <!-- Preference for showing the opened tabs by swiping up on the toolbar-->
    <string name="preference_gestures_swipe_toolbar_show_tabs">Ji bo hilpekînan vekî, darikê amûran biherikîne jorê</string>

    <!-- Library -->
    <!-- Option in Library to open Downloads page -->
    <string name="library_downloads">Daxistinên te</string>
    <!-- Option in library to open Bookmarks page -->
    <string name="library_bookmarks">Favorî</string>
    <!-- Option in library to open Desktop Bookmarks root page -->
    <string name="library_desktop_bookmarks_root">Favoriyên Sermaseyê</string>
    <!-- Option in library to open Desktop Bookmarks "menu" page -->
    <string name="library_desktop_bookmarks_menu">Menûya Favoriyan</string>
    <!-- Option in library to open Desktop Bookmarks "toolbar" page -->
    <string name="library_desktop_bookmarks_toolbar">Darikê Amûran ê Favoriyan</string>
    <!-- Option in library to open Desktop Bookmarks "unfiled" page -->
    <string name="library_desktop_bookmarks_unfiled">Favoriyên din</string>
    <!-- Option in Library to open History page -->
    <string name="library_history">Raborî</string>
    <!-- Option in Library to open a new tab -->
    <string name="library_new_tab">Hilpekîna nû</string>
    <!-- Settings Page Title -->
    <string name="settings_title">Sazkarî</string>
    <!-- Content description (not visible, for screen readers etc.): "Close button for library settings" -->
    <string name="content_description_close_button">Bigire</string>

    <!-- Title to show in alert when a lot of tabs are to be opened
    %d is a placeholder for the number of tabs that will be opened -->
    <string name="open_all_warning_title">%d hilpekînan veke?</string>
    <!-- Dialog button text for confirming open all tabs -->
    <string name="open_all_warning_confirm">Hilpekînên vekirî</string>
    <!-- Dialog button text for canceling open all tabs -->
    <string name="open_all_warning_cancel">Betal bike</string>

    <!-- Text to show users they have one site in the history group section of the History fragment.
    %d is a placeholder for the number of sites in the group. -->
    <string name="history_search_group_site">%d malper</string>
    <!-- Text to show users they have multiple sites in the history group section of the History fragment.
    %d is a placeholder for the number of sites in the group. -->
    <string name="history_search_group_sites">%d malper</string>

    <!-- Option in library for Recently Closed Tabs -->
    <string name="library_recently_closed_tabs">Hilpekînên herî dawî hatine girtin</string>
    <!-- Option in library to open Recently Closed Tabs page -->
    <string name="recently_closed_show_full_history">Raboriyê gişî nişan bide</string>
    <!-- Text to show users they have multiple tabs saved in the Recently Closed Tabs section of history.
    %d is a placeholder for the number of tabs selected. -->
    <string name="recently_closed_tabs">%d hilpekîn</string>
    <!-- Text to show users they have one tab saved in the Recently Closed Tabs section of history.
    %d is a placeholder for the number of tabs selected. -->
    <string name="recently_closed_tab">%d hilpekîn</string>

    <!-- Recently closed tabs screen message when there are no recently closed tabs -->
    <string name="recently_closed_empty_message">Hilpekîna berî niha hatiye girtin tune</string>

    <!-- Tab Management -->
    <!-- Title of preference for tabs management -->
    <string name="preferences_tabs">Hilpekîn</string>
    <!-- Title of preference that allows a user to specify the tab view -->
    <string name="preferences_tab_view">Xuyabûna hilpekînan</string>
    <!-- Option for a list tab view -->
    <string name="tab_view_list">Lîste</string>
    <!-- Option for a grid tab view -->
    <string name="tab_view_grid">Grîd</string>

    <!-- Title of preference that allows a user to auto close tabs after a specified amount of time -->
    <string name="preferences_close_tabs">Hilpekînan bigire</string>
    <!-- Option for auto closing tabs that will never auto close tabs, always allows user to manually close tabs -->
    <string name="close_tabs_manually">Manûel</string>
    <!-- Option for auto closing tabs that will auto close tabs after one day -->
    <string name="close_tabs_after_one_day">Piştî rojekê</string>
    <!-- Option for auto closing tabs that will auto close tabs after one week -->
    <string name="close_tabs_after_one_week">Piştî hefteyekê</string>
    <!-- Option for auto closing tabs that will auto close tabs after one month -->
    <string name="close_tabs_after_one_month">Piştî mehekê</string>

    <!-- Title of preference that allows a user to specify the auto-close settings for open tabs -->
    <string name="preference_auto_close_tabs" tools:ignore="UnusedResources">Hilpekînên vekirî bixweber bigire</string>

    <!-- Opening screen -->
    <!-- Title of a preference that allows a user to choose what screen to show after opening the app -->
    <string name="preferences_opening_screen">Ekrana destpêkê</string>
    <!-- Option for always opening the homepage when re-opening the app -->
    <string name="opening_screen_homepage">Serûpel</string>
    <!-- Option for always opening the user's last-open tab when re-opening the app -->
    <string name="opening_screen_last_tab">Hilpekîna dawiyê</string>
    <!-- Option for always opening the homepage when re-opening the app after four hours of inactivity -->
    <string name="opening_screen_after_four_hours_of_inactivity">Serûpelê piştî çar saetan neçalak</string>
    <!-- Summary for tabs preference when auto closing tabs setting is set to manual close-->
    <string name="close_tabs_manually_summary">Manûelê bigire</string>
    <!-- Summary for tabs preference when auto closing tabs setting is set to auto close tabs after one day-->
    <string name="close_tabs_after_one_day_summary">Piştî rojekê bigire</string>
    <!-- Summary for tabs preference when auto closing tabs setting is set to auto close tabs after one week-->
    <string name="close_tabs_after_one_week_summary">Piştî hefteyekê bigire</string>
    <!-- Summary for tabs preference when auto closing tabs setting is set to auto close tabs after one month-->
    <string name="close_tabs_after_one_month_summary">Piştî mehekê bigire</string>

    <!-- Inactive tabs -->
    <!-- Category header of a preference that allows a user to enable or disable the inactive tabs feature -->
    <string name="preferences_inactive_tabs">Hilpekînên kevn veguheze neçalakê</string>
    <!-- Title of inactive tabs preference -->
    <string name="preferences_inactive_tabs_title">Hilpekînên ku te du hefte venekirine dikevin beşa hilpekînên neçalak.</string>

    <!-- Studies -->
    <!-- Title of the remove studies button -->
    <string name="studies_remove">Rake</string>
    <!-- Title of the active section on the studies list -->
    <string name="studies_active">Çalak</string>
    <!-- Description for studies, it indicates why Firefox use studies. The first parameter is the name of the application. -->
    <string name="studies_description_2">%1$s dikare carê lêkolînan bar bike û bide xebitandin.</string>
    <!-- Learn more link for studies, links to an article for more information about studies. -->
    <string name="studies_learn_more">Zêdetir bizane</string>
    <!-- Dialog message shown after removing a study -->
    <string name="studies_restart_app">Sepan ew ê ji bo sepandina guhertinan were girtin</string>
    <!-- Dialog button to confirm the removing a study. -->
    <string name="studies_restart_dialog_ok">Baş e</string>
    <!-- Dialog button text for canceling removing a study. -->
    <string name="studies_restart_dialog_cancel">Betal bike</string>

    <!-- Toast shown after turning on/off studies preferences -->
    <string name="studies_toast_quit_application" tools:ignore="UnusedResources">Ji bo sepandina guhertinan ji sepanê tê derketin…</string>

    <!-- Sessions -->
    <!-- Title for the list of tabs -->
    <string name="tab_header_label">Hilpekînên vekirî</string>
    <!-- Title for the list of tabs in the current private session -->
    <string name="tabs_header_private_tabs_title">Hilpekînên veşartî</string>
    <!-- Title for the list of tabs in the synced tabs -->
    <string name="tabs_header_synced_tabs_title">Hilpekînên senkronîzekirî</string>
    <!-- Content description (not visible, for screen readers etc.): Add tab button. Adds a news tab when pressed -->
    <string name="add_tab">Hilpekînê tevlî bike</string>
    <!-- Content description (not visible, for screen readers etc.): Add tab button. Adds a news tab when pressed -->
    <string name="add_private_tab">Hilpekîna veşartî tevlî bike</string>
    <!-- Text for the new tab button to indicate adding a new private tab in the tab -->
    <string name="tab_drawer_fab_content">Veşartî</string>
    <!-- Text for the new tab button to indicate syncing command on the synced tabs page -->
    <string name="tab_drawer_fab_sync">Senkronîzekirin</string>
    <!-- Text shown in the menu for sharing all tabs -->
    <string name="tab_tray_menu_item_share">Hemû hilpekînan parve bike</string>
    <!-- Text shown in the menu to view recently closed tabs -->
    <string name="tab_tray_menu_recently_closed">Hilpekînên herî dawî hatine girtin</string>
    <!-- Text shown in the tabs tray inactive tabs section -->
    <string name="tab_tray_inactive_recently_closed" tools:ignore="UnusedResources">Vê dawiyê hatine girtin</string>
    <!-- Text shown in the menu to view account settings -->
    <string name="tab_tray_menu_account_settings">Sazkariyên hesabî</string>
    <!-- Text shown in the menu to view tab settings -->
    <string name="tab_tray_menu_tab_settings">Sazkariyên hilpekînê</string>
    <!-- Text shown in the menu for closing all tabs -->
    <string name="tab_tray_menu_item_close">Hemû hilpekînan bigire</string>
    <!-- Text shown in the multiselect menu for bookmarking selected tabs. -->
    <string name="tab_tray_multiselect_menu_item_bookmark">Favorî</string>
    <!-- Text shown in the multiselect menu for closing selected tabs. -->
    <string name="tab_tray_multiselect_menu_item_close">Bigire</string>
    <!-- Content description for tabs tray multiselect share button -->
    <string name="tab_tray_multiselect_share_content_description">Hilpekînên hilbijartî parve bike</string>
    <!-- Content description for tabs tray multiselect menu -->
    <string name="tab_tray_multiselect_menu_content_description">Menûya hilpekînên hilbijartî</string>
    <!-- Content description (not visible, for screen readers etc.): Removes tab from collection button. Removes the selected tab from collection when pressed -->
    <string name="remove_tab_from_collection">Hilpekînê ji koleksiyê rake</string>
    <!-- Text for button to enter multiselect mode in tabs tray -->
    <string name="tabs_tray_select_tabs">Hilpekînan hilbijêre</string>
    <!-- Content description (not visible, for screen readers etc.): Close tab button. Closes the current session when pressed -->
    <string name="close_tab">Hilpekînê bigire</string>
    <!-- Content description (not visible, for screen readers etc.): Close tab <title> button. First parameter is tab title  -->
    <string name="close_tab_title">Hilpekîna %s’ê bigire</string>
    <!-- Content description (not visible, for screen readers etc.): Opens the open tabs menu when pressed -->
    <string name="open_tabs_menu">Menûya hilpekînên vekirî, veke</string>
    <!-- Open tabs menu item to save tabs to collection -->
    <string name="tabs_menu_save_to_collection1">Hilpekînan li koleksiyonê tomar bike</string>
    <!-- Text for the menu button to delete a collection -->
    <string name="collection_delete">Koleksiyonê jê bibe</string>
    <!-- Text for the menu button to rename a collection -->
    <string name="collection_rename">Koleksiyonê bi nav bike</string>
    <!-- Text for the button to open tabs of the selected collection -->
    <string name="collection_open_tabs">Hilpekînan veke</string>
    <!-- Hint for adding name of a collection -->
    <string name="collection_name_hint">Navê koleksiyonê</string>
	<!-- Text for the menu button to rename a top site -->
	<string name="rename_top_site">Nav biguherîne</string>
	<!-- Text for the menu button to remove a top site -->
	<string name="remove_top_site">Rake</string>
    <!-- Text for the menu button to delete a top site from history -->
    <string name="delete_from_history">Ji raboriyê rake</string>
    <!-- Postfix for private WebApp titles, placeholder is replaced with app name -->
    <string name="pwa_site_controls_title_private">%1$s (Moda Veşartî)</string>

    <!-- History -->
    <!-- Text for the button to search all history -->
    <string name="history_search_1">Peyva lêgerînê binivîse</string>
    <!-- Text for the button to clear all history -->
    <string name="history_delete_all">Raboriyê jê bibe</string>
    <!-- Text for the snackbar to confirm that multiple browsing history items has been deleted -->
    <string name="history_delete_multiple_items_snackbar">Raborî hate jêbirin</string>


    <!-- Text for the snackbar to confirm that a single browsing history item has been deleted. The first parameter is the shortened URL of the deleted history item. -->
    <string name="history_delete_single_item_snackbar">%1$s hate jêbirin</string>
    <!-- Context description text for the button to delete a single history item -->
    <string name="history_delete_item">Jê bibe</string>
    <!-- History multi select title in app bar
    The first parameter is the number of bookmarks selected -->
    <string name="history_multi_select_title">%1$d hate bijartin</string>
    <!-- Text for the header that groups the history for today -->
    <string name="history_today">Îro</string>
    <!-- Text for the header that groups the history for yesterday -->
    <string name="history_yesterday">Doh</string>
    <!-- Text for the header that groups the history the past 7 days -->
    <string name="history_7_days">7 rojên dawî</string>
    <!-- Text for the header that groups the history the past 30 days -->
    <string name="history_30_days">30 rojên dawî</string>
    <!-- Text for the header that groups the history older than the last month -->
    <string name="history_older">Kevntir</string>
    <!-- Text shown when no history exists -->
    <string name="history_empty_message">Raborî tune</string>

<<<<<<< HEAD
    <!-- Text for the button inside History screen that opens Synced History screen. History that is coming from other devices -->
    <string moz:removedIn="105" name="history_synced_from_other_devices" tools:ignore="UnusedResources">Ji alavên din hatiye senkronîzekirin</string>
    <!-- The page title for browsing history coming from other devices. -->
    <string moz:removedIn="105" name="history_from_other_devices" tools:ignore="UnusedResources">Ji alavên din</string>

    <!-- The synced history sign in dialog message -->
    <string moz:removedIn="105" name="history_sign_in_message" tools:ignore="UnusedResources">Têkevê da ku tu raboriya senkronîzekirî ya ji cîhazên xwe yên din bibînî.</string>
    <!-- The synced history sign in dialog button text -->
    <string moz:removedIn="105" name="history_sign_in_button" tools:ignore="UnusedResources">Têkeve</string>
    <!-- The synced history sign in dialog create a new account link -->
    <string moz:removedIn="105" name="history_sign_in_create_account" tools:ignore="UnusedResources"><![CDATA[<u>Yan jî hesabekî Firefoxê biafirîne ku dest bi senkronîzekirinê bikî</u>]]></string>

=======
>>>>>>> 68970841
    <!-- Downloads -->
    <!-- Text for the snackbar to confirm that multiple downloads items have been removed -->
    <string name="download_delete_multiple_items_snackbar_1">Daxistin hatin rakirin</string>
    <!-- Text for the snackbar to confirm that a single download item has been removed. The first parameter is the name of the download item. -->
    <string name="download_delete_single_item_snackbar">%1$s hate rakirin</string>
    <!-- Text shown when no download exists -->
    <string name="download_empty_message_1">Ti tişt nehatiye daxistin</string>
    <!-- History multi select title in app bar
    The first parameter is the number of downloads selected -->
    <string name="download_multi_select_title">%1$d hatin bijartin</string>
    <!-- Text for the button to remove a single download item -->
    <string name="download_delete_item_1">Rake</string>


    <!-- Crashes -->
    <!-- Title text displayed on the tab crash page. This first parameter is the name of the application (For example: Fenix) -->
    <string name="tab_crash_title_2">Bibore. %1$s, nikare vê rûpelê bar bike.</string>
    <!-- Send crash report checkbox text on the tab crash page -->
    <string name="tab_crash_send_report">Rapora têkçûnê ji Mozillayê re bişîne</string>
    <!-- Close tab button text on the tab crash page -->
    <string name="tab_crash_close">Hilpekînê bigire</string>

    <!-- Restore tab button text on the tab crash page -->
    <string name="tab_crash_restore">Hilpekînê vegerîne</string>

    <!-- Bookmarks -->
    <!-- Confirmation message for a dialog confirming if the user wants to delete the selected folder -->
    <string name="bookmark_delete_folder_confirmation_dialog">Tu bi rastî jî dixwazî vê peldankê jê bibî?</string>
    <!-- Confirmation message for a dialog confirming if the user wants to delete multiple items including folders. Parameter will be replaced by app name. -->
    <string name="bookmark_delete_multiple_folders_confirmation_dialog">%s ew ê hêmanên bijartî jê bibe.</string>
    <!-- Text for the cancel button on delete bookmark dialog -->
    <string name="bookmark_delete_negative">Betal</string>
    <!-- Screen title for adding a bookmarks folder -->
    <string name="bookmark_add_folder">Peldankê tevlî bike</string>
    <!-- Snackbar title shown after a bookmark has been created. -->
    <string name="bookmark_saved_snackbar">Favorî hat hilanîn!</string>
    <!-- Snackbar edit button shown after a bookmark has been created. -->
    <string name="edit_bookmark_snackbar_action">SERERAST BIKE</string>
    <!-- Bookmark overflow menu edit button -->
    <string name="bookmark_menu_edit_button">Sererast bike</string>
    <!-- Bookmark overflow menu copy button -->
    <string name="bookmark_menu_copy_button">Kopî bike</string>
    <!-- Bookmark overflow menu share button -->
    <string name="bookmark_menu_share_button">Parve bike</string>
    <!-- Bookmark overflow menu open in new tab button -->
    <string name="bookmark_menu_open_in_new_tab_button">Di hilpekîna nû de veke</string>
    <!-- Bookmark overflow menu open in private tab button -->
    <string name="bookmark_menu_open_in_private_tab_button">Di hilpekîna veşartî de veke</string>
    <!-- Bookmark overflow menu open all in tabs button -->
    <string name="bookmark_menu_open_all_in_tabs_button">Gişî di hilpekînên nû de veke</string>
    <!-- Bookmark overflow menu open all in private tabs button -->
    <string name="bookmark_menu_open_all_in_private_tabs_button">Gişî di hilpekînên veşartî de veke</string>
    <!-- Bookmark overflow menu delete button -->
    <string name="bookmark_menu_delete_button">Jê bibe</string>
    <!--Bookmark overflow menu save button -->
    <string name="bookmark_menu_save_button">Tomar bike</string>

    <!-- Bookmark multi select title in app bar
     The first parameter is the number of bookmarks selected -->
    <string name="bookmarks_multi_select_title">%1$d hatin bijartin</string>
    <!-- Bookmark editing screen title -->
    <string name="edit_bookmark_fragment_title">Favoriyan sererast bike</string>
    <!-- Bookmark folder editing screen title -->
    <string name="edit_bookmark_folder_fragment_title">Peldankê sererast bike</string>
    <!-- Bookmark sign in button message -->
    <string name="bookmark_sign_in_button">Ji bo favoriyên senkronêzekirî bibînî, têkeve</string>
    <!-- Bookmark URL editing field label -->
    <string name="bookmark_url_label">NAVNÎŞAN</string>
    <!-- Bookmark FOLDER editing field label -->
    <string name="bookmark_folder_label">PELDANK</string>
    <!-- Bookmark NAME editing field label -->
    <string name="bookmark_name_label">NAV</string>
    <!-- Bookmark add folder screen title -->
    <string name="bookmark_add_folder_fragment_label">Peldankê tevlî bike</string>
    <!-- Bookmark select folder screen title -->
    <string name="bookmark_select_folder_fragment_label">Peldankê hilbijêre</string>
    <!-- Bookmark editing error missing title -->
    <string name="bookmark_empty_title_error">Sernav hewce ye</string>

    <!-- Bookmark editing error missing or improper URL -->
    <string name="bookmark_invalid_url_error">URL’ya nederbasdar</string>
    <!-- Bookmark screen message for empty bookmarks folder -->
    <string name="bookmarks_empty_message">Hîç favorî nîn in</string>
    <!-- Bookmark snackbar message on deletion
     The first parameter is the host part of the URL of the bookmark deleted, if any -->
    <string name="bookmark_deletion_snackbar_message">%1$s hate jêbirin</string>
    <!-- Bookmark snackbar message on deleting multiple bookmarks not including folders-->
    <string name="bookmark_deletion_multiple_snackbar_message_2">Favorî hat jêbirin</string>
    <!-- Bookmark snackbar message on deleting multiple bookmarks including folders-->
    <string name="bookmark_deletion_multiple_snackbar_message_3">Peldankên hilbijartî tên jêbirin</string>
    <!-- Bookmark undo button for deletion snackbar action -->
    <string name="bookmark_undo_deletion">VEGERÎNE</string>

    <!-- Text for the button to search all bookmarks -->
    <string name="bookmark_search">Peyva lêgerînê binivîse</string>

    <!-- Site Permissions -->
    <!-- Button label that take the user to the Android App setting -->
    <string name="phone_feature_go_to_settings">Here sazkariyan</string>
    <!-- Content description (not visible, for screen readers etc.): Quick settings sheet
        to give users access to site specific information / settings. For example:
        Secure settings status and a button to modify site permissions -->
    <string name="quick_settings_sheet">Rûpela sazkariyên bilez</string>
    <!-- Label that indicates that this option it the recommended one -->
    <string name="phone_feature_recommended">Tê pêşniyarkirin</string>
    <!-- Button label for clearing all the information of site permissions-->
    <string name="clear_permissions">Destûran paqij bike</string>
    <!-- Text for the OK button on Clear permissions dialog -->
    <string name="clear_permissions_positive">BAŞ E</string>
    <!-- Text for the cancel button on Clear permissions dialog -->
    <string name="clear_permissions_negative">Betal</string>
    <!-- Button label for clearing a site permission-->
    <string name="clear_permission">Destûrê paqij bike</string>
    <!-- Text for the OK button on Clear permission dialog -->
    <string name="clear_permission_positive">BAŞ E</string>
    <!-- Text for the cancel button on Clear permission dialog -->
    <string name="clear_permission_negative">Betal</string>
    <!-- Button label for clearing all the information on all sites-->
    <string name="clear_permissions_on_all_sites">Destûran ji hemû malperan paqij bike</string>
    <!-- Preference for altering video and audio autoplay for all websites -->
    <string name="preference_browser_feature_autoplay">Lêdera xweber</string>
    <!-- Preference for altering the camera access for all websites -->
    <string name="preference_phone_feature_camera">Kamera</string>
    <!-- Preference for altering the microphone access for all websites -->
    <string name="preference_phone_feature_microphone">Mîkrofon</string>
    <!-- Preference for altering the location access for all websites -->
    <string name="preference_phone_feature_location">Cîgeh</string>
    <!-- Preference for altering the notification access for all websites -->
    <string name="preference_phone_feature_notification">Danezan</string>
    <!-- Preference for altering the persistent storage access for all websites -->
    <string name="preference_phone_feature_persistent_storage">Bîrgeha mayinde</string>
    <!-- Preference for altering the storage access setting for all websites -->
    <string name="preference_phone_feature_cross_origin_storage_access">Çerezên navmalperî</string>
    <!-- Preference for altering the EME access for all websites -->
    <string name="preference_phone_feature_media_key_system_access">Naveroka DRM kontrolkirî</string>
    <!-- Label that indicates that a permission must be asked always -->
    <string name="preference_option_phone_feature_ask_to_allow">Destûrê bixwaze</string>
    <!-- Label that indicates that a permission must be blocked -->
    <string name="preference_option_phone_feature_blocked">Hate astengkirin</string>
    <!-- Label that indicates that a permission must be allowed -->
    <string name="preference_option_phone_feature_allowed">Destûr hat dayîn</string>
    <!--Label that indicates a permission is by the Android OS-->
    <string name="phone_feature_blocked_by_android">Ji hêla Androidê ve hate astengkirin</string>
    <!-- Preference for showing a list of websites that the default configurations won't apply to them -->
    <string name="preference_exceptions">Istisna</string>
    <!-- Summary of tracking protection preference if tracking protection is set to on -->
    <string name="tracking_protection_on">Vekirî</string>
    <!-- Summary of tracking protection preference if tracking protection is set to off -->
    <string name="tracking_protection_off">Girtî</string>
    <!-- Label for global setting that indicates that all video and audio autoplay is allowed -->
    <string name="preference_option_autoplay_allowed2">Destûrê bide deng û vîdyoyê</string>
    <!-- Label for site specific setting that indicates that all video and audio autoplay is allowed -->
    <string name="quick_setting_option_autoplay_allowed">Destûrê bide deng û vîdyoyê</string>
    <!-- Label that indicates that video and audio autoplay is only allowed over Wi-Fi -->
    <string name="preference_option_autoplay_allowed_wifi_only2">Deng û vîdyoyê tenê di daneya hucreyî de asteng bike</string>
    <!-- Subtext that explains 'autoplay on Wi-Fi only' option -->
    <string name="preference_option_autoplay_allowed_wifi_subtext">Deng û vîdyo ew ê tenê di  Wi-Fi de bên vekirin</string>
    <!-- Label for global setting that indicates that video autoplay is allowed, but audio autoplay is blocked -->
    <string name="preference_option_autoplay_block_audio2">Tenê dengan asteng bike</string>
    <!-- Label for site specific setting that indicates that video autoplay is allowed, but audio autoplay is blocked -->
    <string name="quick_setting_option_autoplay_block_audio">Tenê dengan asteng bike</string>
    <!-- Label for global setting that indicates that all video and audio autoplay is blocked -->
    <string name="preference_option_autoplay_blocked3">Deng û vîdyoyê asteng bike</string>
    <!-- Label for site specific setting that indicates that all video and audio autoplay is blocked -->
    <string name="quick_setting_option_autoplay_blocked">Deng û vîdyoyê asteng bike</string>
    <!-- Summary of delete browsing data on quit preference if it is set to on -->
    <string name="delete_browsing_data_quit_on">Vekirî</string>
    <!-- Summary of delete browsing data on quit preference if it is set to off -->
    <string name="delete_browsing_data_quit_off">Girtî</string>

    <!-- Summary of studies preference if it is set to on -->
    <string name="studies_on">Vekirî</string>
    <!-- Summary of studies data on quit preference if it is set to off -->
    <string name="studies_off">Girtî</string>

    <!-- Collections -->
    <!-- Collections header on home fragment -->
    <string name="collections_header">Koleksiyon</string>
    <!-- Content description (not visible, for screen readers etc.): Opens the collection menu when pressed -->
    <string name="collection_menu_button_content_description">Menûya koleksiyonê</string>
    <!-- Label to describe what collections are to a new user without any collections -->
    <string name="no_collections_description2">Tiştên ku ji te re girîng in berhev bike.\nLêgerîn, malper û hilpekînên ku tu dixwazî xwe zû bigihînî wan bîne cem hev.</string>
    <!-- Title for the "select tabs" step of the collection creator -->
    <string name="create_collection_select_tabs">Hilpekînan hilbijêre</string>
    <!-- Title for the "select collection" step of the collection creator -->
    <string name="create_collection_select_collection">Koleksiyonê hilbijêre</string>
    <!-- Title for the "name collection" step of the collection creator -->
    <string name="create_collection_name_collection">Koleksiyonê bi nav bike</string>
    <!-- Button to add new collection for the "select collection" step of the collection creator -->
    <string name="create_collection_add_new_collection">Koleksiyona nû tevlî bike</string>
    <!-- Button to select all tabs in the "select tabs" step of the collection creator -->
    <string name="create_collection_select_all">Gişî hilbijêre</string>
    <!-- Button to deselect all tabs in the "select tabs" step of the collection creator -->
    <string name="create_collection_deselect_all">Hemû hilbijartinan rake</string>
    <!-- Text to prompt users to select the tabs to save in the "select tabs" step of the collection creator -->
    <string name="create_collection_save_to_collection_empty">Ji bo tomarkirinê, hilpekînan hilbijêre</string>
    <!-- Text to show users how many tabs they have selected in the "select tabs" step of the collection creator.
     %d is a placeholder for the number of tabs selected. -->
    <string name="create_collection_save_to_collection_tabs_selected">%d hilpekîn hatin bijartin</string>
    <!-- Text to show users they have one tab selected in the "select tabs" step of the collection creator.
    %d is a placeholder for the number of tabs selected. -->
    <string name="create_collection_save_to_collection_tab_selected">%d hilpekîn hate bijartin</string>
    <!-- Text shown in snackbar when multiple tabs have been saved in a collection -->
    <string name="create_collection_tabs_saved">Hilpekîn hatin tomarkirin!</string>
    <!-- Text shown in snackbar when one or multiple tabs have been saved in a new collection -->
    <string name="create_collection_tabs_saved_new_collection">Koleksiyon hate tomarkirin!</string>
    <!-- Text shown in snackbar when one tab has been saved in a collection -->
    <string name="create_collection_tab_saved">Hilpekîn hate tomarkirin!</string>
    <!-- Content description (not visible, for screen readers etc.): button to close the collection creator -->
    <string name="create_collection_close">Bigire</string>
    <!-- Button to save currently selected tabs in the "select tabs" step of the collection creator-->
    <string name="create_collection_save">Tomar bike</string>
    <!-- Snackbar action to view the collection the user just created or updated -->
    <string name="create_collection_view">Bibîne</string>

    <!-- Text for the OK button from collection dialogs -->
    <string name="create_collection_positive">BAŞ E</string>
    <!-- Text for the cancel button from collection dialogs -->
    <string name="create_collection_negative">Betal</string>

    <!-- Default name for a new collection in "name new collection" step of the collection creator. %d is a placeholder for the number of collections-->
    <string name="create_collection_default_name">Koleksiyona %d</string>

    <!-- Share -->
    <!-- Share screen header -->
    <string name="share_header_2">Parve bike</string>
    <!-- Content description (not visible, for screen readers etc.):
        "Share" button. Opens the share menu when pressed. -->
    <string name="share_button_content_description">Parve bike</string>
    <!-- Text for the Save to PDF feature in the share menu -->
    <string name="share_save_to_pdf">Wekî PDF qeyd bike</string>
    <!-- Text for error message when generating a PDF file Text for error message when generating a PDF file. -->
    <string name="unable_to_save_to_pdf_error">PDF nayê çêkirin</string>
    <!-- Sub-header in the dialog to share a link to another sync device -->
    <string name="share_device_subheader">Bişîne cîhazê</string>
    <!-- Sub-header in the dialog to share a link to an app from the full list -->
    <string name="share_link_all_apps_subheader">Hemû çalakî</string>
    <!-- Sub-header in the dialog to share a link to an app from the most-recent sorted list -->
    <string name="share_link_recent_apps_subheader">Bikaranînên herî dawî</string>
    <!-- Text for the copy link action in the share screen. -->
    <string name="share_copy_link_to_clipboard">Li panoyê kopî bike</string>
    <!-- Toast shown after copying link to clipboard -->
    <string name="toast_copy_link_to_clipboard">Li panoyê hat kopîkirin</string>
    <!-- An option from the three dot menu to into sync -->
    <string moz:removedIn="107" name="sync_menu_sign_in" tools:ignore="UnusedResources">Ji bo senkronîzekirinê têkevê</string>
    <!-- An option from the share dialog to sign into sync -->
    <string name="sync_sign_in">Têkeve Sync’ê</string>
     <!-- An option from the three dot menu to sync and save data -->
    <string name="sync_menu_sync_and_save_data">Senkronîze bike û daneyan qeyd bike</string>
    <!-- An option from the share dialog to send link to all other sync devices -->
    <string name="sync_send_to_all">Ji hemû cîhazan re bişîne</string>
    <!-- An option from the share dialog to reconnect to sync -->
    <string name="sync_reconnect">Dîsa li Sync’ê girê bide</string>
    <!-- Text displayed when sync is offline and cannot be accessed -->
    <string name="sync_offline">Derhêl</string>
    <!-- An option to connect additional devices -->
    <string name="sync_connect_device">Cîhazeke din girê bide</string>
    <!-- The dialog text shown when additional devices are not available -->
    <string name="sync_connect_device_dialog">Ji bo şandina hilpekînekê, herî kêm ji cîhazeke din têkeve Firefoxê.</string>
    <!-- Confirmation dialog button -->
    <string name="sync_confirmation_button">Min fêm kir</string>
    <!-- Share error message -->
    <string name="share_error_snackbar">Bi vê sepanê re nayê parvekirin</string>
    <!-- Add new device screen title -->
    <string name="sync_add_new_device_title">Bişîne cîhazê</string>

    <!-- Text for the warning message on the Add new device screen -->
    <string name="sync_add_new_device_message">Cîhaza girêdayî tune</string>

    <!-- Text for the button to learn about sending tabs -->
    <string name="sync_add_new_device_learn_button">Derbarê şandina hilpekînan de agahiyan bistîne…</string>
    <!-- Text for the button to connect another device -->
    <string name="sync_add_new_device_connect_button">Cîhazeke din girê bide…</string>

    <!-- Notifications -->
    <!-- Text shown in the notification that pops up to remind the user that a private browsing session is active. -->
    <string name="notification_pbm_delete_text_2">Hilpekînên veşartî bigire</string>

    <!-- Name of the marketing notification channel. Displayed in the "App notifications" system settings for the app -->
    <string name="notification_marketing_channel_name">Bazarkirin</string>
    <!-- Title shown in the notification that pops up to remind the user to set fenix as default browser.
    %1$s is a placeholder that will be replaced by the app name (Fenix). -->
    <string name="notification_default_browser_title">%1$s him bilez him jî veşartî ye</string>
    <!-- Text shown in the notification that pops up to remind the user to set fenix as default browser.
    %1$s is a placeholder that will be replaced by the app name (Fenix). -->
    <string name="notification_default_browser_text">%1$s bila bibe geroka te ya sereke</string>

    <!-- Snackbar -->
    <!-- Text shown in snackbar when user deletes a collection -->
    <string name="snackbar_collection_deleted">Koleksiyon hate jêbirin</string>
    <!-- Text shown in snackbar when user renames a collection -->
    <string name="snackbar_collection_renamed">Navê koleksiyê hat guhertin</string>
    <!-- Text shown in snackbar when user closes a tab -->
    <string name="snackbar_tab_closed">Hilpekîn hate girtin</string>
    <!-- Text shown in snackbar when user closes all tabs -->
    <string name="snackbar_tabs_closed">Hilpekîn hatin girtin</string>
    <!-- Text shown in snackbar when user bookmarks a list of tabs -->
    <string name="snackbar_message_bookmarks_saved">Favorî hatin tomarkirin!</string>
    <!-- Text shown in snackbar when user adds a site to shortcuts -->
    <string name="snackbar_added_to_shortcuts">Li bijareyan hat zêdekirin!</string>
    <!-- Text shown in snackbar when user closes a private tab -->
    <string name="snackbar_private_tab_closed">Hilpekîna veşartî hate girtin</string>
    <!-- Text shown in snackbar when user closes all private tabs -->
    <string name="snackbar_private_tabs_closed">Hilpekînên veşartî hatin girtin</string>
    <!-- Text shown in snackbar to undo deleting a tab, top site or collection -->
    <string name="snackbar_deleted_undo">VEGERÎNE</string>
    <!-- Text shown in snackbar when user removes a top site -->
    <string name="snackbar_top_site_removed">Malper hate rakirin</string>
    <!-- QR code scanner prompt which appears after scanning a code, but before navigating to it
        First parameter is the name of the app, second parameter is the URL or text scanned-->
    <string name="qr_scanner_confirmation_dialog_message">Destûrê bide %1$s’ê ku %2$s’ê veke</string>
    <!-- QR code scanner prompt dialog positive option to allow navigation to scanned link -->
    <string name="qr_scanner_dialog_positive">BIHÊLE</string>
    <!-- QR code scanner prompt dialog positive option to deny navigation to scanned link -->
    <string name="qr_scanner_dialog_negative">NEHÊLE</string>
    <!-- QR code scanner prompt dialog error message shown when a hostname does not contain http or https. -->
    <string name="qr_scanner_dialog_invalid">Navnîşana webê nederbasdar e.</string>
    <!-- QR code scanner prompt dialog positive option when there is an error -->
    <string name="qr_scanner_dialog_invalid_ok">BAŞ E</string>
    <!-- Tab collection deletion prompt dialog message. Placeholder will be replaced with the collection name -->
    <string name="tab_collection_dialog_message">Tu bi rastî jî dixwazî koleksiyana %1$s’ê were jêbirin?</string>
    <!-- Collection and tab deletion prompt dialog message. This will show when the last tab from a collection is deleted -->
    <string name="delete_tab_and_collection_dialog_message">Jêbirina vê hilpekînê dê hemû koleksiyonê jê bibe. Kengî bixwazî dikarî koleksiyoneke nû biafirînî.</string>
    <!-- Collection and tab deletion prompt dialog title. Placeholder will be replaced with the collection name. This will show when the last tab from a collection is deleted -->
    <string name="delete_tab_and_collection_dialog_title">%1$s’ê jê bibe?</string>
    <!-- Tab collection deletion prompt dialog option to delete the collection -->
    <string name="tab_collection_dialog_positive">Jê bibe</string>
    <!-- Text displayed in a notification when the user enters full screen mode -->
    <string name="full_screen_notification">Têketina moda ekrana dagirtî</string>
    <!-- Message for copying the URL via long press on the toolbar -->
    <string name="url_copied">URL hate kopîkirin</string>
    <!-- Sample text for accessibility font size -->
    <string name="accessibility_text_size_sample_text_1">Ev, nivîsa nimûne ye. Dema ku tu bi vê eyarê mezinbûnê biguherînî dê çawaniya nivîsê li vir xuya bibe.</string>
    <!-- Summary for Accessibility Text Size Scaling Preference -->
    <string name="preference_accessibility_text_size_summary">Nivîsên li ser malperan mezintir an jî biçûktir bike</string>
    <!-- Title for Accessibility Text Size Scaling Preference -->
    <string name="preference_accessibility_font_size_title">Mezinahiya fontê</string>

    <!-- Title for Accessibility Text Automatic Size Scaling Preference -->
    <string name="preference_accessibility_auto_size_2">Mezinkirina fontê ya bixweber</string>
    <!-- Summary for Accessibility Text Automatic Size Scaling Preference -->
    <string name="preference_accessibility_auto_size_summary">Mezinahiya fontê ew ê li gorî sazkariyên Androida te be. Ji bo mezinahiya fontê li vir biguherînî, vê eyarê betal bike.</string>

    <!-- Title for the Delete browsing data preference -->
    <string name="preferences_delete_browsing_data">Daneyên gerînê jê bibe</string>
    <!-- Title for the tabs item in Delete browsing data -->
    <string name="preferences_delete_browsing_data_tabs_title_2">Hilpekînên vekirî</string>
    <!-- Subtitle for the tabs item in Delete browsing data, parameter will be replaced with the number of open tabs -->
    <string name="preferences_delete_browsing_data_tabs_subtitle">%d hilpekîn</string>
    <!-- Title for the data and history items in Delete browsing data -->
    <string name="preferences_delete_browsing_data_browsing_data_title">Raboriya gerînê û daneyên malperê</string>
    <!-- Subtitle for the data and history items in delete browsing data, parameter will be replaced with the
        number of history items the user has -->
    <string name="preferences_delete_browsing_data_browsing_data_subtitle">%d navnîşan</string>
    <!-- Title for the cookies item in Delete browsing data -->
    <string name="preferences_delete_browsing_data_cookies">Kûkî</string>
    <!-- Subtitle for the cookies item in Delete browsing data -->
    <string name="preferences_delete_browsing_data_cookies_subtitle">Têketinên te yên li ser gelek malperan dê bên girtin</string>
    <!-- Title for the cached images and files item in Delete browsing data -->
    <string name="preferences_delete_browsing_data_cached_files">Wêne û dosyeyên di pêşbîrê de</string>
    <!-- Subtitle for the cached images and files item in Delete browsing data -->
    <string name="preferences_delete_browsing_data_cached_files_subtitle">Qada depokirinê vala dike</string>
    <!-- Title for the site permissions item in Delete browsing data -->
    <string name="preferences_delete_browsing_data_site_permissions">Destûrên malperan</string>
    <!-- Title for the downloads item in Delete browsing data -->
    <string name="preferences_delete_browsing_data_downloads">Daxistinên te</string>
    <!-- Text for the button to delete browsing data -->
    <string name="preferences_delete_browsing_data_button">Daneyên gerînê jê bibe</string>
    <!-- Title for the Delete browsing data on quit preference -->
    <string name="preferences_delete_browsing_data_on_quit">Di derketinê de daneyên gerînê jê bibe</string>
    <!-- Summary for the Delete browsing data on quit preference. "Quit" translation should match delete_browsing_data_on_quit_action translation. -->
    <string name="preference_summary_delete_browsing_data_on_quit_2">Gava tu ji menûya giştî \&quot;Derkeve\&quot;yê hilbijêrî daneyên gerînê xweber paqij dike</string>
    <!-- Action item in menu for the Delete browsing data on quit feature -->
    <string name="delete_browsing_data_on_quit_action">Derkeve</string>

    <!-- Title text of a delete browsing data dialog. -->
    <string name="delete_history_prompt_title">Dema dê jê bê birin</string>
    <!-- Body text of a delete browsing data dialog. -->
    <string name="delete_history_prompt_body">Raboriyê (raboriya ji cîhazên din jî senkronîzekirî), çerezan û agahiyên din yên gerokê tên jêbirin.</string>
    <!-- Radio button in the delete browsing data dialog to delete history items for the last hour. -->
    <string name="delete_history_prompt_button_last_hour">Demjimêra dawiyê</string>
    <!-- Radio button in the delete browsing data dialog to delete history items for today and yesterday. -->
    <string name="delete_history_prompt_button_today_and_yesterday">Îro û do</string>
    <!-- Radio button in the delete browsing data dialog to delete all history. -->
    <string name="delete_history_prompt_button_everything">Her tiştî</string>

    <!-- Dialog message to the user asking to delete browsing data. Parameter will be replaced by app name. -->
    <string name="delete_browsing_data_prompt_message_3">%s dê daneyên gerînê yên hilbijartî jê bibe.</string>
    <!-- Text for the cancel button for the data deletion dialog -->
    <string name="delete_browsing_data_prompt_cancel">Betal bike</string>
    <!-- Text for the allow button for the data deletion dialog -->
    <string name="delete_browsing_data_prompt_allow">Jê bibe</string>

    <!-- Text for the snackbar confirmation that the data was deleted -->
    <string name="preferences_delete_browsing_data_snackbar">Daneyên gerînê hatin jêbirin</string>
    <!-- Text for the snackbar to show the user that the deletion of browsing data is in progress -->
    <string name="deleting_browsing_data_in_progress">Daneyên gerînê tên jêbirin…</string>

    <!-- Dialog message to the user asking to delete all history items inside the opened group. Parameter will be replaced by a history group name. -->
    <string name="delete_all_history_group_prompt_message">Hemû malperên di nav “%s”ê de jê bibe</string>
    <!-- Text for the cancel button for the history group deletion dialog -->
    <string name="delete_history_group_prompt_cancel">Betal</string>
    <!-- Text for the allow button for the history group dialog -->
    <string name="delete_history_group_prompt_allow">Jê bibe</string>
    <!-- Text for the snackbar confirmation that the history group was deleted -->
    <string name="delete_history_group_snackbar">Kom hat jêbirin</string>

    <!-- Onboarding -->
<<<<<<< HEAD
    <!-- Text for onboarding welcome message
    The first parameter is the name of the app (e.g. Firefox Preview) -->
    <string moz:RemovedIn="106" name="onboarding_header" tools:ignore="UnusedResources">Tu bi xêr hatî %s’ê!</string>
    <!-- Text for onboarding welcome header. -->
    <string name="onboarding_header_2">Tu bi xêr hatiyî înterneta baştir</string>
    <!-- text for the Firefox account onboarding sign in card header. The word "Firefox" should not be translated -->
    <string moz:removedIn="106" name="onboarding_account_sign_in_header_1" tools:ignore="UnusedResources">Firefoxê di navbera amûran de senkronîze bike</string>
    <!-- Text for the button to learn more about signing in to your Firefox account. The first parameter is the name of the application.-->
    <string moz:removedIn="106" name="onboarding_manual_sign_in_description_2" tools:ignore="UnusedResources">Bijareyan, raboriyê û şîfreyan bîne nav %1$s`ê.</string>
    <!-- text for the button to manually sign into Firefox account. -->
    <string moz:removedIn="106" name="onboarding_firefox_account_sign_in_1" tools:ignore="UnusedResources">Xwe tomar bike</string>
=======
    <!-- Text for onboarding welcome header. -->
    <string name="onboarding_header_2">Tu bi xêr hatiyî înterneta baştir</string>
    <!-- Text for the onboarding welcome message. -->
    <string name="onboarding_message">Gerokeke ji bo mirovan hatiye çêkirin, ne ji bo pereyan.</string>
    <!-- Text for the Firefox account onboarding sign in card header. -->
    <string name="onboarding_account_sign_in_header">Ji ciyê lê mayî dewam bike</string>
    <!-- Text for the button to learn more about signing in to your Firefox account. -->
    <string name="onboarding_manual_sign_in_description">Ji bo derbasbûna bêproblem ya di navbera cîhazan de hilpekîn û şîfreyên xwe senkronîze bike.</string>
>>>>>>> 68970841
    <!-- Text for the button to manually sign into Firefox account. -->
    <string name="onboarding_firefox_account_sign_in">Têkeve</string>
    <!-- text to display in the snackbar once account is signed-in -->
    <string name="onboarding_firefox_account_sync_is_on">Sync vekirî ye</string>
<<<<<<< HEAD
    <!-- text for the tracking protection onboarding card header -->
    <string moz:removedIn="106" name="onboarding_tracking_protection_header_3" tools:ignore="UnusedResources">Her car -nepen</string>
    <!-- Text for the tracking protection onboarding card header -->
    <string name="onboarding_tracking_protection_header">Parastina nihêniyê temî vekirî ye</string>
    <!-- text for the tracking protection card description. The first parameter is the name of the application.-->
    <string moz:removedIn="106" name="onboarding_tracking_protection_description_4" tools:ignore="UnusedResources">%1$s bi awayekî xweber asteng dike ku şirket we li ser webê bi dizî bişopînin.</string>
=======
    <!-- Text for the tracking protection onboarding card header -->
    <string name="onboarding_tracking_protection_header">Parastina nihêniyê temî vekirî ye</string>
    <!-- Text for the tracking protection card description. -->
    <string name="onboarding_tracking_protection_description">Parastina çerezan ya bi temamî kodên şopandinê asteng dike ku nikaribin te li ser webê bişopînin.</string>
>>>>>>> 68970841
    <!-- text for tracking protection radio button option for standard level of blocking -->
    <string name="onboarding_tracking_protection_standard_button_2">Standard (jixweber)</string>
    <!-- text for standard blocking option button description -->
    <string name="onboarding_tracking_protection_standard_button_description_3">Nepenî û performansa bi aheng. Rûpel bi asayî tên barkirin.</string>
    <!-- text for tracking protection radio button option for strict level of blocking -->
    <string name="onboarding_tracking_protection_strict_option">Tund</string>
    <!-- text for strict blocking option button description -->
    <string name="onboarding_tracking_protection_strict_button_description_3">Ji bo rûpel zûtir bên vekirin zêdetir şopîneran asteng dike lê dibe ku hin fonksiyonên rûpelan xira bibin.</string>
    <!-- text for the toolbar position card header  -->
    <string name="onboarding_toolbar_placement_header_1">Ciyê darikê amûran hilbijêre</string>
<<<<<<< HEAD
    <!-- text for the toolbar position card description -->
    <string moz:removedIn="106" name="onboarding_toolbar_placement_description_1" tools:ignore="UnusedResources">Darikê amûran dayne ciyekê bi hêsanî bigihîjiyê. Dikarî wê li xwarê bihêlî yan jî bibî jorê.</string>
    <!-- Text for the toolbar position card description -->
    <string name="onboarding_toolbar_placement_description">Li jêrê bihêle an jî bikişîne jorî.</string>
    <!-- text for the privacy notice onboarding card header -->
    <string moz:removedIn="106" name="onboarding_privacy_notice_header" tools:ignore="UnusedResources">Nihêniya te</string>
    <!-- Text for the privacy notice onboarding card header -->
    <string name="onboarding_privacy_notice_header_1">Kontrola daneyên te di destê te de ye</string>
    <!-- text for the privacy notice onboarding card description
    The first parameter is the name of the app (e.g. Firefox Preview) Substitute %s for long browser name. -->
    <string moz:removedIn="106" name="onboarding_privacy_notice_description2" tools:ignore="UnusedResources">Me %s ji bo hindê çêkiriye ku derbarê tiştên tu li ser înternetê û tiştên bi me re parve dikî de kontrol di destê te de be.</string>
=======
    <!-- Text for the toolbar position card description -->
    <string name="onboarding_toolbar_placement_description">Li jêrê bihêle an jî bikişîne jorî.</string>
    <!-- Text for the privacy notice onboarding card header -->
    <string name="onboarding_privacy_notice_header_1">Kontrola daneyên te di destê te de ye</string>
    <!-- Text for the privacy notice onboarding card description. -->
    <string name="onboarding_privacy_notice_description">Firefox kontrola hindê dide te ka tu li ser înternetê bi kesên din û bi me re çi parve dikî.</string>
>>>>>>> 68970841
    <!-- Text for the button to read the privacy notice -->
    <string name="onboarding_privacy_notice_read_button">Agahdariya me ya nihêniyê bixwîne</string>

    <!-- Text for the conclusion onboarding message -->
    <string name="onboarding_conclusion_header">Tu amadeyî ku înterneteke nûwaze keşf bikî?</string>
    <!-- text for the button to finish onboarding -->
    <string name="onboarding_finish">Dest bi gerînê bike</string>

    <!-- Onboarding theme -->
    <!-- text for the theme picker onboarding card header -->
    <string name="onboarding_theme_picker_header">Rûkara xwe hilbijêre</string>
    <!-- text for the theme picker onboarding card description -->
    <string name="onboarding_theme_picker_description_2">Bi moda tarî dikarî ji bataryayê teseruf bikî û çavên xwe vehesînî.</string>
    <!-- Automatic theme setting (will follow device setting) -->
    <string name="onboarding_theme_automatic_title">Otomatîk</string>
    <!-- Summary of automatic theme setting (will follow device setting) -->
    <string name="onboarding_theme_automatic_summary">Xwe li sazkariyên cîhaza te adabte dike</string>
    <!-- Theme setting for dark mode -->
    <string name="onboarding_theme_dark_title">Rûkara tarî</string>
    <!-- Theme setting for light mode -->
    <string name="onboarding_theme_light_title">Rûkara ronî</string>

    <!-- Text shown in snackbar when multiple tabs have been sent to device -->
    <string name="sync_sent_tabs_snackbar">Hilpekîn hatin şandin!</string>
    <!-- Text shown in snackbar when one tab has been sent to device  -->
    <string name="sync_sent_tab_snackbar">Hilpekîn hate şandin!</string>
    <!-- Text shown in snackbar when sharing tabs failed  -->
    <string name="sync_sent_tab_error_snackbar">Nehate şandin</string>
    <!-- Text shown in snackbar for the "retry" action that the user has after sharing tabs failed -->
    <string name="sync_sent_tab_error_snackbar_action">DÎSA BICERIBÎNE</string>
    <!-- Title of QR Pairing Fragment -->
    <string name="sync_scan_code">Kodê bide xwendin</string>
    <!-- Instructions on how to access pairing -->
    <string name="sign_in_instructions"><![CDATA[Firefoxê ji ser kombersa xwe veke û here ser rûpela <b>https://firefox.com/pair</b>]]></string>
    <!-- Text shown for sign in pairing when ready -->
    <string name="sign_in_ready_for_scan">Aniha kodê bide xwendin</string>
    <!-- Text shown for settings option for sign with pairing -->
    <string name="sign_in_with_camera">Bi kameraya xwe têkeve</string>
    <!-- Text shown for settings option for sign with email -->
    <string name="sign_in_with_email">Bi emaîlê têkeve</string>
    <!-- Text shown for settings option for create new account text.'Firefox' intentionally hardcoded here.-->
    <string name="sign_in_create_account_text"><![CDATA[Hesabê te tune ye? Ji bo ku Firefoxê di navbera cîhazan de senkronîze bikî <u>Hesêb veke</u>.]]></string>
    <!-- Text shown in confirmation dialog to sign out of account. The first parameter is the name of the app (e.g. Firefox Preview) -->
    <string name="sign_out_confirmation_message_2">%s ew ê bi hesabê te re senkronîzekirinê rawestîne, lê ti daneyên te yên gerînê yên di vê cîhazê de nayên jêbirin.</string>
    <!-- Option to continue signing out of account shown in confirmation dialog to sign out of account -->
    <string name="sign_out_disconnect">Girêdanê qut bike</string>
    <!-- Option to cancel signing out shown in confirmation dialog to sign out of account -->
    <string name="sign_out_cancel">Betal bike</string>

    <!-- Error message snackbar shown after the user tried to select a default folder which cannot be altered -->
    <string name="bookmark_cannot_edit_root">Peldankên standard nayên sererastkirin</string>

    <!-- Enhanced Tracking Protection -->
    <!-- Link displayed in enhanced tracking protection panel to access tracking protection settings -->
    <string name="etp_settings">Sazkariyên parastinê</string>
    <!-- Preference title for enhanced tracking protection settings -->
    <string name="preference_enhanced_tracking_protection">Parastina ji şopandinê ya pêşketî</string>
    <!-- Title for the description of enhanced tracking protection -->
    <string name="preference_enhanced_tracking_protection_explanation_title">Bêyî ku tu werî şopandin bigere</string>
    <!-- Description of enhanced tracking protection. The first parameter is the name of the application (For example: Fenix) -->
    <string name="preference_enhanced_tracking_protection_explanation">Bila daneyên te ji te re bimînin. %s te ji gelek şopdarên dilxerab diparêze û nahêle tiştên ku tu li ser înternetê dikî ji aliyê wan ve bên dîtin.</string>
    <!-- Text displayed that links to website about enhanced tracking protection -->
    <string name="preference_enhanced_tracking_protection_explanation_learn_more">Zêdetir bizane</string>
    <!-- Preference for enhanced tracking protection for the standard protection settings -->
    <string name="preference_enhanced_tracking_protection_standard_default_1">Standard (heyî)</string>
    <!-- Preference description for enhanced tracking protection for the standard protection settings -->
    <string name="preference_enhanced_tracking_protection_standard_description_4">Hevsengiya ji bo nepenî û performansê. Rûpel asayî tên barkirin.</string>
    <!--  Accessibility text for the Standard protection information icon  -->
    <string name="preference_enhanced_tracking_protection_standard_info_button">Bi parastina ji şopandinê ya standard çi tên astengkirin?</string>
    <!-- Preference for enhanced tracking protection for the strict protection settings -->
    <string name="preference_enhanced_tracking_protection_strict">Tund</string>
    <!-- Preference description for enhanced tracking protection for the strict protection settings -->
    <string name="preference_enhanced_tracking_protection_strict_description_3">Ji bo rûpel zûtir bên vekirin zêdetir şopîneran asteng dike lê dibe ku hin fonksiyonên rûpelan xira bibin.</string>
    <!--  Accessibility text for the Strict protection information icon  -->
    <string name="preference_enhanced_tracking_protection_strict_info_button">Bi parastina ji şopandinê ya tund çi tên astengkirin?</string>
    <!-- Preference for enhanced tracking protection for the custom protection settings -->
    <string name="preference_enhanced_tracking_protection_custom">Taybet</string>
    <!-- Preference description for enhanced tracking protection for the strict protection settings -->
    <string name="preference_enhanced_tracking_protection_custom_description_2">Hilbijêre ka kîjan şopdar û skrîpt ew ê bêne astengkirin.</string>
    <!--  Accessibility text for the Strict protection information icon  -->
    <string name="preference_enhanced_tracking_protection_custom_info_button">Bi parastina ji şopandinê ya taybet çi tên astengkirin?</string>
    <!-- Header for categories that are being blocked by current Enhanced Tracking Protection settings -->
    <!-- Preference for enhanced tracking protection for the custom protection settings for cookies-->
    <string name="preference_enhanced_tracking_protection_custom_cookies">Kûkî</string>
    <!-- Option for enhanced tracking protection for the custom protection settings for cookies-->
    <string name="preference_enhanced_tracking_protection_custom_cookies_1">Şopînerên nav-malperî û şopînerên medyaya civakî</string>
    <!-- Option for enhanced tracking protection for the custom protection settings for cookies-->
    <string name="preference_enhanced_tracking_protection_custom_cookies_2">Çerezên ji malperên ku nehatine ziyaretkirin</string>
    <!-- Option for enhanced tracking protection for the custom protection settings for cookies-->
    <string name="preference_enhanced_tracking_protection_custom_cookies_3">Hemû çerezên partiya sêyemîn (dibe ku hin malper xera bibin)</string>
    <!-- Option for enhanced tracking protection for the custom protection settings for cookies-->
    <string name="preference_enhanced_tracking_protection_custom_cookies_4">Hemû çerez (dibe ku hin malper xera bibin)</string>
    <!-- Option for enhanced tracking protection for the custom protection settings for cookies-->
    <string name="preference_enhanced_tracking_protection_custom_cookies_5">Çerezên nav-malperî îzole bike</string>
    <!-- Preference for enhanced tracking protection for the custom protection settings for tracking content -->
    <string name="preference_enhanced_tracking_protection_custom_tracking_content">Naverokên ji bo şopandinê</string>
    <!-- Option for enhanced tracking protection for the custom protection settings for tracking content-->
    <string name="preference_enhanced_tracking_protection_custom_tracking_content_1">Di hemû hilpekînan de</string>
    <!-- Option for enhanced tracking protection for the custom protection settings for tracking content-->
    <string name="preference_enhanced_tracking_protection_custom_tracking_content_2">Tenê di hilpekînên veşartî de</string>
    <!-- Preference for enhanced tracking protection for the custom protection settings -->
    <string name="preference_enhanced_tracking_protection_custom_cryptominers">Kankerên krîpto</string>
    <!-- Preference for enhanced tracking protection for the custom protection settings -->
    <string name="preference_enhanced_tracking_protection_custom_fingerprinters">Berhevkarên şoptiliyan</string>
    <!-- Button label for navigating to the Enhanced Tracking Protection details -->
    <string name="enhanced_tracking_protection_details">Hûrgilî</string>
    <!-- Header for categories that are being being blocked by current Enhanced Tracking Protection settings -->
    <string name="enhanced_tracking_protection_blocked">Yên astengbûyî</string>
    <!-- Header for categories that are being not being blocked by current Enhanced Tracking Protection settings -->
    <string name="enhanced_tracking_protection_allowed">Destûrgirtî</string>
    <!-- Category of trackers (social media trackers) that can be blocked by Enhanced Tracking Protection -->
    <string name="etp_social_media_trackers_title">Şopînerên medyaya civakî</string>
    <!-- Description of social media trackers that can be blocked by Enhanced Tracking Protection -->
    <string name="etp_social_media_trackers_description">Taybetiya şopandina çalakiyên te yên gera li ser torên civakî bisînor dike.</string>
    <!-- Category of trackers (cross-site tracking cookies) that can be blocked by Enhanced Tracking Protection -->
    <string name="etp_cookies_title">Çerezên şopandinê yên nav-malperî</string>
    <!-- Category of trackers (cross-site tracking cookies) that can be blocked by Enhanced Tracking Protection -->
    <string name="etp_cookies_title_2">Çerezên nav-malperî</string>
    <!-- Description of cross-site tracking cookies that can be blocked by Enhanced Tracking Protection -->
    <string name="etp_cookies_description">Çerezên ku torên reklamê û şirketên analîtîkê ji bo şopandina gera di navbera malperên cuda de bi kar tînin asteng dike.</string>
    <!-- Description of cross-site tracking cookies that can be blocked by Enhanced Tracking Protection -->
    <string name="etp_cookies_description_2">Parastina çerezan a giştî, çerezan tenê ji bo malpera ku tu tê de yî îzole dike, bi xêra vê yekê torên reklaman ji bo şopandina te ya li ser malperan nikarin çerezan bi kar bînin.</string>
    <!-- Category of trackers (cryptominers) that can be blocked by Enhanced Tracking Protection -->
    <string name="etp_cryptominers_title">Kankerên krîpto</string>
    <!-- Description of cryptominers that can be blocked by Enhanced Tracking Protection -->
    <string name="etp_cryptominers_description">Skrîptên xirab yên ji bo ku kankerên krîpto ji bo çêkirina pereyên krîpto xwe bigihînin amûra te asteng dike.</string>
    <!-- Category of trackers (fingerprinters) that can be blocked by Enhanced Tracking Protection -->
    <string name="etp_fingerprinters_title">Şoptilî</string>
    <!-- Description of fingerprinters that can be blocked by Enhanced Tracking Protection -->
    <string name="etp_fingerprinters_description">Rê li berhevkirina zanyariyên derbarê amûra te de yên pêkan e biawayekî bêmînak bên pênasekirin digire ku pêkan e ji bo şopandinê bên bikaranîn.</string>
    <!-- Category of trackers (tracking content) that can be blocked by Enhanced Tracking Protection -->
    <string name="etp_tracking_content_title">Naverokên şopandinê</string>
    <!-- Description of tracking content that can be blocked by Enhanced Tracking Protection -->
    <string name="etp_tracking_content_description">Nahêle reklam, vîdyo û naverokên din ên tê de koda şopandinê hene bên barkirin. Dibe ku bandorê li taybetiyên hin malperan bike.</string>
    <!-- Enhanced Tracking Protection message that protection is currently on for this site -->
    <string name="etp_panel_on">Parastin ji bo vê malperê VEKIRÎ ne.</string>
    <!-- Enhanced Tracking Protection message that protection is currently off for this site -->
    <string name="etp_panel_off">Parastin ji bo vê malperê GIRTÎ ne</string>
    <!-- Header for exceptions list for which sites enhanced tracking protection is always off -->
    <string name="enhanced_tracking_protection_exceptions">Parastina ji şopandinê ya pêşketî ji bo van malperan hat girtin</string>
    <!-- Content description (not visible, for screen readers etc.): Navigate
    back from ETP details (Ex: Tracking content) -->
    <string name="etp_back_button_content_description">Paşve here</string>
    <!-- About page link text to open what's new link -->
    <string name="about_whats_new">Di %s’ê de çi tiştên nû hene?</string>
    <!-- Open source licenses page title
    The first parameter is the app name -->
    <string name="open_source_licenses_title">%s | Pirtûkxaneyên OSS’ê</string>

    <!-- Category of trackers (redirect trackers) that can be blocked by Enhanced Tracking Protection -->
    <string name="etp_redirect_trackers_title">Şoînerên beralîkirinê</string>

    <!-- Description of redirect tracker cookies that can be blocked by Enhanced Tracking Protection -->
    <string name="etp_redirect_trackers_description">Kûkiyên ji aliyê beralîkirinên malperên tên naskirin ve hatine bicîkirin paqij dike.</string>

    <!-- Description of the SmartBlock Enhanced Tracking Protection feature. The * symbol is intentionally hardcoded here,
         as we use it on the UI to indicate which trackers have been partially unblocked.  -->
    <string name="preference_etp_smartblock_description">Astengiya hin şopgerên li jêrê hatine nîşankirin, ji ber peywendiya te ya bi wan re, qismî hatiye rakirin *.</string>
    <!-- Text displayed that links to website about enhanced tracking protection SmartBlock -->
    <string name="preference_etp_smartblock_learn_more">Zêdetir bizane</string>

    <!-- About page link text to open support link -->
    <string name="about_support">Piştgirî</string>
    <!-- About page link text to list of past crashes (like about:crashes on desktop) -->
    <string name="about_crashes">Têkçûn</string>
    <!-- About page link text to open privacy notice link -->
    <string name="about_privacy_notice">Agahdariya nihêniyê</string>

    <!-- About page link text to open know your rights link -->
    <string name="about_know_your_rights">Mafên xwe bizane</string>
    <!-- About page link text to open licensing information link -->
    <string name="about_licensing_information">Agahiyên lîsanskirinê</string>
    <!-- About page link text to open a screen with libraries that are used -->
    <string name="about_other_open_source_libraries">Pirtûkxaneyên em bi kar tînin</string>
    <!-- Toast shown to the user when they are activating the secret dev menu
        The first parameter is number of long clicks left to enable the menu -->
    <string name="about_debug_menu_toast_progress">Menûya neqandina çewtiyan: Ji bo çalakkirinê %1$d tikandin man</string>

    <string name="about_debug_menu_toast_done">Menûya neqandina çewtiyan çalek e</string>

    <!-- Browser long press popup menu -->
    <!-- Copy the current url -->
    <string name="browser_toolbar_long_press_popup_copy">Kopî bike</string>
    <!-- Paste & go the text in the clipboard. '&amp;' is replaced with the ampersand symbol: & -->
    <string name="browser_toolbar_long_press_popup_paste_and_go">Bizeliqîne û here</string>
    <!-- Paste the text in the clipboard -->
    <string name="browser_toolbar_long_press_popup_paste">Bizeliqîne</string>
    <!-- Snackbar message shown after an URL has been copied to clipboard. -->
    <string name="browser_toolbar_url_copied_to_clipboard_snackbar">URL li panoyê hate kopîkirin</string>

    <!-- Title text for the Add To Homescreen dialog -->
    <string name="add_to_homescreen_title">Tevlî ekrana destpêkê bike</string>
    <!-- Cancel button text for the Add to Homescreen dialog -->
    <string name="add_to_homescreen_cancel">Betal bike</string>
    <!-- Add button text for the Add to Homescreen dialog -->
    <string name="add_to_homescreen_add">Tevlî bike</string>
    <!-- Continue to website button text for the first-time Add to Homescreen dialog -->
    <string name="add_to_homescreen_continue">Li malperê berdewam bike</string>
    <!-- Placeholder text for the TextView in the Add to Homescreen dialog -->
    <string name="add_to_homescreen_text_placeholder">Navê kurterêyê</string>

    <!-- Describes the add to homescreen functionality -->
    <string name="add_to_homescreen_description_2">Tu dikarî vê malperê bi hêsanî li ekrana Destpêkê ya cîhaza xwe zêde bikî ku ji wir zûtir bigihîjî wê û wê wekî sepanekê bi kar bînî.</string>

    <!-- Preference for managing the settings for logins and passwords in Fenix -->
    <string name="preferences_passwords_logins_and_passwords">Hesab û pêborîn</string>
    <!-- Preference for managing the saving of logins and passwords in Fenix -->
    <string name="preferences_passwords_save_logins">Hesab û pêborînan tomar bike</string>
    <!-- Preference option for asking to save passwords in Fenix -->
    <string name="preferences_passwords_save_logins_ask_to_save">Ji bo tomarkirinê, bipirse</string>
    <!-- Preference option for never saving passwords in Fenix -->
    <string name="preferences_passwords_save_logins_never_save">Qet tomar neke</string>

    <!-- Preference for autofilling saved logins in Firefox (in web content), %1$s will be replaced with the app name -->
    <string name="preferences_passwords_autofill2">Di %1$s de bixweber dagire</string>
    <!-- Description for the preference for autofilling saved logins in Firefox (in web content), %1$s will be replaced with the app name -->
    <string name="preferences_passwords_autofill_description">Navên bikarhêneriyê û şîfreyên malperan di dema bikaranîna %1$s`ê de tomar bike.</string>
    <!-- Preference for autofilling logins from Fenix in other apps (e.g. autofilling the Twitter app) -->
    <string name="preferences_android_autofill">Di sepanên din de bixweber dagire</string>
    <!-- Description for the preference for autofilling logins from Fenix in other apps (e.g. autofilling the Twitter app) -->
    <string name="preferences_android_autofill_description">Bila di sepanên din ên cîhaza te de navên bikarhêner û pêborîn bêne dagirtin.</string>
    <!-- Preference option for adding a login -->
    <string name="preferences_logins_add_login">Hesêb tevlî bike</string>

    <!-- Preference for syncing saved logins in Fenix -->
    <string name="preferences_passwords_sync_logins">Hesaban senkronîze bike</string>
    <!-- Preference for syncing saved logins in Fenix, when not signed in-->
    <string name="preferences_passwords_sync_logins_across_devices">Hesaban di navbera amûran de sync bike</string>
    <!-- Preference to access list of saved logins -->
    <string name="preferences_passwords_saved_logins">Hesabên tomarkirî</string>
    <!-- Description of empty list of saved passwords. Placeholder is replaced with app name.  -->
    <string name="preferences_passwords_saved_logins_description_empty_text">Hesabên ku te tomar kirine yan jî te bi %s’ê re senkronîze kirine dê li vir bên nîşandan.</string>
    <!-- Preference to access list of saved logins -->
    <string name="preferences_passwords_saved_logins_description_empty_learn_more_link">Derbarê Sync’ê de agahî bistîne.</string>
    <!-- Preference to access list of login exceptions that we never save logins for -->
    <string name="preferences_passwords_exceptions">Istisna</string>
    <!-- Empty description of list of login exceptions that we never save logins for -->
    <string name="preferences_passwords_exceptions_description_empty">Hesab û pêborînên nehatine tomarkirin dê li vir bên nîşandan.</string>
    <!-- Description of list of login exceptions that we never save logins for -->
    <string name="preferences_passwords_exceptions_description">Hesab û pêborîn dê ji bo van malperan neyên tomarkirin.</string>
    <!-- Text on button to remove all saved login exceptions -->
    <string name="preferences_passwords_exceptions_remove_all">Hemû istisnayan jê bibe</string>
    <!-- Hint for search box in logins list -->
    <string name="preferences_passwords_saved_logins_search">Li hesaban bigere</string>
    <!-- The header for the site that a login is for -->
    <string name="preferences_passwords_saved_logins_site">Malper</string>
    <!-- The header for the username for a login -->
    <string name="preferences_passwords_saved_logins_username">Navê bikarhêner</string>
    <!-- The header for the password for a login -->
    <string name="preferences_passwords_saved_logins_password">Pêborîn</string>
    <!-- Shown in snackbar to tell user that the password has been copied -->
    <string name="logins_password_copied">Pêborîn li panoyê hate kopîkirin</string>
    <!-- Shown in snackbar to tell user that the username has been copied -->
    <string name="logins_username_copied">Navê bikarhêner li panoyê hate kopîkirin</string>
    <!-- Content Description (for screenreaders etc) read for the button to copy a password in logins-->
    <string name="saved_logins_copy_password">Pêborînê kopî bike</string>
    <!-- Content Description (for screenreaders etc) read for the button to clear a password while editing a login-->
    <string name="saved_logins_clear_password">Pêborînê paqij bike</string>
    <!-- Content Description (for screenreaders etc) read for the button to copy a username in logins -->
    <string name="saved_login_copy_username">Navê bikarhêner kopî bike</string>
    <!-- Content Description (for screenreaders etc) read for the button to clear a username while editing a login -->
    <string name="saved_login_clear_username">Navê bikarhêner paqij bike</string>
    <!-- Content Description (for screenreaders etc) read for the button to clear the hostname field while creating a login -->
    <string name="saved_login_clear_hostname">Hewangehê paqiij bike</string>
    <!-- Content Description (for screenreaders etc) read for the button to open a site in logins -->
    <string name="saved_login_open_site">Malperê di gerokê de veke</string>
    <!-- Content Description (for screenreaders etc) read for the button to reveal a password in logins -->
    <string name="saved_login_reveal_password">Pêborînê nîşan bide</string>
    <!-- Content Description (for screenreaders etc) read for the button to hide a password in logins -->
    <string name="saved_login_hide_password">Pêborînê veşêre</string>
    <!-- Message displayed in biometric prompt displayed for authentication before allowing users to view their logins -->
    <string name="logins_biometric_prompt_message">ji bo hesabên xwe yên tomarkirî bibînî, kilîdê veke</string>
    <!-- Title of warning dialog if users have no device authentication set up -->
    <string name="logins_warning_dialog_title">Hesab û pêborînên xwe biparêze</string>
    <!-- Message of warning dialog if users have no device authentication set up -->
    <string name="logins_warning_dialog_message">Deseneke kilîdê, PIN yan jî şîfreyekê diyar bike da ku gava amûra te bikeve destê kesên din têketin û şîfreyên te yên tomarkirî parastî bin.</string>
    <!-- Negative button to ignore warning dialog if users have no device authentication set up -->
    <string name="logins_warning_dialog_later">Piştre</string>
    <!-- Positive button to send users to set up a pin of warning dialog if users have no device authentication set up -->
    <string name="logins_warning_dialog_set_up_now">Aniha saz bike</string>
    <!-- Title of PIN verification dialog to direct users to re-enter their device credentials to access their logins -->
    <string name="logins_biometric_prompt_message_pin">Kilîda cîhaza xwe rake</string>
    <!-- Title for Accessibility Force Enable Zoom Preference -->
    <string name="preference_accessibility_force_enable_zoom">Hemû malperan nêzîk bike</string>
    <!-- Summary for Accessibility Force Enable Zoom Preference -->
    <string name="preference_accessibility_force_enable_zoom_summary">Ji bo destûrdana jidandin û nêzîkkirinê çalak bike, di wan malperan de jî ku vê tevgeriyanê asteng dikin.</string>
    <!-- Saved logins sorting strategy menu item -by name- (if selected, it will sort saved logins alphabetically) -->
    <string name="saved_logins_sort_strategy_alphabetically">Nav (A-Z)</string>
    <!-- Saved logins sorting strategy menu item -by last used- (if selected, it will sort saved logins by last used) -->
    <string name="saved_logins_sort_strategy_last_used">Bikaranîna dawî</string>

    <!-- Content description (not visible, for screen readers etc.): Sort saved logins dropdown menu chevron icon -->
    <string name="saved_logins_menu_dropdown_chevron_icon_content_description">Menûya rêzkirina hesaban</string>

    <!-- Autofill -->
    <!-- Preference and title for managing the autofill settings -->
    <string name="preferences_autofill">Dagirtina xweber</string>
    <!-- Preference and title for managing the settings for addresses -->
    <string name="preferences_addresses">Navnîşan</string>
    <!-- Preference and title for managing the settings for credit cards -->
    <string name="preferences_credit_cards">Kartên krediyê</string>
    <!-- Preference for saving and autofilling credit cards -->
    <string name="preferences_credit_cards_save_and_autofill_cards">Kartên tomarkirî û xweber tên dagirtin</string>
    <!-- Preference summary for saving and autofilling credit card data -->
    <string name="preferences_credit_cards_save_and_autofill_cards_summary">Dane şîfrekirî ne</string>

    <!-- Preference option for syncing credit cards across devices. This is displayed when the user is not signed into sync -->
    <string name="preferences_credit_cards_sync_cards_across_devices">Kartan di navbera amûran de senkronîze bike</string>
    <!-- Preference option for syncing credit cards across devices. This is displayed when the user is signed into sync -->
    <string name="preferences_credit_cards_sync_cards">Karda syncê</string>
    <!-- Preference option for adding a credit card -->
    <string name="preferences_credit_cards_add_credit_card">Kredîkartekê lê zêde bike</string>
    <!-- Preference option for managing saved credit cards -->
    <string name="preferences_credit_cards_manage_saved_cards">Kartên tomarkirî bi rê ve bibe</string>
    <!-- Preference option for adding an address -->
    <string name="preferences_addresses_add_address">Navnîşanekê lê zêde bike</string>
    <!-- Preference option for managing saved addresses -->
    <string name="preferences_addresses_manage_addresses">Navnîşanan bi rê ve bibe</string>

    <!-- Preference for saving and autofilling addresses -->
    <string name="preferences_addresses_save_and_autofill_addresses">Qeyd bike û navnîşanan xwerber dagire</string>
    <!-- Preference summary for saving and autofilling address data -->
    <string name="preferences_addresses_save_and_autofill_addresses_summary">Agahiyên wekî hejmar, emaîl û navnîşanên kargoyê jî di nav de</string>

    <!-- Title of the "Add card" screen -->
    <string name="credit_cards_add_card">Kartê lê zêde bike</string>
    <!-- Title of the "Edit card" screen -->
    <string name="credit_cards_edit_card">Kartê serast bike</string>
    <!-- The header for the card number of a credit card -->
    <string name="credit_cards_card_number">Hejmara kartê</string>
    <!-- The header for the expiration date of a credit card -->
    <string name="credit_cards_expiration_date">Dema dawî ya bikaranînê</string>
    <!-- The label for the expiration date month of a credit card to be used by a11y services-->
    <string name="credit_cards_expiration_date_month">Tarîxa dawî ya bikaranînê - Meh</string>
    <!-- The label for the expiration date year of a credit card to be used by a11y services-->
    <string name="credit_cards_expiration_date_year">Tarîxa dawî ya bikaranînê - Sal</string>
    <!-- The header for the name on the credit card -->
    <string name="credit_cards_name_on_card">Navê li ser kartê</string>
    <!-- The text for the "Delete card" menu item for deleting a credit card -->
    <string name="credit_cards_menu_delete_card">Kartê jê bibe</string>
    <!-- The text for the "Delete card" button for deleting a credit card -->
    <string name="credit_cards_delete_card_button">Kartê jê bibe</string>
    <!-- The text for the confirmation message of "Delete card" dialog -->
    <string name="credit_cards_delete_dialog_confirmation">Tu ji dil dixwazî vê karta krediyê jê bibî?</string>
    <!-- The text for the positive button on "Delete card" dialog -->
    <string name="credit_cards_delete_dialog_button">Jê bibe</string>
    <!-- The title for the "Save" menu item for saving a credit card -->
    <string name="credit_cards_menu_save">Tomar bike</string>
    <!-- The text for the "Save" button for saving a credit card -->
    <string name="credit_cards_save_button">Tomar bike</string>
    <!-- The text for the "Cancel" button for cancelling adding, updating or deleting a credit card -->
    <string name="credit_cards_cancel_button">Betal</string>
    <!-- Title of the "Saved cards" screen -->
    <string name="credit_cards_saved_cards">Kartên tomarkirî</string>

    <!-- Error message for credit card number validation -->
    <string name="credit_cards_number_validation_error_message">Tika ye hejmereke derbasdar ya karta krediyê binivîse</string>
    <!-- Error message for credit card name on card validation -->
    <string name="credit_cards_name_on_card_validation_error_message">Ji kerema xwe vê qadê dagirin</string>
    <!-- Message displayed in biometric prompt displayed for authentication before allowing users to view their saved credit cards -->
    <string name="credit_cards_biometric_prompt_message">Ji bo kartên xwe yên qeydkirî bibînî kilîdê rake</string>
    <!-- Title of warning dialog if users have no device authentication set up -->
    <string name="credit_cards_warning_dialog_title">Kartên xwe yên krediyê bixe ewlehiyê</string>
    <!-- Message of warning dialog if users have no device authentication set up -->
    <string name="credit_cards_warning_dialog_message">Nîgareke kilîdê, PIN yan jî şîfreyekê diyar bike ji bo ku gava amûra te bikeve destê kesên din kartên te yên krediyê bên parastin.</string>
    <!-- Positive button to send users to set up a pin of warning dialog if users have no device authentication set up -->
    <string name="credit_cards_warning_dialog_set_up_now">Niha saz bike</string>
    <!-- Negative button to ignore warning dialog if users have no device authentication set up -->
    <string name="credit_cards_warning_dialog_later">Paşê</string>
    <!-- Title of PIN verification dialog to direct users to re-enter their device credentials to access their credit cards -->
    <string name="credit_cards_biometric_prompt_message_pin">Kilîda amûra xwe veke</string>
    <!-- Message displayed in biometric prompt for authentication, before allowing users to use their stored credit card information -->
    <string name="credit_cards_biometric_prompt_unlock_message">Kilîdê rake ku dikaribî agahiyên kartên krediyê yên tomarkirî bi kar bînî</string>

    <!-- Title of the "Add address" screen -->
    <string name="addresses_add_address">Navnîşanekê lê zêde bike</string>
    <!-- Title of the "Edit address" screen -->
    <string name="addresses_edit_address">Navnîşanê serast bike</string>
    <!-- Title of the "Manage addresses" screen -->
    <string name="addresses_manage_addresses">Navnîşanan bi rê ve bibe</string>
    <!-- The header for the first name of an address -->
    <string name="addresses_first_name">Nav</string>
    <!-- The header for the middle name of an address -->
    <string name="addresses_middle_name">Navê duyemîn</string>
    <!-- The header for the last name of an address -->
    <string name="addresses_last_name">Paşnav</string>
    <!-- The header for the street address of an address -->
    <string name="addresses_street_address">Navnîşana Cadeyê</string>
    <!-- The header for the city of an address -->
    <string name="addresses_city">Bajar</string>
    <!-- The header for the subregion of an address when "state" should be used -->
    <string name="addresses_state">Eyalet</string>
    <!-- The header for the subregion of an address when "province" should be used -->
    <string name="addresses_province">Navçe</string>
    <!-- The header for the zip code of an address -->
    <string name="addresses_zip">Postkod</string>
    <!-- The header for the country or region of an address -->
    <string name="addresses_country">Welat yan herêm</string>
    <!-- The header for the phone number of an address -->
    <string name="addresses_phone">Telefon</string>
    <!-- The header for the email of an address -->
    <string name="addresses_email">Emaîl</string>
    <!-- The text for the "Save" button for saving an address -->
    <string name="addresses_save_button">Qeyd bike</string>
    <!-- The text for the "Cancel" button for cancelling adding, updating or deleting an address -->
    <string name="addresses_cancel_button">Betal</string>
    <!-- The text for the "Delete address" button for deleting an address -->
    <string name="addressess_delete_address_button">Navnîşanê jê bibe</string>

    <!-- The title for the "Delete address" confirmation dialog -->
    <string name="addressess_confirm_dialog_message">Tu ji dil dixwazî vê navnîşanê jê bibî?</string>
    <!-- The text for the positive button on "Delete address" dialog -->
    <string name="addressess_confirm_dialog_ok_button">Jê bibe</string>
    <!-- The text for the negative button on "Delete address" dialog -->
    <string name="addressess_confirm_dialog_cancel_button">Betal bike</string>
    <!-- The text for the "Save address" menu item for saving an address -->
    <string name="address_menu_save_address">Navnîşanê qeyd bike</string>
    <!-- The text for the "Delete address" menu item for deleting an address -->
    <string name="address_menu_delete_address">Navnîşanê jê bibe</string>

    <!-- Title of the Add search engine screen -->
    <string name="search_engine_add_custom_search_engine_title">Motora lêgerînê tevlî bike</string>
    <!-- Title of the Edit search engine screen -->
    <string name="search_engine_edit_custom_search_engine_title">Motora lêgerînê sererast bike</string>

    <!-- Content description (not visible, for screen readers etc.): Title for the button to add a search engine in the action bar -->
    <string name="search_engine_add_button_content_description">Tevlî bike</string>
    <!-- Content description (not visible, for screen readers etc.): Title for the button to save a search engine in the action bar -->
    <string name="search_engine_add_custom_search_engine_edit_button_content_description">Tomar bike</string>
    <!-- Text for the menu button to edit a search engine -->
    <string name="search_engine_edit">Sererast bike</string>
    <!-- Text for the menu button to delete a search engine -->
    <string name="search_engine_delete">Jê bibe</string>

    <!-- Text for the button to create a custom search engine on the Add search engine screen -->
    <string name="search_add_custom_engine_label_other">Yên din</string>
    <!-- Placeholder text shown in the Search Engine Name TextField before a user enters text -->
    <string name="search_add_custom_engine_name_hint">Nav</string>
    <!-- Placeholder text shown in the Search String TextField before a user enters text -->
    <string name="search_add_custom_engine_search_string_hint">Rêzika lêgerînê ya ji bo bikaranînê</string>
    <!-- Description text for the Search String TextField. The %s is part of the string -->
    <string formatted="false" name="search_add_custom_engine_search_string_example">Lêpirsînê bi “%s”ê pev biguherîne. Mînak:\nhttps://www.google.com/search?q=%s</string>

    <!-- Accessibility description for the form in which details about the custom search engine are entered -->
    <string name="search_add_custom_engine_form_description">Hûrgiliyên motora lêgerînê ya taybet</string>

    <!-- Text shown when a user leaves the name field empty -->
    <string name="search_add_custom_engine_error_empty_name">Navê motora lêgerînê binivîse</string>
    <!-- Text shown when a user leaves the search string field empty -->
    <string name="search_add_custom_engine_error_empty_search_string">Rêzikeke lêgerînê binivîse</string>
    <!-- Text shown when a user leaves out the required template string -->
    <string name="search_add_custom_engine_error_missing_template">Kontrol bike ka rêzika lêgerînê û formata nimûne li hev dikin an na</string>
    <!-- Text shown when we aren't able to validate the custom search query. The first parameter is the url of the custom search engine -->
    <string name="search_add_custom_engine_error_cannot_reach">Li “%s”ê ve nehate girêdan</string>
    <!-- Text shown when a user creates a new search engine -->
    <string name="search_add_custom_engine_success_message">%s hat afirandin</string>
    <!-- Text shown when a user successfully edits a custom search engine -->
    <string name="search_edit_custom_engine_success_message">%s hat tomarkirin</string>
    <!-- Text shown when a user successfully deletes a custom search engine -->
    <string name="search_delete_search_engine_success_message">%s hat jêbirin</string>

    <!-- Heading for the instructions to allow a permission -->
    <string name="phone_feature_blocked_intro">Ji bo destûrdayînê:</string>
    <!-- First step for the allowing a permission -->
    <string name="phone_feature_blocked_step_settings">1. Here sazkariyên Androidê</string>
    <!-- Second step for the allowing a permission -->
    <string name="phone_feature_blocked_step_permissions"><![CDATA[2. Li <b>Destûr</b>’ê bitikîne]]></string>
    <!-- Third step for the allowing a permission (Fore example: Camera) -->
    <string name="phone_feature_blocked_step_feature"><![CDATA[3. Eyara <b>%1$s</b>’yê bike VEKIRÎ]]></string>

    <!-- Label that indicates a site is using a secure connection -->
    <string name="quick_settings_sheet_secure_connection_2">Girêdan ewle ye</string>
    <!-- Label that indicates a site is using a insecure connection -->
    <string name="quick_settings_sheet_insecure_connection_2">Girêdan ne ewle ye</string>
    <!-- Label to clear site data -->
    <string name="clear_site_data">Çerezan û daneyên malperan paqij bike</string>
    <!-- Confirmation message for a dialog confirming if the user wants to delete all data for current site -->
    <string name="confirm_clear_site_data"><![CDATA[Tu ji dil dixwazî hemû çerez û daneyên malpera <b>%s</b>ê jê bibî?]]></string>
    <!-- Confirmation message for a dialog confirming if the user wants to delete all the permissions for all sites-->
    <string name="confirm_clear_permissions_on_all_sites">Tu ji dil dixwazî hemû destûrên li ser hemû malperan jê bibî?</string>
    <!-- Confirmation message for a dialog confirming if the user wants to delete all the permissions for a site-->
    <string name="confirm_clear_permissions_site">Tu ji dil dixwazî hemû destûran ji bo vê malperê jê bibî?</string>
    <!-- Confirmation message for a dialog confirming if the user wants to set default value a permission for a site-->
    <string name="confirm_clear_permission_site">Tu ji dil dixwazî vê destûrê ji bo vê malperê jê bibî?</string>
    <!-- label shown when there are not site exceptions to show in the site exception settings -->
    <string name="no_site_exceptions">Istisnayên malperê tune</string>
    <!-- Bookmark deletion confirmation -->
    <string name="bookmark_deletion_confirmation">Tu ji dil dixwazî vê favoriyê jê bibî?</string>
    <!-- Browser menu button that adds a shortcut to the home fragment -->
    <string name="browser_menu_add_to_shortcuts">Li bijareyan zêde bike</string>
    <!-- Browser menu button that removes a shortcut from the home fragment -->
    <string name="browser_menu_remove_from_shortcuts">Ji nav bijareyan bibe</string>
    <!-- text shown before the issuer name to indicate who its verified by, parameter is the name of
     the certificate authority that verified the ticket-->
    <string name="certificate_info_verified_by">Piştrastkirin ji aliyê: %1$s</string>
    <!-- Login overflow menu delete button -->
    <string name="login_menu_delete_button">Jê bibe</string>
    <!-- Login overflow menu edit button -->
    <string name="login_menu_edit_button">Sererast bike</string>

    <!-- Message in delete confirmation dialog for logins -->
    <string name="login_deletion_confirmation">Tu bi rastî jî dixwazî vî hesabî jê bibî?</string>
    <!-- Positive action of a dialog asking to delete  -->
    <string name="dialog_delete_positive">Jê bibe</string>
    <!-- Negative action of a dialog asking to delete login -->
    <string name="dialog_delete_negative">Betal</string>
    <!--  The saved login options menu description. -->
    <string name="login_options_menu">Vebijarkên hesêb</string>
    <!--  The editable text field for a login's web address. -->
    <string name="saved_login_hostname_description">Qada nivîsê ya ji bo navnîşana webê ya têketinê</string>
    <!--  The editable text field for a login's username. -->
    <string name="saved_login_username_description">Qada nivîsê ya ji bo navê bikarhêneriyê yê têketinê.</string>
    <!--  The editable text field for a login's password. -->
    <string name="saved_login_password_description">Qada nivîsê ya ji bo pêborîna têketinê.</string>
    <!--  The button description to save changes to an edited login. -->
    <string name="save_changes_to_login">Guhertinan li hesêb tomar bike.</string>
    <!--  The page title for editing a saved login. -->
    <string name="edit">Sererast bike</string>
    <!--  The page title for adding new login. -->
    <string name="add_login">Hesabê nû tevlî bike</string>
    <!--  The error message in add/edit login view when password field is blank. -->
    <string name="saved_login_password_required">Pêborîn hewce ye</string>
    <!--  The error message in add login view when username field is blank. -->
    <string name="saved_login_username_required">Navê bikarhêner pêwîst e</string>
    <!--  The error message in add login view when hostname field is blank. -->
    <string name="saved_login_hostname_required" tools:ignore="UnusedResources">Hewangeh pêwîst e</string>
    <!-- Voice search button content description  -->
    <string name="voice_search_content_description">Lêgerîna dengî</string>
    <!-- Voice search prompt description displayed after the user presses the voice search button -->
    <string name="voice_search_explainer">Aniha bipeyive</string>
    <!--  The error message in edit login view when a duplicate username exists. -->
    <string name="saved_login_duplicate">Jixwe hesabek bi vî navê bikarhêneriyê heye</string>

    <!-- This is the hint text that is shown inline on the hostname field of the create new login page. 'https://www.example.com' intentionally hardcoded here -->
    <string name="add_login_hostname_hint_text">https://www.example.com</string>
    <!-- This is an error message shown below the hostname field of the add login page when a hostname does not contain http or https. -->
    <string name="add_login_hostname_invalid_text_3">Di navnîşana webê de divê &quot;https://&quot; an jî &quot;http://&quot; hebe.</string>
    <!-- This is an error message shown below the hostname field of the add login page when a hostname is invalid. -->
    <string name="add_login_hostname_invalid_text_2">Hewangeha derbasdar pêwîst e</string>

    <!-- Synced Tabs -->
    <!-- Text displayed to ask user to connect another device as no devices found with account -->
    <string name="synced_tabs_connect_another_device">Cîhazeke din girê bide.</string>
    <!-- Text displayed asking user to re-authenticate -->
    <string name="synced_tabs_reauth">Ji kerema xwe, ji nû ve têkeve.</string>
    <!-- Text displayed when user has disabled tab syncing in Firefox Sync Account -->
    <string name="synced_tabs_enable_tab_syncing">Ji kerema xwe, senkronîzekirina hilpekînê veke.</string>
    <!-- Text displayed when user has no tabs that have been synced -->
    <string name="synced_tabs_no_tabs">Di Firefoxên li ser cîhazên te yên din de ti hilpekîneke vekirî tune ye.</string>
    <!-- Text displayed in the synced tabs screen when a user is not signed in to Firefox Sync describing Synced Tabs -->
    <string name="synced_tabs_sign_in_message">Lîsteyeke hilpekînan a ji cîhazên xwe yên din bibîne.</string>
    <!-- Text displayed on a button in the synced tabs screen to link users to sign in when a user is not signed in to Firefox Sync -->
    <string name="synced_tabs_sign_in_button">Têkeve Sync’ê</string>
    <!-- The text displayed when a synced device has no tabs to show in the list of Synced Tabs. -->
    <string name="synced_tabs_no_open_tabs">Hilpekînên vekirî tune</string>

    <!-- Content description for expanding a group of synced tabs. -->
    <string name="synced_tabs_expand_group">Koma hilpekînan ya senkronîzekirî berfireh bike</string>
    <!-- Content description for collapsing a group of synced tabs. -->
    <string name="synced_tabs_collapse_group">Koma hilpekînan ya senkronîzekirî berteng bike</string>

    <!-- Top Sites -->
    <!-- Title text displayed in the dialog when shortcuts limit is reached. -->
    <string name="shortcut_max_limit_title">Tu gihîştî sînorê kurteriyan</string>
    <!-- Content description text displayed in the dialog when shortcut limit is reached. -->
    <string name="shortcut_max_limit_content">Ji bo dikaribî kurteriyeke din lê zêde bikî, yekê jê bibe. Pêl malperê bike, li ser bigire û rakirinê hilbijêre.</string>
    <!-- Confirmation dialog button text when top sites limit is reached. -->
    <string name="top_sites_max_limit_confirmation_button">Baş e</string>
    <!-- Label for the preference to show the shortcuts for the most visited top sites on the homepage -->
    <string name="top_sites_toggle_top_recent_sites_4">Kurterê</string>
	<!-- Title text displayed in the rename top site dialog. -->
	<string name="top_sites_rename_dialog_title">Nav</string>
    <!-- Hint for renaming title of a shortcut -->
    <string name="shortcut_name_hint">Navê kurteriyê</string>
	<!-- Button caption to confirm the renaming of the top site. -->
	<string name="top_sites_rename_dialog_ok">Baş e</string>
	<!-- Dialog button text for canceling the rename top site prompt. -->
	<string name="top_sites_rename_dialog_cancel">Betal bike</string>

    <!-- Text for the menu button to open the homepage settings. -->
    <string name="top_sites_menu_settings">Eyar</string>
    <!-- Text for the menu button to navigate to sponsors and privacy support articles. '&amp;' is replaced with the ampersand symbol: & -->
    <string name="top_sites_menu_sponsor_privacy">Sponsorên me û nepeniya te</string>
    <!-- Label text displayed for a sponsored top site. -->
    <string name="top_sites_sponsored_label">Sponsorkirî</string>

    <!-- Inactive tabs in the tabs tray -->
    <!-- Title text displayed in the tabs tray when a tab has been unused for 14 days. -->
    <string name="inactive_tabs_title">Hilpekînên neçalak</string>
    <!-- Content description for closing all inactive tabs -->
    <string name="inactive_tabs_delete_all">Hemû hilpekînên neçalak bigire</string>

    <!-- Content description for expanding the inactive tabs section. -->
    <string name="inactive_tabs_expand_content_description">Hilpekînên neçalak fireh bike</string>
    <!-- Content description for collapsing the inactive tabs section. -->
    <string name="inactive_tabs_collapse_content_description">Hilpekînên neçalak teng bike</string>

    <!-- Inactive tabs auto-close message in the tabs tray -->
    <!-- The header text of the auto-close message when the user is asked if they want to turn on the auto-closing of inactive tabs. -->
    <string name="inactive_tabs_auto_close_message_header" tools:ignore="UnusedResources">Bila piştî mehekê bixweber bên girtin?</string>
    <!-- A description below the header to notify the user what the inactive tabs auto-close feature is. -->
    <string name="inactive_tabs_auto_close_message_description" tools:ignore="UnusedResources">Firefox dikare hilpekînên ku te mehekê venekirine bigire.</string>
    <!-- A call to action below the description to allow the user to turn on the auto closing of inactive tabs. -->
    <string name="inactive_tabs_auto_close_message_action" tools:ignore="UnusedResources">GIRTINA BIXWEBER VEKE</string>
    <!-- Text for the snackbar to confirm auto-close is enabled for inactive tabs -->
    <string name="inactive_tabs_auto_close_message_snackbar">Girtina bixweber çalak bû</string>

    <!-- Default browser experiment -->
    <string name="default_browser_experiment_card_text">Bila lînkên ji malperan, e-posteyan û peyaman xweber di Firefoxê de bên vekirin.</string>

    <!-- Content description for close button in collection placeholder. -->
    <string name="remove_home_collection_placeholder_content_description">Rake</string>

    <!-- Content description radio buttons with a link to more information -->
    <string name="radio_preference_info_content_description">Ji bo agahiyên zêdetir, bitikîne</string>

    <!-- Content description for the action bar "up" button -->
    <string name="action_bar_up_description">Jorê</string>

    <!-- Content description for privacy content close button -->
    <string name="privacy_content_close_button_content_description">Bigire</string>

    <!-- Pocket recommended stories -->
    <!-- Header text for a section on the home screen. -->
    <string name="pocket_stories_header_1">Gotarên didin fikirandin</string>
    <!-- Header text for a section on the home screen. -->
    <string name="pocket_stories_categories_header">Gotarên li gorî sernavan</string>
    <!-- Text of a button allowing users to access an external url for more Pocket recommendations. -->
    <string name="pocket_stories_placeholder_text">Zêdetir keşf bike</string>
    <!-- Title of an app feature. Smaller than a heading.-->
    <string moz:removedIn="108" name="pocket_stories_feature_title" tools:ignore="UnusedResources">Bi piştgiriya Pocketê.</string>
    <!-- Title of an app feature. Smaller than a heading. The first parameter is product name Pocket -->
    <string name="pocket_stories_feature_title_2">Bihêzkirin ji aliyê %sê.</string>
    <!-- Caption for describing a certain feature. The placeholder is for a clickable text (eg: Learn more) which will load an url in a new tab when clicked.  -->
    <string name="pocket_stories_feature_caption">Beşeke ji malbata Firefoxê. %s</string>
    <!-- Clickable text for opening an external link for more information about Pocket. -->
    <string name="pocket_stories_feature_learn_more">Agahiyên zêdetir</string>

    <!-- Text indicating that the Pocket story that also displays this text is a sponsored story by other 3rd party entity. -->
    <string name="pocket_stories_sponsor_indication">Sponsorkirî</string>

    <!-- Snackbar message for enrolling in a Nimbus experiment from the secret settings when Studies preference is Off.-->
    <string name="experiments_snackbar">Ji bo şandina daneyan telementriyê hilbijêre.</string>
    <!-- Snackbar button text to navigate to telemetry settings.-->
    <string name="experiments_snackbar_button">Here eyaran</string>
    <string name="firefox_suggest_header">Pêşniyara Firefoxê</string>

    <!-- Accessibility services actions labels. These will be appended to accessibility actions like "Double tap to.." but not by or applications but by services like Talkback. -->
    <!-- Action label for elements that can be collapsed if interacting with them. Talkback will append this to say "Double tap to collapse". -->
    <string name="a11y_action_label_collapse">teng bike</string>
    <!-- Action label for elements that can be expanded if interacting with them. Talkback will append this to say "Double tap to expand". -->
    <string name="a11y_action_label_expand">fireh bike</string>
    <!-- Action label for links to a website containing documentation about a wallpaper collection. Talkback will append this to say "Double tap to open link to learn more about this collection". -->
    <string name="a11y_action_label_wallpaper_collection_learn_more">ji bo derbarê vê koleksiyonê de bêtir bizanî, girêdankê veke</string>
    <!-- Action label for links that point to an article. Talkback will append this to say "Double tap to read the article". -->
    <string name="a11y_action_label_read_article">gotarê bixwîne</string>
</resources><|MERGE_RESOLUTION|>--- conflicted
+++ resolved
@@ -45,12 +45,6 @@
 
     <!-- Home - Recently saved bookmarks -->
     <!-- Title for the home screen section with recently saved bookmarks. -->
-<<<<<<< HEAD
-    <string moz:RemovedIn="106" name="recent_bookmarks_title" tools:ignore="UnusedResources">Bijareyên dawiyê</string>
-
-    <!-- Title for the home screen section with recently saved bookmarks. -->
-=======
->>>>>>> 68970841
     <string name="recently_saved_title">Tomarbûnên dawî</string>
     <!-- Content description for the button which navigates the user to show all of their saved bookmarks. -->
     <string name="recently_saved_show_all_content_description_2">Hemû hilpekînên tomarkirî nîşan bide</string>
@@ -89,12 +83,9 @@
     <!-- Content description for close button used in "contextual feature recommendation" (CFR) popups -->
     <string name="cfr_dismiss_button_default_content_description">Bigire</string>
 
-<<<<<<< HEAD
-=======
     <!-- Total cookie protection "contextual feature recommendation" (CFR) -->
     <!-- Text for the message displayed in the contextual feature recommendation popup promoting the total cookie protection feature. -->
     <string name="tcp_cfr_message">Fonksiyona me ya ewlekariyê ya heta niha herî xurt, kodên şopandinê yên di navbera malperan de îzole dike.</string>
->>>>>>> 68970841
     <!-- Text displayed that links to website containing documentation about the "Total cookie protection" feature. -->
     <string name="tcp_cfr_learn_more">Li ser parastina xurekan a giştî agahî bistîne</string>
 
@@ -270,33 +261,6 @@
     <string moz:RemovedIn="109" name="search_header_menu_item" tools:ignore="UnusedResources">Lêgerîna niha:</string>
 
     <!-- Home onboarding -->
-<<<<<<< HEAD
-    <!-- Onboarding home screen dialog title text. The first parameter is the name of the application.-->
-    <string moz:RemovedIn="106" name="onboarding_home_screen_title_3" tools:ignore="UnusedResources">Tiştên nû yên  %1$s`ê</string>
-    <!-- Onboarding home screen dialog description text. -->
-    <string moz:RemovedIn="106" name="onboarding_home_screen_description_2" tools:ignore="UnusedResources">Niha hêsantir e ku vegerî ciyê lê mayî.</string>
-    <!-- Onboarding home screen dialog title text for the home section. The first parameter is the name of the application.-->
-    <string moz:RemovedIn="106" name="onboarding_home_screen_section_home_title_3" tools:ignore="UnusedResources">Serûpela  %1$s `ê ya şexsîkirî</string>
-    <!-- Onboarding home screen dialog description text for the home section. -->
-    <string moz:RemovedIn="106" name="onboarding_home_screen_section_home_description_2" tools:ignore="UnusedResources">Here hilpekînên xwe yên vekirî, bijareyan û mêjûya lêgerînê.</string>
-    <!-- Onboarding home screen dialog description text for the tab tray section. -->
-    <string moz:RemovedIn="106" name="onboarding_home_screen_section_cleaner_tab_tray_title_2" tools:ignore="UnusedResources">Hilpekînên serhevedayî</string>
-
-    <!-- Onboarding home screen dialog description text for the tab tray section. -->
-    <string moz:RemovedIn="106" name="onboarding_home_screen_section_cleaner_tab_tray_description_2" tools:ignore="UnusedResources">Bi pergala nû ya hilpekînan û hilpekînên xweber tên girtin tevliheviyê ji holê rakin.</string>
-    <!-- Onboarding home screen dialog description text for the history section. -->
-    <string moz:RemovedIn="106" name="onboarding_home_screen_section_useful_history_title_2" tools:ignore="UnusedResources">Lêgerînên dawiyê</string>
-    <!-- Onboarding home screen dialog description text for the history section. -->
-    <string moz:RemovedIn="106" name="onboarding_home_screen_section_useful_history_description_2" tools:ignore="UnusedResources">Vegere lêgerînên xwe yên dawiyê yên ji serûpel û hilpekînan.</string>
-
-    <!-- Onboarding home screen popup dialog, shown on top of the Jump back in section. Firefox is intentionally hardcoded. -->
-    <string moz:RemovedIn="106" name="onboarding_home_screen_jump_back_contextual_hint" tools:ignore="UnusedResources">Serûpela te ya Firefoxê ya şexsîkirî niha hêsantir dike ku tu li ciyê lê mayî dewam bikî. Hilpekîn, bijare û encamên dawiyê yên lêgerînên xwe bibîne.</string>
-
-    <!-- Home onboarding dialog welcome screen title text. -->
-    <string moz:RemovedIn="106" name="onboarding_home_welcome_title" tools:ignore="UnusedResources">Tu bi xêr hatiyî înterneteke serbixwe</string>
-    <!-- Home onboarding dialog welcome screen title text. -->
-    <string name="onboarding_home_welcome_title_2">Tu bi xêr hatiyî înterneteke kesanetir</string>
-=======
     <!-- Onboarding home screen popup dialog, shown on top of the Jump back in section. -->
     <string name="onboarding_home_screen_jump_back_contextual_hint_2">Serûpela xwe ya taybet nas bike. Tu yê li virê hilpekîn, bijare û encamên lêgerînên xwe yên dawiyê bibînî.</string>
     <!-- Home onboarding dialog welcome screen title text. -->
@@ -307,21 +271,17 @@
     <string name="onboarding_home_sync_title_3">Derbasbûna ji cîhazekê bo cîhazeke din êdî hêsantir e</string>
     <!-- Home onboarding dialog sign into sync screen description text. -->
     <string name="onboarding_home_sync_description">Êdî hilpekînên te yên cîhazên din di serûpela te de ne.</string>
->>>>>>> 68970841
     <!-- Text for the button to continue the onboarding on the home onboarding dialog. -->
     <string name="onboarding_home_get_started_button">Dest pê bike</string>
     <!-- Text for the button to navigate to the sync sign in screen on the home onboarding dialog. -->
     <string name="onboarding_home_sign_in_button">Têkeve</string>
     <!-- Text for the button to skip the onboarding on the home onboarding dialog. -->
     <string name="onboarding_home_skip_button">Derbas bike</string>
-<<<<<<< HEAD
-=======
 
     <!-- Onboarding home screen sync popup dialog message, shown on top of Recent Synced Tabs in the Jump back in section. -->
     <string name="sync_cfr_message">Hilpekînên te tên senkronîzekirin! Di cîhazên din de li ciyê lê mayî dewam bike.</string>
     <!-- Content description (not visible, for screen readers etc.): Close button for the home onboarding dialog -->
     <string name="onboarding_home_content_description_close_button">Bigire</string>
->>>>>>> 68970841
 
     <!-- Search Widget -->
     <!-- Content description for searching with a widget. The first parameter is the name of the application.-->
@@ -507,23 +467,12 @@
     <string name="wallpaper_select_error_snackbar_message">Wêneyê dîwêr nehat guhertin</string>
     <!-- Text displayed that links to website containing documentation about the "Limited Edition" wallpapers. -->
     <string name="wallpaper_learn_more">Zêdetir bizane</string>
-<<<<<<< HEAD
-    <!-- Label for switch which toggles the "tap-to-switch" behavior on home screen logo -->
-    <string moz:removedIn="105" name="wallpaper_tap_to_change_switch_label_1" tools:ignore="UnusedResources">Ji bo guhertina wêneyê dîwêr pêlî logoya Firefoxê ya serûpelê bike</string>
-    <!-- This is the accessibility content description for the wallpapers functionality. Users are
-    able to tap on the app logo in the home screen and can switch to different wallpapers by tapping. -->
-    <string moz:removedIn="105" name="wallpaper_logo_content_description" tools:ignore="UnusedResources">Logoya Firefoxê - wêneyê dîwêr biguherîne, bişkok</string>
-=======
->>>>>>> 68970841
 
     <!-- Text for classic wallpapers title. The first parameter is the Firefox name. -->
     <string name="wallpaper_classic_title">Klasîk %s</string>
 
-<<<<<<< HEAD
-=======
     <!-- Text for limited edition wallpapers title. -->
     <string name="wallpaper_limited_edition_title">Edîsyona Sînorkirî</string>
->>>>>>> 68970841
     <!-- Description text for the limited edition wallpapers with learn more link. The first parameter is the learn more string defined in wallpaper_learn_more-->
     <string name="wallpaper_limited_edition_description_with_learn_more">Koleksiyana dengên serbixwe ya nû. %s</string>
     <!-- Description text for the limited edition wallpapers. -->
@@ -868,21 +817,6 @@
     <!-- Text shown when no history exists -->
     <string name="history_empty_message">Raborî tune</string>
 
-<<<<<<< HEAD
-    <!-- Text for the button inside History screen that opens Synced History screen. History that is coming from other devices -->
-    <string moz:removedIn="105" name="history_synced_from_other_devices" tools:ignore="UnusedResources">Ji alavên din hatiye senkronîzekirin</string>
-    <!-- The page title for browsing history coming from other devices. -->
-    <string moz:removedIn="105" name="history_from_other_devices" tools:ignore="UnusedResources">Ji alavên din</string>
-
-    <!-- The synced history sign in dialog message -->
-    <string moz:removedIn="105" name="history_sign_in_message" tools:ignore="UnusedResources">Têkevê da ku tu raboriya senkronîzekirî ya ji cîhazên xwe yên din bibînî.</string>
-    <!-- The synced history sign in dialog button text -->
-    <string moz:removedIn="105" name="history_sign_in_button" tools:ignore="UnusedResources">Têkeve</string>
-    <!-- The synced history sign in dialog create a new account link -->
-    <string moz:removedIn="105" name="history_sign_in_create_account" tools:ignore="UnusedResources"><![CDATA[<u>Yan jî hesabekî Firefoxê biafirîne ku dest bi senkronîzekirinê bikî</u>]]></string>
-
-=======
->>>>>>> 68970841
     <!-- Downloads -->
     <!-- Text for the snackbar to confirm that multiple downloads items have been removed -->
     <string name="download_delete_multiple_items_snackbar_1">Daxistin hatin rakirin</string>
@@ -1291,19 +1225,6 @@
     <string name="delete_history_group_snackbar">Kom hat jêbirin</string>
 
     <!-- Onboarding -->
-<<<<<<< HEAD
-    <!-- Text for onboarding welcome message
-    The first parameter is the name of the app (e.g. Firefox Preview) -->
-    <string moz:RemovedIn="106" name="onboarding_header" tools:ignore="UnusedResources">Tu bi xêr hatî %s’ê!</string>
-    <!-- Text for onboarding welcome header. -->
-    <string name="onboarding_header_2">Tu bi xêr hatiyî înterneta baştir</string>
-    <!-- text for the Firefox account onboarding sign in card header. The word "Firefox" should not be translated -->
-    <string moz:removedIn="106" name="onboarding_account_sign_in_header_1" tools:ignore="UnusedResources">Firefoxê di navbera amûran de senkronîze bike</string>
-    <!-- Text for the button to learn more about signing in to your Firefox account. The first parameter is the name of the application.-->
-    <string moz:removedIn="106" name="onboarding_manual_sign_in_description_2" tools:ignore="UnusedResources">Bijareyan, raboriyê û şîfreyan bîne nav %1$s`ê.</string>
-    <!-- text for the button to manually sign into Firefox account. -->
-    <string moz:removedIn="106" name="onboarding_firefox_account_sign_in_1" tools:ignore="UnusedResources">Xwe tomar bike</string>
-=======
     <!-- Text for onboarding welcome header. -->
     <string name="onboarding_header_2">Tu bi xêr hatiyî înterneta baştir</string>
     <!-- Text for the onboarding welcome message. -->
@@ -1312,24 +1233,14 @@
     <string name="onboarding_account_sign_in_header">Ji ciyê lê mayî dewam bike</string>
     <!-- Text for the button to learn more about signing in to your Firefox account. -->
     <string name="onboarding_manual_sign_in_description">Ji bo derbasbûna bêproblem ya di navbera cîhazan de hilpekîn û şîfreyên xwe senkronîze bike.</string>
->>>>>>> 68970841
     <!-- Text for the button to manually sign into Firefox account. -->
     <string name="onboarding_firefox_account_sign_in">Têkeve</string>
     <!-- text to display in the snackbar once account is signed-in -->
     <string name="onboarding_firefox_account_sync_is_on">Sync vekirî ye</string>
-<<<<<<< HEAD
-    <!-- text for the tracking protection onboarding card header -->
-    <string moz:removedIn="106" name="onboarding_tracking_protection_header_3" tools:ignore="UnusedResources">Her car -nepen</string>
-    <!-- Text for the tracking protection onboarding card header -->
-    <string name="onboarding_tracking_protection_header">Parastina nihêniyê temî vekirî ye</string>
-    <!-- text for the tracking protection card description. The first parameter is the name of the application.-->
-    <string moz:removedIn="106" name="onboarding_tracking_protection_description_4" tools:ignore="UnusedResources">%1$s bi awayekî xweber asteng dike ku şirket we li ser webê bi dizî bişopînin.</string>
-=======
     <!-- Text for the tracking protection onboarding card header -->
     <string name="onboarding_tracking_protection_header">Parastina nihêniyê temî vekirî ye</string>
     <!-- Text for the tracking protection card description. -->
     <string name="onboarding_tracking_protection_description">Parastina çerezan ya bi temamî kodên şopandinê asteng dike ku nikaribin te li ser webê bişopînin.</string>
->>>>>>> 68970841
     <!-- text for tracking protection radio button option for standard level of blocking -->
     <string name="onboarding_tracking_protection_standard_button_2">Standard (jixweber)</string>
     <!-- text for standard blocking option button description -->
@@ -1340,26 +1251,12 @@
     <string name="onboarding_tracking_protection_strict_button_description_3">Ji bo rûpel zûtir bên vekirin zêdetir şopîneran asteng dike lê dibe ku hin fonksiyonên rûpelan xira bibin.</string>
     <!-- text for the toolbar position card header  -->
     <string name="onboarding_toolbar_placement_header_1">Ciyê darikê amûran hilbijêre</string>
-<<<<<<< HEAD
-    <!-- text for the toolbar position card description -->
-    <string moz:removedIn="106" name="onboarding_toolbar_placement_description_1" tools:ignore="UnusedResources">Darikê amûran dayne ciyekê bi hêsanî bigihîjiyê. Dikarî wê li xwarê bihêlî yan jî bibî jorê.</string>
-    <!-- Text for the toolbar position card description -->
-    <string name="onboarding_toolbar_placement_description">Li jêrê bihêle an jî bikişîne jorî.</string>
-    <!-- text for the privacy notice onboarding card header -->
-    <string moz:removedIn="106" name="onboarding_privacy_notice_header" tools:ignore="UnusedResources">Nihêniya te</string>
-    <!-- Text for the privacy notice onboarding card header -->
-    <string name="onboarding_privacy_notice_header_1">Kontrola daneyên te di destê te de ye</string>
-    <!-- text for the privacy notice onboarding card description
-    The first parameter is the name of the app (e.g. Firefox Preview) Substitute %s for long browser name. -->
-    <string moz:removedIn="106" name="onboarding_privacy_notice_description2" tools:ignore="UnusedResources">Me %s ji bo hindê çêkiriye ku derbarê tiştên tu li ser înternetê û tiştên bi me re parve dikî de kontrol di destê te de be.</string>
-=======
     <!-- Text for the toolbar position card description -->
     <string name="onboarding_toolbar_placement_description">Li jêrê bihêle an jî bikişîne jorî.</string>
     <!-- Text for the privacy notice onboarding card header -->
     <string name="onboarding_privacy_notice_header_1">Kontrola daneyên te di destê te de ye</string>
     <!-- Text for the privacy notice onboarding card description. -->
     <string name="onboarding_privacy_notice_description">Firefox kontrola hindê dide te ka tu li ser înternetê bi kesên din û bi me re çi parve dikî.</string>
->>>>>>> 68970841
     <!-- Text for the button to read the privacy notice -->
     <string name="onboarding_privacy_notice_read_button">Agahdariya me ya nihêniyê bixwîne</string>
 
