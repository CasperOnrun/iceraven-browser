<?xml version="1.0" encoding="utf-8"?>
<resources>
    <!-- App name for private browsing mode. The first parameter is the name of the app defined in app_name (for example: Fenix)-->
    <string name="app_name_private_5">%s’a veşartî</string>
    <!-- App name for private browsing mode. The first parameter is the name of the app defined in app_name (for example: Fenix)-->
    <string name="app_name_private_4">%s (Veşartî)</string>


    <!-- Home Fragment -->
    <!-- Content description (not visible, for screen readers etc.): "Three dot" menu button. -->
    <string name="content_description_menu">Vebijarkên zêdetir</string>
    <!-- Content description (not visible, for screen readers etc.): "Private Browsing" menu button. -->
    <string name="content_description_private_browsing_button">Gerîna veşartî veke</string>
    <!-- Content description (not visible, for screen readers etc.): "Private Browsing" menu button. -->
    <string name="content_description_disable_private_browsing_button">Gerîna veşartî bigire</string>
    <!-- Placeholder text shown in the search bar before a user enters text -->
    <string name="search_hint">Lêgerîn an jî navnîşan</string>
    <!-- No Open Tabs Message Description -->
    <string name="no_open_tabs_description">Hilpekînên te yên vekirî ew ê li vir bên nîşandan.</string>
    <!-- No Private Tabs Message Description -->
    <string name="no_private_tabs_description">Hilpekînên te yên veşartî ew ê li vir bên nîşandan.</string>
    <!-- Message announced to the user when tab tray is selected with 1 tab -->
    <string name="open_tab_tray_single">1 hilpekîna vekirî. Ji bo hilpekînê biguherînî, bitikîne.</string>
    <!-- Message announced to the user when tab tray is selected with 0 or 2+ tabs -->
    <string name="open_tab_tray_plural">%1$s hilpekînên vekirî. Ji bo hilpekînê biguherînî, bitikîne.</string>
    <!-- Tab tray multi select title in app bar. The first parameter is the number of tabs selected -->
    <string name="tab_tray_multi_select_title">%1$d hilpekîn hatin bijartin</string>
    <!-- Label of button in create collection dialog for creating a new collection  -->
    <string name="tab_tray_add_new_collection">Koleksiyona nû tevlî bike</string>
    <!-- Label of editable text in create collection dialog for naming a new collection  -->
    <string name="tab_tray_add_new_collection_name">Nav</string>
    <!-- Label of button in save to collection dialog for selecting a current collection  -->
    <string name="tab_tray_select_collection">Koleksiyonê hilbijêre</string>
    <!-- Content description for close button while in multiselect mode in tab tray -->
    <string name="tab_tray_close_multiselect_content_description">Ji moda bijartina-pir derkeve</string>
    <!-- Content description for save to collection button while in multiselect mode in tab tray -->
    <string name="tab_tray_collection_button_multiselect_content_description">Hilpekînên bijartî li koleksiyonê qeyd bike</string>
    <!-- Content description for checkmark while tab is selected while in multiselect mode in tab tray. The first parameter is the title of the tab selected -->
    <string name="tab_tray_item_selected_multiselect_content_description">%1$s hat bijartin</string>

    <!-- Content description when tab is unselected while in multiselect mode in tab tray. The first parameter is the title of the tab unselected -->
    <string name="tab_tray_item_unselected_multiselect_content_description">Bijartina %1$s hate rakirin</string>
    <!-- Content description announcement when exiting multiselect mode in tab tray -->
    <string name="tab_tray_exit_multiselect_content_description">Ji moda bijartina-pir hate derketin</string>

    <!-- Content description announcement when entering multiselect mode in tab tray -->
    <string name="tab_tray_enter_multiselect_content_description">Tu ket moda bijartina-pir, ji bo tomarkirina li koleksiyonê hilpekînan hilbijêre</string>
    <!-- Content description on checkmark while tab is selected in multiselect mode in tab tray -->
    <string name="tab_tray_multiselect_selected_content_description">Hate bijartin</string>

    <!-- About content. The first parameter is the name of the application. (For example: Fenix) -->
    <string name="about_content">%1$s berhemeke Mozillayê ye.</string>

    <!-- Private Browsing -->
    <!-- Title for private session option -->
    <string name="private_browsing_title">Tu di rûniştina veşartî de yî</string>
    <!-- Explanation for private browsing displayed to users on home view when they first enable private mode
        The first parameter is the name of the app defined in app_name (for example: Fenix) -->
    <string name="private_browsing_placeholder_description_2">
        %1$s, dema ku te hilpekînên veşartî girtin an jî tu ji sepanê derket ew ê raboriya te ya gerîn û lêgerînê ji hilpekînên veşartî bên paqijkirin. Ev, rê li ber şopandina te ya ji aliyê malper û peydakerên servîsê ve nagirê lê heke hin kesên din ên vê cîhazê bi kar tînin hebin ew ê bihêle ku tu raboriya xwe ji wan veşêrî.</string>
    <string name="private_browsing_common_myths">
       Efsaneyên berbelav ên têkildarî gerîna veşartî
    </string>
    <!-- Delete session button to erase your history in a private session -->
    <string name="private_browsing_delete_session">Rûniştinê jê bibe</string>

    <!-- Private mode shortcut "contextual feature recommendation" (CFR) -->
    <!-- Text for the main message -->
    <string name="cfr_message">Ji bo ku tu ji ekrana xwe ya Destpêkê hilpekîneke veşartî vekî, kurterêyekê tevlî bike.</string>
    <!-- Text for the positive button -->
    <string name="cfr_pos_button_text">Kurterêyê tevlî bike</string>
    <!-- Text for the negative button -->
    <string name="cfr_neg_button_text">Na, spas</string>

    <!-- Open in App "contextual feature recommendation" (CFR) -->
    <!-- Text for the info message. 'Firefox' intentionally hardcoded here.-->
    <string name="open_in_app_cfr_info_message">Tu dikarî Firefoxê saz bike ku girêdanan bi otomatîkî di sepanan de veke.</string>
    <!-- Text for the positive action button -->
    <string name="open_in_app_cfr_positive_button_text">Here sazkariyan</string>
    <!-- Text for the negative action button -->
    <string name="open_in_app_cfr_negative_button_text">Bigire</string>

    <!-- Text for the info dialog when camera permissions have been denied but user tries to access a camera feature. -->
    <string name="camera_permissions_needed_message">Gihîna li kamerayê hewce ye. Here sazkariyên Androidê ji beşa destûran, destûrê bide.</string>
    <!-- Text for the positive action button to go to Android Settings to grant permissions. -->
    <string name="camera_permissions_needed_positive_button_text">Here sazkariyan</string>
    <!-- Text for the negative action button to dismiss the dialog. -->
    <string name="camera_permissions_needed_negative_button_text">Bigire</string>

    <!-- Text for the banner message to tell users about our auto close feature. -->
    <string name="tab_tray_close_tabs_banner_message">Hilpekînên vekirî yên ku di ser wan re roj, hefte an jî meh derbas bûne tu dikarî wan bixweber bidî girtin.</string>
    <!-- Text for the positive action button to go to Settings for auto close tabs. -->
    <string name="tab_tray_close_tabs_banner_positive_button_text">Vebijarkan bibîne</string>
    <!-- Text for the negative action button to dismiss the Close Tabs Banner. -->
    <string name="tab_tray_close_tabs_banner_negative_button_text">Bigire</string>


    <!-- Home screen icons - Long press shortcuts -->
    <!-- Shortcut action to open new tab -->
    <string name="home_screen_shortcut_open_new_tab_2">Hilpekîna nû</string>
    <!-- Shortcut action to open new private tab -->
    <string name="home_screen_shortcut_open_new_private_tab_2">Hilpekîna veşartî ya nû</string>
    <!-- Heading for the Top Sites block -->
    <string name="home_screen_top_sites_heading">Malperên sereke</string>

    <!-- Browser Fragment -->
    <!-- Content description (not visible, for screen readers etc.): Navigate to open tabs -->
    <string name="browser_tabs_button">Hilpekînên vekirî</string>
    <!-- Content description (not visible, for screen readers etc.): Navigate backward (browsing history) -->
    <string name="browser_menu_back">Paşve</string>
    <!-- Content description (not visible, for screen readers etc.): Navigate forward (browsing history) -->
    <string name="browser_menu_forward">Pêşve</string>
    <!-- Content description (not visible, for screen readers etc.): Refresh current website -->
    <string name="browser_menu_refresh">Nû bike</string>
    <!-- Content description (not visible, for screen readers etc.): Stop loading current website -->
    <string name="browser_menu_stop">Rawestîne</string>
    <!-- Content description (not visible, for screen readers etc.): Bookmark the current page -->
    <string name="browser_menu_bookmark">Tevlî favoriyan bike</string>
    <!-- Content description (not visible, for screen readers etc.): Un-bookmark the current page -->
    <string name="browser_menu_edit_bookmark">Favoriyan sererast bike</string>
    <!-- Browser menu button that opens the addon manager -->
    <string name="browser_menu_add_ons">Pêvek</string>
    <!-- Browser menu button that opens the addon extensions manager -->
    <string name="browser_menu_extensions">Pêvek</string>
    <!-- Text displayed when there are no add-ons to be shown -->
    <string name="no_add_ons">Ti pêvek li vir tune</string>
    <!-- Browser menu button that sends a user to help articles -->
    <string name="browser_menu_help">Alîkarî</string>
    <!-- Browser menu button that sends a to a the what's new article -->
    <string name="browser_menu_whats_new">Çi tiştên nû hene?</string>
    <!-- Browser menu button that opens the settings menu -->
    <string name="browser_menu_settings">Sazkarî</string>
    <!-- Browser menu button that opens a user's library -->
    <string name="browser_menu_library">Pirtûkxane</string>
    <!-- Browser menu toggle that requests a desktop site -->
    <string name="browser_menu_desktop_site">Malpera sermaseyê</string>
    <!-- Browser menu toggle that adds a shortcut to the site on the device home screen. -->
    <string name="browser_menu_add_to_homescreen">Tevlî ekrana destpêkê bike</string>
    <!-- Browser menu toggle that installs a Progressive Web App shortcut to the site on the device home screen. -->
    <string name="browser_menu_install_on_homescreen">Saz bike</string>
    <!-- Menu option on the toolbar that takes you to synced tabs page-->
    <string name="synced_tabs">Hilpekînên senkronîzekirî</string>
    <!-- Content description (not visible, for screen readers etc.) for the Resync tabs button -->
    <string name="resync_button_content_description">Dîsa senkronîze bike</string>
    <!-- Browser menu button that opens the find in page menu -->
    <string name="browser_menu_find_in_page">Di rûpelê de bibîne</string>
    <!-- Browser menu button that creates a private tab -->
    <string name="browser_menu_private_tab">Hilpekîna veşartî</string>
    <!-- Browser menu button that saves the current tab to a collection -->
    <string name="browser_menu_save_to_collection_2">Li koleksiyonê tomar bike</string>
    <!-- Browser menu button that open a share menu to share the current site -->
    <string name="browser_menu_share">Parve bike</string>
    <!-- Share menu title, displayed when a user is sharing their current site -->
    <string name="menu_share_with">Parve bike bi…</string>
    <!-- Browser menu button shown in custom tabs that opens the current tab in Fenix
        The first parameter is the name of the app defined in app_name (for example: Fenix) -->
    <string name="browser_menu_open_in_fenix">Di %1$s de veke</string>
    <!-- Browser menu text shown in custom tabs to indicate this is a Fenix tab
        The first parameter is the name of the app defined in app_name (for example: Fenix) -->
    <string name="browser_menu_powered_by">Bihêzkirin ji aliyê %1$s</string>
    <!-- Browser menu text shown in custom tabs to indicate this is a Fenix tab
        The first parameter is the name of the app defined in app_name (for example: Fenix) -->
    <string name="browser_menu_powered_by2">Bihêzkirin ji aliyê %1$s</string>
    <!-- Browser menu button to put the current page in reader mode -->
    <string name="browser_menu_read">Moda xwînerê</string>
    <!-- Browser menu button content description to close reader mode and return the user to the regular browser -->
    <string name="browser_menu_read_close">Moda xwînerê bigire</string>
    <!-- Browser menu button to open the current page in an external app -->
    <string name="browser_menu_open_app_link">Di sepanê de veke</string>
    <!-- Browser menu button to configure reader mode appearance e.g. the used font type and size -->
    <string name="browser_menu_read_appearance">Xuyang</string>
    <!-- Browser menu button to show reader view appearance controls e.g. the used font type and size -->
    <string name="browser_menu_customize_reader_view">Moda xwînerê taybet bike</string>
    <!-- Browser menu label for adding a bookmark -->
    <string name="browser_menu_add">Lê zêde bike</string>
    <!-- Browser menu label for editing a bookmark -->
    <string name="browser_menu_edit">Serast bike</string>

    <!-- Error message to show when the user tries to access a scheme not
        handled by the app (Ex: blob, tel etc) -->
    <string name="unknown_scheme_error_message">Nayê girêdan. Şemaya URLyê nayê nasîn.</string>

    <!-- Locale Settings Fragment -->
    <!-- Content description for tick mark on selected language -->
    <string name="a11y_selected_locale_content_description">Zimanê hilbijartî</string>


    <!-- Content description for search icon -->
    <string name="a11y_search_icon_content_description">Lêgerîn</string>
    <!-- Text for default locale item -->
    <string name="default_locale_text">Zimanê cîhazê</string>
    <!-- Placeholder text shown in the search bar before a user enters text -->
    <string name="locale_search_hint">Li zimanan bigere</string>

    <!-- Search Fragment -->
    <!-- Button in the search view that lets a user search by scanning a QR code -->
    <string name="search_scan_button">Kodê bixwîne</string>
    <!-- Button in the search view that lets a user change their search engine -->
    <string name="search_engine_button">Motora lêgerînê</string>
    <!-- Button in the search view when shortcuts are displayed that takes a user to the search engine settings -->
    <string name="search_shortcuts_engine_settings">Sazkariyên motora lêgerînê</string>
    <!-- Header displayed when selecting a shortcut search engine -->
    <string name="search_engines_search_with">Îja ka bi vê lê bigere:</string>
    <!-- Button in the search view that lets a user navigate to the site in their clipboard -->
    <string name="awesomebar_clipboard_title">Girêdanê ji panoyê bîne</string>
    <!-- Button in the search suggestions onboarding that allows search suggestions in private sessions -->
    <string name="search_suggestions_onboarding_allow_button">Destûrê bide</string>
    <!-- Button in the search suggestions onboarding that does not allow search suggestions in private sessions -->
    <string name="search_suggestions_onboarding_do_not_allow_button">Destûrê nede</string>
    <!-- Search suggestion onboarding hint title text -->
    <string name="search_suggestions_onboarding_title">Bila pêşniyarên lêgerînê di rûniştina veşartî de werin pêş te?</string>
    <!-- Search suggestion onboarding hint description text, first parameter is the name of the app defined in app_name (for example: Fenix)-->
    <string name="search_suggestions_onboarding_text">%s dê hemû tiştên tu li darika navnîşanan binivîsî bi motora te ya lêgerînê ya derbasdar re parve bike.</string>
    <!-- Search suggestion onboarding hint Learn more link text -->
    <string name="search_suggestions_onboarding_learn_more_link">Zêdetir bizane</string>

    <!-- Search engine suggestion title text. The first parameter is the name of teh suggested engine-->
    <string name="search_engine_suggestions_title">Bi %s bigere</string>
    <!-- Search engine suggestion description text -->
    <string name="search_engine_suggestions_description">Lêgerînê rasterast ji darikê navnîşanan bike</string>

    <!-- Search Widget -->
    <!-- Content description for searching with a widget. Firefox is intentionally hardcoded.-->
    <string name="search_widget_content_description">Hilpekîna nû ya Firefoxê veke</string>
    <!-- Text preview for smaller sized widgets -->
    <string name="search_widget_text_short">Lêgerîn</string>
    <!-- Text preview for larger sized widgets -->
    <string name="search_widget_text_long">Di web’ê de bigere</string>
    <!-- Content description (not visible, for screen readers etc.): Voice search -->
    <string name="search_widget_voice">Lêgerîna dengî</string>

    <!-- Preferences -->
    <!-- Title for the settings page-->
    <string name="settings">Sazkarî</string>
    <!-- Preference category for basic settings -->
    <string name="preferences_category_basics">Bingeh</string>
    <!-- Preference category for general settings -->
    <string name="preferences_category_general">Giştî</string>
    <!-- Preference category for all links about Fenix -->
    <string name="preferences_category_about">Derbar</string>
    <!-- Preference for settings related to changing the default search engine -->
    <string name="preferences_default_search_engine">Motora lêgerînê ya jixweber</string>
    <!-- Preference for settings related to Search -->
    <string name="preferences_search">Lêgerîn</string>
    <!-- Preference for settings related to Search address bar -->
    <string name="preferences_search_address_bar">Darika navnîşanê</string>
    <!-- Preference linking to help about Fenix -->
    <string name="preferences_help">Alîkarî</string>
    <!-- Preference link to rating Fenix on the Play Store -->
    <string name="preferences_rate">Li ser Google Playê puan bide</string>
    <!-- Preference for giving feedback about Fenix -->
    <string name="preferences_feedback">Paşragihandinê bişîne</string>
    <!-- Preference linking to about page for Fenix
        The first parameter is the name of the app defined in app_name (for example: Fenix) -->
    <string name="preferences_about">Derbarê %1$s de</string>


    <!-- Preference linking to the your rights SUMO page -->
    <string name="preferences_your_rights">Mafên te</string>
    <!-- Preference for settings related to saved passwords -->
    <string name="preferences_passwords">Pêborîn</string>
    <!-- Preference for settings related to saved credit cards and addresses -->
    <string name="preferences_credit_cards_addresses">Kartên krediyê û navnîşan</string>
    <!-- Preference for settings related to changing the default browser -->
    <string name="preferences_set_as_default_browser">Bike geroka sereke</string>
    <!-- Preference category for advanced settings -->
    <string name="preferences_category_advanced">Pêşketî</string>
    <!-- Preference category for privacy settings -->
    <string name="preferences_category_privacy">Nihênî</string>
    <!-- Preference category for privacy and security settings -->
    <string name="preferences_category_privacy_security">Nihênî û ewlehî</string>
    <!-- Preference for advanced site permissions -->
    <string name="preferences_site_permissions">Destûrên malperê</string>
    <!-- Preference for private browsing options -->
    <string name="preferences_private_browsing_options">Gerîna veşartî</string>
    <!-- Preference for opening links in a private tab-->
    <string name="preferences_open_links_in_a_private_tab">Girêdanan di hilpekîna veşartî de veke</string>
    <!-- Preference for allowing screenshots to be taken while in a private tab-->
    <string name="preferences_allow_screenshots_in_private_mode">Di gerîna veşartî de, bihêle bila wêneyê ekranê bê kişandin</string>
    <!-- Will inform the user of the risk of activating Allow screenshots in private browsing option -->
    <string name="preferences_screenshots_in_private_mode_disclaimer">Heke destûr bê dayîn, dema ku gelek sepan vekirî bin jî ew ê hilpekînên veşartî xuya bibin</string>
    <!-- Preference for adding private browsing shortcut -->
    <string name="preferences_add_private_browsing_shortcut">Kurterêya gerîna veşartî tevlî bike</string>
    <!-- Preference for accessibility -->
    <string name="preferences_accessibility">Gihînbarî</string>
    <!-- Preference to override the Firefox Account server -->
    <string name="preferences_override_fxa_server">Servera taybet a hesabê Firefoxê</string>
    <!-- Preference to override the Sync token server -->
    <string name="preferences_override_sync_tokenserver">Servera Sync’ê ya taybet</string>
    <!-- Toast shown after updating the FxA/Sync server override preferences -->
    <string name="toast_override_fxa_sync_server_done">Servera Sync/Hesabê Firefoxê hat guhertin. Ji bo sepandina guhertinan ji sepanê derdikeve…</string>
    <!-- Preference category for account information -->
    <string name="preferences_category_account">Hesab</string>
    <!-- Preference shown on banner to sign into account -->
    <string name="preferences_sign_in">Têkeve</string>
    <!-- Preference for changing where the toolbar is positioned -->
    <string name="preferences_toolbar">Darikê amûran</string>
    <!-- Preference for changing default theme to dark or light mode -->
    <string name="preferences_theme">Rûkar</string>
    <!-- Preference for customizing the home screen -->
    <string name="preferences_home">Serrûpel</string>
    <!-- Preference for gestures based actions -->
    <string name="preferences_gestures">Hereketên tiliyan</string>
    <!-- Preference for settings related to visual options -->
    <string name="preferences_customize">Taybet bike</string>
    <!-- Preference description for banner about signing in -->
    <string name="preferences_sign_in_description">Bi hesabê xwe yê Firefoxê favorî, raborî û zêdetirî wan senkronîze bike</string>
    <!-- Preference shown instead of account display name while account profile information isn't available yet. -->
    <string name="preferences_account_default_name">Hesabê Firefoxê</string>
    <!-- Preference text for account title when there was an error syncing FxA -->
    <string name="preferences_account_sync_error">Ji bo senkronîzekirinê bidomînî, dîsa girê bide</string>
    <!-- Preference for language -->
    <string name="preferences_language">Ziman</string>
    <!-- Preference for data choices -->
    <string name="preferences_data_choices">Vebijarkên daneyê</string>
    <!-- Preference for data collection -->
    <string name="preferences_data_collection">Berhevkirina daneyan</string>
    <!-- Preference linking to the privacy notice -->
    <string name="preferences_privacy_link">Agahdariya nihêniyê</string>
    <!-- Preference category for developer tools -->
    <string name="developer_tools_category">Amûrên pêşvebirinê</string>
    <!-- Preference for developers -->
    <string name="preferences_remote_debugging">Bi rêya USB’ê ji dûr ve neqandina çewtiyan</string>
    <!-- Preference title for switch preference to show search engines -->
    <string name="preferences_show_search_engines">Motorên lêgerînê nîşan bide</string>
    <!-- Preference title for switch preference to show search suggestions -->
    <string name="preferences_show_search_suggestions">Pêşniyarên lêgerînê nîşan bide</string>
    <!-- Preference title for switch preference to show voice search button -->
    <string name="preferences_show_voice_search">Lêgerîna dengî nîşan bide</string>
    <!-- Preference title for switch preference to show search suggestions also in private mode -->
    <string name="preferences_show_search_suggestions_in_private">Di rûniştinên veşartî de nîşan bide</string>
    <!-- Preference title for switch preference to show a clipboard suggestion when searching -->
    <string name="preferences_show_clipboard_suggestions">Pêşniyarên panoyê nîşan bide</string>
    <!-- Preference title for switch preference to suggest browsing history when searching -->
    <string name="preferences_search_browsing_history">Di raboriya gerînê de lê bigere</string>
    <!-- Preference title for switch preference to suggest bookmarks when searching -->
    <string name="preferences_search_bookmarks">Di favoriyan de lê bigere</string>
    <!-- Preference title for switch preference to suggest synced tabs when searching -->
    <string name="preferences_search_synced_tabs">Di hilpekînên senkronîzekirî de lê bigere</string>
    <!-- Preference for account settings -->
    <string name="preferences_account_settings">Sazkariyên hesêb</string>
    <!-- Preference for enabling url autocomplete-->
    <string name="preferences_enable_autocomplete_urls">Navnîşanan bixweber dagire</string>
    <!-- Preference for open links in third party apps -->
    <string name="preferences_open_links_in_apps">Girêdanan di sepanan de veke</string>
    <!-- Preference for open download with an external download manager app -->
    <string name="preferences_external_download_manager">Rêvebera daxistinê ya derveyî</string>
    <!-- Preference for add_ons -->
    <string name="preferences_addons">Pêvek</string>
    <!-- Preference for notifications -->
    <string name="preferences_notifications">Danezan</string>

    <!-- Add-on Preferences -->
    <!-- Preference to customize the configured AMO (addons.mozilla.org) collection -->
    <string name="preferences_customize_amo_collection">Koleksiyona pêvekên taybet</string>
    <!-- Button caption to confirm the add-on collection configuration -->
    <string name="customize_addon_collection_ok">Baş e</string>
    <!-- Button caption to abort the add-on collection configuration -->
    <string name="customize_addon_collection_cancel">Betal bike</string>
    <!-- Hint displayed on input field for custom collection name -->
    <string name="customize_addon_collection_hint">Navê koleksiyonê</string>
    <!-- Hint displayed on input field for custom collection user ID-->
    <string name="customize_addon_collection_user_hint">Xwediyê koleksiyonê (nasnameya bikarhêner)</string>

    <!-- Toast shown after confirming the custom add-on collection configuration -->
    <string name="toast_customize_addon_collection_done">Koleksiyona pêvekan hat guhertin. Ji bo sepandina guhertinan ji sepanê derdikeve…</string>

    <!-- Add-on Installation from AMO-->
    <!-- Error displayed when user attempts to install an add-on from AMO (addons.mozilla.org) that is not supported -->
    <string name="addon_not_supported_error">Pêvek nayê piştgirîkirin</string>

    <!-- Error displayed when user attempts to install an add-on from AMO (addons.mozilla.org) that is already installed -->
    <string name="addon_already_installed">Pêvek jixwe sazkirî ye</string>

    <!-- Account Preferences -->
    <!-- Preference for triggering sync -->
    <string name="preferences_sync_now">Aniha senkronîze bike</string>
    <!-- Preference category for sync -->
    <string name="preferences_sync_category">Bila çi bên senkronîzekirin, hilbijêre</string>
    <!-- Preference for syncing history -->
    <string name="preferences_sync_history">Raborî</string>
    <!-- Preference for syncing bookmarks -->
    <string name="preferences_sync_bookmarks">Favorî</string>
    <!-- Preference for syncing logins -->
    <string name="preferences_sync_logins">Hesab</string>
    <!-- Preference for syncing tabs -->
    <string name="preferences_sync_tabs_2">Hilpekînên vekirî</string>
    <!-- Preference for signing out -->
    <string name="preferences_sign_out">Derkeve</string>
    <!-- Preference displays and allows changing current FxA device name -->
    <string name="preferences_sync_device_name">Navê cîhazê</string>
    <!-- Text shown when user enters empty device name -->
    <string name="empty_device_name_error">Navê cîhazê nabe vala bimîne.</string>

    <!-- Label indicating that sync is in progress -->
    <string name="sync_syncing_in_progress">Tê sekronîzekirin…</string>

    <!-- Label summary indicating that sync failed. The first parameter is the date stamp showing last time it succeeded -->
    <string name="sync_failed_summary">Senkronîzekirin têk çû, Senkronîzeya dawî: %s</string>
    <!-- Label summary showing never synced -->
    <string name="sync_failed_never_synced_summary">Senkronîzekirin têk çû, Senkronîzeya dawî: tune</string>
    <!-- Label summary the date we last synced. The first parameter is date stamp showing last time synced -->
    <string name="sync_last_synced_summary">Senkronîzekirina dawî: %s</string>
    <!-- Label summary showing never synced -->
    <string name="sync_never_synced_summary">Senkronîzekirina dawî: tune</string>

    <!-- Text for displaying the default device name.
        The first parameter is the application name, the second is the device manufacturer name
        and the third is the device model. -->
    <string name="default_device_name_2">%1$s - %2$s %3$s</string>

    <!-- Preference for syncing credit cards -->
    <string name="preferences_sync_credit_cards">Kartên krediyê</string>
    <!-- Preference for syncing addresses -->
    <string name="preferences_sync_address">Navnîşan</string>

    <!-- Send Tab -->
    <!-- Name of the "receive tabs" notification channel. Displayed in the "App notifications" system settings for the app -->
    <string name="fxa_received_tab_channel_name">Hilpekînên hatine stendin</string>
    <!-- Description of the "receive tabs" notification channel. Displayed in the "App notifications" system settings for the app -->
    <string name="fxa_received_tab_channel_description">Danezanên hilpekînan ên ji cîhazên Firefoxê tên stendin.</string>
    <!--  The body for these is the URL of the tab received  -->
    <string name="fxa_tab_received_notification_name">Hilpekîn hate stendin</string>
    <!-- When multiple tabs have been received -->
    <string name="fxa_tabs_received_notification_name">Hilpekîn hatin stendin</string>
    <!-- %s is the device name -->
    <string name="fxa_tab_received_from_notification_name">Hilpekîna ji %s ve hat</string>

    <!-- Advanced Preferences -->
    <!-- Preference for tracking protection settings -->
    <string name="preferences_tracking_protection_settings">Parastina ji Şopandinê</string>
    <!-- Preference switch for tracking protection -->
    <string name="preferences_tracking_protection">Parastina ji Şopandinê</string>

    <!-- Preference switch description for tracking protection -->
    <string name="preferences_tracking_protection_description">Naverok û skrîptên ku li ser înternetê te dişopînin asteng bike</string>
    <!-- Preference for tracking protection exceptions -->
    <string name="preferences_tracking_protection_exceptions">Istisna</string>
    <!-- Preference description for tracking protection exceptions -->
    <string name="preferences_tracking_protection_exceptions_description">Ji bo van malperan Parastina ji Şopandinê hat girtin</string>
    <!-- Button in Exceptions Preference to turn on tracking protection for all sites (remove all exceptions) -->
    <string name="preferences_tracking_protection_exceptions_turn_on_for_all">Ji bo hemû malperan veke</string>
    <!-- Text displayed when there are no exceptions -->
    <string name="exceptions_empty_message_description">Istisna dihêlin ku tu bikaribî ji bo malperên hilbijartî parastina ji şopandinê bigirî.</string>
    <!-- Text displayed when there are no exceptions, with learn more link that brings users to a tracking protection SUMO page -->
    <string name="exceptions_empty_message_learn_more_link">Zêdetir bizane</string>

    <!-- Preference switch for Telemetry -->
    <string name="preferences_telemetry">Telemetrî</string>
    <!-- Preference switch for usage and technical data collection -->
    <string name="preference_usage_data">Daneyên bikaranînê û teknîkî</string>
    <!-- Preference description for usage and technical data collection -->
    <string name="preferences_usage_data_description">Performans, bikaranîn, reqalav û daneyên taybetkirinê yên têkildarî geroka te bi Mozillayê re parve dike, ji bo ku em karibin pê %1$s’ê baştir bikin</string>
    <!-- Preference switch for marketing data collection -->
    <string name="preferences_marketing_data">Daneyên bazarkirinê</string>
    <!-- Preference description for marketing data collection, parameter is the app name (e.g. Firefox) -->
    <string name="preferences_marketing_data_description">Daneyên têkildarî taybetiyên %1$sê ku tu bi kar tînî bi Leanpluma em xizmeta bazara mobîl jê dikirin re parve dike.</string>
    <!-- Preference description for marketing data collection -->
    <string name="preferences_marketing_data_description2">Daneyên bikaranînê yên bingehîn bi hevkara me ya kar Adjustê tên parvekirin</string>
    <!-- Title for studies preferences -->
    <string name="preference_experiments_2">Lêkolîn</string>

    <!-- Summary for studies preferences -->
    <string name="preference_experiments_summary_2">Destûrê bide Mozillayê ku lêkolînan saz bike û bimeşîne</string>
    <!-- Title for experiments preferences -->
    <string name="preference_experiments">Ceribandin</string>
    <!-- Summary for experiments preferences -->
    <string name="preference_experiments_summary">Destûrê dide Mozillayê ku ji bo taybetiyên ceribandinê daneyan saz bike û berhev bike</string>
    <!-- Preference switch for crash reporter -->
    <string name="preferences_crash_reporter">Raporkera têkçûnan</string>

    <!-- Preference switch for Mozilla location service -->
    <string name="preferences_mozilla_location_service">Xizmeta cîgehê ya Mozillayê</string>
    <!-- Preference switch for app health report. The first parameter is the name of the application (For example: Fenix) -->
    <string name="preferences_fenix_health_report">Rapora tenduristiyê ya %s’ê</string>

    <!-- Turn On Sync Preferences -->
    <!-- Header of the Turn on Sync preference view -->
    <string name="preferences_sync">Sync’ê veke</string>
    <!-- Preference for pairing -->
    <string name="preferences_sync_pair">Koda hevcotkirinê ya di Firefoxa Sermaseyê de bide xwendin</string>
    <!-- Preference for account login -->
    <string name="preferences_sync_sign_in">Têkeve</string>
    <!-- Preference for reconnecting to FxA sync -->
    <string name="preferences_sync_sign_in_to_reconnect">Ji bo dîsa girê bibî, têkeve</string>
    <!-- Preference for removing FxA account -->
    <string name="preferences_sync_remove_account">Hesêb rake</string>

    <!-- Pairing Feature strings -->
    <!-- Instructions on how to access pairing -->
    <string name="pair_instructions_2"><![CDATA[Koda QRê ya di <b> firefox.com/pair </b> de xuya dibe, bide xwendin]]></string>
    <!-- Button to open camera for pairing -->
    <string name="pair_open_camera">Kamerayê veke</string>
    <!-- Button to cancel pairing -->
    <string name="pair_cancel">Betal</string>

    <!-- Toolbar Preferences -->
    <!-- Preference for using top toolbar -->
    <string name="preference_top_toolbar">Li jorê</string>
    <!-- Preference for using bottom toolbar -->
    <string name="preference_bottom_toolbar">Li jêrê</string>

    <!-- Theme Preferences -->
    <!-- Preference for using light theme -->
    <string name="preference_light_theme">Ronî</string>
    <!-- Preference for using dark theme -->
    <string name="preference_dark_theme">Tarî</string>

    <!-- Preference for using using dark or light theme automatically set by battery -->
    <string name="preference_auto_battery_theme">Li gorî teserufa bateryayê</string>
    <!-- Preference for using following device theme -->
    <string name="preference_follow_device_theme">Rûkara cîhazê bi kar bîne</string>

    <!-- Gestures Preferences-->
    <!-- Preferences for using pull to refresh in a webpage -->
    <string name="preference_gestures_website_pull_to_refresh">Ji bo nûkirinê bikişîne</string>
    <!-- Preference for using the dynamic toolbar -->
    <string name="preference_gestures_dynamic_toolbar">Ji bo darikê amûran veşêrî, bişemitîne</string>
    <!-- Preference for switching tabs by swiping horizontally on the toolbar -->
    <string name="preference_gestures_swipe_toolbar_switch_tabs">Ji bo hilpekînê biguherînî, darikê amûran biherikîne kêlekê</string>
    <!-- Preference for showing the opened tabs by swiping up on the toolbar-->
    <string name="preference_gestures_swipe_toolbar_show_tabs">Ji bo hilpekînan vekî, darikê amûran biherikîne jorê</string>

    <!-- Library -->
    <!-- Option in Library to open Sessions page -->
    <string name="library_sessions">Rûniştin</string>
    <!-- Option in Library to open Screenshots page -->
    <string name="library_screenshots">Wêneyên ekranê</string>
    <!-- Option in Library to open Downloads page -->
    <string name="library_downloads">Daxistinên te</string>
    <!-- Option in library to open Bookmarks page -->
    <string name="library_bookmarks">Favorî</string>
    <!-- Option in library to open Desktop Bookmarks root page -->
    <string name="library_desktop_bookmarks_root">Favoriyên Sermaseyê</string>
    <!-- Option in library to open Desktop Bookmarks "menu" page -->
    <string name="library_desktop_bookmarks_menu">Menûya Favoriyan</string>
    <!-- Option in library to open Desktop Bookmarks "toolbar" page -->
    <string name="library_desktop_bookmarks_toolbar">Darikê Amûran ê Favoriyan</string>
    <!-- Option in library to open Desktop Bookmarks "unfiled" page -->
    <string name="library_desktop_bookmarks_unfiled">Favoriyên din</string>
    <!-- Option in Library to open History page -->
    <string name="library_history">Raborî</string>
    <!-- Option in Library to open a new tab -->
    <string name="library_new_tab">Hilpekîna nû</string>
    <!-- Option in Library to find text in page -->
    <string name="library_find_in_page">Di rûpelê de bibîne</string>
    <!-- Option in Library to open Reading List -->
    <string name="library_reading_list">Lîsteya xwendinê</string>
    <!-- Menu Item Label for Search in Library -->
    <string name="library_search">Lêgerîn</string>
    <!-- Settings Page Title -->
    <string name="settings_title">Sazkarî</string>
    <!-- Content description (not visible, for screen readers etc.): "Menu icon for items on a history item" -->
    <string name="content_description_history_menu">Menûya hêmana raboriyê</string>
    <!-- Content description (not visible, for screen readers etc.): "Close button for library settings" -->
    <string name="content_description_close_button">Bigire</string>

    <!-- Option in library for Recently Closed Tabs -->
    <string name="library_recently_closed_tabs">Hilpekînên herî dawî hatine girtin</string>
    <!-- Option in library to open Recently Closed Tabs page -->
    <string name="recently_closed_show_full_history">Raboriyê gişî nişan bide</string>
    <!-- Text to show users they have multiple tabs saved in the Recently Closed Tabs section of history.
    %d is a placeholder for the number of tabs selected. -->
    <string name="recently_closed_tabs">%d hilpekîn</string>
    <!-- Text to show users they have one tab saved in the Recently Closed Tabs section of history.
    %d is a placeholder for the number of tabs selected. -->
    <string name="recently_closed_tab">%d hilpekîn</string>

    <!-- Recently closed tabs screen message when there are no recently closed tabs -->
    <string name="recently_closed_empty_message">Hilpekîna berî niha hatiye girtin tune</string>

    <!-- Tab Management -->
    <!-- Title of preference for tabs management -->
    <string name="preferences_tabs">Hilpekîn</string>
    <!-- Title of preference that allows a user to specify the tab view -->
    <string name="preferences_tab_view">Xuyabûna hilpekînan</string>
    <!-- Option for a list tab view -->
    <string name="tab_view_list">Lîste</string>
    <!-- Option for a grid tab view -->
    <string name="tab_view_grid">Grîd</string>

    <!-- Title of preference that allows a user to auto close tabs after a specified amount of time -->
    <string name="preferences_close_tabs">Hilpekînan bigire</string>
    <!-- Option for auto closing tabs that will never auto close tabs, always allows user to manually close tabs -->
    <string name="close_tabs_manually">Manûel</string>
    <!-- Option for auto closing tabs that will auto close tabs after one day -->
    <string name="close_tabs_after_one_day">Piştî rojekê</string>
    <!-- Option for auto closing tabs that will auto close tabs after one week -->
    <string name="close_tabs_after_one_week">Piştî hefteyekê</string>
    <!-- Option for auto closing tabs that will auto close tabs after one month -->
    <string name="close_tabs_after_one_month">Piştî mehekê</string>

    <!-- Summary for tabs preference when auto closing tabs setting is set to manual close-->
    <string name="close_tabs_manually_summary">Manûelê bigire</string>
    <!-- Summary for tabs preference when auto closing tabs setting is set to auto close tabs after one day-->
    <string name="close_tabs_after_one_day_summary">Piştî rojekê bigire</string>
    <!-- Summary for tabs preference when auto closing tabs setting is set to auto close tabs after one week-->
    <string name="close_tabs_after_one_week_summary">Piştî hefteyekê bigire</string>
    <!-- Summary for tabs preference when auto closing tabs setting is set to auto close tabs after one month-->
    <string name="close_tabs_after_one_month_summary">Piştî mehekê bigire</string>

    <!-- Sessions -->
    <!-- Title for the list of tabs -->
    <string name="tab_header_label">Hilpekînên vekirî</string>
    <!-- Title for the list of tabs in the current private session -->
    <string name="tabs_header_private_title">Rûniştina veşartî</string>
    <!-- Title for the list of tabs in the current private session -->
    <string name="tabs_header_private_tabs_title">Hilpekînên veşartî</string>
    <!-- Title for the list of tabs in the synced tabs -->
    <string name="tabs_header_synced_tabs_title">Hilpekînên senkronîzekirî</string>
    <!-- Content description (not visible, for screen readers etc.): Add tab button. Adds a news tab when pressed -->
    <string name="add_tab">Hilpekînê tevlî bike</string>
    <!-- Content description (not visible, for screen readers etc.): Add tab button. Adds a news tab when pressed -->
    <string name="add_private_tab">Hilpekîna veşartî tevlî bike</string>
    <!-- Text for the new tab button to indicate adding a new private tab in the tab -->
    <string name="tab_drawer_fab_content">Veşartî</string>
    <!-- Text for the new tab button to indicate syncing command on the synced tabs page -->
    <string name="tab_drawer_fab_sync">Senkronîzekirin</string>
    <!-- Text shown as the title of the open tab tray -->
    <string name="tab_tray_title">Hilpekînên vekirî</string>
    <!-- Text shown in the menu for saving tabs to a collection -->
    <string name="tab_tray_menu_item_save">Li koleksiyonê tomar bike</string>
    <!-- Text shown in the menu for the collection selector -->
    <string name="tab_tray_menu_select">Hilbijêre</string>
    <!-- Text shown in the menu for sharing all tabs -->
    <string name="tab_tray_menu_item_share">Hemû hilpekînan parve bike</string>
    <!-- Text shown in the menu to view recently closed tabs -->
    <string name="tab_tray_menu_recently_closed">Hilpekînên herî dawî hatine girtin</string>
    <!-- Text shown in the menu to view account settings -->
    <string name="tab_tray_menu_account_settings">Sazkariyên hesabî</string>
    <!-- Text shown in the menu to view tab settings -->
    <string name="tab_tray_menu_tab_settings">Sazkariyên hilpekînê</string>
    <!-- Text shown in the menu for closing all tabs -->
    <string name="tab_tray_menu_item_close">Hemû hilpekînan bigire</string>
    <!-- Shortcut action to open new tab -->
    <string name="tab_tray_menu_open_new_tab">Hilpekîna nû</string>
    <!-- Shortcut action to open the home screen -->
    <string name="tab_tray_menu_home">Here serrûpelê</string>
    <!-- Shortcut action to toggle private mode -->
    <string name="tab_tray_menu_toggle">Moda hilpekînan biguherîne</string>
    <!-- Text shown in the multiselect menu for bookmarking selected tabs. -->
    <string name="tab_tray_multiselect_menu_item_bookmark">Favorî</string>
    <!-- Text shown in the multiselect menu for closing selected tabs. -->
    <string name="tab_tray_multiselect_menu_item_close">Bigire</string>
    <!-- Content description for tabs tray multiselect share button -->
    <string name="tab_tray_multiselect_share_content_description">Hilpekînên hilbijartî parve bike</string>
    <!-- Content description for tabs tray multiselect menu -->
    <string name="tab_tray_multiselect_menu_content_description">Menûya hilpekînên hilbijartî</string>
    <!-- Content description (not visible, for screen readers etc.): Removes tab from collection button. Removes the selected tab from collection when pressed -->
    <string name="remove_tab_from_collection">Hilpekînê ji koleksiyê rake</string>
    <!-- Text for button to enter multiselect mode in tabs tray -->
    <string name="tabs_tray_select_tabs">Hilpekînan hilbijêre</string>
    <!-- Content description (not visible, for screen readers etc.): Close tab button. Closes the current session when pressed -->
    <string name="close_tab">Hilpekînê bigire</string>
    <!-- Content description (not visible, for screen readers etc.): Close tab <title> button. First parameter is tab title  -->
    <string name="close_tab_title">Hilpekîna %s’ê bigire</string>
    <!-- Content description (not visible, for screen readers etc.): Opens the open tabs menu when pressed -->
    <string name="open_tabs_menu">Menûya hilpekînên vekirî, veke</string>
    <!-- Open tabs menu item to close all tabs -->
    <string name="tabs_menu_close_all_tabs">Hemû hilpekînan bigire</string>
    <!-- Open tabs menu item to share all tabs -->
    <string name="tabs_menu_share_tabs">Hilpekînan parve bike</string>
    <!-- Open tabs menu item to save tabs to collection -->
    <string name="tabs_menu_save_to_collection1">Hilpekînan li koleksiyonê tomar bike</string>
    <!-- Content description (not visible, for screen readers etc.): Opens the tab menu when pressed -->
    <string name="tab_menu">Menûya hilpekînan</string>
    <!-- Tab menu item to share the tab -->
    <string name="tab_share">Hilpekînê parve bike</string>
    <!-- Button in the current session menu. Deletes the session when pressed -->
    <string name="current_session_delete">Jê bibe</string>
    <!-- Button in the current session menu. Saves the session when pressed -->
    <string name="current_session_save">Tomar bike</string>
    <!-- Button in the current session menu. Opens the share menu when pressed -->
    <string name="current_session_share">Parve bike</string>
    <!-- Content description (not visible, for screen readers etc.): Title icon for current session menu -->
    <string name="current_session_image">Wêneyê rûniştina niha</string>
    <!-- Button to save the current set of tabs into a collection -->
    <string name="save_to_collection">Li koleksiyonê tomar bike</string>
    <!-- Text for the menu button to delete a collection -->
    <string name="collection_delete">Koleksiyonê jê bibe</string>
    <!-- Text for the menu button to rename a collection -->
    <string name="collection_rename">Koleksiyonê bi nav bike</string>
    <!-- Text for the button to open tabs of the selected collection -->
    <string name="collection_open_tabs">Hilpekînan veke</string>
    <!-- Hint for adding name of a collection -->
    <string name="collection_name_hint">Navê koleksiyonê</string>
	<!-- Text for the menu button to rename a top site -->
	<string name="rename_top_site">Nav biguherîne</string>
	<!-- Text for the menu button to remove a top site -->
	<string name="remove_top_site">Rake</string>
    <!-- Text for the menu button to delete a top site from history -->
    <string name="delete_from_history">Ji raboriyê rake</string>
    <!-- Postfix for private WebApp titles, placeholder is replaced with app name -->
    <string name="pwa_site_controls_title_private">%1$s (Moda Veşartî)</string>
    <!-- Button in the current tab tray header in multiselect mode. Saved the selected tabs to a collection when pressed. -->
    <string name="tab_tray_save_to_collection">Tomar bike</string>

    <!-- History -->
    <!-- Text for the button to clear all history -->
    <string name="history_delete_all">Raboriyê jê bibe</string>
    <!-- Text for the dialog to confirm clearing all history -->
    <string name="history_delete_all_dialog">Tu bi rastî jî dixwazî raboriya xwe paqij bikî?</string>
    <!-- Text for the snackbar to confirm that multiple browsing history items has been deleted -->
    <string name="history_delete_multiple_items_snackbar">Raborî hate jêbirin</string>


    <!-- Text for the snackbar to confirm that a single browsing history item has been deleted. The first parameter is the shortened URL of the deleted history item. -->
    <string name="history_delete_single_item_snackbar">%1$s hate jêbirin</string>
    <!-- Text for positive action to delete history in deleting history dialog -->
    <string name="history_clear_dialog">Paqij bike</string>
    <!-- History overflow menu copy button -->
    <string name="history_menu_copy_button">Kopî bike</string>
    <!-- History overflow menu share button -->
    <string name="history_menu_share_button">Parve bike</string>
    <!-- History overflow menu open in new tab button -->
    <string name="history_menu_open_in_new_tab_button">Di hilpekîna nû de veke</string>
    <!-- History overflow menu open in private tab button -->
    <string name="history_menu_open_in_private_tab_button">Di hilpekîna veşartî de veke</string>
    <!-- Text for the button to delete a single history item -->
    <string name="history_delete_item">Jê bibe</string>
    <!-- History multi select title in app bar
    The first parameter is the number of bookmarks selected -->
    <string name="history_multi_select_title">%1$d hate bijartin</string>
    <!-- Text for the button to clear selected history items. The first parameter
        is a digit showing the number of items you have selected -->
    <string name="history_delete_some">%1$d hêmanan jê bibe</string>
    <!-- Text for the header that groups the history for today -->
    <string name="history_today">Îro</string>
    <!-- Text for the header that groups the history for yesterday -->
    <string name="history_yesterday">Doh</string>
    <!-- Text for the header that groups the history for last 24 hours -->
    <string name="history_24_hours">24 saetên dawî</string>
    <!-- Text for the header that groups the history the past 7 days -->
    <string name="history_7_days">7 rojên dawî</string>
    <!-- Text for the header that groups the history the past 30 days -->
    <string name="history_30_days">30 rojên dawî</string>
    <!-- Text for the header that groups the history older than the last month -->
    <string name="history_older">Kevntir</string>
    <!-- Text shown when no history exists -->
    <string name="history_empty_message">Raborî tune</string>

    <!-- Downloads -->
    <!-- Text for the button to clear all downloads -->
    <string name="download_delete_all">Daxistinan jê bibe</string>
    <!-- Text for the dialog to confirm clearing all downloads -->
    <string name="download_delete_all_dialog">Tu bi rastî jî dixwazî daxistinên xwe paqij bikî?</string>
    <!-- Text for the snackbar to confirm that multiple downloads items have been removed -->
    <string name="download_delete_multiple_items_snackbar_1">Daxistin hatin rakirin</string>
    <!-- Text for the snackbar to confirm that a single download item has been removed. The first parameter is the name of the download item. -->
    <string name="download_delete_single_item_snackbar">%1$s hate rakirin</string>
    <!-- Text shown when no download exists -->
    <string name="download_empty_message_1">Ti tişt nehatiye daxistin</string>
    <!-- History multi select title in app bar
    The first parameter is the number of downloads selected -->
    <string name="download_multi_select_title">%1$d hatin bijartin</string>
    <!-- History overflow menu open in new tab button -->
    <string name="download_menu_open">Veke</string>
    <!-- Text for the button to remove a single download item -->
    <string name="download_delete_item_1">Rake</string>


    <!-- Crashes -->
    <!-- Title text displayed on the tab crash page. This first parameter is the name of the application (For example: Fenix) -->
    <string name="tab_crash_title_2">Bibore. %1$s, nikare vê rûpelê bar bike.</string>
    <!-- Description text displayed on the tab crash page -->
    <string name="tab_crash_description">Tu dikarî biceribînî ku vê hilpekînê bifilitînî yan jî bigirî.</string>
    <!-- Send crash report checkbox text on the tab crash page -->
    <string name="tab_crash_send_report">Rapora têkçûnê ji Mozillayê re bişîne</string>
    <!-- Close tab button text on the tab crash page -->
    <string name="tab_crash_close">Hilpekînê bigire</string>

    <!-- Restore tab button text on the tab crash page -->
    <string name="tab_crash_restore">Hilpekînê vegerîne</string>

    <!-- Content Description for session item menu button -->
    <string name="content_description_session_menu">Vebijarkên rûniştinê</string>

    <!-- Content Description for session item share button -->
    <string name="content_description_session_share">Rûniştinê parve bike</string>

    <!-- Bookmarks -->
    <!-- Content description for bookmarks library menu -->
    <string name="bookmark_menu_content_description">Menûya favoriyan</string>
    <!-- Screen title for editing bookmarks -->
    <string name="bookmark_edit">Favoriyan sererast bike</string>
    <!-- Screen title for selecting a bookmarks folder -->
    <string name="bookmark_select_folder">Peldankê hilbijêre</string>
    <!-- Confirmation message for a dialog confirming if the user wants to delete the selected folder -->
    <string name="bookmark_delete_folder_confirmation_dialog">Tu bi rastî jî dixwazî vê peldankê jê bibî?</string>
    <!-- Confirmation message for a dialog confirming if the user wants to delete multiple items including folders. Parameter will be replaced by app name. -->
    <string name="bookmark_delete_multiple_folders_confirmation_dialog">%s ew ê hêmanên bijartî jê bibe.</string>
    <!-- Snackbar title shown after a folder has been deleted. This first parameter is the name of the deleted folder -->
    <string name="bookmark_delete_folder_snackbar">%1$s hate jêbirin</string>
    <!-- Screen title for adding a bookmarks folder -->
    <string name="bookmark_add_folder">Peldankê tevlî bike</string>
    <!-- Snackbar title shown after a bookmark has been created. -->
    <string name="bookmark_saved_snackbar">Favorî hat hilanîn!</string>
    <!-- Snackbar edit button shown after a bookmark has been created. -->
    <string name="edit_bookmark_snackbar_action">SERERAST BIKE</string>
    <!-- Bookmark overflow menu edit button -->
    <string name="bookmark_menu_edit_button">Sererast bike</string>
    <!-- Bookmark overflow menu select button -->
    <string name="bookmark_menu_select_button">Hilbijêre</string>
    <!-- Bookmark overflow menu copy button -->
    <string name="bookmark_menu_copy_button">Kopî bike</string>
    <!-- Bookmark overflow menu share button -->
    <string name="bookmark_menu_share_button">Parve bike</string>
    <!-- Bookmark overflow menu open in new tab button -->
    <string name="bookmark_menu_open_in_new_tab_button">Di hilpekîna nû de veke</string>
    <!-- Bookmark overflow menu open in private tab button -->
    <string name="bookmark_menu_open_in_private_tab_button">Di hilpekîna veşartî de veke</string>
    <!-- Bookmark overflow menu delete button -->
    <string name="bookmark_menu_delete_button">Jê bibe</string>
    <!--Bookmark overflow menu save button -->
    <string name="bookmark_menu_save_button">Tomar bike</string>

    <!-- Bookmark multi select title in app bar
     The first parameter is the number of bookmarks selected -->
    <string name="bookmarks_multi_select_title">%1$d hatin bijartin</string>
    <!-- Bookmark editing screen title -->
    <string name="edit_bookmark_fragment_title">Favoriyan sererast bike</string>
    <!-- Bookmark folder editing screen title -->
    <string name="edit_bookmark_folder_fragment_title">Peldankê sererast bike</string>
    <!-- Bookmark sign in button message -->
    <string name="bookmark_sign_in_button">Ji bo favoriyên senkronêzekirî bibînî, têkeve</string>
    <!-- Bookmark URL editing field label -->
    <string name="bookmark_url_label">NAVNÎŞAN</string>
    <!-- Bookmark FOLDER editing field label -->
    <string name="bookmark_folder_label">PELDANK</string>
    <!-- Bookmark NAME editing field label -->
    <string name="bookmark_name_label">NAV</string>
    <!-- Bookmark add folder screen title -->
    <string name="bookmark_add_folder_fragment_label">Peldankê tevlî bike</string>
    <!-- Bookmark select folder screen title -->
    <string name="bookmark_select_folder_fragment_label">Peldankê hilbijêre</string>
    <!-- Bookmark editing error missing title -->
    <string name="bookmark_empty_title_error">Sernav hewce ye</string>

    <!-- Bookmark editing error missing or improper URL -->
    <string name="bookmark_invalid_url_error">URL’ya nederbasdar</string>
    <!-- Bookmark screen message for empty bookmarks folder -->
    <string name="bookmarks_empty_message">Hîç favorî nîn in</string>
    <!-- Bookmark snackbar message on deletion
     The first parameter is the host part of the URL of the bookmark deleted, if any -->
    <string name="bookmark_deletion_snackbar_message">%1$s hate jêbirin</string>
    <!-- Bookmark snackbar message on deleting multiple bookmarks not including folders-->
    <string name="bookmark_deletion_multiple_snackbar_message_2">Favorî hat jêbirin</string>
    <!-- Bookmark snackbar message on deleting multiple bookmarks including folders-->
    <string name="bookmark_deletion_multiple_snackbar_message_3">Peldankên hilbijartî tên jêbirin</string>
    <!-- Bookmark undo button for deletion snackbar action -->
    <string name="bookmark_undo_deletion">VEGERÎNE</string>

    <!-- Site Permissions -->
    <!-- Site permissions preferences header -->
    <string name="permissions_header">Destûr</string>
    <!-- Button label that take the user to the Android App setting -->
    <string name="phone_feature_go_to_settings">Here sazkariyan</string>
    <!-- Content description (not visible, for screen readers etc.): Quick settings sheet
        to give users access to site specific information / settings. For example:
        Secure settings status and a button to modify site permissions -->
    <string name="quick_settings_sheet">Rûpela sazkariyên bilez</string>
    <!-- Label that indicates that this option it the recommended one -->
    <string name="phone_feature_recommended">Tê pêşniyarkirin</string>
    <!-- button that allows editing site permissions settings -->
    <string name="quick_settings_sheet_manage_site_permissions">Destûrên malperê birêve bibe</string>
    <!-- Button label for clearing all the information of site permissions-->
    <string name="clear_permissions">Destûran paqij bike</string>
    <!-- Button label for clearing a site permission-->
    <string name="clear_permission">Destûrê paqij bike</string>
    <!-- Button label for clearing all the information on all sites-->
    <string name="clear_permissions_on_all_sites">Destûran ji hemû malperan paqij bike</string>
    <!-- Preference for altering video and audio autoplay for all websites -->
    <string name="preference_browser_feature_autoplay">Lêdera xweber</string>
    <!-- Preference for altering the camera access for all websites -->
    <string name="preference_phone_feature_camera">Kamera</string>
    <!-- Preference for altering the microphone access for all websites -->
    <string name="preference_phone_feature_microphone">Mîkrofon</string>
    <!-- Preference for altering the location access for all websites -->
    <string name="preference_phone_feature_location">Cîgeh</string>
    <!-- Preference for altering the notification access for all websites -->
    <string name="preference_phone_feature_notification">Danezan</string>
    <!-- Preference for altering the persistent storage access for all websites -->
    <string name="preference_phone_feature_persistent_storage">Bîrgeha mayinde</string>
    <!-- Preference for altering the EME access for all websites -->
    <string name="preference_phone_feature_media_key_system_access">Naveroka DRM kontrolkirî</string>
    <!-- Label that indicates that a permission must be asked always -->
    <string name="preference_option_phone_feature_ask_to_allow">Destûrê bixwaze</string>
    <!-- Label that indicates that a permission must be blocked -->
    <string name="preference_option_phone_feature_blocked">Hate astengkirin</string>
    <!-- Label that indicates that a permission must be allowed -->
    <string name="preference_option_phone_feature_allowed">Destûr hat dayîn</string>
    <!--Label that indicates a permission is by the Android OS-->
    <string name="phone_feature_blocked_by_android">Ji hêla Androidê ve hate astengkirin</string>
    <!-- Preference for showing a list of websites that the default configurations won't apply to them -->
    <string name="preference_exceptions">Istisna</string>
    <!-- Summary of tracking protection preference if tracking protection is set to on -->
    <string name="tracking_protection_on">Vekirî</string>
    <!-- Summary of tracking protection preference if tracking protection is set to off -->
    <string name="tracking_protection_off">Girtî</string>
    <!-- Label for global setting that indicates that all video and audio autoplay is allowed -->
    <string name="preference_option_autoplay_allowed2">Destûrê bide deng û vîdyoyê</string>
    <!-- Label for site specific setting that indicates that all video and audio autoplay is allowed -->
    <string name="quick_setting_option_autoplay_allowed">Destûrê bide deng û vîdyoyê</string>
    <!-- Label that indicates that video and audio autoplay is only allowed over Wi-Fi -->
    <string name="preference_option_autoplay_allowed_wifi_only2">Deng û vîdyoyê tenê di daneya hucreyî de asteng bike</string>
    <!-- Subtext that explains 'autoplay on Wi-Fi only' option -->
    <string name="preference_option_autoplay_allowed_wifi_subtext">Deng û vîdyo ew ê tenê di  Wi-Fi de bên vekirin</string>
    <!-- Label for global setting that indicates that video autoplay is allowed, but audio autoplay is blocked -->
    <string name="preference_option_autoplay_block_audio2">Tenê dengan asteng bike</string>
    <!-- Label for site specific setting that indicates that video autoplay is allowed, but audio autoplay is blocked -->
    <string name="quick_setting_option_autoplay_block_audio">Tenê dengan asteng bike</string>
    <!-- Label for global setting that indicates that all video and audio autoplay is blocked -->
    <string name="preference_option_autoplay_blocked3">Deng û vîdyoyê asteng bike</string>
    <!-- Label for site specific setting that indicates that all video and audio autoplay is blocked -->
    <string name="quick_setting_option_autoplay_blocked">Deng û vîdyoyê asteng bike</string>
    <!-- Summary of delete browsing data on quit preference if it is set to on -->
    <string name="delete_browsing_data_quit_on">Vekirî</string>
    <!-- Summary of delete browsing data on quit preference if it is set to off -->
    <string name="delete_browsing_data_quit_off">Girtî</string>

    <!-- Collections -->
    <!-- Collections header on home fragment -->
    <string name="collections_header">Koleksiyon</string>
    <!-- Content description (not visible, for screen readers etc.): Opens the collection menu when pressed -->
    <string name="collection_menu_button_content_description">Menûya koleksiyonê</string>
    <!-- Label to describe what collections are to a new user without any collections -->
    <string name="no_collections_description2">Tiştên ku ji te re girîng in berhev bike.\nLêgerîn, malper û hilpekînên ku tu dixwazî xwe zû bigihînî wan bîne cem hev.</string>
    <!-- Title for the "select tabs" step of the collection creator -->
    <string name="create_collection_select_tabs">Hilpekînan hilbijêre</string>
    <!-- Title for the "select collection" step of the collection creator -->
    <string name="create_collection_select_collection">Koleksiyonê hilbijêre</string>
    <!-- Title for the "name collection" step of the collection creator -->
    <string name="create_collection_name_collection">Koleksiyonê bi nav bike</string>
    <!-- Button to add new collection for the "select collection" step of the collection creator -->
    <string name="create_collection_add_new_collection">Koleksiyona nû tevlî bike</string>
    <!-- Button to select all tabs in the "select tabs" step of the collection creator -->
    <string name="create_collection_select_all">Gişî hilbijêre</string>
    <!-- Button to deselect all tabs in the "select tabs" step of the collection creator -->
    <string name="create_collection_deselect_all">Hemû hilbijartinan rake</string>
    <!-- Text to prompt users to select the tabs to save in the "select tabs" step of the collection creator -->
    <string name="create_collection_save_to_collection_empty">Ji bo tomarkirinê, hilpekînan hilbijêre</string>
    <!-- Text to show users how many tabs they have selected in the "select tabs" step of the collection creator.
     %d is a placeholder for the number of tabs selected. -->
    <string name="create_collection_save_to_collection_tabs_selected">%d hilpekîn hatin bijartin</string>
    <!-- Text to show users they have one tab selected in the "select tabs" step of the collection creator.
    %d is a placeholder for the number of tabs selected. -->
    <string name="create_collection_save_to_collection_tab_selected">%d hilpekîn hate bijartin</string>
    <!-- Text shown in snackbar when multiple tabs have been saved in a collection -->
    <string name="create_collection_tabs_saved">Hilpekîn hatin tomarkirin!</string>
    <!-- Text shown in snackbar when one or multiple tabs have been saved in a new collection -->
    <string name="create_collection_tabs_saved_new_collection">Koleksiyon hate tomarkirin!</string>
    <!-- Text shown in snackbar when one tab has been saved in a collection -->
    <string name="create_collection_tab_saved">Hilpekîn hate tomarkirin!</string>
    <!-- Content description (not visible, for screen readers etc.): button to close the collection creator -->
    <string name="create_collection_close">Bigire</string>
    <!-- Button to save currently selected tabs in the "select tabs" step of the collection creator-->
    <string name="create_collection_save">Tomar bike</string>
    <!-- Snackbar action to view the collection the user just created or updated -->
    <string name="create_collection_view">Bibîne</string>

    <!-- Default name for a new collection in "name new collection" step of the collection creator. %d is a placeholder for the number of collections-->
    <string name="create_collection_default_name">Koleksiyona %d</string>

    <!-- Share -->
    <!-- Share screen header -->
    <string name="share_header">Bişîne û parve bike</string>
    <!-- Share screen header -->
    <string name="share_header_2">Parve bike</string>
    <!-- Content description (not visible, for screen readers etc.):
        "Share" button. Opens the share menu when pressed. -->
    <string name="share_button_content_description">Parve bike</string>
    <!-- Sub-header in the dialog to share a link to another app -->
    <string name="share_link_subheader">Girêdanê parve bike</string>
    <!-- Sub-header in the dialog to share a link to another sync device -->
    <string name="share_device_subheader">Bişîne cîhazê</string>
    <!-- Sub-header in the dialog to share a link to an app from the full list -->
    <string name="share_link_all_apps_subheader">Hemû çalakî</string>
    <!-- Sub-header in the dialog to share a link to an app from the most-recent sorted list -->
    <string name="share_link_recent_apps_subheader">Bikaranînên herî dawî</string>
    <!-- An option from the three dot menu to into sync -->
    <string name="sync_menu_sign_in">Ji bo senkronîzekirinê têkevê</string>
    <!-- An option from the share dialog to sign into sync -->
    <string name="sync_sign_in">Têkeve Sync’ê</string>
    <!-- An option from the share dialog to send link to all other sync devices -->
    <string name="sync_send_to_all">Ji hemû cîhazan re bişîne</string>
    <!-- An option from the share dialog to reconnect to sync -->
    <string name="sync_reconnect">Dîsa li Sync’ê girê bide</string>
    <!-- Text displayed when sync is offline and cannot be accessed -->
    <string name="sync_offline">Derhêl</string>
    <!-- An option to connect additional devices -->
    <string name="sync_connect_device">Cîhazeke din girê bide</string>
    <!-- The dialog text shown when additional devices are not available -->
    <string name="sync_connect_device_dialog">Ji bo şandina hilpekînekê, herî kêm ji cîhazeke din têkeve Firefoxê.</string>
    <!-- Confirmation dialog button -->
    <string name="sync_confirmation_button">Min fêm kir</string>
    <!-- Share error message -->
    <string name="share_error_snackbar">Bi vê sepanê re nayê parvekirin</string>
    <!-- Add new device screen title -->
    <string name="sync_add_new_device_title">Bişîne cîhazê</string>

    <!-- Text for the warning message on the Add new device screen -->
    <string name="sync_add_new_device_message">Cîhaza girêdayî tune</string>

    <!-- Text for the button to learn about sending tabs -->
    <string name="sync_add_new_device_learn_button">Derbarê şandina hilpekînan de agahiyan bistîne…</string>
    <!-- Text for the button to connect another device -->
    <string name="sync_add_new_device_connect_button">Cîhazeke din girê bide…</string>

    <!-- Notifications -->
    <!-- The user visible name of the "notification channel" (Android 8+ feature) for the ongoing notification shown while a browsing session is active. -->
    <string name="notification_pbm_channel_name">Rûniştina gerîna veşartî</string>
    <!-- Text shown in the notification that pops up to remind the user that a private browsing session is active. -->
    <string name="notification_pbm_delete_text">Hilpekînên veşartî jê bibe</string>
    <!-- Text shown in the notification that pops up to remind the user that a private browsing session is active. -->
    <string name="notification_pbm_delete_text_2">Hilpekînên veşartî bigire</string>
    <!-- Notification action to open Fenix and resume the current browsing session. -->
    <string name="notification_pbm_action_open">Veke</string>
    <!-- Notification action to delete all current private browsing sessions AND switch to Fenix (bring it to the foreground) -->
    <string name="notification_pbm_action_delete_and_open">Jê bibe û veke</string>
    <!-- Name of the "Powered by Fenix" notification channel. Displayed in the "App notifications" system settings for the app -->
    <string name="notification_powered_by_channel_name">Bihêzkirin ji aliyê</string>
    <!-- Text shown in snackbar when user deletes a collection -->
    <string name="snackbar_collection_deleted">Koleksiyon hate jêbirin</string>
    <!-- Text shown in snackbar when user renames a collection -->
    <string name="snackbar_collection_renamed">Navê koleksiyê hat guhertin</string>
    <!-- Text shown in snackbar when user deletes a tab -->
    <string name="snackbar_tab_deleted">Hilpekîn hate jêbirin</string>
    <!-- Text shown in snackbar when user deletes all tabs -->
    <string name="snackbar_tabs_deleted">Hilpekîn hatin jêbirin</string>
    <!-- Text shown in snackbar when user closes a tab -->
    <string name="snackbar_tab_closed">Hilpekîn hate girtin</string>
    <!-- Text shown in snackbar when user closes all tabs -->
    <string name="snackbar_tabs_closed">Hilpekîn hatin girtin</string>
    <!-- Text shown in snackbar when user closes tabs -->
    <string name="snackbar_message_tabs_closed">Hilpekîn hatin girtin!</string>
    <!-- Text shown in snackbar when user bookmarks a list of tabs -->
    <string name="snackbar_message_bookmarks_saved">Favorî hatin tomarkirin!</string>
    <!-- Text shown in snackbar action for viewing bookmarks -->
    <string name="snackbar_message_bookmarks_view">Bibîne</string>
    <!-- Text shown in snackbar when user adds a site to top sites -->
    <string name="snackbar_added_to_top_sites">Tevlî malperên sereke bû!</string>
    <!-- Text shown in snackbar when user closes a private tab -->
    <string name="snackbar_private_tab_closed">Hilpekîna veşartî hate girtin</string>
    <!-- Text shown in snackbar when user closes all private tabs -->
    <string name="snackbar_private_tabs_closed">Hilpekînên veşartî hatin girtin</string>
    <!-- Text shown in snackbar when user deletes all private tabs -->
    <string name="snackbar_private_tabs_deleted">Hilpekînên veşartî hatin jêbirin</string>
    <!-- Text shown in snackbar to undo deleting a tab, top site or collection -->
    <string name="snackbar_deleted_undo">VEGERÎNE</string>
    <!-- Text shown in snackbar when user removes a top site -->
    <string name="snackbar_top_site_removed">Malper hate rakirin</string>
    <!-- Text for action to undo deleting a tab or collection shown in a11y dialog -->
    <string name="a11y_dialog_deleted_undo">Vegerîne</string>
    <!-- Text for action to confirm deleting a tab or collection shown in a11y dialog -->
    <string name="a11y_dialog_deleted_confirm">Bipejirîne</string>
    <!-- QR code scanner prompt which appears after scanning a code, but before navigating to it
        First parameter is the name of the app, second parameter is the URL or text scanned-->
    <string name="qr_scanner_confirmation_dialog_message">Destûrê bide %1$s’ê ku %2$s’ê veke</string>
    <!-- QR code scanner prompt dialog positive option to allow navigation to scanned link -->
    <string name="qr_scanner_dialog_positive">BIHÊLE</string>
    <!-- QR code scanner prompt dialog positive option to deny navigation to scanned link -->
    <string name="qr_scanner_dialog_negative">NEHÊLE</string>
    <!-- Tab collection deletion prompt dialog message. Placeholder will be replaced with the collection name -->
    <string name="tab_collection_dialog_message">Tu bi rastî jî dixwazî koleksiyana %1$s’ê were jêbirin?</string>
    <!-- Collection and tab deletion prompt dialog message. This will show when the last tab from a collection is deleted -->
    <string name="delete_tab_and_collection_dialog_message">Jêbirina vê hilpekînê dê hemû koleksiyonê jê bibe. Kengî bixwazî dikarî koleksiyoneke nû biafirînî.</string>
    <!-- Collection and tab deletion prompt dialog title. Placeholder will be replaced with the collection name. This will show when the last tab from a collection is deleted -->
    <string name="delete_tab_and_collection_dialog_title">%1$s’ê jê bibe?</string>
    <!-- Tab collection deletion prompt dialog option to delete the collection -->
    <string name="tab_collection_dialog_positive">Jê bibe</string>
    <!-- Tab collection deletion prompt dialog option to cancel deleting the collection -->
    <string name="tab_collection_dialog_negative">Betal bike</string>
    <!-- Text displayed in a notification when the user enters full screen mode -->
    <string name="full_screen_notification">Têketina moda ekrana dagirtî</string>
    <!-- Message for copying the URL via long press on the toolbar -->
    <string name="url_copied">URL hate kopîkirin</string>
    <!-- Sample text for accessibility font size -->
    <string name="accessibility_text_size_sample_text_1">Ev, nivîsa nimûne ye. Dema ku tu bi vê eyarê mezinbûnê biguherînî dê çawaniya nivîsê li vir xuya bibe.</string>
    <!-- Summary for Accessibility Text Size Scaling Preference -->
    <string name="preference_accessibility_text_size_summary">Nivîsên li ser malperan mezintir an jî biçûktir bike</string>
    <!-- Title for Accessibility Text Size Scaling Preference -->
    <string name="preference_accessibility_font_size_title">Mezinahiya fontê</string>

    <!-- Title for Accessibility Text Automatic Size Scaling Preference -->
    <string name="preference_accessibility_auto_size_2">Mezinkirina fontê ya bixweber</string>
    <!-- Summary for Accessibility Text Automatic Size Scaling Preference -->
    <string name="preference_accessibility_auto_size_summary">Mezinahiya fontê ew ê li gorî sazkariyên Androida te be. Ji bo mezinahiya fontê li vir biguherînî, vê eyarê betal bike.</string>

    <!-- Title for the Delete browsing data preference -->
    <string name="preferences_delete_browsing_data">Daneyên gerînê jê bibe</string>
    <!-- Title for the tabs item in Delete browsing data -->
    <string name="preferences_delete_browsing_data_tabs_title_2">Hilpekînên vekirî</string>
    <!-- Subtitle for the tabs item in Delete browsing data, parameter will be replaced with the number of open tabs -->
    <string name="preferences_delete_browsing_data_tabs_subtitle">%d hilpekîn</string>
    <!-- Title for the data and history items in Delete browsing data -->
    <string name="preferences_delete_browsing_data_browsing_data_title">Raboriya gerînê û daneyên malperê</string>
    <!-- Subtitle for the data and history items in delete browsing data, parameter will be replaced with the
        number of history items the user has -->
    <string name="preferences_delete_browsing_data_browsing_data_subtitle">%d navnîşan</string>
    <!-- Title for history items in Delete browsing data -->
    <string name="preferences_delete_browsing_data_browsing_history_title">Raborî</string>
    <!-- Subtitle for the history items in delete browsing data, parameter will be replaced with the
        number of history pages the user has -->
    <string name="preferences_delete_browsing_data_browsing_history_subtitle">%d rûpel</string>
    <!-- Title for the cookies item in Delete browsing data -->
    <string name="preferences_delete_browsing_data_cookies">Kûkî</string>
    <!-- Subtitle for the cookies item in Delete browsing data -->
    <string name="preferences_delete_browsing_data_cookies_subtitle">Têketinên te yên li ser gelek malperan dê bên girtin</string>
    <!-- Title for the cached images and files item in Delete browsing data -->
    <string name="preferences_delete_browsing_data_cached_files">Wêne û dosyeyên di pêşbîrê de</string>
    <!-- Subtitle for the cached images and files item in Delete browsing data -->
    <string name="preferences_delete_browsing_data_cached_files_subtitle">Qada depokirinê vala dike</string>
    <!-- Title for the site permissions item in Delete browsing data -->
    <string name="preferences_delete_browsing_data_site_permissions">Destûrên malperan</string>
    <!-- Title for the downloads item in Delete browsing data -->
    <string name="preferences_delete_browsing_data_downloads">Daxistinên te</string>
    <!-- Text for the button to delete browsing data -->
    <string name="preferences_delete_browsing_data_button">Daneyên gerînê jê bibe</string>
    <!-- Title for the Delete browsing data on quit preference -->
    <string name="preferences_delete_browsing_data_on_quit">Di derketinê de daneyên gerînê jê bibe</string>
    <!-- Summary for the Delete browsing data on quit preference. "Quit" translation should match delete_browsing_data_on_quit_action translation. -->
    <string name="preference_summary_delete_browsing_data_on_quit">Gava tu ji menûya giştî &quot;Derkeve&quot;yê hilbijêrî daneyên gerînê xweber paqij dike</string>
    <!-- Summary for the Delete browsing data on quit preference. "Quit" translation should match delete_browsing_data_on_quit_action translation. -->
    <string name="preference_summary_delete_browsing_data_on_quit_2">Gava tu ji menûya giştî \&quot;Derkeve\&quot;yê hilbijêrî daneyên gerînê xweber paqij dike</string>
    <!-- Action item in menu for the Delete browsing data on quit feature -->
    <string name="delete_browsing_data_on_quit_action">Derkeve</string>

    <!-- Dialog message to the user asking to delete browsing data. -->
    <string name="delete_browsing_data_prompt_message">Ev ê hemû daneyên te yên gerînê jê bibe</string>
    <!-- Dialog message to the user asking to delete browsing data. Parameter will be replaced by app name. -->
    <string name="delete_browsing_data_prompt_message_3">%s dê daneyên gerînê yên hilbijartî jê bibe.</string>
    <!-- Text for the cancel button for the data deletion dialog -->
    <string name="delete_browsing_data_prompt_cancel">Betal bike</string>
    <!-- Text for the allow button for the data deletion dialog -->
    <string name="delete_browsing_data_prompt_allow">Jê bibe</string>

    <!-- Text for the snackbar confirmation that the data was deleted -->
    <string name="preferences_delete_browsing_data_snackbar">Daneyên gerînê hatin jêbirin</string>
    <!-- Text for the snackbar to show the user that the deletion of browsing data is in progress -->
    <string name="deleting_browsing_data_in_progress">Daneyên gerînê tên jêbirin…</string>

    <!-- Tips -->
    <!-- text for firefox preview moving tip header "Firefox Preview" and "Firefox Nightly" are intentionally hardcoded -->
    <string name="tip_firefox_preview_moved_header">Firefox Preview niha bûye Firefox Nightly</string>

    <!-- text for firefox preview moving tip description -->
    <string name="tip_firefox_preview_moved_description">
        Firefox Nightly her şev tê nûvekirin û tê de taybetiyên nû yên ceribandinê hene.
        Lê belê, dibe ku hindiktir stabîl be. Ji bo ceribandineke stabîltir geroka me ya betayê daxîne.</string>
    <!-- text for firefox preview moving tip button. "Firefox for Android Beta" is intentionally hardcoded -->
    <string name="tip_firefox_preview_moved_button_2">Betaya Firefoxê ji bo Androidê daxîne</string>

    <!-- text for firefox preview moving tip header. "Firefox Nightly" is intentionally hardcoded -->
    <string name="tip_firefox_preview_moved_header_preview_installed">Firefox Nightly hat veguhastin</string>
    <!-- text for firefox preview moving tip description -->
    <string name="tip_firefox_preview_moved_description_preview_installed">
        Ev sepan ew ê êdî nûvekirinên ewlekariyê wernegire. Êdî vê sepanê bi kar neyîne û derbasî Nightlya nû bibe.
        \ n \ nJi bo transferkirina favorî, hesab û raboriya xwe li sepaneke din, hesabekî Firefoxê biafirîne.</string>
    <!-- text for firefox preview moving tip button  -->
    <string name="tip_firefox_preview_moved_button_preview_installed">Derbasî Nightlya nû bibe</string>

    <!-- text for firefox preview moving tip header. "Firefox Nightly" is intentionally hardcoded -->
    <string name="tip_firefox_preview_moved_header_preview_not_installed">Firefox Nightly hat veguhastin</string>
    <!-- text for firefox preview moving tip description -->
    <string name="tip_firefox_preview_moved_description_preview_not_installed">
        Ev sepan ew ê êdî nûvekirinên ewlekariyê wernegire. Êdî vê sepanê bi kar neyîne û derbasî Nightlya nû bibe.
        \ n \ nJi bo transferkirina favorî, hesab û raboriya xwe li sepaneke din, hesabekî Firefoxê biafirîne.</string>
    <!-- text for firefox preview moving tip button  -->
    <string name="tip_firefox_preview_moved_button_preview_not_installed">Nightlya nû daxîne</string>

    <!-- Onboarding -->
    <!-- Text for onboarding welcome message
    The first parameter is the name of the app (e.g. Firefox Preview) -->
    <string name="onboarding_header">Tu bi xêr hatî %s’ê!</string>
    <!-- text for the Firefox Accounts section header -->
    <string name="onboarding_fxa_section_header">Jixwe hesabekî te heye?</string>
    <!-- text for the "What's New" onboarding card header -->
    <string name="onboarding_whats_new_header1">Tiştên nû bibîne</string>
    <!-- text for the "what's new" onboarding card description
    The first parameter is the short name of the app (e.g. Firefox) -->
    <string name="onboarding_whats_new_description">Pirsên te derbarê %s’ê ya nû de hene? Dixwazî bizanî ka çi guheriye?</string>
    <!-- text for underlined clickable link that is part of "what's new" onboarding card description that links to an FAQ -->
    <string name="onboarding_whats_new_description_linktext">Bersiv li vir in</string>
    <!-- text for the Firefox account onboarding sign in card header. The word "Firefox" should not be translated -->
    <string name="onboarding_account_sign_in_header_1">Firefoxê di navbera amûran de senkronîze bike</string>
    <!-- Text for the button to learn more about signing in to your Firefox account -->
    <string name="onboarding_manual_sign_in_description">Favorî, raborî û şîfreyên xwe bîne Firefoxa vê amûrê.</string>
    <!-- text for the firefox account onboarding card header when we detect you're already signed in to
        another Firefox browser. (The word `Firefox` should not be translated)
        The first parameter is the email of the detected user's account -->
    <string name="onboarding_firefox_account_auto_signin_header_3">Tu li ser vê cîhazê di gerokeke din a Firefoxê de wekî %s têketî yê. Tu dixwazî bi vî hesabî têkevî?</string>
    <!-- text for the button to confirm automatic sign-in -->
    <string name="onboarding_firefox_account_auto_signin_confirm">Erê, têkeve</string>
    <!-- text for the automatic sign-in button while signing in is in process -->
    <string name="onboarding_firefox_account_signing_in">Dikevê…</string>
    <!-- text for the button to manually sign into Firefox account. -->
    <string name="onboarding_firefox_account_sign_in_1">Xwe tomar bike</string>
    <!-- text for the button to stay signed out when presented with an option to automatically sign-in. -->
    <string name="onboarding_firefox_account_stay_signed_out">Têketinê neke</string>
    <!-- text to display in the snackbar once account is signed-in -->
    <string name="onboarding_firefox_account_sync_is_on">Sync vekirî ye</string>
    <!-- text to display in the snackbar if automatic sign-in fails. user may try again -->
    <string name="onboarding_firefox_account_automatic_signin_failed">Têketin bi ser neket</string>
    <!-- text for the tracking protection onboarding card header -->
    <string name="onboarding_tracking_protection_header_3">Her car -nepen</string>
    <!-- text for the tracking protection card description. 'Firefox' intentionally hardcoded here -->
    <string name="onboarding_tracking_protection_description_3">Firefox bixweber rê li şirketan digire ku bi dizî li dora te tevnegerin.</string>
    <!-- text for tracking protection radio button option for standard level of blocking -->
    <string name="onboarding_tracking_protection_standard_button_2">Standard (jixweber)</string>
    <!-- text for standard blocking option button description -->
    <string name="onboarding_tracking_protection_standard_button_description_3">Nepenî û performansa bi aheng. Rûpel bi asayî tên barkirin.</string>
    <!-- text for tracking protection radio button option for strict level of blocking -->
    <string name="onboarding_tracking_protection_strict_button">Tund (tê pêşniyarkirin)</string>
    <!-- text for tracking protection radio button option for strict level of blocking -->
    <string name="onboarding_tracking_protection_strict_option">Tund</string>
    <!-- text for strict blocking option button description -->
    <string name="onboarding_tracking_protection_strict_button_description_3">Ji bo rûpel zûtir bên vekirin zêdetir şopîneran asteng dike lê dibe ku hin fonksiyonên rûpelan xira bibin.</string>
    <!-- text for the toolbar position card header  -->
    <string name="onboarding_toolbar_placement_header_1">Ciyê darikê amûran hilbijêre</string>
    <!-- text for the toolbar position card description -->
    <string name="onboarding_toolbar_placement_description_1">Darikê amûran dayne ciyekê bi hêsanî bigihîjiyê. Dikarî wê li xwarê bihêlî yan jî bibî jorê.</string>
    <!-- text for the private browsing onboarding card header -->
    <string name="onboarding_private_browsing_header">Bi nihênî bigere</string>
    <!-- text for the private browsing onboarding card description
    The first parameter is an icon that represents private browsing -->
    <string name="onboarding_private_browsing_description1">Ji bo carekê hilpekîneke veşartî veke: Li îkona %s’ê bitikîne.</string>
    <!-- text for the private browsing onboarding card description, explaining how to always using private browsing -->
    <string name="onboarding_private_browsing_always_description">Her carê hilpekînên veşartî veke: Sazkariyên xwe yên gerîna veşartî nûve bike.</string>
    <!-- text for the private browsing onbording card button, that launches settings -->
    <string name="onboarding_private_browsing_button">Sazkariyan veke</string>
    <!-- text for the privacy notice onboarding card header -->
    <string name="onboarding_privacy_notice_header">Nihêniya te</string>
    <!-- text for the privacy notice onboarding card description
    The first parameter is the name of the app (e.g. Firefox Preview) Substitute %s for long browser name. -->
    <string name="onboarding_privacy_notice_description2">Me %s ji bo hindê çêkiriye ku derbarê tiştên tu li ser înternetê û tiştên bi me re parve dikî de kontrol di destê te de be.</string>
    <!-- Text for the button to read the privacy notice -->
    <string name="onboarding_privacy_notice_read_button">Agahdariya me ya nihêniyê bixwîne</string>
    <!-- Content description (not visible, for screen readers etc.): Close onboarding screen -->
    <string name="onboarding_close">Bigire</string>

    <!-- text for the button to finish onboarding -->
    <string name="onboarding_finish">Dest bi gerînê bike</string>

    <!-- Onboarding theme -->
    <!-- text for the theme picker onboarding card header -->
    <string name="onboarding_theme_picker_header">Rûkara xwe hilbijêre</string>
    <!-- text for the theme picker onboarding card description -->
    <string name="onboarding_theme_picker_description_2">Bi moda tarî dikarî ji bataryayê teseruf bikî û çavên xwe vehesînî.</string>
    <!-- Automatic theme setting (will follow device setting) -->
    <string name="onboarding_theme_automatic_title">Otomatîk</string>
    <!-- Summary of automatic theme setting (will follow device setting) -->
    <string name="onboarding_theme_automatic_summary">Xwe li sazkariyên cîhaza te adabte dike</string>
    <!-- Theme setting for dark mode -->
    <string name="onboarding_theme_dark_title">Rûkara tarî</string>
    <!-- Theme setting for light mode -->
    <string name="onboarding_theme_light_title">Rûkara ronî</string>

    <!-- Text shown in snackbar when multiple tabs have been sent to device -->
    <string name="sync_sent_tabs_snackbar">Hilpekîn hatin şandin!</string>
    <!-- Text shown in snackbar when one tab has been sent to device  -->
    <string name="sync_sent_tab_snackbar">Hilpekîn hate şandin!</string>
    <!-- Text shown in snackbar when sharing tabs failed  -->
    <string name="sync_sent_tab_error_snackbar">Nehate şandin</string>
    <!-- Text shown in snackbar for the "retry" action that the user has after sharing tabs failed -->
    <string name="sync_sent_tab_error_snackbar_action">DÎSA BICERIBÎNE</string>
    <!-- Title of QR Pairing Fragment -->
    <string name="sync_scan_code">Kodê bide xwendin</string>
    <!-- Instructions on how to access pairing -->
    <string name="sign_in_instructions"><![CDATA[Firefoxê ji ser kombersa xwe veke û here ser rûpela <b>https://firefox.com/pair</b>]]></string>
    <!-- Text shown for sign in pairing when ready -->
    <string name="sign_in_ready_for_scan">Aniha kodê bide xwendin</string>
    <!-- Text shown for settings option for sign with pairing -->
    <string name="sign_in_with_camera">Bi kameraya xwe têkeve</string>
    <!-- Text shown for settings option for sign with email -->
    <string name="sign_in_with_email">Bi emaîlê têkeve</string>
    <!-- Text shown for settings option for create new account text.'Firefox' intentionally hardcoded here.-->
    <string name="sign_in_create_account_text"><![CDATA[Hesabê te tune ye? Ji bo ku Firefoxê di navbera cîhazan de senkronîze bikî <u>Hesêb veke</u>.]]></string>
    <!-- Text shown in confirmation dialog to sign out of account -->
    <string name="sign_out_confirmation_message">Firefox dê bi hesabê te re senkronîzekirinê rawestîne, lê ti daneyên te yên gerînê yên di vê cîhazê de nayên jêbirin.</string>
    <!-- Text shown in confirmation dialog to sign out of account. The first parameter is the name of the app (e.g. Firefox Preview) -->
    <string name="sign_out_confirmation_message_2">%s ew ê bi hesabê te re senkronîzekirinê rawestîne, lê ti daneyên te yên gerînê yên di vê cîhazê de nayên jêbirin.</string>
    <!-- Option to continue signing out of account shown in confirmation dialog to sign out of account -->
    <string name="sign_out_disconnect">Girêdanê qut bike</string>
    <!-- Option to cancel signing out shown in confirmation dialog to sign out of account -->
    <string name="sign_out_cancel">Betal bike</string>

    <!-- Error message snackbar shown after the user tried to select a default folder which cannot be altered -->
    <string name="bookmark_cannot_edit_root">Peldankên standard nayên sererastkirin</string>

    <!-- Enhanced Tracking Protection -->
    <!-- Link displayed in enhanced tracking protection panel to access tracking protection settings -->
    <string name="etp_settings">Sazkariyên parastinê</string>
    <!-- Preference title for enhanced tracking protection settings -->
    <string name="preference_enhanced_tracking_protection">Parastina ji şopandinê ya pêşketî</string>
    <!-- Title for the description of enhanced tracking protection -->
    <string name="preference_enhanced_tracking_protection_explanation_title">Bêyî ku tu werî şopandin bigere</string>
    <!-- Description of enhanced tracking protection. The first parameter is the name of the application (For example: Fenix) -->
    <string name="preference_enhanced_tracking_protection_explanation">Bila daneyên te ji te re bimînin. %s te ji gelek şopdarên dilxerab diparêze û nahêle tiştên ku tu li ser înternetê dikî ji aliyê wan ve bên dîtin.</string>
    <!-- Text displayed that links to website about enhanced tracking protection -->
    <string name="preference_enhanced_tracking_protection_explanation_learn_more">Zêdetir bizane</string>
    <!-- Preference for enhanced tracking protection for the standard protection settings -->
    <string name="preference_enhanced_tracking_protection_standard_default_1">Standard (heyî)</string>
    <!-- Preference description for enhanced tracking protection for the standard protection settings -->
    <string name="preference_enhanced_tracking_protection_standard_description_4">Hevsengiya ji bo nepenî û performansê. Rûpel asayî tên barkirin.</string>
    <!--  Accessibility text for the Standard protection information icon  -->
    <string name="preference_enhanced_tracking_protection_standard_info_button">Bi parastina ji şopandinê ya standard çi tên astengkirin?</string>
    <!-- Preference for enhanced tracking protection for the strict protection settings -->
    <string name="preference_enhanced_tracking_protection_strict">Tund</string>
    <!-- Preference description for enhanced tracking protection for the strict protection settings -->
    <string name="preference_enhanced_tracking_protection_strict_description_3">Ji bo rûpel zûtir bên vekirin zêdetir şopîneran asteng dike lê dibe ku hin fonksiyonên rûpelan xira bibin.</string>
    <!--  Accessibility text for the Strict protection information icon  -->
    <string name="preference_enhanced_tracking_protection_strict_info_button">Bi parastina ji şopandinê ya tund çi tên astengkirin?</string>
    <!-- Preference for enhanced tracking protection for the custom protection settings -->
    <string name="preference_enhanced_tracking_protection_custom">Taybet</string>
    <!-- Preference description for enhanced tracking protection for the strict protection settings -->
    <string name="preference_enhanced_tracking_protection_custom_description_2">Hilbijêre ka kîjan şopdar û skrîpt ew ê bêne astengkirin.</string>
    <!--  Accessibility text for the Strict protection information icon  -->
    <string name="preference_enhanced_tracking_protection_custom_info_button">Bi parastina ji şopandinê ya taybet çi tên astengkirin?</string>
    <!-- Header for categories that are being blocked by current Enhanced Tracking Protection settings -->
    <!-- Preference for enhanced tracking protection for the custom protection settings for cookies-->
    <string name="preference_enhanced_tracking_protection_custom_cookies">Kûkî</string>
    <!-- Option for enhanced tracking protection for the custom protection settings for cookies-->
    <string name="preference_enhanced_tracking_protection_custom_cookies_1">Şopînerên nav-malperî û şopînerên medyaya civakî</string>
    <!-- Option for enhanced tracking protection for the custom protection settings for cookies-->
    <string name="preference_enhanced_tracking_protection_custom_cookies_2">Çerezên ji malperên ku nehatine ziyaretkirin</string>
    <!-- Option for enhanced tracking protection for the custom protection settings for cookies-->
    <string name="preference_enhanced_tracking_protection_custom_cookies_3">Hemû çerezên partiya sêyemîn (dibe ku hin malper xera bibin)</string>
    <!-- Option for enhanced tracking protection for the custom protection settings for cookies-->
    <string name="preference_enhanced_tracking_protection_custom_cookies_4">Hemû çerez (dibe ku hin malper xera bibin)</string>
    <!-- Preference for enhanced tracking protection for the custom protection settings for tracking content -->
    <string name="preference_enhanced_tracking_protection_custom_tracking_content">Naverokên ji bo şopandinê</string>
    <!-- Option for enhanced tracking protection for the custom protection settings for tracking content-->
    <string name="preference_enhanced_tracking_protection_custom_tracking_content_1">Di hemû hilpekînan de</string>
    <!-- Option for enhanced tracking protection for the custom protection settings for tracking content-->
    <string name="preference_enhanced_tracking_protection_custom_tracking_content_2">Tenê di hilpekînên veşartî de</string>
    <!-- Option for enhanced tracking protection for the custom protection settings for tracking content-->
    <string name="preference_enhanced_tracking_protection_custom_tracking_content_3">Tenê di hilpekînên taybet de</string>
    <!-- Preference for enhanced tracking protection for the custom protection settings -->
    <string name="preference_enhanced_tracking_protection_custom_cryptominers">Kankerên krîpto</string>
    <!-- Preference for enhanced tracking protection for the custom protection settings -->
    <string name="preference_enhanced_tracking_protection_custom_fingerprinters">Berhevkarên şoptiliyan</string>
    <string name="enhanced_tracking_protection_blocked">Yên astengbûyî</string>
    <!-- Header for categories that are being not being blocked by current Enhanced Tracking Protection settings -->
    <string name="enhanced_tracking_protection_allowed">Destûrgirtî</string>
    <!-- Category of trackers (social media trackers) that can be blocked by Enhanced Tracking Protection -->
    <string name="etp_social_media_trackers_title">Şopînerên medyaya civakî</string>
    <!-- Description of social media trackers that can be blocked by Enhanced Tracking Protection -->
    <string name="etp_social_media_trackers_description">Taybetiya şopandina çalakiyên te yên gera li ser torên civakî bisînor dike.</string>
    <!-- Category of trackers (cross-site tracking cookies) that can be blocked by Enhanced Tracking Protection -->
    <string name="etp_cookies_title">Çerezên şopandinê yên nav-malperî</string>
    <!-- Description of cross-site tracking cookies that can be blocked by Enhanced Tracking Protection -->
    <string name="etp_cookies_description">Çerezên ku torên reklamê û şirketên analîtîkê ji bo şopandina gera di navbera malperên cuda de bi kar tînin asteng dike.</string>
    <!-- Category of trackers (cryptominers) that can be blocked by Enhanced Tracking Protection -->
    <string name="etp_cryptominers_title">Kankerên krîpto</string>
    <!-- Description of cryptominers that can be blocked by Enhanced Tracking Protection -->
    <string name="etp_cryptominers_description">Skrîptên xirab yên ji bo ku kankerên krîpto ji bo çêkirina pereyên krîpto xwe bigihînin amûra te asteng dike.</string>
    <!-- Category of trackers (fingerprinters) that can be blocked by Enhanced Tracking Protection -->
    <string name="etp_fingerprinters_title">Şoptilî</string>
    <!-- Description of fingerprinters that can be blocked by Enhanced Tracking Protection -->
    <string name="etp_fingerprinters_description">Rê li berhevkirina zanyariyên derbarê amûra te de yên pêkan e biawayekî bêmînak bên pênasekirin digire ku pêkan e ji bo şopandinê bên bikaranîn.</string>
    <!-- Category of trackers (tracking content) that can be blocked by Enhanced Tracking Protection -->
    <string name="etp_tracking_content_title">Naverokên şopandinê</string>
    <!-- Description of tracking content that can be blocked by Enhanced Tracking Protection -->
    <string name="etp_tracking_content_description">Nahêle reklam, vîdyo û naverokên din ên tê de koda şopandinê hene bên barkirin. Dibe ku bandorê li taybetiyên hin malperan bike.</string>
    <!-- Enhanced Tracking Protection Onboarding Message shown in a dialog above the toolbar. The first parameter is the name of the application (For example: Fenix) -->
    <string name="etp_onboarding_cfr_message">Gava mertal bû rengê mor, tê vê wateyê ku %s’ê şopîner asteng kirine. Ji bo agahiyên zêdetir, bitepîne.</string>
    <!-- Enhanced Tracking Protection message that protection is currently on for this site -->
    <string name="etp_panel_on">Parastin ji bo vê malperê VEKIRÎ ne.</string>
    <!-- Enhanced Tracking Protection message that protection is currently off for this site -->
    <string name="etp_panel_off">Parastin ji bo vê malperê GIRTÎ ne</string>
    <!-- Header for exceptions list for which sites enhanced tracking protection is always off -->
    <string name="enhanced_tracking_protection_exceptions">Parastina ji şopandinê ya pêşketî ji bo van malperan hat girtin</string>
    <!-- Content description (not visible, for screen readers etc.): Navigate
    back from ETP details (Ex: Tracking content) -->
    <string name="etp_back_button_content_description">Paşve here</string>
    <!-- About page Your rights link text -->
    <string name="about_your_rights">Mafên te</string>
    <!-- About page link text to open open source licenses screen -->
    <string name="about_open_source_licenses">Pirtûkxaneyên çavkaniya azad ên em bi kar tînin</string>
    <!-- About page link text to open what's new link -->
    <string name="about_whats_new">Di %s’ê de çi tiştên nû hene?</string>
    <!-- Open source licenses page title
    The first parameter is the app name -->
    <string name="open_source_licenses_title">%s | Pirtûkxaneyên OSS’ê</string>

    <!-- Category of trackers (redirect trackers) that can be blocked by Enhanced Tracking Protection -->
    <string name="etp_redirect_trackers_title">Şoînerên beralîkirinê</string>

    <!-- Description of redirect tracker cookies that can be blocked by Enhanced Tracking Protection -->
    <string name="etp_redirect_trackers_description">Kûkiyên ji aliyê beralîkirinên malperên tên naskirin ve hatine bicîkirin paqij dike.</string>

    <!-- About page link text to open support link -->
    <string name="about_support">Piştgirî</string>
    <!-- About page link text to list of past crashes (like about:crashes on desktop) -->
    <string name="about_crashes">Têkçûn</string>
    <!-- About page link text to open privacy notice link -->
    <string name="about_privacy_notice">Agahdariya nihêniyê</string>

    <!-- About page link text to open know your rights link -->
    <string name="about_know_your_rights">Mafên xwe bizane</string>
    <!-- About page link text to open licensing information link -->
    <string name="about_licensing_information">Agahiyên lîsanskirinê</string>
    <!-- About page link text to open a screen with libraries that are used -->
    <string name="about_other_open_source_libraries">Pirtûkxaneyên em bi kar tînin</string>
    <!-- Toast shown to the user when they are activating the secret dev menu
        The first parameter is number of long clicks left to enable the menu -->
    <string name="about_debug_menu_toast_progress">Menûya neqandina çewtiyan: Ji bo çalakkirinê %1$d tikandin man</string>

    <string name="about_debug_menu_toast_done">Menûya neqandina çewtiyan çalek e</string>

    <!-- Content description of the tab counter toolbar button when one tab is open -->
    <string name="tab_counter_content_description_one_tab">1 hilpekîn</string>
    <!-- Content description of the tab counter toolbar button when multiple tabs are open. First parameter will be replaced with the number of tabs (always more than one) -->
    <string name="tab_counter_content_description_multi_tab">%d hilpekîn</string>

    <!-- Browser long press popup menu -->
    <!-- Copy the current url -->
    <string name="browser_toolbar_long_press_popup_copy">Kopî bike</string>
    <!-- Paste & go the text in the clipboard. '&amp;' is replaced with the ampersand symbol: & -->
    <string name="browser_toolbar_long_press_popup_paste_and_go">Bizeliqîne û here</string>
    <!-- Paste the text in the clipboard -->
    <string name="browser_toolbar_long_press_popup_paste">Bizeliqîne</string>
    <!-- Snackbar message shown after an URL has been copied to clipboard. -->
    <string name="browser_toolbar_url_copied_to_clipboard_snackbar">URL li panoyê hate kopîkirin</string>

    <!-- Title text for the Add To Homescreen dialog -->
    <string name="add_to_homescreen_title">Tevlî ekrana destpêkê bike</string>
    <!-- Cancel button text for the Add to Homescreen dialog -->
    <string name="add_to_homescreen_cancel">Betal bike</string>
    <!-- Add button text for the Add to Homescreen dialog -->
    <string name="add_to_homescreen_add">Tevlî bike</string>
    <!-- Continue to website button text for the first-time Add to Homescreen dialog -->
    <string name="add_to_homescreen_continue">Li malperê berdewam bike</string>
    <!-- Placeholder text for the TextView in the Add to Homescreen dialog -->
    <string name="add_to_homescreen_text_placeholder">Navê kurterêyê</string>

    <!-- Describes the add to homescreen functionality -->
    <string name="add_to_homescreen_description_2">Tu dikarî vê malperê bi hêsanî li ekrana Destpêkê ya cîhaza xwe zêde bikî ku ji wir zûtir bigihîjî wê û wê wekî sepanekê bi kar bînî.</string>

    <!-- Preference for managing the settings for logins and passwords in Fenix -->
    <string name="preferences_passwords_logins_and_passwords">Hesab û pêborîn</string>
    <!-- Preference for managing the saving of logins and passwords in Fenix -->
    <string name="preferences_passwords_save_logins">Hesab û pêborînan tomar bike</string>
    <!-- Preference option for asking to save passwords in Fenix -->
    <string name="preferences_passwords_save_logins_ask_to_save">Ji bo tomarkirinê, bipirse</string>
    <!-- Preference option for never saving passwords in Fenix -->
    <string name="preferences_passwords_save_logins_never_save">Qet tomar neke</string>
    <!-- Preference for autofilling saved logins in Fenix -->
    <string name="preferences_passwords_autofill">Bixweber dagire</string>
    <!-- Preference for syncing saved logins in Fenix -->
    <string name="preferences_passwords_sync_logins">Hesaban senkronîze bike</string>
    <!-- Preference for syncing saved logins in Fenix, when not signed in-->
    <string name="preferences_passwords_sync_logins_across_devices">Hesaban di navbera amûran de sync bike</string>
    <!-- Syncing saved logins in Fenix needs reconnect to sync -->
    <string name="preferences_passwords_sync_logins_reconnect">Dîsa girê bide</string>
    <!-- Syncing saved logins in Fenix needs login -->
    <string name="preferences_passwords_sync_logins_sign_in">Têkeve Sync’ê</string>
    <!-- Preference to access list of saved logins -->
    <string name="preferences_passwords_saved_logins">Hesabên tomarkirî</string>
    <!-- Description of empty list of saved passwords. Placeholder is replaced with app name.  -->
    <string name="preferences_passwords_saved_logins_description_empty_text">Hesabên ku te tomar kirine yan jî te bi %s’ê re senkronîze kirine dê li vir bên nîşandan.</string>
    <!-- Preference to access list of saved logins -->
    <string name="preferences_passwords_saved_logins_description_empty_learn_more_link">Derbarê Sync’ê de agahî bistîne.</string>
    <!-- Preference to access list of login exceptions that we never save logins for -->
    <string name="preferences_passwords_exceptions">Istisna</string>
    <!-- Empty description of list of login exceptions that we never save logins for -->
    <string name="preferences_passwords_exceptions_description_empty">Hesab û pêborînên nehatine tomarkirin dê li vir bên nîşandan.</string>
    <!-- Description of list of login exceptions that we never save logins for -->
    <string name="preferences_passwords_exceptions_description">Hesab û pêborîn dê ji bo van malperan neyên tomarkirin.</string>
    <!-- Text on button to remove all saved login exceptions -->
    <string name="preferences_passwords_exceptions_remove_all">Hemû istisnayan jê bibe</string>
    <!-- Hint for search box in logins list -->
    <string name="preferences_passwords_saved_logins_search">Li hesaban bigere</string>
    <!-- Option to sort logins list A-Z, alphabetically -->
    <string name="preferences_passwords_saved_logins_alphabetically">Alfabetîkî</string>
    <!-- Option to sort logins list by most recently used -->
    <string name="preferences_passwords_saved_logins_recently_used">Bikaranînên herî dawî</string>
    <!-- The header for the site that a login is for -->
    <string name="preferences_passwords_saved_logins_site">Malper</string>
    <!-- The header for the username for a login -->
    <string name="preferences_passwords_saved_logins_username">Navê bikarhêner</string>
    <!-- The header for the password for a login -->
    <string name="preferences_passwords_saved_logins_password">Pêborîn</string>
    <!-- Message displayed in security prompt to reenter a secret pin to access saved logins -->
    <string name="preferences_passwords_saved_logins_enter_pin">PIN’a xwe dîsa binivîse</string>
    <!-- Message displayed in security prompt to access saved logins -->
    <string name="preferences_passwords_saved_logins_enter_pin_description">Ji bo hesabên xwe yên tomarkirî bibînî, kilîdê veke</string>
    <!-- Message displayed when a connection is insecure and we detect the user is entering a password -->
    <string name="logins_insecure_connection_warning">Ev girêdan ne ewle ye. Îhtîmal heye agahiyên hesêb ên li vir hatine nivîsîn bên bidestxistin.</string>
    <!-- Learn more link that will link to a page with more information displayed when a connection is insecure and we detect the user is entering a password -->
    <string name="logins_insecure_connection_warning_learn_more">Zêdetir bizane</string>
    <!-- Prompt message displayed when Fenix detects a user has entered a password and user decides if Fenix should save it. The first parameter is the name of the application (For example: Fenix)  -->
    <string name="logins_doorhanger_save">Bila %s, vî hesabî tomar bike?</string>
    <!-- Positive confirmation that Fenix should save the new or updated login -->
    <string name="logins_doorhanger_save_confirmation">Tomar bike</string>
    <!-- Negative confirmation that Fenix should not save the new or updated login -->
    <string name="logins_doorhanger_save_dont_save">Tomar neke</string>
    <!-- Shown in snackbar to tell user that the password has been copied -->
    <string name="logins_password_copied">Pêborîn li panoyê hate kopîkirin</string>
    <!-- Shown in snackbar to tell user that the username has been copied -->
    <string name="logins_username_copied">Navê bikarhêner li panoyê hate kopîkirin</string>
    <!-- Shown in snackbar to tell user that the site has been copied -->
    <string name="logins_site_copied">Malper li panoyê hate kopîkirin</string>
    <!-- Content Description (for screenreaders etc) read for the button to copy a password in logins-->
    <string name="saved_logins_copy_password">Pêborînê kopî bike</string>
    <!-- Content Description (for screenreaders etc) read for the button to clear a password while editing a login-->
    <string name="saved_logins_clear_password">Pêborînê paqij bike</string>
    <!-- Content Description (for screenreaders etc) read for the button to copy a username in logins -->
    <string name="saved_login_copy_username">Navê bikarhêner kopî bike</string>
    <!-- Content Description (for screenreaders etc) read for the button to clear a username while editing a login -->
    <string name="saved_login_clear_username">Navê bikarhêner paqij bike</string>
    <!-- Content Description (for screenreaders etc) read for the button to copy a site in logins -->
    <string name="saved_login_copy_site">Malperê kopî bike</string>
    <!-- Content Description (for screenreaders etc) read for the button to open a site in logins -->
    <string name="saved_login_open_site">Malperê di gerokê de veke</string>
    <!-- Content Description (for screenreaders etc) read for the button to reveal a password in logins -->
    <string name="saved_login_reveal_password">Pêborînê nîşan bide</string>
    <!-- Content Description (for screenreaders etc) read for the button to hide a password in logins -->
    <string name="saved_login_hide_password">Pêborînê veşêre</string>
    <!-- Message displayed in biometric prompt displayed for authentication before allowing users to view their logins -->
    <string name="logins_biometric_prompt_message">ji bo hesabên xwe yên tomarkirî bibînî, kilîdê veke</string>
    <!-- Title of warning dialog if users have no device authentication set up -->
    <string name="logins_warning_dialog_title">Hesab û pêborînên xwe biparêze</string>
    <!-- Message of warning dialog if users have no device authentication set up -->
    <string name="logins_warning_dialog_message">Deseneke kilîdê, PIN yan jî şîfreyekê diyar bike da ku gava amûra te bikeve destê kesên din têketin û şîfreyên te yên tomarkirî parastî bin.</string>
    <!-- Negative button to ignore warning dialog if users have no device authentication set up -->
    <string name="logins_warning_dialog_later">Piştre</string>
    <!-- Positive button to send users to set up a pin of warning dialog if users have no device authentication set up -->
    <string name="logins_warning_dialog_set_up_now">Aniha saz bike</string>
    <!-- Title of PIN verification dialog to direct users to re-enter their device credentials to access their logins -->
    <string name="logins_biometric_prompt_message_pin">Kilîda cîhaza xwe rake</string>
    <!-- Title for Accessibility Force Enable Zoom Preference -->
    <string name="preference_accessibility_force_enable_zoom">Hemû malperan nêzîk bike</string>
    <!-- Summary for Accessibility Force Enable Zoom Preference -->
    <string name="preference_accessibility_force_enable_zoom_summary">Ji bo destûrdana jidandin û nêzîkkirinê çalak bike, di wan malperan de jî ku vê tevgeriyanê asteng dikin.</string>
    <!-- Saved logins sorting strategy menu item -by name- (if selected, it will sort saved logins alphabetically) -->
    <string name="saved_logins_sort_strategy_alphabetically">Nav (A-Z)</string>
    <!-- Saved logins sorting strategy menu item -by last used- (if selected, it will sort saved logins by last used) -->
    <string name="saved_logins_sort_strategy_last_used">Bikaranîna dawî</string>

    <!-- Content description (not visible, for screen readers etc.): Sort saved logins dropdown menu chevron icon -->
    <string name="saved_logins_menu_dropdown_chevron_icon_content_description">Menûya rêzkirina hesaban</string>

    <!-- Credit Cards Autofill -->
    <!-- Preference and title for managing the settings for credit cards -->
    <string name="preferences_credit_cards">Kartên krediyê</string>
    <!-- Preference for saving and autofilling credit cards -->
    <string name="preferences_credit_cards_save_and_autofill_cards">Kartên tomarkirî û xweber tên dagirtin</string>
    <!-- Preference summary for saving and autofilling credit card data -->
    <string name="preferences_credit_cards_save_and_autofill_cards_summary">Dane şîfrekirî ne</string>

    <!-- Preference option for syncing credit cards across devices. This is displayed when the user is not signed into sync -->
    <string name="preferences_credit_cards_sync_cards_across_devices">Kartan di navbera amûran de senkronîze bike</string>
<<<<<<< HEAD
=======
    <!-- Preference option for syncing credit cards across devices. This is displayed when the user is signed into sync -->
    <string name="preferences_credit_cards_sync_cards">Karda syncê</string>
>>>>>>> 3dc8ef80
    <!-- Preference option for adding a credit card -->
    <string name="preferences_credit_cards_add_credit_card">Kredîkartekê lê zêde bike</string>
    <!-- Preference option for managing saved credit cards -->
    <string name="preferences_credit_cards_manage_saved_cards">Kartên tomarkirî bi rê ve bibe</string>
    <!-- Title of the "Add card" screen -->
    <string name="credit_cards_add_card">Kartê lê zêde bike</string>
    <!-- Title of the "Edit card" screen -->
    <string name="credit_cards_edit_card">Kartê serast bike</string>
    <!-- The header for the card number of a credit card -->
    <string name="credit_cards_card_number">Hejmara kartê</string>
    <!-- The header for the expiration date of a credit card -->
    <string name="credit_cards_expiration_date">Dema dawî ya bikaranînê</string>
    <!-- The header for the name on the credit card -->
    <string name="credit_cards_name_on_card">Navê li ser kartê</string>
    <!-- The header for the nickname for a credit card -->
    <string name="credit_cards_card_nickname">Navê kartê</string>
    <!-- The text for the "Delete card" menu item for deleting a credit card -->
    <string name="credit_cards_menu_delete_card">Kartê jê bibe</string>
    <!-- The text for the "Delete card" button for deleting a credit card -->
    <string name="credit_cards_delete_card_button">Kartê jê bibe</string>
    <!-- The title for the "Save" menu item for saving a credit card -->
    <string name="credit_cards_menu_save">Tomar bike</string>
    <!-- The text for the "Save" button for saving a credit card -->
    <string name="credit_cards_save_button">Tomar bike</string>
    <!-- The text for the "Cancel" button for cancelling adding or updating a credit card -->
    <string name="credit_cards_cancel_button">Betal</string>
    <!-- Title of the "Saved cards" screen -->
    <string name="credit_cards_saved_cards">Kartên tomarkirî</string>

<<<<<<< HEAD
=======
    <!-- Error message for credit card number validation -->
    <string name="credit_cards_number_validation_error_message">Tika ye hejmereke derbasdar ya karta krediyê binivîse</string>
    <!-- Message displayed in biometric prompt displayed for authentication before allowing users to view their saved credit cards -->
    <string name="credit_cards_biometric_prompt_message">Ji bo kartên xwe yên qeydkirî bibînî kilîdê rake</string>
    <!-- Title of warning dialog if users have no device authentication set up -->
    <string name="credit_cards_warning_dialog_title">Kartên xwe yên krediyê bixe ewlehiyê</string>
    <!-- Message of warning dialog if users have no device authentication set up -->
    <string name="credit_cards_warning_dialog_message">Nîgareke kilîdê, PIN yan jî şîfreyekê diyar bike ji bo ku gava amûra te bikeve destê kesên din kartên te yên krediyê bên parastin.</string>
    <!-- Positive button to send users to set up a pin of warning dialog if users have no device authentication set up -->
    <string name="credit_cards_warning_dialog_set_up_now">Niha saz bike</string>
    <!-- Negative button to ignore warning dialog if users have no device authentication set up -->
    <string name="credit_cards_warning_dialog_later">Paşê</string>
    <!-- Title of PIN verification dialog to direct users to re-enter their device credentials to access their credit cards -->
    <string name="credit_cards_biometric_prompt_message_pin">Kilîda amûra xwe veke</string>
    <!-- Message displayed in biometric prompt for authentication, before allowing users to use their stored credit card information -->
    <string name="credit_cards_biometric_prompt_unlock_message">Kilîdê rake ku dikaribî agahiyên kartên krediyê yên tomarkirî bi kar bînî</string>

>>>>>>> 3dc8ef80
    <!-- Title of the Add search engine screen -->
    <string name="search_engine_add_custom_search_engine_title">Motora lêgerînê tevlî bike</string>
    <!-- Title of the Edit search engine screen -->
    <string name="search_engine_edit_custom_search_engine_title">Motora lêgerînê sererast bike</string>

    <!-- Content description (not visible, for screen readers etc.): Title for the button to add a search engine in the action bar -->
    <string name="search_engine_add_button_content_description">Tevlî bike</string>
    <!-- Content description (not visible, for screen readers etc.): Title for the button to save a search engine in the action bar -->
    <string name="search_engine_add_custom_search_engine_edit_button_content_description">Tomar bike</string>
    <!-- Text for the menu button to edit a search engine -->
    <string name="search_engine_edit">Sererast bike</string>
    <!-- Text for the menu button to delete a search engine -->
    <string name="search_engine_delete">Jê bibe</string>

    <!-- Text for the button to create a custom search engine on the Add search engine screen -->
    <string name="search_add_custom_engine_label_other">Yên din</string>
    <!-- Placeholder text shown in the Search Engine Name TextField before a user enters text -->
    <string name="search_add_custom_engine_name_hint">Nav</string>
    <!-- Placeholder text shown in the Search String TextField before a user enters text -->
    <string name="search_add_custom_engine_search_string_hint">Rêzika lêgerînê ya ji bo bikaranînê</string>
    <!-- Description text for the Search String TextField. The %s is part of the string -->
    <string name="search_add_custom_engine_search_string_example">Lêpirsînê bi “%s”ê pev biguherîne. Mînak:\nhttps://www.google.com/search?q=%s</string>
    <!-- Text for the button to learn more about adding a custom search engine -->
    <string name="search_add_custom_engine_learn_more_label">Zêdetir Bizane</string>

    <!-- Accessibility description for the form in which details about the custom search engine are entered -->
    <string name="search_add_custom_engine_form_description">Hûrgiliyên motora lêgerînê ya taybet</string>
    <!-- Accessibility description for the 'Learn more' link -->
    <string name="search_add_custom_engine_learn_more_description">Lînka agahiyên zêdetir</string>

    <!-- Text shown when a user leaves the name field empty -->
    <string name="search_add_custom_engine_error_empty_name">Navê motora lêgerînê binivîse</string>
    <!-- Text shown when a user tries to add a search engine that already exists -->
    <string name="search_add_custom_engine_error_existing_name">Motora lêgerînê ya bi navê “%s” jixwe heye.</string>
    <!-- Text shown when a user leaves the search string field empty -->
    <string name="search_add_custom_engine_error_empty_search_string">Rêzikeke lêgerînê binivîse</string>
    <!-- Text shown when a user leaves out the required template string -->
    <string name="search_add_custom_engine_error_missing_template">Kontrol bike ka rêzika lêgerînê û formata nimûne li hev dikin an na</string>
    <!-- Text shown when we aren't able to validate the custom search query. The first parameter is the url of the custom search engine -->
    <string name="search_add_custom_engine_error_cannot_reach">Li “%s”ê ve nehate girêdan</string>
    <!-- Text shown when a user creates a new search engine -->
    <string name="search_add_custom_engine_success_message">%s hat afirandin</string>
    <!-- Text shown when a user successfully edits a custom search engine -->
    <string name="search_edit_custom_engine_success_message">%s hat tomarkirin</string>
    <!-- Text shown when a user successfully deletes a custom search engine -->
    <string name="search_delete_search_engine_success_message">%s hat jêbirin</string>

    <!-- Title text shown for the migration screen to the new browser. Placeholder replaced with app name -->
    <string name="migration_title">Bi xêr hatî geroka %s’ê ya nipînû</string>
    <!-- Description text followed by a list of things migrating (e.g. Bookmarks, History). Placeholder replaced with app name-->
    <string name="migration_description">Me geroka te bi performans û taybetiyên pêşxistî ji serî heta binî nû kir ku tu dikarî li ser înternetê tiştên zêdetir bikî.\n\nTika ye heta %sê van venû bike li bendê bin...</string>
    <!-- Text on the disabled button while in progress. Placeholder replaced with app name -->
    <string name="migration_updating_app_button_text">%s tê nûvekirin…</string>
    <!-- Text on the enabled button. Placeholder replaced with app name-->
    <string name="migration_update_app_button">%s’ê bide destpêkirin</string>
    <!-- Accessibility description text for a completed migration item -->
    <string name="migration_icon_description">Veguhestin qediya</string>
    <!--Text on list of migrated items (e.g. Settings, History, etc.)-->
    <string name="migration_text_passwords">Pêborîn</string>

    <!-- Heading for the instructions to allow a permission -->
    <string name="phone_feature_blocked_intro">Ji bo destûrdayînê:</string>
    <!-- First step for the allowing a permission -->
    <string name="phone_feature_blocked_step_settings">1. Here sazkariyên Androidê</string>
    <!-- Second step for the allowing a permission -->
    <string name="phone_feature_blocked_step_permissions"><![CDATA[2. Li <b>Destûr</b>’ê bitikîne]]></string>
    <!-- Third step for the allowing a permission (Fore example: Camera) -->
    <string name="phone_feature_blocked_step_feature"><![CDATA[3. Eyara <b>%1$s</b>’yê bike VEKIRÎ]]></string>

    <!-- Label that indicates a site is using a secure connection -->
    <string name="quick_settings_sheet_secure_connection">Girêdana ewle</string>
    <!-- Label that indicates a site is using a insecure connection -->
    <string name="quick_settings_sheet_insecure_connection">Girêdana neewle</string>
    <!-- Confirmation message for a dialog confirming if the user wants to delete all the permissions for all sites-->
    <string name="confirm_clear_permissions_on_all_sites">Tu ji dil dixwazî hemû destûrên li ser hemû malperan jê bibî?</string>
    <!-- Confirmation message for a dialog confirming if the user wants to delete all the permissions for a site-->
    <string name="confirm_clear_permissions_site">Tu ji dil dixwazî hemû destûran ji bo vê malperê jê bibî?</string>
    <!-- Confirmation message for a dialog confirming if the user wants to set default value a permission for a site-->
    <string name="confirm_clear_permission_site">Tu ji dil dixwazî vê destûrê ji bo vê malperê jê bibî?</string>
    <!-- label shown when there are not site exceptions to show in the site exception settings -->
    <string name="no_site_exceptions">Istisnayên malperê tune</string>
    <!-- Label for the Pocket default top site -->
    <string name="pocket_top_articles">Gotarên serekî</string>
    <!-- Bookmark deletion confirmation -->
    <string name="bookmark_deletion_confirmation">Tu ji dil dixwazî vê favoriyê jê bibî?</string>
    <!-- Browser menu button that adds a top site to the home fragment -->
    <string name="browser_menu_add_to_top_sites">Tevlî malperên sereke bike</string>
    <!-- text shown before the issuer name to indicate who its verified by, parameter is the name of
     the certificate authority that verified the ticket-->
    <string name="certificate_info_verified_by">Piştrastkirin ji aliyê: %1$s</string>
    <!-- Login overflow menu delete button -->
    <string name="login_menu_delete_button">Jê bibe</string>
    <!-- Login overflow menu edit button -->
    <string name="login_menu_edit_button">Sererast bike</string>

    <!-- Message in delete confirmation dialog for logins -->
    <string name="login_deletion_confirmation">Tu bi rastî jî dixwazî vî hesabî jê bibî?</string>
    <!-- Positive action of a dialog asking to delete  -->
    <string name="dialog_delete_positive">Jê bibe</string>
    <!--  The saved login options menu description. -->
    <string name="login_options_menu">Vebijarkên hesêb</string>
    <!--  The editable text field for a login's web address. -->
    <string name="saved_login_hostname_description">Qada nivîsê ya ji bo navnîşana webê ya têketinê</string>
    <!--  The editable text field for a login's username. -->
    <string name="saved_login_username_description">Qada nivîsê ya ji bo navê bikarhêneriyê yê têketinê.</string>
    <!--  The editable text field for a login's password. -->
    <string name="saved_login_password_description">Qada nivîsê ya ji bo pêborîna têketinê.</string>
    <!--  The button description to save changes to an edited login. -->
    <string name="save_changes_to_login">Guhertinan li hesêb tomar bike.</string>
    <!--  The button description to discard changes to an edited login. -->
    <string name="discard_changes">Guhertinan betal bike</string>
    <!--  The page title for editing a saved login. -->
    <string name="edit">Sererast bike</string>
    <!--  The error message in edit login view when password field is blank. -->
    <string name="saved_login_password_required">Pêborîn hewce ye</string>
    <!-- Voice search button content description  -->
    <string name="voice_search_content_description">Lêgerîna dengî</string>
    <!-- Voice search prompt description displayed after the user presses the voice search button -->
    <string name="voice_search_explainer">Aniha bipeyive</string>
    <!--  The error message in edit login view when a duplicate username exists. -->
    <string name="saved_login_duplicate">Jixwe hesabek bi vî navê bikarhêneriyê heye</string>

    <!-- Synced Tabs -->
    <!-- Text displayed to ask user to connect another device as no devices found with account -->
    <string name="synced_tabs_connect_another_device">Cîhazeke din girê bide.</string>
    <!-- Text displayed asking user to re-authenticate -->
    <string name="synced_tabs_reauth">Ji kerema xwe, ji nû ve têkeve.</string>
    <!-- Text displayed when user has disabled tab syncing in Firefox Sync Account -->
    <string name="synced_tabs_enable_tab_syncing">Ji kerema xwe, senkronîzekirina hilpekînê veke.</string>
    <!-- Text displayed when user has no tabs that have been synced -->
    <string name="synced_tabs_no_tabs">Di Firefoxên li ser cîhazên te yên din de ti hilpekîneke vekirî tune ye.</string>
    <!-- Text displayed in the synced tabs screen when a user is not signed in to Firefox Sync describing Synced Tabs -->
    <string name="synced_tabs_sign_in_message">Lîsteyeke hilpekînan a ji cîhazên xwe yên din bibîne.</string>
    <!-- Text displayed on a button in the synced tabs screen to link users to sign in when a user is not signed in to Firefox Sync -->
    <string name="synced_tabs_sign_in_button">Têkeve Sync’ê</string>
    <!-- The text displayed when a synced device has no tabs to show in the list of Synced Tabs. -->
    <string name="synced_tabs_no_open_tabs">Hilpekînên vekirî tune</string>

    <!-- Top Sites -->
    <!-- Title text displayed in the dialog when top sites limit is reached. -->
    <string name="top_sites_max_limit_title">Gihîşte sînorê malperên sereke</string>

    <!-- Content description text displayed in the dialog when top sites limit is reached. -->
    <string name="top_sites_max_limit_content_2">Ji bo malpereke din a sereke lê zêde bikî, yekê jê bibe. Li malperê bitikîne û li ser bihêle, piştre rakirinê hilbijêre.</string>
    <!-- Confirmation dialog button text when top sites limit is reached. -->
    <string name="top_sites_max_limit_confirmation_button">Baş e</string>
    <!-- Label for the show most visited sites preference -->
    <string name="top_sites_toggle_top_frecent_sites">Malperên herî zêde hatine vekirin nîşan bide</string>
	<!-- Title text displayed in the rename top site dialog. -->
	<string name="top_sites_rename_dialog_title">Nav</string>
	<!-- Hint for renaming title of a top site -->
	<string name="top_site_name_hint">Navê malpera favorî</string>
	<!-- Button caption to confirm the renaming of the top site. -->
	<string name="top_sites_rename_dialog_ok">Baş e</string>
	<!-- Dialog button text for canceling the rename top site prompt. -->
	<string name="top_sites_rename_dialog_cancel">Betal bike</string>

    <!-- Default browser experiment -->
    <string name="default_browser_experiment_card_text">Bila lînkên ji malperan, e-posteyan û peyaman xweber di Firefoxê de bên vekirin.</string>

    <!-- Content description for close button in collection placeholder. -->
    <string name="remove_home_collection_placeholder_content_description">Rake</string>

    <!-- Content description radio buttons with a link to more information -->
    <string name="radio_preference_info_content_description">Ji bo agahiyên zêdetir, bitikîne</string>

<<<<<<< HEAD
    <!-- Deprecated: No Open Tabs Message Header -->
    <string name="no_collections_header1">Tiştên ku ji te re girîng in berhev bike</string>
    <!-- Deprecated: Label to describe what collections are to a new user without any collections -->
    <string name="no_collections_description1">Lêgerîn, malper û hilpekînên wekhev, bike kom da ku paşê tu karibî xwe zû bigihînî wan.</string>
    <!-- Deprecated: text for the firefox account onboarding card header when we detect you're already signed in to -->
    <string name="onboarding_firefox_account_auto_signin_header_2">Tu li ser vê telefonê di gerokeke din a Firefoxê de wekî %s têketî yê. Tu dixwazî bi vî hesabî têkevî?</string>
    <!-- Deprecated: Describes the add to homescreen functionality -->
    <string name="add_to_homescreen_description">Tu dikarî vê malperê bi hêsanî li ekrana Malê ya telefona xwe zêde bikî û dikarî vê malperê bilez û wekî ku bernamokek be bi kar bînî.</string>
=======
    <!-- Content description for the action bar "up" button -->
    <string name="action_bar_up_description">Jorê</string>

    <!-- Content description for privacy content close button -->
    <string name="privacy_content_close_button_content_description">Bigire</string>

>>>>>>> 3dc8ef80
</resources><|MERGE_RESOLUTION|>--- conflicted
+++ resolved
@@ -1551,11 +1551,8 @@
 
     <!-- Preference option for syncing credit cards across devices. This is displayed when the user is not signed into sync -->
     <string name="preferences_credit_cards_sync_cards_across_devices">Kartan di navbera amûran de senkronîze bike</string>
-<<<<<<< HEAD
-=======
     <!-- Preference option for syncing credit cards across devices. This is displayed when the user is signed into sync -->
     <string name="preferences_credit_cards_sync_cards">Karda syncê</string>
->>>>>>> 3dc8ef80
     <!-- Preference option for adding a credit card -->
     <string name="preferences_credit_cards_add_credit_card">Kredîkartekê lê zêde bike</string>
     <!-- Preference option for managing saved credit cards -->
@@ -1585,8 +1582,6 @@
     <!-- Title of the "Saved cards" screen -->
     <string name="credit_cards_saved_cards">Kartên tomarkirî</string>
 
-<<<<<<< HEAD
-=======
     <!-- Error message for credit card number validation -->
     <string name="credit_cards_number_validation_error_message">Tika ye hejmereke derbasdar ya karta krediyê binivîse</string>
     <!-- Message displayed in biometric prompt displayed for authentication before allowing users to view their saved credit cards -->
@@ -1604,7 +1599,6 @@
     <!-- Message displayed in biometric prompt for authentication, before allowing users to use their stored credit card information -->
     <string name="credit_cards_biometric_prompt_unlock_message">Kilîdê rake ku dikaribî agahiyên kartên krediyê yên tomarkirî bi kar bînî</string>
 
->>>>>>> 3dc8ef80
     <!-- Title of the Add search engine screen -->
     <string name="search_engine_add_custom_search_engine_title">Motora lêgerînê tevlî bike</string>
     <!-- Title of the Edit search engine screen -->
@@ -1771,21 +1765,10 @@
     <!-- Content description radio buttons with a link to more information -->
     <string name="radio_preference_info_content_description">Ji bo agahiyên zêdetir, bitikîne</string>
 
-<<<<<<< HEAD
-    <!-- Deprecated: No Open Tabs Message Header -->
-    <string name="no_collections_header1">Tiştên ku ji te re girîng in berhev bike</string>
-    <!-- Deprecated: Label to describe what collections are to a new user without any collections -->
-    <string name="no_collections_description1">Lêgerîn, malper û hilpekînên wekhev, bike kom da ku paşê tu karibî xwe zû bigihînî wan.</string>
-    <!-- Deprecated: text for the firefox account onboarding card header when we detect you're already signed in to -->
-    <string name="onboarding_firefox_account_auto_signin_header_2">Tu li ser vê telefonê di gerokeke din a Firefoxê de wekî %s têketî yê. Tu dixwazî bi vî hesabî têkevî?</string>
-    <!-- Deprecated: Describes the add to homescreen functionality -->
-    <string name="add_to_homescreen_description">Tu dikarî vê malperê bi hêsanî li ekrana Malê ya telefona xwe zêde bikî û dikarî vê malperê bilez û wekî ku bernamokek be bi kar bînî.</string>
-=======
     <!-- Content description for the action bar "up" button -->
     <string name="action_bar_up_description">Jorê</string>
 
     <!-- Content description for privacy content close button -->
     <string name="privacy_content_close_button_content_description">Bigire</string>
 
->>>>>>> 3dc8ef80
 </resources>