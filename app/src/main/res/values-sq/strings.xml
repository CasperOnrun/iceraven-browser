<?xml version="1.0" encoding="utf-8"?>
<resources xmlns:tools="http://schemas.android.com/tools" xmlns:moz="http://mozac.org/tools">
    <!-- App name for private browsing mode. The first parameter is the name of the app defined in app_name (for example: Fenix)-->
    <string name="app_name_private_5">%s Privat</string>
    <!-- App name for private browsing mode. The first parameter is the name of the app defined in app_name (for example: Fenix)-->
    <string name="app_name_private_4">%s (Privat)</string>

    <!-- Home Fragment -->
    <!-- Content description (not visible, for screen readers etc.): "Three dot" menu button. -->
    <string name="content_description_menu">Më tepër mundësi</string>
    <!-- Content description (not visible, for screen readers etc.): "Private Browsing" menu button. -->
    <string name="content_description_private_browsing_button">Aktivizo shfletim privat</string>
    <!-- Content description (not visible, for screen readers etc.): "Private Browsing" menu button. -->
    <string name="content_description_disable_private_browsing_button">Çaktivizo shfletim privat</string>
    <!-- Placeholder text shown in the search bar before a user enters text -->
    <string name="search_hint">Bëni kërkim ose jepni adresë</string>
    <!-- Placeholder text shown in search bar when using history search -->
    <string name="history_search_hint">Kërkoni në historik</string>
    <!-- Placeholder text shown in search bar when using bookmarks search -->
    <string name="bookmark_search_hint">Kërkoni te faqerojtësit</string>
    <!-- Placeholder text shown in search bar when using tabs search -->
    <string name="tab_search_hint">Kërkoni në skeda</string>
    <!-- Placeholder text shown in the search bar when using application search engines -->
    <string name="application_search_hint">Jepni terma kërkimi</string>
    <!-- No Open Tabs Message Description -->
    <string name="no_open_tabs_description">Skedat tuaja të hapura do të shfaqen këtu.</string>

    <!-- No Private Tabs Message Description -->
    <string name="no_private_tabs_description">Skedat tuaja private do të shfaqen këtu.</string>

    <!-- Tab tray multi select title in app bar. The first parameter is the number of tabs selected -->
    <string name="tab_tray_multi_select_title">%1$d të përzgjedhura</string>
    <!-- Label of button in create collection dialog for creating a new collection  -->
    <string name="tab_tray_add_new_collection">Shtoni koleksion të ri</string>
    <!-- Label of editable text in create collection dialog for naming a new collection  -->
    <string name="tab_tray_add_new_collection_name">Emër</string>
    <!-- Label of button in save to collection dialog for selecting a current collection  -->
    <string name="tab_tray_select_collection">Përzgjidhni koleksion</string>
    <!-- Content description for close button while in multiselect mode in tab tray -->
    <string name="tab_tray_close_multiselect_content_description">Dil nga mënyra përzgjedhje e shumëfishtë</string>
    <!-- Content description for save to collection button while in multiselect mode in tab tray -->
    <string name="tab_tray_collection_button_multiselect_content_description">Ruaji te koleksioni skedat e përzgjedhura </string>
    <!-- Content description on checkmark while tab is selected in multiselect mode in tab tray -->
    <string name="tab_tray_multiselect_selected_content_description">E përzgjedhur</string>

    <!-- Home - Recently saved bookmarks -->
    <!-- Title for the home screen section with recently saved bookmarks. -->
    <string name="recently_saved_title">Ruajtur së fundi</string>
    <!-- Content description for the button which navigates the user to show all of their saved bookmarks. -->
    <string name="recently_saved_show_all_content_description_2">Shfaqi krejt faqerojtësit e ruajtur</string>

    <!-- Text for the menu button to remove a recently saved bookmark from the user's home screen -->
    <string name="recently_saved_menu_item_remove">Hiqe</string>

    <!-- About content. The first parameter is the name of the application. (For example: Fenix) -->
    <string name="about_content">%1$s prodhohet nga @fork-maintainers.</string>

    <!-- Private Browsing -->
    <!-- Explanation for private browsing displayed to users on home view when they first enable private mode
        The first parameter is the name of the app defined in app_name (for example: Fenix) -->
    <string name="private_browsing_placeholder_description_2">%1$s e spastron historikun tuaj të kërkimeve dhe shfletimit prej skedash private, kur i mbyllni ato ose dilni nga aplikacioni. Edhe pse kjo s’ju bën anonim përballë sajteve apo furnizuesit të shërbimit tuaj internet, e bën më të lehtë mbajtjen private të asaj çka bëni në internet, nga cilido tjetër që përdor këtë pajisje.</string>
    <string name="private_browsing_common_myths">
       Mite të rëndomtë mbi shfletimin privat
    </string>

    <!-- Private mode shortcut "contextual feature recommendation" (CFR) -->
    <!-- Text for the main message -->
    <string moz:removedIn="109" name="cfr_message" tools:ignore="UnusedResources">Shtoni një shkurtore për të hapur skeda private që prej skenës Kreu juaj.</string>
    <!-- Text for the Private mode shortcut CFR message for adding a private mode shortcut to open private tabs from the Home screen -->
    <string name="private_mode_cfr_message">Skedën pasuese private hape me një prekje.</string>
    <!-- Text for the positive button -->
    <string moz:removedIn="109" name="cfr_pos_button_text" tools:ignore="UnusedResources">Shtoni shkurtore</string>
    <!-- Text for the positive button to accept adding a Private Browsing shortcut to the Home screen -->
    <string name="private_mode_cfr_pos_button_text">Shtoje te skena e Kreut</string>
    <!-- Text for the negative button to decline adding a Private Browsing shortcut to the Home screen -->
    <string name="cfr_neg_button_text">Jo, faleminderit</string>

    <!-- Open in App "contextual feature recommendation" (CFR) -->
    <!-- Text for the info message. The first parameter is the name of the application.-->
    <string name="open_in_app_cfr_info_message_2">Mund ta ujdisni %1$s të hapë vetvetiu lidhjet me aplikacione.</string>
    <!-- Text for the positive action button -->
    <string name="open_in_app_cfr_positive_button_text">Shko te rregullimet</string>
    <!-- Text for the negative action button -->
    <string name="open_in_app_cfr_negative_button_text">Hidhe tej</string>

    <!-- Content description for close button used in "contextual feature recommendation" (CFR) popups -->
    <string name="cfr_dismiss_button_default_content_description">Hidhe tej</string>

    <!-- Total cookie protection "contextual feature recommendation" (CFR) -->
    <!-- Text for the message displayed in the contextual feature recommendation popup promoting the total cookie protection feature. -->
    <string name="tcp_cfr_message">Veçoria jonë më e fuqishme deri sot për privatësinë izolon gjurmues që ndjekin nga sajti në sajt.</string>
    <!-- Text displayed that links to website containing documentation about the "Total cookie protection" feature. -->
    <string name="tcp_cfr_learn_more">Mësoni mbi Mbrojtje Tërësore Nga Cookie-t</string>

    <!-- Text for the info dialog when camera permissions have been denied but user tries to access a camera feature. -->
    <string name="camera_permissions_needed_message">Lypset hyrje në kamera. Kaloni te rregullimet e Android-it, prekni Leje, dhe prekni Lejoje.</string>
    <!-- Text for the positive action button to go to Android Settings to grant permissions. -->
    <string name="camera_permissions_needed_positive_button_text">Shko te rregullimet</string>
    <!-- Text for the negative action button to dismiss the dialog. -->
    <string name="camera_permissions_needed_negative_button_text">Hidhe tej</string>

    <!-- Text for the banner message to tell users about our auto close feature. -->
    <string name="tab_tray_close_tabs_banner_message">Caktoni mbyllje automatike skedash të hapura që nuk janë parë ditën, javën ose muajin e shkuar.</string>
    <!-- Text for the positive action button to go to Settings for auto close tabs. -->
    <string name="tab_tray_close_tabs_banner_positive_button_text">Shihni mundësitë</string>
    <!-- Text for the negative action button to dismiss the Close Tabs Banner. -->
    <string name="tab_tray_close_tabs_banner_negative_button_text">Hidhe tej</string>

    <!-- Text for the banner message to tell users about our inactive tabs feature. -->
    <string name="tab_tray_inactive_onboarding_message">Skedat që s’i keni parë gjatë dy javësh, kalohen këtu.</string>
    <!-- Text for the action link to go to Settings for inactive tabs. -->
    <string name="tab_tray_inactive_onboarding_button_text">Çaktivizojeni te rregullimet</string>
    <!-- Text for title for the auto-close dialog of the inactive tabs. -->
    <string name="tab_tray_inactive_auto_close_title">Të vetëmbyllen pas një muaji?</string>
    <!-- Text for the body for the auto-close dialog of the inactive tabs.
        The first parameter is the name of the application.-->
    <string name="tab_tray_inactive_auto_close_body_2">%1$s mund të mbyllë skeda që s’i keni parë gjatë muajit të fundit.</string>
    <!-- Content description for close button in the auto-close dialog of the inactive tabs. -->
    <string name="tab_tray_inactive_auto_close_button_content_description">Mbylli</string>

    <!-- Text for turn on auto close tabs button in the auto-close dialog of the inactive tabs. -->
    <string name="tab_tray_inactive_turn_on_auto_close_button_2">Aktivizo vetëmbyllje</string>


    <!-- Home screen icons - Long press shortcuts -->
    <!-- Shortcut action to open new tab -->
    <string name="home_screen_shortcut_open_new_tab_2">Skedë e re</string>
    <!-- Shortcut action to open new private tab -->
    <string name="home_screen_shortcut_open_new_private_tab_2">Skedë e re private</string>

    <!-- Recent Tabs -->
    <!-- Header text for jumping back into the recent tab in the home screen -->
    <string name="recent_tabs_header">Hidhu mbrapa</string>
    <!-- Button text for showing all the tabs in the tabs tray -->
    <string name="recent_tabs_show_all">Shfaqi krejt</string>

    <!-- Content description for the button which navigates the user to show all recent tabs in the tabs tray. -->
    <string name="recent_tabs_show_all_content_description_2">Shfaq butonin për krejt skedat së fundi</string>

    <!-- Text for button in synced tab card that opens synced tabs tray -->
    <string name="recent_tabs_see_all_synced_tabs_button_text">Shihni krejt skedat e njëkohësuara</string>
    <!-- Accessibility description for device icon used for recent synced tab -->
    <string name="recent_tabs_synced_device_icon_content_description">Pajisje e njëkohësuar</string>
    <!-- Text for the dropdown menu to remove a recent synced tab from the homescreen -->
    <string name="recent_synced_tab_menu_item_remove">Hiqe</string>
    <!-- Text for the menu button to remove a grouped highlight from the user's browsing history
         in the Recently visited section -->
    <string name="recent_tab_menu_item_remove">Hiqe</string>

    <!-- History Metadata -->
    <!-- Header text for a section on the home screen that displays grouped highlights from the
         user's browsing history, such as topics they have researched or explored on the web -->
    <string name="history_metadata_header_2">Vizituar së fundi</string>
    <!-- Text for the menu button to remove a grouped highlight from the user's browsing history
         in the Recently visited section -->
    <string name="recently_visited_menu_item_remove">Hiqe</string>

    <!-- Content description for the button which navigates the user to show all of their history. -->
    <string name="past_explorations_show_all_content_description_2">Shfaq krejt eksplorimet e kaluara</string>

    <!-- Browser Fragment -->
    <!-- Content description (not visible, for screen readers etc.): Navigate backward (browsing history) -->
    <string name="browser_menu_back">Mbrapsht</string>
    <!-- Content description (not visible, for screen readers etc.): Navigate forward (browsing history) -->
    <string name="browser_menu_forward">Përpara</string>
    <!-- Content description (not visible, for screen readers etc.): Refresh current website -->
    <string name="browser_menu_refresh">Rifreskoje</string>
    <!-- Content description (not visible, for screen readers etc.): Stop loading current website -->
    <string name="browser_menu_stop">Ndale</string>
    <!-- Browser menu button that opens the addon manager -->
    <string name="browser_menu_add_ons">Shtesa</string>
    <!-- Text displayed when there are no add-ons to be shown -->
    <string name="no_add_ons">S’ka shtesa këtu</string>
    <!-- Browser menu button that sends a user to help articles -->
    <string name="browser_menu_help">Ndihmë</string>
    <!-- Browser menu button that sends a to a the what's new article -->
    <string name="browser_menu_whats_new">Ç’ka të Re</string>
    <!-- Browser menu button that opens the settings menu -->
    <string name="browser_menu_settings">Rregullime</string>
    <!-- Browser menu button that opens a user's library -->
    <string name="browser_menu_library">Librari</string>
    <!-- Browser menu toggle that requests a desktop site -->
    <string name="browser_menu_desktop_site">Sajt për desktop</string>
    <!-- Browser menu toggle that adds a shortcut to the site on the device home screen. -->
    <string name="browser_menu_add_to_homescreen">Shtoje te skena e Kreut</string>
    <!-- Browser menu toggle that installs a Progressive Web App shortcut to the site on the device home screen. -->
    <string name="browser_menu_install_on_homescreen">Instaloje</string>
    <!-- Content description (not visible, for screen readers etc.) for the Resync tabs button -->
    <string name="resync_button_content_description">Rinjëkohëso</string>
    <!-- Browser menu button that opens the find in page menu -->
    <string name="browser_menu_find_in_page">Gjej në faqe</string>
    <!-- Browser menu button that saves the current tab to a collection -->
    <string name="browser_menu_save_to_collection_2">Ruaje në koleksion</string>
    <!-- Browser menu button that open a share menu to share the current site -->
    <string name="browser_menu_share">Ndajeni me të tjerët</string>
    <!-- Browser menu button shown in custom tabs that opens the current tab in Fenix
        The first parameter is the name of the app defined in app_name (for example: Fenix) -->
    <string name="browser_menu_open_in_fenix">Hape në %1$s</string>

    <!-- Browser menu text shown in custom tabs to indicate this is a Fenix tab
        The first parameter is the name of the app defined in app_name (for example: Fenix) -->
    <string name="browser_menu_powered_by">BAZUAR NË %1$s</string>
    <!-- Browser menu text shown in custom tabs to indicate this is a Fenix tab
        The first parameter is the name of the app defined in app_name (for example: Fenix) -->
    <string name="browser_menu_powered_by2">Bazuar në %1$s</string>
    <!-- Browser menu button to put the current page in reader mode -->
    <string name="browser_menu_read">Pamja Lexues</string>
    <!-- Browser menu button content description to close reader mode and return the user to the regular browser -->
    <string name="browser_menu_read_close">Mbylle pamjen lexues</string>
    <!-- Browser menu button to open the current page in an external app -->
    <string name="browser_menu_open_app_link">Hape në Aplikacion</string>

    <!-- Browser menu button to show reader view appearance controls e.g. the used font type and size -->
    <string name="browser_menu_customize_reader_view">Përshtatni pamjen e Lexuesit</string>
    <!-- Browser menu label for adding a bookmark -->
    <string name="browser_menu_add">Shtoni</string>
    <!-- Browser menu label for editing a bookmark -->
    <string name="browser_menu_edit">Përpunoni</string>

    <!-- Button shown on the home page that opens the Customize home settings -->
    <string name="browser_menu_customize_home_1">Përshtatni faqe hyrëse</string>
    <!-- Browser Toolbar -->
    <!-- Content description for the Home screen button on the browser toolbar -->
    <string name="browser_toolbar_home">Skena e kreut</string>

    <!-- Locale Settings Fragment -->
    <!-- Content description for tick mark on selected language -->
    <string name="a11y_selected_locale_content_description">Gjuha e përzgjedhur</string>
    <!-- Text for default locale item -->
    <string name="default_locale_text">Ndiq gjuhën e pajisjes</string>
    <!-- Placeholder text shown in the search bar before a user enters text -->
    <string name="locale_search_hint">Kërkoni gjuhë</string>

    <!-- Search Fragment -->
    <!-- Button in the search view that lets a user search by scanning a QR code -->
    <string name="search_scan_button">Skanoje</string>
    <!-- Button in the search view that lets a user change their search engine -->
    <string name="search_engine_button">Motor kërkimesh</string>
    <!-- Button in the search view when shortcuts are displayed that takes a user to the search engine settings -->
    <string name="search_shortcuts_engine_settings">Rregullime motorësh kërkimesh</string>
    <!-- Button in the search view that lets a user navigate to the site in their clipboard -->
    <string name="awesomebar_clipboard_title">Plotësoje lidhjen nga e papastra</string>
    <!-- Button in the search suggestions onboarding that allows search suggestions in private sessions -->
    <string name="search_suggestions_onboarding_allow_button">Lejoje</string>
    <!-- Button in the search suggestions onboarding that does not allow search suggestions in private sessions -->
    <string name="search_suggestions_onboarding_do_not_allow_button">Mos e lejo</string>
    <!-- Search suggestion onboarding hint title text -->
    <string name="search_suggestions_onboarding_title">Të lejohen sugjerime kërkimesh në sesione private?</string>
    <!-- Search suggestion onboarding hint description text, first parameter is the name of the app defined in app_name (for example: Fenix)-->
    <string name="search_suggestions_onboarding_text">%s do të ndajë gjithçka shtypni te shtylla e adresave me motorin tuaj parazgjedhje të kërkimeve.</string>

    <!-- Search engine suggestion title text. The first parameter is the name of teh suggested engine-->
    <string name="search_engine_suggestions_title">Kërko me %s</string>
    <!-- Search engine suggestion description text -->
    <string name="search_engine_suggestions_description">Kërkoni drejt e nga shtylla e adresave</string>

    <!-- Menu option in the search selector menu to open the search settings -->
    <string name="search_settings_menu_item">Rregullime mbi kërkimin</string>

    <!-- Header text for the search selector menu -->
    <string moz:RemovedIn="109" name="search_header_menu_item" tools:ignore="UnusedResources">Kërkimi këtë herë:</string>

    <!-- Header text for the search selector menu -->
    <string name="search_header_menu_item_2">Këtë herë kërko te:</string>

    <!-- Home onboarding -->
    <!-- Onboarding home screen popup dialog, shown on top of the Jump back in section. -->
    <string name="onboarding_home_screen_jump_back_contextual_hint_2">Njihuni me faqen tuaj hyrëse të personalizuar. Këtu do të shfaqen skeda të hapura së fundi, faqerojtës dhe përfundime kërkimi.</string>
    <!-- Home onboarding dialog welcome screen title text. -->
    <string name="onboarding_home_welcome_title_2">Mirë se vini te një internet më personal</string>
    <!-- Home onboarding dialog welcome screen description text. -->
    <string name="onboarding_home_welcome_description">Më tepër ngjyra. Privatësi më e mirë. I njëjti përkushtim ndaj njerëzve, jo ndaj fitimeve.</string>
    <!-- Home onboarding dialog sign into sync screen title text. -->
    <string name="onboarding_home_sync_title_3">Ndërrimi i ekraneve është më i lehtë se kurrë</string>
    <!-- Home onboarding dialog sign into sync screen description text. -->
    <string name="onboarding_home_sync_description">Vazhdojeni ku e latë, me skeda nga pajisje të tjera tani në faqen tuaj hyrëse.</string>
    <!-- Text for the button to continue the onboarding on the home onboarding dialog. -->
    <string name="onboarding_home_get_started_button">Fillojani</string>
    <!-- Text for the button to navigate to the sync sign in screen on the home onboarding dialog. -->
    <string name="onboarding_home_sign_in_button">Hyni</string>
    <!-- Text for the button to skip the onboarding on the home onboarding dialog. -->
    <string name="onboarding_home_skip_button">Anashkaloje</string>
    <!-- Onboarding home screen sync popup dialog message, shown on top of Recent Synced Tabs in the Jump back in section. -->
    <string name="sync_cfr_message">Skedat tuaja po njëkohësohen! Vazhdojeni punën ku e latë në pajisjen tuaj tjetër.</string>
    <!-- Content description (not visible, for screen readers etc.): Close button for the home onboarding dialog -->
    <string name="onboarding_home_content_description_close_button">Mbylle</string>

    <!-- Search Widget -->
    <!-- Content description for searching with a widget. The first parameter is the name of the application.-->
    <string name="search_widget_content_description_2">Hapni një skedë të re %1$s</string>
    <!-- Text preview for smaller sized widgets -->
    <string name="search_widget_text_short">Kërko</string>
    <!-- Text preview for larger sized widgets -->
    <string name="search_widget_text_long">Kërkoni në web</string>

    <!-- Content description (not visible, for screen readers etc.): Voice search -->
    <string name="search_widget_voice">Kërkim zanor</string>

    <!-- Preferences -->
    <!-- Title for the settings page-->
    <string name="settings">Rregullime</string>

    <!-- Preference category for general settings -->
    <string name="preferences_category_general">Të përgjithshme</string>
    <!-- Preference category for all links about Fenix -->
    <string name="preferences_category_about">Mbi</string>
    <!-- Preference for settings related to changing the default search engine -->
    <string name="preferences_default_search_engine">Motor parazgjedhje kërkimesh</string>
    <!-- Preference for settings related to Search -->
    <string name="preferences_search">Kërkim</string>
    <!-- Preference for settings related to Search address bar -->
    <string name="preferences_search_address_bar">Shtyllë adresash</string>
    <!-- Preference link to rating Fenix on the Play Store -->
    <string name="preferences_rate">Vlerësojeni në Google Play</string>
    <!-- Preference linking to about page for Fenix
        The first parameter is the name of the app defined in app_name (for example: Fenix) -->
    <string name="preferences_about">Mbi %1$s-in</string>
    <!-- Preference for settings related to changing the default browser -->
    <string name="preferences_set_as_default_browser">Caktojeni shfletuesin parazgjedhje</string>
    <!-- Preference category for advanced settings -->
    <string name="preferences_category_advanced">Të mëtejshme</string>
    <!-- Preference category for privacy and security settings -->
    <string name="preferences_category_privacy_security">Privatësi dhe siguri</string>
    <!-- Preference for advanced site permissions -->
    <string name="preferences_site_permissions">Leje sajti</string>
    <!-- Preference for private browsing options -->
    <string name="preferences_private_browsing_options">Shfletim privat</string>
    <!-- Preference for opening links in a private tab-->
    <string name="preferences_open_links_in_a_private_tab">Hapi lidhjet në skedë private</string>
    <!-- Preference for allowing screenshots to be taken while in a private tab-->
    <string name="preferences_allow_screenshots_in_private_mode">Lejo foto ekrani nën shfletim privat</string>
    <!-- Will inform the user of the risk of activating Allow screenshots in private browsing option -->
    <string name="preferences_screenshots_in_private_mode_disclaimer">Në u lejoftë, skedat private do të jenë të dukshme edhe kur janë hapur aplikacione të shumtë</string>
    <!-- Preference for adding private browsing shortcut -->
    <string name="preferences_add_private_browsing_shortcut">Shtoni shkurtore shfletimi privat</string>
    <!-- Preference for enabling "HTTPS-Only" mode -->
    <string name="preferences_https_only_title">Mënyra Vetëm-HTTPS</string>

    <!-- Preference for removing cookie/consent banners from sites automatically. See reduce_cookie_banner_summary for additional context. -->
    <string name="preferences_cookie_banner_reduction">Reduktim Banderolash Për Cookie-t</string>
    <!-- Preference for rejecting or removing as many cookie/consent banners as possible on sites. See reduce_cookie_banner_summary for additional context. -->
    <string name="reduce_cookie_banner_option">Redukto banderola për cookie-t</string>
    <!-- Summary for the preference for rejecting all cookies whenever possible. -->
    <string name="reduce_cookie_banner_summary">Firefox-i provon automatikisht të hedhë tej kërkesa për “cookie” nga banderola cookie-shbanners. Nëse s’ka mundësi hedhjeje tej, Firefox-i mund të pranojë krejt cookie-t, për të hequr qafe banderolën.</string>

<<<<<<< HEAD
=======
    <!-- Text for indicating cookie banner handling is off this site, this is shown as part of the protections panel with the tracking protection toggle -->
    <string name="reduce_cookie_banner_off_for_site">Çaktivizuar për këtë sajt</string>
    <!-- Text for indicating cookie banner handling is on this site, this is shown as part of the protections panel with the tracking protection toggle -->
    <string name="reduce_cookie_banner_on_for_site">Aktivizuar për këtë sajt</string>

    <!-- Title text for a detail explanation indicating cookie banner handling is on this site, this is shown as part of the cookie banner panel in the toolbar. The first parameter is a shortened URL of the current site-->
    <string name="reduce_cookie_banner_details_panel_title_on_for_site">Të aktivizohet Reduktim Banderolash Cookie-sh për %1$s?</string>
    <!-- Title text for a detail explanation indicating cookie banner handling is off this site, this is shown as part of the cookie banner panel in the toolbar. The first parameter is a shortened URL of the current site-->
    <string name="reduce_cookie_banner_details_panel_title_off_for_site">Të çaktivizohet Reduktim Banderolash Cookie-sh për %1$s?</string>
    <!-- Long text for a detail explanation indicating what will happen if cookie banner handling is off for a site, this is shown as part of the cookie banner panel in the toolbar. The first parameter is the application name -->
    <string name="reduce_cookie_banner_details_panel_description_off_for_site">%1$s do të spastrojë cookie-t për këtë sajt dhe do të rifreskojë faqen. Spastrimi i krejt cookie-ve mund të sjellë nxjerrjen tuaj nga llogaria, ose zbrazje shportash blerjesh.</string>
    <!-- Long text for a detail explanation indicating what will happen if cookie banner handling is on for a site, this is shown as part of the cookie banner panel in the toolbar. The first and second parameter are the application name -->
    <string name="reduce_cookie_banner_details_panel_description_on_for_site">%1$s-i mund të provojë të hedhë tej automatikisht kërkesa për “cookie”. Nëse s’ka mundësi hedhjeje tej, %2$s-i mund të pranojë krejt cookie-t, për të hequr qafe banderolën.</string>

>>>>>>> 8f4899e3
    <!-- Description of the preference to enable "HTTPS-Only" mode. -->
    <string name="preferences_https_only_summary">Përpiqet automatikisht të lidhet me sajtet duke përdorur protokollin HTTPS të fshehtëzimit, për më tepër siguri.</string>
    <!-- Summary of tracking protection preference if tracking protection is set to on -->
    <string name="preferences_https_only_on">On</string>
    <!-- Summary of tracking protection preference if tracking protection is set to off -->
    <string name="preferences_https_only_off">Off</string>
    <!-- Text displayed that links to website containing documentation about "HTTPS-Only" mode -->
    <string name="preferences_http_only_learn_more">Mësoni më tepër</string>
    <!-- Option for the https only setting -->
    <string name="preferences_https_only_in_all_tabs">Aktivizoje në krejt skedat</string>
    <!-- Option for the https only setting -->
    <string name="preferences_https_only_in_private_tabs">Aktivizoje vetëm në skeda private</string>
    <!-- Title shown in the error page for when trying to access a http website while https only mode is enabled. -->
    <string name="errorpage_httpsonly_title">S’ka sajt të siguruar</string>
    <!-- Message shown in the error page for when trying to access a http website while https only mode is enabled. The message has two paragraphs. This is the first. -->
    <string name="errorpage_httpsonly_message_title">Sipas shumicës së gjasave, sajti thjesht nuk mbulon HTTPS-në.</string>
    <!-- Message shown in the error page for when trying to access a http website while https only mode is enabled. The message has two paragraphs. This is the second. -->
    <string name="errorpage_httpsonly_message_summary">Por, është gjithashtu e mundshme që të jetë dora e ndonjë agresori. Nëse vazhdoni te sajti, s’duhet të jepni ndonjë të dhënë rezervat. Nëse vazhdoni, mënyra Vetëm-HTTPS do të çaktivizohet përkohësisht për sajtin.</string>
    <!-- Preference for accessibility -->
    <string name="preferences_accessibility">Përdorshmëri</string>
    <!-- Preference to override the Firefox Account server -->
    <string name="preferences_override_fxa_server">Shërbyes vetjak Llogarish Firefox</string>
    <!-- Preference to override the Sync token server -->
    <string name="preferences_override_sync_tokenserver">Shërbyes vetjak Sync</string>
    <!-- Toast shown after updating the FxA/Sync server override preferences -->
    <string name="toast_override_fxa_sync_server_done">Shërbyesi Llogari Firefox/Sync u ndryshua. Po dilet nga aplikacioni për të zbatuar ndryshimet…</string>
    <!-- Preference category for account information -->
    <string name="preferences_category_account">Llogari</string>
    <!-- Preference for changing where the toolbar is positioned -->
    <string name="preferences_toolbar">Panel</string>
    <!-- Preference for changing default theme to dark or light mode -->
    <string name="preferences_theme">Temë</string>
    <!-- Preference for customizing the home screen -->
    <string name="preferences_home_2">Faqe hyrëse</string>
    <!-- Preference for gestures based actions -->
    <string name="preferences_gestures">Gjeste</string>
    <!-- Preference for settings related to visual options -->
    <string name="preferences_customize">Përshtateni</string>
    <!-- Preference description for banner about signing in -->
    <string name="preferences_sign_in_description_2">Bëni hyrjen, që të njëkohësoni skeda, faqerojtës, fjalëkalime, etj.</string>
    <!-- Preference shown instead of account display name while account profile information isn't available yet. -->
    <string name="preferences_account_default_name">Llogari Firefox</string>
    <!-- Preference text for account title when there was an error syncing FxA -->
    <string name="preferences_account_sync_error">Rilidhu që të rimerret njëkohësimi</string>
    <!-- Preference for language -->
    <string name="preferences_language">Gjuhë</string>
    <!-- Preference for data choices -->
    <string name="preferences_data_choices">Zgjedhje për të dhënat</string>
    <!-- Preference for data collection -->
    <string name="preferences_data_collection">Grumbullim të dhënash</string>
    <!-- Preference for developers -->
    <string name="preferences_remote_debugging">Diagnostikim së largëti përmes USB-je</string>
    <!-- Preference title for switch preference to show search engines -->
    <string name="preferences_show_search_engines">Shfaq motorë kërkimi</string>
    <!-- Preference title for switch preference to show search suggestions -->
    <string name="preferences_show_search_suggestions">Shfaq sugjerime kërkimi</string>
    <!-- Preference title for switch preference to show voice search button -->
    <string name="preferences_show_voice_search">Shfaq kërkim zanor</string>
    <!-- Preference title for switch preference to show search suggestions also in private mode -->
    <string name="preferences_show_search_suggestions_in_private">Shfaqi në sesione private</string>
    <!-- Preference title for switch preference to show a clipboard suggestion when searching -->
    <string name="preferences_show_clipboard_suggestions">Shfaq sugjerime të papastre</string>
    <!-- Preference title for switch preference to suggest browsing history when searching -->
    <string name="preferences_search_browsing_history">Kërkoni në historik shfletimi</string>
    <!-- Preference title for switch preference to suggest bookmarks when searching -->
    <string name="preferences_search_bookmarks">Kërkoni te faqerojtësit</string>
    <!-- Preference title for switch preference to suggest synced tabs when searching -->
    <string name="preferences_search_synced_tabs">Kërko në skeda të njëkohësuara</string>
    <!-- Preference for account settings -->
    <string name="preferences_account_settings">Rregullime llogarie</string>
    <!-- Preference for enabling url autocomplete-->
    <string name="preferences_enable_autocomplete_urls">Vetëplotësim URL-sh</string>
    <!-- Preference for open links in third party apps -->
    <string name="preferences_open_links_in_apps">Hapi lidhjet në aplikacione</string>

    <!-- Preference for open download with an external download manager app -->
    <string name="preferences_external_download_manager">Përgjegjës i jashtëm shkarkimesh</string>
    <!-- Preference for add_ons -->
    <string name="preferences_addons">Shtesa</string>

    <!-- Preference for notifications -->
    <string name="preferences_notifications">Njoftime</string>

    <!-- Add-on Preferences -->
    <!-- Preference to customize the configured AMO (addons.mozilla.org) collection -->
    <string name="preferences_customize_amo_collection">Koleksion vetjak shtesash</string>
    <!-- Button caption to confirm the add-on collection configuration -->
    <string name="customize_addon_collection_ok">OK</string>
    <!-- Button caption to abort the add-on collection configuration -->
    <string name="customize_addon_collection_cancel">Anuloje</string>
    <!-- Hint displayed on input field for custom collection name -->
    <string name="customize_addon_collection_hint">Emër koleksioni</string>
    <!-- Hint displayed on input field for custom collection user ID-->
    <string name="customize_addon_collection_user_hint">I zoti i koleksionit (ID Përdoruesi)</string>
    <!-- Toast shown after confirming the custom add-on collection configuration -->
    <string name="toast_customize_addon_collection_done">Koleksioni i shtesave u ndryshua. Po dilet nga aplikacioni, për të zbatuar ndryshimet…</string>

    <!-- Customize Home -->
    <!-- Header text for jumping back into the recent tab in customize the home screen -->
    <string name="customize_toggle_jump_back_in">Hidhu mbrapa</string>
    <!-- Title for the customize home screen section with recently saved bookmarks. -->
    <string name="customize_toggle_recent_bookmarks">Faqerojtës së fundi</string>
    <!-- Title for the customize home screen section with recently visited. Recently visited is
    a section where users see a list of tabs that they have visited in the past few days -->
    <string name="customize_toggle_recently_visited">Vizituar së fundi</string>
    <!-- Title for the customize home screen section with Pocket. -->
    <string moz:RemovedIn="108" name="customize_toggle_pocket" tools:ignore="UnusedResources">Pocket</string>

    <!-- Title for the customize home screen section with Pocket. -->
    <string name="customize_toggle_pocket_2">Histori që të vënë në mendim</string>
    <!-- Summary for the customize home screen section with Pocket. The first parameter is product name Pocket -->
    <string name="customize_toggle_pocket_summary">Artikuj të mundësuar nga %s</string>
    <!-- Title for the customize home screen section with sponsored Pocket stories. -->
    <string name="customize_toggle_pocket_sponsored">Histori të sponsorizuara</string>
    <!-- Title for the opening wallpaper settings screen -->
    <string name="customize_wallpapers">Sfonde</string>
    <!-- Title for the customize home screen section with sponsored shortcuts. -->
    <string name="customize_toggle_contile">Shkurtore të sponsorizuara</string>

    <!-- Wallpapers -->
    <!-- Content description for various wallpapers. The first parameter is the name of the wallpaper -->
    <string name="wallpapers_item_name_content_description">Sfond: %1$s</string>
    <!-- Snackbar message for when wallpaper is selected -->
    <string name="wallpaper_updated_snackbar_message">Sfondi u përditësua!</string>
    <!-- Snackbar label for action to view selected wallpaper -->
    <string name="wallpaper_updated_snackbar_action">Shiheni</string>

    <!-- Snackbar message for when wallpaper couldn't be downloaded -->
    <string name="wallpaper_download_error_snackbar_message">S’u shkarkua dot sfond</string>
    <!-- Snackbar label for action to retry downloading the wallpaper -->
    <string name="wallpaper_download_error_snackbar_action">Riprovoni</string>
    <!-- Snackbar message for when wallpaper couldn't be selected because of the disk error -->
    <string name="wallpaper_select_error_snackbar_message">S’u ndryshua dot sfond</string>
    <!-- Text displayed that links to website containing documentation about the "Limited Edition" wallpapers. -->
    <string name="wallpaper_learn_more">Mësoni më tepër</string>
    <!-- Text for classic wallpapers title. The first parameter is the Firefox name. -->
    <string name="wallpaper_classic_title">%s Klasik</string>
    <!-- Text for limited edition wallpapers title. -->
    <string name="wallpaper_limited_edition_title">Edicion i Kufizuar</string>
    <!-- Description text for the limited edition wallpapers with learn more link. The first parameter is the learn more string defined in wallpaper_learn_more-->
    <string name="wallpaper_limited_edition_description_with_learn_more">Koleksioni i ri Zëra të Pavarur. %s</string>
    <!-- Description text for the limited edition wallpapers. -->
    <string name="wallpaper_limited_edition_description">Koleksioni i ri Zëra të Pavarur.</string>
    <!-- Wallpaper onboarding dialog header text. -->
    <string name="wallpapers_onboarding_dialog_title_text">Shtoni pakëz ngjyrë</string>
    <!-- Wallpaper onboarding dialog body text. -->
    <string name="wallpapers_onboarding_dialog_body_text">Zgjidhni një sfond që ju thotë diçka.</string>
    <!-- Wallpaper onboarding dialog learn more button text. The button navigates to the wallpaper settings screen. -->
    <string name="wallpapers_onboarding_dialog_explore_more_button_text">Eksploroni më tepër sfonde</string>

    <!-- Add-on Installation from AMO-->
    <!-- Error displayed when user attempts to install an add-on from AMO (addons.mozilla.org) that is not supported -->
    <string name="addon_not_supported_error">Shtesa nuk mbulohet</string>
    <!-- Error displayed when user attempts to install an add-on from AMO (addons.mozilla.org) that is already installed -->
    <string name="addon_already_installed">Shtesa është tashmë e instaluar</string>

    <!-- Account Preferences -->
    <!-- Preference for triggering sync -->
    <string name="preferences_sync_now">Njëkohësoje tani</string>
    <!-- Preference category for sync -->
    <string name="preferences_sync_category">Zgjidhni çfarë të njëkohësohet</string>
    <!-- Preference for syncing history -->
    <string name="preferences_sync_history">Historik</string>
    <!-- Preference for syncing bookmarks -->
    <string name="preferences_sync_bookmarks">Faqerojtës</string>
    <!-- Preference for syncing logins -->
    <string name="preferences_sync_logins">Kredenciale Hyrjesh</string>
    <!-- Preference for syncing tabs -->
    <string name="preferences_sync_tabs_2">Skeda të hapura</string>
    <!-- Preference for signing out -->
    <string name="preferences_sign_out">Dilni</string>
    <!-- Preference displays and allows changing current FxA device name -->
    <string name="preferences_sync_device_name">Emër pajisjeje</string>
    <!-- Text shown when user enters empty device name -->
    <string name="empty_device_name_error">Emri i pajisjes s’mund të jetë i zbrazët.</string>
    <!-- Label indicating that sync is in progress -->
    <string name="sync_syncing_in_progress">Po njëkohësohet…</string>
    <!-- Label summary indicating that sync failed. The first parameter is the date stamp showing last time it succeeded -->
    <string name="sync_failed_summary">Njëkohësimi dështoi. Suksesi i fundit: %s</string>
    <!-- Label summary showing never synced -->
    <string name="sync_failed_never_synced_summary">Njëkohësimi dështoi. Njëkohësuar së fundi: kurrë</string>

    <!-- Label summary the date we last synced. The first parameter is date stamp showing last time synced -->
    <string name="sync_last_synced_summary">Njëkohësuar së fundi më: %s</string>
    <!-- Label summary showing never synced -->
    <string name="sync_never_synced_summary">Njëkohësuar së fundi: kurrë</string>

    <!-- Text for displaying the default device name.
        The first parameter is the application name, the second is the device manufacturer name
        and the third is the device model. -->
    <string name="default_device_name_2">%1$s në %2$s %3$s</string>

    <!-- Preference for syncing credit cards -->
    <string name="preferences_sync_credit_cards">Karta krediti</string>
    <!-- Preference for syncing addresses -->
    <string name="preferences_sync_address">Adresa</string>

    <!-- Send Tab -->
    <!-- Name of the "receive tabs" notification channel. Displayed in the "App notifications" system settings for the app -->
    <string name="fxa_received_tab_channel_name">Skeda të marra</string>
    <!-- Description of the "receive tabs" notification channel. Displayed in the "App notifications" system settings for the app -->
    <string name="fxa_received_tab_channel_description">Njoftime për skeda të marra prej pajisjesh të tjera me Firefox.</string>
    <!--  The body for these is the URL of the tab received  -->
    <string name="fxa_tab_received_notification_name">Skedë e Marrë</string>
    <!-- %s is the device name -->
    <string name="fxa_tab_received_from_notification_name">Skedë nga %s</string>

    <!-- Advanced Preferences -->
    <!-- Preference for tracking protection exceptions -->
    <string name="preferences_tracking_protection_exceptions">Përjashtime</string>
    <!-- Button in Exceptions Preference to turn on tracking protection for all sites (remove all exceptions) -->
    <string name="preferences_tracking_protection_exceptions_turn_on_for_all">Aktivizoje për krejt sajtet</string>
    <!-- Text displayed when there are no exceptions -->
    <string name="exceptions_empty_message_description">Përjashtimet ju lejojnë të çaktivizoni mbrojtje nga gjurmimet për sajte të përzgjedhur.</string>
    <!-- Text displayed when there are no exceptions, with learn more link that brings users to a tracking protection SUMO page -->
    <string name="exceptions_empty_message_learn_more_link">Mësoni më tepër</string>

    <!-- Preference switch for usage and technical data collection -->
    <string name="preference_usage_data">Të dhëna përdorimi dhe teknike</string>
    <!-- Preference description for usage and technical data collection -->
    <string name="preferences_usage_data_description">I jep Mozilla-s të dhëna rreth funksionimit, përdorimit, hardware-it dhe përshtatjeve të shfletuesit tuaj, për ta ndihmuar në përmirësimin e %1$s-it</string>
    <!-- Preference switch for marketing data collection -->
    <string name="preferences_marketing_data">Të dhëna marketingu</string>
    <!-- Preference description for marketing data collection -->
    <string name="preferences_marketing_data_description2">I jep Adjust-it, tregtuesit tonë të marketingut për platforma celulare, të dhëna elementare mbi përdorimin</string>
    <!-- Title for studies preferences -->
    <string name="preference_experiments_2">Studime</string>
    <!-- Summary for studies preferences -->
    <string name="preference_experiments_summary_2">E lejon Mozilla-n të instalojë dhe xhirojë studime</string>

    <!-- Turn On Sync Preferences -->
    <!-- Header of the Sync and save your data preference view -->
    <string name="preferences_sync_2">Njëkohësoni dhe ruani të dhënat tuaja</string>
    <!-- Preference for reconnecting to FxA sync -->
    <string name="preferences_sync_sign_in_to_reconnect">Bëni hyrjen që të rilidhet</string>
    <!-- Preference for removing FxA account -->
    <string name="preferences_sync_remove_account">Hiqe llogarinë</string>

    <!-- Pairing Feature strings -->
    <!-- Instructions on how to access pairing -->
    <string name="pair_instructions_2"><![CDATA[Skanoni kodin QR te <b>firefox.com/pair</b>]]></string>

    <!-- Toolbar Preferences -->
    <!-- Preference for using top toolbar -->
    <string name="preference_top_toolbar">Sipër</string>
    <!-- Preference for using bottom toolbar -->
    <string name="preference_bottom_toolbar">Poshtë</string>

    <!-- Theme Preferences -->
    <!-- Preference for using light theme -->
    <string name="preference_light_theme">E çelët</string>
    <!-- Preference for using dark theme -->
    <string name="preference_dark_theme">E errët</string>
    <!-- Preference for using using dark or light theme automatically set by battery -->
    <string name="preference_auto_battery_theme">Caktuar nga Kursyesi i Baterisë</string>
    <!-- Preference for using following device theme -->
    <string name="preference_follow_device_theme">Ndiq temën e pajisjes</string>

    <!-- Gestures Preferences-->
    <!-- Preferences for using pull to refresh in a webpage -->
    <string name="preference_gestures_website_pull_to_refresh">Tërhiqeni, që të rifreskohet</string>
    <!-- Preference for using the dynamic toolbar -->
    <string name="preference_gestures_dynamic_toolbar">Rrëshqiteni, që të fshihet paneli</string>
    <!-- Preference for switching tabs by swiping horizontally on the toolbar -->
    <string name="preference_gestures_swipe_toolbar_switch_tabs">Fërkojeni panelin anash, që të këmbeni skeda</string>
    <!-- Preference for showing the opened tabs by swiping up on the toolbar-->
    <string name="preference_gestures_swipe_toolbar_show_tabs">Fërkoni panelin për sipër, që të hapen skeda</string>

    <!-- Library -->
    <!-- Option in Library to open Downloads page -->
    <string name="library_downloads">Shkarkime</string>
    <!-- Option in library to open Bookmarks page -->
    <string name="library_bookmarks">Faqerojtës</string>
    <!-- Option in library to open Desktop Bookmarks root page -->
    <string name="library_desktop_bookmarks_root">Faqerojtës Desktopi</string>
    <!-- Option in library to open Desktop Bookmarks "menu" page -->
    <string name="library_desktop_bookmarks_menu">Menu Faqerojtësish</string>
    <!-- Option in library to open Desktop Bookmarks "toolbar" page -->
    <string name="library_desktop_bookmarks_toolbar">Panel Faqerojtësish</string>
    <!-- Option in library to open Desktop Bookmarks "unfiled" page -->
    <string name="library_desktop_bookmarks_unfiled">Faqerojtës të Tjerë</string>
    <!-- Option in Library to open History page -->
    <string name="library_history">Historik</string>
    <!-- Option in Library to open a new tab -->
    <string name="library_new_tab">Skedë e re</string>
    <!-- Settings Page Title -->
    <string name="settings_title">Rregullime</string>
    <!-- Content description (not visible, for screen readers etc.): "Close button for library settings" -->
    <string name="content_description_close_button">Mbylleni</string>

    <!-- Title to show in alert when a lot of tabs are to be opened
    %d is a placeholder for the number of tabs that will be opened -->
    <string name="open_all_warning_title">Të hapen %d skeda?</string>
    <!-- Message to warn users that a large number of tabs will be opened
    %s will be replaced by app name. -->
    <string name="open_all_warning_message">Hapja e kas shumë skedave mund të ngadalësojë %s-in, ndërkohë që ngarkohen faqet. Jeni i sigurt se doni të vazhdohet?</string>
    <!-- Dialog button text for confirming open all tabs -->
    <string name="open_all_warning_confirm">Hapi skedat</string>
    <!-- Dialog button text for canceling open all tabs -->
    <string name="open_all_warning_cancel">Anuloje</string>

    <!-- Text to show users they have one site in the history group section of the History fragment.
    %d is a placeholder for the number of sites in the group. -->
    <string name="history_search_group_site">%d sajt</string>
    <!-- Text to show users they have multiple sites in the history group section of the History fragment.
    %d is a placeholder for the number of sites in the group. -->
    <string name="history_search_group_sites">%d sajte</string>

    <!-- Option in library for Recently Closed Tabs -->
    <string name="library_recently_closed_tabs">Skeda të mbyllura së fundi</string>
    <!-- Option in library to open Recently Closed Tabs page -->
    <string name="recently_closed_show_full_history">Shfaq historikun e plotë</string>
    <!-- Text to show users they have multiple tabs saved in the Recently Closed Tabs section of history.
    %d is a placeholder for the number of tabs selected. -->
    <string name="recently_closed_tabs">%d skeda</string>
    <!-- Text to show users they have one tab saved in the Recently Closed Tabs section of history.
    %d is a placeholder for the number of tabs selected. -->
    <string name="recently_closed_tab">%d skedë</string>
    <!-- Recently closed tabs screen message when there are no recently closed tabs -->
    <string name="recently_closed_empty_message">S’ka skeda të mbyllura së fundi këtu</string>

    <!-- Tab Management -->
    <!-- Title of preference for tabs management -->
    <string name="preferences_tabs">Skeda</string>
    <!-- Title of preference that allows a user to specify the tab view -->
    <string name="preferences_tab_view">Parje skedash</string>
    <!-- Option for a list tab view -->
    <string name="tab_view_list">Listë</string>
    <!-- Option for a grid tab view -->
    <string name="tab_view_grid">Rrjetë</string>
    <!-- Title of preference that allows a user to auto close tabs after a specified amount of time -->
    <string name="preferences_close_tabs">Mbylli skedat</string>
    <!-- Option for auto closing tabs that will never auto close tabs, always allows user to manually close tabs -->
    <string name="close_tabs_manually">Dorazi</string>
    <!-- Option for auto closing tabs that will auto close tabs after one day -->
    <string name="close_tabs_after_one_day">Pas një dite</string>
    <!-- Option for auto closing tabs that will auto close tabs after one week -->
    <string name="close_tabs_after_one_week">Pas një jave</string>
    <!-- Option for auto closing tabs that will auto close tabs after one month -->
    <string name="close_tabs_after_one_month">Pas një muaji</string>

    <!-- Title of preference that allows a user to specify the auto-close settings for open tabs -->
    <string name="preference_auto_close_tabs" tools:ignore="UnusedResources">Vetëmbyll skeda të hapura</string>

    <!-- Opening screen -->
    <!-- Title of a preference that allows a user to choose what screen to show after opening the app -->
    <string name="preferences_opening_screen">Skenën hyrëse</string>
    <!-- Option for always opening the homepage when re-opening the app -->
    <string name="opening_screen_homepage">Faqen hyrëse</string>
    <!-- Option for always opening the user's last-open tab when re-opening the app -->
    <string name="opening_screen_last_tab">Skedën e fundit</string>
    <!-- Option for always opening the homepage when re-opening the app after four hours of inactivity -->
    <string name="opening_screen_after_four_hours_of_inactivity">Faqe hyrëse pas katër orësh plogështie</string>
    <!-- Summary for tabs preference when auto closing tabs setting is set to manual close-->
    <string name="close_tabs_manually_summary">Mbylleni dorazi</string>
    <!-- Summary for tabs preference when auto closing tabs setting is set to auto close tabs after one day-->
    <string name="close_tabs_after_one_day_summary">Mbylle pas një dite</string>
    <!-- Summary for tabs preference when auto closing tabs setting is set to auto close tabs after one week-->
    <string name="close_tabs_after_one_week_summary">Mbylle pas një jave</string>
    <!-- Summary for tabs preference when auto closing tabs setting is set to auto close tabs after one month-->
    <string name="close_tabs_after_one_month_summary">Mbylle pas një muaji</string>

    <!-- Inactive tabs -->
    <!-- Category header of a preference that allows a user to enable or disable the inactive tabs feature -->
    <string name="preferences_inactive_tabs">Skedat e vjetra kaloji te joaktivet</string>
    <!-- Title of inactive tabs preference -->
    <string name="preferences_inactive_tabs_title">Skedat që s’i keni parë gjatë dy javësh, kalohen te ndarja joaktive.</string>

    <!-- Studies -->
    <!-- Title of the remove studies button -->
    <string name="studies_remove">Hiqe</string>
    <!-- Title of the active section on the studies list -->
    <string name="studies_active">Aktive</string>
    <!-- Description for studies, it indicates why Firefox use studies. The first parameter is the name of the application. -->
    <string name="studies_description_2">%1$s mund të instalohet dhe xhirojë studime herë pas here.</string>
    <!-- Learn more link for studies, links to an article for more information about studies. -->
    <string name="studies_learn_more">Mësoni më tepër</string>
    <!-- Dialog message shown after removing a study -->
    <string name="studies_restart_app">Aplikacioni do të mbyllet, që të hyjnë në fuqi ndryshimet</string>
    <!-- Dialog button to confirm the removing a study. -->
    <string name="studies_restart_dialog_ok">OK</string>
    <!-- Dialog button text for canceling removing a study. -->
    <string name="studies_restart_dialog_cancel">Anuloje</string>
    <!-- Toast shown after turning on/off studies preferences -->
    <string name="studies_toast_quit_application" tools:ignore="UnusedResources">Po mbyllet aplikacioni, që të aplikohen ndryshimet…</string>

    <!-- Sessions -->
    <!-- Title for the list of tabs -->
    <string name="tab_header_label">Skeda të hapura</string>
    <!-- Title for the list of tabs in the current private session -->
    <string name="tabs_header_private_tabs_title">Skeda private</string>
    <!-- Title for the list of tabs in the synced tabs -->
    <string name="tabs_header_synced_tabs_title">Skeda të njëkohësuara</string>
    <!-- Content description (not visible, for screen readers etc.): Add tab button. Adds a news tab when pressed -->
    <string name="add_tab">Shtoni skedë</string>
    <!-- Content description (not visible, for screen readers etc.): Add tab button. Adds a news tab when pressed -->
    <string name="add_private_tab">Shtoni skedë private</string>
    <!-- Text for the new tab button to indicate adding a new private tab in the tab -->
    <string name="tab_drawer_fab_content">Private</string>
    <!-- Text for the new tab button to indicate syncing command on the synced tabs page -->
    <string name="tab_drawer_fab_sync">Njëkohësoji</string>
    <!-- Text shown in the menu for sharing all tabs -->
    <string name="tab_tray_menu_item_share">Nda krejt skedat</string>
    <!-- Text shown in the menu to view recently closed tabs -->
    <string name="tab_tray_menu_recently_closed">Skeda të mbyllura së fundi</string>
    <!-- Text shown in the tabs tray inactive tabs section -->
    <string name="tab_tray_inactive_recently_closed" tools:ignore="UnusedResources">Mbyllur së fundi</string>
    <!-- Text shown in the menu to view account settings -->
    <string name="tab_tray_menu_account_settings">Rregullime llogarie</string>
    <!-- Text shown in the menu to view tab settings -->
    <string name="tab_tray_menu_tab_settings">Rregullime skedash</string>
    <!-- Text shown in the menu for closing all tabs -->
    <string name="tab_tray_menu_item_close">Mbylli krejt skedat</string>
    <!-- Text shown in the multiselect menu for bookmarking selected tabs. -->
    <string name="tab_tray_multiselect_menu_item_bookmark">Faqeruaji</string>
    <!-- Text shown in the multiselect menu for closing selected tabs. -->
    <string name="tab_tray_multiselect_menu_item_close">Mbylle</string>
    <!-- Content description for tabs tray multiselect share button -->
    <string name="tab_tray_multiselect_share_content_description">Nda skedat e përzgjedhura</string>
    <!-- Content description for tabs tray multiselect menu -->
    <string name="tab_tray_multiselect_menu_content_description">Menu skedash të përzgjedhura</string>
    <!-- Content description (not visible, for screen readers etc.): Removes tab from collection button. Removes the selected tab from collection when pressed -->
    <string name="remove_tab_from_collection">Hiq skedë prej koleksionit</string>
    <!-- Text for button to enter multiselect mode in tabs tray -->
    <string name="tabs_tray_select_tabs">Përzgjidhni skeda</string>
    <!-- Content description (not visible, for screen readers etc.): Close tab button. Closes the current session when pressed -->
    <string name="close_tab">Mbylle skedën</string>
    <!-- Content description (not visible, for screen readers etc.): Close tab <title> button. First parameter is tab title  -->
    <string name="close_tab_title">Mbylle skedën %s</string>
    <!-- Content description (not visible, for screen readers etc.): Opens the open tabs menu when pressed -->
    <string name="open_tabs_menu">Menu skedash të  hapura</string>

    <!-- Open tabs menu item to save tabs to collection -->
    <string name="tabs_menu_save_to_collection1">Ruaj skeda në koleksion</string>
    <!-- Text for the menu button to delete a collection -->
    <string name="collection_delete">Fshije koleksionin</string>
    <!-- Text for the menu button to rename a collection -->
    <string name="collection_rename">Riemërtojeni koleksionin</string>
    <!-- Text for the button to open tabs of the selected collection -->
    <string name="collection_open_tabs">Hapi skedat</string>

    <!-- Hint for adding name of a collection -->
    <string name="collection_name_hint">Emër koleksioni</string>
    <!-- Text for the menu button to rename a top site -->
	<string name="rename_top_site">Rimertojeni</string>
	<!-- Text for the menu button to remove a top site -->
	<string name="remove_top_site">Hiqe</string>

    <!-- Text for the menu button to delete a top site from history -->
    <string name="delete_from_history">Fshije prej historiku</string>
    <!-- Postfix for private WebApp titles, placeholder is replaced with app name -->
    <string name="pwa_site_controls_title_private">%1$s (Mënyrë Private)</string>

    <!-- History -->
    <!-- Text for the button to search all history -->
    <string name="history_search_1">Jepni terma kërkimi</string>
    <!-- Text for the button to clear all history -->
    <string name="history_delete_all">Fshije historikun</string>
    <!-- Text for the snackbar to confirm that multiple browsing history items has been deleted -->
    <string name="history_delete_multiple_items_snackbar">Historiku u Fshi</string>
    <!-- Text for the snackbar to confirm that a single browsing history item has been deleted. The first parameter is the shortened URL of the deleted history item. -->
    <string name="history_delete_single_item_snackbar">%1$s u fshi</string>
    <!-- Context description text for the button to delete a single history item -->
    <string name="history_delete_item">Fshije</string>
    <!-- History multi select title in app bar
    The first parameter is the number of bookmarks selected -->
    <string name="history_multi_select_title">%1$d të përzgjedhura</string>
    <!-- Text for the header that groups the history for today -->
    <string name="history_today">Sot</string>
    <!-- Text for the header that groups the history for yesterday -->
    <string name="history_yesterday">Dje</string>
    <!-- Text for the header that groups the history the past 7 days -->
    <string name="history_7_days">7 ditët e fundit</string>
    <!-- Text for the header that groups the history the past 30 days -->
    <string name="history_30_days">30 ditët e fundit</string>
    <!-- Text for the header that groups the history older than the last month -->
    <string name="history_older">Më i vjetër</string>
    <!-- Text shown when no history exists -->
    <string name="history_empty_message">S’ka historik këtu</string>

    <!-- Downloads -->
    <!-- Text for the snackbar to confirm that multiple downloads items have been removed -->
    <string name="download_delete_multiple_items_snackbar_1">Shkarkimet u Hoqën</string>
    <!-- Text for the snackbar to confirm that a single download item has been removed. The first parameter is the name of the download item. -->
    <string name="download_delete_single_item_snackbar">U hoq %1$s</string>
    <!-- Text shown when no download exists -->
    <string name="download_empty_message_1">S’ka kartela të shkarkuara</string>
    <!-- History multi select title in app bar
    The first parameter is the number of downloads selected -->
    <string name="download_multi_select_title">%1$d të përzgjedhura</string>


    <!-- Text for the button to remove a single download item -->
    <string name="download_delete_item_1">Hiqe</string>


    <!-- Crashes -->
    <!-- Title text displayed on the tab crash page. This first parameter is the name of the application (For example: Fenix) -->
    <string name="tab_crash_title_2">Na ndjeni. %1$s s’mund ta ngarkojë atë faqe.</string>
    <!-- Send crash report checkbox text on the tab crash page -->
    <string name="tab_crash_send_report">Dërgoni raport vithisjeje te Mozilla</string>
    <!-- Close tab button text on the tab crash page -->
    <string name="tab_crash_close">Mbylle skedën</string>
    <!-- Restore tab button text on the tab crash page -->
    <string name="tab_crash_restore">Riktheje skedën</string>

    <!-- Bookmarks -->
    <!-- Confirmation message for a dialog confirming if the user wants to delete the selected folder -->
    <string name="bookmark_delete_folder_confirmation_dialog">Jeni i sigurt se doni të fshihet kjo dosje?</string>
    <!-- Confirmation message for a dialog confirming if the user wants to delete multiple items including folders. Parameter will be replaced by app name. -->
    <string name="bookmark_delete_multiple_folders_confirmation_dialog">%s do të fshijë objektet e përzgjedhur.</string>
    <!-- Text for the cancel button on delete bookmark dialog -->
    <string name="bookmark_delete_negative">Anuloje</string>
    <!-- Screen title for adding a bookmarks folder -->
    <string name="bookmark_add_folder">Shtoni dosje</string>
    <!-- Snackbar title shown after a bookmark has been created. -->
    <string name="bookmark_saved_snackbar">Faqerojtësi u ruajt! </string>
    <!-- Snackbar edit button shown after a bookmark has been created. -->
    <string name="edit_bookmark_snackbar_action">PËRPUNOJENI</string>
    <!-- Bookmark overflow menu edit button -->
    <string name="bookmark_menu_edit_button">Përpunoni</string>
    <!-- Bookmark overflow menu copy button -->
    <string name="bookmark_menu_copy_button">Kopjoje</string>
    <!-- Bookmark overflow menu share button -->
    <string name="bookmark_menu_share_button">Ndajeni me të tjerët</string>
    <!-- Bookmark overflow menu open in new tab button -->
    <string name="bookmark_menu_open_in_new_tab_button">Hape në skedë të re</string>
    <!-- Bookmark overflow menu open in private tab button -->
    <string name="bookmark_menu_open_in_private_tab_button">Hape në skedë private</string>
    <!-- Bookmark overflow menu open all in tabs button -->
    <string name="bookmark_menu_open_all_in_tabs_button">Hapi krejt në skeda të reja</string>
    <!-- Bookmark overflow menu open all in private tabs button -->
    <string name="bookmark_menu_open_all_in_private_tabs_button">Hapi krejt në skeda private</string>
    <!-- Bookmark overflow menu delete button -->
    <string name="bookmark_menu_delete_button">Fshije</string>
    <!--Bookmark overflow menu save button -->
    <string name="bookmark_menu_save_button">Ruaje</string>
    <!-- Bookmark multi select title in app bar
     The first parameter is the number of bookmarks selected -->
    <string name="bookmarks_multi_select_title">%1$d të përzgjedhur</string>
    <!-- Bookmark editing screen title -->
    <string name="edit_bookmark_fragment_title">Përpunoni faqerojtësin</string>
    <!-- Bookmark folder editing screen title -->
    <string name="edit_bookmark_folder_fragment_title">Përpunoni dosjen</string>
    <!-- Bookmark sign in button message -->
    <string name="bookmark_sign_in_button">Që të shihni faqerojtës të njëkohësuar, bëni hyrjen</string>
    <!-- Bookmark URL editing field label -->
    <string name="bookmark_url_label">URL</string>
    <!-- Bookmark FOLDER editing field label -->
    <string name="bookmark_folder_label">DOSJE</string>
    <!-- Bookmark NAME editing field label -->
    <string name="bookmark_name_label">EMËR</string>
    <!-- Bookmark add folder screen title -->
    <string name="bookmark_add_folder_fragment_label">Shtoni dosje</string>
    <!-- Bookmark select folder screen title -->
    <string name="bookmark_select_folder_fragment_label">Përzgjidhni dosje</string>
    <!-- Bookmark editing error missing title -->
    <string name="bookmark_empty_title_error">Duhet të ketë një titull</string>
    <!-- Bookmark editing error missing or improper URL -->
    <string name="bookmark_invalid_url_error">URL e pavlefshme</string>
    <!-- Bookmark screen message for empty bookmarks folder -->
    <string name="bookmarks_empty_message">S’ka faqerojtës këtu</string>
    <!-- Bookmark snackbar message on deletion
     The first parameter is the host part of the URL of the bookmark deleted, if any -->
    <string name="bookmark_deletion_snackbar_message">U fshi %1$s</string>
    <!-- Bookmark snackbar message on deleting multiple bookmarks not including folders-->
    <string name="bookmark_deletion_multiple_snackbar_message_2">Faqerojtësit u fshinë</string>
    <!-- Bookmark snackbar message on deleting multiple bookmarks including folders-->
    <string name="bookmark_deletion_multiple_snackbar_message_3">Po fshihen dosjet e përzgjedhura</string>
    <!-- Bookmark undo button for deletion snackbar action -->
    <string name="bookmark_undo_deletion">ZHBËJE</string>

    <!-- Text for the button to search all bookmarks -->
    <string name="bookmark_search">Jepni terma kërkimi</string>

    <!-- Site Permissions -->
    <!-- Button label that take the user to the Android App setting -->
    <string name="phone_feature_go_to_settings">Shkoni te Rregullimet</string>

    <!-- Content description (not visible, for screen readers etc.): Quick settings sheet
        to give users access to site specific information / settings. For example:
        Secure settings status and a button to modify site permissions -->
    <string name="quick_settings_sheet">Fletë rregullimesh të shpejta</string>
    <!-- Label that indicates that this option it the recommended one -->
    <string name="phone_feature_recommended">E këshilluar</string>
    <!-- Button label for clearing all the information of site permissions-->
    <string name="clear_permissions">Spastro leje</string>
    <!-- Text for the OK button on Clear permissions dialog -->
    <string name="clear_permissions_positive">OK</string>
    <!-- Text for the cancel button on Clear permissions dialog -->
    <string name="clear_permissions_negative">Anuloje</string>
    <!-- Button label for clearing a site permission-->
    <string name="clear_permission">Spastro leje</string>
    <!-- Text for the OK button on Clear permission dialog -->
    <string name="clear_permission_positive">OK</string>
    <!-- Text for the cancel button on Clear permission dialog -->
    <string name="clear_permission_negative">Anuloje</string>
    <!-- Button label for clearing all the information on all sites-->
    <string name="clear_permissions_on_all_sites">Spastro lejet në krejt sajtet</string>
    <!-- Preference for altering video and audio autoplay for all websites -->
    <string name="preference_browser_feature_autoplay">Vetëluaje</string>
    <!-- Preference for altering the camera access for all websites -->
    <string name="preference_phone_feature_camera">Kamerë</string>
    <!-- Preference for altering the microphone access for all websites -->
    <string name="preference_phone_feature_microphone">Mikrofon</string>
    <!-- Preference for altering the location access for all websites -->
    <string name="preference_phone_feature_location">Vendndodhje</string>
    <!-- Preference for altering the notification access for all websites -->
    <string name="preference_phone_feature_notification">Njoftim</string>
    <!-- Preference for altering the persistent storage access for all websites -->
    <string name="preference_phone_feature_persistent_storage">Depozitë e Qëndrueshme</string>
    <!-- Preference for altering the storage access setting for all websites -->
    <string name="preference_phone_feature_cross_origin_storage_access">Cookies nga sajti në sajt</string>
    <!-- Preference for altering the EME access for all websites -->
    <string name="preference_phone_feature_media_key_system_access">Lëndë nën DRM</string>
    <!-- Label that indicates that a permission must be asked always -->
    <string name="preference_option_phone_feature_ask_to_allow">Kërko të lejohet</string>
    <!-- Label that indicates that a permission must be blocked -->
    <string name="preference_option_phone_feature_blocked">E bllokuar</string>
    <!-- Label that indicates that a permission must be allowed -->
    <string name="preference_option_phone_feature_allowed">E lejuar</string>
    <!--Label that indicates a permission is by the Android OS-->
    <string name="phone_feature_blocked_by_android">E bllokuar nga Android</string>
    <!-- Preference for showing a list of websites that the default configurations won't apply to them -->
    <string name="preference_exceptions">Përjashtime</string>
    <!-- Summary of tracking protection preference if tracking protection is set to on -->
    <string name="tracking_protection_on">On</string>
    <!-- Summary of tracking protection preference if tracking protection is set to off -->
    <string name="tracking_protection_off">Off</string>
    <!-- Label for global setting that indicates that all video and audio autoplay is allowed -->
    <string name="preference_option_autoplay_allowed2">Lejo audio dhe video</string>
    <!-- Label for site specific setting that indicates that all video and audio autoplay is allowed -->
    <string name="quick_setting_option_autoplay_allowed">Lejo audio dhe video</string>
    <!-- Label that indicates that video and audio autoplay is only allowed over Wi-Fi -->
    <string name="preference_option_autoplay_allowed_wifi_only2">Blloko audio dhe video vetëm nga të dhëna rrjeti celular</string>
    <!-- Subtext that explains 'autoplay on Wi-Fi only' option -->
    <string name="preference_option_autoplay_allowed_wifi_subtext">Audio dhe video do të luhen nën Wi-Fi</string>
    <!-- Label for global setting that indicates that video autoplay is allowed, but audio autoplay is blocked -->
    <string name="preference_option_autoplay_block_audio2">Blloko vetëm audio</string>
    <!-- Label for site specific setting that indicates that video autoplay is allowed, but audio autoplay is blocked -->
    <string name="quick_setting_option_autoplay_block_audio">Blloko vetëm audio</string>
    <!-- Label for global setting that indicates that all video and audio autoplay is blocked -->
    <string name="preference_option_autoplay_blocked3">Blloko audio dhe video</string>
    <!-- Label for site specific setting that indicates that all video and audio autoplay is blocked -->
    <string name="quick_setting_option_autoplay_blocked">Blloko audio dhe video</string>
    <!-- Summary of delete browsing data on quit preference if it is set to on -->
    <string name="delete_browsing_data_quit_on">On</string>
    <!-- Summary of delete browsing data on quit preference if it is set to off -->
    <string name="delete_browsing_data_quit_off">Off</string>

    <!-- Summary of studies preference if it is set to on -->
    <string name="studies_on">On</string>
    <!-- Summary of studies data on quit preference if it is set to off -->
    <string name="studies_off">Off</string>

    <!-- Collections -->
    <!-- Collections header on home fragment -->
    <string name="collections_header">Koleksione</string>
    <!-- Content description (not visible, for screen readers etc.): Opens the collection menu when pressed -->
    <string name="collection_menu_button_content_description">Menu koleksionesh</string>
    <!-- Label to describe what collections are to a new user without any collections -->
    <string name="no_collections_description2">Koleksiononi gjërat që kanë rëndësi për ju.\nGruponi tok kërkime të ngjashme, sajte, dhe skeda, për përdorim më të shpejtë më pas.</string>
    <!-- Title for the "select tabs" step of the collection creator -->
    <string name="create_collection_select_tabs">Përzgjidhni Skeda</string>
    <!-- Title for the "select collection" step of the collection creator -->
    <string name="create_collection_select_collection">Përzgjidhni koleksion</string>
    <!-- Title for the "name collection" step of the collection creator -->
    <string name="create_collection_name_collection">Emër koleksioni</string>
    <!-- Button to add new collection for the "select collection" step of the collection creator -->
    <string name="create_collection_add_new_collection">Shtoni koleksion të ri</string>
    <!-- Button to select all tabs in the "select tabs" step of the collection creator -->
    <string name="create_collection_select_all">Përzgjidhi Krejt</string>
    <!-- Button to deselect all tabs in the "select tabs" step of the collection creator -->
    <string name="create_collection_deselect_all">Shpërzgjidhi Krejt</string>
    <!-- Text to prompt users to select the tabs to save in the "select tabs" step of the collection creator -->
    <string name="create_collection_save_to_collection_empty">Përzgjidhni skeda për ruajtje</string>
    <!-- Text to show users how many tabs they have selected in the "select tabs" step of the collection creator.
     %d is a placeholder for the number of tabs selected. -->
    <string name="create_collection_save_to_collection_tabs_selected">%d skeda të përzgjedhura</string>
    <!-- Text to show users they have one tab selected in the "select tabs" step of the collection creator.
    %d is a placeholder for the number of tabs selected. -->
    <string name="create_collection_save_to_collection_tab_selected">%d skedë e përzgjedhur</string>
    <!-- Text shown in snackbar when multiple tabs have been saved in a collection -->
    <string name="create_collection_tabs_saved">Skedat u ruajtën!</string>
    <!-- Text shown in snackbar when one or multiple tabs have been saved in a new collection -->
    <string name="create_collection_tabs_saved_new_collection">Koleksioni u ruajt!</string>
    <!-- Text shown in snackbar when one tab has been saved in a collection -->
    <string name="create_collection_tab_saved">Skeda u ruajt!</string>
    <!-- Content description (not visible, for screen readers etc.): button to close the collection creator -->
    <string name="create_collection_close">Mbylle</string>
    <!-- Button to save currently selected tabs in the "select tabs" step of the collection creator-->
    <string name="create_collection_save">Ruaje</string>

    <!-- Snackbar action to view the collection the user just created or updated -->
    <string name="create_collection_view">Shiheni</string>

    <!-- Text for the OK button from collection dialogs -->
    <string name="create_collection_positive">OK</string>
    <!-- Text for the cancel button from collection dialogs -->
    <string name="create_collection_negative">Anuloje</string>

    <!-- Default name for a new collection in "name new collection" step of the collection creator. %d is a placeholder for the number of collections-->
    <string name="create_collection_default_name">Koleksioni %d</string>

    <!-- Share -->
    <!-- Share screen header -->
    <string name="share_header_2">Ndajeni me të tjerë</string>
    <!-- Content description (not visible, for screen readers etc.):
        "Share" button. Opens the share menu when pressed. -->
    <string name="share_button_content_description">Ndajeni me të tjerë</string>
    <!-- Text for the Save to PDF feature in the share menu -->
    <string name="share_save_to_pdf">Ruaje si PDF</string>
    <!-- Text for error message when generating a PDF file Text for error message when generating a PDF file. -->
    <string name="unable_to_save_to_pdf_error">S’arrihet të prodhohet PDF</string>
    <!-- Sub-header in the dialog to share a link to another sync device -->
    <string name="share_device_subheader">Dërgojeni në pajisje</string>
    <!-- Sub-header in the dialog to share a link to an app from the full list -->
    <string name="share_link_all_apps_subheader">Krejt veprimet</string>
    <!-- Sub-header in the dialog to share a link to an app from the most-recent sorted list -->
    <string name="share_link_recent_apps_subheader">Përdorur së fundi</string>
    <!-- Text for the copy link action in the share screen. -->
    <string name="share_copy_link_to_clipboard">Kopjoje në të papastër</string>
    <!-- Toast shown after copying link to clipboard -->
    <string name="toast_copy_link_to_clipboard">U kopjua në të papastër</string>
    <!-- An option from the share dialog to sign into sync -->
    <string name="sync_sign_in">Për Njëkohësim, bëni hyrjen</string>
     <!-- An option from the three dot menu to sync and save data -->
    <string name="sync_menu_sync_and_save_data">Njëkohësoni dhe ruani të dhëna</string>
    <!-- An option from the share dialog to send link to all other sync devices -->
    <string name="sync_send_to_all">Dërgoje te krejt pajisjet</string>
    <!-- An option from the share dialog to reconnect to sync -->
    <string name="sync_reconnect">Rilidhu për Njëkohësim</string>
    <!-- Text displayed when sync is offline and cannot be accessed -->
    <string name="sync_offline">Jo në linjë</string>
    <!-- An option to connect additional devices -->
    <string name="sync_connect_device">Lidhni pajisje tjetër</string>
    <!-- The dialog text shown when additional devices are not available -->
    <string name="sync_connect_device_dialog">Për të dërguar një skedë, bëni hyrjen te Firefox-i të paktën në një pajisje tjetër.</string>
    <!-- Confirmation dialog button -->
    <string name="sync_confirmation_button">E mora vesh</string>
    <!-- Share error message -->
    <string name="share_error_snackbar">S’mund të ndahet me të tjerë te ky aplikacion</string>
    <!-- Add new device screen title -->
    <string name="sync_add_new_device_title">Dërgojeni në pajisje</string>
    <!-- Text for the warning message on the Add new device screen -->
    <string name="sync_add_new_device_message">Pa Pajisje të Lidhura</string>
    <!-- Text for the button to learn about sending tabs -->
    <string name="sync_add_new_device_learn_button">Mësoni Rreth Dërgimi Skedash…</string>
    <!-- Text for the button to connect another device -->
    <string name="sync_add_new_device_connect_button">Lidhni Tjetër Pajisje…</string>

    <!-- Notifications -->
    <!-- Text shown in the notification that pops up to remind the user that a private browsing session is active. -->
    <string name="notification_pbm_delete_text_2">Mbyllni skeda private</string>

    <!-- Name of the marketing notification channel. Displayed in the "App notifications" system settings for the app -->
    <string name="notification_marketing_channel_name">Marketing</string>
    <!-- Title shown in the notification that pops up to remind the user to set fenix as default browser.
    %1$s is a placeholder that will be replaced by the app name (Fenix). -->
    <string name="notification_default_browser_title">%1$s është i shpejtë dhe privat</string>
    <!-- Text shown in the notification that pops up to remind the user to set fenix as default browser.
    %1$s is a placeholder that will be replaced by the app name (Fenix). -->
    <string name="notification_default_browser_text">Bëjeni %1$s-in shfletuesin tuaj parazgjedhje</string>

    <!-- Title shown in the notification that pops up to re-engage the user -->
    <string name="notification_re_engagement_title">Provoni shfletimin privat</string>
    <!-- Text shown in the notification that pops up to re-engage the user.
    %1$s is a placeholder that will be replaced by the app name. -->
    <string name="notification_re_engagement_text">Shfletoni pa “cookies” të ruajtura ose historik te %1$s</string>

    <!-- Snackbar -->
    <!-- Text shown in snackbar when user deletes a collection -->
    <string name="snackbar_collection_deleted">Koleksioni u fshi</string>
    <!-- Text shown in snackbar when user renames a collection -->
    <string name="snackbar_collection_renamed">Koleksioni u rimeërtua</string>
    <!-- Text shown in snackbar when user closes a tab -->
    <string name="snackbar_tab_closed">Skeda u mbyll</string>
    <!-- Text shown in snackbar when user closes all tabs -->
    <string name="snackbar_tabs_closed">Skedat u mbyllën</string>
    <!-- Text shown in snackbar when user bookmarks a list of tabs -->
    <string name="snackbar_message_bookmarks_saved">Faqerojtësit u ruajtën! </string>
    <!-- Text shown in snackbar when user adds a site to shortcuts -->
    <string name="snackbar_added_to_shortcuts">U shtua te shkurtoret!</string>
    <!-- Text shown in snackbar when user closes a private tab -->
    <string name="snackbar_private_tab_closed">Skeda private u mbyll</string>
    <!-- Text shown in snackbar when user closes all private tabs -->
    <string name="snackbar_private_tabs_closed">Skedat private u mbyllën</string>
    <!-- Text shown in snackbar to undo deleting a tab, top site or collection -->
    <string name="snackbar_deleted_undo">ZHBËJE</string>
    <!-- Text shown in snackbar when user removes a top site -->
    <string name="snackbar_top_site_removed">Sajti u hoq</string>
    <!-- QR code scanner prompt which appears after scanning a code, but before navigating to it
        First parameter is the name of the app, second parameter is the URL or text scanned-->
    <string name="qr_scanner_confirmation_dialog_message">Lejojeni %1$s të hapë %2$s</string>
    <!-- QR code scanner prompt dialog positive option to allow navigation to scanned link -->
    <string name="qr_scanner_dialog_positive">LEJOJE</string>
    <!-- QR code scanner prompt dialog positive option to deny navigation to scanned link -->
    <string name="qr_scanner_dialog_negative">MOHOJE</string>
    <!-- QR code scanner prompt dialog error message shown when a hostname does not contain http or https. -->
    <string name="qr_scanner_dialog_invalid">Adresë Web jo e vlefshme.</string>
    <!-- QR code scanner prompt dialog positive option when there is an error -->
    <string name="qr_scanner_dialog_invalid_ok">OK</string>
    <!-- Tab collection deletion prompt dialog message. Placeholder will be replaced with the collection name -->
    <string name="tab_collection_dialog_message">Jeni i sigurt se doni të fshihet %1$s?</string>
    <!-- Collection and tab deletion prompt dialog message. This will show when the last tab from a collection is deleted -->
    <string name="delete_tab_and_collection_dialog_message">Fshirja e kësaj skede do të fshijë krejt koleksionin. Mund të krijoni koleksione të rinj në çfarëdo kohe.</string>
    <!-- Collection and tab deletion prompt dialog title. Placeholder will be replaced with the collection name. This will show when the last tab from a collection is deleted -->
    <string name="delete_tab_and_collection_dialog_title">Të fshihet %1$s?</string>
    <!-- Tab collection deletion prompt dialog option to delete the collection -->
    <string name="tab_collection_dialog_positive">Fshije</string>
    <!-- Text displayed in a notification when the user enters full screen mode -->
    <string name="full_screen_notification">Po hyhet në mënyrën “Sa krejt ekrani”</string>
    <!-- Message for copying the URL via long press on the toolbar -->
    <string name="url_copied">URL-ja u kopjua</string>
    <!-- Sample text for accessibility font size -->
    <string name="accessibility_text_size_sample_text_1">Ky është një shembull teksti. Gjendet këtu për të treguar se si do të duket teksti kur zmadhoni ose zvogëloni madhësinë përmes këtij rregullimi.</string>
    <!-- Summary for Accessibility Text Size Scaling Preference -->
    <string name="preference_accessibility_text_size_summary">Bëjeni tekstin në sajte më të madh ose më të vogël</string>
    <!-- Title for Accessibility Text Size Scaling Preference -->
    <string name="preference_accessibility_font_size_title">Madhësi Shkronjash</string>

    <!-- Title for Accessibility Text Automatic Size Scaling Preference -->
    <string name="preference_accessibility_auto_size_2">Përmasim automatik i shkronjave</string>
    <!-- Summary for Accessibility Text Automatic Size Scaling Preference -->
    <string name="preference_accessibility_auto_size_summary">Madhësia e shkronjave do të përputhet me rregullimet tuaja në Android. Që të administroni madhësi shkronjash prej këtu, çaktivizojeni.</string>

    <!-- Title for the Delete browsing data preference -->
    <string name="preferences_delete_browsing_data">Fshi të dhëna shfletimi</string>
    <!-- Title for the tabs item in Delete browsing data -->
    <string name="preferences_delete_browsing_data_tabs_title_2">Skeda të hapura</string>
    <!-- Subtitle for the tabs item in Delete browsing data, parameter will be replaced with the number of open tabs -->
    <string name="preferences_delete_browsing_data_tabs_subtitle">%d skeda</string>

    <!-- Title for the data and history items in Delete browsing data -->
    <string name="preferences_delete_browsing_data_browsing_data_title">Historik shfletimesh dhe të dhëna sajti</string>
    <!-- Subtitle for the data and history items in delete browsing data, parameter will be replaced with the
        number of history items the user has -->
    <string name="preferences_delete_browsing_data_browsing_data_subtitle">%d adresa</string>
    <!-- Title for the cookies item in Delete browsing data -->
    <string name="preferences_delete_browsing_data_cookies">&lt;em&gt;Cookies&lt;/em&gt;</string>
    <!-- Subtitle for the cookies item in Delete browsing data -->
    <string name="preferences_delete_browsing_data_cookies_subtitle">Do të bëhet dalja juaj nga shumica e sajteve</string>
    <!-- Title for the cached images and files item in Delete browsing data -->
    <string name="preferences_delete_browsing_data_cached_files">Figura dhe kartela të ruajtura në fshehtinë</string>
    <!-- Subtitle for the cached images and files item in Delete browsing data -->
    <string name="preferences_delete_browsing_data_cached_files_subtitle">Liron hapësirë depozitimi</string>
    <!-- Title for the site permissions item in Delete browsing data -->
    <string name="preferences_delete_browsing_data_site_permissions">Leje sajti</string>
    <!-- Title for the downloads item in Delete browsing data -->
    <string name="preferences_delete_browsing_data_downloads">Shkarkime</string>
    <!-- Text for the button to delete browsing data -->
    <string name="preferences_delete_browsing_data_button">Fshi të dhëna shfletimi</string>

    <!-- Title for the Delete browsing data on quit preference -->
    <string name="preferences_delete_browsing_data_on_quit">Fshi të dhëna shfletimi gjatë daljes</string>
    <!-- Summary for the Delete browsing data on quit preference. "Quit" translation should match delete_browsing_data_on_quit_action translation. -->
    <string name="preference_summary_delete_browsing_data_on_quit_2">Fshin automatikisht të dhënat e shfletimit, kur përzgjidhni \“Dil\” nga menuja kryesore</string>
    <!-- Action item in menu for the Delete browsing data on quit feature -->
    <string name="delete_browsing_data_on_quit_action">Dil</string>

    <!-- Title text of a delete browsing data dialog. -->
    <string name="delete_history_prompt_title">Interval kohor për t’u fshirë</string>
    <!-- Body text of a delete browsing data dialog. -->
    <string name="delete_history_prompt_body">Heq historikun (përfshi historik të njëkohësuar prej pajisjesh të tjera), cookie-t dhe të tjera të dhëna shfletimi.</string>
    <!-- Radio button in the delete browsing data dialog to delete history items for the last hour. -->
    <string name="delete_history_prompt_button_last_hour">Orën e fundit</string>
    <!-- Radio button in the delete browsing data dialog to delete history items for today and yesterday. -->
    <string name="delete_history_prompt_button_today_and_yesterday">Dje dhe sot</string>
    <!-- Radio button in the delete browsing data dialog to delete all history. -->
    <string name="delete_history_prompt_button_everything">Gjithçka</string>

    <!-- Dialog message to the user asking to delete browsing data. Parameter will be replaced by app name. -->
    <string name="delete_browsing_data_prompt_message_3">%s do të fshijë të dhënat e përzgjedhura të shfletimit.</string>
    <!-- Text for the cancel button for the data deletion dialog -->
    <string name="delete_browsing_data_prompt_cancel">Anuloje</string>
    <!-- Text for the allow button for the data deletion dialog -->
    <string name="delete_browsing_data_prompt_allow">Fshije</string>

    <!-- Text for the snackbar confirmation that the data was deleted -->
    <string name="preferences_delete_browsing_data_snackbar">Të dhënat e shfletimit u fshinë</string>
    <!-- Text for the snackbar to show the user that the deletion of browsing data is in progress -->
    <string name="deleting_browsing_data_in_progress">Po fshihen të dhëna shfletimi…</string>

    <!-- Dialog message to the user asking to delete all history items inside the opened group. Parameter will be replaced by a history group name. -->
    <string name="delete_all_history_group_prompt_message">Fshiji krejt sajtet te “%s”</string>
    <!-- Text for the cancel button for the history group deletion dialog -->
    <string name="delete_history_group_prompt_cancel">Anuloje</string>
    <!-- Text for the allow button for the history group dialog -->
    <string name="delete_history_group_prompt_allow">Fshije</string>
    <!-- Text for the snackbar confirmation that the history group was deleted -->
    <string name="delete_history_group_snackbar">Grupi u fshi</string>

    <!-- Onboarding -->
    <!-- Text for onboarding welcome header. -->
    <string name="onboarding_header_2">Mirë se vini në një internet më të mirë</string>
    <!-- Text for the onboarding welcome message. -->
    <string name="onboarding_message">Një shfletues i ndërtuar për njerëzit, jo për fitime.</string>
    <!-- Text for the Firefox account onboarding sign in card header. -->
    <string name="onboarding_account_sign_in_header">Vazhdoni atje ku e latë</string>
    <!-- Text for the button to learn more about signing in to your Firefox account. -->
    <string name="onboarding_manual_sign_in_description">Njëkohësoni skeda dhe fjalëkalime përmes pajisjesh, për ndërrim të pacen ekranesh.</string>
    <!-- Text for the button to manually sign into Firefox account. -->
    <string name="onboarding_firefox_account_sign_in">Hyni</string>
    <!-- text to display in the snackbar once account is signed-in -->
    <string name="onboarding_firefox_account_sync_is_on">Njëkohësimi është aktiv</string>
    <!-- Text for the tracking protection onboarding card header -->
    <string name="onboarding_tracking_protection_header">Mbrojtje privatësie, si parazgjedhje</string>
    <!-- Text for the tracking protection card description. -->
    <string name="onboarding_tracking_protection_description">Me Mbrojtj Tërësore Nga Cookie-t, për të ndalur gjurmuesit të përdorin “cookies” për t’ju ndjekur nëpër sajte.</string>
    <!-- text for tracking protection radio button option for standard level of blocking -->
    <string name="onboarding_tracking_protection_standard_button_2">Standarde (parazgjedhje)</string>
    <!-- text for standard blocking option button description -->
    <string name="onboarding_tracking_protection_standard_button_description_3">I baraspeshuar për privatësi dhe funksionim. Faqet do të ngarkohen normalisht.</string>
    <!-- text for tracking protection radio button option for strict level of blocking -->
    <string name="onboarding_tracking_protection_strict_option">Strikte</string>
    <!-- text for strict blocking option button description -->
    <string name="onboarding_tracking_protection_strict_button_description_3">Bllokon më shumë gjurmues, ndaj faqet ngarkohen më shpejt, por disa anë, pjesë e faqes, mund të mos punojnë.</string>
    <!-- text for the toolbar position card header  -->
    <string name="onboarding_toolbar_placement_header_1">Zgjidhni vendosjen e panelit tuaj</string>
    <!-- Text for the toolbar position card description -->
    <string name="onboarding_toolbar_placement_description">Mbajeni në fund, ose shpjereni në krye.</string>
    <!-- Text for the privacy notice onboarding card header -->
    <string name="onboarding_privacy_notice_header_1">Të dhënat tuaja i kontrolloni ju</string>
    <!-- Text for the privacy notice onboarding card description. -->
    <string name="onboarding_privacy_notice_description">Firefox-i ju lejon kontroll mbi ç’ndani me të tjerë në internet dhe ç’ndani me ne.</string>
    <!-- Text for the button to read the privacy notice -->
    <string name="onboarding_privacy_notice_read_button">Lexoni shënimin tonë mbi privatësinë</string>

    <!-- Text for the conclusion onboarding message -->
    <string name="onboarding_conclusion_header">Gati për të zbuluar një internet mahnitës?</string>
    <!-- text for the button to finish onboarding -->
    <string name="onboarding_finish">Nisni shfletimin</string>

    <!-- Onboarding theme -->
    <!-- text for the theme picker onboarding card header -->
    <string name="onboarding_theme_picker_header">Zgjidhni temën tuaj</string>
    <!-- text for the theme picker onboarding card description -->
    <string name="onboarding_theme_picker_description_2">Kurseni pak bateri dhe shikimin tuaj, me mënyrën e errët.</string>
    <!-- Automatic theme setting (will follow device setting) -->
    <string name="onboarding_theme_automatic_title">Vetvetiu</string>
    <!-- Summary of automatic theme setting (will follow device setting) -->
    <string name="onboarding_theme_automatic_summary">Përshtatet me rregullimet e pajisjes tuaj</string>
    <!-- Theme setting for dark mode -->
    <string name="onboarding_theme_dark_title">Temë e errët</string>
    <!-- Theme setting for light mode -->
    <string name="onboarding_theme_light_title">Temë e çelët</string>

    <!-- Text shown in snackbar when multiple tabs have been sent to device -->
    <string name="sync_sent_tabs_snackbar">Skedat u dërguan!</string>
    <!-- Text shown in snackbar when one tab has been sent to device  -->
    <string name="sync_sent_tab_snackbar">Skeda u dërgua!</string>
    <!-- Text shown in snackbar when sharing tabs failed  -->
    <string name="sync_sent_tab_error_snackbar">S’arrihet të dërgohet</string>

    <!-- Text shown in snackbar for the "retry" action that the user has after sharing tabs failed -->
    <string name="sync_sent_tab_error_snackbar_action">RIPROVONI</string>
    <!-- Title of QR Pairing Fragment -->
    <string name="sync_scan_code">Skanonin kodin</string>
    <!-- Instructions on how to access pairing -->
    <string name="sign_in_instructions"><![CDATA[Te kompjuteri juaj, hapni Firefox-in dhe kaloni te <b>https://firefox.com/pair</b>]]></string>
    <!-- Text shown for sign in pairing when ready -->
    <string name="sign_in_ready_for_scan">Gati për skanim</string>
    <!-- Text shown for settings option for sign with pairing -->
    <string name="sign_in_with_camera">Hyni me kamerën tuaj</string>
    <!-- Text shown for settings option for sign with email -->
    <string name="sign_in_with_email">Më mirë përdorni email</string>
    <!-- Text shown for settings option for create new account text.'Firefox' intentionally hardcoded here.-->
    <string name="sign_in_create_account_text"><![CDATA[Pa llogari? <u>Krijoni një të tillë</u> që të njëkohësoni Firefox-in mes pajisjesh.]]></string>
    <!-- Text shown in confirmation dialog to sign out of account. The first parameter is the name of the app (e.g. Firefox Preview) -->
    <string name="sign_out_confirmation_message_2">%s-i do të reshtë së njëkohësuari me llogarinë tuaj, por nuk do të fshihet ndonjë nga të dhënat e shfletimeve tuaja në këtë pajisje.</string>
    <!-- Option to continue signing out of account shown in confirmation dialog to sign out of account -->
    <string name="sign_out_disconnect">Shkëputu</string>
    <!-- Option to cancel signing out shown in confirmation dialog to sign out of account -->
    <string name="sign_out_cancel">Anuloje</string>

    <!-- Error message snackbar shown after the user tried to select a default folder which cannot be altered -->
    <string name="bookmark_cannot_edit_root">S’mund të përpunohen dosjet parazgjedhje</string>

    <!-- Enhanced Tracking Protection -->
    <!-- Link displayed in enhanced tracking protection panel to access tracking protection settings -->
    <string name="etp_settings">Rregullime për Mbrojtje</string>
    <!-- Preference title for enhanced tracking protection settings -->
    <string name="preference_enhanced_tracking_protection">Mbrojtje e Thelluar Nga Gjurmimi</string>
    <!-- Title for the description of enhanced tracking protection -->
    <string name="preference_enhanced_tracking_protection_explanation_title">Shfletoni pa qenë i ndjekur</string>
    <!-- Description of enhanced tracking protection. The first parameter is the name of the application (For example: Fenix) -->
    <string name="preference_enhanced_tracking_protection_explanation">Mbajini për vete të dhënat tuaja. %s ju mbron nga shumë prej gjurmuesve më të rëndomtë që ndjekin ç’bëni në internet.</string>
    <!-- Text displayed that links to website about enhanced tracking protection -->
    <string name="preference_enhanced_tracking_protection_explanation_learn_more">Mësoni më tepër</string>
    <!-- Preference for enhanced tracking protection for the standard protection settings -->
    <string name="preference_enhanced_tracking_protection_standard_default_1">Standarde (parazgjedhje)</string>
    <!-- Preference description for enhanced tracking protection for the standard protection settings -->
    <string name="preference_enhanced_tracking_protection_standard_description_4">I baraspeshuar për privatësi dhe funksionim. Faqet do të ngarkohen normalisht.</string>
    <!--  Accessibility text for the Standard protection information icon  -->
    <string name="preference_enhanced_tracking_protection_standard_info_button">Ç’bllokohet nga mbrojtje standarde kundër gjurmimit</string>
    <!-- Preference for enhanced tracking protection for the strict protection settings -->
    <string name="preference_enhanced_tracking_protection_strict">Strikte</string>
    <!-- Preference description for enhanced tracking protection for the strict protection settings -->
    <string name="preference_enhanced_tracking_protection_strict_description_3">Bllokon më shumë gjurmues, ndaj faqet ngarkohen më shpejt, por disa anë, pjesë e faqes, mund të mos punojnë.</string>
    <!--  Accessibility text for the Strict protection information icon  -->
    <string name="preference_enhanced_tracking_protection_strict_info_button">Ç’bllokohet nga mbrojtje strikte kundër gjurmimit</string>
    <!-- Preference for enhanced tracking protection for the custom protection settings -->
    <string name="preference_enhanced_tracking_protection_custom">Vetjake</string>
    <!-- Preference description for enhanced tracking protection for the strict protection settings -->
    <string name="preference_enhanced_tracking_protection_custom_description_2">Zgjidhni cilët gjurmues dhe programthe të bllokohen.</string>
    <!--  Accessibility text for the Strict protection information icon  -->
    <string name="preference_enhanced_tracking_protection_custom_info_button">Ç’bllokohet nga mbrojtje vetjake kundër gjurmimit</string>
    <!-- Header for categories that are being blocked by current Enhanced Tracking Protection settings -->
    <!-- Preference for enhanced tracking protection for the custom protection settings for cookies-->
    <string name="preference_enhanced_tracking_protection_custom_cookies">Cookies</string>
    <!-- Option for enhanced tracking protection for the custom protection settings for cookies-->
    <string name="preference_enhanced_tracking_protection_custom_cookies_1">Gjurmues nga sajte në sajte dhe mediash shoqërore</string>
    <!-- Option for enhanced tracking protection for the custom protection settings for cookies-->
    <string name="preference_enhanced_tracking_protection_custom_cookies_2">Cookies nga sajte të pavizituar</string>
    <!-- Option for enhanced tracking protection for the custom protection settings for cookies-->
    <string name="preference_enhanced_tracking_protection_custom_cookies_3">Krejt cookie-t nga palë të treta (mund të shkaktojë mosfunksionim të disa sajteve)</string>
    <!-- Option for enhanced tracking protection for the custom protection settings for cookies-->
    <string name="preference_enhanced_tracking_protection_custom_cookies_4">Krejt cookie-t (do të shkaktojë mosfunksionim sajtesh)</string>
    <!-- Option for enhanced tracking protection for the custom protection settings for cookies-->
    <string name="preference_enhanced_tracking_protection_custom_cookies_5">Izoloni cookies nga sajti në sajt</string>
    <!-- Preference for enhanced tracking protection for the custom protection settings for tracking content -->
    <string name="preference_enhanced_tracking_protection_custom_tracking_content">Lëndë gjurmimi</string>
    <!-- Option for enhanced tracking protection for the custom protection settings for tracking content-->
    <string name="preference_enhanced_tracking_protection_custom_tracking_content_1">Në krejt skedat</string>
    <!-- Option for enhanced tracking protection for the custom protection settings for tracking content-->
    <string name="preference_enhanced_tracking_protection_custom_tracking_content_2">Vetëm në skeda Private</string>
    <!-- Preference for enhanced tracking protection for the custom protection settings -->
    <string name="preference_enhanced_tracking_protection_custom_cryptominers">Nxjerrës kriptomonedhash</string>
    <!-- Preference for enhanced tracking protection for the custom protection settings -->
    <string name="preference_enhanced_tracking_protection_custom_fingerprinters">Krijues shenjash gishtash</string>
    <!-- Button label for navigating to the Enhanced Tracking Protection details -->
    <string name="enhanced_tracking_protection_details">Hollësi</string>
    <!-- Header for categories that are being being blocked by current Enhanced Tracking Protection settings -->
    <string name="enhanced_tracking_protection_blocked">Të bllokuara</string>
    <!-- Header for categories that are being not being blocked by current Enhanced Tracking Protection settings -->
    <string name="enhanced_tracking_protection_allowed">Të lejuara</string>
    <!-- Category of trackers (social media trackers) that can be blocked by Enhanced Tracking Protection -->
    <string name="etp_social_media_trackers_title">Gjurmues Prej Mediash Shoqërore</string>
    <!-- Description of social media trackers that can be blocked by Enhanced Tracking Protection -->
    <string name="etp_social_media_trackers_description">Kufizon aftësinë e rrjeteve shoqërorë të gjurmojnë nëpër internet veprimtarinë tuaj të shfletimit.</string>
    <!-- Category of trackers (cross-site tracking cookies) that can be blocked by Enhanced Tracking Protection -->
    <string name="etp_cookies_title">&lt;em&gt;Cookies&lt;/em&gt; Gjurmimi Nga Sajte Në Sajte</string>
    <!-- Category of trackers (cross-site tracking cookies) that can be blocked by Enhanced Tracking Protection -->
    <string name="etp_cookies_title_2">Cookies Nga Sajti Në Sajt</string>
    <!-- Description of cross-site tracking cookies that can be blocked by Enhanced Tracking Protection -->
    <string name="etp_cookies_description">Bllokon &lt;em&gt;cookies&lt;/em&gt; të cilat rrjete reklamash dhe shoqëri analizimesh i përdorin për të përpiluar të dhëna tuajat të shfletimit nëpër mjaft sajte.</string>
    <!-- Description of cross-site tracking cookies that can be blocked by Enhanced Tracking Protection -->
    <string name="etp_cookies_description_2">Mbrojtja Tërësore Nga Cookie-t i izolon “cookies” te sajti ku gjendeni, që gjurmuesit të mos i përdorin dot për t’ju ndjekur nga një sajt te tjetri.</string>
    <!-- Category of trackers (cryptominers) that can be blocked by Enhanced Tracking Protection -->
    <string name="etp_cryptominers_title">Nxjerrës kriptomonedhash</string>
    <!-- Description of cryptominers that can be blocked by Enhanced Tracking Protection -->
    <string name="etp_cryptominers_description">Parandalon hyrjen në pajisjen tuaj të programtheve dashakeqe për qëllime nxjerrje monedhe dixhitale.</string>
    <!-- Category of trackers (fingerprinters) that can be blocked by Enhanced Tracking Protection -->
    <string name="etp_fingerprinters_title">Krijues shenja gishtash</string>
    <!-- Description of fingerprinters that can be blocked by Enhanced Tracking Protection -->
    <string name="etp_fingerprinters_description">Ndal grumbullim të dhënash që lejojnë identifikim unik rreth pajisjes tuaj, që mund të përdoren për qëllime gjurmimi.</string>
    <!-- Category of trackers (tracking content) that can be blocked by Enhanced Tracking Protection -->
    <string name="etp_tracking_content_title">Lëndë Gjurmimi</string>
    <!-- Description of tracking content that can be blocked by Enhanced Tracking Protection -->
    <string name="etp_tracking_content_description">Ndal ngarkim reklamash, videosh dhe lënde tjetër të jashtme që përmban kod gjurmimi. Mund të prekë punimin e disa sajteve.</string>
    <!-- Enhanced Tracking Protection message that protection is currently on for this site -->
    <string name="etp_panel_on">Për këtë sajt, mbrojtjet janë ON</string>
    <!-- Enhanced Tracking Protection message that protection is currently off for this site -->
    <string name="etp_panel_off">Për këtë sajt, mbrojtjet janë OFF</string>
    <!-- Header for exceptions list for which sites enhanced tracking protection is always off -->
    <string name="enhanced_tracking_protection_exceptions">Mbrojtja e Thelluar Nga Gjurmimet është e çaktivizuar për këto sajte</string>
    <!-- Content description (not visible, for screen readers etc.): Navigate
    back from ETP details (Ex: Tracking content) -->
    <string name="etp_back_button_content_description">Shko mbrapsht</string>
    <!-- About page link text to open what's new link -->
    <string name="about_whats_new">Ç’ka të re në %s</string>

    <!-- Open source licenses page title
    The first parameter is the app name -->
    <string name="open_source_licenses_title">%s | Biblioteka OSS</string>

    <!-- Category of trackers (redirect trackers) that can be blocked by Enhanced Tracking Protection -->
    <string name="etp_redirect_trackers_title">Gjurmues Ridrejtimesh</string>
    <!-- Description of redirect tracker cookies that can be blocked by Enhanced Tracking Protection -->
    <string name="etp_redirect_trackers_description">Spastron cookies të depozituara nga ridrejtime për te sajte të njohur për gjurmim.</string>

    <!-- Description of the SmartBlock Enhanced Tracking Protection feature. The * symbol is intentionally hardcoded here,
         as we use it on the UI to indicate which trackers have been partially unblocked.  -->
    <string name="preference_etp_smartblock_description">Disa gjurmues të treguar më poshtë janë zhbllokuar pjesërisht në këtë faqe, ngaqë keni ndërvepruar me ta *.</string>
    <!-- Text displayed that links to website about enhanced tracking protection SmartBlock -->
    <string name="preference_etp_smartblock_learn_more">Mësoni më tepër</string>

    <!-- About page link text to open support link -->
    <string name="about_support">Asistencë</string>
    <!-- About page link text to list of past crashes (like about:crashes on desktop) -->
    <string name="about_crashes">Vithisje</string>
    <!-- About page link text to open privacy notice link -->
    <string name="about_privacy_notice">Shënim mbi privatësinë</string>
    <!-- About page link text to open know your rights link -->
    <string name="about_know_your_rights">Njihni të drejtat tuaja</string>
    <!-- About page link text to open licensing information link -->
    <string name="about_licensing_information">Të dhëna licencimi</string>

    <!-- About page link text to open a screen with libraries that are used -->
    <string name="about_other_open_source_libraries">Biblioteka që përdorim</string>

    <!-- Toast shown to the user when they are activating the secret dev menu
        The first parameter is number of long clicks left to enable the menu -->
    <string name="about_debug_menu_toast_progress">Menu diagnostikimesh: ende %1$d klikim(e) për aktivizim</string>
    <string name="about_debug_menu_toast_done">Menuja e diagnostikimeve u aktivizua</string>

    <!-- Browser long press popup menu -->
    <!-- Copy the current url -->
    <string name="browser_toolbar_long_press_popup_copy">Kopjoje</string>
    <!-- Paste & go the text in the clipboard. '&amp;' is replaced with the ampersand symbol: & -->
    <string name="browser_toolbar_long_press_popup_paste_and_go">Ngjite &amp; Shko</string>
    <!-- Paste the text in the clipboard -->
    <string name="browser_toolbar_long_press_popup_paste">Ngjite</string>
    <!-- Snackbar message shown after an URL has been copied to clipboard. -->
    <string name="browser_toolbar_url_copied_to_clipboard_snackbar">URL-ja u kopjua në të papastër</string>

    <!-- Title text for the Add To Homescreen dialog -->
    <string name="add_to_homescreen_title">Shtoje te skena e Kreut</string>
    <!-- Cancel button text for the Add to Homescreen dialog -->
    <string name="add_to_homescreen_cancel">Anuloje</string>
    <!-- Add button text for the Add to Homescreen dialog -->
    <string name="add_to_homescreen_add">Shtoje</string>
    <!-- Continue to website button text for the first-time Add to Homescreen dialog -->
    <string name="add_to_homescreen_continue">Vazhdoni te sajti</string>
    <!-- Placeholder text for the TextView in the Add to Homescreen dialog -->
    <string name="add_to_homescreen_text_placeholder">Emër shkurtoreje</string>

    <!-- Describes the add to homescreen functionality -->
    <string name="add_to_homescreen_description_2">Këtë sajt mund ta shtoni lehtë te skena Kreu e pajisjes tuaj, që ta hapni në çast dhe të shfletoni më shpejt, si të ish aplikacion.</string>

    <!-- Preference for managing the settings for logins and passwords in Fenix -->
    <string name="preferences_passwords_logins_and_passwords">Kredenciale hyrjesh dhe fjalëkalime</string>
    <!-- Preference for managing the saving of logins and passwords in Fenix -->
    <string name="preferences_passwords_save_logins">Ruaj kredenciale hyrjesh dhe fjalëkalime</string>
    <!-- Preference option for asking to save passwords in Fenix -->
    <string name="preferences_passwords_save_logins_ask_to_save">Pyet të ruhet a jo</string>
    <!-- Preference option for never saving passwords in Fenix -->
    <string name="preferences_passwords_save_logins_never_save">Mos e ruaj kurrë</string>

    <!-- Preference for autofilling saved logins in Firefox (in web content), %1$s will be replaced with the app name -->
    <string name="preferences_passwords_autofill2">Vetëplotësim te %1$s</string>
    <!-- Description for the preference for autofilling saved logins in Firefox (in web content), %1$s will be replaced with the app name -->
    <string name="preferences_passwords_autofill_description">Plotësoni dhe ruani emra përdoruesish dhe fjalëkalime në sajte, kur përdorni %1$s.</string>
    <!-- Preference for autofilling logins from Fenix in other apps (e.g. autofilling the Twitter app) -->
    <string name="preferences_android_autofill">Vetëplotësim në aplikacione të tjera</string>

    <!-- Description for the preference for autofilling logins from Fenix in other apps (e.g. autofilling the Twitter app) -->
    <string name="preferences_android_autofill_description">Plotësoni emra përdoruesish dhe fjalëkalime në aplikacione të tjera në pajisjen tuaj.</string>
    <!-- Preference option for adding a login -->
    <string name="preferences_logins_add_login">Shtoni kredenciale hyrjeje</string>

    <!-- Preference for syncing saved logins in Fenix -->
    <string name="preferences_passwords_sync_logins">Njëkohëso kredenciale hyrjeje</string>
    <!-- Preference for syncing saved logins in Fenix, when not signed in-->
    <string name="preferences_passwords_sync_logins_across_devices">Njëkohëso kredenciale hyrjesh nëpër pajisje</string>
    <!-- Preference to access list of saved logins -->
    <string name="preferences_passwords_saved_logins">Kredenciale hyrjesh të ruajtur</string>
    <!-- Description of empty list of saved passwords. Placeholder is replaced with app name.  -->
    <string name="preferences_passwords_saved_logins_description_empty_text">Këtu do të shfaqen kredencialet e hyrjeve që ruani ose njëkohësoni në %s.</string>
    <!-- Preference to access list of saved logins -->
    <string name="preferences_passwords_saved_logins_description_empty_learn_more_link">Mësoni më tepër mbi Sync-un.</string>
    <!-- Preference to access list of login exceptions that we never save logins for -->
    <string name="preferences_passwords_exceptions">Përjashtime</string>
    <!-- Empty description of list of login exceptions that we never save logins for -->
    <string name="preferences_passwords_exceptions_description_empty">Këtu do të shfaqen kredenciale hyrjesh dhe fjalëkalime që nuk janë ruajtur.</string>
    <!-- Description of list of login exceptions that we never save logins for -->
    <string name="preferences_passwords_exceptions_description">Për këto sajte s’do të ruhen kredenciale hyrjesh dhe fjalëkalime.</string>
    <!-- Text on button to remove all saved login exceptions -->
    <string name="preferences_passwords_exceptions_remove_all">Fshi krejt përjashtimet</string>
    <!-- Hint for search box in logins list -->
    <string name="preferences_passwords_saved_logins_search">Kërkoni te kredenciale hyrjesh</string>
    <!-- The header for the site that a login is for -->
    <string name="preferences_passwords_saved_logins_site">Sajt</string>
    <!-- The header for the username for a login -->
    <string name="preferences_passwords_saved_logins_username">Emër përdoruesi</string>
    <!-- The header for the password for a login -->
    <string name="preferences_passwords_saved_logins_password">Fjalëkalim</string>
    <!-- Shown in snackbar to tell user that the password has been copied -->
    <string name="logins_password_copied">Fjalëkalimi u kopjua në të papastërt</string>
    <!-- Shown in snackbar to tell user that the username has been copied -->
    <string name="logins_username_copied">Emri i përdoruesit u kopjua në të papastër</string>
    <!-- Content Description (for screenreaders etc) read for the button to copy a password in logins-->
    <string name="saved_logins_copy_password">Kopjoje fjalëkalimin</string>
    <!-- Content Description (for screenreaders etc) read for the button to clear a password while editing a login-->
    <string name="saved_logins_clear_password">Spastroje fjalëkalimin</string>
    <!-- Content Description (for screenreaders etc) read for the button to copy a username in logins -->
    <string name="saved_login_copy_username">Kopjo emër përdoruesi</string>
    <!-- Content Description (for screenreaders etc) read for the button to clear a username while editing a login -->
    <string name="saved_login_clear_username">Spastroje emrin e përdoruesit</string>
    <!-- Content Description (for screenreaders etc) read for the button to clear the hostname field while creating a login -->
    <string name="saved_login_clear_hostname">Spastroje strehëemrin</string>
    <!-- Content Description (for screenreaders etc) read for the button to open a site in logins -->
    <string name="saved_login_open_site">Hape sajtin në shfletues</string>
    <!-- Content Description (for screenreaders etc) read for the button to reveal a password in logins -->
    <string name="saved_login_reveal_password">Shfaqe fjalëkalimin</string>
    <!-- Content Description (for screenreaders etc) read for the button to hide a password in logins -->
    <string name="saved_login_hide_password">Fshihe fjalëkalimin</string>
    <!-- Message displayed in biometric prompt displayed for authentication before allowing users to view their logins -->
    <string name="logins_biometric_prompt_message">Që të shihni kredenciale tuajt hyrjesh të ruajtur, shkyçeni</string>
    <!-- Title of warning dialog if users have no device authentication set up -->
    <string name="logins_warning_dialog_title">Siguroni kredenciale hyrjesh dhe fjalëkalime tuajt</string>
    <!-- Message of warning dialog if users have no device authentication set up -->
    <string name="logins_warning_dialog_message">Ujdisni një rregullsi, PIN ose fjalëkalim kyçjeje pajisjeje për të mbrojtur nga hyrja në to kredencialet e hyrjes dhe fjalëkalimet tuaj të ruajtur, nëse pajisjen tuaj e ka dikush tjetër.</string>
    <!-- Negative button to ignore warning dialog if users have no device authentication set up -->
    <string name="logins_warning_dialog_later">Më vonë</string>
    <!-- Positive button to send users to set up a pin of warning dialog if users have no device authentication set up -->
    <string name="logins_warning_dialog_set_up_now">Ujdiseni tani</string>
    <!-- Title of PIN verification dialog to direct users to re-enter their device credentials to access their logins -->
    <string name="logins_biometric_prompt_message_pin">Shkyçni pajisjen tuaj</string>

    <!-- Title for Accessibility Force Enable Zoom Preference -->
    <string name="preference_accessibility_force_enable_zoom">Zoom në krejt sajtet</string>
    <!-- Summary for Accessibility Force Enable Zoom Preference -->
    <string name="preference_accessibility_force_enable_zoom_summary">Aktivizojeni që të lejoni pickim dhe zoom, edhe në sajte që e pengojnë këtë gjest.</string>

    <!-- Saved logins sorting strategy menu item -by name- (if selected, it will sort saved logins alphabetically) -->
    <string name="saved_logins_sort_strategy_alphabetically">Emrash (A-Z)</string>
    <!-- Saved logins sorting strategy menu item -by last used- (if selected, it will sort saved logins by last used) -->
    <string name="saved_logins_sort_strategy_last_used">Përdorur së fundi</string>
    <!-- Content description (not visible, for screen readers etc.): Sort saved logins dropdown menu chevron icon -->
    <string name="saved_logins_menu_dropdown_chevron_icon_content_description">Renditni menu kredencialesh</string>

    <!-- Autofill -->
    <!-- Preference and title for managing the autofill settings -->
    <string name="preferences_autofill">Vetëplotësime</string>
    <!-- Preference and title for managing the settings for addresses -->
    <string name="preferences_addresses">Adresa</string>
    <!-- Preference and title for managing the settings for credit cards -->
    <string name="preferences_credit_cards">Karta krediti</string>
    <!-- Preference for saving and autofilling credit cards -->
    <string name="preferences_credit_cards_save_and_autofill_cards">Ruaj dhe plotësoni vetvetiu të dhëna kartash</string>
    <!-- Preference summary for saving and autofilling credit card data -->
    <string name="preferences_credit_cards_save_and_autofill_cards_summary">Të dhënat janë të fshehtëzuara</string>
    <!-- Preference option for syncing credit cards across devices. This is displayed when the user is not signed into sync -->
    <string name="preferences_credit_cards_sync_cards_across_devices">Njëkohëso të dhëna kartash mes pajisjesh</string>
    <!-- Preference option for syncing credit cards across devices. This is displayed when the user is signed into sync -->
    <string name="preferences_credit_cards_sync_cards">Njëkohëso karta</string>
    <!-- Preference option for adding a credit card -->
    <string name="preferences_credit_cards_add_credit_card">Shtoni kartë krediti</string>
    <!-- Preference option for managing saved credit cards -->
    <string name="preferences_credit_cards_manage_saved_cards">Administroni karta të ruajtura</string>
    <!-- Preference option for adding an address -->
    <string name="preferences_addresses_add_address">Shtoni adresë</string>
    <!-- Preference option for managing saved addresses -->
    <string name="preferences_addresses_manage_addresses">Administroni adresa</string>
    <!-- Preference for saving and autofilling addresses -->
    <string name="preferences_addresses_save_and_autofill_addresses">Ruaj dhe vetëplotëso adresa</string>

    <!-- Preference summary for saving and autofilling address data -->
    <string name="preferences_addresses_save_and_autofill_addresses_summary">Përfshini hollësi të tilla si numra, email dhe adresa dërgimi</string>

    <!-- Title of the "Add card" screen -->
    <string name="credit_cards_add_card">Shtoni kartë</string>
    <!-- Title of the "Edit card" screen -->
    <string name="credit_cards_edit_card">Përpunoni kartën</string>
    <!-- The header for the card number of a credit card -->
    <string name="credit_cards_card_number">Numër Karte</string>
    <!-- The header for the expiration date of a credit card -->
    <string name="credit_cards_expiration_date">Datë Skadimi</string>
    <!-- The label for the expiration date month of a credit card to be used by a11y services-->
    <string name="credit_cards_expiration_date_month">Muaj Date Skadimi</string>
    <!-- The label for the expiration date year of a credit card to be used by a11y services-->
    <string name="credit_cards_expiration_date_year">Vit Date Skadimi</string>
    <!-- The header for the name on the credit card -->
    <string name="credit_cards_name_on_card">Emër në Kartë</string>
    <!-- The text for the "Delete card" menu item for deleting a credit card -->
    <string name="credit_cards_menu_delete_card">Fshije kartën</string>
    <!-- The text for the "Delete card" button for deleting a credit card -->
    <string name="credit_cards_delete_card_button">Fshije kartën</string>
    <!-- The text for the confirmation message of "Delete card" dialog -->
    <string name="credit_cards_delete_dialog_confirmation">Jeni i sigurt se doni të fshihet kjo kartë krediti?</string>
    <!-- The text for the positive button on "Delete card" dialog -->
    <string name="credit_cards_delete_dialog_button">Fshije</string>
    <!-- The title for the "Save" menu item for saving a credit card -->
    <string name="credit_cards_menu_save">Ruaje</string>
    <!-- The text for the "Save" button for saving a credit card -->
    <string name="credit_cards_save_button">Ruaje</string>
    <!-- The text for the "Cancel" button for cancelling adding, updating or deleting a credit card -->
    <string name="credit_cards_cancel_button">Anuloje</string>

    <!-- Title of the "Saved cards" screen -->
    <string name="credit_cards_saved_cards">Karta të ruajtura</string>
    <!-- Error message for credit card number validation -->
    <string name="credit_cards_number_validation_error_message">Ju lutemi, jepni një numër të vlefshëm karte krediti</string>

    <!-- Error message for credit card name on card validation -->
    <string name="credit_cards_name_on_card_validation_error_message">Ju lutemi, plotësojeni këtë fushë</string>
    <!-- Message displayed in biometric prompt displayed for authentication before allowing users to view their saved credit cards -->
    <string name="credit_cards_biometric_prompt_message">Që të shihni kartat tuaja të ruajtura, shkyçeni</string>
    <!-- Title of warning dialog if users have no device authentication set up -->
    <string name="credit_cards_warning_dialog_title">Siguroni kartat tuaja të kreditit</string>
    <!-- Message of warning dialog if users have no device authentication set up -->
    <string name="credit_cards_warning_dialog_message">Ujdisni një rregullsi, PIN ose fjalëkalim kyçjeje pajisjeje për të mbrojtur nga hyrja në to kartat tuaja kreditit të ruajturar, nëse pajisjen tuaj e ka dikush tjetër.</string>
    <!-- Positive button to send users to set up a pin of warning dialog if users have no device authentication set up -->
    <string name="credit_cards_warning_dialog_set_up_now">Ujdiseni tani</string>
    <!-- Negative button to ignore warning dialog if users have no device authentication set up -->
    <string name="credit_cards_warning_dialog_later">Më vonë</string>
    <!-- Title of PIN verification dialog to direct users to re-enter their device credentials to access their credit cards -->
    <string name="credit_cards_biometric_prompt_message_pin">Shkyçni pajisjen tuaj</string>
    <!-- Message displayed in biometric prompt for authentication, before allowing users to use their stored credit card information -->
    <string name="credit_cards_biometric_prompt_unlock_message">Që të përdorni të dhëna karte krediti të depozituara, shkyçeni</string>

    <!-- Title of the "Add address" screen -->
    <string name="addresses_add_address">Shtoni adresë</string>
    <!-- Title of the "Edit address" screen -->
    <string name="addresses_edit_address">Përpunoni adresë</string>
    <!-- Title of the "Manage addresses" screen -->
    <string name="addresses_manage_addresses">Administroni adresa</string>
    <!-- The header for the first name of an address -->
    <string name="addresses_first_name">Emër</string>
    <!-- The header for the middle name of an address -->
    <string name="addresses_middle_name">Emër i Mesit</string>
    <!-- The header for the last name of an address -->
    <string name="addresses_last_name">Mbiemër</string>
    <!-- The header for the street address of an address -->
    <string name="addresses_street_address">Rrugë</string>
    <!-- The header for the city of an address -->
    <string name="addresses_city">Qytet</string>
    <!-- The header for the subregion of an address when "state" should be used -->
    <string name="addresses_state">Shtet</string>
    <!-- The header for the subregion of an address when "province" should be used -->
    <string name="addresses_province">Provincë</string>
    <!-- The header for the zip code of an address -->
    <string name="addresses_zip">Kod Zip</string>
    <!-- The header for the country or region of an address -->
    <string name="addresses_country">Vend ose rajon</string>
    <!-- The header for the phone number of an address -->
    <string name="addresses_phone">Telefon</string>
    <!-- The header for the email of an address -->
    <string name="addresses_email">Email</string>
    <!-- The text for the "Save" button for saving an address -->
    <string name="addresses_save_button">Ruaje</string>
    <!-- The text for the "Cancel" button for cancelling adding, updating or deleting an address -->
    <string name="addresses_cancel_button">Anuloje</string>
    <!-- The text for the "Delete address" button for deleting an address -->
    <string name="addressess_delete_address_button">Përzgjidhni adresë</string>
    <!-- The title for the "Delete address" confirmation dialog -->
    <string name="addressess_confirm_dialog_message">Jeni i sigurt se doni të fshihet kjo adresë?</string>
    <!-- The text for the positive button on "Delete address" dialog -->
    <string name="addressess_confirm_dialog_ok_button">Fshije</string>
    <!-- The text for the negative button on "Delete address" dialog -->
    <string name="addressess_confirm_dialog_cancel_button">Anuloje</string>
    <!-- The text for the "Save address" menu item for saving an address -->
    <string name="address_menu_save_address">Ruaje adresën</string>
    <!-- The text for the "Delete address" menu item for deleting an address -->
    <string name="address_menu_delete_address">Fshije adresën</string>

    <!-- Title of the Add search engine screen -->
    <string name="search_engine_add_custom_search_engine_title">Shtoni motor kërkimesh</string>
    <!-- Title of the Edit search engine screen -->
    <string name="search_engine_edit_custom_search_engine_title">Përpunoni motor kërkimesh</string>
    <!-- Content description (not visible, for screen readers etc.): Title for the button to add a search engine in the action bar -->
    <string name="search_engine_add_button_content_description">Shtoje</string>
    <!-- Content description (not visible, for screen readers etc.): Title for the button to save a search engine in the action bar -->
    <string name="search_engine_add_custom_search_engine_edit_button_content_description">Ruaje</string>
    <!-- Text for the menu button to edit a search engine -->
    <string name="search_engine_edit">Përpunoni</string>
    <!-- Text for the menu button to delete a search engine -->
    <string name="search_engine_delete">Fshije</string>

    <!-- Text for the button to create a custom search engine on the Add search engine screen -->
    <string name="search_add_custom_engine_label_other">Tjetër</string>
    <!-- Placeholder text shown in the Search Engine Name TextField before a user enters text -->
    <string name="search_add_custom_engine_name_hint">Emër</string>
    <!-- Placeholder text shown in the Search String TextField before a user enters text -->
    <string name="search_add_custom_engine_search_string_hint">Varg kërkimi për t’u përdorur</string>
    <!-- Description text for the Search String TextField. The %s is part of the string -->
    <string formatted="false" name="search_add_custom_engine_search_string_example">Zëvendësoni kërkesën me “%s”. Shembull:\nhttps://www.google.com/search?q=%s</string>

    <!-- Accessibility description for the form in which details about the custom search engine are entered -->
    <string name="search_add_custom_engine_form_description">Hollësi motori vetjak kërkimesh</string>

    <!-- Text shown when a user leaves the name field empty -->
    <string name="search_add_custom_engine_error_empty_name">Jepni emër motori kërkimesh</string>
    <!-- Text shown when a user leaves the search string field empty -->
    <string name="search_add_custom_engine_error_empty_search_string">Jepni varg kërkimi</string>
    <!-- Text shown when a user leaves out the required template string -->
    <string name="search_add_custom_engine_error_missing_template">Kontrolloni që vargu i kërkimit të përputhet me formatin Shembull</string>
    <!-- Text shown when we aren't able to validate the custom search query. The first parameter is the url of the custom search engine -->
    <string name="search_add_custom_engine_error_cannot_reach">Gabim në lidhjen me “%s”</string>
    <!-- Text shown when a user creates a new search engine -->
    <string name="search_add_custom_engine_success_message">U krijua %s</string>
    <!-- Text shown when a user successfully edits a custom search engine -->
    <string name="search_edit_custom_engine_success_message">U ruajt %s</string>
    <!-- Text shown when a user successfully deletes a custom search engine -->
    <string name="search_delete_search_engine_success_message">U fshi %s</string>

    <!-- Heading for the instructions to allow a permission -->
    <string name="phone_feature_blocked_intro">Që ta lejoni:</string>
    <!-- First step for the allowing a permission -->
    <string name="phone_feature_blocked_step_settings">1. Shkoni te Android Settings</string>
    <!-- Second step for the allowing a permission -->
    <string name="phone_feature_blocked_step_permissions"><![CDATA[2. Prekni <b>Permissions</b>]]></string>
    <!-- Third step for the allowing a permission (Fore example: Camera) -->
    <string name="phone_feature_blocked_step_feature"><![CDATA[3. Kalojeni <b>%1$s</b> si ON]]></string>

    <!-- Label that indicates a site is using a secure connection -->
    <string name="quick_settings_sheet_secure_connection_2">Lidhja është e sigurt</string>
    <!-- Label that indicates a site is using a insecure connection -->
    <string name="quick_settings_sheet_insecure_connection_2">Lidhja s’është e sigurt</string>
    <!-- Label to clear site data -->
    <string name="clear_site_data">Spastro cookie-t dhe të dhëna sajti</string>
    <!-- Confirmation message for a dialog confirming if the user wants to delete all data for current site -->
    <string name="confirm_clear_site_data"><![CDATA[Jeni i sigurt se doni të spastrohen krejt cookie-t dhe të dhënat për sajtin <b>%s</b>?]]></string>
    <!-- Confirmation message for a dialog confirming if the user wants to delete all the permissions for all sites-->
    <string name="confirm_clear_permissions_on_all_sites">Jeni i sigurt se doni të spastrohen krejt lejet në krejt sajtet?</string>
    <!-- Confirmation message for a dialog confirming if the user wants to delete all the permissions for a site-->
    <string name="confirm_clear_permissions_site">Jeni i sigurt se doni të spastrohen krejt lejet për këtë sajt?</string>
    <!-- Confirmation message for a dialog confirming if the user wants to set default value a permission for a site-->
    <string name="confirm_clear_permission_site">Jeni i sigurt se doni të spastrohet kjo leje për këtë sajt?</string>
    <!-- label shown when there are not site exceptions to show in the site exception settings -->
    <string name="no_site_exceptions">Pa përjashtime sajti</string>
    <!-- Bookmark deletion confirmation -->
    <string name="bookmark_deletion_confirmation">Jeni i sigurt se doni të fshihet ky faqerojtës?</string>
    <!-- Browser menu button that adds a shortcut to the home fragment -->
    <string name="browser_menu_add_to_shortcuts">Shtoje te shkurtore</string>
    <!-- Browser menu button that removes a shortcut from the home fragment -->
    <string name="browser_menu_remove_from_shortcuts">Hiqe prej shkurtoresh</string>
    <!-- text shown before the issuer name to indicate who its verified by, parameter is the name of
     the certificate authority that verified the ticket-->
    <string name="certificate_info_verified_by">Verifikuar Nga: %1$s</string>
    <!-- Login overflow menu delete button -->
    <string name="login_menu_delete_button">Fshije</string>
    <!-- Login overflow menu edit button -->
    <string name="login_menu_edit_button">Përpunoni</string>
    <!-- Message in delete confirmation dialog for logins -->
    <string name="login_deletion_confirmation">Jeni i sigurt se doni të fshihen këto kredenciale hyrjeje?</string>
    <!-- Positive action of a dialog asking to delete  -->
    <string name="dialog_delete_positive">Fshije</string>
    <!-- Negative action of a dialog asking to delete login -->
    <string name="dialog_delete_negative">Anuloje</string>
    <!--  The saved login options menu description. -->
    <string name="login_options_menu">Mundësi hyrjesh</string>
    <!--  The editable text field for a login's web address. -->
    <string name="saved_login_hostname_description">Fusha e përpunueshme e teksteve për adresën web të kredencialeve të hyrjes.</string>
    <!--  The editable text field for a login's username. -->
    <string name="saved_login_username_description">Fusha e përpunueshme e teksteve për emrin e përdoruesit të kredencialeve të hyrjes.</string>
    <!--  The editable text field for a login's password. -->
    <string name="saved_login_password_description">Fusha e përpunueshme e teksteve për fjalëkalimin e kredencialeve të hyrjes.</string>
    <!--  The button description to save changes to an edited login. -->
    <string name="save_changes_to_login">Ruani ndryshimet te kredenciale hyrjesh.</string>
    <!--  The page title for editing a saved login. -->
    <string name="edit">Përpunoni</string>
    <!--  The page title for adding new login. -->
    <string name="add_login">Shtoni kredenciale hyrjeje të re</string>
    <!--  The error message in add/edit login view when password field is blank. -->
    <string name="saved_login_password_required">Lypset fjalëkalim</string>

    <!--  The error message in add login view when username field is blank. -->
    <string name="saved_login_username_required">Emri i përdoruesit është i domosdoshëm</string>
    <!--  The error message in add login view when hostname field is blank. -->
    <string name="saved_login_hostname_required" tools:ignore="UnusedResources">Strehëemri është i domosdoshëm</string>
    <!-- Voice search button content description  -->
    <string name="voice_search_content_description">Kërkim zanor</string>
    <!-- Voice search prompt description displayed after the user presses the voice search button -->
    <string name="voice_search_explainer">Flisni</string>

    <!--  The error message in edit login view when a duplicate username exists. -->
    <string name="saved_login_duplicate">Ka tashmë një palë kredenciale me këtë emër përdoruesi</string>

    <!-- This is the hint text that is shown inline on the hostname field of the create new login page. 'https://www.example.com' intentionally hardcoded here -->
    <string name="add_login_hostname_hint_text">https://www.example.com</string>
    <!-- This is an error message shown below the hostname field of the add login page when a hostname does not contain http or https. -->
    <string name="add_login_hostname_invalid_text_3">Adresa Web duhet të përmbajë &quot;https://&quot; ose &quot;http://&quot;</string>

    <!-- This is an error message shown below the hostname field of the add login page when a hostname is invalid. -->
    <string name="add_login_hostname_invalid_text_2">Lypset strehëemër i vlefshëm</string>

    <!-- Synced Tabs -->
    <!-- Text displayed to ask user to connect another device as no devices found with account -->
    <string name="synced_tabs_connect_another_device">Lidhni pajisje tjetër.</string>
    <!-- Text displayed asking user to re-authenticate -->
    <string name="synced_tabs_reauth">Ju lutemi, ribëni mirëfilltësimin.</string>
    <!-- Text displayed when user has disabled tab syncing in Firefox Sync Account -->
    <string name="synced_tabs_enable_tab_syncing">Ju lutemi, aktivizoni njëkohësim skedash.</string>
    <!-- Text displayed when user has no tabs that have been synced -->
    <string name="synced_tabs_no_tabs">S’keni ndonjë skedë të hapur te Firefox-i në pajisje tuajat të tjera.</string>
    <!-- Text displayed in the synced tabs screen when a user is not signed in to Firefox Sync describing Synced Tabs -->
    <string name="synced_tabs_sign_in_message">Shihni një listë skedash nga pajisje tuajat të tjera.</string>
    <!-- Text displayed on a button in the synced tabs screen to link users to sign in when a user is not signed in to Firefox Sync -->
    <string name="synced_tabs_sign_in_button">Për njëkohësim, bëni hyrjen</string>

    <!-- The text displayed when a synced device has no tabs to show in the list of Synced Tabs. -->
    <string name="synced_tabs_no_open_tabs">S’ka skeda të hapura</string>

    <!-- Content description for expanding a group of synced tabs. -->
    <string name="synced_tabs_expand_group">Zgjeroje grupin e skedave të njëkohësuara</string>
    <!-- Content description for collapsing a group of synced tabs. -->
    <string name="synced_tabs_collapse_group">Tkurre grupin e skedave të njëkohësuara</string>

    <!-- Top Sites -->
    <!-- Title text displayed in the dialog when shortcuts limit is reached. -->
    <string name="shortcut_max_limit_title">U mbërrit në kufi shkurtoresh</string>
    <!-- Content description text displayed in the dialog when shortcut limit is reached. -->
    <string name="shortcut_max_limit_content">Që të shtoni një shkurtore të re, hiqni një të tillë. Prekeni dhe mbajeni të shtypur sajtin dhe përzgjidhni Hiqe.</string>
    <!-- Confirmation dialog button text when top sites limit is reached. -->
    <string name="top_sites_max_limit_confirmation_button">OK, e mora vesh</string>

    <!-- Label for the preference to show the shortcuts for the most visited top sites on the homepage -->
    <string name="top_sites_toggle_top_recent_sites_4">Shkurtore</string>
	<!-- Title text displayed in the rename top site dialog. -->
	<string name="top_sites_rename_dialog_title">Emër</string>
    <!-- Hint for renaming title of a shortcut -->
    <string name="shortcut_name_hint">Emër shkurtoreje</string>
	<!-- Button caption to confirm the renaming of the top site. -->
	<string name="top_sites_rename_dialog_ok">OK</string>
	<!-- Dialog button text for canceling the rename top site prompt. -->
	<string name="top_sites_rename_dialog_cancel">Anuloje</string>

    <!-- Text for the menu button to open the homepage settings. -->
    <string name="top_sites_menu_settings">Rregullime</string>
    <!-- Text for the menu button to navigate to sponsors and privacy support articles. '&amp;' is replaced with the ampersand symbol: & -->
    <string name="top_sites_menu_sponsor_privacy">Sponsorët tanë &amp; privatësia jonë</string>
    <!-- Label text displayed for a sponsored top site. -->
    <string name="top_sites_sponsored_label">I sponsorizuar</string>

    <!-- Inactive tabs in the tabs tray -->
    <!-- Title text displayed in the tabs tray when a tab has been unused for 14 days. -->
    <string name="inactive_tabs_title">Skeda jo aktive</string>
    <!-- Content description for closing all inactive tabs -->
    <string name="inactive_tabs_delete_all">Mbylli krejt skedat jo aktive</string>

    <!-- Content description for expanding the inactive tabs section. -->
    <string name="inactive_tabs_expand_content_description">Zgjero skeda joaktive</string>
    <!-- Content description for collapsing the inactive tabs section. -->
    <string name="inactive_tabs_collapse_content_description">Tkurr skeda joaktive</string>

    <!-- Inactive tabs auto-close message in the tabs tray -->
    <!-- The header text of the auto-close message when the user is asked if they want to turn on the auto-closing of inactive tabs. -->
    <string name="inactive_tabs_auto_close_message_header" tools:ignore="UnusedResources">Të vetëmbyllen pas një muaji?</string>
    <!-- A description below the header to notify the user what the inactive tabs auto-close feature is. -->
    <string name="inactive_tabs_auto_close_message_description" tools:ignore="UnusedResources">Firefox-i mund të mbyllë skedat që s’i keni parë gjatë muajit të kaluar.</string>
    <!-- A call to action below the description to allow the user to turn on the auto closing of inactive tabs. -->
    <string name="inactive_tabs_auto_close_message_action" tools:ignore="UnusedResources">AKTIVIZONI VETËMBYLLJEN</string>
    <!-- Text for the snackbar to confirm auto-close is enabled for inactive tabs -->
    <string name="inactive_tabs_auto_close_message_snackbar">Vetëmbyllje e aktivizuar</string>

    <!-- Awesome bar suggestion's headers -->
    <!-- Search suggestions title for Firefox Suggest. -->
    <string name="firefox_suggest_header">Firefox-i Sugjeron</string>

    <!-- Title for search suggestions when Google is the default search suggestion engine. -->
    <string name="google_search_engine_suggestion_header">Kërkim me Google</string>
    <!-- Title for search suggestions when the default search suggestion engine is anything other than Google. The first parameter is default search engine name. -->
    <string name="other_default_search_engine_suggestion_header">Kërkim me %s</string>

    <!-- Default browser experiment -->
    <string name="default_browser_experiment_card_text">Caktoni lidhje prej sajtesh, email-esh dhe mesazhezh për hapje të automatizuar në Firefox.</string>

    <!-- Content description for close button in collection placeholder. -->
    <string name="remove_home_collection_placeholder_content_description">Hiqe</string>

    <!-- Content description radio buttons with a link to more information -->
    <string name="radio_preference_info_content_description">Klikoni për më tepër hollësi</string>

    <!-- Content description for the action bar "up" button -->
    <string name="action_bar_up_description">Lëvizni për sipër</string>

    <!-- Content description for privacy content close button -->
    <string name="privacy_content_close_button_content_description">Mbylle</string>

    <!-- Pocket recommended stories -->
    <!-- Header text for a section on the home screen. -->
    <string name="pocket_stories_header_1">Histori që të vënë në mendim</string>
    <!-- Header text for a section on the home screen. -->
    <string name="pocket_stories_categories_header">Histori sipas subjektit</string>
    <!-- Text of a button allowing users to access an external url for more Pocket recommendations. -->
    <string name="pocket_stories_placeholder_text">Zbuloni më tepër</string>
    <!-- Title of an app feature. Smaller than a heading.-->
    <string moz:removedIn="108" name="pocket_stories_feature_title" tools:ignore="UnusedResources">Bazuar në Pocket.</string>
    <!-- Title of an app feature. Smaller than a heading. The first parameter is product name Pocket -->
    <string name="pocket_stories_feature_title_2">Mundësuar nga %s.</string>
    <!-- Caption for describing a certain feature. The placeholder is for a clickable text (eg: Learn more) which will load an url in a new tab when clicked.  -->
    <string name="pocket_stories_feature_caption">Pjesë e Familjes Firefox. %s</string>
    <!-- Clickable text for opening an external link for more information about Pocket. -->
    <string name="pocket_stories_feature_learn_more">Mësoni më tepër</string>

    <!-- Text indicating that the Pocket story that also displays this text is a sponsored story by other 3rd party entity. -->
    <string name="pocket_stories_sponsor_indication">E sponsorizuar</string>

    <!-- Snackbar message for enrolling in a Nimbus experiment from the secret settings when Studies preference is Off.-->
    <string name="experiments_snackbar">Që të dërgohen të dhëna, aktivizoni telemetrinë.</string>
    <!-- Snackbar button text to navigate to telemetry settings.-->
    <string name="experiments_snackbar_button">Kalo te rregullimet</string>

    <!-- Accessibility services actions labels. These will be appended to accessibility actions like "Double tap to.." but not by or applications but by services like Talkback. -->
    <!-- Action label for elements that can be collapsed if interacting with them. Talkback will append this to say "Double tap to collapse". -->
    <string name="a11y_action_label_collapse">tkurre</string>
    <!-- Action label for elements that can be expanded if interacting with them. Talkback will append this to say "Double tap to expand". -->
    <string name="a11y_action_label_expand">zgjeroje</string>
    <!-- Action label for links to a website containing documentation about a wallpaper collection. Talkback will append this to say "Double tap to open link to learn more about this collection". -->
    <string name="a11y_action_label_wallpaper_collection_learn_more">që të mësoni më tepër mbi këtë koleksion, hapni lidhjen</string>
    <!-- Action label for links that point to an article. Talkback will append this to say "Double tap to read the article". -->
    <string name="a11y_action_label_read_article">lexoni artikullin</string>
</resources><|MERGE_RESOLUTION|>--- conflicted
+++ resolved
@@ -343,8 +343,6 @@
     <!-- Summary for the preference for rejecting all cookies whenever possible. -->
     <string name="reduce_cookie_banner_summary">Firefox-i provon automatikisht të hedhë tej kërkesa për “cookie” nga banderola cookie-shbanners. Nëse s’ka mundësi hedhjeje tej, Firefox-i mund të pranojë krejt cookie-t, për të hequr qafe banderolën.</string>
 
-<<<<<<< HEAD
-=======
     <!-- Text for indicating cookie banner handling is off this site, this is shown as part of the protections panel with the tracking protection toggle -->
     <string name="reduce_cookie_banner_off_for_site">Çaktivizuar për këtë sajt</string>
     <!-- Text for indicating cookie banner handling is on this site, this is shown as part of the protections panel with the tracking protection toggle -->
@@ -359,7 +357,6 @@
     <!-- Long text for a detail explanation indicating what will happen if cookie banner handling is on for a site, this is shown as part of the cookie banner panel in the toolbar. The first and second parameter are the application name -->
     <string name="reduce_cookie_banner_details_panel_description_on_for_site">%1$s-i mund të provojë të hedhë tej automatikisht kërkesa për “cookie”. Nëse s’ka mundësi hedhjeje tej, %2$s-i mund të pranojë krejt cookie-t, për të hequr qafe banderolën.</string>
 
->>>>>>> 8f4899e3
     <!-- Description of the preference to enable "HTTPS-Only" mode. -->
     <string name="preferences_https_only_summary">Përpiqet automatikisht të lidhet me sajtet duke përdorur protokollin HTTPS të fshehtëzimit, për më tepër siguri.</string>
     <!-- Summary of tracking protection preference if tracking protection is set to on -->
