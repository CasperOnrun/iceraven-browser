--- conflicted
+++ resolved
@@ -233,11 +233,8 @@
     <string name="search_suggestions_onboarding_do_not_allow_button">Non permitas</string>
     <!-- Search suggestion onboarding hint title text -->
     <string name="search_suggestions_onboarding_title">Boles ammustrare cussìgios de chirca in is sessiones privadas?</string>
-<<<<<<< HEAD
-=======
     <!-- Search suggestion onboarding hint description text, first parameter is the name of the app defined in app_name (for example: Fenix)-->
     <string name="search_suggestions_onboarding_text">%s at a cumpartzire totu su chi iscrias in sa barra de indiritzu cun su motore de chirca predefinidu.</string>
->>>>>>> b668769e
     <!-- Search engine suggestion title text. The first parameter is the name of the suggested engine-->
     <string name="search_engine_suggestions_title">Chirca %s</string>
     <!-- Search engine suggestion description text -->
@@ -307,13 +304,10 @@
     <string name="preferences_category_select_default_search_engine">Seletziona·nde unu</string>
     <!-- Preference for settings related to managing search shortcuts for the quick search menu -->
     <string name="preferences_manage_search_shortcuts">Gesti is curtzadòrgios de chirca</string>
-<<<<<<< HEAD
-=======
     <!-- Summary for preference for settings related to managing search shortcuts for the quick search menu -->
     <string name="preferences_manage_search_shortcuts_summary">Modìfica is motores visìbiles in su menù de chirca</string>
     <!-- Preference category for settings related to managing search shortcuts for the quick search menu -->
     <string name="preferences_category_engines_in_search_menu">Motores visìbiles in su menù de chirca</string>
->>>>>>> b668769e
     <!-- Preference for settings related to changing the default search engine -->
     <string name="preferences_default_search_engine">Motore de chirca predefinidu</string>
     <!-- Preference for settings related to Search -->
@@ -648,8 +642,6 @@
     <!-- Dialog button text for canceling open all tabs -->
     <string name="open_all_warning_cancel">Annulla</string>
 
-<<<<<<< HEAD
-=======
     <!-- Text to show users they have one page in the history group section of the History fragment.
     %d is a placeholder for the number of pages in the group. -->
     <string name="history_search_group_site_1">%d pàgina</string>
@@ -657,7 +649,6 @@
     %d is a placeholder for the number of pages in the group. -->
     <string name="history_search_group_sites_1">%d pàginas</string>
 
->>>>>>> b668769e
     <!-- Option in library for Recently Closed Tabs -->
     <string name="library_recently_closed_tabs">Ischedas serradas de reghente</string>
     <!-- Option in library to open Recently Closed Tabs page -->
