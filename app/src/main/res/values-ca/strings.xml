--- conflicted
+++ resolved
@@ -65,7 +65,7 @@
     <string name="recently_saved_show_all_content_description">Mostra el botó de totes les adreces d’interès desades</string>
 
     <!-- About content. The first parameter is the name of the application. (For example: Fenix) -->
-    <string name="about_content">El %1$s està creat per @fork-maintainers.</string>
+    <string name="about_content">El %1$s està creat per Mozilla.</string>
 
     <!-- Private Browsing -->
     <!-- Title for private session option -->
@@ -108,12 +108,6 @@
     <string name="tab_tray_close_tabs_banner_negative_button_text">Descarta</string>
 
     <!-- Text for the banner message to tell users about our inactive tabs feature. -->
-<<<<<<< HEAD
-    <string name="tab_tray_inactive_onboarding_message" tools:ignore="UnusedResources">Aquí s’hi mouen les pestanyes que no heu vist des de fa dues setmanes.</string>
-
-    <!-- Text for the action link to go to Settings for inactive tabs. -->
-    <string name="tab_tray_inactive_onboarding_button_text" tools:ignore="UnusedResources">Desactiva-ho als paràmetres</string>
-=======
     <string name="tab_tray_inactive_onboarding_message">Aquí s’hi mouen les pestanyes que no heu vist des de fa dues setmanes.</string>
 
     <!-- Text for the action link to go to Settings for inactive tabs. -->
@@ -133,7 +127,6 @@
     <!-- Text for turn on auto close tabs button in the auto-close dialog of the inactive tabs. -->
     <string name="tab_tray_inactive_turn_on_auto_close_button_2">Activa el tancament automàtic</string>
 
->>>>>>> 5a685e67
 
     <!-- Home screen icons - Long press shortcuts -->
     <!-- Shortcut action to open new tab -->
@@ -723,11 +716,7 @@
     <!-- Title of preference that allows a user to specify the auto-close settings for open tabs -->
     <string name="preference_auto_close_tabs" tools:ignore="UnusedResources">Tanca automàticament les pestanyes obertes</string>
 
-<<<<<<< HEAD
-    <!-- Start on Home -->
-=======
     <!-- Opening screen -->
->>>>>>> 5a685e67
     <!-- Title of a preference that allows a user to indicate after a specified amount of time when the app should start on the home screen -->
     <string moz:removedIn="94" name="preferences_start_on_home" tools:ignore="UnusedResources">Comença a la pantalla d’inici</string>
     <!-- Title of a preference that allows a user to choose what screen to show after opening the app -->
@@ -805,11 +794,7 @@
     <!-- Text shown in the menu to view recently closed tabs -->
     <string name="tab_tray_menu_recently_closed">Pestanyes tancades recentment</string>
     <!-- Text shown in the tabs tray inactive tabs section -->
-<<<<<<< HEAD
-    <string name="tab_tray_inactive_recently_closed">Tancades recentment</string>
-=======
     <string name="tab_tray_inactive_recently_closed" tools:ignore="UnusedResources">Tancades recentment</string>
->>>>>>> 5a685e67
     <!-- Text shown in the menu to view account settings -->
     <string name="tab_tray_menu_account_settings">Paràmetres del compte</string>
     <!-- Text shown in the menu to view tab settings -->
@@ -1908,19 +1893,11 @@
 
     <!-- Label that indicates a site is using a secure connection -->
     <string name="quick_settings_sheet_secure_connection_2">La connexió és segura</string>
-<<<<<<< HEAD
     <!-- Label that indicates a site is using a insecure connection -->
     <string name="quick_settings_sheet_insecure_connection_2">La connexió no és segura</string>
     <!-- Label that indicates a site is using a secure connection -->
     <string moz:removedIn="94" name="quick_settings_sheet_secure_connection" tools:ignore="UnusedResources">Connexió segura</string>
     <!-- Label that indicates a site is using a insecure connection -->
-=======
-    <!-- Label that indicates a site is using a insecure connection -->
-    <string name="quick_settings_sheet_insecure_connection_2">La connexió no és segura</string>
-    <!-- Label that indicates a site is using a secure connection -->
-    <string moz:removedIn="94" name="quick_settings_sheet_secure_connection" tools:ignore="UnusedResources">Connexió segura</string>
-    <!-- Label that indicates a site is using a insecure connection -->
->>>>>>> 5a685e67
     <string moz:removedIn="94" name="quick_settings_sheet_insecure_connection" tools:ignore="UnusedResources">Connexió insegura</string>
     <!-- Confirmation message for a dialog confirming if the user wants to delete all the permissions for all sites-->
     <string name="confirm_clear_permissions_on_all_sites">Segur que voleu esborrar tots els permisos de tots els llocs?</string>
@@ -2013,15 +1990,10 @@
     <!-- Confirmation dialog button text when top sites limit is reached. -->
     <string name="top_sites_max_limit_confirmation_button">Entesos</string>
 
-<<<<<<< HEAD
-    <!-- Label for the show most visited top sites preference -->
-    <string name="top_sites_toggle_top_frecent_sites_2">Mostra els llocs principals més visitats</string>
-=======
     <!-- Label for the preference to show the most visited top sites on the homepage -->
     <string name="top_sites_toggle_top_recent_sites_3">Llocs principals més visitats</string>
     <!-- Label for the show most visited top sites preference -->
     <string moz:removedIn="94" name="top_sites_toggle_top_frecent_sites_2" tools:ignore="UnusedResources">Mostra els llocs principals més visitats</string>
->>>>>>> 5a685e67
     <!-- Label for the show most visited sites preference -->
     <string moz:removedIn="93" name="top_sites_toggle_top_frecent_sites" tools:ignore="UnusedResources">Mostra els llocs més visitats</string>
 
@@ -2040,19 +2012,11 @@
     <!-- Content description for closing all inactive tabs -->
     <string name="inactive_tabs_delete_all">Tanca totes les pestanyes inactives</string>
     <!-- A description below the section of "inactive" tabs to notify the user when those tabs will be closed, if appropriate. See strings inactive_tabs_30_days and inactive_tabs_7_days for placeholders options. -->
-<<<<<<< HEAD
-    <string name="inactive_tabs_description">Les pestanyes estaran disponibles aquí durant %s. Passat aquest temps, es tancaran automàticament.</string>
-    <!-- The amount of time until a tab in the "inactive" section of the tabs tray will be closed. See string inactive_tabs_description as well -->
-    <string name="inactive_tabs_30_days">30 dies</string>
-    <!-- The amount of time until a tab in the "inactive" section of the tabs tray will be closed. See string inactive_tabs_description as well -->
-    <string name="inactive_tabs_7_days">1 setmana</string>
-=======
     <string moz:removedIn="95" name="inactive_tabs_description" tools:ignore="UnusedResources">Les pestanyes estaran disponibles aquí durant %s. Passat aquest temps, es tancaran automàticament.</string>
     <!-- The amount of time until a tab in the "inactive" section of the tabs tray will be closed. See string inactive_tabs_description as well -->
     <string moz:removedIn="95" name="inactive_tabs_30_days" tools:ignore="UnusedResources">30 dies</string>
     <!-- The amount of time until a tab in the "inactive" section of the tabs tray will be closed. See string inactive_tabs_description as well -->
     <string moz:removedIn="95" name="inactive_tabs_7_days" tools:ignore="UnusedResources">1 setmana</string>
->>>>>>> 5a685e67
 
     <!-- Inactive tabs auto-close message in the tabs tray -->
     <!-- The header text of the auto-close message when the user is asked if they want to turn on the auto-closing of inactive tabs. -->
@@ -2062,23 +2026,6 @@
     <!-- A call to action below the description to allow the user to turn on the auto closing of inactive tabs. -->
     <string name="inactive_tabs_auto_close_message_action" tools:ignore="UnusedResources">ACTIVA EL TANCAMENT AUTOMÀTIC</string>
 
-<<<<<<< HEAD
-    <!-- Inactive tabs survey -->
-    <!-- Header text for the inactive tabs survey asking for feedback to improve the inactive tabs feature. -->
-    <string name="inactive_tabs_survey_header" tools:ignore="UnusedResources">Ajudeu-nos a millorar</string>
-    <!-- Content text for the inactive tabs survey asking the primary survey feedback question. -->
-    <string name="inactive_tabs_survey_content" tools:ignore="UnusedResources">Per què heu desactivat les pestanyes inactives?</string>
-    <!-- One of the feedback option that can be selected as a responses to the inactive tabs survey question. -->
-    <string name="inactive_tabs_survey_not_interested_option" tools:ignore="UnusedResources">No m’interessa la funció</string>
-    <!-- One of the feedback option that can be selected as a responses to the inactive tabs survey question. -->
-    <string name="inactive_tabs_survey_time_too_long_option" tools:ignore="UnusedResources">El temps que cal per passar-les a inactives és massa llarg</string>
-    <!-- One of the feedback option that can be selected as a responses to the inactive tabs survey question. -->
-    <string name="inactive_tabs_survey_time_too_short_option" tools:ignore="UnusedResources">El temps que cal per passar-les a inactives és massa curt</string>
-    <!-- Confirmation button text to submit the feedback for the inactive tabs survey. -->
-    <string name="inactive_tabs_survey_send_button" tools:ignore="UnusedResources">Envia</string>
-    <!-- Content description for inactive tabs survey close button -->
-    <string name="inactive_tabs_survey_close_button_content_description" tools:ignore="UnusedResources">Tanca</string>
-=======
     <!-- Text for the snackbar to confirm auto-close is enabled for inactive tabs -->
     <string name="inactive_tabs_auto_close_message_snackbar">Tancament automàtic activat</string>
 
@@ -2107,7 +2054,6 @@
     <string name="inactive_tabs_survey_send_button">Envia</string>
     <!-- Content description for inactive tabs survey close button -->
     <string name="inactive_tabs_survey_close_button_content_description">Tanca</string>
->>>>>>> 5a685e67
 
     <!-- Default browser experiment -->
     <string name="default_browser_experiment_card_text">Feu que els enllaços dels llocs web, del correu electrònic i dels missatges s’obrin automàticament en el Firefox.</string>
