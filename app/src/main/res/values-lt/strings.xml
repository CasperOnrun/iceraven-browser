<?xml version="1.0" encoding="utf-8"?>
<resources xmlns:tools="http://schemas.android.com/tools" xmlns:moz="http://mozac.org/tools">
    <!-- App name for private browsing mode. The first parameter is the name of the app defined in app_name (for example: Fenix)-->
    <string name="app_name_private_5">Privačioji „%s“</string>
    <!-- App name for private browsing mode. The first parameter is the name of the app defined in app_name (for example: Fenix)-->
    <string name="app_name_private_4">„%s“ (privačioji)</string>

    <!-- Home Fragment -->
    <!-- Content description (not visible, for screen readers etc.): "Three dot" menu button. -->
    <string name="content_description_menu">Daugiau parinkčių</string>
    <!-- Content description (not visible, for screen readers etc.): "Private Browsing" menu button. -->
    <string name="content_description_private_browsing_button">Įjungti privatųjį naršymą</string>
    <!-- Content description (not visible, for screen readers etc.): "Private Browsing" menu button. -->
    <string name="content_description_disable_private_browsing_button">Išjungti privatųjį naršymą</string>
    <!-- Placeholder text shown in the search bar before a user enters text -->
    <string name="search_hint">Ieškokite arba įveskite adresą</string>

    <!-- No Open Tabs Message Description -->
    <string name="no_open_tabs_description">Čia bus rodomos jūsų atvertos kortelės.</string>

    <!-- No Private Tabs Message Description -->
    <string name="no_private_tabs_description">Čia bus rodomos jūsų privačiosios kortelės.</string>

    <!-- Message announced to the user when tab tray is selected with 1 tab -->
    <string name="open_tab_tray_single">1 atverta kortelė. Bakstelėkite, norėdami pereiti tarp kortelių.</string>
    <!-- Message announced to the user when tab tray is selected with 0 or 2+ tabs -->
    <string moz:removedIn="95" name="open_tab_tray_plural" tools:ignore="UnusedResources">%1$s atvertos kortelės. Bakstelėkite, norėdami pereiti tarp kortelių.</string>

    <!-- Tab tray multi select title in app bar. The first parameter is the number of tabs selected -->
    <string name="tab_tray_multi_select_title">Pasirinkta %1$d</string>
    <!-- Label of button in create collection dialog for creating a new collection  -->
    <string name="tab_tray_add_new_collection">Pridėti naują rinkinį</string>
    <!-- Label of editable text in create collection dialog for naming a new collection  -->
    <string name="tab_tray_add_new_collection_name">Pavadinimas</string>
    <!-- Label of button in save to collection dialog for selecting a current collection  -->
    <string name="tab_tray_select_collection">Pasirinkite rinkinį</string>
    <!-- Content description for close button while in multiselect mode in tab tray -->
    <string name="tab_tray_close_multiselect_content_description">Išeiti iš daugelio pasirinkimų veiksenos</string>
    <!-- Content description for save to collection button while in multiselect mode in tab tray -->
    <string name="tab_tray_collection_button_multiselect_content_description">Įtraukti pažymėtas korteles į rinkinį</string>
    <!-- Content description for checkmark while tab is selected while in multiselect mode in tab tray. The first parameter is the title of the tab selected -->
    <string name="tab_tray_item_selected_multiselect_content_description">Pažymėta %1$s</string>
    <!-- Content description when tab is unselected while in multiselect mode in tab tray. The first parameter is the title of the tab unselected -->
    <string name="tab_tray_item_unselected_multiselect_content_description">Atžymėta %1$s</string>
    <!-- Content description announcement when exiting multiselect mode in tab tray -->
    <string name="tab_tray_exit_multiselect_content_description">Išeita iš daugelio pasirinkimų veiksenos</string>
    <!-- Content description announcement when entering multiselect mode in tab tray -->
    <string name="tab_tray_enter_multiselect_content_description">Įjungta daugelio pasirinkimų veiksena, pažymėtos kortelės bus įtrauktos į rinkinį</string>
    <!-- Content description on checkmark while tab is selected in multiselect mode in tab tray -->
    <string name="tab_tray_multiselect_selected_content_description">Pažymėta</string>

    <!-- Home - Recently saved bookmarks -->
    <!-- Title for the home screen section with recently saved bookmarks. -->
    <string moz:removedIn="94" name="recently_saved_bookmarks" tools:ignore="UnusedResources">Paskiausiai įtraukta</string>
    <!-- Title for the home screen section with recently saved bookmarks. -->
    <string moz:removedIn="94" name="recently_bookmarked" tools:ignore="UnusedResources">Paskiausi adresyno įrašai</string>
    <!-- Title for the home screen section with recently saved bookmarks. -->
    <string name="recent_bookmarks_title">Paskiausi adresyno įrašai</string>
    <!-- Content description for the recently saved bookmarks section on the home screen. -->
    <string name="recently_saved_bookmarks_content_description">Paskiausiai įtraukti adresyno įrašai</string>
    <!-- Title for the button which navigates the user to show all of their saved bookmarks. -->
    <string name="recently_saved_show_all">Rodyti viską</string>
    <!-- Content description for the button which navigates the user to show all of their saved bookmarks. -->
    <string name="recently_saved_show_all_content_description">Visų įtrauktų adresyno įrašų rodymo mygtukas</string>

    <!-- About content. The first parameter is the name of the application. (For example: Fenix) -->
    <string name="about_content">„%1$s“ kūrėjai yra „@fork-maintainers“.</string>

    <!-- Private Browsing -->
    <!-- Title for private session option -->
    <string name="private_browsing_title">Esate privačiojo naršymo seanse</string>
    <!-- Explanation for private browsing displayed to users on home view when they first enable private mode
        The first parameter is the name of the app defined in app_name (for example: Fenix) -->
    <string name="private_browsing_placeholder_description_2">„%1$s“ išvalo jūsų paieškos ir naršymo žurnalą iš privačiųjų kortelių kai jas užveriate, arba išjungiate programą. Nors tai ir nesuteikia jums anonimiškumo internete, taip lengviau galite išlaikyti savo privatumą nuo kitų šį įrenginį naudojančių asmenų.</string>
    <string name="private_browsing_common_myths">Dažni mitai apie privatųjį naršymą</string>
    <!-- Delete session button to erase your history in a private session -->
    <string name="private_browsing_delete_session">Ištrinti seansą</string>

    <!-- Private mode shortcut "contextual feature recommendation" (CFR) -->
    <!-- Text for the main message -->
    <string name="cfr_message">Pridėję leistuką galėsite atverti privačias korteles iš pradžios ekrano.</string>
    <!-- Text for the positive button -->
    <string name="cfr_pos_button_text">Pridėti leistuką</string>

    <!-- Text for the negative button -->
    <string name="cfr_neg_button_text">Ačiū, ne</string>

    <!-- Open in App "contextual feature recommendation" (CFR) -->
    <!-- Text for the info message. 'Firefox' intentionally hardcoded here.-->
    <string name="open_in_app_cfr_info_message">Galite leisti „Firefox“ automatiškai atverti saitus iš kitų programų.</string>
    <!-- Text for the positive action button -->
    <string name="open_in_app_cfr_positive_button_text">Eiti į nustatymus</string>
    <!-- Text for the negative action button -->
    <string name="open_in_app_cfr_negative_button_text">Paslėpti</string>

    <!-- Text for the info dialog when camera permissions have been denied but user tries to access a camera feature. -->
    <string name="camera_permissions_needed_message">Reikia kameros prieigos. Eikite į „Android“ nustatymus, bakstelėkite „leidimus“, tada bakstelėkite „leisti“.</string>
    <!-- Text for the positive action button to go to Android Settings to grant permissions. -->
    <string name="camera_permissions_needed_positive_button_text">Eiti į nustatymus</string>
    <!-- Text for the negative action button to dismiss the dialog. -->
    <string name="camera_permissions_needed_negative_button_text">Paslėpti</string>

    <!-- Text for the banner message to tell users about our auto close feature. -->
    <string name="tab_tray_close_tabs_banner_message">Galite nustatyti, kad atvertos kortelės automatiškai užsivertų, jei nebuvo peržiūrėtos per paskutinę dieną, savaitę, ar mėnesį.</string>
    <!-- Text for the positive action button to go to Settings for auto close tabs. -->
    <string name="tab_tray_close_tabs_banner_positive_button_text">Peržiūrėti nustatymus</string>
    <!-- Text for the negative action button to dismiss the Close Tabs Banner. -->
    <string name="tab_tray_close_tabs_banner_negative_button_text">Paslėpti</string>

    <!-- Text for the banner message to tell users about our inactive tabs feature. -->
    <string name="tab_tray_inactive_onboarding_message">Čia perkeliamos paskutines dvi savaites nenaudotos kortelės.</string>
    <!-- Text for the action link to go to Settings for inactive tabs. -->
    <string name="tab_tray_inactive_onboarding_button_text">Išjunkite nustatymuose</string>

    <!-- Text for title for the auto-close dialog of the inactive tabs. -->
    <string name="tab_tray_inactive_auto_close_title">Užverti automatiškai po mėnesio?</string>
    <!-- Text for the body for the auto-close dialog of the inactive tabs. -->
    <string name="tab_tray_inactive_auto_close_body">„Firefox“ gali užverti korteles, kuriomis paskutinį mėnesį nesinaudojote.</string>
    <!-- Content description for close button in the auto-close dialog of the inactive tabs. -->
    <string name="tab_tray_inactive_auto_close_button_content_description">Užverti</string>
    <!-- Text for turn on auto close tabs button in the auto-close dialog of the inactive tabs. -->
    <string name="tab_tray_inactive_turn_on_auto_close_button">Įjungti automatinį užvėrimą</string>

    <!-- Home screen icons - Long press shortcuts -->
    <!-- Shortcut action to open new tab -->
    <string name="home_screen_shortcut_open_new_tab_2">Nauja kortelė</string>
    <!-- Shortcut action to open new private tab -->
    <string name="home_screen_shortcut_open_new_private_tab_2">Nauja privačioji kortelė</string>

    <!-- Heading for the Top Sites block -->
    <string moz:removedIn="95" name="home_screen_top_sites_heading" tools:ignore="UnusedResources">Lankomiausios svetainės</string>

    <!-- Recent Tabs -->
    <!-- Header text for jumping back into the recent tab in the home screen -->
    <string name="recent_tabs_header">Sugrįžkite</string>
    <!-- Button text for showing all the tabs in the tabs tray -->
    <string name="recent_tabs_show_all">Rodyti viską</string>

<<<<<<< HEAD
    <!-- History Metadata -->
    <!-- Header text for a section on the home screen that displays grouped highlights from the
         user's browsing history, such as topics they have researched or explored on the web -->
    <string name="history_metadata_header">Ankstesni tyrinėjimai</string>
=======
    <!-- Content description for the button which navigates the user to show all recent tabs in the tabs tray. -->
    <string name="recent_tabs_show_all_content_description">Mygtukas visų paskiausių kortelių rodymui</string>

    <!-- Title for showing a group item in the 'Jump back in' section of the new tab
        The first parameter is the search term that the user used. (for example: your search for "cat")-->
    <string name="recent_tabs_search_term">Jūsų paieška „%1$s“</string>
    <!-- Text for the number of tabs in a group in the 'Jump back in' section of the new tab
        The first parameter is the count for number of sites in the group.  This number will always be more than one. -->
    <string name="recent_tabs_search_term_count">Svetainės: %1$s</string>

    <!-- History Metadata -->
    <!-- Header text for a section on the home screen that displays grouped highlights from the
         user's browsing history, such as topics they have researched or explored on the web -->
    <string moz:removedIn="94" name="history_metadata_header" tools:ignore="UnusedResources">Ankstesni tyrinėjimai</string>

    <!-- Header text for a section on the home screen that displays grouped highlights from the
         user's browsing history, such as topics they have researched or explored on the web -->
    <string moz:removedIn="94" name="history_metadata_header_2" tools:ignore="UnusedResources">Paskiausiai lankyta</string>
    <!-- Header text for a section on the home screen that displays grouped highlights from the
         user's browsing history, such as topics they have researched or explored on the web -->
    <string name="history_metadata_header_3">Paskiausios paieškos</string>
    <!-- Text for the menu button to remove a grouped highlight from the user's browsing history
         in the Recently visited section -->
    <string name="recently_visited_menu_item_remove">Pašalinti</string>
    <!-- Content description for the button which navigates the user to show all of their history. -->
    <string name="past_explorations_show_all_content_description">Rodyti visų ankstesnių tyrinėjimų mygtuką</string>
>>>>>>> cb5708f8

    <!-- Browser Fragment -->
    <!-- Content description (not visible, for screen readers etc.): Navigate to open tabs -->
    <string name="browser_tabs_button">Atvertos kortelės</string>
    <!-- Content description (not visible, for screen readers etc.): Navigate backward (browsing history) -->
    <string name="browser_menu_back">Atgal</string>
    <!-- Content description (not visible, for screen readers etc.): Navigate forward (browsing history) -->
    <string name="browser_menu_forward">Pirmyn</string>
    <!-- Content description (not visible, for screen readers etc.): Refresh current website -->
    <string name="browser_menu_refresh">Atsiųsti iš naujo</string>
    <!-- Content description (not visible, for screen readers etc.): Stop loading current website -->
    <string name="browser_menu_stop">Stabdyti</string>
    <!-- Content description (not visible, for screen readers etc.): Bookmark the current page -->
    <string moz:removedIn="95" name="browser_menu_bookmark" tools:ignore="UnusedResources">Įtraukti į adresyną</string>
    <!-- Content description (not visible, for screen readers etc.): Un-bookmark the current page -->
    <string name="browser_menu_edit_bookmark">Redaguoti adresyno įrašą</string>
    <!-- Browser menu button that opens the addon manager -->
    <string name="browser_menu_add_ons">Priedai</string>
    <!-- Browser menu button that opens the addon extensions manager -->
    <string name="browser_menu_extensions">Priedai</string>
    <!-- Text displayed when there are no add-ons to be shown -->
    <string name="no_add_ons">Čia nėra jokių priedų</string>
    <!-- Browser menu button that sends a user to help articles -->
    <string name="browser_menu_help">Žinynas</string>
    <!-- Browser menu button that sends a to a the what's new article -->
    <string name="browser_menu_whats_new">Kas naujo</string>
    <!-- Browser menu button that opens the settings menu -->
    <string name="browser_menu_settings">Nuostatos</string>
    <!-- Browser menu button that opens a user's library -->
    <string name="browser_menu_library">Archyvas</string>
    <!-- Browser menu toggle that requests a desktop site -->
    <string name="browser_menu_desktop_site">Komp. svetainė</string>
    <!-- Browser menu toggle that adds a shortcut to the site on the device home screen. -->
    <string name="browser_menu_add_to_homescreen">Įtraukti į pradžios ekraną</string>
    <!-- Browser menu toggle that installs a Progressive Web App shortcut to the site on the device home screen. -->
    <string name="browser_menu_install_on_homescreen">Įdiegti</string>
    <!-- Menu option on the toolbar that takes you to synced tabs page-->
    <string name="synced_tabs">Sinchronizuotos kortelės</string>
    <!-- Content description (not visible, for screen readers etc.) for the Resync tabs button -->
    <string name="resync_button_content_description">Sinchronizuoti iš naujo</string>
    <!-- Browser menu button that opens the find in page menu -->
    <string name="browser_menu_find_in_page">Rasti tinklalapyje</string>
    <!-- Browser menu button that creates a private tab -->
    <string name="browser_menu_private_tab">Privačioji kortelė</string>

    <!-- Browser menu button that saves the current tab to a collection -->
    <string name="browser_menu_save_to_collection_2">Įtraukti į rinkinį</string>
    <!-- Browser menu button that open a share menu to share the current site -->
    <string name="browser_menu_share">Dalintis</string>
    <!-- Share menu title, displayed when a user is sharing their current site -->
    <string name="menu_share_with">Dalintis su…</string>
    <!-- Browser menu button shown in custom tabs that opens the current tab in Fenix
        The first parameter is the name of the app defined in app_name (for example: Fenix) -->
    <string name="browser_menu_open_in_fenix">Atverti naudojant „%1$s“</string>
    <!-- Browser menu text shown in custom tabs to indicate this is a Fenix tab
        The first parameter is the name of the app defined in app_name (for example: Fenix) -->
    <string name="browser_menu_powered_by">Veikia su „%1$s“</string>
    <!-- Browser menu text shown in custom tabs to indicate this is a Fenix tab
        The first parameter is the name of the app defined in app_name (for example: Fenix) -->
    <string name="browser_menu_powered_by2">Veikia su „%1$s“</string>
    <!-- Browser menu button to put the current page in reader mode -->
    <string name="browser_menu_read">Skaitymo rodinys</string>
    <!-- Browser menu button content description to close reader mode and return the user to the regular browser -->
    <string name="browser_menu_read_close">Išjungti skaitymo rodinį</string>
    <!-- Browser menu button to open the current page in an external app -->
    <string name="browser_menu_open_app_link">Atverti programoje</string>
    <!-- Browser menu button to configure reader mode appearance e.g. the used font type and size -->
    <string name="browser_menu_read_appearance">Išvaizda</string>

    <!-- Browser menu button to show reader view appearance controls e.g. the used font type and size -->
    <string name="browser_menu_customize_reader_view">Tinkinti skaitymo rodinį</string>
    <!-- Browser menu label for adding a bookmark -->
    <string name="browser_menu_add">Įtraukti</string>
    <!-- Browser menu label for editing a bookmark -->
    <string name="browser_menu_edit">Keisti</string>

    <!-- Browser menu button that opens the Customize menu -->
    <string name="browser_menu_customize_home">Tvarkyti pradžią</string>
    <!-- Button shown on the home page that opens the Customize home settings -->
    <string name="browser_menu_customize_home_1">Tvarkyti pradžios tinklalapį</string>
    <!-- Browser Toolbar -->
    <!-- Content description for the Home screen button on the browser toolbar -->
    <string name="browser_toolbar_home">Pradžios ekranas</string>

    <!-- Error message to show when the user tries to access a scheme not
        handled by the app (Ex: blob, tel etc) -->
    <string name="unknown_scheme_error_message">Nepavyko prisijungti. Neatpažįstama URL schema.</string>

    <!-- Locale Settings Fragment -->
    <!-- Content description for tick mark on selected language -->
    <string name="a11y_selected_locale_content_description">Pasirinkta kalba</string>
    <!-- Content description for search icon -->
    <string name="a11y_search_icon_content_description">Paieška</string>
    <!-- Text for default locale item -->
    <string name="default_locale_text">Naudoti įrenginio kalbą</string>
    <!-- Placeholder text shown in the search bar before a user enters text -->
    <string name="locale_search_hint">Ieškoti kalbos</string>

    <!-- Search Fragment -->
    <!-- Button in the search view that lets a user search by scanning a QR code -->
    <string name="search_scan_button">Nuskaityti</string>
    <!-- Button in the search view that lets a user change their search engine -->
    <string name="search_engine_button">Ieškyklė</string>
    <!-- Button in the search view when shortcuts are displayed that takes a user to the search engine settings -->
    <string name="search_shortcuts_engine_settings">Ieškyklės nuostatos</string>
    <!-- Header displayed when selecting a shortcut search engine -->
    <string name="search_engines_search_with">Šįkart ieškoti su:</string>
    <!-- Button in the search view that lets a user navigate to the site in their clipboard -->
    <string name="awesomebar_clipboard_title">Atverti saitą iš iškarpinės</string>
    <!-- Button in the search suggestions onboarding that allows search suggestions in private sessions -->
    <string name="search_suggestions_onboarding_allow_button">Leisti</string>
    <!-- Button in the search suggestions onboarding that does not allow search suggestions in private sessions -->
    <string name="search_suggestions_onboarding_do_not_allow_button">Neleisti</string>
    <!-- Search suggestion onboarding hint title text -->
    <string name="search_suggestions_onboarding_title">Leisti paieškos siūlymus privačiojo naršymo seansuose?</string>
    <!-- Search suggestion onboarding hint description text, first parameter is the name of the app defined in app_name (for example: Fenix)-->
    <string name="search_suggestions_onboarding_text">„%s“ perduos jūsų numatytajai ieškyklei viską, ką rašote adreso lauke.</string>
    <!-- Search suggestion onboarding hint Learn more link text -->
    <string name="search_suggestions_onboarding_learn_more_link">Sužinoti daugiau</string>

    <!-- Search engine suggestion title text. The first parameter is the name of teh suggested engine-->
    <string name="search_engine_suggestions_title">Ieškoti „%s“</string>
    <!-- Search engine suggestion description text -->
    <string name="search_engine_suggestions_description">Ieškokite tiesiai iš adreso lauko</string>

    <!-- Home onboarding -->
    <!-- Onboarding home screen dialog title text. Firefox is intentionally hardcoded. -->
    <string name="onboarding_home_screen_title_2">Kas naujo „Firefox“</string>
    <!-- Onboarding home screen dialog description text. -->
    <string name="onboarding_home_screen_description_2">Dabar lengviau tęsti nuo ten, kur baigėte.</string>
    <!-- Onboarding home screen dialog title text for the home section. Firefox is intentionally hardcoded. -->
    <string name="onboarding_home_screen_section_home_title_2">Suasmenintas „Firefox“ pradžios tinklalapis</string>
    <!-- Onboarding home screen dialog description text for the home section. -->
    <string name="onboarding_home_screen_section_home_description_2">Pereikite prie atvertų kortelių, adresyno, ir naršymo istorijos.</string>
    <!-- Onboarding home screen dialog description text for the tab tray section. -->
    <string name="onboarding_home_screen_section_cleaner_tab_tray_title_2">Švarios, tvarkingos kortelės</string>
    <!-- Onboarding home screen dialog description text for the tab tray section. -->
    <string name="onboarding_home_screen_section_cleaner_tab_tray_description_2">Išvalykite kortelių netvarką su pagerintu išdėstymu ir automatiniu kortelių užvėrimu.</string>
    <!-- Onboarding home screen dialog description text for the history section. -->
    <string name="onboarding_home_screen_section_useful_history_title_2">Paskiausios paieškos</string>
    <!-- Onboarding home screen dialog description text for the history section. -->
    <string name="onboarding_home_screen_section_useful_history_description_2">Peržiūrėkite savo paskiausias paieškas iš pradžios tinklalapio ir kortelių.</string>

    <!-- Onboarding home screen popup dialog, shown on top of the Jump back in section. Firefox is intentionally hardcoded. -->
    <string name="onboarding_home_screen_jump_back_contextual_hint" tools:ignore="UnusedResources">Suasmenintame „Firefox“ pradžios tinklalapyje dabar lengviau tęsti nuo ten, kur baigėte. Raskite paskiausias korteles, adresyno įrašus, ir paieškos rezultatus.</string>

    <!-- Search Widget -->
    <!-- Content description for searching with a widget. Firefox is intentionally hardcoded.-->
    <string name="search_widget_content_description">Atverti naują „Firefox“ kortelę</string>
    <!-- Text preview for smaller sized widgets -->
    <string name="search_widget_text_short">Ieškoti</string>
    <!-- Text preview for larger sized widgets -->
    <string name="search_widget_text_long">Ieškokite saityne</string>

    <!-- Content description (not visible, for screen readers etc.): Voice search -->
    <string name="search_widget_voice">Paieška balsu</string>

    <!-- Preferences -->
    <!-- Title for the settings page-->
    <string name="settings">Nuostatos</string>
    <!-- Preference category for basic settings -->
    <string name="preferences_category_basics">Pagrindai</string>
    <!-- Preference category for general settings -->
    <string name="preferences_category_general">Bendrosios</string>
    <!-- Preference category for all links about Fenix -->
    <string name="preferences_category_about">Apie</string>
    <!-- Preference for settings related to changing the default search engine -->
    <string name="preferences_default_search_engine">Numatytoji ieškyklė</string>
    <!-- Preference for settings related to Search -->
    <string name="preferences_search">Paieška</string>
    <!-- Preference for settings related to Search address bar -->
    <string name="preferences_search_address_bar">Adreso juosta</string>
    <!-- Preference linking to help about Fenix -->
    <string name="preferences_help">Žinynas</string>
    <!-- Preference link to rating Fenix on the Play Store -->
    <string name="preferences_rate">Įvertinti per „Google Play“</string>
    <!-- Preference for giving feedback about Fenix -->
    <string name="preferences_feedback">Palikti atsiliepimą</string>
    <!-- Preference linking to about page for Fenix
        The first parameter is the name of the app defined in app_name (for example: Fenix) -->
    <string name="preferences_about">Apie „%1$s“</string>
    <!-- Preference linking to the your rights SUMO page -->
    <string name="preferences_your_rights">Jūsų teisės</string>
    <!-- Preference for settings related to saved passwords -->
    <string name="preferences_passwords">Slaptažodžiai</string>
    <!-- Preference for settings related to saved credit cards and addresses -->
    <string name="preferences_credit_cards_addresses">Banko kortelės ir adresai</string>
    <!-- Preference for settings related to changing the default browser -->
    <string name="preferences_set_as_default_browser">Skirti numatytąja naršykle</string>
    <!-- Preference category for advanced settings -->
    <string name="preferences_category_advanced">Kitkas</string>
    <!-- Preference category for privacy settings -->
    <string name="preferences_category_privacy">Privatumas</string>
    <!-- Preference category for privacy and security settings -->
    <string name="preferences_category_privacy_security">Privatumas ir saugumas</string>
    <!-- Preference for advanced site permissions -->
    <string name="preferences_site_permissions">Svetainių leidimai</string>
    <!-- Preference for private browsing options -->
    <string name="preferences_private_browsing_options">Privatusis naršymas</string>
    <!-- Preference for opening links in a private tab-->
    <string name="preferences_open_links_in_a_private_tab">Atverti saitus privačiojoje kortelėje</string>
    <!-- Preference for allowing screenshots to be taken while in a private tab-->
    <string name="preferences_allow_screenshots_in_private_mode">Leisti ekrano nuotraukas naršant privačiai</string>
    <!-- Will inform the user of the risk of activating Allow screenshots in private browsing option -->
    <string name="preferences_screenshots_in_private_mode_disclaimer">Jei leisite, privačios kortelės bus matomos kartu su kitomis atvertomis programomis</string>
    <!-- Preference for adding private browsing shortcut -->
    <string name="preferences_add_private_browsing_shortcut">Pridėti privačiojo naršymo leistuką</string>
    <!-- Preference for accessibility -->
    <string name="preferences_accessibility">Pritaikymas neįgaliesiems</string>
    <!-- Preference to override the Firefox Account server -->
    <string name="preferences_override_fxa_server">Kitas „Firefox“ paskyrų serveris</string>
    <!-- Preference to override the Sync token server -->
    <string name="preferences_override_sync_tokenserver">Kitas „Sync“ serveris</string>
    <!-- Toast shown after updating the FxA/Sync server override preferences -->
    <string name="toast_override_fxa_sync_server_done">Pakeistas „Firefox“ paskyrų/sinchronizavimo serveris. Išeinama iš programos, kad būtų pritaikyti pakeitimai…</string>
    <!-- Preference category for account information -->
    <string name="preferences_category_account">Paskyra</string>
    <!-- Preference shown on banner to sign into account -->
    <string name="preferences_sign_in">Prisijungti</string>
    <!-- Preference for changing where the toolbar is positioned -->
    <string name="preferences_toolbar">Priemonių juosta</string>
    <!-- Preference for changing default theme to dark or light mode -->
    <string name="preferences_theme">Grafinis apvalkalas</string>
    <!-- Preference for customizing the home screen -->
    <string moz:removedIn="94" name="preferences_home" tools:ignore="UnusedResources">Pradžia</string>
    <!-- Preference for customizing the home screen -->
    <string name="preferences_home_2">Pradžios tinklalapis</string>
    <!-- Preference for gestures based actions -->
    <string name="preferences_gestures">Gestai</string>
    <!-- Preference for settings related to visual options -->
    <string name="preferences_customize">Tinkinimas</string>
    <!-- Preference description for banner about signing in -->
    <string name="preferences_sign_in_description">Sinchronizuokite adresyną, žurnalą, ir daugiau naudodami „Firefox“ paskyrą</string>
    <!-- Preference shown instead of account display name while account profile information isn't available yet. -->
    <string name="preferences_account_default_name">„Firefox“ paskyra</string>
    <!-- Preference text for account title when there was an error syncing FxA -->
    <string name="preferences_account_sync_error">Prisijunkite, norėdami tęsti sinchronizavimą</string>
    <!-- Preference for language -->
    <string name="preferences_language">Kalba</string>
    <!-- Preference for data choices -->
    <string name="preferences_data_choices">Duomenų siuntimas</string>
    <!-- Preference for data collection -->
    <string name="preferences_data_collection">Duomenų rinkimas</string>

    <!-- Preference linking to the privacy notice -->
    <string name="preferences_privacy_link">Privatumo nuostatai</string>
    <!-- Preference category for developer tools -->
    <string name="developer_tools_category">Programuotojo priemonės</string>
    <!-- Preference for developers -->
    <string name="preferences_remote_debugging">Nuotolinis derinimas per USB</string>
    <!-- Preference title for switch preference to show search engines -->
    <string name="preferences_show_search_engines">Rodyti ieškykles</string>
    <!-- Preference title for switch preference to show search suggestions -->
    <string name="preferences_show_search_suggestions">Rodyti paieškos siūlymus</string>
    <!-- Preference title for switch preference to show voice search button -->
    <string name="preferences_show_voice_search">Rodyti paiešką balsu</string>
    <!-- Preference title for switch preference to show search suggestions also in private mode -->
    <string name="preferences_show_search_suggestions_in_private">Rodyti naršant privačiai</string>
    <!-- Preference title for switch preference to show a clipboard suggestion when searching -->
    <string name="preferences_show_clipboard_suggestions">Rodyti iškarpinės siūlymus</string>
    <!-- Preference title for switch preference to suggest browsing history when searching -->
    <string name="preferences_search_browsing_history">Ieškoti naršymo žurnale</string>
    <!-- Preference title for switch preference to suggest bookmarks when searching -->
    <string name="preferences_search_bookmarks">Ieškoti adresyne</string>
    <!-- Preference title for switch preference to suggest synced tabs when searching -->
    <string name="preferences_search_synced_tabs">Ieškoti tarp sinchronizuotų kortelių</string>
    <!-- Preference for account settings -->
    <string name="preferences_account_settings">Paskyros nuostatos</string>
    <!-- Preference for enabling url autocomplete-->
    <string name="preferences_enable_autocomplete_urls">Automatinis URL užbaigimas</string>
    <!-- Preference for open links in third party apps -->
    <string name="preferences_open_links_in_apps">Atverti saitus programose</string>
    <!-- Preference for open download with an external download manager app -->
    <string name="preferences_external_download_manager">Išorinė atsiuntimų tvarkytuvė</string>
    <!-- Preference for add_ons -->
    <string name="preferences_addons">Priedai</string>

    <!-- Preference for notifications -->
    <string name="preferences_notifications">Pranešimai</string>

    <!-- Add-on Preferences -->
    <!-- Preference to customize the configured AMO (addons.mozilla.org) collection -->
    <string name="preferences_customize_amo_collection">Tinkintas priedų rinkinys</string>
    <!-- Button caption to confirm the add-on collection configuration -->
    <string name="customize_addon_collection_ok">Gerai</string>
    <!-- Button caption to abort the add-on collection configuration -->
    <string name="customize_addon_collection_cancel">Atsisakyti</string>
    <!-- Hint displayed on input field for custom collection name -->
    <string name="customize_addon_collection_hint">Rinkinio pavadinimas</string>
    <!-- Hint displayed on input field for custom collection user ID-->
    <string name="customize_addon_collection_user_hint">Rinkinio savininkas (naudotojo ID)</string>
    <!-- Toast shown after confirming the custom add-on collection configuration -->
    <string name="toast_customize_addon_collection_done">Pakeistas priedų rinkinys. Išeinama iš programos, kad būtų pritaikyti pakeitimai…</string>

    <!-- Customize Home -->
    <!-- Header text for jumping back into the recent tab in customize the home screen -->
    <string name="customize_toggle_jump_back_in">Sugrįžkite</string>
    <!-- Title for the customize home screen section with recently saved bookmarks. -->
    <string moz:removedIn="94" name="customize_toggle_recently_saved_bookmarks" tools:ignore="UnusedResources">Paskiausiai įtraukta</string>
    <!-- Title for the customize home screen section with recently saved bookmarks. -->
    <string moz:removedIn="94" name="customize_toggle_recently_bookmarked" tools:ignore="UnusedResources">Paskiausi adresyno įrašai</string>
    <!-- Title for the customize home screen section with recently saved bookmarks. -->
    <string name="customize_toggle_recent_bookmarks">Paskiausi adresyno įrašai</string>
    <!-- Title for the customize home screen section with recently visited. Recently visited is
    a section where users see a list of tabs that they have visited in the past few days -->
    <string moz:removedIn="94" name="customize_toggle_recently_visited" tools:ignore="UnusedResources">Paskiausiai lankyta</string>
    <!-- Title for the customize home screen settings section for recent searches. Recent searches
     is a section where users see a list of groups of tabs that they have visited in the past few days -->
    <string name="customize_toggle_recent_searches">Paskiausios paieškos</string>
    <!-- Title for the customize home screen section with Pocket. -->
    <string name="customize_toggle_pocket">Pocket</string>

    <!-- Add-on Installation from AMO-->
    <!-- Error displayed when user attempts to install an add-on from AMO (addons.mozilla.org) that is not supported -->
    <string name="addon_not_supported_error">Priedas nepalaikomas</string>
    <!-- Error displayed when user attempts to install an add-on from AMO (addons.mozilla.org) that is already installed -->
    <string name="addon_already_installed">Priedas jau įdiegtas</string>

    <!-- Account Preferences -->
    <!-- Preference for triggering sync -->
    <string name="preferences_sync_now">Sinchronizuoti dabar</string>
    <!-- Preference category for sync -->
    <string name="preferences_sync_category">Pasirinkite, ką sinchronizuosite</string>

    <!-- Preference for syncing history -->
    <string name="preferences_sync_history">Žurnalas</string>
    <!-- Preference for syncing bookmarks -->
    <string name="preferences_sync_bookmarks">Adresynas</string>
    <!-- Preference for syncing logins -->
    <string name="preferences_sync_logins">Prisijungimai</string>
    <!-- Preference for syncing tabs -->
    <string name="preferences_sync_tabs_2">Atvertos kortelės</string>
    <!-- Preference for signing out -->
    <string name="preferences_sign_out">Atsijungti</string>
    <!-- Preference displays and allows changing current FxA device name -->
    <string name="preferences_sync_device_name">Įrenginio pavadinimas</string>
    <!-- Text shown when user enters empty device name -->
    <string name="empty_device_name_error">Įrenginio pavadinimas negali būti tuščias.</string>
    <!-- Label indicating that sync is in progress -->
    <string name="sync_syncing_in_progress">Sinchronizuojama…</string>
    <!-- Label summary indicating that sync failed. The first parameter is the date stamp showing last time it succeeded -->
    <string name="sync_failed_summary">Sinchronizavimas nepavyko. Paskiausiai pavykę: %s</string>
    <!-- Label summary showing never synced -->
    <string name="sync_failed_never_synced_summary">Sinchronizavimas nepavyko. Paskiausiai sinchronizuota: niekada</string>
    <!-- Label summary the date we last synced. The first parameter is date stamp showing last time synced -->
    <string name="sync_last_synced_summary">Paskiausiai sinchronizuota: %s</string>
    <!-- Label summary showing never synced -->
    <string name="sync_never_synced_summary">Paskiausiai sinchronizuota: niekada</string>

    <!-- Text for displaying the default device name.
        The first parameter is the application name, the second is the device manufacturer name
        and the third is the device model. -->
    <string name="default_device_name_2">„%1$s“, esanti „%2$s%3$s“</string>

    <!-- Preference for syncing credit cards -->
    <string name="preferences_sync_credit_cards">Mokėjimo kortelės</string>
    <!-- Preference for syncing addresses -->
    <string name="preferences_sync_address">Adresai</string>

    <!-- Send Tab -->
    <!-- Name of the "receive tabs" notification channel. Displayed in the "App notifications" system settings for the app -->
    <string name="fxa_received_tab_channel_name">Gautos kortelės</string>
    <!-- Description of the "receive tabs" notification channel. Displayed in the "App notifications" system settings for the app -->
    <string name="fxa_received_tab_channel_description">Pranešimai apie korteles, gautas iš kitų „Firefox“ įrenginių.</string>
    <!--  The body for these is the URL of the tab received  -->
    <string name="fxa_tab_received_notification_name">Gauta kortelė</string>
    <!-- When multiple tabs have been received -->
    <string name="fxa_tabs_received_notification_name">Gautos kortelės</string>
    <!-- %s is the device name -->
    <string name="fxa_tab_received_from_notification_name">Kortelė iš %s</string>

    <!-- Advanced Preferences -->
    <!-- Preference for tracking protection settings -->
    <string name="preferences_tracking_protection_settings">Apsauga nuo stebėjimo</string>
    <!-- Preference switch for tracking protection -->
    <string name="preferences_tracking_protection">Apsauga nuo stebėjimo</string>
    <!-- Preference switch description for tracking protection -->
    <string name="preferences_tracking_protection_description">Blokuoti turinį ir scenarijus, kurie seka jūsų naršymą</string>
    <!-- Preference for tracking protection exceptions -->
    <string name="preferences_tracking_protection_exceptions">Išimtys</string>
    <!-- Preference description for tracking protection exceptions -->
    <string name="preferences_tracking_protection_exceptions_description">Apsauga nuo stebėjimo šiose svetainėse išjungta</string>
    <!-- Button in Exceptions Preference to turn on tracking protection for all sites (remove all exceptions) -->
    <string name="preferences_tracking_protection_exceptions_turn_on_for_all">Įjungti visoms svetainėms</string>
    <!-- Text displayed when there are no exceptions -->
    <string name="exceptions_empty_message_description">Išimtys leidžia išjungti apsaugą nuo stebėjimo pasirinktose svetainėse.</string>
    <!-- Text displayed when there are no exceptions, with learn more link that brings users to a tracking protection SUMO page -->
    <string name="exceptions_empty_message_learn_more_link">Sužinoti daugiau</string>

    <!-- Preference switch for Telemetry -->
    <string name="preferences_telemetry">Telemetrija</string>
    <!-- Preference switch for usage and technical data collection -->
    <string name="preference_usage_data">Naudojimo ir techniniai duomenys</string>

    <!-- Preference description for usage and technical data collection -->
    <string name="preferences_usage_data_description">„%1$s“ tobulinimo tikslais siunčia „Mozillai“ duomenis apie naršyklės našumą, naudojimą, tinkinimą ir aparatinę įrangą</string>
    <!-- Preference switch for marketing data collection -->
    <string name="preferences_marketing_data">Rinkodaros duomenys</string>
    <!-- Preference description for marketing data collection, parameter is the app name (e.g. Firefox) -->
    <string name="preferences_marketing_data_description">Duomenys apie jūsų naudojamas „%1$s“ funkcijas bus perduodami „Leanplum“, mūsų mobiliosios rinkodaros pardavėjui.</string>
    <!-- Preference description for marketing data collection -->
    <string name="preferences_marketing_data_description2">Pagrindiniai naudojimosi duomenys bus perduodami „Adjust“, mūsų mobiliosios rinkodaros pardavėjui</string>
    <!-- Title for studies preferences -->
    <string name="preference_experiments_2">Tyrimai</string>
    <!-- Summary for studies preferences -->
    <string name="preference_experiments_summary_2">Leidžia „Mozillai“ diegti ir vykdyti tyrimus</string>
    <!-- Title for experiments preferences -->
    <string name="preference_experiments">Eksperimentai</string>
    <!-- Summary for experiments preferences -->
    <string name="preference_experiments_summary">Leidžia „Mozillai“ įdiegti ir rinkti duomenis apie eksperimentines funkcijas</string>

    <!-- Preference switch for crash reporter -->
    <string name="preferences_crash_reporter">Strigčių pranešiklis</string>
    <!-- Preference switch for Mozilla location service -->
    <string name="preferences_mozilla_location_service">„Mozillos“ buvimo vietos nustatymo paslauga</string>
    <!-- Preference switch for app health report. The first parameter is the name of the application (For example: Fenix) -->
    <string name="preferences_fenix_health_report">„%s“ techninės būklės ataskaita</string>

    <!-- Turn On Sync Preferences -->
    <!-- Header of the Turn on Sync preference view -->
    <string name="preferences_sync">Įjungti „Sync“</string>

    <!-- Preference for pairing -->
    <string moz:removedIn="95" name="preferences_sync_pair" tools:ignore="UnusedResources">Nuskaityti susiejimo kodą per kompiuterio „Firefox“</string>
    <!-- Preference for account login -->
    <string name="preferences_sync_sign_in">Prisijungti</string>
    <!-- Preference for reconnecting to FxA sync -->
    <string name="preferences_sync_sign_in_to_reconnect">Prisijungti iš naujo</string>
    <!-- Preference for removing FxA account -->
    <string name="preferences_sync_remove_account">Pašalinti paskyrą</string>

    <!-- Pairing Feature strings -->
    <!-- Instructions on how to access pairing -->
    <string name="pair_instructions_2"><![CDATA[Nuskaitykite QR kodą iš <b>firefox.com/pair</b>]]></string>
    <!-- Button to open camera for pairing -->
    <string name="pair_open_camera">Atverti kamerą</string>
    <!-- Button to cancel pairing -->
    <string name="pair_cancel">Atsisakyti</string>

    <!-- Toolbar Preferences -->
    <!-- Preference for using top toolbar -->
    <string name="preference_top_toolbar">Viršuje</string>
    <!-- Preference for using bottom toolbar -->
    <string name="preference_bottom_toolbar">Apačioje</string>

    <!-- Theme Preferences -->
    <!-- Preference for using light theme -->
    <string name="preference_light_theme">Šviesus</string>
    <!-- Preference for using dark theme -->
    <string name="preference_dark_theme">Tamsus</string>

    <!-- Preference for using using dark or light theme automatically set by battery -->
    <string name="preference_auto_battery_theme">Parinkti pagal baterijos lygį</string>
    <!-- Preference for using following device theme -->
    <string name="preference_follow_device_theme">Naudoti įrenginio grafinį apvalkalą</string>

    <!-- Gestures Preferences-->
    <!-- Preferences for using pull to refresh in a webpage -->
    <string name="preference_gestures_website_pull_to_refresh">Įkėlimas iš naujo patraukiant</string>
    <!-- Preference for using the dynamic toolbar -->
    <string name="preference_gestures_dynamic_toolbar">Įrankinės paslėpimas slenkant</string>
    <!-- Preference for switching tabs by swiping horizontally on the toolbar -->
    <string name="preference_gestures_swipe_toolbar_switch_tabs">Perėjimas tarp kortelių braukiant įrankinę į šoną</string>
    <!-- Preference for showing the opened tabs by swiping up on the toolbar-->
    <string name="preference_gestures_swipe_toolbar_show_tabs">Kortelių atvėrimas braukiant įrankinę į viršų</string>

    <!-- Library -->
    <!-- Option in Library to open Sessions page -->
    <string name="library_sessions">Seansai</string>
    <!-- Option in Library to open Screenshots page -->
    <string name="library_screenshots">Ekrano nuotraukos</string>
    <!-- Option in Library to open Downloads page -->
    <string name="library_downloads">Atsiuntimai</string>
    <!-- Option in library to open Bookmarks page -->
    <string name="library_bookmarks">Adresynas</string>
    <!-- Option in library to open Desktop Bookmarks root page -->
    <string name="library_desktop_bookmarks_root">Kompiuterio adresynas</string>
    <!-- Option in library to open Desktop Bookmarks "menu" page -->
    <string name="library_desktop_bookmarks_menu">Adresyno meniu</string>
    <!-- Option in library to open Desktop Bookmarks "toolbar" page -->
    <string name="library_desktop_bookmarks_toolbar">Adresyno juosta</string>
    <!-- Option in library to open Desktop Bookmarks "unfiled" page -->
    <string name="library_desktop_bookmarks_unfiled">Kiti adresai</string>
    <!-- Option in Library to open History page -->
    <string name="library_history">Žurnalas</string>
    <!-- Option in Library to open a new tab -->
    <string name="library_new_tab">Nauja kortelė</string>
    <!-- Option in Library to find text in page -->
    <string name="library_find_in_page">Rasti tinklalapyje</string>
    <!-- Option in Library to open Reading List -->
    <string name="library_reading_list">Skaitinių sąrašas</string>
    <!-- Menu Item Label for Search in Library -->
    <string name="library_search">Ieškoti</string>
    <!-- Settings Page Title -->
    <string name="settings_title">Nuostatos</string>
    <!-- Content description (not visible, for screen readers etc.): "Menu icon for items on a history item" -->
    <string name="content_description_history_menu">Žurnalo įrašų meniu</string>
    <!-- Content description (not visible, for screen readers etc.): "Close button for library settings" -->
    <string name="content_description_close_button">Užverti</string>

    <!-- Text to show users they have one site in the history group section of the History fragment.
    %d is a placeholder for the number of sites in the group. -->
    <string name="history_search_group_site">%d svetainė</string>
    <!-- Text to show users they have multiple sites in the history group section of the History fragment.
    %d is a placeholder for the number of sites in the group. -->
    <string name="history_search_group_sites">%d svetainės</string>

    <!-- Option in library for Recently Closed Tabs -->
    <string name="library_recently_closed_tabs">Paskiausiai užvertos kortelės</string>
    <!-- Option in library to open Recently Closed Tabs page -->
    <string name="recently_closed_show_full_history">Rodyti visą žurnalą</string>
    <!-- Text to show users they have multiple tabs saved in the Recently Closed Tabs section of history.
    %d is a placeholder for the number of tabs selected. -->
    <string name="recently_closed_tabs">Kortelių: %d</string>
    <!-- Text to show users they have one tab saved in the Recently Closed Tabs section of history.
    %d is a placeholder for the number of tabs selected. -->
    <string name="recently_closed_tab">%d kortelė</string>
    <!-- Recently closed tabs screen message when there are no recently closed tabs -->
    <string name="recently_closed_empty_message">Nėra paskiausiai užvertų kortelių</string>

    <!-- Tab Management -->
    <!-- Title of preference for tabs management -->
    <string name="preferences_tabs">Kortelės</string>
    <!-- Title of preference that allows a user to specify the tab view -->
    <string name="preferences_tab_view">Kortelių vaizdas</string>
    <!-- Option for a list tab view -->
    <string name="tab_view_list">Sąrašas</string>
    <!-- Option for a grid tab view -->
    <string name="tab_view_grid">Tinklelis</string>
    <!-- Option for search term tab groups -->
    <string name="tab_view_search_term_tab_groups">Paieškos grupės</string>
    <!-- Summary text for search term tab groups -->
    <string name="tab_view_search_term_tab_groups_summary">Grupuoti susijusias svetaines kartu</string>
    <!-- Title of preference that allows a user to auto close tabs after a specified amount of time -->
    <string name="preferences_close_tabs">Užverti korteles</string>
    <!-- Option for auto closing tabs that will never auto close tabs, always allows user to manually close tabs -->
    <string name="close_tabs_manually">Pasirinktinai</string>
    <!-- Option for auto closing tabs that will auto close tabs after one day -->
    <string name="close_tabs_after_one_day">Po vienos dienos</string>
    <!-- Option for auto closing tabs that will auto close tabs after one week -->
    <string name="close_tabs_after_one_week">Po vienos savaitės</string>
    <!-- Option for auto closing tabs that will auto close tabs after one month -->
    <string name="close_tabs_after_one_month">Po vieno mėnesio</string>

    <!-- Title of preference that allows a user to specify the auto-close settings for open tabs -->
    <string name="preference_auto_close_tabs" tools:ignore="UnusedResources">Automatiškai užverti korteles</string>

    <!-- Opening screen -->
    <!-- Title of a preference that allows a user to indicate after a specified amount of time when the app should start on the home screen -->
    <string moz:removedIn="94" name="preferences_start_on_home" tools:ignore="UnusedResources">Įjungus rodyti pradžios ekraną</string>
    <!-- Title of a preference that allows a user to choose what screen to show after opening the app -->
    <string name="preferences_opening_screen">Vaizdas po paleidimo</string>
    <!-- Option for starting on the home screen after after four hours or inactivity -->
    <string moz:removedIn="94" name="start_on_home_after_four_hours" tools:ignore="UnusedResources">Po keturių valandų</string>
    <!-- Option for always opening the homepage when re-opening the app -->
    <string name="opening_screen_homepage">Pradžios tinklalapis</string>
    <!-- Option for always starting on the home screen -->
    <string moz:removedIn="94" name="start_on_home_always" tools:ignore="UnusedResources">Visada</string>
    <!-- Option for always opening the user's last-open tab when re-opening the app -->
    <string name="opening_screen_last_tab">Paskutinė kortelė</string>
    <!-- Option for never starting on the home screen -->
    <string moz:removedIn="94" name="start_on_home_never" tools:ignore="UnusedResources">Niekada</string>
    <!-- Option for always opening the homepage when re-opening the app after four hours of inactivity -->
    <string name="opening_screen_after_four_hours_of_inactivity">Pradžios tinklalapis po keturių valandų neveiklumo</string>
    <!-- Summary for tabs preference when auto closing tabs setting is set to manual close-->
    <string name="close_tabs_manually_summary">Užverti rankiniu būdu</string>
    <!-- Summary for tabs preference when auto closing tabs setting is set to auto close tabs after one day-->
    <string name="close_tabs_after_one_day_summary">Užverti po dienos</string>
    <!-- Summary for tabs preference when auto closing tabs setting is set to auto close tabs after one week-->
    <string name="close_tabs_after_one_week_summary">Užverti po savaitės</string>
    <!-- Summary for tabs preference when auto closing tabs setting is set to auto close tabs after one month-->
    <string name="close_tabs_after_one_month_summary">Užverti po mėnesio</string>

<<<<<<< HEAD
=======
    <!-- Inactive tabs -->
    <!-- Category header of a preference that allows a user to enable or disable the inactive tabs feature -->
    <string name="preferences_inactive_tabs">Perkelti senas korteles prie neaktyvių</string>
    <!-- Title of inactive tabs preference -->
    <string name="preferences_inactive_tabs_title">Kortelės, kurių paskutines dvi savaites nenaudojote, bus perkeltos į neaktyvių skiltį.</string>

>>>>>>> cb5708f8
    <!-- Studies -->
    <!-- Title of the remove studies button -->
    <string name="studies_remove">Pašalinti</string>
    <!-- Title of the active section on the studies list -->
    <string name="studies_active">Aktyvūs</string>
    <!-- Description for studies, it indicates why Firefox use studies -->
    <string name="studies_description">„Firefox“ retkarčiais gali įdiegti ir vykdyti tyrimus.</string>
    <!-- Learn more link for studies, links to an article for more information about studies. -->
    <string name="studies_learn_more">Sužinoti daugiau</string>
    <!-- Dialog message shown after removing a study -->
    <string name="studies_restart_app">Norint pritaikyti pakeitimus, programa bus uždaryta</string>
    <!-- Dialog button to confirm the removing a study. -->
    <string name="studies_restart_dialog_ok">Gerai</string>
    <!-- Dialog button text for canceling removing a study. -->
    <string name="studies_restart_dialog_cancel">Atsisakyti</string>
    <!-- Toast shown after turning on/off studies preferences -->
    <string name="studies_toast_quit_application" tools:ignore="UnusedResources">Programa uždaroma pakeitimų pritaikymui…</string>

    <!-- Sessions -->
    <!-- Title for the list of tabs -->
    <string name="tab_header_label">Atvertos kortelės</string>
    <!-- Title for the list of tabs in the current private session -->
    <string name="tabs_header_private_title">Privatusis seansas</string>
    <!-- Title for the list of tabs in the current private session -->
    <string name="tabs_header_private_tabs_title">Privačios kortelės</string>
    <!-- Title for the list of tabs in the synced tabs -->
    <string name="tabs_header_synced_tabs_title">Sinchronizuotos kortelės</string>
    <!-- Content description (not visible, for screen readers etc.): Add tab button. Adds a news tab when pressed -->
    <string name="add_tab">Pridėti kortelę</string>
    <!-- Content description (not visible, for screen readers etc.): Add tab button. Adds a news tab when pressed -->
    <string name="add_private_tab">Pridėti privačiąją kortelę</string>
    <!-- Text for the new tab button to indicate adding a new private tab in the tab -->
    <string name="tab_drawer_fab_content">Privačioji</string>
    <!-- Text for the new tab button to indicate syncing command on the synced tabs page -->
    <string name="tab_drawer_fab_sync">Sinchronizuoti</string>
    <!-- Text shown as the title of the open tab tray -->
    <string name="tab_tray_title">Atvertos kortelės</string>
    <!-- Text shown in the menu for saving tabs to a collection -->
    <string name="tab_tray_menu_item_save">Įtraukti į rinkinį</string>
    <!-- Text shown in the menu for the collection selector -->
    <string moz:removedIn="95" name="tab_tray_menu_select" tools:ignore="UnusedResources">Pasirinkti</string>
    <!-- Text shown in the menu for sharing all tabs -->
    <string name="tab_tray_menu_item_share">Dalintis visomis kortelėmis</string>
    <!-- Text shown in the menu to view recently closed tabs -->
    <string name="tab_tray_menu_recently_closed">Paskiausiai užvertos kortelės</string>
    <!-- Text shown in the tabs tray inactive tabs section -->
<<<<<<< HEAD
    <string name="tab_tray_inactive_recently_closed">Paskiausiai užverta</string>
=======
    <string name="tab_tray_inactive_recently_closed" tools:ignore="UnusedResources">Paskiausiai užverta</string>
>>>>>>> cb5708f8
    <!-- Text shown in the menu to view account settings -->
    <string name="tab_tray_menu_account_settings">Paskyros nuostatos</string>
    <!-- Text shown in the menu to view tab settings -->
    <string name="tab_tray_menu_tab_settings">Kortelių nustatymai</string>
    <!-- Text shown in the menu for closing all tabs -->
    <string name="tab_tray_menu_item_close">Užverti visas korteles</string>
    <!-- Shortcut action to open new tab -->
    <string name="tab_tray_menu_open_new_tab">Nauja kortelė</string>
    <!-- Shortcut action to open the home screen -->
    <string name="tab_tray_menu_home">Eiti į pradžią</string>
    <!-- Shortcut action to toggle private mode -->
    <string name="tab_tray_menu_toggle">Keisti kortelių veikseną</string>
    <!-- Text shown in the multiselect menu for bookmarking selected tabs. -->
    <string name="tab_tray_multiselect_menu_item_bookmark">Įtraukti į adresyną</string>
    <!-- Text shown in the multiselect menu for closing selected tabs. -->
    <string name="tab_tray_multiselect_menu_item_close">Užverti</string>
    <!-- Content description for tabs tray multiselect share button -->
    <string name="tab_tray_multiselect_share_content_description">Dalintis pasirinktomis kortelėmis</string>
    <!-- Content description for tabs tray multiselect menu -->
    <string name="tab_tray_multiselect_menu_content_description">Pasirinktų kortelių meniu</string>
    <!-- Content description (not visible, for screen readers etc.): Removes tab from collection button. Removes the selected tab from collection when pressed -->
    <string name="remove_tab_from_collection">Pašalinti kortelę iš rinkinio</string>
    <!-- Text for button to enter multiselect mode in tabs tray -->
    <string name="tabs_tray_select_tabs">Pasirinkti korteles</string>
    <!-- Content description (not visible, for screen readers etc.): Close tab button. Closes the current session when pressed -->
    <string name="close_tab">Užverti kortelę</string>
    <!-- Content description (not visible, for screen readers etc.): Close tab <title> button. First parameter is tab title  -->
    <string name="close_tab_title">Užverti kortelę „%s“</string>
    <!-- Content description (not visible, for screen readers etc.): Opens the open tabs menu when pressed -->
    <string name="open_tabs_menu">Atvertų kortelių meniu</string>
    <!-- Open tabs menu item to close all tabs -->
    <string name="tabs_menu_close_all_tabs">Užverti visas korteles</string>
    <!-- Open tabs menu item to share all tabs -->
    <string name="tabs_menu_share_tabs">Dalintis kortelėmis</string>
    <!-- Open tabs menu item to save tabs to collection -->
    <string name="tabs_menu_save_to_collection1">Įtraukti korteles į rinkinį</string>
    <!-- Content description (not visible, for screen readers etc.): Opens the tab menu when pressed -->
    <string name="tab_menu">Kortelės meniu</string>
    <!-- Tab menu item to share the tab -->
    <string name="tab_share">Dalintis kortele</string>
    <!-- Button in the current session menu. Deletes the session when pressed -->
    <string name="current_session_delete">Pašalinti</string>
    <!-- Button in the current session menu. Saves the session when pressed -->
    <string name="current_session_save">Įrašyti</string>
    <!-- Button in the current session menu. Opens the share menu when pressed -->
    <string name="current_session_share">Dalintis</string>
    <!-- Content description (not visible, for screen readers etc.): Title icon for current session menu -->
    <string name="current_session_image">Šio seanso paveikslas</string>
    <!-- Button to save the current set of tabs into a collection -->
    <string name="save_to_collection">Įtraukti į rinkinį</string>
    <!-- Text for the menu button to delete a collection -->
    <string name="collection_delete">Pašalinti rinkinį</string>
    <!-- Text for the menu button to rename a collection -->
    <string name="collection_rename">Pervadinti rinkinį</string>
    <!-- Text for the button to open tabs of the selected collection -->
    <string name="collection_open_tabs">Atverti korteles</string>

    <!-- Hint for adding name of a collection -->
    <string name="collection_name_hint">Rinkinio pavadinimas</string>
    <!-- Text for the menu button to rename a top site -->
	<string name="rename_top_site">Pervadinti</string>
	<!-- Text for the menu button to remove a top site -->
	<string name="remove_top_site">Pašalinti</string>

    <!-- Text for the menu button to delete a top site from history -->
    <string name="delete_from_history">Pašalinti iš žurnalo</string>
    <!-- Postfix for private WebApp titles, placeholder is replaced with app name -->
    <string name="pwa_site_controls_title_private">„%1$s“ (privačioji veiksena)</string>

    <!-- Button in the current tab tray header in multiselect mode. Saved the selected tabs to a collection when pressed. -->
    <string name="tab_tray_save_to_collection">Įrašyti</string>

    <!-- Title text for the normal tabs header in the tabs tray which are not part of any tab grouping. -->
    <string moz:removedIn="94" name="tab_tray_header_title" tools:ignore="UnusedResources">Kita</string>
    <!-- Title text for the normal tabs header in the tabs tray which are not part of any tab grouping. -->
    <string name="tab_tray_header_title_1">Kitos kortelės</string>

    <!-- History -->
    <!-- Text for the button to clear all history -->
    <string name="history_delete_all">Išvalyti žurnalą</string>
    <!-- Text for the dialog to confirm clearing all history -->
    <string name="history_delete_all_dialog">Ar tikrai norite išvalyti naršymo žurnalą?</string>

    <!-- Text for the snackbar to confirm that multiple browsing history items has been deleted -->
    <string name="history_delete_multiple_items_snackbar">Žurnalas išvalytas</string>
    <!-- Text for the snackbar to confirm that a single browsing history item has been deleted. The first parameter is the shortened URL of the deleted history item. -->
    <string name="history_delete_single_item_snackbar">Pašalinta %1$s</string>
    <!-- Text for positive action to delete history in deleting history dialog -->
    <string name="history_clear_dialog">Išvalyti</string>
    <!-- History overflow menu copy button -->
    <string moz:removedIn="94" name="history_menu_copy_button" tools:ignore="UnusedResources">Kopijuoti</string>
    <!-- History overflow menu share button -->
    <string moz:removedIn="94" name="history_menu_share_button" tools:ignore="UnusedResources">Dalintis</string>
    <!-- History overflow menu open in new tab button -->
    <string moz:removedIn="94" name="history_menu_open_in_new_tab_button" tools:ignore="UnusedResources">Atverti naujoje kortelėje</string>
    <!-- History overflow menu open in private tab button -->
    <string moz:removedIn="94" name="history_menu_open_in_private_tab_button" tools:ignore="UnusedResources">Atverti privačiojoje kortelėje</string>
    <!-- Text for the button to delete a single history item -->
    <string moz:removedIn="94" name="history_delete_item" tools:ignore="UnusedResources">Pašalinti</string>
    <!-- History multi select title in app bar
    The first parameter is the number of bookmarks selected -->
    <string name="history_multi_select_title">Pasirinkta: %1$d</string>
    <!-- Text for the button to clear selected history items. The first parameter
        is a digit showing the number of items you have selected -->
    <string name="history_delete_some">Pašalinti įrašus (%1$d)</string>
    <!-- Text for the header that groups the history for today -->
    <string name="history_today">Šiandien</string>
    <!-- Text for the header that groups the history for yesterday -->
    <string name="history_yesterday">Vakar</string>
    <!-- Text for the header that groups the history for last 24 hours -->
    <string name="history_24_hours">Paskiausios 24 valandos</string>
    <!-- Text for the header that groups the history the past 7 days -->
    <string name="history_7_days">Paskiausios 7 dienos</string>
    <!-- Text for the header that groups the history the past 30 days -->
    <string name="history_30_days">Paskiausios 30 dienų</string>
    <!-- Text for the header that groups the history older than the last month -->
    <string name="history_older">Seniau</string>
    <!-- Text shown when no history exists -->
    <string name="history_empty_message">Žurnalų įrašų nėra</string>

    <!-- Downloads -->
    <!-- Text for the snackbar to confirm that multiple downloads items have been removed -->
    <string name="download_delete_multiple_items_snackbar_1">Atsiuntimai pašalinti</string>
    <!-- Text for the snackbar to confirm that a single download item has been removed. The first parameter is the name of the download item. -->
    <string name="download_delete_single_item_snackbar">Pašalinta %1$s</string>
    <!-- Text shown when no download exists -->
    <string name="download_empty_message_1">Nėra atsiųstų failų</string>
    <!-- History multi select title in app bar
    The first parameter is the number of downloads selected -->
    <string name="download_multi_select_title">Pasirinkta: %1$d</string>


    <!-- History overflow menu open in new tab button -->
    <string name="download_menu_open">Atverti</string>


    <!-- Text for the button to remove a single download item -->
    <string name="download_delete_item_1">Pašalinti</string>


    <!-- Crashes -->
    <!-- Title text displayed on the tab crash page. This first parameter is the name of the application (For example: Fenix) -->
    <string name="tab_crash_title_2">Atsiprašome. „%1$s“ nepavyko įkelti šio tinklalapio.</string>
    <!-- Description text displayed on the tab crash page -->
    <string name="tab_crash_description">Galite bandyti atkurti arba užverti šia kortelę žemiau.</string>
    <!-- Send crash report checkbox text on the tab crash page -->
    <string name="tab_crash_send_report">Pranešti apie strigtį „Mozillai“</string>
    <!-- Close tab button text on the tab crash page -->
    <string name="tab_crash_close">Užverti kortelę</string>
    <!-- Restore tab button text on the tab crash page -->
    <string name="tab_crash_restore">Atkurti kortelę</string>

    <!-- Content Description for session item menu button -->
    <string name="content_description_session_menu">Seanso parinktys</string>

    <!-- Content Description for session item share button -->
    <string name="content_description_session_share">Dalintis seansu</string>

    <!-- Bookmarks -->
    <!-- Content description for bookmarks library menu -->
    <string name="bookmark_menu_content_description">Adresyno meniu</string>
    <!-- Screen title for editing bookmarks -->
    <string moz:removedIn="95" name="bookmark_edit" tools:ignore="UnusedResources">Redaguoti adresyno įrašą</string>
    <!-- Screen title for selecting a bookmarks folder -->
    <string name="bookmark_select_folder">Pasirinkite aplanką</string>

    <!-- Confirmation message for a dialog confirming if the user wants to delete the selected folder -->
    <string name="bookmark_delete_folder_confirmation_dialog">Ar tikrai norite pašalinti šį aplanką?</string>
    <!-- Confirmation message for a dialog confirming if the user wants to delete multiple items including folders. Parameter will be replaced by app name. -->
    <string name="bookmark_delete_multiple_folders_confirmation_dialog">„%s“ pašalins pasirinktus elementus.</string>
    <!-- Snackbar title shown after a folder has been deleted. This first parameter is the name of the deleted folder -->
    <string name="bookmark_delete_folder_snackbar">Pašalintas „%1$s“</string>
    <!-- Screen title for adding a bookmarks folder -->
    <string name="bookmark_add_folder">Įtraukti aplanką</string>
    <!-- Snackbar title shown after a bookmark has been created. -->
    <string name="bookmark_saved_snackbar">Adresyno įrašas išsaugotas!</string>
    <!-- Snackbar edit button shown after a bookmark has been created. -->
    <string name="edit_bookmark_snackbar_action">Redaguoti</string>
    <!-- Bookmark overflow menu edit button -->
    <string name="bookmark_menu_edit_button">Redaguoti</string>
    <!-- Bookmark overflow menu select button -->
    <string name="bookmark_menu_select_button">Pasirinkti</string>
    <!-- Bookmark overflow menu copy button -->
    <string name="bookmark_menu_copy_button">Kopijuoti</string>
    <!-- Bookmark overflow menu share button -->
    <string name="bookmark_menu_share_button">Dalintis</string>
    <!-- Bookmark overflow menu open in new tab button -->
    <string name="bookmark_menu_open_in_new_tab_button">Atverti naujoje kortelėje</string>
    <!-- Bookmark overflow menu open in private tab button -->
    <string name="bookmark_menu_open_in_private_tab_button">Atverti privačiojoje kortelėje</string>
    <!-- Bookmark overflow menu delete button -->
    <string name="bookmark_menu_delete_button">Pašalinti</string>
    <!--Bookmark overflow menu save button -->
    <string name="bookmark_menu_save_button">Įrašyti</string>
    <!-- Bookmark multi select title in app bar
     The first parameter is the number of bookmarks selected -->
    <string name="bookmarks_multi_select_title">Pasirinkta: %1$d</string>
    <!-- Bookmark editing screen title -->
    <string name="edit_bookmark_fragment_title">Redaguoti adresyno įrašą</string>
    <!-- Bookmark folder editing screen title -->
    <string name="edit_bookmark_folder_fragment_title">Redaguoti aplanką</string>
    <!-- Bookmark sign in button message -->
    <string name="bookmark_sign_in_button">Prisijunkite, norėdami pamatyti adresyno įrašus iš kitų įrenginių</string>
    <!-- Bookmark URL editing field label -->
    <string name="bookmark_url_label">URL</string>
    <!-- Bookmark FOLDER editing field label -->
    <string name="bookmark_folder_label">Aplankas</string>
    <!-- Bookmark NAME editing field label -->
    <string name="bookmark_name_label">Pavadinimas</string>
    <!-- Bookmark add folder screen title -->
    <string name="bookmark_add_folder_fragment_label">Įtraukti aplanką</string>
    <!-- Bookmark select folder screen title -->
    <string name="bookmark_select_folder_fragment_label">Pasirinkite aplanką</string>
    <!-- Bookmark editing error missing title -->
    <string name="bookmark_empty_title_error">Būtinas pavadinimas</string>
    <!-- Bookmark editing error missing or improper URL -->
    <string name="bookmark_invalid_url_error">Neteisingas URL</string>
    <!-- Bookmark screen message for empty bookmarks folder -->
    <string name="bookmarks_empty_message">Adresyno įrašų nėra</string>
    <!-- Bookmark snackbar message on deletion
     The first parameter is the host part of the URL of the bookmark deleted, if any -->
    <string name="bookmark_deletion_snackbar_message">Pašalintas %1$s</string>

    <!-- Bookmark snackbar message on deleting multiple bookmarks not including folders-->
    <string name="bookmark_deletion_multiple_snackbar_message_2">Adresyno įrašai pašalinti</string>
    <!-- Bookmark snackbar message on deleting multiple bookmarks including folders-->
    <string name="bookmark_deletion_multiple_snackbar_message_3">Šalinami pasirinkti aplankai</string>
    <!-- Bookmark undo button for deletion snackbar action -->
    <string name="bookmark_undo_deletion">Atšaukti</string>

    <!-- Site Permissions -->
    <!-- Site permissions preferences header -->
    <string name="permissions_header">Leidimai</string>
    <!-- Button label that take the user to the Android App setting -->
    <string name="phone_feature_go_to_settings">Eiti į nuostatas</string>
    <!-- Content description (not visible, for screen readers etc.): Quick settings sheet
        to give users access to site specific information / settings. For example:
        Secure settings status and a button to modify site permissions -->
    <string name="quick_settings_sheet">Greitųjų nuostatų aprašas</string>
    <!-- Label that indicates that this option it the recommended one -->
    <string name="phone_feature_recommended">Rekomenduojama</string>
    <!-- button that allows editing site permissions settings -->
    <string name="quick_settings_sheet_manage_site_permissions">Tvarkyti svetainės leidimus</string>
    <!-- Button label for clearing all the information of site permissions-->
    <string name="clear_permissions">Išvalyti leidimus</string>
    <!-- Button label for clearing a site permission-->
    <string name="clear_permission">Išvalyti leidimą</string>
    <!-- Button label for clearing all the information on all sites-->
    <string name="clear_permissions_on_all_sites">Išvalyti visų svetainių leidimus</string>
    <!-- Preference for altering video and audio autoplay for all websites -->
    <string name="preference_browser_feature_autoplay">Automatinis grojimas</string>
    <!-- Preference for altering the camera access for all websites -->
    <string name="preference_phone_feature_camera">Kamera</string>
    <!-- Preference for altering the microphone access for all websites -->
    <string name="preference_phone_feature_microphone">Mikrofonas</string>
    <!-- Preference for altering the location access for all websites -->
    <string name="preference_phone_feature_location">Vieta</string>
    <!-- Preference for altering the notification access for all websites -->
    <string name="preference_phone_feature_notification">Pranešimas</string>
    <!-- Preference for altering the persistent storage access for all websites -->
    <string name="preference_phone_feature_persistent_storage">Išliekanti atmintis</string>
    <!-- Preference for altering the EME access for all websites -->
    <string name="preference_phone_feature_media_key_system_access">DRM valdomas turinį</string>
    <!-- Label that indicates that a permission must be asked always -->
    <string name="preference_option_phone_feature_ask_to_allow">Prašyti leidimo</string>
    <!-- Label that indicates that a permission must be blocked -->
    <string name="preference_option_phone_feature_blocked">Blokuojama</string>
    <!-- Label that indicates that a permission must be allowed -->
    <string name="preference_option_phone_feature_allowed">Leidžiama</string>
    <!--Label that indicates a permission is by the Android OS-->
    <string name="phone_feature_blocked_by_android">Blokuoja „Android“</string>
    <!-- Preference for showing a list of websites that the default configurations won't apply to them -->
    <string name="preference_exceptions">Išimtys</string>
    <!-- Summary of tracking protection preference if tracking protection is set to on -->
    <string name="tracking_protection_on">Įjungta</string>
    <!-- Summary of tracking protection preference if tracking protection is set to off -->
    <string name="tracking_protection_off">Išjungta</string>
    <!-- Label for global setting that indicates that all video and audio autoplay is allowed -->
    <string name="preference_option_autoplay_allowed2">Leisti garsus ir vaizdus</string>
    <!-- Label for site specific setting that indicates that all video and audio autoplay is allowed -->
    <string name="quick_setting_option_autoplay_allowed">Leisti garsus ir vaizdus</string>
    <!-- Label that indicates that video and audio autoplay is only allowed over Wi-Fi -->
    <string name="preference_option_autoplay_allowed_wifi_only2">Blokuoti garsus ir vaizdus tik naudojant mobilųjį ryšį</string>
    <!-- Subtext that explains 'autoplay on Wi-Fi only' option -->
    <string name="preference_option_autoplay_allowed_wifi_subtext">Garsai ir vaizdai gros tik per „Wi-Fi“</string>
    <!-- Label for global setting that indicates that video autoplay is allowed, but audio autoplay is blocked -->
    <string name="preference_option_autoplay_block_audio2">Blokuoti tik garsus</string>
    <!-- Label for site specific setting that indicates that video autoplay is allowed, but audio autoplay is blocked -->
    <string name="quick_setting_option_autoplay_block_audio">Blokuoti tik garsus</string>
    <!-- Label for global setting that indicates that all video and audio autoplay is blocked -->
    <string name="preference_option_autoplay_blocked3">Blokuoti garsus ir vaizdus</string>
    <!-- Label for site specific setting that indicates that all video and audio autoplay is blocked -->
    <string name="quick_setting_option_autoplay_blocked">Blokuoti garsus ir vaizdus</string>
    <!-- Summary of delete browsing data on quit preference if it is set to on -->
    <string name="delete_browsing_data_quit_on">Įjungta</string>
    <!-- Summary of delete browsing data on quit preference if it is set to off -->
    <string name="delete_browsing_data_quit_off">Išjungta</string>

    <!-- Summary of studies preference if it is set to on -->
    <string name="studies_on">Įjungta</string>
    <!-- Summary of studies data on quit preference if it is set to off -->
    <string name="studies_off">Išjungta</string>

    <!-- Collections -->
    <!-- Collections header on home fragment -->
    <string name="collections_header">Rinkiniai</string>
    <!-- Content description (not visible, for screen readers etc.): Opens the collection menu when pressed -->
    <string name="collection_menu_button_content_description">Rinkinių meniu</string>
    <!-- Label to describe what collections are to a new user without any collections -->
    <string name="no_collections_description2">Kaupkite jums svarbius dalykus.\nSugrupuokite panašias paieškas, svetaines, ir korteles patogesniam pasiekimui.</string>
    <!-- Title for the "select tabs" step of the collection creator -->
    <string name="create_collection_select_tabs">Pasirinkite korteles</string>
    <!-- Title for the "select collection" step of the collection creator -->
    <string name="create_collection_select_collection">Pasirinkite rinkinį</string>
    <!-- Title for the "name collection" step of the collection creator -->
    <string name="create_collection_name_collection">Pavadinkite rinkinį</string>
    <!-- Button to add new collection for the "select collection" step of the collection creator -->
    <string name="create_collection_add_new_collection">Pridėti naują rinkinį</string>
    <!-- Button to select all tabs in the "select tabs" step of the collection creator -->
    <string name="create_collection_select_all">Pažymėti viską</string>
    <!-- Button to deselect all tabs in the "select tabs" step of the collection creator -->
    <string name="create_collection_deselect_all">Atžymėti viską</string>

    <!-- Text to prompt users to select the tabs to save in the "select tabs" step of the collection creator -->
    <string name="create_collection_save_to_collection_empty">Pažymėkite korteles, kurias norite įrašyti</string>
    <!-- Text to show users how many tabs they have selected in the "select tabs" step of the collection creator.
     %d is a placeholder for the number of tabs selected. -->
    <string name="create_collection_save_to_collection_tabs_selected">Pažymėta kortelių: %d</string>
    <!-- Text to show users they have one tab selected in the "select tabs" step of the collection creator.
    %d is a placeholder for the number of tabs selected. -->
    <string name="create_collection_save_to_collection_tab_selected">Pažymėta %d kortelė</string>
    <!-- Text shown in snackbar when multiple tabs have been saved in a collection -->
    <string name="create_collection_tabs_saved">Kortelės įrašytos!</string>
    <!-- Text shown in snackbar when one or multiple tabs have been saved in a new collection -->
    <string name="create_collection_tabs_saved_new_collection">Rinkinys įrašytas!</string>
    <!-- Text shown in snackbar when one tab has been saved in a collection -->
    <string name="create_collection_tab_saved">Kortelė įrašyta!</string>
    <!-- Content description (not visible, for screen readers etc.): button to close the collection creator -->
    <string name="create_collection_close">Užverti</string>
    <!-- Button to save currently selected tabs in the "select tabs" step of the collection creator-->
    <string name="create_collection_save">Įrašyti</string>

    <!-- Snackbar action to view the collection the user just created or updated -->
    <string name="create_collection_view">Peržiūrėti</string>

    <!-- Default name for a new collection in "name new collection" step of the collection creator. %d is a placeholder for the number of collections-->
    <string name="create_collection_default_name">Rinkinys %d</string>

    <!-- Share -->
    <!-- Share screen header -->
    <string name="share_header">Siųsti ir dalintis</string>
    <!-- Share screen header -->
    <string name="share_header_2">Dalintis</string>
    <!-- Content description (not visible, for screen readers etc.):
        "Share" button. Opens the share menu when pressed. -->
    <string name="share_button_content_description">Dalintis</string>
    <!-- Sub-header in the dialog to share a link to another app -->
    <string name="share_link_subheader">Dalinti saitu</string>
    <!-- Sub-header in the dialog to share a link to another sync device -->
    <string name="share_device_subheader">Siųsti į įrenginį</string>
    <!-- Sub-header in the dialog to share a link to an app from the full list -->
    <string name="share_link_all_apps_subheader">Visi veiksmai</string>
    <!-- Sub-header in the dialog to share a link to an app from the most-recent sorted list -->
    <string name="share_link_recent_apps_subheader">Paskiausiai naudota</string>
    <!-- An option from the three dot menu to into sync -->
    <string name="sync_menu_sign_in">Prisijungti sinchronizavimui</string>
    <!-- An option from the share dialog to sign into sync -->
    <string name="sync_sign_in">Prisijungti prie „Sync“</string>
    <!-- An option from the share dialog to send link to all other sync devices -->
    <string name="sync_send_to_all">Siųsti į visus įrenginius</string>
    <!-- An option from the share dialog to reconnect to sync -->
    <string name="sync_reconnect">Prisijungti prie „Sync“</string>
    <!-- Text displayed when sync is offline and cannot be accessed -->
    <string name="sync_offline">Nepasiekiama</string>
    <!-- An option to connect additional devices -->
    <string name="sync_connect_device">Susieti kitą įrenginį</string>
    <!-- The dialog text shown when additional devices are not available -->
    <string name="sync_connect_device_dialog">Norėdami persiųsti kortelę, turite prisijungti prie „Firefox“ bent viename kitame įrenginyje.</string>
    <!-- Confirmation dialog button -->
    <string name="sync_confirmation_button">Supratau</string>
    <!-- Share error message -->
    <string name="share_error_snackbar">Nepavyko pasidalinti su šia programa</string>

    <!-- Add new device screen title -->
    <string name="sync_add_new_device_title">Siųsti į įrenginį</string>
    <!-- Text for the warning message on the Add new device screen -->
    <string name="sync_add_new_device_message">Nėra susietų įrenginių</string>
    <!-- Text for the button to learn about sending tabs -->
    <string name="sync_add_new_device_learn_button">Sužinokite apie kortelių siuntimą…</string>
    <!-- Text for the button to connect another device -->
    <string name="sync_add_new_device_connect_button">Susieti kitą įrenginį…</string>

    <!-- Notifications -->
    <!-- The user visible name of the "notification channel" (Android 8+ feature) for the ongoing notification shown while a browsing session is active. -->
    <string name="notification_pbm_channel_name">Privačiojo naršymo seansas</string>
    <!-- Text shown in the notification that pops up to remind the user that a private browsing session is active. -->
    <string name="notification_pbm_delete_text">Pašalinti privačiąsias korteles</string>
    <!-- Text shown in the notification that pops up to remind the user that a private browsing session is active. -->
    <string name="notification_pbm_delete_text_2">Užverti privačiąsias korteles</string>
    <!-- Notification action to open Fenix and resume the current browsing session. -->
    <string name="notification_pbm_action_open">Atverti</string>
    <!-- Notification action to delete all current private browsing sessions AND switch to Fenix (bring it to the foreground) -->
    <string name="notification_pbm_action_delete_and_open">Pašalinti ir atverti</string>
    <!-- Name of the "Powered by Fenix" notification channel. Displayed in the "App notifications" system settings for the app -->
    <string name="notification_powered_by_channel_name">Veikia su</string>
    <!-- Name of the marketing notification channel. Displayed in the "App notifications" system settings for the app -->
    <string name="notification_marketing_channel_name">Rinkodara</string>
    <!-- Title shown in the notification that pops up to remind the user to set fenix as default browser.
    %1$s is a placeholder that will be replaced by the app name (Fenix). -->
    <string name="notification_default_browser_title">„%1$s“ yra sparti ir privati</string>
    <!-- Text shown in the notification that pops up to remind the user to set fenix as default browser.
    %1$s is a placeholder that will be replaced by the app name (Fenix). -->
    <string name="notification_default_browser_text">Paskirkite „%1$s“ numatytąja naršykle</string>

    <!-- Snackbar -->
    <!-- Text shown in snackbar when user deletes a collection -->
    <string name="snackbar_collection_deleted">Rinkinys pašalintas</string>
    <!-- Text shown in snackbar when user renames a collection -->
    <string name="snackbar_collection_renamed">Rinkinys pervadintas</string>
    <!-- Text shown in snackbar when user deletes a tab -->
    <string name="snackbar_tab_deleted">Kortelė pašalinta</string>
    <!-- Text shown in snackbar when user deletes all tabs -->
    <string name="snackbar_tabs_deleted">Kortelės pašalintos</string>
    <!-- Text shown in snackbar when user closes a tab -->
    <string name="snackbar_tab_closed">Kortelė užverta</string>
    <!-- Text shown in snackbar when user closes all tabs -->
    <string name="snackbar_tabs_closed">Kortelės užvertos</string>
    <!-- Text shown in snackbar when user closes tabs -->
    <string name="snackbar_message_tabs_closed">Kortelės užvertos!</string>
    <!-- Text shown in snackbar when user bookmarks a list of tabs -->
    <string name="snackbar_message_bookmarks_saved">Adresynas papildytas!</string>
    <!-- Text shown in snackbar action for viewing bookmarks -->
    <string name="snackbar_message_bookmarks_view">Peržiūrėti</string>
    <!-- Text shown in snackbar when user adds a site to top sites -->
    <string name="snackbar_added_to_top_sites">Įtraukta į mėgstamiausias svetaines!</string>
    <!-- Text shown in snackbar when user closes a private tab -->
    <string name="snackbar_private_tab_closed">Privačioji kortelė užverta</string>
    <!-- Text shown in snackbar when user closes all private tabs -->
    <string name="snackbar_private_tabs_closed">Privačiosios kortelės užvertos</string>
    <!-- Text shown in snackbar when user deletes all private tabs -->
    <string name="snackbar_private_tabs_deleted">Privačiosios kortelės pašalintos</string>
    <!-- Text shown in snackbar to undo deleting a tab, top site or collection -->
    <string name="snackbar_deleted_undo">Atšaukti</string>
    <!-- Text shown in snackbar when user removes a top site -->
    <string name="snackbar_top_site_removed">Svetainė pašalinta</string>
    <!-- Text for action to undo deleting a tab or collection shown in a11y dialog -->
    <string name="a11y_dialog_deleted_undo">Atšaukti</string>
    <!-- Text for action to confirm deleting a tab or collection shown in a11y dialog -->
    <string name="a11y_dialog_deleted_confirm">Patvirtinti</string>
    <!-- QR code scanner prompt which appears after scanning a code, but before navigating to it
        First parameter is the name of the app, second parameter is the URL or text scanned-->
    <string name="qr_scanner_confirmation_dialog_message">Leisti „%1$s“ atverti %2$s</string>
    <!-- QR code scanner prompt dialog positive option to allow navigation to scanned link -->
    <string name="qr_scanner_dialog_positive">Leisti</string>
    <!-- QR code scanner prompt dialog positive option to deny navigation to scanned link -->
    <string name="qr_scanner_dialog_negative">Drausti</string>
    <!-- Tab collection deletion prompt dialog message. Placeholder will be replaced with the collection name -->
    <string name="tab_collection_dialog_message">Ar tikrai norite pašalinti „%1$s“?</string>
    <!-- Collection and tab deletion prompt dialog message. This will show when the last tab from a collection is deleted -->
    <string name="delete_tab_and_collection_dialog_message">Pašalindami šią kortelę, pašalinsite visą rinkinį. Naujus rinkinius galite sukurti bet kada.</string>
    <!-- Collection and tab deletion prompt dialog title. Placeholder will be replaced with the collection name. This will show when the last tab from a collection is deleted -->
    <string name="delete_tab_and_collection_dialog_title">Pašalinti „%1$s“?</string>
    <!-- Tab collection deletion prompt dialog option to delete the collection -->
    <string name="tab_collection_dialog_positive">Pašalinti</string>
    <!-- Tab collection deletion prompt dialog option to cancel deleting the collection -->
    <string moz:removedIn="93" name="tab_collection_dialog_negative" tools:ignore="UnusedResources">Atsisakyti</string>

    <!-- Text displayed in a notification when the user enters full screen mode -->
    <string name="full_screen_notification">Įjungta viso ekrano veiksena</string>
    <!-- Message for copying the URL via long press on the toolbar -->
    <string name="url_copied">URL nukopijuotas</string>
    <!-- Sample text for accessibility font size -->
    <string name="accessibility_text_size_sample_text_1">Tai pavyzdinis tekstas. Jis leidžia pamatyti, kaip atrodys tekstas padidinus arba sumažinus jo dydį su šia nuostata.</string>
    <!-- Summary for Accessibility Text Size Scaling Preference -->
    <string name="preference_accessibility_text_size_summary">Padidinti arba sumažinti svetainių tekstą</string>
    <!-- Title for Accessibility Text Size Scaling Preference -->
    <string name="preference_accessibility_font_size_title">Šrifto dydis</string>

    <!-- Title for Accessibility Text Automatic Size Scaling Preference -->
    <string name="preference_accessibility_auto_size_2">Automatinis šrifto dydis</string>
    <!-- Summary for Accessibility Text Automatic Size Scaling Preference -->
    <string name="preference_accessibility_auto_size_summary">Šrifto dydis atitiks „Android“ nuostatas. Išjunkite, norėdami šrifto dydį keisti čia.</string>

    <!-- Title for the Delete browsing data preference -->
    <string name="preferences_delete_browsing_data">Pašalinti naršymo duomenis</string>
    <!-- Title for the tabs item in Delete browsing data -->
    <string name="preferences_delete_browsing_data_tabs_title_2">Atvertos kortelės</string>
    <!-- Subtitle for the tabs item in Delete browsing data, parameter will be replaced with the number of open tabs -->
    <string name="preferences_delete_browsing_data_tabs_subtitle">Kortelių: %d</string>

    <!-- Title for the data and history items in Delete browsing data -->
    <string name="preferences_delete_browsing_data_browsing_data_title">Naršymo žurnalas ir svetainių duomenys</string>
    <!-- Subtitle for the data and history items in delete browsing data, parameter will be replaced with the
        number of history items the user has -->
    <string name="preferences_delete_browsing_data_browsing_data_subtitle">Adresų: %d</string>
    <!-- Title for history items in Delete browsing data -->
    <string name="preferences_delete_browsing_data_browsing_history_title">Žurnalas</string>
    <!-- Subtitle for the history items in delete browsing data, parameter will be replaced with the
        number of history pages the user has -->
    <string name="preferences_delete_browsing_data_browsing_history_subtitle">Tinklalapių: %d</string>
    <!-- Title for the cookies item in Delete browsing data -->
    <string name="preferences_delete_browsing_data_cookies">Slapukai</string>
    <!-- Subtitle for the cookies item in Delete browsing data -->
    <string name="preferences_delete_browsing_data_cookies_subtitle">Būsite atjungti iš daugumos svetainių</string>
    <!-- Title for the cached images and files item in Delete browsing data -->
    <string name="preferences_delete_browsing_data_cached_files">Paveikslai ir failai podėlyje</string>
    <!-- Subtitle for the cached images and files item in Delete browsing data -->
    <string name="preferences_delete_browsing_data_cached_files_subtitle">Atlaisvina vietos įrenginyje</string>
    <!-- Title for the site permissions item in Delete browsing data -->
    <string name="preferences_delete_browsing_data_site_permissions">Svetainių leidimai</string>
    <!-- Title for the downloads item in Delete browsing data -->
    <string name="preferences_delete_browsing_data_downloads">Atsiuntimai</string>
    <!-- Text for the button to delete browsing data -->
    <string name="preferences_delete_browsing_data_button">Pašalinti naršymo duomenis</string>
    <!-- Title for the Delete browsing data on quit preference -->
    <string name="preferences_delete_browsing_data_on_quit">Pašalinti naršymo duomenis išjungiant</string>

    <!-- Summary for the Delete browsing data on quit preference. "Quit" translation should match delete_browsing_data_on_quit_action translation. -->
    <string name="preference_summary_delete_browsing_data_on_quit">Naršymo duomenys bus pašalinami automatiškai, pagrindiniame meniu pasirinkus „Išeiti“</string>
    <!-- Summary for the Delete browsing data on quit preference. "Quit" translation should match delete_browsing_data_on_quit_action translation. -->
    <string name="preference_summary_delete_browsing_data_on_quit_2">Naršymo duomenys bus pašalinami automatiškai, pagrindiniame meniu pasirinkus „Išeiti“</string>
    <!-- Action item in menu for the Delete browsing data on quit feature -->
    <string name="delete_browsing_data_on_quit_action">Išeiti</string>

    <!-- Dialog message to the user asking to delete browsing data. -->
    <string name="delete_browsing_data_prompt_message">Bus pašalinti visi jūsų naršymo duomenys.</string>
    <!-- Dialog message to the user asking to delete browsing data. Parameter will be replaced by app name. -->
    <string name="delete_browsing_data_prompt_message_3">„%s“ pašalins pasirinktus naršymo duomenis.</string>
    <!-- Text for the cancel button for the data deletion dialog -->
    <string name="delete_browsing_data_prompt_cancel">Atsisakyti</string>
    <!-- Text for the allow button for the data deletion dialog -->
    <string name="delete_browsing_data_prompt_allow">Pašalinti</string>
    <!-- Text for the snackbar confirmation that the data was deleted -->
    <string name="preferences_delete_browsing_data_snackbar">Naršymo duomenys pašalinti</string>
    <!-- Text for the snackbar to show the user that the deletion of browsing data is in progress -->
    <string name="deleting_browsing_data_in_progress">Šalinami naršymo duomenys…</string>

    <!-- Tips -->
    <!-- text for firefox preview moving tip header "Firefox Preview" and "Firefox Nightly" are intentionally hardcoded -->
    <string name="tip_firefox_preview_moved_header">„Firefox Preview“ dabar tapo „Firefox Nightly“</string>
    <!-- text for firefox preview moving tip description -->
    <string name="tip_firefox_preview_moved_description">„Firefox Nightly“ yra atnaujinama kiekvieną naktį ir turi naujų bandomųjų funkcijų.
        Dėl to ji gali būti mažiau stabili. Atsisiųskite mūsų „beta“ naršyklę, jeigu norite stabilesnio veikimo.</string>

    <!-- text for firefox preview moving tip button. "Firefox for Android Beta" is intentionally hardcoded -->
    <string name="tip_firefox_preview_moved_button_2">Gaukite „Firefox Beta“, skirtą „Android“</string>

    <!-- text for firefox preview moving tip header. "Firefox Nightly" is intentionally hardcoded -->
    <string name="tip_firefox_preview_moved_header_preview_installed">„Firefox Nightly“ pasikeitė</string>
    <!-- text for firefox preview moving tip description -->
    <string name="tip_firefox_preview_moved_description_preview_installed">Ši programa nebegaus saugumo atnaujinimų. Nenaudokite šios programos, ir pereikite prie naujosios „Nightly“.
        \n\nNorėdami perkelti savo adresyną, prisijungimus, ir žurnalą į kitą programą, susikurkite „Firefox“ paskyrą.</string>
    <!-- text for firefox preview moving tip button  -->
    <string name="tip_firefox_preview_moved_button_preview_installed">Pereiti prie naujosios „Nightly“</string>

    <!-- text for firefox preview moving tip header. "Firefox Nightly" is intentionally hardcoded -->
    <string name="tip_firefox_preview_moved_header_preview_not_installed">„Firefox Nightly“ pasikeitė</string>
    <!-- text for firefox preview moving tip description -->
    <string name="tip_firefox_preview_moved_description_preview_not_installed">Ši programa nebegaus saugumo atnaujinimų. Pereikite prie naujosios „Nightly“, ir nenaudokite šios programos.
        \n\nNorėdami perkelti savo adresyną, prisijungimus, ir žurnalą į kitą programą, susikurkite „Firefox“ paskyrą.</string>
    <!-- text for firefox preview moving tip button  -->
    <string name="tip_firefox_preview_moved_button_preview_not_installed">Atsisiųsti naująją „Nightly“</string>

    <!-- Onboarding -->
    <!-- Text for onboarding welcome message
    The first parameter is the name of the app (e.g. Firefox Preview) -->
    <string name="onboarding_header">Sveiki, čia „%s“!</string>
    <!-- text for the Firefox Accounts section header -->
    <string name="onboarding_fxa_section_header">Jau turite paskyrą?</string>
    <!-- text for the "What's New" onboarding card header -->
    <string moz:removedIn="94" name="onboarding_whats_new_header1" tools:ignore="UnusedResources">Susipažinkite su naujovėmis</string>

    <!-- text for the "what's new" onboarding card description
    The first parameter is the short name of the app (e.g. Firefox) -->
    <string moz:removedIn="94" name="onboarding_whats_new_description" tools:ignore="UnusedResources">Turite klausimų apie naująją „%s“? Norite sužinoti, kas pasikeitė?</string>
    <!-- text for underlined clickable link that is part of "what's new" onboarding card description that links to an FAQ -->
    <string moz:removedIn="94" name="onboarding_whats_new_description_linktext" tools:ignore="UnusedResources">Atsakymus rasite čia</string>
    <!-- text for the Firefox account onboarding sign in card header. The word "Firefox" should not be translated -->
    <string name="onboarding_account_sign_in_header_1">Sinchronizuokite „Firefox“ duomenis tarp įrenginių</string>
    <!-- Text for the button to learn more about signing in to your Firefox account -->
    <string name="onboarding_manual_sign_in_description">Turėkite savo „Firefox“ adresyną, žurnalą, ir slaptažodžius šiame įrenginyje.</string>
    <!-- text for the firefox account onboarding card header when we detect you're already signed in to
        another Firefox browser. (The word `Firefox` should not be translated)
        The first parameter is the email of the detected user's account -->
    <string name="onboarding_firefox_account_auto_signin_header_3">Esate prisijungę kaip %s kitoje „Firefox“ naršyklėje šiame įrenginyje. Ar norėtumėte prisijungti su šia paskyra?</string>
    <!-- text for the button to confirm automatic sign-in -->
    <string name="onboarding_firefox_account_auto_signin_confirm">Taip, prisijungti</string>
    <!-- text for the automatic sign-in button while signing in is in process -->
    <string name="onboarding_firefox_account_signing_in">Prisijungiama…</string>
    <!-- text for the button to manually sign into Firefox account. -->
    <string name="onboarding_firefox_account_sign_in_1">Kurti paskyrą</string>
    <!-- text for the button to stay signed out when presented with an option to automatically sign-in. -->
    <string name="onboarding_firefox_account_stay_signed_out">Likti neprisijungus</string>
    <!-- text to display in the snackbar once account is signed-in -->
    <string name="onboarding_firefox_account_sync_is_on">„Sync“ įjungta</string>
    <!-- text to display in the snackbar if automatic sign-in fails. user may try again -->
    <string name="onboarding_firefox_account_automatic_signin_failed">Nepavyko prisijungti</string>

    <!-- text for the tracking protection onboarding card header -->
    <string name="onboarding_tracking_protection_header_3">Visada veikiantis privatumas</string>
    <!-- text for the tracking protection card description. 'Firefox' intentionally hardcoded here -->
    <string name="onboarding_tracking_protection_description_3">„Firefox“ automatiškai blokuoja kompanijų bandymus sekti jūsų veiklą internete.</string>
    <!-- text for tracking protection radio button option for standard level of blocking -->
    <string name="onboarding_tracking_protection_standard_button_2">Standartinė (numatytoji)</string>
    <!-- text for standard blocking option button description -->
    <string name="onboarding_tracking_protection_standard_button_description_3">Subalansuota privatumui ir našumui. Tinklalapiai įkeliami įprastai.</string>
    <!-- text for tracking protection radio button option for strict level of blocking -->
    <string name="onboarding_tracking_protection_strict_button">Griežta (rekomenduojama)</string>
    <!-- text for tracking protection radio button option for strict level of blocking -->
    <string name="onboarding_tracking_protection_strict_option">Griežta</string>

    <!-- text for strict blocking option button description -->
    <string name="onboarding_tracking_protection_strict_button_description_3">Blokuojama daugiau stebėjimų elementų, tad tinklalapiai įkeliami sparčiau, tačiau gali sutrikti dalis funkcionalumo.</string>
    <!-- text for the toolbar position card header  -->
    <string name="onboarding_toolbar_placement_header_1">Pasirinkite priemonių juostos vietą</string>
    <!-- text for the toolbar position card description -->
    <string name="onboarding_toolbar_placement_description_1">Pasidėkite priemonių juostą patogiai. Palikite ją apačioje, arba perkelkite į viršų.</string>
    <!-- text for the private browsing onboarding card header -->
    <string moz:removedIn="94" name="onboarding_private_browsing_header" tools:ignore="UnusedResources">Naršykite privačiai</string>
    <!-- text for the private browsing onboarding card description
    The first parameter is an icon that represents private browsing -->
    <string moz:removedIn="94" name="onboarding_private_browsing_description1" tools:ignore="UnusedResources">Atverti privačiąją kortelę kartą: bakstelėkite %s piktogramą</string>
    <!-- text for the private browsing onboarding card description, explaining how to always using private browsing -->
    <string moz:removedIn="94" name="onboarding_private_browsing_always_description" tools:ignore="UnusedResources">Atverti privačiąsias korteles visada: pakeiskite savo privačiojo naršymo nuostatas</string>
    <!-- text for the private browsing onbording card button, that launches settings -->
    <string moz:removedIn="94" name="onboarding_private_browsing_button" tools:ignore="UnusedResources">Atverti nuostatas</string>
    <!-- text for the privacy notice onboarding card header -->
    <string name="onboarding_privacy_notice_header">Jūsų privatumas</string>
    <!-- text for the privacy notice onboarding card description
    The first parameter is the name of the app (e.g. Firefox Preview) Substitute %s for long browser name. -->
    <string name="onboarding_privacy_notice_description2">Mes sukūrėme „%s“ siekdami jums suteikti pasirinkimą, kuo dalinatės internete, ir kuo su mumis.</string>
    <!-- Text for the button to read the privacy notice -->
    <string name="onboarding_privacy_notice_read_button">Mūsų privatumo pranešimas</string>

    <!-- Content description (not visible, for screen readers etc.): Close onboarding screen -->
    <string moz:removedIn="93" name="onboarding_close" tools:ignore="UnusedResources">Užverti</string>

    <!-- text for the button to finish onboarding -->
    <string name="onboarding_finish">Pradėti naršymą</string>

    <!-- Onboarding theme -->
    <!-- text for the theme picker onboarding card header -->
    <string name="onboarding_theme_picker_header">Pasirinkite apvalkalą</string>

    <!-- text for the theme picker onboarding card description -->
    <string name="onboarding_theme_picker_description_2">Pataupykite bateriją ir savo regėjimą su tamsia veiksena.</string>
    <!-- Automatic theme setting (will follow device setting) -->
    <string name="onboarding_theme_automatic_title">Automatinis</string>
    <!-- Summary of automatic theme setting (will follow device setting) -->
    <string name="onboarding_theme_automatic_summary">Prisitaiko prie jūsų įrenginio nuostatų</string>
    <!-- Theme setting for dark mode -->
    <string name="onboarding_theme_dark_title">Tamsus apvalkalas</string>
    <!-- Theme setting for light mode -->
    <string name="onboarding_theme_light_title">Šviesus apvalkalas</string>

    <!-- Text shown in snackbar when multiple tabs have been sent to device -->
    <string name="sync_sent_tabs_snackbar">Kortelės išsiųstos!</string>
    <!-- Text shown in snackbar when one tab has been sent to device  -->
    <string name="sync_sent_tab_snackbar">Kortelė išsiųsta!</string>
    <!-- Text shown in snackbar when sharing tabs failed  -->
    <string name="sync_sent_tab_error_snackbar">Nepavyko išsiųsti</string>
    <!-- Text shown in snackbar for the "retry" action that the user has after sharing tabs failed -->
    <string name="sync_sent_tab_error_snackbar_action">Kartoti</string>

    <!-- Title of QR Pairing Fragment -->
    <string name="sync_scan_code">Nuskaityti kodą</string>
    <!-- Instructions on how to access pairing -->
    <string name="sign_in_instructions"><![CDATA[Atverkite „Firefox“ savo kompiuteryje, ir eikite į <b>https://firefox.com/pair</b>]]></string>
    <!-- Text shown for sign in pairing when ready -->
    <string name="sign_in_ready_for_scan">Pasiruošti nuskaitymui</string>
    <!-- Text shown for settings option for sign with pairing -->
    <string name="sign_in_with_camera">Prisijunkite su savo kamera</string>
    <!-- Text shown for settings option for sign with email -->
    <string name="sign_in_with_email">Naudoti el. paštą</string>
    <!-- Text shown for settings option for create new account text.'Firefox' intentionally hardcoded here.-->
    <string name="sign_in_create_account_text"><![CDATA[Neturite paskyros? <u>Susikurkite</u>, norėdami sinchronizuoti „Firefox“ tarp įrenginių.]]></string>
    <!-- Text shown in confirmation dialog to sign out of account -->
    <string name="sign_out_confirmation_message">„Firefox“ nebesinchronizuos duomenų su jūsų paskyra, tačiau šiame įrenginyje esančių naršymo duomenų nepašalins.</string>
    <!-- Text shown in confirmation dialog to sign out of account. The first parameter is the name of the app (e.g. Firefox Preview) -->
    <string name="sign_out_confirmation_message_2">„%s“ nebesinchronizuos duomenų su jūsų paskyra, tačiau šiame įrenginyje esančių naršymo duomenų nepašalins.</string>
    <!-- Option to continue signing out of account shown in confirmation dialog to sign out of account -->
    <string name="sign_out_disconnect">Atsijungti</string>
    <!-- Option to cancel signing out shown in confirmation dialog to sign out of account -->
    <string name="sign_out_cancel">Atsisakyti</string>
    <!-- Error message snackbar shown after the user tried to select a default folder which cannot be altered -->
    <string name="bookmark_cannot_edit_root">Numatytųjų aplankų keisti negalima</string>

    <!-- Enhanced Tracking Protection -->
    <!-- Link displayed in enhanced tracking protection panel to access tracking protection settings -->
    <string name="etp_settings">Apsaugos nuostatos</string>
    <!-- Preference title for enhanced tracking protection settings -->
    <string name="preference_enhanced_tracking_protection">Išplėsta apsauga nuo stebėjimo</string>
    <!-- Title for the description of enhanced tracking protection -->
    <string name="preference_enhanced_tracking_protection_explanation_title">Nebūkite stebimi naršant</string>
    <!-- Description of enhanced tracking protection. The first parameter is the name of the application (For example: Fenix) -->
    <string name="preference_enhanced_tracking_protection_explanation">Jūsų duomenys skirti tik jums. „%s“ saugo jus nuo daugelio dažniausių stebėjimo elementų, stebinčių jūsų veiklą internete.</string>
    <!-- Text displayed that links to website about enhanced tracking protection -->
    <string name="preference_enhanced_tracking_protection_explanation_learn_more">Sužinoti daugiau</string>
    <!-- Preference for enhanced tracking protection for the standard protection settings -->
    <string name="preference_enhanced_tracking_protection_standard_default_1">Standartinė (numatytoji)</string>
    <!-- Preference description for enhanced tracking protection for the standard protection settings -->
    <string name="preference_enhanced_tracking_protection_standard_description_4">Subalansuota privatumui ir našumui. Tinklalapiai įkeliami įprastai.</string>
    <!--  Accessibility text for the Standard protection information icon  -->
    <string name="preference_enhanced_tracking_protection_standard_info_button">Ką blokuoja numatytoji apsauga nuo stebėjimo</string>
    <!-- Preference for enhanced tracking protection for the strict protection settings -->
    <string name="preference_enhanced_tracking_protection_strict">Griežta</string>
    <!-- Preference description for enhanced tracking protection for the strict protection settings -->
    <string name="preference_enhanced_tracking_protection_strict_description_3">Blokuojama daugiau stebėjimų elementų, tad tinklalapiai įkeliami sparčiau, tačiau gali sutrikti dalis funkcionalumo.</string>
    <!--  Accessibility text for the Strict protection information icon  -->
    <string name="preference_enhanced_tracking_protection_strict_info_button">Ką blokuoja griežta apsauga nuo stebėjimo</string>
    <!-- Preference for enhanced tracking protection for the custom protection settings -->
    <string name="preference_enhanced_tracking_protection_custom">Kita</string>
    <!-- Preference description for enhanced tracking protection for the strict protection settings -->
    <string name="preference_enhanced_tracking_protection_custom_description_2">Pasirinkite, kurios stebėjimo elementus ir scenarijus norite blokuoti.</string>
    <!--  Accessibility text for the Strict protection information icon  -->
    <string name="preference_enhanced_tracking_protection_custom_info_button">Ką blokuoja pasirinktinė apsauga nuo stebėjimo</string>
    <!-- Header for categories that are being blocked by current Enhanced Tracking Protection settings -->
    <!-- Preference for enhanced tracking protection for the custom protection settings for cookies-->
    <string name="preference_enhanced_tracking_protection_custom_cookies">Slapukai</string>
    <!-- Option for enhanced tracking protection for the custom protection settings for cookies-->
    <string name="preference_enhanced_tracking_protection_custom_cookies_1">Tarp svetainių veikiantys ir socialinių tinklų stebėjimo elementai</string>
    <!-- Option for enhanced tracking protection for the custom protection settings for cookies-->
    <string name="preference_enhanced_tracking_protection_custom_cookies_2">Slapukai iš neaplankytų svetainių</string>
    <!-- Option for enhanced tracking protection for the custom protection settings for cookies-->
    <string name="preference_enhanced_tracking_protection_custom_cookies_3">Visi trečiųjų šalių slapukai (gali sutrikti svetainių veikimas)</string>
    <!-- Option for enhanced tracking protection for the custom protection settings for cookies-->
    <string name="preference_enhanced_tracking_protection_custom_cookies_4">Visi slapukai (sutriks svetainių veikimas)</string>
    <!-- Preference for enhanced tracking protection for the custom protection settings for tracking content -->
    <string name="preference_enhanced_tracking_protection_custom_tracking_content">Stebėjimui naudojamas turinys</string>
    <!-- Option for enhanced tracking protection for the custom protection settings for tracking content-->
    <string name="preference_enhanced_tracking_protection_custom_tracking_content_1">Visose kortelėse</string>
    <!-- Option for enhanced tracking protection for the custom protection settings for tracking content-->
    <string name="preference_enhanced_tracking_protection_custom_tracking_content_2">Tik privačiosiose kortelėse</string>
    <!-- Option for enhanced tracking protection for the custom protection settings for tracking content-->
    <string name="preference_enhanced_tracking_protection_custom_tracking_content_3">Tik specialiosiose kortelėse</string>
    <!-- Preference for enhanced tracking protection for the custom protection settings -->
    <string name="preference_enhanced_tracking_protection_custom_cryptominers">Kriptovaliutų kasėjai</string>
    <!-- Preference for enhanced tracking protection for the custom protection settings -->
    <string name="preference_enhanced_tracking_protection_custom_fingerprinters">Skaitmeninių atspaudų stebėjimas</string>
    <!-- Button label for navigating to the Enhanced Tracking Protection details -->
    <string name="enhanced_tracking_protection_details">Išsamiau</string>
    <!-- Header for categories that are being being blocked by current Enhanced Tracking Protection settings -->
    <string name="enhanced_tracking_protection_blocked">Blokuojama</string>
    <!-- Header for categories that are being not being blocked by current Enhanced Tracking Protection settings -->
    <string name="enhanced_tracking_protection_allowed">Leidžiama</string>
    <!-- Category of trackers (social media trackers) that can be blocked by Enhanced Tracking Protection -->
    <string name="etp_social_media_trackers_title">Socialinių tinklų stebėjimo elementai</string>
    <!-- Description of social media trackers that can be blocked by Enhanced Tracking Protection -->
    <string name="etp_social_media_trackers_description">Apriboja socialinių tinklų galimybes sekti jūsų veiklą internete.</string>
    <!-- Category of trackers (cross-site tracking cookies) that can be blocked by Enhanced Tracking Protection -->
    <string name="etp_cookies_title">Tarp svetainių veikiantys stebėjimo slapukai</string>
    <!-- Description of cross-site tracking cookies that can be blocked by Enhanced Tracking Protection -->
    <string name="etp_cookies_description">Blokuoja slapukus, kuriuos reklamos ir analitikos kompanijos naudoja jūsų naršymo duomenų kaupimui daugelyje svetainių.</string>
    <!-- Category of trackers (cryptominers) that can be blocked by Enhanced Tracking Protection -->
    <string name="etp_cryptominers_title">Kriptovaliutų kasėjai</string>
    <!-- Description of cryptominers that can be blocked by Enhanced Tracking Protection -->
    <string name="etp_cryptominers_description">Neleidžia kenkėjiškiems scenarijams gauti priėjimą prie jūsų įrenginio, siekiant kasti skaitmenines valiutas.</string>
    <!-- Category of trackers (fingerprinters) that can be blocked by Enhanced Tracking Protection -->
    <string name="etp_fingerprinters_title">Skaitmeninių atspaudų stebėjimas</string>
    <!-- Description of fingerprinters that can be blocked by Enhanced Tracking Protection -->
    <string name="etp_fingerprinters_description">Neleidžia rinkti jūsų įrenginį identifikuojančių duomenų, kurie gali būti naudojami stebėjimo tikslams.</string>

    <!-- Category of trackers (tracking content) that can be blocked by Enhanced Tracking Protection -->
    <string name="etp_tracking_content_title">Stebėjimui naudojamas turinys</string>
    <!-- Description of tracking content that can be blocked by Enhanced Tracking Protection -->
    <string name="etp_tracking_content_description">Blokuoja išorinių reklamų, vaizdų, ir kito stebėjimui skirto turinio įkėlimą. Gali sutrikti svetainių funkcionalumas.</string>
    <!-- Enhanced Tracking Protection Onboarding Message shown in a dialog above the toolbar. The first parameter is the name of the application (For example: Fenix) -->
    <string moz:removedIn="93" name="etp_onboarding_cfr_message" tools:ignore="UnusedResources">Kai matote violetinį skydą, „%s“ svetainėje blokuoja stebėjimo elementus. Spustelėkite, norėdami sužinoti daugiau.</string>
    <!-- Enhanced Tracking Protection message that protection is currently on for this site -->
    <string name="etp_panel_on">Apsaugos šioje svetainėje ĮJUNGTOS</string>
    <!-- Enhanced Tracking Protection message that protection is currently off for this site -->
    <string name="etp_panel_off">Apsaugos šioje svetainėje IŠJUNGTOS</string>
    <!-- Header for exceptions list for which sites enhanced tracking protection is always off -->
    <string name="enhanced_tracking_protection_exceptions">Išplėsta apsauga nuo stebėjimo šiose svetainėje išjungta</string>
    <!-- Content description (not visible, for screen readers etc.): Navigate
    back from ETP details (Ex: Tracking content) -->
    <string name="etp_back_button_content_description">Grįžti atgal</string>
    <!-- About page Your rights link text -->
    <string name="about_your_rights">Jūsų teisės</string>
    <!-- About page link text to open open source licenses screen -->
    <string name="about_open_source_licenses">Mūsų naudojamos atvirosios bibliotekos</string>
    <!-- About page link text to open what's new link -->
    <string name="about_whats_new">Kas naujo „%s“</string>
    <!-- Open source licenses page title
    The first parameter is the app name -->
    <string name="open_source_licenses_title">„%s“ | Atvirosios bibliotekos</string>

    <!-- Category of trackers (redirect trackers) that can be blocked by Enhanced Tracking Protection -->
    <string name="etp_redirect_trackers_title">Nukreipimų stebėjimo elementai</string>
    <!-- Description of redirect tracker cookies that can be blocked by Enhanced Tracking Protection -->
    <string name="etp_redirect_trackers_description">Išvalo slapukus, įrašomus nukreipiant į žinomas stebėjimo svetaines.</string>

    <!-- Description of the SmartBlock Enhanced Tracking Protection feature. The * symbol is intentionally hardcoded here,
         as we use it on the UI to indicate which trackers have been partially unblocked.  -->
    <string name="preference_etp_smartblock_description">Kai kurie žemiau pažymėti stebėjimo elementai yra dalinai neblokuojami šiame tinklalapyje, nes su jais atlikote veiksmų *.</string>
    <!-- Text displayed that links to website about enhanced tracking protection SmartBlock -->
    <string name="preference_etp_smartblock_learn_more">Sužinoti daugiau</string>

    <!-- About page link text to open support link -->
    <string name="about_support">Žinynas</string>
    <!-- About page link text to list of past crashes (like about:crashes on desktop) -->
    <string name="about_crashes">Strigtys</string>
    <!-- About page link text to open privacy notice link -->
    <string name="about_privacy_notice">Privatumo pranešimas</string>

    <!-- About page link text to open know your rights link -->
    <string name="about_know_your_rights">Žinokite savo teises</string>
    <!-- About page link text to open licensing information link -->
    <string name="about_licensing_information">Informacija apie licencijavimą</string>
    <!-- About page link text to open a screen with libraries that are used -->
    <string name="about_other_open_source_libraries">Mūsų naudojamos bibliotekos</string>

    <!-- Toast shown to the user when they are activating the secret dev menu
        The first parameter is number of long clicks left to enable the menu -->
    <string name="about_debug_menu_toast_progress">Derinimo meniu – iki įjungimo likę paspaudimai: %1$d</string>
    <string name="about_debug_menu_toast_done">Derinimo meniu įjungtas</string>

    <!-- Content description of the tab counter toolbar button when one tab is open -->
    <string name="tab_counter_content_description_one_tab">1 kortelė</string>
    <!-- Content description of the tab counter toolbar button when multiple tabs are open. First parameter will be replaced with the number of tabs (always more than one) -->
    <string name="tab_counter_content_description_multi_tab">Kortelių: %d</string>

    <!-- Browser long press popup menu -->
    <!-- Copy the current url -->
    <string name="browser_toolbar_long_press_popup_copy">Kopijuoti</string>
    <!-- Paste & go the text in the clipboard. '&amp;' is replaced with the ampersand symbol: & -->
    <string name="browser_toolbar_long_press_popup_paste_and_go">Įdėti ir atverti</string>
    <!-- Paste the text in the clipboard -->
    <string name="browser_toolbar_long_press_popup_paste">Įdėti</string>
    <!-- Snackbar message shown after an URL has been copied to clipboard. -->
    <string name="browser_toolbar_url_copied_to_clipboard_snackbar">URL nukopijuotas į iškarpinę</string>

    <!-- Title text for the Add To Homescreen dialog -->
    <string name="add_to_homescreen_title">Įtraukti į pradžios ekraną</string>
    <!-- Cancel button text for the Add to Homescreen dialog -->
    <string name="add_to_homescreen_cancel">Atsisakyti</string>
    <!-- Add button text for the Add to Homescreen dialog -->
    <string name="add_to_homescreen_add">Įtraukti</string>
    <!-- Continue to website button text for the first-time Add to Homescreen dialog -->
    <string name="add_to_homescreen_continue">Eiti į svetainę</string>
    <!-- Placeholder text for the TextView in the Add to Homescreen dialog -->
    <string name="add_to_homescreen_text_placeholder">Leistuko pavadinimas</string>

    <!-- Describes the add to homescreen functionality -->
    <string name="add_to_homescreen_description_2">Galite lengvai pridėti šią svetainę į savo įrenginio pradžios ekraną, kad turėtumėte greitą priėjimą ir naršytumėte sparčiau, tarsi naudodamiesi programa.</string>

    <!-- Preference for managing the settings for logins and passwords in Fenix -->
    <string name="preferences_passwords_logins_and_passwords">Prisijungimai ir slaptažodžiai</string>
    <!-- Preference for managing the saving of logins and passwords in Fenix -->
    <string name="preferences_passwords_save_logins">Įrašyti prisijungimus ir slaptažodžius</string>
    <!-- Preference option for asking to save passwords in Fenix -->
    <string name="preferences_passwords_save_logins_ask_to_save">Pasiūlyti įrašyti</string>
    <!-- Preference option for never saving passwords in Fenix -->
    <string name="preferences_passwords_save_logins_never_save">Niekada neįrašyti</string>
    <!-- Preference for autofilling saved logins in Fenix -->
    <string moz:removedIn="93" name="preferences_passwords_autofill" tools:ignore="UnusedResources">Užpildyti automatiškai</string>
    <!-- Preference for autofilling saved logins in Firefox (in web content), %1$s will be replaced with the app name -->
    <string name="preferences_passwords_autofill2">Automatinis užpildymas per „%1$s“</string>
    <!-- Description for the preference for autofilling saved logins in Firefox (in web content), %1$s will be replaced with the app name -->
    <string name="preferences_passwords_autofill_description">Užpildyti ir įsiminti prisijungimus svetainėse, naudojantis „%1$s“.</string>
    <!-- Preference for autofilling logins from Fenix in other apps (e.g. autofilling the Twitter app) -->
    <string name="preferences_android_autofill">Automatinis užpildymas kitose programose</string>
    <!-- Description for the preference for autofilling logins from Fenix in other apps (e.g. autofilling the Twitter app) -->
    <string name="preferences_android_autofill_description">Užpildyti prisijungimus kitose programose jūsų įrenginyje.</string>

<<<<<<< HEAD
=======
    <!-- Preference option for adding a login -->
    <string name="preferences_logins_add_login">Pridėti prisijungimą</string>

>>>>>>> cb5708f8
    <!-- Preference for syncing saved logins in Fenix -->
    <string name="preferences_passwords_sync_logins">Sinchronizuoti prisijungimus</string>
    <!-- Preference for syncing saved logins in Fenix, when not signed in-->
    <string name="preferences_passwords_sync_logins_across_devices">Sinchronizuoti prisijungimus tarp įrenginių</string>
    <!-- Syncing saved logins in Fenix needs reconnect to sync -->
    <string name="preferences_passwords_sync_logins_reconnect">Prisijungti iš naujo</string>
    <!-- Syncing saved logins in Fenix needs login -->
    <string name="preferences_passwords_sync_logins_sign_in">Prisijungti prie „Sync“</string>
    <!-- Preference to access list of saved logins -->
    <string name="preferences_passwords_saved_logins">Įrašyti prisijungimai</string>
    <!-- Description of empty list of saved passwords. Placeholder is replaced with app name.  -->
    <string name="preferences_passwords_saved_logins_description_empty_text">Čia bus rodomi jūsų įrašyti arba per „%s“ sinchronizuoti prisijungimai.</string>
    <!-- Preference to access list of saved logins -->
    <string name="preferences_passwords_saved_logins_description_empty_learn_more_link">Sužinokite apie „Sync“ daugiau.</string>
    <!-- Preference to access list of login exceptions that we never save logins for -->
    <string name="preferences_passwords_exceptions">Išimtys</string>
    <!-- Empty description of list of login exceptions that we never save logins for -->
    <string name="preferences_passwords_exceptions_description_empty">Čia bus rodomi neįrašyti prisijungimai ir slaptažodžiai.</string>

    <!-- Description of list of login exceptions that we never save logins for -->
    <string name="preferences_passwords_exceptions_description">Šių svetainių prisijungimai ir slaptažodžiai nebus įrašomi.</string>
    <!-- Text on button to remove all saved login exceptions -->
    <string name="preferences_passwords_exceptions_remove_all">Pašalinti visas išimtis</string>
    <!-- Hint for search box in logins list -->
    <string name="preferences_passwords_saved_logins_search">Ieškoti prisijungimų</string>
    <!-- Option to sort logins list A-Z, alphabetically -->
    <string name="preferences_passwords_saved_logins_alphabetically">Abėcėlės tvarka</string>
    <!-- Option to sort logins list by most recently used -->
    <string name="preferences_passwords_saved_logins_recently_used">Paskiausiai naudota</string>
    <!-- The header for the site that a login is for -->
    <string name="preferences_passwords_saved_logins_site">Svetainė</string>
    <!-- The header for the username for a login -->
    <string name="preferences_passwords_saved_logins_username">Naudotojo vardas</string>
    <!-- The header for the password for a login -->
    <string name="preferences_passwords_saved_logins_password">Slaptažodis</string>
    <!-- Message displayed in security prompt to reenter a secret pin to access saved logins -->
    <string name="preferences_passwords_saved_logins_enter_pin">Pakartokite savo PIN</string>
    <!-- Message displayed in security prompt to access saved logins -->
    <string name="preferences_passwords_saved_logins_enter_pin_description">Atrakinkite, norėdami peržiūrėti įrašytus prisijungimus</string>
    <!-- Message displayed when a connection is insecure and we detect the user is entering a password -->
    <string name="logins_insecure_connection_warning">Šis ryšys nėra saugus. Čia įvesti prisijungimo duomenys gali būtų perimti.</string>
    <!-- Learn more link that will link to a page with more information displayed when a connection is insecure and we detect the user is entering a password -->
    <string name="logins_insecure_connection_warning_learn_more">Sužinoti daugiau</string>
    <!-- Prompt message displayed when Fenix detects a user has entered a password and user decides if Fenix should save it. The first parameter is the name of the application (For example: Fenix)  -->
    <string name="logins_doorhanger_save">Ar norite, kad „%s“ įsimintų šį prisijungimą?</string>
    <!-- Positive confirmation that Fenix should save the new or updated login -->
    <string name="logins_doorhanger_save_confirmation">Įsiminti</string>
    <!-- Negative confirmation that Fenix should not save the new or updated login -->
    <string name="logins_doorhanger_save_dont_save">Neįsiminti</string>
    <!-- Shown in snackbar to tell user that the password has been copied -->
    <string name="logins_password_copied">Slaptažodis nukopijuotas į iškarpinę</string>
    <!-- Shown in snackbar to tell user that the username has been copied -->
    <string name="logins_username_copied">Naudotojo vardas nukopijuotas į iškarpinę</string>
    <!-- Shown in snackbar to tell user that the site has been copied -->
    <string name="logins_site_copied">Svetainė nukopijuota į iškarpinę</string>
    <!-- Content Description (for screenreaders etc) read for the button to copy a password in logins-->
    <string name="saved_logins_copy_password">Kopijuoti slaptažodį</string>
    <!-- Content Description (for screenreaders etc) read for the button to clear a password while editing a login-->
    <string name="saved_logins_clear_password">Išvalyti slaptažodį</string>
    <!-- Content Description (for screenreaders etc) read for the button to copy a username in logins -->
    <string name="saved_login_copy_username">Kopijuoti naudotojo vardą</string>
    <!-- Content Description (for screenreaders etc) read for the button to clear a username while editing a login -->
    <string name="saved_login_clear_username">Išvalyti naudotojo vardą</string>
    <!-- Content Description (for screenreaders etc) read for the button to clear the hostname field while creating a login -->
    <string name="saved_login_clear_hostname">Išvalyti serverio vardą</string>
    <!-- Content Description (for screenreaders etc) read for the button to copy a site in logins -->
    <string name="saved_login_copy_site">Kopijuoti svetainę</string>
    <!-- Content Description (for screenreaders etc) read for the button to open a site in logins -->
    <string name="saved_login_open_site">Atverti svetainę naršyklėje</string>
    <!-- Content Description (for screenreaders etc) read for the button to reveal a password in logins -->
    <string name="saved_login_reveal_password">Rodyti slaptažodį</string>
    <!-- Content Description (for screenreaders etc) read for the button to hide a password in logins -->
    <string name="saved_login_hide_password">Slėpti slaptažodį</string>
    <!-- Message displayed in biometric prompt displayed for authentication before allowing users to view their logins -->
    <string name="logins_biometric_prompt_message">Atrakinkite, norėdami peržiūrėti įrašytus prisijungimus</string>

    <!-- Title of warning dialog if users have no device authentication set up -->
    <string name="logins_warning_dialog_title">Apsaugokite savo prisijungimus ir slaptažodžius</string>

    <!-- Message of warning dialog if users have no device authentication set up -->
    <string name="logins_warning_dialog_message">Naudokite įrenginio užraktą, PIN, arba slaptažodį, kad apsaugotumėte savo prisijungimus ir slaptažodžius tada, kai jūsų įrenginį turi kažkas kitas.</string>
    <!-- Negative button to ignore warning dialog if users have no device authentication set up -->
    <string name="logins_warning_dialog_later">Vėliau</string>
    <!-- Positive button to send users to set up a pin of warning dialog if users have no device authentication set up -->
    <string name="logins_warning_dialog_set_up_now">Dabar</string>
    <!-- Title of PIN verification dialog to direct users to re-enter their device credentials to access their logins -->
    <string name="logins_biometric_prompt_message_pin">Atrakinkite savo įrenginį</string>
    <!-- Title for Accessibility Force Enable Zoom Preference -->
    <string name="preference_accessibility_force_enable_zoom">Didinti vaizdą visose svetainėse</string>

    <!-- Summary for Accessibility Force Enable Zoom Preference -->
    <string name="preference_accessibility_force_enable_zoom_summary">Įjungę galėsite didinti vaizdą net tose svetainėse, kurios to neleidžia.</string>

    <!-- Saved logins sorting strategy menu item -by name- (if selected, it will sort saved logins alphabetically) -->
    <string name="saved_logins_sort_strategy_alphabetically">Pavadinimas (A-Z)</string>
    <!-- Saved logins sorting strategy menu item -by last used- (if selected, it will sort saved logins by last used) -->
    <string name="saved_logins_sort_strategy_last_used">Paskiausiai naudota</string>
    <!-- Content description (not visible, for screen readers etc.): Sort saved logins dropdown menu chevron icon -->
    <string name="saved_logins_menu_dropdown_chevron_icon_content_description">Prisijungimų rūšiavimo meniu</string>

    <!-- Credit Cards Autofill -->
    <!-- Preference and title for managing the settings for credit cards -->
    <string name="preferences_credit_cards">Mokėjimo kortelės</string>
    <!-- Preference for saving and autofilling credit cards -->
    <string name="preferences_credit_cards_save_and_autofill_cards">Įrašyti ir automatiškai užpildyti kortelių duomenis</string>
    <!-- Preference summary for saving and autofilling credit card data -->
    <string name="preferences_credit_cards_save_and_autofill_cards_summary">Duomenys yra užšifruoti</string>
    <!-- Preference option for syncing credit cards across devices. This is displayed when the user is not signed into sync -->
    <string name="preferences_credit_cards_sync_cards_across_devices">Sinchronizuoti korteles tarp įrenginių</string>

    <!-- Preference option for syncing credit cards across devices. This is displayed when the user is signed into sync -->
    <string name="preferences_credit_cards_sync_cards">Sinchronizuoti korteles</string>
    <!-- Preference option for adding a credit card -->
    <string name="preferences_credit_cards_add_credit_card">Pridėti mokėjimo kortelę</string>

    <!-- Preference option for managing saved credit cards -->
    <string name="preferences_credit_cards_manage_saved_cards">Tvarkyti įrašytas korteles</string>
    <!-- Title of the "Add card" screen -->
    <string name="credit_cards_add_card">Pridėti kortelę</string>
    <!-- Title of the "Edit card" screen -->
    <string name="credit_cards_edit_card">Redaguoti kortelę</string>
    <!-- The header for the card number of a credit card -->
    <string name="credit_cards_card_number">Kortelės numeris</string>
    <!-- The header for the expiration date of a credit card -->
    <string name="credit_cards_expiration_date">Galiojimo data</string>
    <!-- The label for the expiration date month of a credit card to be used by a11y services-->
    <string name="credit_cards_expiration_date_month">Galiojimo datos mėnuo</string>
    <!-- The label for the expiration date year of a credit card to be used by a11y services-->
    <string name="credit_cards_expiration_date_year">Galiojimo datos metai</string>
    <!-- The header for the name on the credit card -->
    <string name="credit_cards_name_on_card">Vardas ant kortelės</string>
    <!-- The header for the nickname for a credit card -->
    <string name="credit_cards_card_nickname">Kortelės pavadinimas</string>
    <!-- The text for the "Delete card" menu item for deleting a credit card -->
    <string name="credit_cards_menu_delete_card">Pašalinti kortelę</string>
    <!-- The text for the "Delete card" button for deleting a credit card -->
    <string name="credit_cards_delete_card_button">Pašalinti kortelę</string>
    <!-- The title for the "Save" menu item for saving a credit card -->
    <string name="credit_cards_menu_save">Įrašyti</string>
    <!-- The text for the "Save" button for saving a credit card -->
    <string name="credit_cards_save_button">Įrašyti</string>
    <!-- The text for the "Cancel" button for cancelling adding or updating a credit card -->
    <string name="credit_cards_cancel_button">Atsisakyti</string>

    <!-- Title of the "Saved cards" screen -->
    <string name="credit_cards_saved_cards">Įrašytos kortelės</string>

    <!-- Error message for credit card number validation -->
    <string name="credit_cards_number_validation_error_message">Įveskite teisingą mokėjimo kortelės numerį</string>
    <!-- Error message for credit card name on card validation -->
    <string name="credit_cards_name_on_card_validation_error_message">Užpildykite šį lauką</string>
    <!-- Message displayed in biometric prompt displayed for authentication before allowing users to view their saved credit cards -->
    <string name="credit_cards_biometric_prompt_message">Atrakinkite, norėdami peržiūrėti įrašytas korteles</string>
    <!-- Title of warning dialog if users have no device authentication set up -->
    <string name="credit_cards_warning_dialog_title">Apsaugokite savo mokėjimo korteles</string>
    <!-- Message of warning dialog if users have no device authentication set up -->
    <string name="credit_cards_warning_dialog_message">Naudokite įrenginio užraktą, PIN, arba slaptažodį, kad apsaugotumėte savo mokėjimo korteles tada, kai jūsų įrenginį turi kažkas kitas.</string>
    <!-- Positive button to send users to set up a pin of warning dialog if users have no device authentication set up -->
    <string name="credit_cards_warning_dialog_set_up_now">Apsaugoti dabar</string>
    <!-- Negative button to ignore warning dialog if users have no device authentication set up -->
    <string name="credit_cards_warning_dialog_later">Vėliau</string>
    <!-- Title of PIN verification dialog to direct users to re-enter their device credentials to access their credit cards -->
    <string name="credit_cards_biometric_prompt_message_pin">Atrakinkite savo įrenginį</string>
    <!-- Message displayed in biometric prompt for authentication, before allowing users to use their stored credit card information -->
    <string name="credit_cards_biometric_prompt_unlock_message">Atrakinkite, norėdami naudoti įrašytą mokėjimo kortelės informaciją</string>

    <!-- Title of the Add search engine screen -->
    <string name="search_engine_add_custom_search_engine_title">Pridėti ieškyklę</string>
    <!-- Title of the Edit search engine screen -->
    <string name="search_engine_edit_custom_search_engine_title">Redaguoti ieškyklę</string>
    <!-- Content description (not visible, for screen readers etc.): Title for the button to add a search engine in the action bar -->
    <string name="search_engine_add_button_content_description">Pridėti</string>
    <!-- Content description (not visible, for screen readers etc.): Title for the button to save a search engine in the action bar -->
    <string name="search_engine_add_custom_search_engine_edit_button_content_description">Įrašyti</string>

    <!-- Text for the menu button to edit a search engine -->
    <string name="search_engine_edit">Keisti</string>
    <!-- Text for the menu button to delete a search engine -->
    <string name="search_engine_delete">Pašalinti</string>

    <!-- Text for the button to create a custom search engine on the Add search engine screen -->
    <string name="search_add_custom_engine_label_other">Kita</string>
    <!-- Placeholder text shown in the Search Engine Name TextField before a user enters text -->
    <string name="search_add_custom_engine_name_hint">Pavadinimas</string>
    <!-- Placeholder text shown in the Search String TextField before a user enters text -->
    <string name="search_add_custom_engine_search_string_hint">Paieškos eilutės struktūra</string>

    <!-- Description text for the Search String TextField. The %s is part of the string -->
    <string formatted="false" name="search_add_custom_engine_search_string_example">Vietoje užklausos įrašykite „%s“. Pvz.:\nhttps://www.google.com/search?q=%s</string>
    <!-- Text for the button to learn more about adding a custom search engine -->
    <string name="search_add_custom_engine_learn_more_label">Sužinoti daugiau</string>

    <!-- Accessibility description for the form in which details about the custom search engine are entered -->
    <string name="search_add_custom_engine_form_description">Informacija apie tinkinamą ieškyklę</string>
    <!-- Accessibility description for the 'Learn more' link -->
    <string name="search_add_custom_engine_learn_more_description">Saitas į daugiau informacijos</string>

    <!-- Text shown when a user leaves the name field empty -->
    <string name="search_add_custom_engine_error_empty_name">Įveskite ieškyklės pavadinimą</string>
    <!-- Text shown when a user tries to add a search engine that already exists -->
    <string name="search_add_custom_engine_error_existing_name">Ieškyklė pavadinimu „%s“ jau yra</string>
    <!-- Text shown when a user leaves the search string field empty -->
    <string name="search_add_custom_engine_error_empty_search_string">Įveskite paieškos eilutę</string>
    <!-- Text shown when a user leaves out the required template string -->
    <string name="search_add_custom_engine_error_missing_template">Pasitikrinkite, ar paieškos eilutė atitinka formatą iš pavyzdžio</string>
    <!-- Text shown when we aren't able to validate the custom search query. The first parameter is the url of the custom search engine -->
    <string name="search_add_custom_engine_error_cannot_reach">Nepavyko prisijungti prie „%s“</string>
    <!-- Text shown when a user creates a new search engine -->
    <string name="search_add_custom_engine_success_message">Sukurta „%s“</string>
    <!-- Text shown when a user successfully edits a custom search engine -->
    <string name="search_edit_custom_engine_success_message">Įrašyta „%s“</string>
    <!-- Text shown when a user successfully deletes a custom search engine -->
    <string name="search_delete_search_engine_success_message">Pašalinta „%s“</string>

    <!-- Title text shown for the migration screen to the new browser. Placeholder replaced with app name -->
    <string name="migration_title">Sveiki, čia naujoji „%s“</string>
    <!-- Description text followed by a list of things migrating (e.g. Bookmarks, History). Placeholder replaced with app name-->
    <string name="migration_description">Jūsų laukia visiškai perdaryta naršyklė, su pagerintu našumu ir naudingesniu funkcionalumu.\n\nPalaukite, kol mes atnaujiname „%s“ su jūsų</string>
    <!-- Text on the disabled button while in progress. Placeholder replaced with app name -->
    <string name="migration_updating_app_button_text">Atnaujinama „%s“…</string>
    <!-- Text on the enabled button. Placeholder replaced with app name-->
    <string name="migration_update_app_button">Paleisti „%s“</string>
    <!-- Accessibility description text for a completed migration item -->
    <string name="migration_icon_description">Perkėlimas baigtas</string>
    <!--Text on list of migrated items (e.g. Settings, History, etc.)-->
    <string name="migration_text_passwords">slaptažodžiais</string>

    <!-- Heading for the instructions to allow a permission -->
    <string name="phone_feature_blocked_intro">Norėdami tai leisti:</string>
    <!-- First step for the allowing a permission -->
    <string name="phone_feature_blocked_step_settings">1. Eikite į „Android“ nuostatas</string>
    <!-- Second step for the allowing a permission -->
    <string name="phone_feature_blocked_step_permissions"><![CDATA[2. Bakstelėkite <b>Leidimai</b>]]></string>

    <!-- Third step for the allowing a permission (Fore example: Camera) -->
    <string name="phone_feature_blocked_step_feature"><![CDATA[3. Įjunkite <b>%1$s</b>]]></string>

    <!-- Label that indicates a site is using a secure connection -->
    <string name="quick_settings_sheet_secure_connection_2">Ryšys yra saugus</string>
    <!-- Label that indicates a site is using a insecure connection -->
    <string name="quick_settings_sheet_insecure_connection_2">Ryšys nėra saugus</string>
    <!-- Label that indicates a site is using a secure connection -->
    <string moz:removedIn="94" name="quick_settings_sheet_secure_connection" tools:ignore="UnusedResources">Saugus ryšys</string>
    <!-- Label that indicates a site is using a insecure connection -->
    <string moz:removedIn="94" name="quick_settings_sheet_insecure_connection" tools:ignore="UnusedResources">Nesaugus ryšys</string>
    <!-- Confirmation message for a dialog confirming if the user wants to delete all the permissions for all sites-->
    <string name="confirm_clear_permissions_on_all_sites">Ar tikrai norite išvalyti visus leidimus visose svetainėse?</string>
    <!-- Confirmation message for a dialog confirming if the user wants to delete all the permissions for a site-->
    <string name="confirm_clear_permissions_site">Ar tikrai norite išvalyti visus leidimus šioje svetainėje?</string>
    <!-- Confirmation message for a dialog confirming if the user wants to set default value a permission for a site-->
    <string name="confirm_clear_permission_site">Ar tikrai norite išvalyti šį leidimą šioje svetainėje?</string>
    <!-- label shown when there are not site exceptions to show in the site exception settings -->
    <string name="no_site_exceptions">Nėra išimčių svetainėms</string>
    <!-- Label for the Pocket default top site -->
    <string name="pocket_top_articles">Populiariausi straipsniai</string>
    <!-- Bookmark deletion confirmation -->
    <string name="bookmark_deletion_confirmation">Ar tikrai norite pašalinti šį adresyno įrašą?</string>
    <!-- Browser menu button that adds a top site to the home fragment -->
    <string name="browser_menu_add_to_top_sites">Įtraukti į mėgst. svetaines</string>
    <!-- text shown before the issuer name to indicate who its verified by, parameter is the name of
     the certificate authority that verified the ticket-->
    <string name="certificate_info_verified_by">Tai liudija: %1$s</string>
    <!-- Login overflow menu delete button -->
    <string name="login_menu_delete_button">Pašalinti</string>
    <!-- Login overflow menu edit button -->
    <string name="login_menu_edit_button">Keisti</string>
    <!-- Message in delete confirmation dialog for logins -->
    <string name="login_deletion_confirmation">Ar tikrai norite pašalinti šį prisijungimą?</string>
    <!-- Positive action of a dialog asking to delete  -->
    <string name="dialog_delete_positive">Pašalinti</string>
    <!--  The saved login options menu description. -->
    <string name="login_options_menu">Prisijungimo parinktys</string>
    <!--  The editable text field for a login's web address. -->
    <string name="saved_login_hostname_description">Redaguojamas tekstinis laukas prisijungimo svetainės adresui.</string>
    <!--  The editable text field for a login's username. -->
    <string name="saved_login_username_description">Redaguojamas tekstinis laukas prisijungimo naudotojo vardui.</string>
    <!--  The editable text field for a login's password. -->
    <string name="saved_login_password_description">Redaguojamas tekstinis laukas prisijungimo slaptažodžiui.</string>
    <!--  The button description to save changes to an edited login. -->
    <string name="save_changes_to_login">Įrašyti prisijungimo pakeitimus.</string>
    <!--  The button description to discard changes to an edited login. -->
    <string name="discard_changes">Atsisakyti pakeitimų</string>
    <!--  The page title for editing a saved login. -->
    <string name="edit">Keisti</string>
    <!--  The page title for adding new login. -->
    <string name="add_login">Pridėti naują prisijungimą</string>
    <!--  The error message in add/edit login view when password field is blank. -->
    <string name="saved_login_password_required">Reikalingas slaptažodis</string>
    <!--  The error message in add login view when username field is blank. -->
    <string name="saved_login_username_required">Naudotojo vardas privalomas</string>
    <!--  The error message in add login view when hostname field is blank. -->
    <string name="saved_login_hostname_required" tools:ignore="UnusedResources">Serverio vardas privalomas</string>
    <!-- Voice search button content description  -->
    <string name="voice_search_content_description">Paieška balsu</string>
    <!-- Voice search prompt description displayed after the user presses the voice search button -->
    <string name="voice_search_explainer">Kalbėkite dabar</string>

    <!--  The error message in edit login view when a duplicate username exists. -->
    <string name="saved_login_duplicate">Prisijungimas su tokiu naudotojo vardu jau yra</string>

    <!-- This is the hint text that is shown inline on the hostname field of the create new login page. 'https://www.example.com' intentionally hardcoded here -->
    <string name="add_login_hostname_hint_text">https://www.example.com</string>
    <!-- This is an error message shown below the hostname field of the add login page when a hostname does not contain http or https. -->
    <string moz:removedIn="94" name="add_login_hostname_invalid_text_1" tools:ignore="UnusedResources">Svetainės adresas privalo turėti „https://“ arba „http://“</string>
    <!-- This is an error message shown below the hostname field of the add login page when a hostname does not contain http or https. -->
    <string name="add_login_hostname_invalid_text_3">Svetainės adresas privalo turėti „https://“ arba „http://“</string>
    <!-- This is an error message shown below the hostname field of the add login page when a hostname is invalid. -->
    <string name="add_login_hostname_invalid_text_2">Privalomas tinkamas serverio vardas</string>

    <!-- Synced Tabs -->
    <!-- Text displayed to ask user to connect another device as no devices found with account -->
    <string name="synced_tabs_connect_another_device">Susiekite kitą įrenginį.</string>
    <!-- Text displayed asking user to re-authenticate -->
    <string name="synced_tabs_reauth">Prisijunkite iš naujo.</string>
    <!-- Text displayed when user has disabled tab syncing in Firefox Sync Account -->
    <string name="synced_tabs_enable_tab_syncing">Įjunkite kortelių sinchronizavimą.</string>

    <!-- Text displayed when user has no tabs that have been synced -->
    <string name="synced_tabs_no_tabs">Kituose savo įrenginiuose su „Firefox“ neturite atvertų kortelių.</string>
    <!-- Text displayed in the synced tabs screen when a user is not signed in to Firefox Sync describing Synced Tabs -->
    <string name="synced_tabs_sign_in_message">Peržiūrėkite kituose įrenginiuose esančias korteles.</string>
    <!-- Text displayed on a button in the synced tabs screen to link users to sign in when a user is not signed in to Firefox Sync -->
    <string name="synced_tabs_sign_in_button">Prisijungti prie „Sync“</string>

    <!-- The text displayed when a synced device has no tabs to show in the list of Synced Tabs. -->
    <string name="synced_tabs_no_open_tabs">Nėra atvertų kortelių</string>

    <!-- Top Sites -->
    <!-- Title text displayed in the dialog when top sites limit is reached. -->
    <string name="top_sites_max_limit_title">Pasiekta lankomiausių svetainių riba</string>
    <!-- Content description text displayed in the dialog when top sites limit is reached. -->
    <string name="top_sites_max_limit_content_2">Norėdami pridėti naują lankomą svetainę, pašalinkite esamą. Palaikykite nuspaudę ant svetainės, ir pasirinkite „pašalinti“.</string>
    <!-- Confirmation dialog button text when top sites limit is reached. -->
    <string name="top_sites_max_limit_confirmation_button">Gerai, supratau</string>

    <!-- Label for the preference to show the most visited top sites on the homepage -->
    <string name="top_sites_toggle_top_recent_sites_3">Lankomiausios svetainės</string>
    <!-- Label for the show most visited top sites preference -->
    <string moz:removedIn="94" name="top_sites_toggle_top_frecent_sites_2" tools:ignore="UnusedResources">Rodyti lankomiausias svetaines</string>
    <!-- Label for the show most visited sites preference -->
    <string moz:removedIn="93" name="top_sites_toggle_top_frecent_sites" tools:ignore="UnusedResources">Rodyti lankomiausias svetaines</string>

    <!-- Title text displayed in the rename top site dialog. -->
	<string name="top_sites_rename_dialog_title">Pavadinimas</string>
	<!-- Hint for renaming title of a top site -->
	<string name="top_site_name_hint">Lankomiausios svetainės pavadinimas</string>
	<!-- Button caption to confirm the renaming of the top site. -->
	<string name="top_sites_rename_dialog_ok">Gerai</string>
	<!-- Dialog button text for canceling the rename top site prompt. -->
	<string name="top_sites_rename_dialog_cancel">Atsisakyti</string>

<<<<<<< HEAD
    <!-- In-activate tabs in the tabs tray -->
    <!-- Title text displayed in the tabs tray when a tab has been unused for 4 days. -->
    <string name="inactive_tabs_title">Neaktyvios kortelės</string>
    <!-- A description below the section of "inactive" tabs to notify the user when those tabs will be closed, if appropriate. See strings inactive_tabs_30_days and inactive_tabs_7_days for placeholders options. -->
    <string name="inactive_tabs_description">Kortelės čia bus laikomos %s. Po šio laiko jos bus automatiškai užvertos.</string>
    <!-- The amount of time until a tab in the "inactive" section of the tabs tray will be closed. See string inactive_tabs_description as well -->
    <string name="inactive_tabs_30_days">30 dienų</string>
    <!-- The amount of time until a tab in the "inactive" section of the tabs tray will be closed. See string inactive_tabs_description as well -->
    <string name="inactive_tabs_7_days">1 savaitę</string>
=======
    <!-- Inactive tabs in the tabs tray -->
    <!-- Title text displayed in the tabs tray when a tab has been unused for 14 days. -->
    <string name="inactive_tabs_title">Neaktyvios kortelės</string>
    <!-- Content description for closing all inactive tabs -->
    <string name="inactive_tabs_delete_all">Užverti visas neaktyvias korteles</string>
    <!-- A description below the section of "inactive" tabs to notify the user when those tabs will be closed, if appropriate. See strings inactive_tabs_30_days and inactive_tabs_7_days for placeholders options. -->
    <string moz:removedIn="93" name="inactive_tabs_description" tools:ignore="UnusedResources">Kortelės čia bus laikomos %s. Po šio laiko jos bus automatiškai užvertos.</string>
    <!-- The amount of time until a tab in the "inactive" section of the tabs tray will be closed. See string inactive_tabs_description as well -->
    <string moz:removedIn="93" name="inactive_tabs_30_days" tools:ignore="UnusedResources">30 dienų</string>
    <!-- The amount of time until a tab in the "inactive" section of the tabs tray will be closed. See string inactive_tabs_description as well -->
    <string moz:removedIn="93" name="inactive_tabs_7_days" tools:ignore="UnusedResources">1 savaitę</string>

    <!-- Inactive tabs auto-close message in the tabs tray -->
    <!-- The header text of the auto-close message when the user is asked if they want to turn on the auto-closing of inactive tabs. -->
    <string name="inactive_tabs_auto_close_message_header" tools:ignore="UnusedResources">Užverti automatiškai po mėnesio?</string>
    <!-- A description below the header to notify the user what the inactive tabs auto-close feature is. -->
    <string name="inactive_tabs_auto_close_message_description" tools:ignore="UnusedResources">„Firefox“ gali užverti korteles, kuriomis paskutinį mėnesį nesinaudojote.</string>
    <!-- A call to action below the description to allow the user to turn on the auto closing of inactive tabs. -->
    <string name="inactive_tabs_auto_close_message_action" tools:ignore="UnusedResources">ĮJUNGTI AUTOMATINĮ UŽVĖRIMĄ</string>

    <!-- Inactive tabs survey -->
    <!-- Header text for the inactive tabs survey asking for feedback to improve the inactive tabs feature. -->
    <string name="inactive_tabs_survey_header" tools:ignore="UnusedResources">Padėkite mums tobulėti</string>
    <!-- Content text for the inactive tabs survey asking the primary survey feedback question. -->
    <string name="inactive_tabs_survey_content" tools:ignore="UnusedResources">Kodėl išjungėte neaktyvias korteles?</string>
    <!-- One of the feedback option that can be selected as a responses to the inactive tabs survey question. -->
    <string name="inactive_tabs_survey_not_interested_option" tools:ignore="UnusedResources">Ši funkcija nereikalinga</string>
    <!-- One of the feedback option that can be selected as a responses to the inactive tabs survey question. -->
    <string name="inactive_tabs_survey_time_too_long_option" tools:ignore="UnusedResources">Per ilgas laikas iki perkėlimo prie neaktyvių</string>
    <!-- One of the feedback option that can be selected as a responses to the inactive tabs survey question. -->
    <string name="inactive_tabs_survey_time_too_short_option" tools:ignore="UnusedResources">Per trumpas laikas iki perkėlimo prie neaktyvių</string>
    <!-- Confirmation button text to submit the feedback for the inactive tabs survey. -->
    <string name="inactive_tabs_survey_send_button" tools:ignore="UnusedResources">Siųsti</string>
    <!-- Content description for inactive tabs survey close button -->
    <string name="inactive_tabs_survey_close_button_content_description" tools:ignore="UnusedResources">Užverti</string>
>>>>>>> cb5708f8

    <!-- Default browser experiment -->
    <string name="default_browser_experiment_card_text">Leiskite saitams iš svetainių, el. laiškų, ir žinučių būti automatiškai atvertiems per „Firefox“.</string>

    <!-- Content description for close button in collection placeholder. -->
    <string name="remove_home_collection_placeholder_content_description">Pašalinti</string>

    <!-- Content description radio buttons with a link to more information -->
    <string name="radio_preference_info_content_description">Spustelėkite čia, jeigu norite daugiau informacijos</string>

    <!-- Content description for the action bar "up" button -->
    <string name="action_bar_up_description">Pereiti aukštyn</string>

    <!-- Content description for privacy content close button -->
    <string name="privacy_content_close_button_content_description">Užverti</string>

    <!-- Pocket recommended stories -->
    <!-- Header text for a section on the home screen. -->
    <string moz:removedIn="94" name="pocket_stories_header" tools:ignore="UnusedResources">Susimąstyti verčiančios istorijos</string>
    <!-- Header text for a section on the home screen. -->
    <string name="pocket_stories_header_1">Susimąstyti verčiančios istorijos</string>
    <!-- Header text for a section on the home screen. -->
    <string name="pocket_stories_categories_header">Straipsniai pagal temas</string>
    <!-- Text of a button allowing users to access an external url for more Pocket recommendations. -->
    <string name="pocket_stories_placeholder_text">Atrasti daugiau</string>
    <!-- Title of an app feature. Smaller than a heading.-->
    <string name="pocket_stories_feature_title">Veikia su „Pocket“</string>
    <!-- Caption for describing a certain feature. The placeholder is for a clickable text (eg: Learn more) which will load an url in a new tab when clicked.  -->
    <string name="pocket_stories_feature_caption">„Firefox“ šeimos dalis. %s</string>
    <!-- Clickable text for opening an external link for more information about Pocket. -->
    <string name="pocket_stories_feature_learn_more">Sužinoti daugiau</string>
</resources><|MERGE_RESOLUTION|>--- conflicted
+++ resolved
@@ -64,7 +64,7 @@
     <string name="recently_saved_show_all_content_description">Visų įtrauktų adresyno įrašų rodymo mygtukas</string>
 
     <!-- About content. The first parameter is the name of the application. (For example: Fenix) -->
-    <string name="about_content">„%1$s“ kūrėjai yra „@fork-maintainers“.</string>
+    <string name="about_content">„%1$s“ kūrėjai yra „Mozilla“.</string>
 
     <!-- Private Browsing -->
     <!-- Title for private session option -->
@@ -136,12 +136,6 @@
     <!-- Button text for showing all the tabs in the tabs tray -->
     <string name="recent_tabs_show_all">Rodyti viską</string>
 
-<<<<<<< HEAD
-    <!-- History Metadata -->
-    <!-- Header text for a section on the home screen that displays grouped highlights from the
-         user's browsing history, such as topics they have researched or explored on the web -->
-    <string name="history_metadata_header">Ankstesni tyrinėjimai</string>
-=======
     <!-- Content description for the button which navigates the user to show all recent tabs in the tabs tray. -->
     <string name="recent_tabs_show_all_content_description">Mygtukas visų paskiausių kortelių rodymui</string>
 
@@ -168,7 +162,6 @@
     <string name="recently_visited_menu_item_remove">Pašalinti</string>
     <!-- Content description for the button which navigates the user to show all of their history. -->
     <string name="past_explorations_show_all_content_description">Rodyti visų ankstesnių tyrinėjimų mygtuką</string>
->>>>>>> cb5708f8
 
     <!-- Browser Fragment -->
     <!-- Content description (not visible, for screen readers etc.): Navigate to open tabs -->
@@ -742,15 +735,12 @@
     <!-- Summary for tabs preference when auto closing tabs setting is set to auto close tabs after one month-->
     <string name="close_tabs_after_one_month_summary">Užverti po mėnesio</string>
 
-<<<<<<< HEAD
-=======
     <!-- Inactive tabs -->
     <!-- Category header of a preference that allows a user to enable or disable the inactive tabs feature -->
     <string name="preferences_inactive_tabs">Perkelti senas korteles prie neaktyvių</string>
     <!-- Title of inactive tabs preference -->
     <string name="preferences_inactive_tabs_title">Kortelės, kurių paskutines dvi savaites nenaudojote, bus perkeltos į neaktyvių skiltį.</string>
 
->>>>>>> cb5708f8
     <!-- Studies -->
     <!-- Title of the remove studies button -->
     <string name="studies_remove">Pašalinti</string>
@@ -797,11 +787,7 @@
     <!-- Text shown in the menu to view recently closed tabs -->
     <string name="tab_tray_menu_recently_closed">Paskiausiai užvertos kortelės</string>
     <!-- Text shown in the tabs tray inactive tabs section -->
-<<<<<<< HEAD
-    <string name="tab_tray_inactive_recently_closed">Paskiausiai užverta</string>
-=======
     <string name="tab_tray_inactive_recently_closed" tools:ignore="UnusedResources">Paskiausiai užverta</string>
->>>>>>> cb5708f8
     <!-- Text shown in the menu to view account settings -->
     <string name="tab_tray_menu_account_settings">Paskyros nuostatos</string>
     <!-- Text shown in the menu to view tab settings -->
@@ -1667,12 +1653,9 @@
     <!-- Description for the preference for autofilling logins from Fenix in other apps (e.g. autofilling the Twitter app) -->
     <string name="preferences_android_autofill_description">Užpildyti prisijungimus kitose programose jūsų įrenginyje.</string>
 
-<<<<<<< HEAD
-=======
     <!-- Preference option for adding a login -->
     <string name="preferences_logins_add_login">Pridėti prisijungimą</string>
 
->>>>>>> cb5708f8
     <!-- Preference for syncing saved logins in Fenix -->
     <string name="preferences_passwords_sync_logins">Sinchronizuoti prisijungimus</string>
     <!-- Preference for syncing saved logins in Fenix, when not signed in-->
@@ -2024,17 +2007,6 @@
 	<!-- Dialog button text for canceling the rename top site prompt. -->
 	<string name="top_sites_rename_dialog_cancel">Atsisakyti</string>
 
-<<<<<<< HEAD
-    <!-- In-activate tabs in the tabs tray -->
-    <!-- Title text displayed in the tabs tray when a tab has been unused for 4 days. -->
-    <string name="inactive_tabs_title">Neaktyvios kortelės</string>
-    <!-- A description below the section of "inactive" tabs to notify the user when those tabs will be closed, if appropriate. See strings inactive_tabs_30_days and inactive_tabs_7_days for placeholders options. -->
-    <string name="inactive_tabs_description">Kortelės čia bus laikomos %s. Po šio laiko jos bus automatiškai užvertos.</string>
-    <!-- The amount of time until a tab in the "inactive" section of the tabs tray will be closed. See string inactive_tabs_description as well -->
-    <string name="inactive_tabs_30_days">30 dienų</string>
-    <!-- The amount of time until a tab in the "inactive" section of the tabs tray will be closed. See string inactive_tabs_description as well -->
-    <string name="inactive_tabs_7_days">1 savaitę</string>
-=======
     <!-- Inactive tabs in the tabs tray -->
     <!-- Title text displayed in the tabs tray when a tab has been unused for 14 days. -->
     <string name="inactive_tabs_title">Neaktyvios kortelės</string>
@@ -2070,7 +2042,6 @@
     <string name="inactive_tabs_survey_send_button" tools:ignore="UnusedResources">Siųsti</string>
     <!-- Content description for inactive tabs survey close button -->
     <string name="inactive_tabs_survey_close_button_content_description" tools:ignore="UnusedResources">Užverti</string>
->>>>>>> cb5708f8
 
     <!-- Default browser experiment -->
     <string name="default_browser_experiment_card_text">Leiskite saitams iš svetainių, el. laiškų, ir žinučių būti automatiškai atvertiems per „Firefox“.</string>
