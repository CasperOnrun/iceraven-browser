<?xml version="1.0" encoding="utf-8"?>
<resources>
    <!-- App name for private browsing mode. The first parameter is the name of the app defined in app_name (for example: Fenix)-->
    <string name="app_name_private_5">Մասնավոր %s</string>
    <!-- App name for private browsing mode. The first parameter is the name of the app defined in app_name (for example: Fenix)-->
    <string name="app_name_private_4">%s (մասնավոր)</string>
    <!-- Home Fragment -->
    <!-- Content description (not visible, for screen readers etc.): "Three dot" menu button. -->
    <string name="content_description_menu">Լր. ընտրանքներ</string>

    <!-- Content description (not visible, for screen readers etc.): "Private Browsing" menu button. -->
    <string name="content_description_private_browsing_button">Միացնել գաղտնի դիտարկումը</string>
    <!-- Content description (not visible, for screen readers etc.): "Private Browsing" menu button. -->
    <string name="content_description_disable_private_browsing_button">Անջատել գաղտնի դիտարկումը</string>
    <!-- Placeholder text shown in the search bar before a user enters text -->
    <string name="search_hint">Մուտքագրեք որոնում կամ կայքի հասցե</string>
    <!-- No Open Tabs Message Description -->
    <string name="no_open_tabs_description">Ձեր բաց ներդիրները կցուցադրվեն այստեղ:</string>

    <!-- No Private Tabs Message Description -->
    <string name="no_private_tabs_description">Ձեր գաղտնի ներդիրները կցուցադրվեն այստեղ:</string>

    <!-- Message announced to the user when tab tray is selected with 1 tab -->
    <string name="open_tab_tray_single">1 բաց ներդիր: Հպեք՝ փոխարկելու համար:</string>
    <!-- Message announced to the user when tab tray is selected with 0 or 2+ tabs -->
    <string name="open_tab_tray_plural">%1$s բաց ներդիրներ: Հպեք՝ փոխարկելու համար:</string>

    <!-- Tab tray multi select title in app bar. The first parameter is the number of tabs selected -->
    <string name="tab_tray_multi_select_title">Ընտրված է %1$d</string>
    <!-- Label of button in create collection dialog for creating a new collection  -->
    <string name="tab_tray_add_new_collection">Ավելացնել նոր հավաքածու</string>
    <!-- Label of editable text in create collection dialog for naming a new collection  -->
    <string name="tab_tray_add_new_collection_name">Անուն</string>
    <!-- Label of button in save to collection dialog for selecting a current collection  -->
    <string name="tab_tray_select_collection">Ընտրել հավաքածուն</string>
    <!-- Content description for close button while in multiselect mode in tab tray -->
    <string name="tab_tray_close_multiselect_content_description">Փակել բազմակի ընտրման կերպը</string>
    <!-- Content description for save to collection button while in multiselect mode in tab tray -->
    <string name="tab_tray_collection_button_multiselect_content_description">Պահպանել ընտրված ներդիրները հավաքածուում</string>
    <!-- Content description for checkmark while tab is selected while in multiselect mode in tab tray. The first parameter is the title of the tab selected -->
    <string name="tab_tray_item_selected_multiselect_content_description">Ընտրված է %1$s-ը</string>
    <!-- Content description when tab is unselected while in multiselect mode in tab tray. The first parameter is the title of the tab unselected -->
    <string name="tab_tray_item_unselected_multiselect_content_description">Չընտրված %1$s</string>
    <!-- Content description announcement when exiting multiselect mode in tab tray -->
    <string name="tab_tray_exit_multiselect_content_description">Փակում է բազմակի ընտրման կերպը</string>
    <!-- Content description announcement when entering multiselect mode in tab tray -->
    <string name="tab_tray_enter_multiselect_content_description">Մուտք բազմակի ընտրման կերպ: Ընտրեք ներդիրներ՝ հավաքածուում պահպանելու համար</string>
    <!-- Content description on checkmark while tab is selected in multiselect mode in tab tray -->
    <string name="tab_tray_multiselect_selected_content_description">Ընտրված</string>

    <!-- About content. The first parameter is the name of the application. (For example: Fenix) -->
<<<<<<< HEAD
    <string name="about_content">%1$s-ն արտադրվում է Adam Novak-ի կողմից:</string>
=======
    <string name="about_content">%1$s-ը մշակված է Mozilla-ի կողմից:</string>
>>>>>>> dc377dd7

    <!-- Private Browsing -->
    <!-- Title for private session option -->
    <string name="private_browsing_title">Դուք Գաղտնի դիտարկման մեջ եք</string>

    <!-- Explanation for private browsing displayed to users on home view when they first enable private mode
        The first parameter is the name of the app defined in app_name (for example: Fenix) -->
    <string name="private_browsing_placeholder_description_2">%1$s-ին մաքրում է որոնման և զննարկման պատմությունը, երբ փակում եք ներդիրը կամ դուրս եք գալիս հավելվածից: Չնայած դա ձեզ անանուն չի դարձնում կայքերի կամ ձեր համացանցի ծառայություններ մատուցողի համար, այն ավելի հեշտ է դարձնում ձեր առցանց ակտիվության գաղտնիությունը այն դեպքում, եթե մեկ ուրիշը ևս օգտագործում է տվյալ սարքը:</string>
    <string name="private_browsing_common_myths">Տարածված առասպելներ գաղտնի դիտարկման վերաբերյալ</string>
    <!-- Delete session button to erase your history in a private session -->
    <string name="private_browsing_delete_session">Ջնջել աշխատաշրջանը</string>

    <!-- Private mode shortcut "contextual feature recommendation" (CFR) -->
    <!-- Text for the main message -->
    <string name="cfr_message">Ավելացնել դյուրանցում՝ Տնային էկրանից գաղտնի ներդիրները բացելու համար:</string>
    <!-- Text for the positive button -->
    <string name="cfr_pos_button_text">Ավելացնել դյուրանցում</string>
    <!-- Text for the negative button -->
    <string name="cfr_neg_button_text">Ոչ, շնորհակալ եմ</string>

    <!-- Search widget "contextual feature recommendation" (CFR) -->
    <!-- Text for the main message. 'Firefox' intentionally hardcoded here.-->
    <string name="search_widget_cfr_message">Ավելի արագ անցեք Firefox-ին: Ավելացրեք վիջեթը ձեր Տնային էկրանին:</string>
    <!-- Text for the positive button -->
    <string name="search_widget_cfr_pos_button_text">Ավելացնել վիջեթը</string>
    <!-- Text for the negative button -->
    <string name="search_widget_cfr_neg_button_text">Ոչ հիմա</string>

    <!-- Home screen icons - Long press shortcuts -->
    <!-- Shortcut action to open new tab -->
    <string name="home_screen_shortcut_open_new_tab_2">Նոր ներդիր</string>

    <!-- Shortcut action to open new private tab -->
    <string name="home_screen_shortcut_open_new_private_tab_2">Նոր գաղտնի ներդիր</string>

    <!-- Heading for the Top Sites block -->
    <string name="home_screen_top_sites_heading">Լավագույն կայքեր</string>

    <!-- Browser Fragment -->
    <!-- Content description (not visible, for screen readers etc.): Navigate to open tabs -->
    <string name="browser_tabs_button">Բաց ներդիրներ</string>
    <!-- Content description (not visible, for screen readers etc.): Navigate backward (browsing history) -->
    <string name="browser_menu_back">Վերադառնալ</string>
    <!-- Content description (not visible, for screen readers etc.): Navigate forward (browsing history) -->
    <string name="browser_menu_forward">Փոխանցել</string>
    <!-- Content description (not visible, for screen readers etc.): Refresh current website -->
    <string name="browser_menu_refresh">Թարմացնել</string>
    <!-- Content description (not visible, for screen readers etc.): Stop loading current website -->
    <string name="browser_menu_stop">Կանգնեցնել</string>
    <!-- Content description (not visible, for screen readers etc.): Bookmark the current page -->
    <string name="browser_menu_bookmark">Էջանիշ</string>
    <!-- Content description (not visible, for screen readers etc.): Un-bookmark the current page -->
    <string name="browser_menu_edit_bookmark">Խմբագրել Էջանիշը</string>
    <!-- Browser menu button that opens the addon manager -->
    <string name="browser_menu_add_ons">Հավելումներ</string>
    <!-- Text displayed when there are no add-ons to be shown -->
    <string name="no_add_ons">Հավելումներ չկան</string>
    <!-- Browser menu button that sends a user to help articles -->
    <string name="browser_menu_help">Օգնություն</string>
    <!-- Browser menu button that sends a to a the what's new article -->
    <string name="browser_menu_whats_new">Ի՞նչն է նոր</string>
    <!-- Browser menu button that opens the settings menu -->
    <string name="browser_menu_settings">Կարգավորումներ</string>
    <!-- Browser menu button that opens a user's library -->
    <string name="browser_menu_library">Գրադարան</string>
    <!-- Browser menu toggle that requests a desktop site -->
    <string name="browser_menu_desktop_site">Դեսքթոփ տարբերակ</string>
    <!-- Browser menu toggle that adds a shortcut to the site on the device home screen. -->
    <string name="browser_menu_add_to_homescreen">Ավելացնել Տնային էկրանին</string>
    <!-- Browser menu toggle that installs a Progressive Web App shortcut to the site on the device home screen. -->
    <string name="browser_menu_install_on_homescreen">Տեղադրել</string>

    <!-- Menu option on the toolbar that takes you to synced tabs page-->
    <string name="synced_tabs">Համաժամեցված ներդիրներ</string>
    <!-- Browser menu button that opens the find in page menu -->
    <string name="browser_menu_find_in_page">Գտնել էջում</string>
    <!-- Browser menu button that creates a private tab -->
    <string name="browser_menu_private_tab">Գաղտնի ներդիր</string>
    <!-- Browser menu button that creates a new tab -->
    <string name="browser_menu_new_tab">Նոր ներդիր</string>
    <!-- Browser menu button that saves the current tab to a collection -->
    <string name="browser_menu_save_to_collection_2">Պահպանել հավաքածուում</string>
    <!-- Browser menu button that open a share menu to share the current site -->
    <string name="browser_menu_share">Համօգտագործել</string>
    <!-- Share menu title, displayed when a user is sharing their current site -->
    <string name="menu_share_with">Կիսվել հետևյալի հետ՝</string>
    <!-- Browser menu button shown in custom tabs that opens the current tab in Fenix
        The first parameter is the name of the app defined in app_name (for example: Fenix) -->
    <string name="browser_menu_open_in_fenix">Բացել %1$s-ում</string>
    <!-- Browser menu text shown in custom tabs to indicate this is a Fenix tab
        The first parameter is the name of the app defined in app_name (for example: Fenix) -->
    <string name="browser_menu_powered_by">%1$s-Ի ԿՈՂՄԻՑ</string>
    <!-- Browser menu text shown in custom tabs to indicate this is a Fenix tab
        The first parameter is the name of the app defined in app_name (for example: Fenix) -->
    <string name="browser_menu_powered_by2">%1$s-ի կողմից</string>
    <!-- Browser menu button to put the current page in reader mode -->
    <string name="browser_menu_read">Ընթերցողի դիտում</string>
    <!-- Browser menu button content description to close reader mode and return the user to the regular browser -->
    <string name="browser_menu_read_close">Փակել Ընթերցման դիտումը</string>
    <!-- Browser menu button to open the current page in an external app -->
    <string name="browser_menu_open_app_link">Բացել հավելվածում</string>
    <!-- Browser menu button to configure reader mode appearance e.g. the used font type and size -->
    <string name="browser_menu_read_appearance">Տեսք</string>

    <!-- Error message to show when the user tries to access a scheme not
        handled by the app (Ex: blob, tel etc) -->
    <string name="unknown_scheme_error_message">Հնարավոր չէ կապակցվել: Անճանաչելի URL ուրվակազմ:</string>

    <!-- Locale Settings Fragment -->
    <!-- Content description for tick mark on selected language -->
    <string name="a11y_selected_locale_content_description">Ընտրված լեզուն</string>
    <!-- Content description for search icon -->
    <string name="a11y_search_icon_content_description">Որոնել</string>
    <!-- Text for default locale item -->
    <string name="default_locale_text">Հետևել սարքի լեզվին</string>
    <!-- Placeholder text shown in the search bar before a user enters text -->
    <string name="locale_search_hint">Որոնել լեզուներ</string>

    <!-- Search Fragment -->
    <!-- Button in the search view that lets a user search by scanning a QR code -->
    <string name="search_scan_button">Սկանավորել</string>
    <!-- Button in the search view that lets a user change their search engine -->
    <string name="search_engine_button">Որոնիչ</string>
    <!-- Button in the search view when shortcuts are displayed that takes a user to the search engine settings -->
    <string name="search_shortcuts_engine_settings">Որոնիչի կարգավորումներ</string>
    <!-- Header displayed when selecting a shortcut search engine -->
    <string name="search_engines_search_with">Այս անգամ որոնել հետևյալով՝</string>
    <!-- Button in the search view that lets a user navigate to the site in their clipboard -->
    <string name="awesomebar_clipboard_title">Լրացնել հղումը սեղմատախտակից</string>
    <!-- Button in the search suggestions onboarding that allows search suggestions in private sessions -->
    <string name="search_suggestions_onboarding_allow_button">Թույլատրել</string>
    <!-- Button in the search suggestions onboarding that does not allow search suggestions in private sessions -->
    <string name="search_suggestions_onboarding_do_not_allow_button">Չթույլատրել</string>
    <!-- Search suggestion onboarding hint title text -->
    <string name="search_suggestions_onboarding_title">Թույլատրել որոնման առաջարկներ մասնավոր աշխատաշրջաններում:</string>
    <!-- Search suggestion onboarding hint description text, first parameter is the name of the app defined in app_name (for example: Fenix)-->
    <string name="search_suggestions_onboarding_text">%s-ը համօգտագործելու է այն ամենը, ինչ մուտքագրում եք հասցեի տողում ձեր սկզբնական որոնիչի հետ:</string>
    <!-- Search suggestion onboarding hint Learn more link text -->
    <string name="search_suggestions_onboarding_learn_more_link">Իմանալ ավելին</string>

    <!-- Search Widget -->
    <!-- Text preview for smaller sized widgets -->
    <string name="search_widget_text_short">Որոնել</string>
    <!-- Text preview for larger sized widgets -->
    <string name="search_widget_text_long">Որոնել համացանցում</string>

    <!-- Content description (not visible, for screen readers etc.): Voice search -->
    <string name="search_widget_voice">Ձայնային որոնում</string>

    <!-- Preferences -->
    <!-- Title for the settings page-->
    <string name="settings">Կարգավորումներ</string>
    <!-- Preference category for basic settings -->
    <string name="preferences_category_basics">Հիմունքներ</string>
    <!-- Preference category for general settings -->
    <string name="preferences_category_general">Ընդհանուր</string>
    <!-- Preference category for all links about Fenix -->
    <string name="preferences_category_about">Ծրագրի մասին</string>
    <!-- Preference for settings related to changing the default search engine -->
    <string name="preferences_default_search_engine">Հիմնական որոնիչ</string>
    <!-- Preference for settings related to Search -->
    <string name="preferences_search">Որոնել</string>
    <!-- Preference for settings related to Search address bar -->
    <string name="preferences_search_address_bar">Հասցեագոտի</string>
    <!-- Preference linking to help about Fenix -->
    <string name="preferences_help">Օգնություն</string>
    <!-- Preference link to rating Fenix on the Play Store -->
    <string name="preferences_rate">Գնահատեք Google Play-ում</string>
    <!-- Preference for giving feedback about Fenix -->
    <string name="preferences_feedback">Ձեր արձագանքը</string>
    <!-- Preference linking to about page for Fenix
        The first parameter is the name of the app defined in app_name (for example: Fenix) -->
    <string name="preferences_about">%1$s-ի մասին</string>
    <!-- Preference linking to the your rights SUMO page -->
    <string name="preferences_your_rights">Ձեր իրավունքները</string>
    <!-- Preference for settings related to saved passwords -->
    <string name="preferences_passwords">Գաղտնաբառեր</string>
    <!-- Preference for settings related to saved credit cards and addresses -->
    <string name="preferences_credit_cards_addresses">Վարկային քարտեր և հասցեներ</string>
    <!-- Preference for settings related to changing the default browser -->
    <string name="preferences_set_as_default_browser">Կայել որպես սկզբնադիր դիտարկիչ</string>
    <!-- Preference category for advanced settings -->
    <string name="preferences_category_advanced">Ընդլայնված</string>
    <!-- Preference category for privacy settings -->
    <string name="preferences_category_privacy">Գաղտնիություն</string>
    <!-- Preference category for privacy and security settings -->
    <string name="preferences_category_privacy_security">Գաղտնիություն և անվտանգություն</string>
    <!-- Preference for advanced site permissions -->
    <string name="preferences_site_permissions">Կայքի թույլտվություններ</string>
    <!-- Preference for private browsing options -->
    <string name="preferences_private_browsing_options">Գաղտնի դիտարկում</string>
    <!-- Preference for opening links in a private tab-->
    <string name="preferences_open_links_in_a_private_tab">Բացել հղումը գաղտնի ներդիրում</string>
    <!-- Preference for allowing screenshots to be taken while in a private tab-->
    <string name="preferences_allow_screenshots_in_private_mode">Թույլ տալ էկրանի կորզումը գաղտնի դիտարկումում</string>
    <!-- Preference for adding private browsing shortcut -->
    <string name="preferences_add_private_browsing_shortcut">Ավելացնել գաղտնի դիտարկման դյուրանցում</string>
    <!-- Preference for accessibility -->
    <string name="preferences_accessibility">Մատչելիություն</string>
    <!-- Preference to override the Firefox Account server -->
    <string name="preferences_override_fxa_server">Ընտրովի Firefox հաշվի սերվեր</string>
    <!-- Preference to override the Sync token server -->
    <string name="preferences_override_sync_tokenserver">Ընտրովի համաժամեցման սերվեր</string>
    <!-- Toast shown after updating the FxA/Sync server override preferences -->
    <string name="toast_override_fxa_sync_server_done">Firefox հաշիվը / համաժամեցման սերվերը փոփոխված է: Հայտը դադարեցվում է՝ փոփոխությունները գործադրելու համար…</string>
    <!-- Preference category for account information -->
    <string name="preferences_category_account">Հաշիվ</string>
    <!-- Preference shown on banner to sign into account -->
    <string name="preferences_sign_in">Մուտք գործել</string>
    <!-- Preference for changing where the toolbar is positioned -->
    <string name="preferences_toolbar">Գործիքագոտի</string>
    <!-- Preference for changing default theme to dark or light mode -->
    <string name="preferences_theme">Ոճ</string>
    <!-- Preference for settings related to visual options -->
    <string name="preferences_customize">Հարմարեցնել</string>
    <!-- Preference description for banner about signing in -->
    <string name="preferences_sign_in_description">Համաժամեցրեք էջանիշները, պատմությունը և ավելին ձեր Firefox հաշվի հետ</string>
    <!-- Preference shown instead of account display name while account profile information isn't available yet. -->
    <string name="preferences_account_default_name">Firefox-ի հաշիվ</string>
    <!-- Preference text for account title when there was an error syncing FxA -->
    <string name="preferences_account_sync_error">Կրկին կապակցվեք՝ համաժամեցումը վերսկսելու համար</string>
    <!-- Preference for language -->
    <string name="preferences_language">Լեզուն</string>

    <!-- Preference for data choices -->
    <string name="preferences_data_choices">Տվյալների ընտրություն</string>
    <!-- Preference for data collection -->
    <string name="preferences_data_collection">Տվյալների հավաքագրում</string>
    <!-- Preference linking to the privacy notice -->
    <string name="preferences_privacy_link">Գաղտնիության ծանուցում</string>
    <!-- Preference category for developer tools -->
    <string name="developer_tools_category">Մշակողի գործիքներ</string>
    <!-- Preference for developers -->
    <string name="preferences_remote_debugging">Հեռակա վրիպազերծում USB-ով</string>
    <!-- Preference title for switch preference to show search engines -->
    <string name="preferences_show_search_engines">Ցուցադրել որոնիչները</string>
    <!-- Preference title for switch preference to show search suggestions -->
    <string name="preferences_show_search_suggestions">Ցուցադրել որոնման հուշումներ</string>

    <!-- Preference title for switch preference to show voice search button -->
    <string name="preferences_show_voice_search">Ցուցադրել ձայնային որոնումը</string>
    <!-- Preference title for switch preference to show search suggestions also in private mode -->
    <string name="preferences_show_search_suggestions_in_private">Ցուցադրել գաղտնի աշխատաշրջաններում</string>
    <!-- Preference title for switch preference to show a clipboard suggestion when searching -->
    <string name="preferences_show_clipboard_suggestions">Ցուցադրել սեղմատախտակի առաջարկները</string>
    <!-- Preference title for switch preference to suggest browsing history when searching -->
    <string name="preferences_search_browsing_history">Որոնել դիտարկումների պատմությունում</string>
    <!-- Preference title for switch preference to suggest bookmarks when searching -->
    <string name="preferences_search_bookmarks">Որոնել էջանիշեր</string>
    <!-- Preference for account settings -->
    <string name="preferences_account_settings">Հաշվի կարգավորումներ</string>
    <!-- Preference for open links in third party apps -->
    <string name="preferences_open_links_in_apps">Բացել հղումները հավելվածներում</string>
    <!-- Preference for open download with an external download manager app -->
    <string name="preferences_external_download_manager">Ներբեռնումների արտաքին հավելված</string>
    <!-- Preference for add_ons -->
    <string name="preferences_addons">Հավելումներ</string>

    <!-- Preference for notifications -->
    <string name="preferences_notifications">Ծանուցումներ</string>

    <!-- Account Preferences -->
    <!-- Preference for triggering sync -->
    <string name="preferences_sync_now">Համաժամեցնել</string>
    <!-- Preference category for sync -->
    <string name="preferences_sync_category">Ընտրեք, թե ինչը համաժամեցնել</string>
    <!-- Preference for syncing history -->
    <string name="preferences_sync_history">Պատմություն</string>
    <!-- Preference for syncing bookmarks -->
    <string name="preferences_sync_bookmarks">Էջանիշեր</string>
    <!-- Preference for syncing logins -->
    <string name="preferences_sync_logins">Մուտքանուններ</string>
    <!-- Preference for syncing tabs -->
    <string name="preferences_sync_tabs_2">Բացել ներդիրներ</string>
    <!-- Preference for signing out -->
    <string name="preferences_sign_out">Դուրս գրվել</string>
    <!-- Preference displays and allows changing current FxA device name -->
    <string name="preferences_sync_device_name">Սարքի անունը</string>
    <!-- Text shown when user enters empty device name -->
    <string name="empty_device_name_error">Սարքի անունը չի կարող դատարկ լինել:</string>
    <!-- Label indicating that sync is in progress -->
    <string name="sync_syncing_in_progress">Համաժամեցում…</string>
    <!-- Label summary indicating that sync failed. The first parameter is the date stamp showing last time it succeeded -->
    <string name="sync_failed_summary">Համաժամեցումը ձախողվեց: Վերջին հաջողությունը՝ %s</string>
    <!-- Label summary showing never synced -->
    <string name="sync_failed_never_synced_summary">Համաժամեցումը ձախողվեց: Վերջին համաժամեցումը՝ երբեք</string>
    <!-- Label summary the date we last synced. The first parameter is date stamp showing last time synced -->
    <string name="sync_last_synced_summary">Վերջին համաժամեցումը. %s</string>
    <!-- Label summary showing never synced -->
    <string name="sync_never_synced_summary">Վերջին համաժամեցումը. երբեք</string>

    <!-- Text for displaying the default device name.
        The first parameter is the application name, the second is the device manufacturer name
        and the third is the device model. -->
    <string name="default_device_name_2">%1$s-ը %2$s %3$s-ում</string>

    <!-- Send Tab -->
    <!-- Name of the "receive tabs" notification channel. Displayed in the "App notifications" system settings for the app -->
    <string name="fxa_received_tab_channel_name">Ստացված ներդիրներ</string>
    <!-- Description of the "receive tabs" notification channel. Displayed in the "App notifications" system settings for the app -->
    <string name="fxa_received_tab_channel_description">Ծանուցումներ Firefox-ի այլ սարքերից ստացված ներդիրների վերաբերյալ:</string>
    <!--  The body for these is the URL of the tab received  -->
    <string name="fxa_tab_received_notification_name">Ներդիր է ստացվել</string>
    <!-- When multiple tabs have been received -->
    <string name="fxa_tabs_received_notification_name">Ներդիր է ստացվել</string>
    <!-- %s is the device name -->
    <string name="fxa_tab_received_from_notification_name">Ներդիր %s-ից</string>

    <!-- Advanced Preferences -->
    <!-- Preference for tracking protection settings -->
    <string name="preferences_tracking_protection_settings">Հետագծման պաշտպանություն</string>
    <!-- Preference switch for tracking protection -->
    <string name="preferences_tracking_protection">Հետագծման պաշտպանություն</string>
    <!-- Preference switch description for tracking protection -->
    <string name="preferences_tracking_protection_description">Արգելափակել բովանդակությունը և սկրիպտները, որոնք ձեզ հետևում են առցանց</string>
    <!-- Preference for tracking protection exceptions -->
    <string name="preferences_tracking_protection_exceptions">Բացառություններ</string>
    <!-- Preference description for tracking protection exceptions -->
    <string name="preferences_tracking_protection_exceptions_description">Հետագծման պաշտպանությունը անջատված է այս կայքերի համար</string>
    <!-- Button in Exceptions Preference to turn on tracking protection for all sites (remove all exceptions) -->
    <string name="preferences_tracking_protection_exceptions_turn_on_for_all">Միացնել բոլոր կայքերի համար</string>
    <!-- Text displayed when there are no exceptions -->
    <string name="exceptions_empty_message_description">Բացառությունները թույլ են տալիս անջատել հետագծման պաշտպանությունը ընտրված կայքերի համար:</string>
    <!-- Text displayed when there are no exceptions, with learn more link that brings users to a tracking protection SUMO page -->
    <string name="exceptions_empty_message_learn_more_link">Իմանալ ավելին</string>

    <!-- Description in Quick Settings that tells user tracking protection is off globally for all sites, and links to Settings to turn it on -->
    <string name="preferences_tracking_protection_turned_off_globally">Անջատված է գլոբալ առումով, անցեք Կարգավորումներ՝ միացնելու համար:</string>

    <!-- Preference switch for Telemetry -->
    <string name="preferences_telemetry">Telemetry</string>
    <!-- Preference switch for usage and technical data collection -->
    <string name="preference_usage_data">Օգտագործման և տեխնիկական տվյալներ</string>
    <!-- Preference description for usage and technical data collection -->
    <string name="preferences_usage_data_description">Կիսվում է արագագործության, օգտագործման, սարքակազմի և ձեր դիտարկիչի կարգավորումներով Mozilla-ի հետ՝ %1$s-ը էլ ավելի լավը դարձնելու համար</string>
    <!-- Preference switch for marketing data collection -->
    <string name="preferences_marketing_data">Շուկայավարման տվյալներ</string>
    <!-- Preference description for marketing data collection, parameter is the app name (e.g. Firefox) -->
    <string name="preferences_marketing_data_description">Համօգտագործում է տվյալներն այն գործառույթների վերաբերյալ, որոնք դուք օգտագործում եք %1$s-ում Leanplum-ի հետ, բջջային մարկետինգի մեր մատակարարի:</string>
    <!-- Title for experiments preferences -->
    <string name="preference_experiments">Փորձեր</string>
    <!-- Summary for experiments preferences -->
    <string name="preference_experiments_summary">Թույլ է տալիս Mozilla-ին տեղադրել և հավաքել տվյալներ փորձարարական հատկությունների համար</string>
    <!-- Preference switch for crash reporter -->
    <string name="preferences_crash_reporter">Վթարի զեկույց</string>
    <!-- Preference switch for Mozilla location service -->
    <string name="preferences_mozilla_location_service">Mozilla տեղադրության ծառայություն</string>
    <!-- Preference switch for app health report. The first parameter is the name of the application (For example: Fenix) -->
    <string name="preferences_fenix_health_report">%s-ի առողջության հաշվետվություն</string>

    <!-- Turn On Sync Preferences -->
    <!-- Header of the Turn on Sync preference view -->
    <string name="preferences_sync">Միացնել համաժամեցումը</string>
    <!-- Preference for pairing -->
    <string name="preferences_sync_pair">Firefox-ում աշխատասեղանի զուգավորման կոդ սկանավորեք</string>
    <!-- Preference for account login -->
    <string name="preferences_sync_sign_in">Մուտք գործել</string>
    <!-- Preference for reconnecting to FxA sync -->
    <string name="preferences_sync_sign_in_to_reconnect">Մուտք գործեք՝ կրկին կապակցվելու համար</string>

    <!-- Preference for removing FxA account -->
    <string name="preferences_sync_remove_account">Հեռացնել հաշիվը</string>

    <!-- Pairing Feature strings -->
    <!-- Instructions on how to access pairing -->
    <string name="pair_instructions_2"><![CDATA[Սկանացրեք <b>firefox.com/pair</b>-ում ցուցադրված QR կոդը]]></string>
    <!-- Button to open camera for pairing -->
    <string name="pair_open_camera">Բացել տեսախցիկը</string>
    <!-- Button to cancel pairing -->
    <string name="pair_cancel">Չեղարկել</string>

    <!-- Toolbar Preferences -->
    <!-- Preference for using top toolbar -->
    <string name="preference_top_toolbar">Վերևում</string>
    <!-- Preference for using bottom toolbar -->
    <string name="preference_bottom_toolbar">Ներքևում</string>

    <!-- Theme Preferences -->
    <!-- Preference for using light theme -->
    <string name="preference_light_theme">Լուսավոր</string>
    <!-- Preference for using dark theme -->
    <string name="preference_dark_theme">Մուգ</string>
    <!-- Preference for using using dark or light theme automatically set by battery -->
    <string name="preference_auto_battery_theme">Կայված է մարտկոցի խնայարարի միջոցով</string>
    <!-- Preference for using following device theme -->
    <string name="preference_follow_device_theme">Ըստ սարքի ոճի</string>

    <!-- Library -->
    <!-- Option in Library to open Sessions page -->
    <string name="library_sessions">Աշխատաշրջաններ</string>
    <!-- Option in Library to open Screenshots page -->
    <string name="library_screenshots">Էկրանի կորզումներ</string>
    <!-- Option in Library to open Downloads page -->
    <string name="library_downloads">Ներբեռնումներ</string>
    <!-- Option in library to open Bookmarks page -->
    <string name="library_bookmarks">Էջանիշեր</string>
    <!-- Option in library to open Desktop Bookmarks root page -->
    <string name="library_desktop_bookmarks_root">Դեսքթոփ Էջանիշեր</string>
    <!-- Option in library to open Desktop Bookmarks "menu" page -->
    <string name="library_desktop_bookmarks_menu">Էջանիշերի ցանկ</string>
    <!-- Option in library to open Desktop Bookmarks "toolbar" page -->
    <string name="library_desktop_bookmarks_toolbar">Էջանիշերի գործիքագոտի</string>
    <!-- Option in library to open Desktop Bookmarks "unfiled" page -->
    <string name="library_desktop_bookmarks_unfiled">Այլ էջանիշեր</string>
    <!-- Option in Library to open History page -->
    <string name="library_history">Պատմություն</string>
    <!-- Option in Library to open Synced Tabs page -->
    <string name="library_synced_tabs">Համաժամեցված ներդիրներ</string>
    <!-- Option in Library to open Reading List -->
    <string name="library_reading_list">Ընթերցացուցակ</string>
    <!-- Menu Item Label for Search in Library -->
    <string name="library_search">Որոնել</string>
    <!-- Settings Page Title -->
    <string name="settings_title">Կարգավորումներ</string>
    <!-- Content description (not visible, for screen readers etc.): "Menu icon for items on a history item" -->
    <string name="content_description_history_menu">Պատմության միույթի ցանկ</string>
    <!-- Content description (not visible, for screen readers etc.): "Close button for library settings" -->
    <string name="content_description_close_button">Փակել</string>

    <!-- Sessions -->
    <!-- Title for the list of tabs -->
    <string name="tab_header_label">Բաց ներդիրներ</string>
    <!-- Title for the list of tabs in the current private session -->
    <string name="tabs_header_private_title">Գաղտնի աշխատաշրջան</string>
    <!-- Title for the list of tabs in the current private session -->
    <string name="tabs_header_private_tabs_title">Գաղտնի ներդիրներ</string>
    <!-- Content description (not visible, for screen readers etc.): Add tab button. Adds a news tab when pressed -->
    <string name="add_tab">Ավելացնել ներդիր</string>
    <!-- Content description (not visible, for screen readers etc.): Add tab button. Adds a news tab when pressed -->
    <string name="add_private_tab">Հավելել մասնավոր ներդիր</string>
    <!-- Text for the new tab button to indicate adding a new private tab in the tab -->
    <string name="tab_drawer_fab_content">Մասնավոր</string>
    <!-- Text shown as the title of the open tab tray -->
    <string name="tab_tray_title">Բացել ներդիրները</string>
    <!-- Text shown in the menu for saving tabs to a collection -->
    <string name="tab_tray_menu_item_save">Պահպանել հավաքածուում</string>
    <!-- Text shown in the menu for sharing all tabs -->
    <string name="tab_tray_menu_item_share">Համօգտագործել ներդիրները</string>
    <!-- Text shown in the menu for closing all tabs -->
    <string name="tab_tray_menu_item_close">Փակել բոլոր ներդիրները</string>
    <!-- Shortcut action to open new tab -->
    <string name="tab_tray_menu_open_new_tab">Նոր Ներդիր</string>
    <!-- Shortcut action to open the home screen -->
    <string name="tab_tray_menu_home">Անցնել Տուն</string>
    <!-- Shortcut action to toggle private mode -->
    <string name="tab_tray_menu_toggle">Փոխարկել ներդիրի կերպը</string>
    <!-- Content description (not visible, for screen readers etc.): Removes tab from collection button. Removes the selected tab from collection when pressed -->
    <string name="remove_tab_from_collection">Հեռացնել ներդիրը հավաքածուից</string>
    <!-- Content description (not visible, for screen readers etc.): Close tab button. Closes the current session when pressed -->
    <string name="close_tab">Փակել ներդիրը</string>
    <!-- Content description (not visible, for screen readers etc.): Close tab <title> button. First parameter is tab title  -->
    <string name="close_tab_title">Փակել %s ներդիրը</string>
    <!-- Content description (not visible, for screen readers etc.): Opens the open tabs menu when pressed -->
    <string name="open_tabs_menu">Բացել ներդիրների ցանկը</string>
    <!-- Open tabs menu item to close all tabs -->
    <string name="tabs_menu_close_all_tabs">Փակել բոլոր ներդիրները</string>
    <!-- Open tabs menu item to share all tabs -->
    <string name="tabs_menu_share_tabs">Համօգտագործել ներդիրները</string>
    <!-- Open tabs menu item to save tabs to collection -->
    <string name="tabs_menu_save_to_collection1">Պահպանել ներդիրները հավաքածուում</string>
    <!-- Content description (not visible, for screen readers etc.): Opens the tab menu when pressed -->
    <string name="tab_menu">Ներդիրի ցանկ</string>
    <!-- Tab menu item to share the tab -->
    <string name="tab_share">Համօգտագործել ներդիրը</string>
    <!-- Button in the current session menu. Deletes the session when pressed -->
    <string name="current_session_delete">Ջնջել</string>
    <!-- Button in the current session menu. Saves the session when pressed -->
    <string name="current_session_save">Պահպանել</string>
    <!-- Button in the current session menu. Opens the share menu when pressed -->
    <string name="current_session_share">Համօգտագործել</string>
    <!-- Content description (not visible, for screen readers etc.): Title icon for current session menu -->
    <string name="current_session_image">Ընթացիկ աշխատաշրջանի պատկերը</string>
    <!-- Button to save the current set of tabs into a collection -->
    <string name="save_to_collection">Պահպանել հավաքածուում</string>
    <!-- Text for the menu button to delete a collection -->
    <string name="collection_delete">Ջնջել հավաքածուն</string>
    <!-- Text for the menu button to rename a collection -->
    <string name="collection_rename">Վերանվանել հավաքածուն</string>
    <!-- Text for the button to open tabs of the selected collection -->
    <string name="collection_open_tabs">Բաց ներդիրներ</string>
    <!-- Text for the menu button to remove a top site -->
    <string name="remove_top_site">Ջնջել</string>

    <!-- Postfix for private WebApp titles, placeholder is replaced with app name -->
    <string name="pwa_site_controls_title_private">%1$s (Գաղտնի կերպ)</string>

    <!-- Button in the current tab tray header in multiselect mode. Saved the selected tabs to a collection when pressed. -->
    <string name="tab_tray_save_to_collection">Պահպանել</string>

    <!-- History -->
    <!-- Text for the button to clear all history -->
    <string name="history_delete_all">Ջնջել պատմությունը</string>
    <!-- Text for the dialog to confirm clearing all history -->
    <string name="history_delete_all_dialog">Մաքրե՞լ պատմությունը:</string>
    <!-- Text for the snackbar to confirm that multiple browsing history items has been deleted -->
    <string name="history_delete_multiple_items_snackbar">Պատմությունը ջնջվել է</string>
    <!-- Text for the snackbar to confirm that a single browsing history item has been deleted. The first parameter is the shortened URL of the deleted history item. -->
    <string name="history_delete_single_item_snackbar">%1$s-ը ջնջվել է</string>
    <!-- Text for positive action to delete history in deleting history dialog -->
    <string name="history_clear_dialog">Մաքրել</string>
    <!-- History overflow menu copy button -->
    <string name="history_menu_copy_button">Պատճենել</string>
    <!-- History overflow menu share button -->
    <string name="history_menu_share_button">Համօգտագործել</string>
    <!-- History overflow menu open in new tab button -->
    <string name="history_menu_open_in_new_tab_button">Բացել նոր ներդիրում</string>
    <!-- History overflow menu open in private tab button -->
    <string name="history_menu_open_in_private_tab_button">Բացել Գաղտնի ներդիրում</string>
    <!-- Text for the button to delete a single history item -->
    <string name="history_delete_item">Ջնջել</string>
    <!-- History multi select title in app bar
    The first parameter is the number of bookmarks selected -->
    <string name="history_multi_select_title">Ընտրված է %1$d-ը</string>
    <!-- Text for the button to clear selected history items. The first parameter
        is a digit showing the number of items you have selected -->
    <string name="history_delete_some">Ջնջել %1$d միույթները</string>
    <!-- Text for the header that groups the history for last 24 hours -->
    <string name="history_24_hours">Վերջին 24 ժամ</string>
    <!-- Text for the header that groups the history the past 7 days -->
    <string name="history_7_days">Վերջին 7 օրում</string>
    <!-- Text for the header that groups the history the past 30 days -->
    <string name="history_30_days">Վերջին 30 օրում</string>
    <!-- Text for the header that groups the history older than the last month -->
    <string name="history_older">Ավելի հին</string>
    <!-- Text shown when no history exists -->
    <string name="history_empty_message">Այստեղ պատմություն չկա</string>

    <!-- Downloads -->
    <!-- Text shown when no download exists -->
    <string name="download_empty_message">Չկան նեևբեռնումներ</string>
    <!-- History multi select title in app bar
    The first parameter is the number of downloads selected -->
    <string name="download_multi_select_title">Ընտրված է %1$d-ը</string>

    <!-- Crashes -->
    <!-- Title text displayed on the tab crash page. This first parameter is the name of the application (For example: Fenix) -->
    <string name="tab_crash_title_2">Ներողություն. %1$s-ը չի կարող բեռնել այդ էջը:</string>
    <!-- Description text displayed on the tab crash page -->
    <string name="tab_crash_description">Կարող եք փորձել վերականգնել կամ փակել այս ներդիրը ներքևում:</string>
    <!-- Send crash report checkbox text on the tab crash page -->
    <string name="tab_crash_send_report">Ուղարկել վթարի զեկույցը Mozilla-ին</string>
    <!-- Close tab button text on the tab crash page -->
    <string name="tab_crash_close">Փակել ներդիրը</string>
    <!-- Restore tab button text on the tab crash page -->
    <string name="tab_crash_restore">Վերականգնել ներդիը</string>

    <!-- Content Description for session item menu button -->
    <string name="content_description_session_menu">Աշխատաշրջանի ընտրանքներ</string>

    <!-- Content Description for session item share button -->
    <string name="content_description_session_share">Համօգտագործել աշխատաշրջանը</string>

    <!-- Bookmarks -->
    <!-- Content description for bookmarks library menu -->
    <string name="bookmark_menu_content_description">Էջանիշերի ցանկ</string>
    <!-- Screen title for editing bookmarks -->
    <string name="bookmark_edit">Խմբագրել Էջանիշը</string>
    <!-- Screen title for selecting a bookmarks folder -->
    <string name="bookmark_select_folder">Ընտրել պանակ</string>
    <!-- Confirmation message for a dialog confirming if the user wants to delete the selected folder -->
    <string name="bookmark_delete_folder_confirmation_dialog">Համոզվա՞ծ եք, որ ցանկանում եք ջնջել այս պանակը:</string>
    <!-- Confirmation message for a dialog confirming if the user wants to delete multiple items including folders. Parameter will be replaced by app name. -->
    <string name="bookmark_delete_multiple_folders_confirmation_dialog">%s-ը կջնջի ընտրված միույթները:</string>
    <!-- Snackbar title shown after a folder has been deleted. This first parameter is the name of the deleted folder -->
    <string name="bookmark_delete_folder_snackbar">%1$s-ը ջնջվել է</string>
    <!-- Screen title for adding a bookmarks folder -->
    <string name="bookmark_add_folder">Ավելացնել պանակ</string>
    <!-- deprecated: Snackbar title shown after a bookmark has been created. -->
    <string name="bookmark_created_snackbar">Էջանիշը ստեղծվեց:</string>
    <!-- Snackbar title shown after a bookmark has been created. -->
    <string name="bookmark_saved_snackbar">Էջանիշը պահպանվեց:</string>
    <!-- Snackbar edit button shown after a bookmark has been created. -->
    <string name="edit_bookmark_snackbar_action">ԽՄԲԱԳՐԵԼ</string>
    <!-- Bookmark overflow menu edit button -->
    <string name="bookmark_menu_edit_button">Խմբագրել</string>
    <!-- Bookmark overflow menu select button -->
    <string name="bookmark_menu_select_button">Ընտրել</string>
    <!-- Bookmark overflow menu copy button -->
    <string name="bookmark_menu_copy_button">Պատճենել</string>
    <!-- Bookmark overflow menu share button -->
    <string name="bookmark_menu_share_button">Համօգտագործել</string>
    <!-- Bookmark overflow menu open in new tab button -->
    <string name="bookmark_menu_open_in_new_tab_button">Բացել նոր ներդիր</string>
    <!-- Bookmark overflow menu open in private tab button -->
    <string name="bookmark_menu_open_in_private_tab_button">Բացել Գաղտնի ներդիրում</string>
    <!-- Bookmark overflow menu delete button -->
    <string name="bookmark_menu_delete_button">Ջնջել</string>
    <!--Bookmark overflow menu save button -->
    <string name="bookmark_menu_save_button">Պահպանել</string>
    <!-- Bookmark multi select title in app bar
     The first parameter is the number of bookmarks selected -->
    <string name="bookmarks_multi_select_title">Ընտրված է %1$d-ը</string>
    <!-- Bookmark editing screen title -->
    <string name="edit_bookmark_fragment_title">Խմբագրել Էջանիշը</string>

    <!-- Bookmark folder editing screen title -->
    <string name="edit_bookmark_folder_fragment_title">Խմբագրել պանակը</string>
    <!-- Bookmark sign in button message -->
    <string name="bookmark_sign_in_button">Մուտք գործեք՝ համաժամեցված էջանիշերը տեսնելու համար</string>
    <!-- Bookmark URL editing field label -->
    <string name="bookmark_url_label">URL</string>
    <!-- Bookmark FOLDER editing field label -->
    <string name="bookmark_folder_label">ՊԱՆԱԿ</string>
    <!-- Bookmark NAME editing field label -->
    <string name="bookmark_name_label">ԱՆՈՒՆ</string>
    <!-- Bookmark add folder screen title -->
    <string name="bookmark_add_folder_fragment_label">Ավելացնել պանակ</string>
    <!-- Bookmark select folder screen title -->
    <string name="bookmark_select_folder_fragment_label">Ընտրել պանակ</string>
    <!-- Bookmark editing error missing title -->
    <string name="bookmark_empty_title_error">Պետք է անվանում ունենա</string>
    <!-- Bookmark editing error missing or improper URL -->
    <string name="bookmark_invalid_url_error">Անվավեր URL</string>
    <!-- Bookmark screen message for empty bookmarks folder -->
    <string name="bookmarks_empty_message">Այստեղ ոչ մի էջանիշ չկա</string>
    <!-- Bookmark snackbar message on deletion
     The first parameter is the host part of the URL of the bookmark deleted, if any -->
    <string name="bookmark_deletion_snackbar_message">Ջնջվել է %1$s-ը</string>
    <!-- Bookmark snackbar message on deleting multiple bookmarks not including folders-->
    <string name="bookmark_deletion_multiple_snackbar_message_2">Էջանիշը ջնջվեց</string>
    <!-- Bookmark snackbar message on deleting multiple bookmarks including folders-->
    <string name="bookmark_deletion_multiple_snackbar_message_3">Ընտրված պանակների ջնջում</string>
    <!-- Bookmark undo button for deletion snackbar action -->
    <string name="bookmark_undo_deletion">ՀԵՏԱՐԿԵԼ</string>

    <!-- Site Permissions -->
    <!-- Site permissions preferences header -->
    <string name="permissions_header">Թույլտվություններ</string>
    <!-- Button label that take the user to the Android App setting -->
    <string name="phone_feature_go_to_settings">Անցնել Կարգավորումներին</string>
    <!-- Content description (not visible, for screen readers etc.): Quick settings sheet
        to give users access to site specific information / settings. For example:
        Secure settings status and a button to modify site permissions -->
    <string name="quick_settings_sheet">Արագ կարգավորումների թերթիկ</string>
    <!-- Label that indicates that this option it the recommended one -->
    <string name="phone_feature_recommended">Հանձնարարելի</string>
    <!-- button that allows editing site permissions settings -->
    <string name="quick_settings_sheet_manage_site_permissions">Կառավարեք կայքի թույլտվությունները</string>
    <!-- Button label for clearing all the information of site permissions-->
    <string name="clear_permissions">Մաքրել թույլտվությունները</string>
    <!-- Button label for clearing a site permission-->
    <string name="clear_permission">Մաքրել թույլտվությունը</string>

    <!-- Button label for clearing all the information on all sites-->
    <string name="clear_permissions_on_all_sites">Մաքրել թույլտվությունները բոլոր կայքերում</string>
    <!-- Preference for altering video and audio autoplay for all websites -->
    <string name="preference_browser_feature_autoplay">Ինքնանվագարկում</string>
    <!-- Preference for altering the camera access for all websites -->
    <string name="preference_phone_feature_camera">Տեսախցիկ</string>
    <!-- Preference for altering the microphone access for all websites -->
    <string name="preference_phone_feature_microphone">Խոսափող</string>
    <!-- Preference for altering the location access for all websites -->
    <string name="preference_phone_feature_location">Տեղադրություն</string>
    <!-- Preference for altering the notification access for all websites -->
    <string name="preference_phone_feature_notification">Ծանուցում</string>
    <!-- Label that indicates that a permission must be asked always -->
    <string name="preference_option_phone_feature_ask_to_allow">Խնդրել թույլտվություն</string>
    <!-- Label that indicates that a permission must be blocked -->
    <string name="preference_option_phone_feature_blocked">Արգելափակված</string>
    <!-- Label that indicates that a permission must be allowed -->
    <string name="preference_option_phone_feature_allowed">Թույլատրված</string>
    <!--Label that indicates a permission is by the Android OS-->
    <string name="phone_feature_blocked_by_android">Արգելափակված է Android-ի կողմից</string>
    <!-- Preference for showing a list of websites that the default configurations won't apply to them -->
    <string name="preference_exceptions">Բացառություններ</string>
    <!-- Summary of tracking protection preference if tracking protection is set to on -->
    <string name="tracking_protection_on">Միաց.</string>

    <!-- Summary of tracking protection preference if tracking protection is set to off -->
    <string name="tracking_protection_off">Անջ.</string>
    <!-- Label that indicates that all video and audio autoplay is allowed -->
    <string name="preference_option_autoplay_allowed2">Թույլատրել ձայնանյութը և տեսանյութը</string>
    <!-- Label that indicates that video and audio autoplay is only allowed over Wi-Fi -->
    <string name="preference_option_autoplay_allowed_wifi_only2">Արգելափակել ձայնանյութը և տեսանյութը միայն բջջային տվյալներում</string>
    <!-- Subtext that explains 'autoplay on Wi-Fi only' option -->
    <string name="preference_option_autoplay_allowed_wifi_subtext">Ձայնանյութը և տեսանյութը կնվագարկվեն միայն Wi-Fi-ով</string>
    <!-- Label that indicates that video autoplay is allowed, but audio autoplay is blocked -->
    <string name="preference_option_autoplay_block_audio2">Արգելափակել միայն ձայնանյութը</string>
    <!-- Label that indicates that all video and audio autoplay is blocked -->
    <string name="preference_option_autoplay_blocked3">Արգելափակել ձայնանյութը և տեսանյութը</string>
    <!-- Summary of delete browsing data on quit preference if it is set to on -->
    <string name="delete_browsing_data_quit_on">Միաց.</string>
    <!-- Summary of delete browsing data on quit preference if it is set to off -->
    <string name="delete_browsing_data_quit_off">Անջ.</string>

    <!-- Collections -->
    <!-- Collections header on home fragment -->
    <string name="collections_header">Հավաքածուներ</string>
    <!-- Content description (not visible, for screen readers etc.): Opens the collection menu when pressed -->
    <string name="collection_menu_button_content_description">Հավաքածուի ցանկ</string>
    <!-- Label to describe what collections are to a new user without any collections -->
    <string name="no_collections_description2">Հավաքեք ձեզ համար կարևոր բաները:\nԽմբավորեք համանման որոնումները, կայքերը և ներդիրները՝ ավելի ուշ արագ մատչելու համար:</string>
    <!-- Title for the "select tabs" step of the collection creator -->
    <string name="create_collection_select_tabs">Ընտրեք ներդիրները</string>
    <!-- Title for the "select collection" step of the collection creator -->
    <string name="create_collection_select_collection">Ընտրեք հավաքածուն</string>
    <!-- Title for the "name collection" step of the collection creator -->
    <string name="create_collection_name_collection">Հավաքածուի անունը</string>
    <!-- Button to add new collection for the "select collection" step of the collection creator -->
    <string name="create_collection_add_new_collection">Ավելացնել նոր հավաքածու</string>
    <!-- Button to select all tabs in the "select tabs" step of the collection creator -->
    <string name="create_collection_select_all">Նշել բոլորը</string>
    <!-- Button to deselect all tabs in the "select tabs" step of the collection creator -->
    <string name="create_collection_deselect_all">Ապանշել բոլորը</string>
    <!-- Text to prompt users to select the tabs to save in the "select tabs" step of the collection creator -->
    <string name="create_collection_save_to_collection_empty">Ընտրեք ներդիրներ՝ պահպանելու համար</string>
    <!-- Text to show users how many tabs they have selected in the "select tabs" step of the collection creator.
     %d is a placeholder for the number of tabs selected. -->
    <string name="create_collection_save_to_collection_tabs_selected">%d ներդիր է ընտրված</string>
    <!-- Text to show users they have one tab selected in the "select tabs" step of the collection creator.
    %d is a placeholder for the number of tabs selected. -->
    <string name="create_collection_save_to_collection_tab_selected">%d ներդիր է ընտրված</string>
    <!-- Text shown in snackbar when multiple tabs have been saved in a collection -->
    <string name="create_collection_tabs_saved">Ներդիրները պահպանված են:</string>
    <!-- Text shown in snackbar when one or multiple tabs have been saved in a new collection -->
    <string name="create_collection_tabs_saved_new_collection">Հավաքածուն պահպանվել է</string>
    <!-- Text shown in snackbar when one tab has been saved in a collection -->
    <string name="create_collection_tab_saved">Ներդիրը պահպանված է:</string>
    <!-- Content description (not visible, for screen readers etc.): button to close the collection creator -->
    <string name="create_collection_close">Փակել</string>
    <!-- Button to save currently selected tabs in the "select tabs" step of the collection creator-->
    <string name="create_collection_save">Պահպանել</string>

    <!-- Snackbar action to view the collection the user just created or updated -->
    <string name="create_collection_view">Դիտել</string>

    <!-- Default name for a new collection in "name new collection" step of the collection creator. %d is a placeholder for the number of collections-->
    <string name="create_collection_default_name">Հավաքածու %d</string>

    <!-- Share -->
    <!-- Share screen header -->
    <string name="share_header">Ուղարկիր և համօգտագործել</string>
    <!-- Share screen header -->
    <string name="share_header_2">Համօգտագործել</string>
    <!-- Content description (not visible, for screen readers etc.):
        "Share" button. Opens the share menu when pressed. -->
    <string name="share_button_content_description">Համօգտագործել</string>
    <!-- Sub-header in the dialog to share a link to another app -->
    <string name="share_link_subheader">Համօգտագործել հղումը</string>

    <!-- Sub-header in the dialog to share a link to another sync device -->
    <string name="share_device_subheader">Ուղարկել սարքի</string>
    <!-- Sub-header in the dialog to share a link to an app from the full list -->
    <string name="share_link_all_apps_subheader">Բոլոր գործողությունները</string>
    <!-- Sub-header in the dialog to share a link to an app from the most-recent sorted list -->
    <string name="share_link_recent_apps_subheader">Վերջերս փակված</string>
    <!-- An option from the share dialog to sign into sync -->
    <string name="sync_sign_in">Մուտք գործել Համաժամեցում</string>
    <!-- An option from the share dialog to send link to all other sync devices -->
    <string name="sync_send_to_all">Ուղարկել բոլոր սարքերին</string>
    <!-- An option from the share dialog to reconnect to sync -->
    <string name="sync_reconnect">Կրկին կապակցվել Համաժամեցմանը</string>
    <!-- Text displayed when sync is offline and cannot be accessed -->
    <string name="sync_offline">Անցանց</string>
    <!-- An option to connect additional devices -->
    <string name="sync_connect_device">Կապակցվել այլ սարքի</string>
    <!-- The dialog text shown when additional devices are not available -->
    <string name="sync_connect_device_dialog">Ներդիր ուղարկելու համար մուտք գործեք Firefox առնվազն մեկ այլ սարքի վրա:</string>
    <!-- Confirmation dialog button -->
    <string name="sync_confirmation_button">Հասկացա</string>
    <!-- Share error message -->
    <string name="share_error_snackbar">Հնարավոր չէ համօգտագործել այս հավելվածին</string>
    <!-- Add new device screen title -->
    <string name="sync_add_new_device_title">Ուղարկել սարքի</string>
    <!-- Text for the warning message on the Add new device screen -->
    <string name="sync_add_new_device_message">Կապակցված սարքեր չկան</string>
    <!-- Text for the button to learn about sending tabs -->
    <string name="sync_add_new_device_learn_button">Իմացեք Ուղարկել ներդիրների մասին...</string>
    <!-- Text for the button to connect another device -->
    <string name="sync_add_new_device_connect_button">Կապակցվել այլ սարք...</string>

    <!-- Notifications -->
    <!-- The user visible name of the "notification channel" (Android 8+ feature) for the ongoing notification shown while a browsing session is active. -->
    <string name="notification_pbm_channel_name">Գաղտնի դիտարկման աշխատաշրջան</string>
    <!-- Text shown in the notification that pops up to remind the user that a private browsing session is active. -->
    <string name="notification_pbm_delete_text">Ջնջել գաղտնի ներդիրները</string>
    <!-- Text shown in the notification that pops up to remind the user that a private browsing session is active. -->
    <string name="notification_pbm_delete_text_2">Փակել գաղտնի ներդիրները</string>
    <!-- Notification action to open Fenix and resume the current browsing session. -->
    <string name="notification_pbm_action_open">Բացել</string>

    <!-- Notification action to delete all current private browsing sessions AND switch to Fenix (bring it to the foreground) -->
    <string name="notification_pbm_action_delete_and_open">Ջնջել և բացել</string>
    <!-- Name of the "Powered by Fenix" notification channel. Displayed in the "App notifications" system settings for the app -->
    <string name="notification_powered_by_channel_name">Օժանդակող`</string>
    <!-- Text shown in snackbar when user deletes a collection -->
    <string name="snackbar_collection_deleted">Հավաքածուն ջնջվեց</string>
    <!-- Text shown in snackbar when user renames a collection -->
    <string name="snackbar_collection_renamed">Հավաքածուն վերանվանվեց</string>
    <!-- Text shown in snackbar when user deletes a tab -->
    <string name="snackbar_tab_deleted">Ներդիրը ջնջված է</string>
    <!-- Text shown in snackbar when user deletes all tabs -->
    <string name="snackbar_tabs_deleted">Ներդիրները ջնջված են</string>
    <!-- Text shown in snackbar when user closes a tab -->
    <string name="snackbar_tab_closed">Ներդիրը փակվեց</string>
    <!-- Text shown in snackbar when user closes all tabs -->
    <string name="snackbar_tabs_closed">Ներդիրները փակվեցին</string>

    <!-- Text shown in snackbar when user adds a site to top sites -->
    <string name="snackbar_added_to_top_sites">Ավելացվել է ընտրյալ կայքերին:</string>
    <!-- Text shown in snackbar when user closes a private tab -->
    <string name="snackbar_private_tab_closed">Գաղտնի ներդիրը փակվեց</string>
    <!-- Text shown in snackbar when user closes all private tabs -->
    <string name="snackbar_private_tabs_closed">Գաղտնի ներդիրները փակվեցին</string>
    <!-- Text shown in snackbar when user deletes all private tabs -->
    <string name="snackbar_private_tabs_deleted">Գաղտնի ներդիրները ջնջվեցին</string>
    <!-- Text shown in snackbar to undo deleting a tab, top site or collection -->
    <string name="snackbar_deleted_undo">ՀԵՏԱՐԿԵԼ</string>
    <!-- Text shown in snackbar when user removes a top site -->
    <string name="snackbar_top_site_removed">Կայքը հեռացված է</string>
    <!-- Text for action to undo deleting a tab or collection shown in a11y dialog -->
    <string name="a11y_dialog_deleted_undo">Հետարկել</string>
    <!-- Text for action to confirm deleting a tab or collection shown in a11y dialog -->
    <string name="a11y_dialog_deleted_confirm">Հաստատել</string>
    <!-- QR code scanner prompt which appears after scanning a code, but before navigating to it
        First parameter is the name of the app, second parameter is the URL or text scanned-->
    <string name="qr_scanner_confirmation_dialog_message">Թույլատրել %1$s-ին բացել %2$s-ը</string>
    <!-- QR code scanner prompt dialog positive option to allow navigation to scanned link -->
    <string name="qr_scanner_dialog_positive">ԹՈՒՅԼԱՏՐԵԼ</string>
    <!-- QR code scanner prompt dialog positive option to deny navigation to scanned link -->
    <string name="qr_scanner_dialog_negative">ԱՐԳԵԼԵԼ</string>
    <!-- Tab collection deletion prompt dialog message. Placeholder will be replaced with the collection name -->
    <string name="tab_collection_dialog_message">Համոզվա՞ծ եք, որ ցանկանում եք ջնջել %1$s-ը։</string>
    <!-- Collection and tab deletion prompt dialog message. This will show when the last tab from a collection is deleted -->
    <string name="delete_tab_and_collection_dialog_message">Այս ներդիրի ջնջումը կհեռացնի ամբողջ հավաքածուն: Կարող եք ստեգղծել նոր հավաքածու ցանկացած ժամանակ:</string>
    <!-- Collection and tab deletion prompt dialog title. Placeholder will be replaced with the collection name. This will show when the last tab from a collection is deleted -->
    <string name="delete_tab_and_collection_dialog_title">Ջնջե՞լ %1$s-ը:</string>
    <!-- Tab collection deletion prompt dialog option to delete the collection -->
    <string name="tab_collection_dialog_positive">Ջնջել</string>
    <!-- Tab collection deletion prompt dialog option to cancel deleting the collection -->
    <string name="tab_collection_dialog_negative">Չեղարկել</string>
    <!-- Text displayed in a notification when the user enters full screen mode -->
    <string name="full_screen_notification">Մուտք լիաէկրան</string>
    <!-- Message for copying the URL via long press on the toolbar -->
    <string name="url_copied">URL-ն պատճենվել է</string>
    <!-- Sample text for accessibility font size -->
    <string name="accessibility_text_size_sample_text_1">Սա ընտրանքային գրվածք է: Այստեղ ցույց է տրված, թե ինչպես կցուցադրվի այն, երբ մեծացնեք կամ փոքրացնեք չափը այս կարգավորումով:</string>
    <!-- Summary for Accessibility Text Size Scaling Preference -->
    <string name="preference_accessibility_text_size_summary">Դարձեք գրվածքները կայքերում ավելի մեծ կամ փոքր</string>
    <!-- Title for Accessibility Text Size Scaling Preference -->
    <string name="preference_accessibility_font_size_title">Տառատեսակի չափ</string>

    <!-- Title for Accessibility Text Automatic Size Scaling Preference -->
    <string name="preference_accessibility_auto_size_2">Տառատեսակի ինքնաշխատ չափում</string>
    <!-- Summary for Accessibility Text Automatic Size Scaling Preference -->
    <string name="preference_accessibility_auto_size_summary">Տառատեսակի չափը կհամապատասխանի ձեր Android-ի կարգավորումներին: Անջատեք՝ տառատեսակի չափը այստեղ կառավարելու համար:</string>

    <!-- Title for the Delete browsing data preference -->
    <string name="preferences_delete_browsing_data">Ջնջել դիտարկման տվյալները</string>
    <!-- Title for the tabs item in Delete browsing data -->
    <string name="preferences_delete_browsing_data_tabs_title_2">Բաց ներդիրներ</string>
    <!-- Subtitle for the tabs item in Delete browsing data, parameter will be replaced with the number of open tabs -->
    <string name="preferences_delete_browsing_data_tabs_subtitle">%d ներդիրներ</string>
    <!-- Title for the data and history items in Delete browsing data -->
    <string name="preferences_delete_browsing_data_browsing_data_title">Դիտարկման պատմություն և կայքերի տվյալներ</string>
    <!-- Subtitle for the data and history items in delete browsing data, parameter will be replaced with the
        number of history items the user has -->
    <string name="preferences_delete_browsing_data_browsing_data_subtitle">%d հասցեներ</string>
    <!-- Title for history items in Delete browsing data -->
    <string name="preferences_delete_browsing_data_browsing_history_title">Պատմություն</string>
    <!-- Subtitle for the history items in delete browsing data, parameter will be replaced with the
        number of history pages the user has -->
    <string name="preferences_delete_browsing_data_browsing_history_subtitle">%d էջեր</string>
    <!-- Title for the cookies item in Delete browsing data -->
    <string name="preferences_delete_browsing_data_cookies">Cookie-ներ</string>
    <!-- Subtitle for the cookies item in Delete browsing data -->
    <string name="preferences_delete_browsing_data_cookies_subtitle">Դուրս կգրվեք կայքերի մեծ մասից</string>
    <!-- Title for the cached images and files item in Delete browsing data -->
    <string name="preferences_delete_browsing_data_cached_files">Շտեմված պատկերներ ու ֆայլեր</string>
    <!-- Subtitle for the cached images and files item in Delete browsing data -->
    <string name="preferences_delete_browsing_data_cached_files_subtitle">Ազատում է պահեստային տարածք</string>
    <!-- Title for the site permissions item in Delete browsing data -->
    <string name="preferences_delete_browsing_data_site_permissions">Կայքերի թույլտվություններ</string>
    <!-- Text for the button to delete browsing data -->
    <string name="preferences_delete_browsing_data_button">Ջնջել դիտարկման տվյալները</string>
    <!-- Title for the Delete browsing data on quit preference -->
    <string name="preferences_delete_browsing_data_on_quit">Ջնջել դիտարկման տվյալները փակելիս</string>
    <!-- Summary for the Delete browsing data on quit preference. "Quit" translation should match delete_browsing_data_on_quit_action translation. -->
    <string name="preference_summary_delete_browsing_data_on_quit">Ինքնաբար ջնջում է դիտարկման տվյալները, երբ հիմնական ցանկից ընտրում եք «Փակել»:</string>
    <!-- Summary for the Delete browsing data on quit preference. "Quit" translation should match delete_browsing_data_on_quit_action translation. -->
    <string name="preference_summary_delete_browsing_data_on_quit_2">Ինքնաբար ջնջում է դիտարկման տվյալները, երբ հիմնական ցանկից ընտրում եք \«Փակել»\:</string>
    <!-- Action item in menu for the Delete browsing data on quit feature -->
    <string name="delete_browsing_data_on_quit_action">Փակել</string>

    <!-- Dialog message to the user asking to delete browsing data. -->
    <string name="delete_browsing_data_prompt_message">Սա կջնջի ձեր դիտարկման բոլոր տվյալները:</string>
    <!-- Dialog message to the user asking to delete browsing data. Parameter will be replaced by app name. -->
    <string name="delete_browsing_data_prompt_message_3">%s-ը կջնջի ընտրված դիտարկման տվյալները:</string>
    <!-- Text for the cancel button for the data deletion dialog -->
    <string name="delete_browsing_data_prompt_cancel">Չեղարկել</string>
    <!-- Text for the allow button for the data deletion dialog -->
    <string name="delete_browsing_data_prompt_allow">Ջնջել</string>
    <!-- Text for the snackbar confirmation that the data was deleted -->
    <string name="preferences_delete_browsing_data_snackbar">Դիտարկման տվյալները ջնջված են</string>
    <!-- Text for the snackbar to show the user that the deletion of browsing data is in progress -->
    <string name="deleting_browsing_data_in_progress">Ջնջել դիտարկման տվյալները…</string>

    <!-- Tips -->
    <!-- text for firefox preview moving tip header "Firefox Preview" and "Firefox Nightly" are intentionally hardcoded -->
    <string name="tip_firefox_preview_moved_header">Firefox Preview-ն այժմ Firefox Nightly-ն է</string>
    <!-- text for firefox preview moving tip description -->
    <string name="tip_firefox_preview_moved_description">Firefox Nightly-ին ամեն երեկո թարմացվում է և ունի նորարարական հնարավորություններ:
        Այնուամենայնիվ, այն կարող է լինել ավելի քիչ կայուն: Ներբեռնեք մեր բետա դիտարկիչը՝ ավելի կայուն փորձի համար:</string>

    <!-- text for firefox preview moving tip button. "Firefox for Android Beta" is intentionally hardcoded -->
    <string name="tip_firefox_preview_moved_button_2">Ստանալ Firefox for Android Beta-ն</string>

    <!-- text for firefox preview moving tip header. "Firefox Nightly" is intentionally hardcoded -->
    <string name="tip_firefox_preview_moved_header_preview_installed">Firefox Nightly-ն հեռացված է</string>
    <!-- text for firefox preview moving tip description -->
    <string name="tip_firefox_preview_moved_description_preview_installed">Այս հավելվածը այլևս չի ստանա անվտանգության թարմացումներ: Դադարեք օգտագործել այս հավելվածը և անցեք նոր Nightly-ին:
        \n\nՁեր էջանիշերը, մուտքերը և պատմությունը այլ հավելված փոխանցելու համար ստեղծել Firefox հաշիվ:</string>
    <!-- text for firefox preview moving tip button  -->
    <string name="tip_firefox_preview_moved_button_preview_installed">Անցում կատարեք նոր Nightly-ին</string>

    <!-- text for firefox preview moving tip header. "Firefox Nightly" is intentionally hardcoded -->
    <string name="tip_firefox_preview_moved_header_preview_not_installed">Firefox Nightly-ն հեռացված է</string>
    <!-- text for firefox preview moving tip description -->
    <string name="tip_firefox_preview_moved_description_preview_not_installed">Այս հավելվածը այլևս չի ստանա անվտանգության թարմացումներ: Դադարեք օգտագործել այս հավելվածը և անցեք նոր Nightly-ին:
        \n\nՁեր էջանիշերը, մուտքերը և պատմությունը այլ հավելված փոխանցելու համար ստեղծել Firefox հաշիվ:</string>
    <!-- text for firefox preview moving tip button  -->
    <string name="tip_firefox_preview_moved_button_preview_not_installed">Ստացեք նոր Nightly-ին</string>

    <!-- Onboarding -->
    <!-- Text for onboarding welcome message
    The first parameter is the name of the app (e.g. Firefox Preview) -->
    <string name="onboarding_header">Բարի գալուստ %s:</string>
    <!-- text for the Firefox Accounts section header -->
    <string name="onboarding_fxa_section_header">Արդեն ունե՞ք հաշիվ</string>
    <!-- text for the Firefox Preview feature section header
    The first parameter is the name of the app (e.g. Firefox Preview) -->
    <string name="onboarding_feature_section_header">Ծանոթացեք %s-ին</string>
    <!-- text for the "What's New" onboarding card header -->
    <string name="onboarding_whats_new_header1">Տեսեք, թե ինչն է նոր</string>
    <!-- text for the "what's new" onboarding card description
    The first parameter is the short name of the app (e.g. Firefox) -->
    <string name="onboarding_whats_new_description">Հարցեր ունեք վերափոխված %s-ի հետ: Ցանկանո՞ւմ եք իմանալ, թե ինչ է փոխվել:</string>

    <!-- text for underlined clickable link that is part of "what's new" onboarding card description that links to an FAQ -->
    <string name="onboarding_whats_new_description_linktext">Ստացեք պատասխանները այստեղ</string>
    <!-- text for the Firefox account onboarding sign in card header -->
    <string name="onboarding_account_sign_in_header">Համաժամեցրեք էջանիշերը, գաղտնաբառերը և ավելին՝ ձեր Firefox հաշվով:</string>
    <!-- Text for the button to learn more about signing in to your Firefox account -->
    <string name="onboarding_manual_sign_in_learn_more">Իմանալ ավելին</string>
    <!-- text for the firefox account onboarding card header when we detect you're already signed in to
        another Firefox browser. (The word `Firefox` should not be translated)
        The first parameter is the email of the detected user's account -->
    <string name="onboarding_firefox_account_auto_signin_header_2">Դուք մուտք եք գործել որպես %s այլ Firefox դիտարկիչում: Ցանկանո՞ւմ եք մուտք գործել այս հաշիվ:</string>
    <!-- text for the button to confirm automatic sign-in -->
    <string name="onboarding_firefox_account_auto_signin_confirm">Այո, գրանցեք ինձ</string>
    <!-- text for the automatic sign-in button while signing in is in process -->
    <string name="onboarding_firefox_account_signing_in">Մուտք է գործում...</string>
    <!-- text for the button to manually sign into Firefox account. The word "Firefox" should not be translated -->
    <string name="onboarding_firefox_account_sign_in">Մուտք գործեք Firefox</string>
    <!-- text for the button to stay signed out when presented with an option to automatically sign-in. -->
    <string name="onboarding_firefox_account_stay_signed_out">Մնացեք դուրս գրված</string>
    <!-- text to display in the snackbar once account is signed-in -->
    <string name="onboarding_firefox_account_sync_is_on">Համաժամեցումը միացված է</string>
    <!-- text to display in the snackbar if automatic sign-in fails. user may try again -->
    <string name="onboarding_firefox_account_automatic_signin_failed">Չհաջողվեց մուտք գործել</string>
    <!-- text for the tracking protection onboarding card header -->
    <string name="onboarding_tracking_protection_header_2">Ինքնաշխատ գաղտնիություն</string>
    <!-- text for the tracking protection card description
    The first parameter is the name of the app (e.g. Firefox Preview) -->
    <string name="onboarding_tracking_protection_description_2">Գաղտնիության և անվտանգության կարգավորումները արգելափակում են հետագծումները, վնասագրերը և Ձեզ հետևող ընկերություններին:</string>
    <!-- text for tracking protection radio button option for standard level of blocking -->
    <string name="onboarding_tracking_protection_standard_button_2">Ստանդարտ (սկզբնադիր)</string>
    <!-- text for standard blocking option button description -->
    <string name="onboarding_tracking_protection_standard_button_description_2">Արգելափակում է ավելի քիչ հետագծիչներ: Էջերը նորմալ կբեռնվեն:</string>
    <!-- text for tracking protection radio button option for strict level of blocking -->
    <string name="onboarding_tracking_protection_strict_button">Խիստ (հանձնարարելի)</string>
    <!-- text for tracking protection radio button option for strict level of blocking -->
    <string name="onboarding_tracking_protection_strict_option">Խիստ</string>
    <!-- text for strict blocking option button description -->
    <string name="onboarding_tracking_protection_strict_button_description_2">Արգելափակում է ավելի շատ հետագծիչներ, գովազդ և թռուցիկներ: Էջերը բեռնում են ավելի արագ, բայց որոշ գործառույթներ կարող են չաշխատել:</string>
    <!-- text for the toolbar position card header
        In English this is an idiom for "choose a side as in an argument or fight"
        but it is ok to make this more literally about "choosing a position in a physical space -->
    <string name="onboarding_toolbar_position_header">Դիրքորոշել</string>
    <!-- text for the toolbar position card description -->
    <string name="onboarding_toolbar_position_description">Փորձեք մի ձեռքով դիտարկումը գործիքագոտու ներքևում կամ այն տեղափոխեք վերև:</string>
    <!-- text for the private browsing onboarding card header -->
    <string name="onboarding_private_browsing_header">Դիտարկել գաղտնի</string>
    <!-- text for the private browsing onboarding card description
    The first parameter is an icon that represents private browsing -->
    <string name="onboarding_private_browsing_description1">Ցանկանում եք բացել գաղտնի ներդիր, հպեք %s պատկերակին:</string>
    <!-- text for the private browsing onboarding card description, explaining how to always using private browsing -->
    <string name="onboarding_private_browsing_always_description">Ցանկանում եք ամեն անգամ բացել գաղտնի ներդիրները. Թարմացրեք գաղտնի դիտարկման կարգավորումները:</string>
    <!-- text for the private browsing onbording card button, that launches settings -->
    <string name="onboarding_private_browsing_button">Բացել կարգավորումները</string>
    <!-- text for the privacy notice onboarding card header -->
    <string name="onboarding_privacy_notice_header">Ձեր գաղտնիությունը</string>

    <!-- text for the privacy notice onboarding card description
    The first parameter is the name of the app (e.g. Firefox Preview) -->
    <string name="onboarding_privacy_notice_description">Մենք պատրաստել ենք %s-ը, որպեսզի Ձեզ տանք հսկողություն սահմանելը այն ամենի նկատմամբ, ինչ որ համօգտագործում եք
        առցանց և մեզ հետ:</string>
    <!-- Text for the button to read the privacy notice -->
    <string name="onboarding_privacy_notice_read_button">Կարդացեք մեր գաղտնիության ծանուցումը</string>

    <!-- Content description (not visible, for screen readers etc.): Close onboarding screen -->
    <string name="onboarding_close">Փակել</string>

    <!-- text for the button to finish onboarding -->
    <string name="onboarding_finish">Սկսել դիտարկումը</string>

    <!-- Onboarding theme -->
    <!-- text for the theme picker onboarding card header -->
    <string name="onboarding_theme_picker_header">Ընտրեք ձեր ոճը</string>
    <!-- text for the theme picker onboarding card description -->
    <string name="onboarding_theme_picker_description1">Խնայեք մարտկոցի լիցքը  և ձեր տեսողությունը`միացնելով մուգ կերպը:</string>
    <!-- Automatic theme setting (will follow device setting) -->
    <string name="onboarding_theme_automatic_title">Ինքնաշխատ</string>
    <!-- Summary of automatic theme setting (will follow device setting) -->
    <string name="onboarding_theme_automatic_summary">Համապատասխանում է ձեր սարքի կարգավորումներին</string>
    <!-- Theme setting for dark mode -->
    <string name="onboarding_theme_dark_title">Մուգ ոճ</string>
    <!-- Theme setting for light mode -->
    <string name="onboarding_theme_light_title">Լուսավոր ոճ</string>

    <!-- Text shown in snackbar when multiple tabs have been sent to device -->
    <string name="sync_sent_tabs_snackbar">Ներդիրներն ուղարկվեցին:</string>
    <!-- Text shown in snackbar when one tab has been sent to device  -->
    <string name="sync_sent_tab_snackbar">Ներդիրն ուղարկվեց:</string>
    <!-- Text shown in snackbar when sharing tabs failed  -->
    <string name="sync_sent_tab_error_snackbar">Անհնար է ուղարկել</string>
    <!-- Text shown in snackbar for the "retry" action that the user has after sharing tabs failed -->
    <string name="sync_sent_tab_error_snackbar_action">ԿՐԿՆԵԼ</string>
    <!-- Title of QR Pairing Fragment -->
    <string name="sync_scan_code">Սկանավորել կոդը</string>
    <!-- Instructions on how to access pairing -->
    <string name="sign_in_instructions"><![CDATA[Ձեր համակարգչում բացեք Firefox-ը և անցեք <b>https://firefox.com/pair</b>]]></string>
    <!-- Text shown for sign in pairing when ready -->
    <string name="sign_in_ready_for_scan">Պատրաստ է սկանավորել</string>
    <!-- Text shown for settings option for sign with pairing -->
    <string name="sign_in_with_camera">Մուտք գործեք ձեր տեսախցիկի հետ</string>
    <!-- Text shown for settings option for sign with email -->
    <string name="sign_in_with_email">Փոխարենը օգտ. էլ. փոստ</string>
    <!-- Text shown in confirmation dialog to sign out of account -->
    <string name="sign_out_confirmation_message">Firefox-ը կկանգնեցնի համաժամացումը ձեր հաշվի հետ, բայց չի ջնջվի այս սարքում ձեր դիտարկման որևէ տվյալ։</string>
    <!-- Text shown in confirmation dialog to sign out of account. The first parameter is the name of the app (e.g. Firefox Preview) -->
    <string name="sign_out_confirmation_message_2">%s-ը կդադարեցնի համաժամացումը ձեր հաշվի հետ, բայց չի ջնջի այս սարքի ձեր զննարկման որևէ տվյալ։</string>
    <!-- Option to continue signing out of account shown in confirmation dialog to sign out of account -->
    <string name="sign_out_disconnect">Ապակապակցել</string>
    <!-- Option to cancel signing out shown in confirmation dialog to sign out of account -->
    <string name="sign_out_cancel">Չեղարկել</string>
    <!-- Error message snackbar shown after the user tried to select a default folder which cannot be altered -->
    <string name="bookmark_cannot_edit_root">Հնարավոր չէ խմբագրել կանխադրված պանակները</string>

    <!-- Enhanced Tracking Protection -->
    <!-- Link displayed in enhanced tracking protection panel to access tracking protection settings -->
    <string name="etp_settings">Պաշտպանության կարգավորումներ</string>
    <!-- Preference title for enhanced tracking protection settings -->
    <string name="preference_enhanced_tracking_protection">Բարելավված հետագծման պաշտպանություն</string>
    <!-- Title for the description of enhanced tracking protection -->
    <string name="preference_enhanced_tracking_protection_explanation_title">Դիտարկեք առանց Ձեզ հետևելու</string>
    <!-- Description of enhanced tracking protection. The first parameter is the name of the application (For example: Fenix) -->
    <string name="preference_enhanced_tracking_protection_explanation">Ձեր տվյալները պահեք ձեզ մոտ: %s-ը պաշտպանում է ամենատարածված հետագծիչներից, որոնք հետևում են այն ամենին, ինչ որ անում եք առցանց:</string>
    <!-- Text displayed that links to website about enhanced tracking protection -->
    <string name="preference_enhanced_tracking_protection_explanation_learn_more">Իմանալ ավելին</string>
    <!-- Preference for enhanced tracking protection for the standard protection settings -->
    <string name="preference_enhanced_tracking_protection_standard_default_1">Ստանդարտ (սկզբնադիր)</string>
    <!-- Preference description for enhanced tracking protection for the standard protection settings -->
    <string name="preference_enhanced_tracking_protection_standard_description_3">Արգելափակում է ավելի քիչ հետագծիչներ: Էջերը նորմալ կբեռնվեն:</string>
    <!--  Accessibility text for the Standard protection information icon  -->
    <string name="preference_enhanced_tracking_protection_standard_info_button">Ինչն է արգելափակված հետագծման ստանդարտ պաշտպանությամբ</string>
    <!-- Preference for enhanced tracking protection for the strict protection settings -->
    <string name="preference_enhanced_tracking_protection_strict">Խիստ</string>

    <!-- Preference description for enhanced tracking protection for the strict protection settings -->
    <string name="preference_enhanced_tracking_protection_strict_description_2">Արգելափակում է ավելի շատ հետագծիչներ, գովազդ և թռուցիկներ: Էջերը բեռնում են ավելի արագ, բայց որոշ գործառույթներ կարող են չաշխատել:</string>
    <!--  Accessibility text for the Strict protection information icon  -->
    <string name="preference_enhanced_tracking_protection_strict_info_button">Ինչն է արգելափակված խիստ հետագծման պաշտպանությամբ</string>
    <!-- Preference for enhanced tracking protection for the custom protection settings -->
    <string name="preference_enhanced_tracking_protection_custom">Հարմարեցված</string>
    <!-- Preference description for enhanced tracking protection for the strict protection settings -->
    <string name="preference_enhanced_tracking_protection_custom_description_2">Ընտրեք, թե որ հետագծիչները և սկրիպտները արգելափակել։</string>
    <!--  Accessibility text for the Strict protection information icon  -->
    <string name="preference_enhanced_tracking_protection_custom_info_button">Ինչն է արգելափակված հարմարեցված հետագծման պաշտպանությամբ</string>
    <!-- Header for categories that are being blocked by current Enhanced Tracking Protection settings -->
    <!-- Preference for enhanced tracking protection for the custom protection settings for cookies-->
    <string name="preference_enhanced_tracking_protection_custom_cookies">Cookie-ներ</string>
    <!-- Option for enhanced tracking protection for the custom protection settings for cookies-->
    <string name="preference_enhanced_tracking_protection_custom_cookies_1">Խաչաձև կայքի և սոցիալական մեդիայի հետագծչներ</string>
    <!-- Option for enhanced tracking protection for the custom protection settings for cookies-->
    <string name="preference_enhanced_tracking_protection_custom_cookies_2">Cookie-ներ չայցելված կայքերից</string>
    <!-- Option for enhanced tracking protection for the custom protection settings for cookies-->
    <string name="preference_enhanced_tracking_protection_custom_cookies_3">Բոլոր երրորդ կողմերի cookie-ները (կարող են վեբ կայքերի ընդհատման պատճառ լինել)</string>
    <!-- Option for enhanced tracking protection for the custom protection settings for cookies-->
    <string name="preference_enhanced_tracking_protection_custom_cookies_4">Բոլոր cookie-ները (վեբ կայքերի ընդհատման պատճառ կլինեն)</string>
    <!-- Preference for enhanced tracking protection for the custom protection settings for tracking content -->
    <string name="preference_enhanced_tracking_protection_custom_tracking_content">Հետագծվող բովանդակություն</string>
    <!-- Option for enhanced tracking protection for the custom protection settings for tracking content-->
    <string name="preference_enhanced_tracking_protection_custom_tracking_content_1">Բոլոր ներդիրներում</string>
    <!-- Option for enhanced tracking protection for the custom protection settings for tracking content-->
    <string name="preference_enhanced_tracking_protection_custom_tracking_content_2">Միայն Գաղտնի ներդիրներում</string>
    <!-- Option for enhanced tracking protection for the custom protection settings for tracking content-->
    <string name="preference_enhanced_tracking_protection_custom_tracking_content_3">Միայն Հարմարեցված ներդիրներում</string>
    <!-- Preference for enhanced tracking protection for the custom protection settings -->
    <string name="preference_enhanced_tracking_protection_custom_cryptominers">Գաղտնազերծիչներ</string>
    <!-- Preference for enhanced tracking protection for the custom protection settings -->
    <string name="preference_enhanced_tracking_protection_custom_fingerprinters">Մատնահետքեր</string>
    <string name="enhanced_tracking_protection_blocked">Արգելափակված</string>
    <!-- Header for categories that are being not being blocked by current Enhanced Tracking Protection settings -->
    <string name="enhanced_tracking_protection_allowed">Թույլատրված</string>
    <!-- Category of trackers (social media trackers) that can be blocked by Enhanced Tracking Protection -->
    <string name="etp_social_media_trackers_title">Սոցալիական մեդիայի հետագծումներ</string>
    <!-- Description of social media trackers that can be blocked by Enhanced Tracking Protection -->
    <string name="etp_social_media_trackers_description">Սահմանափակում է սոցիալական ցանցերի ունակությունը՝ հետագծելու ձեր դիտարկվող ակտիվությունը համացանցում:</string>
    <!-- Category of trackers (cross-site tracking cookies) that can be blocked by Enhanced Tracking Protection -->
    <string name="etp_cookies_title">Միջակայքային հետագծման Cookie-ներ</string>
    <!-- Description of cross-site tracking cookies that can be blocked by Enhanced Tracking Protection -->
    <string name="etp_cookies_description">Արգելափակում է cookie-ները, որոնք օգտագործում են գովազդային ցանցերը և վերլուծական ընկերությունները`կազմելու համար ձեր դիտարկումների տվյալները շատ կայքերում:</string>
    <!-- Category of trackers (cryptominers) that can be blocked by Enhanced Tracking Protection -->
    <string name="etp_cryptominers_title">Գաղտնազերծիչներ</string>

    <!-- Description of cryptominers that can be blocked by Enhanced Tracking Protection -->
    <string name="etp_cryptominers_description">Կանխում է չարամիտ սկրիպտները, որոնք մուտք են ունենում ձեր սարքին՝ թվային արժույթի հայթայթման համար:</string>
    <!-- Category of trackers (fingerprinters) that can be blocked by Enhanced Tracking Protection -->
    <string name="etp_fingerprinters_title">Մատնահետքեր</string>
    <!-- Description of fingerprinters that can be blocked by Enhanced Tracking Protection -->
    <string name="etp_fingerprinters_description">Դադարեցնում է եզակի ճանաչելի տվյալներ ձեր սարքի մասին հավաքագրվելուց, որոնք կարող են օգտագործվել հետագծման նպատակով:</string>
    <!-- Category of trackers (tracking content) that can be blocked by Enhanced Tracking Protection -->
    <string name="etp_tracking_content_title">Հետագծող բովանդակություն</string>
    <!-- Description of tracking content that can be blocked by Enhanced Tracking Protection -->
    <string name="etp_tracking_content_description">Դադարեցվում է արտաքին գովազդի, տեսանյութերի և այլ բովանդակության բեռնումը, որը պարունակում է հետագծման կոդ: Կարող է ազդել կայքի որոշ գործառությունների վրա:</string>
    <!-- Enhanced Tracking Protection Onboarding Message shown in a dialog above the toolbar. The first parameter is the name of the application (For example: Fenix) -->
    <string name="etp_onboarding_cfr_message">Ամեն անգամ, երբ վահանը մանուշակագույն է, ուրեմն %s-ն արգելափակել է հետագծիչները այս կայքում: Հպեք՝ տեղեկությունների համար:</string>
    <!-- Enhanced Tracking Protection message that protection is currently on for this site -->
    <string name="etp_panel_on">Պաշտպանությունը միացված է այս կայքի համար</string>
    <!-- Enhanced Tracking Protection message that protection is currently off for this site -->
    <string name="etp_panel_off">Պաշտպանությունները անջատված են այս կայքի համար</string>
    <!-- Header for exceptions list for which sites enhanced tracking protection is always off -->
    <string name="enhanced_tracking_protection_exceptions">Ընդլայնված Հետագծման պաշտպանությունը անջատված է այս կայքերի համար</string>
    <!-- Content description (not visible, for screen readers etc.): Navigate
    back from ETP details (Ex: Tracking content) -->
    <string name="etp_back_button_content_description">Նավարկեք հետ</string>
    <!-- About page Your rights link text -->
    <string name="about_your_rights">Ձեր իրավունքները</string>
    <!-- About page link text to open open source licenses screen -->
    <string name="about_open_source_licenses">Մեր կողմից օգտագործվող բաց աղբյուր գրադարանները</string>
    <!-- About page link text to open what's new link -->
    <string name="about_whats_new">Ինչն է նոր %s-ում</string>
    <!-- Open source licenses page title
    The first parameter is the app name -->
    <string name="open_source_licenses_title">%s | OSS գրադարաններ</string>

    <!-- About page link text to open support link -->
    <string name="about_support">Աջակցում</string>
    <!-- About page link text to list of past crashes (like about:crashes on desktop) -->
    <string name="about_crashes">Վթարներ</string>
    <!-- About page link text to open privacy notice link -->
    <string name="about_privacy_notice">Գաղտնիության ծանուցում</string>
    <!-- About page link text to open know your rights link -->
    <string name="about_know_your_rights">Իմացե՛ք Ձեր իրավունքները</string>
    <!-- About page link text to open licensing information link -->
    <string name="about_licensing_information">Արտոնագրի տեղեկություն</string>
    <!-- About page link text to open a screen with libraries that are used -->
    <string name="about_other_open_source_libraries">Գրադարաններ, որոնք մենք օգտագործում ենք</string>

    <!-- Toast shown to the user when they are activating the secret dev menu
        The first parameter is number of long clicks left to enable the menu -->
    <string name="about_debug_menu_toast_progress">Վրիպազերծման ցանկ. %1$d կտտացում(ներ) է մնացել միացնելու համար</string>
    <string name="about_debug_menu_toast_done">Վրիպազերծման ցանկը միացված է</string>

    <!-- Content description of the tab counter toolbar button when one tab is open -->
    <string name="tab_counter_content_description_one_tab">1 ներդիր</string>
    <!-- Content description of the tab counter toolbar button when multiple tabs are open. First parameter will be replaced with the number of tabs (always more than one) -->
    <string name="tab_counter_content_description_multi_tab">%d ներդիրներ</string>

    <!-- Browser long press popup menu -->
    <!-- Copy the current url -->
    <string name="browser_toolbar_long_press_popup_copy">Պատճենել</string>
    <!-- Paste & go the text in the clipboard. '&amp;' is replaced with the ampersand symbol: & -->
    <string name="browser_toolbar_long_press_popup_paste_and_go">Տեղադրել ևառաջ</string>
    <!-- Paste the text in the clipboard -->
    <string name="browser_toolbar_long_press_popup_paste">Տեղադրել</string>
    <!-- Snackbar message shown after an URL has been copied to clipboard. -->
    <string name="browser_toolbar_url_copied_to_clipboard_snackbar">URL-ն պատճենվել է սեղմնատախտակ</string>

    <!-- Title text for the Add To Homescreen dialog -->
    <string name="add_to_homescreen_title">Ավելացնել Տնային էկրանին</string>
    <!-- Cancel button text for the Add to Homescreen dialog -->
    <string name="add_to_homescreen_cancel">Չեղարկել</string>
    <!-- Add button text for the Add to Homescreen dialog -->
    <string name="add_to_homescreen_add">Ավելացնել</string>
    <!-- Continue to website button text for the first-time Add to Homescreen dialog -->
    <string name="add_to_homescreen_continue">Շարունակել կայքում</string>
    <!-- Placeholder text for the TextView in the Add to Homescreen dialog -->
    <string name="add_to_homescreen_text_placeholder">Դյուրանցման անունը</string>

    <!-- Describes the add to homescreen functionality -->
    <string name="add_to_homescreen_description">Հեշտությամբ կարող եք ավելացնել այս կայքը ձեր հեռախոսի Տնային էկրանին՝ ակնթարթորեն մատչելու և արագ դիտարկելու համար:</string>

    <!-- Preference for managing the settings for logins and passwords in Fenix -->
    <string name="preferences_passwords_logins_and_passwords">Մուտքանուններ և գաղտնաբառեր</string>
    <!-- Preference for managing the saving of logins and passwords in Fenix -->
    <string name="preferences_passwords_save_logins">Պահպանել մուտքանունները և գաղտնաբառերը</string>
    <!-- Preference option for asking to save passwords in Fenix -->
    <string name="preferences_passwords_save_logins_ask_to_save">Հարցնել պահպանելիս</string>
    <!-- Preference option for never saving passwords in Fenix -->
    <string name="preferences_passwords_save_logins_never_save">Երբեք չպահպանել</string>
    <!-- Preference for autofilling saved logins in Fenix -->
    <string name="preferences_passwords_autofill">Ինքնալցնում</string>
    <!-- Preference for syncing saved logins in Fenix -->
    <string name="preferences_passwords_sync_logins">Համաժամեցնել մուտքանունները</string>
    <!-- Syncing saved logins in Fenix is on -->
    <string name="preferences_passwords_sync_logins_on">Միաց.</string>
    <!-- Syncing saved logins in Fenix is off -->
    <string name="preferences_passwords_sync_logins_off">Անջ.</string>
    <!-- Syncing saved logins in Fenix needs reconnect to sync -->
    <string name="preferences_passwords_sync_logins_reconnect">Վերակապակցել</string>
    <!-- Syncing saved logins in Fenix needs login -->
    <string name="preferences_passwords_sync_logins_sign_in">Մուտք գործեք՝ համաժամեցնելու համար</string>
    <!-- Preference to access list of saved logins -->
    <string name="preferences_passwords_saved_logins">Պահպանված մուտքանուններ</string>
    <!-- Description of empty list of saved passwords. Placeholder is replaced with app name.  -->
    <string name="preferences_passwords_saved_logins_description_empty_text">Ձեր պահպանած կամ համաժամեցրած մուտքանունները կցուցադրվեն այստեղ:</string>
    <!-- Preference to access list of saved logins -->
    <string name="preferences_passwords_saved_logins_description_empty_learn_more_link">Իմանալ ավելին համաժամեցման մասին:</string>
    <!-- Preference to access list of login exceptions that we never save logins for -->
    <string name="preferences_passwords_exceptions">Բացառություններ</string>
    <!-- Empty description of list of login exceptions that we never save logins for -->
    <string name="preferences_passwords_exceptions_description_empty">Մուտքանունները և գաղտնաբառերը, որոնք չեն պահպանվել, կցուցադրվեն այստեղ:</string>
    <!-- Description of list of login exceptions that we never save logins for -->
    <string name="preferences_passwords_exceptions_description">Մուտքանունները և գաղտնաբառերը չեն պահպանվի այս կայքերի համար:</string>
    <!-- Text on button to remove all saved login exceptions -->
    <string name="preferences_passwords_exceptions_remove_all">Ջնջել բոլոր բացառությունները</string>
    <!-- Hint for search box in logins list -->
    <string name="preferences_passwords_saved_logins_search">Որոնել մուտքանուններ</string>
    <!-- Option to sort logins list A-Z, alphabetically -->
    <string name="preferences_passwords_saved_logins_alphabetically">Այբբենական</string>
    <!-- Option to sort logins list by most recently used -->
    <string name="preferences_passwords_saved_logins_recently_used">Վերջերս օգտագործված</string>
    <!-- The header for the site that a login is for -->
    <string name="preferences_passwords_saved_logins_site">Կայք</string>

    <!-- The header for the username for a login -->
    <string name="preferences_passwords_saved_logins_username">Օգտվողի անուն</string>
    <!-- The header for the password for a login -->
    <string name="preferences_passwords_saved_logins_password">Գաղտնաբառ</string>
    <!-- Message displayed in security prompt to reenter a secret pin to access saved logins -->
    <string name="preferences_passwords_saved_logins_enter_pin">Կրկին մուտքագրեք ձեր PIN-ը</string>
    <!-- Message displayed in security prompt to access saved logins -->
    <string name="preferences_passwords_saved_logins_enter_pin_description">Ապակողպեք՝ դիտելու համար պահպանված մուտքանունները</string>
    <!-- Message displayed when a connection is insecure and we detect the user is entering a password -->
    <string name="logins_insecure_connection_warning">Այս կապակցումն անվտանգ չէ։ Այստեղ մուտքագրված տվյալները կարող են բացահայտվել:</string>
    <!-- Learn more link that will link to a page with more information displayed when a connection is insecure and we detect the user is entering a password -->
    <string name="logins_insecure_connection_warning_learn_more">Իմանալ ավելին</string>
    <!-- Prompt message displayed when Fenix detects a user has entered a password and user decides if Fenix should save it. The first parameter is the name of the application (For example: Fenix)  -->
    <string name="logins_doorhanger_save">Ցանկանո՞ւմ եք, որ %s-ը պահպանի այս մուտքանունը:</string>
    <!-- Positive confirmation that Fenix should save the new or updated login -->
    <string name="logins_doorhanger_save_confirmation">Պահպանել</string>
    <!-- Negative confirmation that Fenix should not save the new or updated login -->
    <string name="logins_doorhanger_save_dont_save">Չպահպանել</string>
    <!-- Shown in snackbar to tell user that the password has been copied -->
    <string name="logins_password_copied">Գաղտնաբառը պատճենված է</string>
    <!-- Shown in snackbar to tell user that the username has been copied -->
    <string name="logins_username_copied">Օգտվողի անունը պատճենված է</string>
    <!-- Shown in snackbar to tell user that the site has been copied -->
    <string name="logins_site_copied">Կայքը պատճենված է</string>
    <!-- Content Description (for screenreaders etc) read for the button to copy a password in logins-->
    <string name="saved_logins_copy_password">Պատճենել գաղտնաբառը</string>
    <!-- Content Description (for screenreaders etc) read for the button to copy a username in logins -->
    <string name="saved_login_copy_username">Պատճենել օգտվողի անունը</string>
    <!-- Content Description (for screenreaders etc) read for the button to copy a site in logins -->
    <string name="saved_login_copy_site">Պատճենել կայքը</string>
    <!-- Content Description (for screenreaders etc) read for the button to open a site in logins -->
    <string name="saved_login_open_site">Բացել կայքը դիտարկիչում</string>
    <!-- Content Description (for screenreaders etc) read for the button to reveal a password in logins -->
    <string name="saved_login_reveal_password">Ցուցադրել գաղտնաբառը</string>
    <!-- Content Description (for screenreaders etc) read for the button to hide a password in logins -->
    <string name="saved_login_hide_password">Թաքցնել գաղտնաբառը</string>
    <!-- Message displayed in biometric prompt displayed for authentication before allowing users to view their logins -->
    <string name="logins_biometric_prompt_message">Ապակողպեք՝ դիտելու համար պահպանված մուտքանունները</string>
    <!-- Title of warning dialog if users have no device authentication set up -->
    <string name="logins_warning_dialog_title">Անվտանգ դարձրեք ձեր մուտքանունները և գաղտնաբառերը</string>
    <!-- Message of warning dialog if users have no device authentication set up -->
    <string name="logins_warning_dialog_message">Ստեղծեք սարքի կողպեքի նմուշ, PIN կամ գաղտնաբառ՝ ձեր պահպանված մուտքանունները և գաղտնաբառերը մուտք գործելուց պաշտպանելու համար, եթե ձեր սարքը ուրիշի ձեռքն ընկնի:</string>
    <!-- Negative button to ignore warning dialog if users have no device authentication set up -->
    <string name="logins_warning_dialog_later">Ավելի ուշ</string>
    <!-- Positive button to send users to set up a pin of warning dialog if users have no device authentication set up -->
    <string name="logins_warning_dialog_set_up_now">Տեղակայել հիմա</string>
    <!-- Title of PIN verification dialog to direct users to re-enter their device credentials to access their logins -->
    <string name="logins_biometric_prompt_message_pin">Ապակողպել ձեր սարքը</string>
    <!-- Title for Accessibility Force Enable Zoom Preference -->
    <string name="preference_accessibility_force_enable_zoom">Մեծացնել բոլոր կայքերը</string>

    <!-- Summary for Accessibility Force Enable Zoom Preference -->
    <string name="preference_accessibility_force_enable_zoom_summary">Միացրեք՝ թույլատրելու համար պտղունցումը և չափափոխումը, նույնիսկ այն կայքերում, որոնք կանխում են այս ժեստը:</string>

    <!-- Saved logins sorting strategy menu item -by name- (if selected, it will sort saved logins alphabetically) -->
    <string name="saved_logins_sort_strategy_alphabetically">Անվան (Ա-Ֆ)</string>
    <!-- Saved logins sorting strategy menu item -by last used- (if selected, it will sort saved logins by last used) -->
    <string name="saved_logins_sort_strategy_last_used">Վերջին օգտագործվածը</string>
    <!-- Content description (not visible, for screen readers etc.): Sort saved logins dropdown menu chevron icon -->
    <string name="saved_logins_menu_dropdown_chevron_icon_content_description">Տեսակավորել մուտագրումների ցանկը</string>

    <!-- Title of the Add search engine screen -->
    <string name="search_engine_add_custom_search_engine_title">Ավելացնել որոնիչ</string>
    <!-- Title of the Edit search engine screen -->
    <string name="search_engine_edit_custom_search_engine_title">Խմբագրել որոնիչը</string>
    <!-- Content description (not visible, for screen readers etc.): Title for the button to add a search engine in the action bar -->
    <string name="search_engine_add_button_content_description">Ավելացնել</string>
    <!-- Content description (not visible, for screen readers etc.): Title for the button to save a search engine in the action bar -->
    <string name="search_engine_add_custom_search_engine_edit_button_content_description">Պահպանել</string>
    <!-- Text for the menu button to edit a search engine -->
    <string name="search_engine_edit">Խմբագրել</string>
    <!-- Text for the menu button to delete a search engine -->
    <string name="search_engine_delete">Ջնջել</string>

    <!-- Text for the button to create a custom search engine on the Add search engine screen -->
    <string name="search_add_custom_engine_label_other">Այլ</string>
    <!-- Placeholder text shown in the Search Engine Name TextField before a user enters text -->
    <string name="search_add_custom_engine_name_hint">Անուն</string>
    <!-- Placeholder text shown in the Search String TextField before a user enters text -->
    <string name="search_add_custom_engine_search_string_hint">Օգտագործվող որոնման տողը </string>
    <!-- Description text for the Search String TextField. The %s is part of the string -->
    <string name="search_add_custom_engine_search_string_example">Հարցումը փոխարինել “%s”-ով: Օրինակ՝ \nhttps://www.google.com/search?q=%s</string>
    <!-- Text for the button to learn more about adding a custom search engine -->
    <string name="search_add_custom_engine_learn_more_label">Իմանալ ավելին</string>
    <!-- Accessibility description for the form in which details about the custom search engine are entered -->
    <string name="search_add_custom_engine_form_description">Հարմարեցված որոնիչի մանրամասներ</string>
    <!-- Accessibility description for the 'Learn more' link -->
    <string name="search_add_custom_engine_learn_more_description">Իմացեք ավելին հղում</string>

    <!-- Text shown when a user leaves the name field empty -->
    <string name="search_add_custom_engine_error_empty_name">Մուտքագրել որոնիչի անունը</string>
    <!-- Text shown when a user tries to add a search engine that already exists -->
    <string name="search_add_custom_engine_error_existing_name">«%s» անունով որոնիչ արդեն գոյություն ունի:</string>
    <!-- Text shown when a user leaves the search string field empty -->
    <string name="search_add_custom_engine_error_empty_search_string">Մուտքագրեք որոնման տող</string>
    <!-- Text shown when a user leaves out the required template string -->
    <string name="search_add_custom_engine_error_missing_template">Ստուգեք, որ որոնման տողը համապատասխանում է օրինակի ձևաչափին</string>
    <!-- Text shown when we aren't able to validate the custom search query. The first parameter is the url of the custom search engine -->
    <string name="search_add_custom_engine_error_cannot_reach">“%s”-ին կապակցվելու սխալ</string>
    <!-- Text shown when a user creates a new search engine -->
    <string name="search_add_custom_engine_success_message">%s-ը ստեղծվել է</string>
    <!-- Text shown when a user successfully edits a custom search engine -->
    <string name="search_edit_custom_engine_success_message">%s-ը պահպանվել է</string>
    <!-- Text shown when a user successfully deletes a custom search engine -->
    <string name="search_delete_search_engine_success_message">%s-ը ջնջվել է</string>

    <!-- Title text shown for the migration screen to the new browser. Placeholder replaced with app name -->
    <string name="migration_title">Բարի գալուստ նոր %s</string>

    <!-- Description text followed by a list of things migrating (e.g. Bookmarks, History). Placeholder replaced with app name-->
    <string name="migration_description">Ամբողջովին վերափոխված դիտարկիչը Ձեզ է սպասում՝ բարելավված արտադրողականությամբ և յուրահատկություններով, որոնք կօգնեն անել ավելին առցանց:\n\nԽնդրում ենք սպասել, մինչ մենք կթարմացնենք %s-ի հետևյալ բաղադրիչները՝</string>
    <!-- Text on the disabled button while in progress. Placeholder replaced with app name -->
    <string name="migration_updating_app_button_text">%s-ը արդիացվում է…</string>
    <!-- Text on the enabled button. Placeholder replaced with app name-->
    <string name="migration_update_app_button">Մեկնարկել %s-ը</string>
    <!-- Accessibility description text for a completed migration item -->
    <string name="migration_icon_description">Տեղափոխումը ավարտված է</string>
    <!--Text on list of migrated items (e.g. Settings, History, etc.)-->
    <string name="migration_text_passwords">Գաղտնաբառեր</string>

    <!-- Heading for the instructions to allow a permission -->
    <string name="phone_feature_blocked_intro">Այն թույլատրելու համար՝</string>
    <!-- First step for the allowing a permission -->
    <string name="phone_feature_blocked_step_settings">1. Անցեք Android-ի Կարգավորումներ</string>
    <!-- Second step for the allowing a permission -->
    <string name="phone_feature_blocked_step_permissions"><![CDATA[2. Հպեք <b> Թույլտվություններ</b>]]></string>
    <!-- Third step for the allowing a permission (Fore example: Camera) -->
    <string name="phone_feature_blocked_step_feature"><![CDATA[3. Փոխարկեք <b>%1$s</b>-ը Միաց.]]></string>

    <!-- Label that indicates a site is using a secure connection -->
    <string name="quick_settings_sheet_secure_connection">Անվտանգ կապակցում</string>
    <!-- Label that indicates a site is using a insecure connection -->
    <string name="quick_settings_sheet_insecure_connection">Ոչ անվտանգ կապակցում</string>
    <!-- Confirmation message for a dialog confirming if the user wants to delete all the permissions for all sites-->
    <string name="confirm_clear_permissions_on_all_sites">Համոզվա՞ծ եք, որ ցանկանում եք մաքրել բոլոր թույլտվությունները բոլոր կայքերում:</string>
    <!-- Confirmation message for a dialog confirming if the user wants to delete all the permissions for a site-->
    <string name="confirm_clear_permissions_site">Համոզվա՞ծ եք, որ ցանկանում եք մաքրել բոլոր թույլտվությունները այս կայքում:</string>
    <!-- Confirmation message for a dialog confirming if the user wants to set default value a permission for a site-->
    <string name="confirm_clear_permission_site">Համոզվա՞ծ եք, որ ցանկանում եք մաքրել այս թույլտվությունը այս կայքում:</string>
    <!-- label shown when there are not site exceptions to show in the site exception settings -->
    <string name="no_site_exceptions">Բացառություններ չկան</string>
    <!-- Label for the Pocket default top site -->
    <string name="pocket_top_articles">Լավագույն հոդվածներ</string>
    <!-- Bookmark deletion confirmation -->
    <string name="bookmark_deletion_confirmation">Համոզվա՞ծ եք, որ ցանկանում եք ջնջել այս էջանիշը:</string>
    <!-- Browser menu button that adds a top site to the home fragment -->
    <string name="browser_menu_add_to_top_sites">Ավելացնել ընտրյալ կայքերին</string>
    <!-- text shown before the issuer name to indicate who its verified by, parameter is the name of
     the certificate authority that verified the ticket-->
    <string name="certificate_info_verified_by">Ստուգված է %1$s-ի կողմից</string>
    <!-- Login overflow menu delete button -->
    <string name="login_menu_delete_button">Ջնջել</string>
    <!-- Login overflow menu edit button -->
    <string name="login_menu_edit_button">Խմբագրել</string>
    <!-- Message in delete confirmation dialog for logins -->
    <string name="login_deletion_confirmation">Համոզվա՞ծ եք, որ ցանկանում եք ջնջել այս մուտքանունը:</string>
    <!-- Positive action of a dialog asking to delete  -->
    <string name="dialog_delete_positive">Ջնջել</string>
    <!--  The saved login options menu description. -->
    <string name="login_options_menu">Մուտքի ընտրանքներ</string>
    <!--  The editable text field for a login's web address. -->
    <string name="saved_login_hostname_description">Խմբագրելի տեքստի դաշտը մուտքի վեբ հասցեի համար:</string>
    <!--  The editable text field for a login's username. -->
    <string name="saved_login_username_description">Խմբագրելի տեքստի դաշտը մուտք գործողի համար:</string>
    <!--  The editable text field for a login's password. -->
    <string name="saved_login_password_description">Խմբագրելի տեքստի դաշտը մուտքի գաղտնաբառի համար:</string>
    <!--  The button description to save changes to an edited login. -->
    <string name="save_changes_to_login">Պահպանել փոփոխությունները մուտքագրման համար:</string>
    <!--  The button description to discard changes to an edited login. -->
    <string name="discard_changes">Հրաժարվել փոփոխություններից</string>
    <!--  The page title for editing a saved login. -->
    <string name="edit">Խմբագրել</string>
    <!--  The error message in edit login view when password field is blank. -->
    <string name="saved_login_password_required">Գաղտնաբառ է պահանջվում</string>
    <!-- Voice search button content description  -->
    <string name="voice_search_content_description">Ձայնային որոնում</string>
    <!-- Voice search prompt description displayed after the user presses the voice search button -->
    <string name="voice_search_explainer">Խոսել</string>

    <!--  The error message in edit login view when a duplicate username exists. -->
    <string name="saved_login_duplicate">Այդ անունով մուտքանուն արդեն գոյություն ունի</string>

    <!-- Synced Tabs -->
   <!-- Text displayed to ask user to connect another device as no devices found with account -->
    <string name="synced_tabs_connect_another_device">Կապակցել այլ սարքի:</string>
    <!-- Text displayed asking user to re-authenticate -->
    <string name="synced_tabs_reauth">Խնդրում ենք վերահաստատել:</string>
    <!-- Text displayed when user has disabled tab syncing in Firefox Sync Account -->
    <string name="synced_tabs_enable_tab_syncing">Խնդրում ենք միացնել ներդիրի համաժամացումը:</string>

    <!-- Text displayed when user has no tabs that have been synced -->
    <string name="synced_tabs_no_tabs">Դուք չունեք բացված որևէ ներդիր Firefox-ի ձեր մյուս սարքերում:</string>
    <!-- Text displayed in the synced tabs screen when a user is not signed in to Firefox Sync describing Synced Tabs -->
    <string name="synced_tabs_sign_in_message">Դիտեք այլ սարքերում ձեր ներդիրների ցանկը:</string>
    <!-- Text displayed on a button in the synced tabs screen to link users to sign in when a user is not signed in to Firefox Sync -->
    <string name="synced_tabs_sign_in_button">Մուտք գործեք՝ համաժամեցնելու համար</string>

    <!-- The text displayed when a synced device has no tabs to show in the list of Synced Tabs. -->
    <string name="synced_tabs_no_open_tabs">Չկան բացված ներդիրներ</string>

    <!-- Top Sites -->
    <!-- Title text displayed in the dialog when top sites limit is reached. -->
    <string name="top_sites_max_limit_title">Լավագույն կայքերի ցանկը լրացել է</string>
    <!-- Content description text displayed in the dialog when top sites limit is reached. -->
    <string name="top_sites_max_limit_content">Նոր լավագույն կայքի ավելացման համար հեռացրեք մեկը: Սեղմած պահեք կայքին և ընտրեք հեռացնել:</string>
    <!-- Confirmation dialog button text when top sites limit is reached. -->
    <string name="top_sites_max_limit_confirmation_button">Հասկանալի է</string>

    <!-- Content description for close button in collection placeholder. -->
    <string name="remove_home_collection_placeholder_content_description">Հեռացնել</string>
</resources><|MERGE_RESOLUTION|>--- conflicted
+++ resolved
@@ -49,11 +49,7 @@
     <string name="tab_tray_multiselect_selected_content_description">Ընտրված</string>
 
     <!-- About content. The first parameter is the name of the application. (For example: Fenix) -->
-<<<<<<< HEAD
-    <string name="about_content">%1$s-ն արտադրվում է Adam Novak-ի կողմից:</string>
-=======
-    <string name="about_content">%1$s-ը մշակված է Mozilla-ի կողմից:</string>
->>>>>>> dc377dd7
+    <string name="about_content">%1$s-ը մշակված է Adam Novak-ի կողմից:</string>
 
     <!-- Private Browsing -->
     <!-- Title for private session option -->
